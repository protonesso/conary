--- conflicted
+++ resolved
@@ -15,11 +15,7 @@
 all: subdirs
 
 export TOPDIR = $(shell pwd)
-<<<<<<< HEAD
-export VERSION = 2.1.28
-=======
 export VERSION = 2.2.8
->>>>>>> 98463623
 export CHANGESET = $(shell ./scripts/hg-version.sh)
 export DISTDIR = $(TOPDIR)/conary-$(VERSION)
 export prefix = /usr
