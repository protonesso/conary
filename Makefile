#
# Copyright (c) 2004-2006 rPath, Inc.
#
# This program is distributed under the terms of the Common Public License,
# version 1.0. A copy of this license should have been distributed with this
# source file in a file called LICENSE. If it is not present, the license
# is always available at http://www.opensource.org/licenses/cpl.php.
#
# This program is distributed in the hope that it will be useful, but
# without any warranty; without even the implied warranty of merchantability
# or fitness for a particular purpose. See the Common Public License for
# full details.
#

all: subdirs

<<<<<<< HEAD
export VERSION = 1.0.37
=======
export VERSION = 1.1.9
>>>>>>> 8e1656d2
export TOPDIR = $(shell pwd)
export DISTDIR = $(TOPDIR)/conary-$(VERSION)
export prefix = /usr
export bindir = $(prefix)/bin
export libdir = $(prefix)/lib
export libexecdir = $(prefix)/libexec
export datadir = $(prefix)/share
export mandir = $(datadir)/man
export sitedir = $(libdir)/python$(PYVERSION)/site-packages/
export conarydir = $(sitedir)/conary
export conarylibdir = $(libdir)/conary
export conarylibexecdir = $(libexecdir)/conary

minimal:
	NO_KID=1 $(MAKE) all


SUBDIRS = commands conary config man scripts extra

extra_files = \
	LICENSE			\
	Make.rules 		\
	Makefile		\
	NEWS			\

dist_files = $(extra_files)

.PHONY: clean dist install subdirs

subdirs: default-subdirs

install: install-subdirs

dist:
	if ! grep "^Changes in $(VERSION)" NEWS > /dev/null 2>&1; then \
		echo "no NEWS entry"; \
		exit 1; \
	fi
	$(MAKE) forcedist


forcedist: $(dist_files)
	rm -rf $(DISTDIR)
	mkdir $(DISTDIR)
	for d in $(SUBDIRS); do make -C $$d DIR=$$d dist || exit 1; done
	for f in $(dist_files); do \
		mkdir -p $(DISTDIR)/`dirname $$f`; \
		cp -a $$f $(DISTDIR)/$$f; \
	done; \
	tar cjf $(DISTDIR).tar.bz2 `basename $(DISTDIR)`
	@echo "=== sanity building/testing conary ==="; \
	cd $(DISTDIR); \
	make > /dev/null; \
	./bin/conary --version > /dev/null || echo "CONARY DOES NOT WORK"; \
	cd -; \
	rm -rf $(DISTDIR)

tag:
	hg tag conary-$(VERSION)

clean: clean-subdirs default-clean

ccs: dist
	cvc co --dir conary-$(VERSION) conary=conary.rpath.com@rpl:devel
	sed -i 's,version = ".*",version = "$(VERSION)",' \
                                        conary-$(VERSION)/conary.recipe;
	sed -i 's,r.addArchive.*,r.addArchive("conary-$(VERSION).tar.bz2"),' \
                                        conary-$(VERSION)/conary.recipe;
	cp conary-$(VERSION).tar.bz2 conary-$(VERSION)
	bin/cvc cook conary-$(VERSION)/conary.recipe
	rm -rf conary-$(VERSION)

include Make.rules<|MERGE_RESOLUTION|>--- conflicted
+++ resolved
@@ -14,11 +14,7 @@
 
 all: subdirs
 
-<<<<<<< HEAD
-export VERSION = 1.0.37
-=======
-export VERSION = 1.1.9
->>>>>>> 8e1656d2
+export VERSION = 1.1.10
 export TOPDIR = $(shell pwd)
 export DISTDIR = $(TOPDIR)/conary-$(VERSION)
 export prefix = /usr
