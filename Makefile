#
# Copyright (c) 2004-2006 rPath, Inc.
#
# This program is distributed under the terms of the Common Public License,
# version 1.0. A copy of this license should have been distributed with this
# source file in a file called LICENSE. If it is not present, the license
# is always available at http://www.opensource.org/licenses/cpl.php.
#
# This program is distributed in the hope that it will be useful, but
# without any warranty; without even the implied warranty of merchantability
# or fitness for a particular purpose. See the Common Public License for
# full details.
#

all: subdirs

<<<<<<< HEAD
export VERSION = 1.1.7
=======
export VERSION = 1.1.8
>>>>>>> 4a67581b
export TOPDIR = $(shell pwd)
export DISTDIR = $(TOPDIR)/conary-$(VERSION)
export prefix = /usr
export bindir = $(prefix)/bin
export libdir = $(prefix)/lib
export libexecdir = $(prefix)/libexec
export datadir = $(prefix)/share
export mandir = $(datadir)/man
export sitedir = $(libdir)/python$(PYVERSION)/site-packages/
export conarydir = $(sitedir)/conary
export conarylibdir = $(libdir)/conary
export conarylibexecdir = $(libexecdir)/conary

minimal:
	NO_KID=1 $(MAKE) all


SUBDIRS = commands conary config man scripts extra

extra_files = \
	LICENSE			\
	Make.rules 		\
	Makefile		\
	NEWS			\

dist_files = $(extra_files)

.PHONY: clean dist install subdirs

subdirs: default-subdirs

install: install-subdirs

dist:
	if ! grep "^Changes in $(VERSION)" NEWS > /dev/null 2>&1; then \
		echo "no NEWS entry"; \
		exit 1; \
	fi
	$(MAKE) forcedist


forcedist: $(dist_files)
	rm -rf $(DISTDIR)
	mkdir $(DISTDIR)
	for d in $(SUBDIRS); do make -C $$d DIR=$$d dist || exit 1; done
	for f in $(dist_files); do \
		mkdir -p $(DISTDIR)/`dirname $$f`; \
		cp -a $$f $(DISTDIR)/$$f; \
	done; \
	tar cjf $(DISTDIR).tar.bz2 `basename $(DISTDIR)`
	@echo "=== sanity building/testing conary ==="; \
	cd $(DISTDIR); \
	make > /dev/null; \
	./bin/conary --version > /dev/null || echo "CONARY DOES NOT WORK"; \
	cd -; \
	rm -rf $(DISTDIR)

tag:
	hg tag conary-$(VERSION)

clean: clean-subdirs default-clean

ccs: dist
	cvc co --dir conary-$(VERSION) conary=conary.rpath.com@rpl:devel
	sed -i 's,version = ".*",version = "$(VERSION)",' \
                                        conary-$(VERSION)/conary.recipe;
	sed -i 's,r.addArchive.*,r.addArchive("conary-$(VERSION).tar.bz2"),' \
                                        conary-$(VERSION)/conary.recipe;
	cp conary-$(VERSION).tar.bz2 conary-$(VERSION)
	bin/cvc cook conary-$(VERSION)/conary.recipe
	rm -rf conary-$(VERSION)

include Make.rules<|MERGE_RESOLUTION|>--- conflicted
+++ resolved
@@ -14,11 +14,7 @@
 
 all: subdirs
 
-<<<<<<< HEAD
-export VERSION = 1.1.7
-=======
 export VERSION = 1.1.8
->>>>>>> 4a67581b
 export TOPDIR = $(shell pwd)
 export DISTDIR = $(TOPDIR)/conary-$(VERSION)
 export prefix = /usr
