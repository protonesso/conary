#
# Copyright (c) 2004-2006 rPath, Inc.
#
# This program is distributed under the terms of the Common Public License,
# version 1.0. A copy of this license should have been distributed with this
# source file in a file called LICENSE. If it is not present, the license
# is always available at http://www.opensource.org/licenses/cpl.php.
#
# This program is distributed in the hope that it will be useful, but
# without any warranty; without even the implied warranty of merchantability
# or fitness for a particular purpose. See the Common Public License for
# full details.
#

all: subdirs

<<<<<<< HEAD
export VERSION = 1.0.38
=======
export VERSION = 1.1.10
>>>>>>> d3244c5c
export TOPDIR = $(shell pwd)
export DISTDIR = $(TOPDIR)/conary-$(VERSION)
export prefix = /usr
export bindir = $(prefix)/bin
export libdir = $(prefix)/lib
export libexecdir = $(prefix)/libexec
export datadir = $(prefix)/share
export mandir = $(datadir)/man
export sitedir = $(libdir)/python$(PYVERSION)/site-packages/
export conarydir = $(sitedir)/conary
export conarylibdir = $(libdir)/conary
export conarylibexecdir = $(libexecdir)/conary

minimal:
	NO_KID=1 $(MAKE) all


SUBDIRS = commands conary config man scripts extra

extra_files = \
	LICENSE			\
	Make.rules 		\
	Makefile		\
	NEWS			\

dist_files = $(extra_files)

.PHONY: clean dist install subdirs

subdirs: default-subdirs

install: install-subdirs

dist:
	if ! grep "^Changes in $(VERSION)" NEWS > /dev/null 2>&1; then \
		echo "no NEWS entry"; \
		exit 1; \
	fi
	$(MAKE) forcedist


forcedist: $(dist_files)
	rm -rf $(DISTDIR)
	mkdir $(DISTDIR)
	for d in $(SUBDIRS); do make -C $$d DIR=$$d dist || exit 1; done
	for f in $(dist_files); do \
		mkdir -p $(DISTDIR)/`dirname $$f`; \
		cp -a $$f $(DISTDIR)/$$f; \
	done; \
	tar cjf $(DISTDIR).tar.bz2 `basename $(DISTDIR)`
	@echo "=== sanity building/testing conary ==="; \
	cd $(DISTDIR); \
	make > /dev/null; \
	./bin/conary --version > /dev/null || echo "CONARY DOES NOT WORK"; \
	cd -; \
	rm -rf $(DISTDIR)

tag:
	hg tag conary-$(VERSION)

clean: clean-subdirs default-clean

ccs: dist
	cvc co --dir conary-$(VERSION) conary=conary.rpath.com@rpl:devel
	sed -i 's,version = ".*",version = "$(VERSION)",' \
                                        conary-$(VERSION)/conary.recipe;
	sed -i 's,r.addArchive.*,r.addArchive("conary-$(VERSION).tar.bz2"),' \
                                        conary-$(VERSION)/conary.recipe;
	cp conary-$(VERSION).tar.bz2 conary-$(VERSION)
	bin/cvc cook conary-$(VERSION)/conary.recipe
	rm -rf conary-$(VERSION)

include Make.rules<|MERGE_RESOLUTION|>--- conflicted
+++ resolved
@@ -14,11 +14,7 @@
 
 all: subdirs
 
-<<<<<<< HEAD
-export VERSION = 1.0.38
-=======
 export VERSION = 1.1.10
->>>>>>> d3244c5c
 export TOPDIR = $(shell pwd)
 export DISTDIR = $(TOPDIR)/conary-$(VERSION)
 export prefix = /usr
