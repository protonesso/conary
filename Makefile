--- conflicted
+++ resolved
@@ -14,11 +14,7 @@
 
 all: subdirs
 
-<<<<<<< HEAD
-export VERSION = 1.1.9
-=======
-export VERSION = 1.0.37
->>>>>>> 3248722c
+export VERSION = 1.1.10
 export TOPDIR = $(shell pwd)
 export DISTDIR = $(TOPDIR)/conary-$(VERSION)
 export prefix = /usr
