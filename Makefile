--- conflicted
+++ resolved
@@ -14,11 +14,7 @@
 
 all: subdirs
 
-<<<<<<< HEAD
-export VERSION = 1.0.27
-=======
 export VERSION = 1.1.0_beta1
->>>>>>> 0f05e0e5
 export TOPDIR = $(shell pwd)
 export DISTDIR = $(TOPDIR)/conary-$(VERSION)
 export prefix = /usr
