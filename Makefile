--- conflicted
+++ resolved
@@ -14,11 +14,7 @@
 
 all: subdirs
 
-<<<<<<< HEAD
-export VERSION = 1.2.18
-=======
 export VERSION = 2.0.7
->>>>>>> bb06650b
 export TOPDIR = $(shell pwd)
 export DISTDIR = $(TOPDIR)/conary-$(VERSION)
 export prefix = /usr
