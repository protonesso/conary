--- conflicted
+++ resolved
@@ -14,11 +14,7 @@
 
 all: subdirs
 
-<<<<<<< HEAD
-export VERSION = 1.1.31.12
-=======
 export VERSION = 1.2.17
->>>>>>> 718adfcd
 export TOPDIR = $(shell pwd)
 export DISTDIR = $(TOPDIR)/conary-$(VERSION)
 export prefix = /usr
