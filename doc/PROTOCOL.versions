--- conflicted
+++ resolved
@@ -1,13 +1,7 @@
 # this file documents the wire protocol changes for conary.
-<<<<<<< HEAD
-=======
-Version 52:
+Version 51:
   - getChangeSet supports infoOnly parameter
 
-Version 51:
-  - indicates that the client can handle changeset version 2007061301
-
->>>>>>> ed2a8fcf
 Version 50:
   - getChangeSet keeps (troveNeeded, filesNeeded, troveRemoved) information
     separate for each element of the job list
