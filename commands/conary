--- conflicted
+++ resolved
@@ -602,11 +602,8 @@
         d["best-flavors"] = NO_PARAM
         d["latest-versions"] = NO_PARAM
         d["leaves"] = NO_PARAM
-<<<<<<< HEAD
         d["path"] = MULT_PARAM
-=======
         d["what-provides"] = MULT_PARAM
->>>>>>> b69e832f
         argDef['Trove Selection'] = d
 
     def runCommand(self, cfg, argSet, otherArgs):
@@ -670,14 +667,8 @@
         if argSet: return self.usage()
         troveList = otherArgs[2:]
 
-<<<<<<< HEAD
-        queryrep.displayTroves(cfg, troveList, pathList,
-                               versionFilter, flavorFilter,
-                               **kw)
-=======
-        queryrep.displayTroves(cfg, troveList, whatProvidesList, versionFilter,
-                               flavorFilter, **kw)
->>>>>>> b69e832f
+        queryrep.displayTroves(cfg, troveList, pathList, whatProvidesList,
+                               versionFilter, flavorFilter, **kw)
 _register(RepQueryCommand)
 
 class ShowChangesetCommand(_AbstractQueryCommand):
