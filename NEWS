--- conflicted
+++ resolved
@@ -1,21 +1,14 @@
 Changes in @NEW@:
   o Client Changes:
-<<<<<<< HEAD
     * "conary help [command]" now works displays the usage message for
       the command.
+    * --help options will now display a smaller number of flags by
+      default, and more when the --debug flag is added.
     * A getUpdateItemList() method has been added to the ConaryClient
       class.  It returns a list of top level troves on the local
       system. (CNY-1025)
     * "conary rq package:source --tags" will now show an "autosource"
       tag on autosourced files.
-=======
-    * "conary help update" now works.
-    * Added getUpdateItemList() method to allow retrieval of top level troves 
-      on the local system. (CNY-1025)
-    * --tags will now display whether source files are autosource or not.
-    * --help options will now display a smaller number of flags by default,
-      and more when the --debug flag is added.
->>>>>>> 7c085e72
 
   o Build Changes:
     * When using "cvc refresh" to refresh autosourced files, the
@@ -45,10 +38,12 @@
       unknown use flag is accessed in the recipe.
 
   o Bugfixes:
-    * Files added in both the repository and locally with cvc now give an
-      error message on update rather than corrupting the CONARY file (CNY-1024)
-    * Adding a file locally and then merging that file from upstream now
-      causes an error as expected (it would traceback before). (CNY-1021)
+    * Files added in both the repository and locally with cvc now give
+      an error message on update rather than corrupting the CONARY
+      file (CNY-1024)
+    * Adding a file locally and then merging that file from upstream
+      now causes an error as expected (it would traceback
+      before). (CNY-1021)
 
 Changes in 1.0.37:
   o Bugfixes:
