--- conflicted
+++ resolved
@@ -1,16 +1,3 @@
-<<<<<<< HEAD
-Changes in @NEW@:
-  o Client Changes:
-    * The command line interface to cvc derive (added in Conary 1.2.8)
-      has been changed.  It now derives onto your buildLabel by default,
-      with a --target option to derive onto a different label.
-  o Bug Fixes:
-    * A bug that caused an exception when inspecting ELF files with a
-      standalone ABI has been fixed. (CNY-2333)
-  o Server Changes:
-    * 'serializeCommits' has been added as a new boolean server
-      configuration option (CNY-2285)
-=======
 Changes in 2.0.0:
   o Optimizations:
     * Reworked commit path to pull all modified streams from the repository
@@ -85,13 +72,23 @@
       available (during a promote or shadow, for example) with one query
       (CNY-2053)
     * Added call latency to repository log (CNY-2305)
+    * 'serializeCommits' has been added as a new boolean server
+      configuration option (CNY-2285)
 
   o Protocol Changes:
     * Protocol allows passing keyword arguments for exceptions (CNY-747)
     * No longer include useAnonymous flag in return value
     * Many repository permission manipulation methods have been
       renamed for consistency.  For a list, see PROTOCOL.versions. (CNY-2298)
->>>>>>> cd8813fd
+
+Changes in @NEW@:
+  o Client Changes:
+    * The command line interface to cvc derive (added in Conary 1.2.8)
+      has been changed.  It now derives onto your buildLabel by default,
+      with a --target option to derive onto a different label.
+  o Bug Fixes:
+    * A bug that caused an exception when inspecting ELF files with a
+      standalone ABI has been fixed. (CNY-2333)
 
 Changes in 1.2.9:
   o Documentation Changes:
