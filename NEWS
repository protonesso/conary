Changes in @NEW@:
<<<<<<< HEAD
  o Build Changes:
    * Added 'factory' command to cvc for displaying and changing the factory
      of the currently checked out recipe (CNY-2690)

  o Bug Fixes:
    * A bug that caused a traceback when r.MakeDevices() is called
      with a path that contains 'lib' has been fixed. (CNY-2692)
=======
  o Bug Fixes:
    * A regression introduced by the build requirements suggestions for
      recipes using r.MakePathsInstall has been fixed. (CNY-2697)
>>>>>>> 32c7b611

Changes in 2.0.10:
  o Build Changes:
    * An xml formatted log has been added to :debuginfo. This is in
      addition to the human readable log. The xml log contains the same
      information as the human readable log, plus additional contextual
      information useful for formatting the log data. (CNY-2487)
    * AutoResolve defaults to True for image groups. (CNY-2291)
    * Exceptions and inclusions to policies that don't match anything
      will now emit an error. (CNY-2221)
    * A new selective logging facility for policy to use to inspect
      build output has been added. (CNY-2622)
    * It is now possible to pass a list of multiple URLs to addArchive.
      Conary will try to download the source from each URL, in order,
      until it succeeds. (CNY-2505)
    * Recipe actions have now the ability to suggest build requirements.
      (CNY-935)
    * Running "cvc cook" in a directory with a CONARY file now builds the
      sources specified by that checkout.  This is particularly useful for
      source troves which do not provide recipes thanks to a factory.
      (CNY-2642)
    * Conary now looks for factories in the same places it looks for
      superclasses, including the current working directory for local
      cooks. (CNY-2641)
    * Suggesting build requirements produces a warning if the supplied
      command cannot be found in the search path. (CNY-2663)
    * Skip FactoryRecipeClass when loading recipes to make it easier to
      develop factory recipes. (CNY-2666)
    * Checking out multiple sources with a single command line once again
      creates the CONARY files properly. (CNY-2645)
    * The addArchive source action now supports .war and .jar archives.
      (CNY-2684) 

  o Bug Fixes:
    * Previously, rollbacks could restore files from local rollbacks
      by overwriting existing contents rather than replacing the file.
      In addition, the operation was not journaled properly.  (CNY-2596)
    * A bug in finding the sources required to build all the packages for
      a group that omitted replace() packages has been fixed.  This mainly
      affected rmake builds of group recipes. (CNY-2605)
    * An error in the repository that caused a malformed exception to
      be returned to the client when a trove was missing has been
      corrected. (CNY-2624)
    * If launched with sudo, Conary will no longer change the owner
      on the user's PGP keyring, and will use the proper system-wide
      keyring. (CNY-2630)
    * When using PostgreSQL as a repository backend, some queries
      could be executed with poor execution plans (CNY-2639)
    * A bug that caused a local cook (e.g., "cvc cook pkg.recipe") to
      fail at "Copying forward metadata to newly built items..." when
      the Conary repository for that recipe is not available has been
      fixed. (CNY-2640)
    * Checking out source components which used factories now preserves
      the factory
    * Building directly from recipe files which use factories for superclasses
      now works (CNY-2656)
    * The conary rdiff command works correctly for groups that include
      troves from foreign repositories. (CNY-2544)
    * An issue related to the build logger not properly setting the
      logging pseudo-tty in raw mode has been fixed. (CNY-2647)
    * Conary can now parse perl dependencies with periods in them from
      the command line. (CNY-2667)
    * On failure, the proper URL is returned to the Conary client
      library. This fixes a regression introduced in the Conary 2
      codebase, where only the selector part of the URL would be
      returned. (CNY-2517)
    * A source of circular references which could cause unpredictable
      memory usage has been removed. (CNY-2674)
    * Tighten the rules for what characters are allowed in version strings
      (CNY-2657)
    * Fixed a file descriptor leak when using in-memory-only databases.

  o Client changes
    * More of the update logic is now protected by the filesystem journal,
      and the journal now cleans up rollback state on failure. (CNY-2592)
    * Conary now displays more progress information during the
      "Preparing changeset request..." phase.  Much of the time in
      this phase is spent communicating with the repository.  Now
      "Requesting changeset ..." and "Downloading" will be shown as
      data is transferred.

Changes in 2.0.9:
  o Bug Fixes:
    * A bug that occasionally caused a thread deadlock when multiple
      threads access the local system Conary database concurrently has
      been fixed. (CNY-2586)
    * Checking out sources unpacks duplicate binary files (CNY-2543)
    * Derived packages use the revision which was shadowed from to find
      the version to derive from instead of the latest on the branch
      (CNY-2577)
    * A bug that occurred when rMake recursed through a group recipe
      that made use of the replace command has been fixed. (CNY-2606)

Changes in 2.0.8:
  o Client Changes:
    * A close() method has been added to UpdateJob objects. It is
      recommended to call the method explicitly instead of relying
      on the object to be collected when going out of scope.
      (CNY-2489)

  o Build Changes:
    * Group recipes now implement a requireLatest command. It can be
      passed as a keyword argument to r.add, r.replace, r.addAll, and
      r.addCopy.  This flag defaults to True. (CNY-1611)
    * requireLatest has also been implemented as a recipe level
      attribute.  Setting requireLatest to False for a recipe will
      affect the default for all calls to r.add, r.replace, r.addAll,
      and r.addCopy. (CNY-1707)
    * Conary now has support for group policies. Policies deriving from
      GroupEnforcementPolicy and ImageGroupEnforcementPolicy will be
      run on groups at the end of the cook process. (CNY-2378)
    * ImageGroup is now an attribute tracked in a group's troveInfo.
      This attribute is set for groups meant to define a complete,
      functional system, and implies that ImageGroupEnforcementPolicy
      group policies have been run for that group, recursively.
      (CNY-2520)
    * The VersionConflicts group policy has been added. This group
      policy enforces that two different versions of a trove will not
      be accidentally included in one install image. (CNY-2371)
    * TroveFilters now exist. Trove filters allow a packager to
      reference particular troves within a group for group policy
      inclusions/exceptions. (CNY-2477)
    * The Conary policy to fix trailing newlines in config files has
      been corrected to handle non-writable config files. (CNY-2559)
    * Conary will now warn if the PGP keyring is not writable, and
      will continue, instead of stopping with an error. (CNY-2555)
    * The "cvc derive" command now creates a reference directory
      named _OLD_ROOT_ alongside _ROOT_ when the --extract argument
      is provided. (CNY-2530)
    * A new group recipe command, startGroup, has been added, which
      calls createGroup, addNewGroup and setDefaultGroup in one step.
      (CNY-2197)
    * The addCvsSnapshot source action no longer caches the HEAD of
      the repository, since cvs export will not use it. (CNY-2568)
    * Macros from config files and from the command line are now
      available to group recipes. (CNY-2574)
    * A new concept, recipe factories, has been implemented. (CNY-2549)
    * Binary packages built from superclass recipes will be unflavored,
      regardless of any flavor-related references in a recipe.
      (CNY-2576)

  o Bug Fixes:
    * Conary no longer loses ownership of changed files when updating
      multiple flavors of the same version of the same package at the same
      time. (CNY-2553)
    * If Conary is running on kernels which, under certain circumstances,
      return EINVAL when calling poll(), the lazy file cache will only
      count the file descriptors it has open itself. (CNY-2571)
    * conary rdiff works correctly for groups that include troves from
      foreign repositories. (CNY-2544)
    * Job invocation information no longer uses null characters,
      which are not allowed in an XML document. (CNY-2580)
    * Updating files which point to other files (due to a PTR in the
      changeset) previously failed when those other files were not
      being installed at the same time (due to a "conary remove"
      on those files, for example). (CNY-2595)
    * Excluding all Java files in the r.Provides policy no longer
      produces a stack trace. (CNY-2594)

Changes in 2.0.7:
  o Build Changes:
    * Handling pkg-config dependencies has been moved to conary-policy.
      (CNP-93)

  o Bug Fixes:
    * When resuming the update after the execution of a critical update,
      Conary will now use the original file replacement flags. This
      corrects file conflict errors in a migrate when a critical update
      was present. (CNY-2513)
    * The lazy file cache was using /proc/self/fd as a method of
      determining the number of open file descriptors for the current
      process. However, under certain circumstances the directory is not
      readable. The lazy file cache now uses a poll(2)-based technique.
      (CNY-2536)
    * If the directory where the public keyring is stored does not exist,
      it is now automatically created. (CNY-2504)

  o Other changes:
    * Reading metadata from RPM files now validates the size of the RPM
      and the sha1 of the full set of metadata.

Changes in 2.0.6:
  o Build Changes:
    * Java dependencies for classes that are not dependency-complete
      are now automatically disabled. To re-enable them, the missing
      dependencies should be added as buildRequires. (CNY-2175)
    * Build actions that do not match anything (r.Move, r.Copy, etc.)
      will now log exactly what they were trying to do. (CNY-2216)

  o Bug Fixes:
    * A minor bug in the display of the password prompt has been fixed.
      (CNY-2497)
    * When x86_64 is specified and a biarch package is available, Conary
      will mention the biarch as an alternative flavor instead of the x86 one.
    * Derived packages will now work on x86_64 systems even if a biarch 
      flavor is specified. (CNY-2494)
    * Signatures of unexpected types on subkeys are now ignored. (CNY-2490)
    * When updating a group which contained a package that used to be
      byDefault False but is now byDefault True, Conary will now install
      the package. (CNY-2507)
    * When using the tagScript argument with the client's applyUpdateJob
      call, the paths to group scripts to be executed are stored relative
      to the root of the installation, instead of absolute. The tag
      script is always supposed to be executed under chroot. (CNY-2523)

  o Server Changes:
    * The serverName configuration option now allows glob-style
      wildcards.  (CNY-2293)
    * Slow SQL queries used to remove unused entries from the
      TroveFiles table and TroveTroves table have been rewritten to
      make some queries faster with repositories implemented with a
      sqlite database. (CNY-2515)

  o Other changes:
    * The file EULA_Conary.txt has been added to clarify that Conary
      is available under two licenses, and to state the conditions
      under which the two licenses apply.

Changes in 2.0.5:
  o Client Changes:
    * Conary now attempts to provide hints about flavor combinations that would
      work if it cannot find a flavor that matches your exact request 
      (CNY-1920).
    * The rollback API now raises a RollbackError instead of returning
      non-zero on errors. (CNY-1643)

  o Build Changes:
    * When file conflicts occur while cooking groups, the deps that
      caused a package to be pulled in are listed. (CNY-2308)
    * Config policy will automatically append a newline to non-binary files.
      Files that are marked as Config and appear to be binary will
      continue to trigger an error as they have previously. (CNY-2422)
    * Perl requirements that are not present on the system or provided by
      the package being built are dropped. (CNY-2180)
    * Two expansion functions have been introduced to package recipes:
      r.glob and r.regexp. These functions return an object that can be
      substituted for any API parameter that calls for a string based
      regexp or glob. (CNY-2222)
    * Group recipe actions like "r.addAll" and "r.addCopy" now record
      the version of the group that is being copied from into the newly
      created group. (CNY-2359)
    * Add code to display new-style metadata through rq, q, and showchangeset,
      as well as propagate that metadata via cooking, promoting, shadowing,
      and committing source packages.  Entering this metadata must still 
      be done through scripts.  (CNY-1808)
    * Added a hook that allows build requirements to be overridden by
      rMake. (CNY-2427)

  o Bug Fixes:
    * Conary no longer tracebacks when building a package that contains 
      a pkgconfig reference to a file in the current package that is in a
      symlinked directory. (CNY-2455)
    * The order in which configuration files are read when a glob was
      passed to includeConfigFile is now deterministic. (CNY-2483)

  o Server Changes:
    * Roles that have the mirror flag set no longer assume anonymous
      fallback for trove access authentication (CNY-2473)

Changes in 2.0.4:
  o Bug Fixes:
    * Moving an unmodified shadow to tip via cvc promote no longer causes
      an error. (CNY-2441)
    * Recipes using addSvnSnapshot no longer modify the conary
      configuration object's tmpDir setting (CNY-2401)
    * Fixed a rare bug in which dependency resolution would fail when
      a dependency that used to be provided by one installed package
      is now provided by two new packages. (CNY-2459)

  o Client Changes:
    * Conary will now use the proxy settings stored in its local
      configuration when loading remote configuration files. (CNY-2363)
    * PGP keys having some self signatures that fail to pass are
      no longer failing, as long as at least one self signature passes.
      (CNY-2439)
    * The client enforces the trust model using the internal
      implementation of OpenPGP. (CNY-1895)

  o Build Changes:
    * Policies that move files in destdir now track path changes they
      make so that files will end up in the correct package or component
      after being moved, when "package=" or "component=" has been used
      in a build action. (CNY-1679)

Changes in 2.0.3:
  o Build Changes:
    * PGP version 3 keys are now supported for verification of
      package signatures. According to RFC4880, version 3 keys are
      deprecated. (CNY-2420)
    * Superclasses are now loaded from the filesystem. Superclasses
      can now be cooked. Doing so will make a changeset that installs
      the recipe itself on the filesystem. (CNY-983)
    * When building packages, Conary now reads /etc/ld.so.conf.d/*.conf
      files to determine whether to include the path in the dependency.
      (CNY-2433)
    * The /etc/ld.so.conf.d/*.conf handling added to Conary 1.2.13
      introduced a bug that could erase necessary entries from
      ld.so.conf in some circumstances.  This bug has been
      resolved. (CNY-2440)
    * Spaces in URLs are now automatically escaped. (CNY-2389)
    * The Requires() policy now inspects Lib: and Lib.private:
      pkg-config keywords in .pc files to find library files, and
      where it finds them, it adds appropriate Conary trove
      requirements to the .pc files. (CNY-2370)

  o Client Changes:
    * The implementation of the util.mkdirChain function has been
      changed to no longer use exceptions internally to signal that the
      directory already exists. Raising exceptions is a relatively
      expensive operation that slows down the data store. Exceptions are
      still used internally in the very infrequent case of intermediate
      directories not existing. (CNY-2405)
    * Conary will not downgrade packages if no version is specified by
      the user, but, due to an out of date mirror or other reasons, the
      update available for a package is older than the currently
      installed package. (CNY-2402)
    * Conary now recognizes /etc/ld.so.conf.d/*.conf files, adding an
      include line to /etc/ld.so.conf if they exist, and does not add
      new duplicate entries to /etc/ld.so.conf for directories already
      specified in /etc/ld.so.conf.d/*.conf files. (CNY-2432)
    * A getDatabase() method has been added to the ConaryClient class.
      This method returns the local system database object. Code that
      needs to query the local system database should use this method
      to obtain the database object. (CNY-2316)

  o Bug Fixes:
    * A bug that caused an unhandled exception when adding a new role
      in the Conary repository web interface has been fixed.

Changes in 2.0.2:
  o Build Changes:
    * PGP version 2 signatures are now properly parsed. Version 2
      signatures are documented in the outdated RFC1991 and are
      considered deprecated, but some PGP keys contain them.
      (CNY-2417)

Changes in 2.0.1:
  o Build Changes:
    * The Requires() policy now inspects Lib: and Lib.private:
      pkg-config keywords in .pc files to find library files, and
      where it finds them, it adds appropriate Conary trove
      requirements to the .pc files. (CNY-2370)

  o Bug Fixes:
    * An update bug that could result in a trove integrity error has
      been fixed. The issue would occur when updating packages where,
      for some files, the only changes are to file versions. (CNY-2403)

Changes in 2.0.0:
  o Major Changes:
    * The way Conary handles architecture flavors has been changed,
      primarily for better support for multilib systems that support
      having both 32-bit and 64-bit packages installed.
    * The Conary repository Access Control List capabilities have been
      significantly upgraded to support per-trove ACLs. Trove
      permissions are cached and recalculated whenever the ACLs change
      or new troves are added to the repository, for better scaling
      and fast changeset retrieval.
    * All dependencies on the GnuPG "gpg" program have been removed;
      Conary now implements the required OpenPGP functionality
      internally.

  o Optimizations:
    * Conary 2.0 is significantly faster for many repository commit
      operations.  Some "cvc promote" operations, in particular,
      have a 200% performance improvement.  Some group commit
      operations are 75% faster.  Creating a new shadow can be as much
      as 100% faster.  Details of some of the changes that provide
      the improvement are below.
    * Committing to repositories has been reworked to pull all
      modified streams from the repository or database with one
      query. (CNY-2053)
    * Unchanged stream sets now return None on diff.  This prevents
      the Conary repository from having to do unnecessary work to
      retrieve the "old" version of a stream and apply a diff when
      nothing actually changed.
    * Unchanged file streams are now 2-byte, backwards compatible,
      sequences instead of more complex representations of "nothing
      changed".
    * The commit code (both client and server) recognizes unchanged
      files and does not merge stream sets for them.
    * Distributed changeset creation no longer recompresses file
      contents.
    * "cvc promote" no longer recompresses non-config files during
      changeset assembly. (CNY-2202)
    * "cvc promote" now gets file contents and streams from changesets
      when a lot of them are needed from the same trove. (CNY-2202)
    * Changesets that represent a "cvc promote" operation have been
      changed to be relative to either the source of the promote (if
      promoting within a server) or to the current version on the
      target. (CNY-2202)
    * The "cvc shadow" command now commits relative changesets when
      the shadow is made to the same repository as the original trove.
    * The Conary client now tries to perform update jobs as close to
      updateThreshold (without going over) as practical for a
      noticeable performance improvement. (CNY-2283)
    * Committing changesets to the repository has been modified to
      check for files which don't have contents available (during a
      promote or shadow, for example) with one SQL query. Previously,
      a single SQL query was used to check for each file. (CNY-2053)

  o Build Changes:
    * Conary will now ignore flavoring and requirements from ELF
      libraries that are built for architectures other than the
      architecture that is being built for.  This avoids a common
      problem where a single extra (unused) sparc file library
      causes an entire package to be flavored to be installed on
      systems that support both x86 and sparc instruction sets,
      as that configuration is not meaningful. (CNY-1717)
    * The rarely used "cvc describe" command line interface has been
      removed. (CNY-2357)
    * The rarely used "cvcdesc" script has been removed. (CNY-2357)
    * Spaces in URLs provided in source actions such as addArchive
      are now automatically escaped to make them legal URLs. (CNY-2389)
    * The "cvc promote" command now uses the labels and branches
      specified in the "from" section of any promote as the place to
      search for packages (CNY-2235).
    * The PackageSpec documentation incorrectly stated that you could
      pass both package and component information to it; this has
      been corrected to properly redirect to ComponentSpec for this
      usage. (CNY-2387)

  o Client Changes:
    * The "getTroveLatestByLabel" client-side call has been added.
    * Most repository exceptions are demarshalled using logic in the
      exception class itself rather than in a large if/elif block.
      (CNY-747)
    * The "troveNames" and "troveNamesByServer" methods now accept a
      "troveTypes" argument, and by default return only troves that
      are present. (CNY-1838)
    * The mirror client supports a --fast-sync flag which will only
      scan for new troves in the source and skip the time-expensive
      scans for changed trove info records. (CNY-1756)
    * The mirror client supports a --absolute flag which will make it
      use only absolute changesets to mirror content. (CNY-1755)
    * The rollback stack code has been split into a separate class.
      (CNY-2061)
    * A new "conary rmrollback" command that removes old rollbacks has
      been added. (CNY-2061)
    * Rollback objects now have an "isLocal" method to tell whether
      applying that rollback will require repository access. (CNY-2077)
    * Conary now allows a biarch system to have one flavor that
      expresses both the x86 and x86_64 support. The flavorPreferences
      configuration option informs conary to prefer x86_64 packages.
      This change allows group building to automatically resolve x86
      packages. (CNY-525)
    * Conary no longer uses gnupg for OpenPGP key management. (CNY-2349)
    * Conary clients no longer send an absolute URI when talking
      directly to a repository server. (CNY-2324)
    * Many repository permission handling methods have been renamed
      for consistency. For a complete list, see doc/PROTOCOL.versions
      in the Conary source code. (CNY-2298)
    * Setting/resetting the admin field permission is now handled by the
      setUserGroupIsAdmin() call instead of addAcl/editAcl. (CNY-1782)

  o Server Changes:
    * The scoring for target flavor sets has been fixed. (CNY-1539)
    * The (unimplemented) concept of caps for permissions has been
      removed.
    * Server methods have been decorated with the
      @requireClientProtocol decorator.
    * The "usergroups" term has been replaced with "roles" in the
      repository web user interface. (CNY-1973)
    * Server exceptions have been reworked to have marshalling logic in
      the exception class instead of in a large if/elif block. (CNY-747)
    * Server exceptions are marshalled in the proxy layer now instead of
      in both the proxy and server layers.
    * When the repository database is locked, "RepositoryLocked"
      exceptions are now returned for all code paths. (CNY-1596)
    * The repository call log now tracks changeset cache misses. (CNY-1843)
    * Repositories no longer pass anonymous hints to the proxy layer.
      The hint has been False since Conary 1.1.29.
    * The "troveNames" method now filters by using the "troveTypes"
      argument. (CNY-1838)
    * The "getPackageBranchPathIds" method no longer requires access
      to the entire version history of a package; it returns the
      pathIds and fileIds for troves the user is allowed to
      see. Previously, an InsufficientPermission exception was raised
      if part of the version history of a package was not visible to
      the user. (CNY-2038)
    * The repository call log now records the time required to service
      the request. (CNY-2305)
    * A "serializeCommits" boolean server configuration option has been
      added.  This is best turned on for repositories used for development,
      but is unneeded for repositories that are mirrors. (CNY-2285)

  o Protocol Changes:
    * The XML-RPC protocol now allows passing keyword arguments for
      exceptions.  (CNY-747)
    * XML-RPC return values no longer include the "useAnonymous" flag.

Changes in 1.2.12:
  o Client Changes:
    * A getDatabase() method has been added to the ConaryClient class.
      This method returns the local system database object. Code that
      needs to query the local system database should use this method
      to obtain the database object. (CNY-2316)

  o Build Changes:
    * Spaces in URLs are now automatically escaped. (CNY-2389)
    * The Requires() policy now inspects Lib: and Lib.private:
      pkg-config keywords in .pc files to find library files, and
      where it finds them, it adds appropriate Conary trove
      requirements to the .pc files. (CNY-2370)

  o Bug Fixes:
    * The PackageSpec documentation incorrectly stated that you could
      pass both package and component information to it; this has
      been corrected to properly redirect to ComponentSpec for this
      usage. (CNY-2387)
    * An update bug that could result in a trove integrity error has
      been fixed. The issue would occur when updating packages where,
      for some files, the only changes are to file versions. (CNY-2403)

Changes in 1.2.11:
  o Client Changes:
    * The error message printed when Conary encounters an unhandled
      exception has been changed to reflect the fact that the common
      case is merely poor handling of the error condition, rather than
      another bug.  It has also been reformatted to display better in
      rITS. (CNY-2265)
    * The "conary-debug" script that collects information to help
      debug a crash has been enhanced to include the recently-added
      manifest file. (CNY-2338)

  o Build Changes:
    * PythonSetup synopsis now mentions the setupName keyword
      argument. (CNY-2360)
    * The conary.1 manual page now documents the purpose of the
      /etc/conary/components directory. (CNY-2361)
    * The clearBuildReqs() function now has a synonym called
      clearBuildRequires() and the clearCrossReqs() function now has a
      synonym called clearCrossRequires().  The old function names
      will be deprecated in the future. (CNY-834)

  o Bug Fixes:
    * When building groups, r.addCopy() now respects the groupName
      flag. (CNY-2345)
    * The searchPath parameter in group methods now works when it
      contains packages (before it worked only with labels). (CNY-2372)
    * A bug that was preventing users with colons in their passwords
      to use the web interface has been fixed. (CNY-2374)
    * Attempting to add entitlements for unknown entitlement classes
      now raises an UnknownEntitlementGroup exception. (CNY-2377)
    * Committing source packages that use shell-style brace and
      glob expansion in addPatch() can now be committed to a
      repository. (CNY-1152)

Changes in 1.2.10:
  o Client Changes:
    * The "conary verify" command no longer complains about files which
      have been removed with "conary remove". (CNY-950)
    * Local rollbacks for removals now store the original contents for
      modified config files. (CNY-2350)
    * Permission errors now list both the URL and the repository
      hostname. (CNY-2211)

  o Server Changes:
    * A new boolean server configuration option, serializeCommits,
      has been added to explicitly limit contention in certain cases.
      Successfully enabling it requires a minor schema update. (CNY-2285)
    * Servers in maintenance mode no longer return Internal Server
      Errors to GET requests from clients. (CNY-2229)

  o Build Changes:
    * The addPatch() source action honors shell-style brace and glob
      expansion when sourceDir is defined. (CNY-1152)
    * A new "cvc explain" command has been added. "cvc explain"
      displays the documentation for recipe methods.  For example,
      "cvc explain addSource" shows the on-line documentation for the
      addSource() source action. (CNY-2242)
    * The command line interface to cvc derive (added in Conary 1.2.8)
      has been changed.  It now derives onto your buildLabel by default,
      with a --target option to derive onto a different label.
      The cvc derive interface is subject to further change.

  o Bug Fixes:
    * A bug that caused an exception when inspecting ELF files with a
      standalone ABI has been fixed. (CNY-2333)
    * A bug that caused updates with group scripts to fail when run
      with the '--root' option with a trailing slash in the path has
      been fixed. (CNY-2348)
    * An issue related to file placeholders potentially being lost while
      rewriting rollback changesets has been fixed.

Changes in 1.2.9:
  o Documentation Changes:
    * The documentation strings for the update code have been revised
      to include the most common exceptions raised as part of
      prepareChangeSet and updateChangeSet. (CNY-1732)

  o Build Changes:
    * File level requirements provided by the same file are dropped.
      (CNY-2177)
    * Java dependencies that do not start with a valid TLD are now
      excluded. (CNY-2176)
    * The exceptDeps keyword parameter is now allowed for r.Provides(),
      analogously to r.Requires(). (CNY-1485)
    * The new sourceDir keyword parameter is now available for
      r.addSource(), r.addPatch(), and r.addArchive() to specify that
      the source is found within the maindir. (CNY-1439)
    * LD_LIBRARY_PATH is now set when calling bootstrapped python, in
      order to load the correct python libraries. (CNY-2319)
    * The :config component is built by file location, rather than
      from files marked as config files by the Config policy.
      This means that the configComponent configuration item no
      longer operates. (CNY-2256)

  o Client Changes:
    * A keepRequired config option has been added. This has the same
      effect as always setting the --keep-required flag on update.
      (CNY-569)
    * The error message for erased dependencies is now more explicit
      about what happened to the package that is no longer providing
      dependencies, and where the package with the missing dependencies
      came from. (CNY-2248)
    * We now record the current state of the database to a flat file
      after updates as an extreme recovery mechanism.  (CNY-1801)

  o Bug Fixes:
    * The "logcat" script no longer errors out if the log file is empty
      or contains None for entitlements. (CNY-2252)
    * Repositories running under Apache are now correctly displaying
      the real error when trying to generate the verbose traceback
      emails. (CNY-2320)
    * An update job that includes a critical update and an update to a
      group that includes a pre-update script will no longer run the
      script twice. (CNY-2325)
    * A bug that could cause incorrect SQLite database error messages
      has been fixed. (CNY-1840)

Changes in 1.2.8:
  o Client Changes:
    * Added the cvc derive command. (CNY-2237)
    * A new method, conary.conaryclient.getClient(), has been added to
      allow the creation of a conaryclient with configuration to match
      that would be used with a conary command line client. (CNY-1745)
    * Unhandled exceptions that are raised inside a progress callback
      no longer terminate the update process.  A warning is emitted
      and the update continues. (CNY-2304)

  o Internal Changes:
    * The Conary library now has a parallel implementation to gpg
      for the trust algorithm. (CNY-1988)

  o Bug Fixes:
    * A problem occurring when updating troves sharing a large
      number of identical files has been fixed. (CNY-2273)
    * Repository traceback emails are now more verbose. (CNY-2287)
    * Methods starting with two underscore characters are considered
      internal and are no longer passed to the XML-RPC library for
      marshaling. (CNY-2289)
    * It is now possible to clone a group that contains references to
      both a cloned package and the version that the cloned package
      originated from. (CNY-2302)
    * When data from stdin is provided to a taghandler, but the
      taghandler is missing or fails to read some or all of the data,
      it will no longer result in a database locked error. (CNY-2257)
    * Conary no longer exits with an unhandled exception if /tmp does
      not exist when attempting to run a trove script (e.g., group
      pre/post scripts). (CNY-2303)

  o Client Changes:
    * Added cvc derive as a client-side call (CNY-2237)
    * A new method, conary.conaryclient.getClient(), has been added to
      allow the creation of a conaryclient with configuration to match
      that would be used with a conary command line client. (CNY-1745)
    * CONARY_CLIENT_LOG environment variable can now specify a path for
      a log of all of the repository calls made by the client (use logcat
      to view it) (CNY-2313)

Changes in 1.2.7:

  o Build Changes:
    * The cvc command now prints out the most recent log message from
      the underlying source code control system when creating new
      snapshot archives. (CNY-1778)
    * Conary now has support for cmake, using the r.CMake() build
      action in recipes. (CNY-1321)

  o Bug Fixes:
    * Fixed a traceback that would occur when a component doesn't exist
      even though its containing package does. (CNY-2213)
    * Cloning with --default-only no longer removes references to
      components of packages that are not being cloned. (CNY-2226)
    * A bug that prevented "cvc cook" from being able to look up path
      IDs if a component of the package being built was missing from
      the repository has been fixed. (CNY-2250)
    * PGP keys using unknown string-to-key specifiers (as generated by
      "gpg --export-secret-subkeys" for the corresponding secret key)
      are no longer producing an error when iterating through the
      keyring. (CNY-2258)
    * Embedded signatures in secret subkeys now use the public key's
      cryptographic key, which does not require a passphrase to
      be decoded. (CNY-2224)

Changes in 1.2.6:
  o Build Changes:
    * When cooking packages or groups, conary now displays the methods
      that are called. It also displays the methods that are unused,
      making it easier to see if a function from a superclass has been
      left out. (CNY-2193)

  o Bug Fixes:
    * Use of macros in the r.Link() build action worked only in limited
      cases. (CNY-2209)

  o Client Changes:
    * Mirror mode now includes full file streams in changesets, instead
      of differential streams. (CNY-2210)

Changes in 1.2.5:
  o Client Changes:
    * The OpenPGP implementation now merges PGP keys properly.
      (CNY-1987)
    * The OpenPGP implementation is capable of generating trust
      signatures. (CNY-1990)
    * A bug which could cause troves containing *identical* files to
      become corruped in a system database has been fixed. Note that
      repository databases were not affected. (CNY-2191)

  o Build Changes:
    * MakeDirs now handles trailing '/' characters in directory names.
      (CNY-1526)
    * Using the new provideGroup keyword argument to the r.User()
      method in a UserGroupRecipe, you can now specify that the user's
      primary group needs to be already on the system, rather than be
      added while creating the user. (CNY-2096)

  o Bug Fixes:
    * A bug that resulted in a KeyError when removing a trove from a
      group that has 3 levels of subgroups has been fixed. (CNY-1372)
    * A bug that could result in a decremented source count when
      promoting a package to a sibling of a parent branch has been
      fixed. (CNY-2108)
    * A problem resulting in derived packages corrupting files with the
      same content was fixed. (CNY-2157)
    * A bug that caused internal server errors when retrieving
      changesets that contained compressed file data over 4 GiB in size
      has been fixed. (CNY-2170, CNY-2173)
    * HTTP error codes generated by HTTP proxies are now properly
      interpreted by Conary clients. (CNY-2181)
    * When talking to a repository, Conary proxies will now
      automatically switch the protocol to HTTPS whenever authentication
      information is injected on behalf of the client. (CNY-2184)
    * addSvnSnapshot no longer generates conflicts in the paths for
      temporary checkouts. (CNY-2196)

Changes in 1.2.4:
  o Bug Fixes:
    * A file that was mistakenly ommitted from packaging has been
      added to the build. (CNY-2155)

Changes in 1.2.3:
  o Build Changes:
    * The addSvnSnapshot() source action now has the ability to add
      specific SVN revisions via the 'revision' argument. (CNY-2156)
  o Bug Fixes:
    * An update failure that would occur when two versions of a package
      have been installed, one local, one from a repository, has been
      fixed. (CNY-2127)
    * A regression introduced in 1.2.1 affecting patch files that apply
      multiple changes to the same file has been fixed. (CNY-2142)
    * Group scripts now have file descriptor 0 (stdin) connected to
      /dev/null. Previously, stdin was closed, a potential problem
      for scripts that open file descriptors and then disconnect from
      the terminal. (CNY-2143)

  o Client Changes:
    * Added listkeys, addkey, and getkey commands to cvc for basic
      command line PGP key management. (CNY-2150)

Changes in 1.2.2:
  o Build Changes:
    * Python and Ruby dependencies with lib-specific flags now cause
      the package to be architecture-flavored. (CNY-2110)
    * Groups using setSearchPath now prefer packages on the labels and
      troves listed explicitly in the searchPath over other labels,
      even if the label is specified in the add() command. For example,
      if your searchPath includes foo=conary.rpath.com@rpl:1/1-1-1, then
      r.add('foo', 'conary.rpath.com@rpl:1') in a group recipe will now
      find version 1-1-1 over later versions. Before, it would find the
      latest version in the repository if you specified the label in the
      r.add() command. (CNY-1993)

  o Client Changes:
    * The conary command line now accepts 'rb' as an alias for
      'rollback'.
    * The output of 'rblist' now combines packages and their components
      in a single line (similar to the output of 'update'). (CNY-2134)

  o Bug Fixes:
    * When parsing the GPG keyring, PGP version 2 keys are now ignored.
      (CNY-2115)
    * Direct key signatures for PGP keys are now accepted. (CNY-2120)
    * Source control recipe actions such as addMercurialSnapshot()
      no longer produce directory names that can collide with
      a trove with the same name on a different label, producing
      a snapshot of a different source control repository. (CNY-2124)
    * Tag scripts are now closing file descriptors larger than 2
      before calling a function from the exec family. (CNY-2114)
    * A bug in determining the correct version for packages when
      multiple branches of that package exist on the same label has
      been fixed. (CNY-2128)
    * Multiple entitlements to the same host name are now properly
      handled. (CNY-2105)
    * The URL sent back to the client when connecting through an
      HTTP proxy is now correctly computed by repositories. (CNY-2117)
    * setSearchPath now searches the leaves for every source in the
      search path before falling back and searching the rest of the
      repository. Before, it would search the leaves for each label,
      then the rest of the labels, and finally groups. (CNY-2131)

Changes in 1.2.1:
  o Build Changes:
    * The addGitSnapshot() source action is now available. (CNY-1965)
    * Cooking derived packages no longer warns about their
      experimental state. (CNY-2092)
    * loadInstalled does not search the local database for a matching
      package on checkin, but instead searches the repository. This
      makes it easier to develop packages that are correct, with the
      potential of not building on the current machine. (CNY-2027)

  o Client Changes:
    * The Conary client is now less aggressive in sending keepalive
      packets with long-running requests. (CNY-2104)
    * Promote and clone callbacks are more verbose. (CNY-2063)

  o Bug Fixes:
    * Schema migration for the Latest table now correctly handles
      branches that end in redirects. (CNY-2081)
    * Adding a large number of user maps is now more efficient
      if the new addServerGlobs method is used. (CNY-2083)
    * Redirects between branches on the same label, which were
      necessary before Conary 1.2.0, are again handled correctly.
      (CNY-2103)
    * The 'conary updateall' command again properly handles the
      --replace-files command-line argument. (CNY-2112)
    * Patches are no longer partially applied when building. A
      partially applying patch results now in a failure. (CNY-2017)
    * A bug which caused Conary to incorrectly determine the flags
      for python dependencies on 64-bit systems has been fixed.
      (CNY-2091)
    * Ruby dependencies now function properly in a bootstrap build
      of the ruby package. (CNY-2109)

Changes in 1.2.0:
  o Build Changes:
    * A bug which caused Conary to compute python dependencies
      incorrectly when using an external version of python (such
      as when building python itself) has been fixed. (CNY-2087)

Changes in 1.1.96:
  o Server Changes
    * External entitlement servers can now specify per-entitlement
      timeouts and automatic retry values (CNY-2060)

  o Client Changes:
    * Update journal did not have an entry for hard links which were
      made to targets which already existed on the system, causing
      system corruption if the journal had to be rolled back. (CNY-1671)
    * The critical update information now includes enough data to
      re-create the original update job. (CNY-1608)
    * Unknown trove info types in the database are properly stored in
      extracted trove info. (CNY-2059)
    * diff and patch now support files without trailing newlines.
      (CNY-1979)

  o Build Changes:
    * More paths (/usr/lib/.*-sharp.*/) have been added to :cil
      components. (CNY-2080)
    * Path ID lookups now ignore permission errors; in such a case, a
      new path ID is computed. (CNY-1911)
    * Conary now handles python files that specify a python interpreter
      that is not available on the system or in the builddir.  It will
      print a warning and not attempt to compute dependency information
      for those files. (CNY-2050)
    * loadSuperClass and loadInstalled now print out name, version
      flavor of the package that was used when loading. (CNY-1967)

  o Bug Fixes:
    * When running in threaded mode, don't install signal handlers,
      since that is not supported. (CNY-2040)
    * URLs returned by prepareChangeSet, getChangeSet, and
      getFileContents are all based on the URL the client used to call
      the repository instead of built internally by the repository.
      (CNY-2034)
    * An issue that was preventing the repository server, under certain
      circumstances, to determine the proper URL to use has been fixed.
      (CNY-2056, CNY-2058)
    * A regression from Conary 1.1.34 related to self-signature
      verification on private PGP keys has been fixed. (CNY-2047)
    * An issue related to Conary proxies running in non-SSL mode,
      talking to SSL-enabled repository servers has been fixed.
      (CNY-2067)
    * Related to CNY-2034, Conary proxies are now properly computing
      the return URL. (CNY-2069)
    * The client is now properly computing the downloaded file's
      digest if a size limit was specified. (CNY-2072)
    * A regression from Conary 1.1.94 that caused some local cooks to
      fail to be installable due to incorrect primary trove information
      has been fixed (CNY-2078)

  o Other Changes
    * InodeStreams and FileStreams now preserve unknown elements,
      allowing future additions to those without breaking fileId
      computation. (CNY-1971)

Changes in 1.1.95:
  o Server Changes
    * A bug which triggered an exception while migrating postgresql
      repositories has been fixed. (CNY-1912)
    * The getNewTroveInfo call works faster for mirror operations.
      (CNY-2006)
    * An issue that prevented the server from responding with the
      proper error message when in maintenance mode has been fixed.
      (CNY-2005)
    * An issue that was affecting cooking performance when looking
      up path IDs has been fixed. (CNY-1996)

  o Client Changes:
    * A bug which prevented the mirror client from using hidden commits
      when mirroring to a single target has been fixed. (CNY-1981)
    * Clone/promote no longer complains when a buildreq is not also
      being cloned to the new location. (CNY-1844)
    * Turned off flavorPreferences for 1.2 release, as they are not
      quite ready. (CNY-2023)

  o Bug Fixes:
    * Bootstrapping python can now find system conary when using the
      bootstrapped python to determine python dependencies. (CNY-2001)
    * A bug in findTroves when using partial labels, introduced as
      part of 1.1.90, has been fixed. (CNY-2011)
    * cvc operations no longer trace back when the current working
      directory can no longer be accessed. (CNY-2014)
    * Redirects to nothing are now displayed when using --trove-flags.
      (CNY-2025)
    * Stack frames now wrap long lines to make them easier to read.
      (CNY-2016)
    * Comparison of VersionSequence objects is now more robust.
      (CNY-2020)
    * Autosourced files added to both a shadow and its parent now merge
      properly. (CNY-1856)

Changes in 1.1.94:
  o Bug Fixes:
    * Python extension modules installed at the top level of the Python
      search path no longer produce a traceback when computing
      dependencies. (CNY-1995)

Changes in 1.1.93:
  o Build Changes:
    * Filesets now accept macros. (CNY-148)
    * crossRequires are now ignored when not cross compiling. (CNY-1950)
    * Malformed .jar files are now ignored when computing Java
      dependencies. Previously, Conary exited with an error while
      attempting to process them. (CNY-1983)
    * Conary dependencies are no longer attempted when cross-compiling,
      and when bootstrapping python, modules are now sought in system
      python directories as well as in the destdir. (CNY-1986)
    * Python extension modules (.so files) now expose the proper
      dependencies by providing, for example, itertools (the true
      name) as well as itertoolsmodule (as it has previously), but
      requiring the shorter name if it is available on the system.
      (CNY-1077)

  o Client Changes:
    * The cvc promote and clone commands are now more efficient and do
      not download unnecessary packages. This also makes it possible
      to clone packages where access to some of the included troves
      is unavailable at the time of the promote or clone operation.
      (CNY-1913)
    * A bug which prevented the mirror client from using hidden commits
      when mirroring to a single target has been fixed. (CNY-1981)
    * Filesets are now cloneable. (CNY-1297)

  o Server Changes
    * A bug which triggered an exception while migrating postgresql
      repositories has been fixed. (CNY-1912)

  o Bug Fixes:
    * The clone and promote commands now work when cloning over removed
      packages. (CNY-1955)
    * searchPath will now provide only the best flavor match when
      matching against groups with more than one version of a package
      available. Previously, it would return all matches. (CNY-1881)

Changes in 1.1.92:
  o Bug Fixes:
    * ccs2tar correctly handles changesets with duplicate contents and
      hard links. (CNY-1953)
    * An error in the way attributes of ServerProxy classes get
      marshaled has been fixed. (CNY-1956)
    * If local flags (e.g. kernel.smp) are defined in /etc/conary/use,
      cooking no longer produces a traceback. (CNY-1963)
    * The last trove source in a trove source stack is now properly
      passed flavor information. (CNY-1969)
    * Derived packages properly handle files that were not flavored due
      to an exception in the upstream packages. (CNY-1954)
    * The transport layer is automatically encoding non-ASCII strings
      into XMLRPC Binary objects. (CNY-1932)
    * An error that was causing warnings to be printed while cooking
      groups has been fixed. (CNY-1957)

  o Server Changes
    * A bug which triggered an exception while migrating postgresql
      repositories has been fixed. (CNY-1912)

  o Build Changes:
    * Mono (CIL) files are now placed in :cil components by default.
      (CNY-1821)

  o Other Changes
    * The transport layer is using BoundedStringIO objects for
      compression, decompression and XMLRPC encoding/decoding, to
      avoid excessive memory consumption. (CNY-1968)

Changes in 1.1.91:
  o Client Changes:
    * A new configuration option, "flavorPreferences", has been added.
      The client uses this list of flavors in trove selection.
      (CNY-1710)
    * Large files are now compressed on disk instead of in memory when
      creating rollbacks. (CNY-1896)
    * The Conary client API is now more careful with releasing open
      file descriptors. (CNY-1834)
    * The "migrate" mode has changed to overwrite changes made to
      files that are not yet owned by Conary, but already exist on the
      system, as well managed, non-configuration files that have
      changed. (CNY-1868)
    * When signals are received during updates, the journal is now
      rolled back before conary terminates. (CNY-1393)
    * A 'cvc checkout' of multiple projects uses far fewer repository
      calls now, and uses a single changeset.
    * The 'cvc update' and 'cvc diff' commands now accept a source
      version argument without a source count. (CNY-1921)

  o Server Changes:
    * Setting "forceSSL" once again requires a HTTPS connection be
      used when authentication data is passed to an Apache based
      Conary Repository. (CNY-1880)
    * A bug that caused incorrect values for sourceItemId and
      clonedFromId to be used when groups and components were
      committed as part of one changeset has been fixed. (CNY-1903)
    * A bug that caused the Latest table to be rebuilt incorrectly
      when migrating to schema version 15.0 has been fixed.
      (CNY-1909)

  o Build Changes:
    * Redirects will now be followed in group recipes. Previously,
      including redirects would result in an error. (CNY-1693)
    * Derived recipes can now be based on troves which have files
      that have the same content (SHA1) as each other but are
      members of different link groups (are not intended to be
      installed as hard links to each other). (CNY-1733)
    * Derived packages now work properly if the troves they are based
      on contain dangling symlinks. (CNY-1914)
    * Symbolic links that have not changed in a derived package are
      now correctly ignored by policies that are not interested in
      unmodified files. (CNY-1879)
    * The build flavor string used for building a trove is now stored
      as part of that trove's troveInfo field. (CNY-1678)
    * Looking up path IDs now stops when all files have been found,
      instead of always walking the shadow hierarchy. (CNY-1911)
    * multilib cooks set only Arch.x86_64. (CNY-1711)

  o Bug Fixes:
    * The new OpenPGP parsing code now accepts Version 3 keys and
      signatures, without verifying them. (CNY-1931)
    * A file descriptor leak in the getFileContents method has been
      fixed.
    * If ignoreErrors is set for a configuration file, that setting is
      now honored for contexts as well.
    * Troves with large numbers of identical files now erase faster,
      thanks to a SQL fix in sqldb.iterFiles. (CNY-1937)
    * Python dependency determination now properly ignores filenames
      like "python.so" when looking for version flags. (CNY-1940)
    * Conary now correctly avoids assuming that standard I/O files
      are objects with fileno() methods. Previously, calling
      Conary interfaces with non-file objects associated with
      standard input, output, or error could trace back. (CNY-1946)
    * The --buildreqs option for 'conary q' now functions when
      multiple build requirements have the same name.
    * An issue related to the flavor preferences list not being
      properly populated when a group was cooked has been fixed.
      (CNY-1951)

  o Other Changes:
    * Conary tracebacks now report values for each variable in the
      local namespace in each frame. (CNY-1922)
    * select() calls have been replaced with poll() for higher
      efficiency. (CNY-1933)

Changes in 1.1.35:
  o Client Changes:
    * Unknown trove info types in the database are stored in extracted
      trove info properly (CNY-2059)
    * diff and patch now support files without trailing newlines (CNY-1979)

Changes in 1.1.34:
  o Build Changes:
    * The default settings from r.add() will now override the default
      settings from an r.addAll() (CNY-1882)
    * Looking up path IDs is now stop when all files have been found,
      instead of always walking the shadow hierarchy. (CNY-1911)

  o Bug Fixes:
    * A bug that caused an error message in the rPath Appliance
      Platform Agent (rAPA) when using an entitlement generator has
      been fixed. (CNY-1946)

Changes in 1.1.33:
  o Build Changes:
    * The addArchive() source action now handles xpi archives. (CNY-1793)
    * Unknown flags are now ignored when calling loadRecipe with a
      flavor, instead of printing a traceback.

  o Update Changes:
    * Updates to groups are now allowed to be merged with other groups
      in update jobs, reducing the number of jobs that are used for
      updates.

  o Client Changes:
    * Cloning now always increments group version counts, mimicing
      the behavior of group cooking. (CNY-1724)
    * When promoting, --all-flavors is now on by default.  However, if
      a flavor to promote or clone is specified, promotes will be
      limited by that flavor. (CNY-1535)
    * Several commands, such as promote, update and rq, now take an
      --exact-flavors flag.  If specified, the flavors for each trove
      must match exactly - no system flavor or heuristic is used to
      find the trove you want. (CNY-1829)
    * If there is a problem with domain name resolution, conary will
      retry 5 times. However, if the connection fails after those
      attempts, future connection requests will now fail after one try.
      (CNY-1814)

  o Bug Fixes:
    * The SQLite "ANALYZE" command is no longer run on local SQLite
      databases. Any data stored by the "ANALYZE" command will be
      removed from the local database unless it is being accessed
      read-only. Database performance is poor on databases with
      "ANALYZE" data in them. (CNY-778)
    * Some bugs related to installing relative changesets were fixed.
      These bugs would manifest themselves by making relative changesets
      not installable when the network was down. (CNY-1814)

Changes in 1.1.32:
  o Client Changes:
    * A getDownloadSizes() method has been added to the ConaryClient
      object to determine the over-the-wire transfer size of the jobs
      in an UpdateJob object.  Call requires a single repository be
      the source of the entire update. (CNY-1757)
    * cvc reports a more accurate error message when the CONARY file in
      the current directory is not a regular file

  o Server Changes:
    * A "infoOnly" parameter to has been added to the getChangeSet()
      repository method in protocol version 51. (CNY-1757)
    * The list of repository methods is now automatically generated
      instead of statically listed. (CNY-1781)
  
  o Bug Fixes:
    * The addSvnSnapshot() source action now uses the lookaside directory
      for generating the snapshot, instead of using the remote repository.
      (CNY-1777)
    * A bug that prevented unused entries in the Versions table of the
      system Conary database from being cleaned up after erasures has
      been fixed.
    * A bug that caused changes in the byDefault status of a trove to
      be omitted from local rollbacks has been fixed. (CNY-1796)

Changes in 1.1.31.4:
  o Server changes:
    * Setting "forceSSL" once again requires a HTTPS connection be
      used when authentication data is passed to an Apache based
      Conary Repository. (CNY-1880)
    * A bug that caused incorrect values for sourceItemId and
      clonedFromId to be used when groups and components were
      committed as part of one changeset has been fixed. (CNY-1903)
    * A bug that caused the Latest table to be rebuilt incorrectly
      when migrating to schema version 15.0 has been fixed.
      (CNY-1909)

  o Client changes:
    * Large files are now compressed on disk instead of in memory when
      creating rollbacks. (CNY-1896)

Changes in 1.1.90:
  o Major Changes:
    * Label multiplicity, in which a trove on the same label
      appearing on multiple branches was understood as meaning that
      all the trove can be installed at once, is being generally
      deprecated.  Instead, a newer trove on a different branch that
      ends with the same label as an older trove will be considered
      together with and generally preferred to the older trove.
      Branch affinity, in which Conary keeps packages from the same
      branch during an update, is therefore replaced with label
      affinity, in which Conary keeps packages from the same label
      during an update.  Many of the individual changes in this
      version are parts of implementing this general change in
      behavior.

  o Client Changes:
    * Added getTroveLatestByLabel as a client-side call.
    * Label lookups pick the latest version which matches instead of
      the latest version on each branch.
    * Replaced branch affinity with label affinity.
    * getAllTroveLeavesByLabel() filters results by server names to
      eliminate spurious results from repositories which host multiple
      server names. (CNY-1771)
    * The cvc and conary commands now ignore broken pipes on standard
      output instead of producing a traceback. (CNY-1853)
    * Redirects follow the label of the branch they were built with
      instead of the branch itself.
    * Building redirects to a branch is now deprecated; redirects should
      point to labels instead. (CNY-1857)
    * The --replace-files option has been split into
      --replace-managed-files, --replace-unmanaged-files,
      --replace-modified-files, and --replace-config-files. The original
      option is still accepted, and is equivalent to specifying all four
      of the new options simultaneously (CNY-1270)
    * When updating, conary will never automatically drop an architecture
      from an installed trove (unless you specify the flavor to update to 
      explicitly).  (CNY-1714)
    * Dependency resolution now allows updates to go across branches if the
      branches are on the same label.
    * Dependency resolution now follows the same "never drop an architecture"
      rule as other update code. (CNY-1713).
    * Added --show-files parameter to "conary config" to display where
      configuration items came from.
    * Newly installed transient files now silently replace files which are
      otherwise unowned. (CNY-1841)

  o Build Changes:
    * The cvc update command can now update multiple directories
      simultaneously.
    * Java files are now put in a :java component by default. (CNY-527)
    * Python dependencies now include flags designating the major version
      of python involved, as well as a flag distinguishing the target
      architecture library directory (normally "lib" or "lib64") to
      enhance update reliability.  When building a bootstrap python
      or using a different python executable than Conary is running
      with, Conary will use an external python process to determine
      python dependencies. (CNY-1517)
    * Ruby dependencies are now generated, and Ruby modules are placed
      in a :ruby component by default.  Flags are included in the
      dependencies similar to the Python flags, except that they are
      not conditional. (CNY-612)
    * Ensure that two binaries with the same source count but different
      build counts end up with the same build count after cloning. (CNY-1871)

  o Scripts Changes:
    * Repository database migration scripts have been integrated into a 
      common unit.

  o Bug Fixes:
    * Fix a bug in commit code that made r.macros.buildlabel unusable because
      you could not commit recipes that used it.  (CNY-1752)
    * An internal class, _AbstractPackageRecipe, has been renamed to
      AbstractPackageRecipe, in order to allow the inclusion of its
      methods in its subclasses' documentation pages.  The old name is
      still available for compatibility with older modules.  (CNY-1848)
    * Multiple entitlements can be stored for a single hostname or glob
      (previously only the last hostname for a particular hostname/glob
      would be used). (CNY-1825)
    * Cloning the source component for filesets is now allowed.
    * includeConfigFile now sorts files that are matched in globs
    * The default settings from r.add() will now override the default
      settings from an r.addAll() (CNY-1882)
    * Cloning no longer downloads components that won't be cloned (CNY-1891)

  o Other changes:
    * The showchangeset script now displays information on redirect
      troves.

Changes in 1.1.31.3:
  o Server changes:
    * Added EntitlementTimeout exception to notify clients that an
      entitlement has timed out from the authentication cache (CNY-1862)
    * Added remote_ip to user and entitlement based external authentication
      checks (CNY-1864)
    * Fixed bug in proxy which prevented remote_ip from being passed to
      internal repository

  o Client changes:
    * Reread entitlements from disk when EntitlementTimeout is received
      (CNY-1862)

  o Other changes:
    * Logcat now works for calls which passed lists of entitlements

Changes in 1.1.31.2:
  o Proxy changes:
    * Proxy can now inject entitlements and user authentication on behalf
      of clients (CNY-1836)

Changes in 1.1.31.1:
  o Bug Fix:
    * Proxies used wrong getChangeSet call for old protocol versions (CNY-1803)

Changes in 1.1.31:
  o Bug Fix:
    * A bug that caused an Internal Server Error when a Conary proxy
      attempted to convert a changeset for an older client when the
      upstream Conary repository was not running 1.1.29 or later has
      been fixed. (CNY-1792)

Changes in 1.1.30:
  o Bug Fixes:
    * The version cache for upstream servers in the Conary proxy
      incorrectly included user information in the URL, causing
      KeyErrors when users were switched to anonymous. (CNY-1787)
    * An issue related to the formatting of repository map entries
      has been fixed. (CNY-1788)
    * The Conary proxy no longer supports protocol version 41
      (and hasn't for a few releases).
    * An issue that was affecting the performance of the getChangeSet
      API call on Conary proxies running in an apache environment
      has been fixed.

Changes in 1.1.29:
  o Client Changes:
    * In conaryrc files, repositoryMap entries can now use wildcards
      for the server name.
    * Multiple entitlements can now be sent to each server.
    * Server names in entitlements may include wildcards.
    * Entitlements may be placed in conaryrc files now using
      'entitlement server entitlement'. "conary config" displays
      entitlement information.
    * A bug that limited a single MetadataItem to less than 64 KiB has
      been fixed.  Conary 1.1.29 will produce metadata that will not
      be visible to older clients.  Likewise, metadata produced by
      older clients will not be visible to Conary 1.1.29 and later
      clients. (CNY-1746)
    * Metadata items can now store strings with NUL characters in
      them. (CNY-1750)
    * The client API will now raise an InsufficientPermission error
      instead of an OpenError when the client's entitlements are
      not allowing access. (CNY-1738)

  o Build Changes:
    * Refreshed autosource files are now displayed by 'cvc revert' and
      'cvc diff'. (CNY-1647)
    * Support for the Bazaar revision control system has been added via
      r.addBzrSnapshot(). (requires bzr >= 0.16).

  o Server Changes:
    * (Nearly) all repository operations are now performed using the
      permissions of the anonymous user in addition to the permission
      set for any user authentication information which is present.
    * Path names in the entitlementsDirectory no longer have any
      meaning. All entitlements are read, and the serverName in the
      XML for the entitlement is used to determine which server to
      send the entitlement too.
    * Entitlement classes are no longer used as part of authentication;
      they may still be specified, but repositories now look up the
      class(es) for an entitlement based on the key.

  o Internal Changes:
    * The restart information, necessary for Conary to resume execution
      after a critical update is applied, now includes the original
      command line. The way this information is stored is incompatible
      with very old versions of Conary.  Downgrading from Conary
      version 1.1.29 (or newer) to version 1.1.11 (or older) is known
      to fail. (CNY-1758)

  o Bug Fixes:
    * 'conary rblist' no longer produces a stack trace if the
      installLabelPath configuration option is not set. (CNY-1731)
    * A bug that caused an "Error parsing label" error message when
      invoking "cvc commit" on a group recipe that used
      r.setSearchPath(str(r.labelPath[0]), ...) has been
      fixed. (CNY-1740)
    * Proxy errors are now reported in the client, for easier
      debugging. (CNY-1313)
    * A bug that caused an "Unknown error downloading changeset" error
      when applying an update job that contained two different
      versions of the same trove has been fixed. (CNY-1742)
    * Adding redirects which pointed to otherwise-unused branches
      corrupted the database by creating a branch without corresponding
      label information.
    * When critical updates are present in an update job that has
      previously downloaded all the changesets, Conary will no longer
      unnecessarily re-download the troves. (CNY-1763)
    * TroveChangeSet.isRollbackFence() now returns the correct answer
      if the trove changeset does not contain absolute trove
      info. (CNY-1762)
    * A bug related to entitlement directories containing unreadable
      files has been fixed. (CNY-1765)
    * A bug that prevented epydoc from producing documentation on
      the Conary code has been fixed. (CNY-1772)
    * Conary will temporarily fall back to reading unsigned group
      script information from changeset files that are created by
      Conary < 1.1.24.  Once rBuilder creates changesets with a newer
      version of Conary, this change will be reverted. (CNY-1762)
    * Changeset files are now written as absolute paths in the
      changeset index file. (CNY-1776)
    * Entitlement configuratioon lines continue to accept an entitlement
      class for backwards compatibility purposes. (CNY-1786)

Changes in 1.1.28:
  o Documentation Changes:
    * Incorrect references to createGroup have been fixed. (CNY-1700)

  o Build Changes:
    * Files added with in the repository and locally no longer cause
      'cvc update' to fail as long as the files have the same fileId.
      (CNY-1428)
    * r.Link allows full paths to be specified for the target of the
      link as long as the directory matches the source of the link.
      (CNY-751)
    * "cvc mv" has been added as a synonym for "cvc rename".
    * r.addCvsSnapshot() now works correctly with anonymous,
      pserver-based, servers. Previously, cvs checkout would fail due
      to strange characters being in the destination directory.
    * r.add*Snapshot() will now raise errors if the shell commands they
      are executing fail for any reason

  o Bug Fixes:
    * An index has been added to improve the performance of various
      file stream related queries in a Conary repository. (CNY-1704)
    * Directories in binary directories are no longer (incorrectly)
      provided. (CNY-1721)
    * "conary update" now works with read-only changesets. (CNY-1681)
    * the setTroveInfo call refuses to update missing troves (CNY-1741)

  o Server Changes:
    * getChangeSet call now returns supplemental information
      (trovesNeeded, filesNeeded, and removedTroves) for each individual
      job separately, instead of combining them for the entire job list.
    * proxy now combines all upstream changeset requests into a single
      job request for servers running this version or later. (CNY-1716)
    * mirrorMode wasn't passed through to changeset fingerprint calls
      from the caching code.

Changes in 1.1.27:
  o New Features:
    * All group cooks for one source must be done as a large cvc cook
      action instead of one-by-one. (CNY-1303)
    * Group flavors are much shorter if you turn on the config item
      "shortenGroupFlavors".  Some flags, like
      vmware and xen and architecture flags, are always included in a
      group flavor. (CNY-1641)
    * The Conary client is now able to access the network using
      authenticated HTTP proxies. (CNY-1687)

  o Build Changes:
    * A new recipe method, r.MakeFIFO(), is available which will create
      a named pipe at a specified location. (CNY-1597).

  o Internal Changes:
    * Flags for update jobs changed from a bitmask to a class.
    * Removed vestigial support for file label priority paths.

  o Bug fixes:
    * Patch code no longer fails when trailing context is missing at
      the end of the file. (CNY-1638)
    * Files with no permissions set (chmod 0) confused Conary due to
      improper checks for None. (CNY-1678)
    * Errors in the changeset downloading code are no longer ignored
      by the client. (CNY-1682)
    * An error in the resumption of a build has been fixed. (CNY-1684)
    * The introduction of mirrorMode during changeset cration (CNY-1570)
      caused the generation of empty diffs in some cases. mirrorMode now
      includes full contents for all files instead of generating diffs
      (CNY-1699)
    * If you're promoting two flavors of the same version of the same trove,
      they will now always have the same version on the target branch.
      (CNY-1692)

Changes in 1.1.26:
  o New Features:
    * The listcachedir script has been added to help with maintenance
      tasks for the repository changeset cache. (CNY-1469)
    * Conary proxies are now adding an HTTP Via: header. (CNY-1604)

  o Internal Changes:
    * Creating changesets supports a 'mirrorMode', which includes file
      contents of files if their version has changed (even if the sha1
      of those contents are the same). Mirroring uses this to ensure
      complete contents. (CNY-1570)

  o Client Changes:
    * A potential race condition where an update could change the state
      of the Conary database while the rollback code is executing has
      been fixed. Note that as part of the fix for CNY-1591, the update
      and rollback operations cannot commit at the same time; the fix
      further ensures long-running operations detect the state change.
      (CNY-1624)

  o Bug fixes:
    * Manipulating source components now works better when a source
      component has been marked removed.
    * A problem related to the way shim clients use the ServerProxy
      object has been fixed. (CNY-1668)

Changes in 1.1.25:
  o New Feature:
    * Conary now supports a "searchPath" configuration option, which
      operates like the installLabelPath configuration option but can
      contain both packages and labels.  For example:
      "searchPath group-os contrib.rpath.org@rpl:1" can be used to
      configure conary to first install the version of a package
      referenced in group-os, then to fall back to installing from
      contrib.rpath.org@rpl:1. (CNY-1571)

  o Build Changes:
    * GroupRecipe.add*Script now accepts a path to the script as the
      initial parameter.
    * r.addArchive() now supports a preserveOwnership parameter.  When
      set to True, owners and groups from cpio, rpm, and tar archives
      are used as the owners and groups in the final package.
      (CNY-927)
    * A new "cvc revert" command has been added that reverts any local
      changes made in the current directory. (CNY-1222)
    * GroupRecipe.addCopy() copies compatibility classes and group
      scripts onto to groups.  New copyScripts and
      copyCompatibilityScripts options to GroupRecipe.addCopy() and
      GroupRecipe.addAll() can be used to change this
      behavior. (CNY-1642)
    * A new build r.IncludeLicense() action has been added. This build
      action will take either a directory structure of licenses or a
      single license file, normalize its contents, and place it in a
      directory in /usr/share/known-licenses, which will be used at a
      later date by conary-policy.  This method is only useful for
      organizations maintaining a set of packages as part of a Linux
      OS platform.

  o Client Changes:
    * An explicit commit lock is now used to prevent overlapping
      updates and rollbacks.  (CNY-1591)
    * The conaryclient module now exposes ChangeSetFromFile to
      instantiate ReadOnlyChangeSet objects from .ccs
      files. (CNY-1578)
    * "conary q --debug --info" now also displays information about
      where a trove was cloned from if it exists.
    * Redirects with multiple targets can now be built and installed.
      (CNY-1554)
    * Conary repositories now support creating changesets that contain
      files whose compressed contents are greater than or equal to 4
      GiB in size.  Old versions of Conary that attempt to access a
      changeset that contains a compressed file larger than 4 GiB in
      size will report a error of "assert(subMagic == SUBFILE_MAGIC)".
      Previously, an overflow error occurred. (CNY-1572)

  o Internal Changes:
    * Conary clients can now request a specific changeset format
      version from a Conary repository.  This feature requires Conary
      protocol version 48.  This allows one to use new Conary clients
      to generate changesets understood by older clients. (CNY-1544)
    * Internal recipe source management moved into the generic
      Recipe() class from PackageRecipeClass().

  o Server Changes:
    * Standalone Conary repositories or proxies can be run in SSL mode
      if m2crypto is installed and the configuration options "useSSL",
      "sslCert", and "sslKey" are properly set. (CNY-1649)

  o Bug Fixes:
    * A bug that sometimes caused "user/group does not exist - using
      root" messages to be displayed when running "cvc update" created
      new files has been fixed. (CNY-763)
    * The flavor of a derived package (which is an experimental
      feature) built from unflavored package is now properly set to
      unflavored. (CNY-1506)
    * Macros in arguments to the version control system recipe class
      commands are now properly expanded. (CNY-1614)
    * The Conary client will now bypass proxies running on remote
      machines with repositories running on localhost. (CNY-1621)
    * "cvc promote" no longer displays some warnings that were rarely
      helpful unless invoked with the --debug argument. (CNY-1581)
    * A bug that caused the storage of unneeded "unknown" entries in
      the TroveInfo table has been fixed. (CNY-1613)
    * A regression in "cvc annotate" that would produce a traceback
      for not finding a SequenceMatcher class in fixeddifflib was
      fixed.  (CNY-1625)
    * Build commands that invoke shell commands now perform shell
      quoting properly.  Thanks to Pavel Volkovitskiy for finding the
      bugs and submitting the patch. (CNY-1627)
    * Mirroring using group recursion has been fixed. (CNY-1629)
    * Mirroring using group recursion no longer creates
      cross-repository relative changesets. (CNY-1640)
    * r.Install will now replace files which are read-only. (CNY-1634)
    * A bug that caused an unhandled exception when creating a local
      rollback for a trove that had missing troveinfo has been fixed.
    * Attempting to run "cvc merge" in a directory which was not
      already at the tip of a shadow no longer causes a confusing
      error message.  Previously the message was "working directory is
      already based on head of branch"; now the message is "working
      directory is not at the tip of the shadow".
    * cvc commands which need to instantiate the recipe object (merge,
      refresh, and commit) no longer fail if unknown use flags are
      used by the recipe.
    * Running the command to mark a trove as removed from the
      repository on a trove that has already been marked as removed no
      longer results in an error. (CNY-1654)
    * "conary rdiff" now works properly when multiple flavors of the
      same trove are present in the same group. (CNY-1605)
    * "conary rdiff" no longer produces an error if the same file is
      present on different labels. (CNY-1623)
    * A bug that caused inconsistent behavior when troves are pinned
      has been fixed.  Previously, if an update operation would change
      the version of a pinned trove to a version included in a group
      that is installed on the system, the pin would not
      hold. (CNY-1652)
    * A bug that caused an unhandled exception in the Conary update
      code when shared contents to a file in a link group are
      duplicated in the changeset due to distributed contents has been
      fixed.

Changes in 1.1.24.1:
  o Release Correction
    * The source archive for 1.1.24 was not built from the tag for
      1.1.24 in the Mercurial repository.  1.1.24.1 is built from the
      1.1.24 tag.

Changes in 1.1.24:
  o New Feature:
    * Conary 1.1.24 introduces the framework needed to implement a new
      metadata design for Conary.  The new metadata feature allows
      various information such as description to be set for a trove.
      New XML-RPC interfaces, getNewTroveInfo() and setTroveInfo(),
      have been added to facilitate mirroring metadata.
      addMetadataItems() has been added to allow metadata to be added
      to a trove after it has been built. (CNY-1577)

  o Client Changes:
    * The Conary client now distinguishes between an upstream Conary
      proxy and a plain HTTP proxy. This is so we can properly handle
      SSL traffic through an HTTP proxy using the CONNECT HTTP method.
      As such, there is now a "conaryProxy" configuration variable, in
      addition to the "proxy" variable. (CNY-1550)
    * The "proxy" (and newly introduced "conaryProxy") variables can
      be turned off by setting them to "None". (CNY-1378)
    * Clients requesting the inclusion of configuration files residing
      on the network now upload their version. This opens up the
      possibility for the server to serve different configuration
      files to different client generations. (CNY-1588)
    * Configuration variables "localRollbacks" and "pinTroves" get
      used as defaults when applying an update job; they can be
      explicitly overridden. (CNY-1583)

  o Bug Fixes:
    * A bug in the way the proxy configuration variable is set has
      been fixed. (CNY-1586)
    * A bug that caused a traceback when rolling back group updates
      from rollback changesets created when the "localRollback"
      configuration option was set has been fixed. (CNY-1590)
    * A bug that caused a traceback when applying a local rollback
      changeset with a locally modified file has been fixed.  Conary
      needed to create the directory that the locally modified file
      resides in first. (CNY-1444)
    * Applying rollbacks could attempt to invalidate the rollback stack,
      which would cause corruption of the rollback stack (CNY-1587)

Changes in 1.1.23:
  o Client Changes:
    * A new command, "conary rdiff", has been added. This allows one
      to inspect the differences between any two troves with the same
      name. (CNY-855)

  o Build Changes:
    * Conary recipes can now directly reference source code through
      version control systems.  The new r.addMercurialSnapshot(),
      r.addCvsSnapshot(), and r.addSvnSnapshot() source actions check
      out repositories and create snapshots.  They are integrated with
      the "cvc refresh" command for fetching more recent source code
      from version control repositories. (CNY-1)
    * The r.replace() function in group recipes now supports the
      searchPath parameter. (CNY-1574)

  o Bug Fixes:
    * A corner case affecting server-side matching of troves against
      negative flavors has been fixed. (CNY-641)
    * A bug in the StreamSet thaw code that prevented frozen StreamSet
      objects with a tag value greater than 128 from being thawed
      properly has been fixed.
    * A bug has been fixed that prevented creating a diff of a Trove
      object that contained troveInfo with unknown data. (CNY-1569)
    * A bug in the logic used by Conary to determine whether or not
      the rollback stack should be invalidated based on group update
      scripts has been fixed. (CNY-1564)
    * A bug that caused an unhandled exception in a Conary proxy when
      it attempted to create a changeset from a pre-Conary-1.1.x
      server has been fixed.
    * Small race condition in populating the cache for both
      repositories and proxies has been fixed (CNY-1576)

Changes in 1.1.22:
  o Major Changes:
    * Group troves can now declare an (integer) compatibility class
      which is used to automatically invalidate rollbacks (existing
      groups are considered to be in compatibility class zero). When a
      group is upgraded to a new group which has a different
      compatibility class, the rollback stack is invalidated unless
      the group also contains postRollback script which can rollback
      to the version being updated. Postrollback scripts can now be
      defined with a list of compatibility versions they are able to
      roll back to. Old invalidateRollback parameter for some group
      scripts is no longer supported.

  o Client Changes:
    * To take advantage of Conary's ability to apply the critical
      update set and restart before applying the rest of the updates,
      three new API calls have been added: newUpdateJob,
      prepareUpdateJob and applyUpdateJob. (CNY-1454)
    * A new argument, --no-restart, has been added to conary. This has
      to be used in conjunction with --root and allows one to skip the
      restarts after applying critical updates when installing in a
      chroot. (CNY-1458)
    * Proxy configuration parameter is now of the form 'proxy protocol
      url' (i.e. 'proxy http http://proxy.some.com'), and allows
      separate proxies to be configured for http and https. If old
      'proxy url' form is used, separate proxies are configured for
      http and https rather than a single proxy being using for both
      protocols. Users who need the old behavior should set explicit
      configure the same proxy for both protocols.

    * Conary no longer runs group scripts when "--just-db" is
      specified on the command line.
    * The conary.conaryclient.mirror.mirrorRepository() function now
      accepts a list of target repositories.

  o Build Changes:
    * Conary has tools in place through a new cross flag and a new
      "target" flavor to support better defining of cross compiling
      builds.  (CNY-1003)
    * Configuration files are again allowed to have executable bits
      set, but configuration files with executable bits set are not
      included in the :config component even if the :config component
      is being created. (CNY-1260, CNY-1540)

  o Proxy Changes:
    * A proxy can now be configured to use an http proxy for all
      outgoing requests. The 'proxy' configuration item is supported
      in a manner identical to the client.
    * The (unused) ability for a standalone server to act as both a
      proxy and a standalone server has been removed; this removes the
      standalone proxies dependence on the X-Conary-Servername header.

  o Internal Changes:
    * The createTrigger() method of dbstore drivers no longer accepts
      the "pinned" keyword parameter.
    * SeekableNestedFile and FileContainer objects no longer depend on
      the file pointer for reads; pread() is used everywhere.  This
      allows the underlying file descriptors to be shared between
      objects or between threads.
    * Repository schema now understands the concept of minor and major
      schema revisions. (CNY-811)

  o Bug Fixes:
    * A bug in proxy code that caused conary to use https through a
      proxy when http was desired has been fixed. (CNY-1530)
    * A bug in clone/promote relating to cloning when there are
      flavors on the clone label that are superset of the current
      flavor, but the current flavor doesn't exist has been
      fixed. (RMK-415)
    * A race condition related to the multithreaded Conary client,
      where one thread could modify an unprotected variable assumed
      immutable by a different thread has been fixed. (CNY-1450)
    * If the database is locked, Conary will no longer display a stack
      trace, but an error message. (CNY-1292)
    * The Conary library now uses a built-in difflib if the system's
      difflib is not patched for recursion. (CNY-1377)
    * Mirroring troves marked as removed from repositories running on
      MySQL has been fixed. (CNY-1193)
    * Repository cooks now sets the subprocess' stdin to /dev/null to
      avoid hanging while waiting from stdin. (CNY-783)
    * Trove.verifyDigests() no longer fails erroneously if a signature
      version 0 digest has not been calculated and set in
      troveInfo. (CNY-1552)
    * A bug in changeset reset() which affected reusing changesets in
      merges has been fixed. (CNY-1534)
    * A bug in changeset based trove sources where the underlying
      changesets never got reset has been fixed. (CNY-1534)

Changes in 1.1.21:
  o Repository Changes:
    * A "hidden" keyword argument has been added to the
      commitChangeSet() and hasTroves() method.  This allows mirror
      users to commit troves which will never be displayed to users.
      The presentHiddenTroves() call makes all hidden troves
      visible.  The XML-RPC protocol version is now 46.

  o Internal Changes:
    * StreamSet operations in C now use a common StreamSet_GetSSD()
      function which creates the _streamDict object if it does not yet
      exist.  This fixes crashes in rare cases where a
      StreamSet.find() class method is used before any instances of
      that StreamSet have been created. (CNY-1524)
    * Numeric StreamSet types can now have values set to None (which
      indicates that there is no value set at all).  Additionally, if
      passed an empty string to the thaw() method, the value is set to
      None. (CNY-1366)

  o Bug Fixes:
    * A bug in commitChangeSet() which returned a "file not found"
      error when the user had insufficient permission for the commit
      operation has been fixed.
    * A bug that caused Conary to raise an unhandled exception when
      updating a trove that has missing TroveInfo data in the local
      database.  When new types are added to TroveInfo, older versions
      of Conary omit the new data from the database.  Once a version
      of Conary is used that understands the new data types, the
      missing data is restored to the previously incomplete trove.
    * Handling user permissions when committing under certain 
      circumstances against a Conary 1.1.20 was fixed. (CNY-1488)

Changes in 1.1.20:
  o Major Changes:
    * Groups can now include scripts which are automatically run
      before an install, after an install, after an update, and after
      a rollback.  Documentation on how to add these scripts to groups
      will be posted to wiki.rpath.com shortly.  Unlike tag handlers,
      these scripts are not inherently reversible; therefore if a post
      update script is executed, the rollback stack will be reset.  The
      rollback information is still stored in the rollback directory,
      but the "conary rollback" and "conary rblist" commands will no
      longer be able to access the previous rollbacks.

      Only Conary repositories running version 1.1.20 or later can
      store these scripts.  If the repository is not running the
      minimum required version, a "changeset being committed needs a
      newer repository server" error will be produced.

      If an older version of Conary downloads a group that has a
      script associated with it, the scripts will be silently ignored.
      Future versions of Conary may add a "Requires: trove:
      conary(group-scripts)" dependency to groups that have scripts
      associated with them. (CNY-1461)

    * Support for versioned trove signatures has been added. (CNY-1477)
    * Version 1 signatures have been added which use a SHA256 digest
      that includes the frozen form of unknown troveInfo
      segments. (CNY-1186)
    * Unknown troveInfo segments are stored in both the repository and
      local database and restored properly. (CNY-1186)

  o Client Changes:
    * Hashes of the directories in which a trove places files are now
      computed and stored in troveInfo. (CNY-857)
    * A --file-flavors option has been added to "conary query/q",
      "conary repquery/rq", and "conary showcs/scs". (CNY-1507)
    * The ability to promote using branches and to promote to siblings
      of parents has been added.  For example, you can now promote
      from /A//B to /C without first cloning uphill to A. (CNY-1513)

  o Build Changes:
    * When Conary calls an external program (python, perl, monodis) to
      determine file dependencies and that program is not a part of
      the package being built, it will warn if that external program
      is not provided by a component in build requirements. (CNY-1492)

  o Internal Changes:
    * The conary.lib.elf module can now be built against libelf
      version 0.8.0 or later as well as the libelf implementation
      provided by elfutils.  libelf can be downloaded from
      http://www.mr511.de/software/ (CNY-1501)
    * The Conary client API has a new method disconnectRepos() that
      allows one to cut access to the networked repositories.  A
      RepositoryError exception is raised if network access is
      attempted. (CNY-1474)

  o Bug Fixes:
    * StreamSet objects didn't work with inheritance because the C
      implementation treated an internal variable as inheritable when
      it should have been treated as a class variable.
    * Attempting to create a shadowed Version object that reference a
      label that is already uphill are now issues a proper error
      message. (CNY-847)
    * Running the "conary rblist" command as non-root now produces a
      proper error message. (CNY-1453)
    * Badly-formatted parentVersion strings in derived packages
      (experimental) no longer cause a stacktrace.
    * Previous versions of Conary would fail to find the UID or GID of
      a newly created user if "--root" was specified on the command
      line and C library components had not yet been installed.
      Conary would erroneously fall back to using UID 0 or GID 0
      (root) instead.  (CNY-1515)
    * A traceback that occurred when a lookaside repository cache has
      not been defined when initializing a derived package recipe
      object has been fixed. (CNY-1509)
    * The Conary network repository client no longer attempts to use a
      proxy if the repository is residing on the local machine.
    * A bug in the freezing of update jobs has been fixed. (CNY-1521)
    * r.addPatch()'s optional argument "extraArgs" will now do the right
      thing if passed a single string instead of a tuple or list.

Changes in 1.1.19:
  o Client Changes:
    * A new "cvc promote" command has been added. "cvc promote" is a
      special type of cloning based on group structure.  For more
      information on promote, see the JIRA issue until documentation
      on the wiki is updated.  (CNY-1304)
    * An "--all-flavors" option has been added to "cvc promote" which
      promotes all flavors of the latest version of the listed
      troves. (CNY-1440)
    * A programmatic interface for performing partial clones, where
      only some components out of a package are cloned based on
      byDefault settings, has been added. (CNY-1389)
    * Conary changesets can now deal with changesets that contain
      package components that share identical file contents, pathId,
      and fileId combinations. (CNY-1253)
    * The "proxy" configuration parameter will now work for standard
      http proxies such as Squid.  Previously the "proxy"
      configuration parameter could only specify a Conary repository
      proxy.  Environments that require all HTTP and HTTPS traffic
      pass through a proxy must continue to use they "http_proxy"
      environment variable, as the "proxy" configuration variable is
      only used for Conary repository calls.  Source downloads in cvc,
      for example, will only use the http_proxy environment variable.
    * Due to limitations in Apache 2.0, the Conary client will now use
      HTTP/1.1 "chunked" Transfer-encoding when committing changesets
      larger than 2 GiB.
    * An "applyRollback()" method has been added to the ConaryClient
      class. (CNY-1455)

  o Server Changes:
    * The repository cache has been completely reworked. This fixes
      problems with authorization and the cache, and has the side
      benefit of unifying the proxy code for the repository and the
      proxy. The cacheDB repository configuration parameter is
      obsolete and will cause a warning on startup. changesetCacheDir
      should now be used instead, and tmpwatch should be configured to
      clean up both the changesetCacheDir and tmpDir
      directories. (CNY-1387)
    * The repository now properly commits changesets where multiple
      troves reference the same (pathId,fileId) key. (CNY-1414)
    * The standalone server can now decode "Transfer-encoding:
      chunked" PUT requests from clients.
    * Apache based repository servers now send changeset file contents
      using the "req.write()" method instead of the "req.sendfile()"
      method when file contents are larger than 2 GiB.  This works
      around limitations in Apache 2.0.
    * The list of sizes returned by the getChangeSet() and
      getFileContents() repository methods are now returned as a list
      of strings instead of a list of integers.  XML-RPC integers can
      only hold values less than 2147483648 (a signed integer).
    * A Conary repository will now raise an exception if a client
      requests a changeset that is larger than 2 GiB in total size or
      file contents larger than 2 GiB in size and does not support the
      new version 44 protocol required to work around this limitation.

  o Build Changes:
    * A "vmware" flavor has been added to the default set of flavors.
      A trove with a vmware flavor should be intended to run as a
      VMware guest. (CNY-1421)
    * If there's a conflict when loading installed troves, the latest
      trove will be picked.
    * The loadInstalled() recipe function will now search the
      installLabelPath for troves to load when it cannot find them any
      other way.
    * A "overrideLoad" keyword parameter has been added to the
      loadInstalled() and loadSuperClass() recipe functions.  This can
      be used to override the default search mechanism.

  o Bug Fixes:
    * Local flags are now cleared after each group cook, meaning that
      multipass group cooks will have the correct local
      flavor. (CNY-1400)
    * Dependency resolution in group cooks now also take advantage of
      the group cache. (CNY-1386)
    * Changesets for source troves with missing files (because the
      file is missing from the upstream server or the upstream server
      is unavailable) are now properly written to changeset
      files. (CNY-1415)
    * Derived packages, which are still experimental, now correctly
      handle multiple architectures built from the same
      source. (CNY-1423)
    * The loadInstalled() recipe function now always works even if you
      have multiple versions of a package installed from multiple
      branches.
    * Trove names are now checked for legal characters. (CNY-1358)
    * A minor bug related to file uploads on the error codepath was
      fixed.  (CNY-1442)
    * A bug in "cvc promote" that caused it to fail when the source
      components added due to --with-sources were in conflict.  This
      could happen, for example, when different flavors of a binary
      were cooked from different source versions and all flavors to be
      cloned to the new label at the same time (CNY-1443)
    * A bug in the CfgQuotedLineList class' display function has been
      fixed.
    * Flavored items in a job list are now correctly frozen when
      writing out an update job. (CNY-1479)
    * A default UpdateCallback() is set if an update callback hasn't
      been specified when invoking the applyUpdate() method of
      ConaryClient. (CNY-1497)
    * "cvc cook --macros" works as expected now, by defining a macro (as
      passed in on the command line with --macro) per line. (CNY-1062)
    * Committing to a Conary repository when using a standard HTTP
      proxy functions properly.  A change in 1.1.18 introduced this
      incompatibility.
    * The redirect build code has been refactored.  Bugs related to
      building flavored redirects have been fixed. (CNY-727)

Changes in 1.1.18:
  o Major Changes:
    * Changesets are now indexed by a pathId,fileId combination instead of
      just by pathId. This should eliminate the vast majority of conflicts
      when creating groups containing multiple flavors of the same trove.
      Old clients will be served old-format changesets by the repository,
      and new clients continue to support old format changesets. Old and
      new format changes can be merged into a single changeset (CNY-1314).

  o Client Changes:
    * The conary rblist --flavors command now properly displays trove
      flavors. (CNY-1255)
    * When resolving dependencies while updating, conary will now search 
      the latest versions of packages for every label in your installLabelPath
      first before searching the histories of those labels.  This should make
      sure that conary prefers installing maintained troves over unmaintained 
      ones. (CNY-1312)
    * The Conary client API now has a new call, iterRollbacksList(), iterating
      over the rollback name and object. (CNY-1390)
    * Added the --just-db argument to the conary rollback command. (CNY-1398)

  o Build Changes:
    * A list of rPath mirrors for source components has been added.
    * Group recipes now support a setSearchPath method.  This provides a way
      to tell groups how to find and resolve packages by specifying a list
      containing either packages or labels. (CNY-1316)
    * The group addAll command supports "flatten" - a way to cause all troves
      in all subgroups to be included directly in the top level group - 
      flattening any structure created by intermediate groups.
    * Groups now allow you to use the commands "removeTrovesAlsoInGroup"
      and "removeTrovesAlsoInNewGroup".  These commands subtract out the
      troves included within the specified group from the currently
      active group. (CNY-1380)
    * Checking dependencies is now faster when building groups.
    * When resolving dependencies in groups, conary will now search the
      latest trove in every label in your label/search path before
      searching back in the history of that label. (CNY-1312)
    * Added moveComponents and copyComponents to group syntax. (CNY-1231)
    * Derived packages (experimental) can now change files between
      Config, InitialContents, and Transient, and can set new files
      to be any of those types.  They can call UtilizeUser and
      UtilizeGroup.  They can create new tag handlers and tag
      description files (but not make a file from the parent no longer
      be a tag handler or tag description, except by removing the file
      entirely), and add new tags to new and pre-existing files when
      TagSpec is called (but not remove existing tags from files). (CNY-1283)
    * Derived packages (experimental) can now run nearly all build and
      source actions. (CNY-1284)
    * Derived packages (experimental) now inherit byDefault settings from
      the parent (CNY-1401), but can override them in the child (CNY-1283).
    * Derived packages (experimental) now handle multiple binary packages
      built from a single source package, including overriding binary
      package name assignment in the derived package. (CNY-1399)

  o Server Changes:
    * Two new calls have been added to the server API -
      getTroveReferences and getTroveDescendants. (CNY-1349)
    * The proxy server proxies "put" calls now.
    * Cleaned up string compression code in changeset merging.

  o Bug Fixes:
    * Fixed a bug where an invalid flavor at the command line would result
      in a traceback. (CNY-1070)
    * Added an exception to allow redirect recipe names to have any format -
      including those usually reserved for group- and info- packages.
    * Removed a harmful assert that kept trove source stacks from working w/o
      installLabelPaths in some cases. (CNY-1351)
    * The cfg.root item is always stored internally as an absolute path,
      even if it is specified as a relative path. (CNY-1276)
    * cvc now properly cleans up 000-permission files from the old build 
      directory. (CNY-1359)

  o Internal Changes:
    * Changesets in an update job can be downloaded in a step separate from
      the installation. Additionally, update jobs can be frozen and reapplied
      later. (CNY-1300)
    * UpdateJob objects are now versioned for a specific state of the Conary
      database, and can be applied only if the state of the database has not
      changed. (CNY-1300)
    * Public keys can now be retrieved from a directory, with each key stored
      in a separate file. (CNY-1299)
    * Troves now track their direct parent they were cloned from, instead of
      the source-of-all-clones. (CNY-1294)

Changes in 1.1.17:
  o New Feature:
    * A caching proxy has been implemented for Conary.  A proxy server
      caches changesets as clients request them.  This can
      dramatically improve the performance of Conary when a subsequent
      request is made for the same changeset.

      The server is implemented using the existing standalone and
      Apache-based Conary repository server modules. Two new Conary
      repository configuration variables, "proxyDB" and
      "proxyContentsDir" have been created to define the proxy
      database and contents store.

      To configure the Conary client to use a proxy, a new "proxy"
      configuration variable has been added to the conaryrc file.
      Generic HTTP proxies should still be configured using the
      "http_proxy" environment variable.

      In order to facilitate authentication and proxy cache
      invalidation features, new Conary repository methods have been
      introduced.  This means that the Conary proxy requires that
      repositories it connects to run Conary version 1.1.17 or later.
      The Conary proxy is considered experimental.  Therefore future
      versions of Conary may not be able to communicate with the proxy
      as implemented in Conary 1.1.17.

  o Client Changes:
    * Filesystem permissions on rollback data restrict access to the
      owner of the database (normally root). (CNY-1289)
    * The Conary client now sends data across an idle connection to a
      Conary repository.  This will keep the connection alive when the
      repository is behind a firewall or proxy that has short timeouts
      for idle connections. (CNY-1045)
    * The error message produced by Conary when a progress callback
      method raises an unhandled exception has been improved.

  o Build Changes:
    * cvc cook --show-buildreqs works properly now.  Thanks to Pavel
      Volkovitskiy for reporting the issue and providing the
      patch. (CNY-1196)
    * The flags for other packages that are specified in the build
      flavor are now available when cooking as a part of the
      PackageFlags object.  For example, if you wish to check to see
      if kernel.pae is set, you can add "if PackageFlags.kernel.pae:".
      Note that such checks do not affect the final flavor of your
      build, and should be used with care. (CNY-1201)
    * Component and package selection by manifest, as with the
      "package=" option, could fail when large numbers of files were
      found; this bug has been resolved. (CNY-1339)
    * You can now add a labelPath to a group r.add() line by
      specifying a labelPath keyword argument.  For example:
         r.add('conary', labelPath=['conary-unstable.rpath.org@rpl:1',
                                    'conary.rpath.com@rpl:1'])
    * Repeated shadow merges now fail with an error suggesting a
      commit.  Previously, the merge operation would be attempted
      again. (CNY-1278)

  o Server Changes:
    * Conary repositories no longer allow users or groups to be
      created with names that include characters other than those
      defined in the Portable Filename Character Set.
    * Server side functions that work on large datasets (getTroveSigs
      and setTroveSigs) are now using batched SQL operations for faster
      throughput. (CNY-1118, CNY-1243)
    * The code that commits groups to the repository has been reworked
      to significantly reduce the number of SQL queries executed.
      (CNY-1273)
    * Including a symbolic link in the path to the temporary now
      returns an error immediately at startup. (CNY-958)
    * Errors opening a to-be-committed changeset now have the internal
      exception logged and CommitError returned to the client (CNY-1182)
    * Cached Changesets are now versioned depending on the client's
      version.  This allows for the same changeset to be cached for
      different client generations. (CNY-1203)

  o Internal Changes:
    * A StringStream can now be set from a Unicode object.  The
      StringStream stores the UTF-8 encoding of the Unicode
      object. (CNY-366)
    * The ByteStream and LongLongStream classes have been
      reimplemented in C.  Modifications have been made to the
      NumericStream types implemented in C so that they can be used as
      base classes in Python.
    * PathID lookups are now done by file prefix and file ID. This
      allows for identifying files in different package flavors or in
      versions older than the latest one. (CNY-1203)
    * StreamSet objects can now preserve unknown elements of the stream
      instead of silently skipping them. Those elements are retained for
      freeze(), letting the older stream object exactly replicate the
      frozen stream of the newer object. Unknown elements are preserved
      through merges into old object as long as the old object has not
      been locally modified.

  o Bug Fixes:
    * Conary now displays a useful error message when it is unable to
      parse a "user" line in a configuration line.  Previously Conary
      would raise an unhandled exception. (CNY-1267)
    * Mirror configurations no longer use /etc/conary/entitlements/ as
      the default location to read entitlements used to mirror.
      Normally the entitlements used to mirror are different than the
      entitlements required to update the system.  Therefore they
      should not be used when attempting to access source or target
      repositories when mirroring. (CNY-1239)
    * "cvc emerge" now displays error messages when the underlying
      cook process results in an exception.  Previously, an unhandled
      exception message was generated. (CNY-995)
    * Derived packages now support setuid and setgid files. (CNY-1281)
    * You can no longer accidentally include a group in itself by
      using addAll. (CNY-1123, CNY-1124)
    * An error message is produced when troves could not be found
      during "conary migrate" in the same manner they are alerted
      during a "conary update".  Previously these errors were
      masked. (CNY-1171)
    * A bug that caused update failures when a changeset held file
      contents that were both InitialContents and a normal file has
      been fixed. (CNY-1084)
    * Filesets now honor buildFlavor. (CNY-1127)
    * The TroveSource class tried to raise a DuplicateTrove exception,
      which doesn't exist. It now raises InternalConaryError instead.
      (CNY-1197)
    * A proper error is now produced when Conary is unable to create
      the directory for the local database due to a permission
      failure. (CNY-953)
    * Group recipes could sometimes include a trove for dependency
      resolution but not move to include the package directly in the
      group that is doing dependency resolution.  Now the package and
      component both are always included immediately in the group that
      is resolving dependencies. (CNY-1305)
    * A "no new troves available" error message is now given when
      there are no new versions to migrate to (CNY-1246)
    * Attempting to clone without name or contact information set now
      gives a proper error message. (CNY-1315)
    * The client code no longer exits with a sys.exit(0) if one of the
      callbacks fails. (CNY-1271)
    * When multiple labels of a trove exist in a group and that group is 
      being searched for that trove, conary will no longer arbitrarily pick
      one of the labels to return.
    * A bug in the default update callback class that causes a hang
      when unhandled exceptions occur has been fixed.
    * Cloning a trove multiple times that was already cloned no longer
      increments the source count. (CNY-1335)
    * The Conary network client erroneously specified the latest
      protocol version it knew about when calling a server, even if
      the server couldn't understand that version. (CNY-1345)

Changes in 1.1.16:
  o Server Changes:
    * The repository now returns recursive changesets with special
      "removed" trove changesets if a trove is missing or has been
      removed.  This allows the client to determine if it has the
      needed troves to perform an update.  Previously, the repository
      would raise an exception, which prevented updates from mirrors
      with byDefault=False troves (such as :debuginfo) excluded.
    * A getTroveInfo() method has been added to the Conary repository
      server.
    * Repository changeset cache database operations are now retried
      before giving up (CNY-1143)

  o Client Changes:
    * A new "isMissing" trove flag has been added.  This flag is set
      by a Conary repository when a Trove is missing.  This allows the
      client to display an appropriate message when it attempts to
      update from an incomplete mirror.
    * Including a configuration file from an unreachable URL will now
      reasonably time out instead of hanging for 3 minutes (the default TCP
      connection timeout). (CNY-1161)
    * Conary will now correctly erase a trove whose files have changed owners
      or groups to values not mapped to users or groups on the current system.
      (CNY-1071)
    * Conary will now display files that are transient as transient when
      --tags is used.
    * Support for the new getTroveInfo() method has been added to the
      Conary repository client.

  o Build changes:
    * The "cvc cook" command will now log a message when deleting old
      build trees to make way for an upcoming build.
    * The "cvc refresh" command will now print a warning instead of
      failing with an error when an attempt to refresh a
      non-autosourced file is made. (CNY-1160)
    * The BuildPackageRecipe class now requires file:runtime, which is
      needed to run many configure scripts. (CNY-1259)
    * Configuration files are now automatically added to :config
      components only if they do not have any executable bits
      set. (CNY-1260)

  o Bug Fixes:
    * Conary 1.1.14 and 1.1.15 failed to update when encountering the
      multitag protocol; this regression is resolved. (CNY-1257)
    * The logparse module now correctly parses python tracebacks in
      conary log files. (CNY-1258)

Changes in 1.1.15:
  o Client Changes:
    * On the update path, errors and warnings are now handled by callbacks.
      This allows applications using the Conary API to capture and process
      them as appropriate. (CNY-1184)

  o Bug Fixes:
    * "conary erase --help" now displays options as "Erase Options"
      instead of "Update Options". (CNY-1090)

  o Build Changes:
    * Change in assembling recipe namespace changed how unknown recipe
      attributes were handled (they appeared as None instead of raising
      an Attribute Error).
    * Packaged directories are no longer included in :lib components
      because doing so can create multilib failures.  (CNY-1199)

Changes in 1.1.14:
  o Client Changes:
    * Tag handler output is now redirected to a callback. The command line
      callback places "[ tag ]" in front of the output from each tag handler
      to help with debugging. (CNY-906)
    * All filesystem operations are journaled now to allow recovery if an
      unexpected failure occurs. "conary revert" has been added to recover
      from cases where the journal is left behind unexpectedly. (CNY-1010)

  o Build Changes:
    * cvc will no longer fail if the EDITOR environment variable points
      to an invalid editor. (CNY-688)
    * Redirects now build erase redirects for package components which
      existed in the past but have disappeared on head. (CNY-453)
    * The TagSpec policy now checks the transitive closure of build
      requirements when determining whether the build requirements
      are sufficient to ensure that a needed tag description will
      be installed. (CNY-1109)
    * Repositories can now be made read-only to allow for maintenance.
      (CNY-659)
    * PIE executables, which appear to be shared libraries in binary
      directories, will no longer export soname dependencies. (CNY-1128)
    * ELF files in %(testdir)s and %(debuglibdir)s will no longer export
      soname provides.  (CNY-1138, CNY-1139)
    * cvc is now able to check out source troves that have been shadowed from
      a branch that no longer contains the files. (CNY-462)
    * The Install recipe class now has the ability to copy symbolic links.
      (CNY-288)
    * The output produced by cvc when attempting to find the
      appropriate patch level when applying a patch has been
      improved. (CNY-588)
    * When cooking (either from a recipe or from the repository),
      cvc will always use the (auto)source files from the repository,
      instead of re-downloading them. This allows for rebuilds from
      recipes even if the upstream source is no longer available,
      without using the cvc cook --prep command first to cache the
      repository copies. (Auto)sources can still be re-downloaded
      using cvc refresh. (CNY-31)
    * The ordering for the rules used to determine which component a
      file should be in was reversed when a file was under /usr/share
      but had /lib/ somewhere in the path name. (CNY-1155)
    * The cvc add command will now refuse to add symbolic links that
      are absolute, dangling, pointing to files outside of the current
      directory or pointing to files that are not tracked by Conary.
      (CNY-468)
    * Use objects now record which file on system define them. (CNY-1179)
    * ExcludeDirectories built-in policy will now remove the empty
      directories it has excluded from the _ROOT_ in order to prevent
      later policies from thinking they are going to be on the target
      system. (CNY-1195)

  o Internal changes:
    * Conary now supports being built against an internal copy of the
      sqlite3 library for cases when the system sqlite3 is not the
      optimal version for Conary.
    * The repository schema's string types are no longer restricted to
      arbitrary sizes for backends that support indexing larger strings
      than MySQL's InnoDB storage engine. (CNY-1054)

  o Bug Fixes:
    * The SQL query that implements the getTrovesByPath() repository
      method has been reworked to avoid slow queries under
      MySQL. (CNY-1178)
    * Builds that resulted in changesets containing the same file
      in different locations would fail to commit if the files differed
      only by mtime. (CNY-1114)
    * The mirror script now correctly handles the cases where
      the PathIdConflict errors are raised by certain source repositories
      during mirroring. (CNY-426)
    * The mirror script now can correctly mirror removed troves when a
      removed and regular versions appear in the same mirror chunk.
    * Perl dependency strings containing double colons are now properly
      accepted on the command line. (CNY-1132)
    * The cvc stat command now correctly displays the usage information
      when extra arguments are specified. (CNY-1126)
    * The conary update --apply-critical command will now behave correctly
      if the update job contains linked troves (besides the conary package
      which is the source of critical updates). Linked troves are troves
      with overlapping paths.  (CNY-1115)
    * A GET request to the "changeset" URL of a repository server that
      does not supply any arguments no longer results in an Internal
      Server Error.  The repository can be configured to send email to
      an email address with debugging information. (CNY-1142)
    * When checking to make sure that the URL used to upload a
      changeset matches the repository base URL, both URLs are now
      normalized before the comparison is made. (CNY-1140)
    * The conary.lib.logparse module now provides the correct date
      strings for each logged event.
    * The Conary command line argument parser checks for the --help
      option earlier.  This corrects some instances where commands
      like "conary rq --help" would not display help. (CNY-1153)
    * The conary [command] --help --verbose command now correctly
      displays verbose option help.
    * Conary no longer fails with an unhandled exception when the 
      local database is locked.  A useful error message is now
      produced. (CNY-1175)
    * The cvc annotate command now attributes the correct name to the
      person who committed the initial revision of a file. (CNY-1066)
    * Conary will give a better error message if you try to run the
      conary emerge command without conary-build installed. (CNY-995)

Changes in 1.1.13:
  o Build Changes:
    * All files in "binary directories" now provide their path as a
      file: dependency. This allows more flexibility for files that
      have requirements such as "file: /usr/bin/cp". (CNY-930)
    * A addRemoveRedirect() method has been added to the
      RedirectRecipe class to allow redirecting packages to nothing
      (which causes them to be erased on update). The client code has
      been updated to remove package components properly for this
      case.  (CNY-764)

  o Bug Fixes:
    * Config files, though added to the :config component by default
      (CNY-172), can now be appropriately overridden by
      ComponentSpec. (CNY-1107)
    * ELF files that have no DT_NEEDED or DT_SONAME entries no longer
      cause Conary to trace back attempting to discover the ELF
      ABI. (CNY-1072)
    * Conary will no longer attempt to update troves in the namespace
      "local" when using updateall.
    * Redirect recipes which contain conflicting redirects now give an
      error message instead of a traceback. (CNY-449)
    * The previous fix for CNY-699 wrongly encoded the soname rather
      than the filename in provisions for symbolic links to shared
      libraries when the shared library had a soname.  Additionally,
      symlinks from directories not in the system shared library path
      to ELF shared libraries in directories in the shared library
      path wrongly caused internal dependencies to have the full path
      to the symlink encoded in the shared library requirement.  These
      bugs have been resolved. (CNY-1088)

Changes in 1.1.12:
  o Client Changes:
    * A signature callback has been added, which allows one to catch
      the troves with bad signatures and react appropriately (display
      an error message, lower trust level, etc). (CNY-1008)
    * The conary.lib.logparse module has been added to provide
      parsed access to conary log files. (CNY-1075)

  o Build Changes:
    * "cvc cook" is now more efficient in looking up files that are
      part of the built troves (CNY-1008).
    * A "commitRelativeChangeset" configuration variable has been
      added to control whether Conary creates relative or absolute
      changesets when cooking.  It defaults to True, but can be
      changed to False to cause Conary to cook and commit absolute
      changesets. (CNY-912)
    * A list of X.org mirrors has been added to the default mirrors.
    * "cvc diff" now returns an return code of 2 on error, 1 if there
      are differences, and 0 if there are no differences. (CNY-938)
    * An "addResolveSource" method has been added to GroupRecipe.
      This will change how dependency resolution is done when building
      a group.  Instead of searching the label path defined in the
      group for solutions, the resolve source will be searched
      instead. This allows you to resolve dependencies against a
      particular version of a group. (CNY-1061)
    * Cloning multiple flavors of the same package in a single step is
      now possible. (CNY-1080)
    * Perl dependencies now include provides for .ph files, as well as
      .pl and .pm files, found in the perl @INC path. (CNY-1083)

  o Bug Fixes
    * The previous fix for CNY-699 introduced two errors in handling
      shared library dependencies that were not in shared library
      paths and thus need to have their paths encoded.  These bugs
      have been resolved. (CNY-1088)
    * The build time in the troveInfo page of the repository browser
      is now displayed properly as "(unknown)" if a trove has no build
      time set. (CNY-990)
    * dbsh now properly loads the schema when one of the .show
      commands is executed. (CNY-1064)
    * The Conary client version is saved before the re-execution of
      conary that follows the application of a critical
      update. (CNY-1034)
    * A condition that was causing sys.exit() to not terminate the
      server process when running in coverage mode has been
      fixed. (CNY-1038)
    * If a configuration value is a list and has a non-empty default,
      appending values to that default does not reset that list to
      empty (Conary itself never triggers this case, but rMake does
      with defaultBuildReqs). (CNY-1078)
    * FileContainers don't store the path of the filecontainer in the
      gzip header for contents which are being transparently compressed
      by the object
    * Creating referential changesets obtained the path of files in the
      data store multiple times. When one content store in a round-robin
      content store configuration is corrupt, that would lead to inconsistent
      changesets. Instead, we will include those corrupt contents in
      a valid changeset and let the install content validation catch the
      problem.

Changes in 1.1.11:
  o Client Changes:
    * "conary help [command]" now displays the usage message for
      the command.
    * The --help options will now display a smaller number of flags by
      default, and more when the --verbose flag is added.
    * A getUpdateItemList() method has been added to the ConaryClient
      class.  It returns a list of top level troves on the local
      system. (CNY-1025)
    * "conary rq package:source --tags" will now show an "autosource"
      tag on autosourced files.
    * Conary now correctly uses "KB/s" instead of "Kb/s" when
      displaying transfer rates. (CNY-330)
    * conary rblist is now more readable, and supports --labels and
      --full-versions. (CNY-410)

  o Build Changes:
    * When using "cvc refresh" to refresh autosourced files, the
      refresh flag is now reset after the commit.  Previously, the
      file would continue to be refreshed on subsequent commits.
    * When using "cvc commit", cvc no longer downloads autosourced
      files which haven't changed (CNY-611, CNY-463)
    * Files that were previously marked as autosource files can now be
      made a regular file by calling "cvc add".
    * When using "cvc remove" to remove a file from the local checkout
      directory and the file is still specified in the recipe file as
      being automatically downloaded, the file will now be switched to
      an autosource file (preserving the pathId).
    * The autosource state is now stored explicitly in CONARY files.
    * CONARY files now use textual identifiers for flags instead of
      digits.
    * "cvc refresh" no longer downloads all autosource files.  Only
      the file(s) specified are downloaded.
    * Files removed with "cvc remove" are no longer erroneously
      re-added when committing changes to the repository.  This used
      to happen when the file was in the previous version of the
      source component and also present in the lookaside
      cache. (CNY-601)
    * Conary now produces a warning instead of an error when an
      unknown use flag is specified in the buildFlavor configuration
      variable.  It will still produce an error if the unknown use
      flag is accessed in the recipe.
    * Package builds now create relative changesets for components instead
      of absolute changesets, reducing the size of the upload to the
      repository (CNY-912)
    * The download code in cvc now accepts cookies.  This is required
      to download files from Colabnet sites. (CNY-321)
    * The download code in cvc can now handle basic HTTP
      authentication. (CNY-981)
    * Shared libraries and symlinks to shared libraries provide their
      filenames as soname dependency provisions, as well as DT_SONAME
      records listed within the shared library, if any. (CNY-699)
    * Malformed regular expressions passed as exceptDeps arguments to
      the r.Requires policy are now reported gracefully. (CNY-942)
    * A list of GNOME mirrors has been added to the default mirrors.
    * Commit log messages may now be provided with the "cvc --log-file"
      command, with support for standard input using the filename "-".
      (CNY-937)
    * The default ComponentSpec information is now loaded from
      files in the /etc/conary/components/ directory tree, and the
      defaults can now be overridden on a per-distribution basis in
      the /etc/conary/distro/components/ directory tree. (CNY-317)
    * Freeform documentation from /usr/share/doc is now included
      in the new ":supdoc" component instead of the ":doc" component
      by default. (CNY-883)
    * Configuration files are now put into a ":config" component to
      make it easier to override them.  This configuration can be
      disabled by setting the configComponent configuration item
      to False. (CNY-172)
    * Empty directories that have owner or group information explicitly
      set are now included in packages by default. (CNY-724)

  o Bugfixes:
    * Files added in both the repository and locally with cvc now give
      an error message on update rather than corrupting the CONARY
      file (CNY-1024)
    * Adding a file locally and then merging that file from upstream
      now causes an error as expected (it would traceback
      before). (CNY-1021)
    * Cooking a group recipe that defines an empty groups with
      resolveDependencies set no longer results in a traceback.
      Conary will display an error message as expected. (CNY-1030)
    * Specifying a bad protocol in a repositoryMap entry (a protocol
      other than http or https) no longer causes an unhandled
      exception. (CNY-932)
    * When migrating, conary now utilizes update mode with all updates
      explicitly specified when re-executing after critical updates.
      Previously, the migration failed if a critical update was
      applied. (CNY-980)
    * Infinite loops are now detected when including configuration
      files. (CNY-914)
    * Temporary files created when critical updates are applied are
      now cleaned up. (CNY-1012)
    * Conary repositories now detect when changesets that are being
      committed are missing files. (CNY-749)
    * Conary now prints an error message when trying to write a
      changeset file to a location that cannot be written (directory,
      read-only file etc.). (CNY-903)

Changes in 1.1.10:
  o Bugfixes:
    * A warning message produced when attempting to retrieve a OpenPGP
      key has been fixed.  The warning was introduced in CNY-589.

Changes in 1.1.9:
  o Client Changes:
    * The usage message displayed when running "conary" or "cvc" has
      been simplified and improved. (CNY-560)
    * When choosing how to match up troves with the same name, conary now
      takes paths into account, if there's a choice to make between matching
      up two old troves that are otherwise equivalent with a new trove, conary
      will choose the one that shares paths with the new trove. (CNY-819)
    * Conary will now allow "conary migrate --info" and "conary migrate
      --interactive" without displaying usage information. (CNY-985)
    * Conary now only warns about being able to execute gpg if a
      signature trust threshold has been set. (CNY-589)
    * Fixed cvcdesc after the refactoring of configuration options. (CNY-984)

  o Server Changes:
    * PostgreSQL support has been finalized and some SQL queries have
      been updated in the repository code for PostgreSQL
      compatibility.  PostgreSQL will be officially supported in a
      future release of Conary.
    * The repository browser is now viewable by Internet Explorer.

  o Build Changes:
    * cvc now allows files to be switched from autosource to normal
      and from normal to autosourced. (CNY-946)
    * Recipes will now automatically inherit a major_version macro,
      which is defined to be the first two decimal-seperated parts of
      the upstream version, combined with a decimal. For example, a
      version string of 2.16.1.3 would have a major_version of
      2.16. (CNY-629)
    * A list of KDE mirrors has been added to the default mirror
      configuration. (CNY-895)
    * If a group is cooked twice at the same command line, for example
      "cvc cook group-dist[ssl] group-dist[!ssl]", then conary will
      cache the trove found during the first group cook and use it for
      subsequent group cooks. (CNY-818)
    * Unpacking a tarball now preserved permissions only when
      unpacking into the root proxy, not unpacking sources into the
      build directory. (CNY-998)

  o Code Cleanups
    * The command line options common between cvc and conary are now
      defined in one place.
    * The code to add options to the command line parser for an option
      has been refactored to remove duplication.

  o Bug Fixes:
    * A bug that caused an Internal Server Error when marking a group
      :source component as removed in a repository has been fixed.
    * A bug that caused group cook with a replace or remove with a
      flavor and no matching trove to emit a traceback instead of a
      warning has been fixed. (CNY-977)
    * A bug that caused an unhandled exception when two packages with
      the same name require a trove that was being erased has been
      fixed.
    * Timeouts that occur when attempting to read the XML-RPC request
      from a client are now logged and return an exception (instead of
      causing a unhandled exception in the server).

Changes in 1.1.8:
  o Bug Fixes:
    * The fix for CNY-926, which allows a ShimNetClient to create
      changes directly from an in-process Conary Repository, did not
      properly merge changesets when multiple servers were involved.
    * The r.setByDefault() method in group recipes was broken in
      1.0.34.  It would cause a traceback.  This has been fixed.

Changes in 1.1.7:
  o Client Changes:
    * You can now delete troves, update from changeset files, and
      update with a full version specified without an installLabelPath
      set. (CNY-281)
    * "conary rm" has been added as an alias for the "conary remove"
      command. (CNY-952)
    * Conary now produces an error message when an invalid context is
      specified. (CNY-890)
    * User settings in a context will override but not remove user
      settings from the main conary configuration file. (CNY-972)

  o Build (cvc) Changes:
    * "cvc cook --prep" now warns about missing dependencies instead
      of raising an error.  "cvc cook --download" does not warn or
      error. (CNY-787)
    * In a group recipe, if you use r.remove() to remove a component
      from a package in a group (which marks the component
      byDefault=False), and the package no longer contains any
      byDefault=True components, the package itself will also be made
      byDefault=False. This avoids installing packages with no
      components on the system. (CNY-774)
    * Previously, Java files that have no discoverable provided or
      required interfaces (for example, due to EAR dependencies)
      caused a traceback.  Conary now handles this case correctly and
      does not traceback.
    * Merging when the current version is already based on the parent
      version now gives an error message instead of writing out an
      incorrect CONARY file (CNY-968)

  o Bug Fixes:
    * Erases of critical troves is no longer considered a reason to
      restart Conary.
    * A bug triggered when a critical update of a trove depended on an
      erase has been fixed.
    * A bug that caused changesets to be invalidated from the
      changeset cache when signatures were not modified by
      setTroveSigs() has been fixed.
    * A bug that caused an Internal Server Error (ISE) when attempting
      to browse the files in a shadowed component via the Conary
      repository browser has been fixed. (CNY-926)
    * A bug introduced 1.0.32 that affected the ability to update two
      troves due to the same broken dependency when using
      "resolveLevel 2" has been fixed.  This bug affected the ability
      to simply run "conary update conary" when conary-build and
      conary-repository will both installed. (CNY-949)
    * Conary will now display config lines that are equivalent to the
      default configuration value but are set explicitly by the
      user. (CNY-959)
    * Specifying "includeConfigFile" within a context will now include
      the file also within that context. (CNY-622)
    * A memory leak in conary.lib.misc.depSplit() has been fixed.
    * The client no longer loops forever trying to create
      cross-repository relative changesets when the trove is missing
      from one of the repositories. (CNY-948)
    * Repositories no longer return empty troves when
      createChangeSet() is called on troves which are referenced
      within the repository but present on a remote repository.
      (CNY-948)
    * Repository queries no longer return matches for troves which are
      referenced by groups but are not present in the
      repository. (CNY-947)
    * Specifying a root (through conaryrc configuration or the
      "--root" command line parameter) that is not a directory no
      longer results in an unhandled exception. (CNY-814)
    * Renaming and changing a source file no longer results in
      tracebacks on "cvc update" and "cvc merge" (CNY-944, CNY-967)

Changes in 1.1.6:
  o Client Changes:
    * The "cvc" and "conary" command line programs have new command
      line argument aliases.  They accept "-r" as an alias for
      "--root" and "-c" as an alias for "--config".  Commands that
      accept "--info" now accept "-i" as an alias.
    * Contexts can now override any configuration option. (CNY-812)
    * The meaning of the "--components" command line option has
      changed to be more intuitive.  For example, "conary q
      --components" will show all the components for all packages,
      indented as expected. (CNY-822)

  o Build (cvc) Changes:
    * "cvc commit -m'commit message'" is now accepted.  Previously, a
      space was required between the -m and the message.
    * Permissions are now preserved by tar when extracting a tar
      archive added with r.addArchive().
    * The Requires policy now parses pkg-config files more reliably.
    * "cvc cook" now has a "--download" option, which fetches the
      applicable sources from upstream or from the repository and then
      stops. (CNY-837)
    * If cooking a group results in conflicts, the error message will now
      show you the reason why the troves in conflict were included in the
      group. (CNY-876)
    * A new r.addCopy() command is now available to group recipes.  It
      performs the actions required to create a new group, add all of
      the troves from a different group, and add the new group to the
      current group. (CNY-360)
    * In a group recipe, if r.replace() or r.remove() does nothing, a
      warning message is given unless the keyword allowNoMatches is
      used. (CNY-931)
    * In a group recipe, if r.replace() would match against a package
      included inside another group that you are not building, conary
      will warn that replace cannot possibly do anything and will
      suggest using r.addCopy() to resolve the problem. (CNY-360)
    * The Autoconf() build action now enforces buildRequirements of
      automake:runtime and autoconf:runtime if used. (CNY-672)
    * All build actions that enforce buildRequires additions now report
      them through the reportMissingBuildRequires summary policy.

  o Optimizations:
    * Retrieving a large number of troves without files from the local
      database has been sped up by 30%. (CNY-907)
    * On one test machine: "conary q --troves" is 2 times
      faster. "conary q", "conary q --deps" and "conary q --info" are
      30% faster.  "conary q --troves --recurse" is 4-6 times faster.

  o Bug Fixes:
    * r.Replace() no longer fails when a glob matches a dangling
      symlink.  It now reports that no action is taking on the
      dangling symlink due to it being a non-regular file.  This is
      the same behavior as running r.Replace() on non-dangling
      symlinks.

Changes in 1.1.5:
  o Optimizations
    * Duplicate trove instantiations have been removed. Build requires are
      no longer thawed out of abstract change sets, and methods were added
      to get dependency and path hash information directly from trove
      change set objects. These changes combined for a 50% speedup on
      update --info of a large group into an empty root and saved a few
      megs of memory as well (CNY-892)
    * The changes in the previous version of Conary in how XML-RPC
      responses are decompressed actually made Conary slower.  These
      changes have been reverted.

  o Build (cvc) Changes:
    * The Requires() policy now reads pkg-config files and converts the
      "Requires:" lines in them into trove dependencies, removing the
      need to specify those dependencies manually. (CNY-896)
    * Files in /etc/conary/macros.d/ are now loaded in sorted order
      after initial macros are read from /etc/conary/macros. (CNY-878)

  o Bug Fixes:
    * Conary now runs tagscripts correctly when passed a relative root 
      parameter (CNY-416).
    * cvc log now works when there are multiple branches matching for the
      same trove on the same label.
    * Fixed resolveLevel 2 so that it does not try to update packages that
      are already a part of the update. (CNY-886, CNY-780)
    * Fixed resolveLevel 2 so that it does not repeatedly try to perform 
      the same update. (CNY-887)
    * cvc cook | less now leaves less in control of the terminal. (CNY-802)
    * The download thread terminating during an update is now a fatal
      error.
    * The web interface to a conary repository will now print an error
      message instead of a traceback when adding an entitlement class
      with access to a group that does not exist.
    * Parent troves in repository changeset caches are now invalidated
      when a member trove is invalidated (CNY-746)
    * cvc cook group now limits the number of path conflicts displayed for 
      one trove to 10. (CNY-910)
    * Conary update now respects local changes when a group update occurs
      along with the update of the switched trove.  For example, switch
      foo to be installed from another branch instead of the default, 
      and then update foo and its containing group at the same time would
      cause conary to try to reinstall the original foo (resulting in path
      conflicts). (CNY-915)
    * loadRecipe now selects the most recent of two recipes available
      in the case where there are multiple choices due to label
      multiplicity. (CNY-918)

Changes in 1.1.4:
  o Client Changes:
    * Conary now restarts itself after updating critical conary
      components (currently, that consists of conary).  Hooks have
      been added for other components using the conary api to specify
      other troves as critical.  Also, hooks have been added for other
      components to specify a trove to update last. (CNY-805, CNY-808)
    * Conary now warns the user when they will be causing label
      conflicts - that is when an operation would cause two different
      branches of development for a single trove to end up with the
      same trailing label.  Since most conary operations are label
      based, such label conflicts can be confusing to work with and
      are almost never desireable - except in those few cases where
      they are necessary.  (CNY-796)
    * The conary repository client now retries when a DNS lookup of a
      server hostname fails with a "temporary failure in name
      resolution" error.

  o Optimizations
    * The getFileContents() and getFileVersions() server side calls
      have been optimized for faster execution.
    * The SQL query in getTroveList() has been sped up by a 3-5x factor.
    * dbstore now has support for executemany()
    * Inserts into local database now use executemany().

  o Server Changes
    * Several SQL queries have been updated for PostgreSQL compatibility

  o Build (cvc) Changes:
    * The "cvc add" command no longer assumes files it doesn't know to
      be binary are text files; there are lists for both binary and
      text types, and files which are added which aren't in either
      list need to be added with "--text" or "--binary". (CNY-838)
    * A "cvc set" command has been added to change files between
      binary and text mode for files in source components.
    * The "cvc diff" command no longer tries to display the contents
      of autosource files. (CNY-866)
    * The "cvc annotate" command no longer displays pathIds in the
      error message for the specified path not being included in the
      source trove.  It displays the path name instead.
    * The "cvc annotate" command now gives an error when it is run on
      a binary file.
    * A "cvc refresh" command has been added.  It allows you to
      request that cvc fetch new upstream versions of files referenced
      by URL.  Thanks to Pavel Volkovitskiy for the initial
      implementation of this feature. (CNY-743)
    * The "cvc newpkg" command and the PackageSpec policy now disallow
      certain potentially confusing characters in trove
      names. (CNY-842)
    * The PythonSetup() build action has been modified to be more
      consistent with other build actions. The "setupName" paramater
      has been added, which can specify a command to run (defaults to
      "setup.py"). The first argument, similar to Configure(), passes
      arguments to the command being specified by setupName. (CNY-355)
    * The "cvc commit" command now recognizes .html, .css, .kid, and .cfg
      as extensions that identify text files. (CNY-891)
    * The PythonSetup build action has been modified to make it
      clearer what its "dir" and "rootDir" options specify. (CNY-328)

  o Bug Fixes:
    * Conary commands no longer perform an unnecessary database check
      on the local system. (CNY-571)
    * A bug that could allow conary to consider a no-op update as an
      install (and could result in tracebacks in some situations) has
      been fixed. (CNY-845)
    * If you've made a local modification to a package and then try to
      downgrade it later, Conary will now downgrade included
      components as well. (CNY-836)
    * The error message produced by "cvc cook" when a source component
      exists on multiple branches with the same trailing label has
      been improved. (CNY-714)
    * Error handling when manipulating entitlements via XML-RPC has
      been improved. (CNY-692)
    * The usage message displayed when running "conary changeset" has
      been corrected. (CNY-864)
    * Conary no longer tracebacks when a disconnected cook tries to
      load a superclass.  Conary also gives better messages when the
      loaded recipe has a traceback.  Thanks to David Coulthart for
      the core of this patch. (CNY-518, CNY-713)
    * A bug in soname dependency scoring has been fixed.  Dependency
      scoring when multiple sonames were being scored would simply use
      the value of the last soname, instead of the cumulative score.
      Note that the dependencies that did not match at all would still
      return as not matching, so this bug only affected Conary's
      ability to select the best match.
    * A bug in architecture dependency scoring has been fixed.
      Matching architectures are now counted as having a positive
      value, so that when performing dependency resolution on an
      x86_64 machine, troves that have flavor "is: x86_64 x86" will be
      preferred to those with flavor "is: x86".
    * The PythonSetup command ignored any C compiler macros that had
      been set.  The template has been changed to use them in the same
      way that Configure() uses them; as environment variables.
    * The warning message produced when r.Replace() refuses to modify
      a non-regular file now includes the path, as intended.
      (CNY-844)
    * A traceback that occurred when a resolveLevel 2 update resulted
      in a component being erased has been fixed. (CNY-879)
    * Conary now works around a possible threading deadlock when
      exceptions are raised in Threading.join().  The bug is in the
      standard Python threading library, and is fixed in 2.4.3.
      Conary will use a workaround when running under older versions
      of Python. (CNY-795)
    * Checks have been added to the XML-RPC transport system to see if
      an abort has been requested while waiting for a response from
      the server.  This allows the main thread to terminate the
      changeset download thread if it is waiting for an XML-RPC
      response from the server.  (CNY-795)
    * A bug in Conary's handling of an unusual case when multiple
      files being installed share the same content, and one of the
      files has been erased locally has been fixed.
    * A traceback that occurred when a manually removed file switches
      packages during an update has been fixed. (CNY-869)
    * When you remove a file and replace it with a directory, Conary
      now treats it as a removal. (CNY-872)
    * Conary's OpenPGP implementation now dynamically uses RIPEMD if
      it is available from PyCrpyto.  Some PyCrypto builds don't
      include RIPEMD hash support. (CNY-868)
    * A bug that allowed merging changesets with conflicting file
      contents for configuration files with the same pathId has been
      fixed.  Applying the resulting merged changeset caused
      IntegrityErrors.  (CNY-888)

  o Optimizations
    * The getFileContents and getFileVersions server side calls have
      been optimized for faster execution
    * The SQL query in getTroveList has been sped up by a 3-5x factor.
    * dbstore now has support for executemany()
    * Inserts into local database now use executemany().

  o Server Changes
    * Several SQL queries have been updated for PostgreSQL compatibility

Changes in 1.1.3:
  o System Update Changes:
    These changes make Conary much more robust when applying updates
    that move files from one package to another.

    * Components that modify the same files are now required to be in
      the same update job.  For example, if a file moves from
      component a:runtime to component b:runtime, the erase of
      component a:runtime and the install of component b:runtime will
      occur at the same time. (CNY-758).
    * Files moving between components as part of a single job are now
      treated as file updates instead of separate add/remove events.
      (CNY-750, CNY-786, CNY-359)

  o Client Changes:
    * The source component is now displayed in "conary rq --info"
      output.
    * Entitlements can now be passed into ConaryClient and
      NetworkRepositoryClient objects directly. (CNY-640)
    * Exceptions raised in callback functions are now issued as
      warnings and the current job is finished before
      existing. KeyboardInterrupts and SystemExits are handled
      immediately. (CNY-806)
    * The "--debug" command line flag now provides information that is
      useful to the end-user during the update process.  The
      "--debug=all" flag will provide output that is useful to conary
      developers.
    * The output of "--debug" has been modified when performing
      dependency resolution.  The output should be more helpful to end
      users.  Also rearranged the output given when dependencies
      fail. (CNY-779)
    * Config files and diffs are no longer cached in ram during installs;
      they are now reread from the changeset whenever they are needed
      (CNY-821)
    * Binary conflicts no longer cause a traceback in cvc update
      (CNY-644,CNY-785)

  o Optimizations
    On a test system, "conary updateall --info" is around 24% faster
    than previous versions of Conary.

    * The SQL query used to retrieve troves from the local database
      has been optimized.  The new code is nearly four times faster
      for operations like "conary q group-dist --info".
    * The SQL query in getTroveContainers() used to determine the
      parent package(s) and groups(s) of a set of troves as recorded
      in the local database has been optimized.  The new code is
      almost 95 times faster. (0.2 seconds versus 19 seconds)
    * The code in getCompleteTroveSet() that creates Version and
      Flavor objects from entries in the database now caches the
      created object.  This is approximately a 4.5 times speed
      up. (2.10 seconds versus 9.4 seconds)
    * The code in iterUpdateContainerInfo has had similar version
      and flavor caching optimizations that make the code about 
      2.5 times faster (from 10 seconds to 4 seconds).

  o Server Changes:
    The Conary repository server now sends a InvalidClientVersion
    exception when a conary 1.0.x client attempts to manipulate an
    entitlement through addEntitlement() or deleteEntitlement().

  o Build (cvc) Changes:
    * "cvc merge" and "cvc update" are now more verbose when
      patching. (CNY-406)
    * "cvc clone" now requires that you specify a message when cloning
      source components unless you specify --message.  It also gives
      more output about what it is doing (CNY-766, CNY-430).
    * "cvc clone" now has a --test parameter that runs through all
      steps of cloning without performing the clone.  --info is now
      more lightweight - it no longer downloads all of the file
      contents that would be cloned.
    * "cvc clone" now has a --full-recurse parameter that controls how
      recursion is performed.  Cloning a group no longer recurses by
      default.  The only way that a recursive group clone could
      succeed is if all troves in the group came from the same branch.
      This is almost never the case.
    * The "cvc cook" command now prints the flavor being built,
      as well as the version. (CNY-817)
    * The command line argument parsing in "cvc" has been modified.
      To use the "--resume" command line argument to specify that you
      wish to resume at a particular location, you must use
      "--resume=<loc>".  "--resume <loc>" will not work anymore.  This
      removes an ambiguity in how we parse optional parameters in
      Conary.
    * The PythonSetup build action no longer provides the older
      --single-version-externally-managed argument, and instead
      provides the --prefix, --install-purelib, --install-platlib,
      and --install-data arguments, which can be overridden with the
      purelib, platlib, and data keyword arguments, respectively.  This
      allows it to work correctly with a greater number of packages.
      It also provides the option of providing a "purePython=False"
      argument for python packages that mix architecture-specific
      and architecture-neutral files, and tries to automatically
      discover cases when it should be provided. (CNY-809)
    * Python dependencies were previously incorrectly calculated
      for certain module path elements added in some Python C
      code (for example, contents of the lib-dynload directory);
      these errors are now resolved by using external python
      to find system path elements. (CNY-813)
    * /etc/conary/mirrors/gnu has been added to enable mirror://
      references to the GNU mirror system.
    * The GNU mirror list was then significantly expanded and
      re-sorted.  (CNY-824)
    * /etc/conary/mirrors/cpan has been added to enable mirror://
      references to the Comprehensive Perl Archive network mirror
      system.
    * In group recipes, the methods r.add(), r.addAll(), and
      r.addNewGroup() have been modified to accept the use= parameter,
      which defaults to True (CNY-830).

  o Bug Fixes:
    * A bug that caused a traceback in the web interface when a
      non-admin user attempts to manage their entitlement classes has
      been fixed. (CNY-798)
    * "conary rq" (with no arguments) no longer hides troves if the
      flavor that matches the system flavor is not built for the
      latest version. (CNY-784)
    * "cvc cook" now displays the correct label of the thing it is
      building, even when it is not the build label.
    * Running "cvc update" in a directory that has been created with
      "cvc newpkg" but has not yet been committed to the repository
      will now fail with an appropriate error message instead of
      displaying a traceback. (CNY-715)
    * Conary can now apply updates that change a file that is not a
      directory to a directory.
    * Currently version objects are cached to optimize Conary.
      Unfortunately, version objects are mutable objects.  That means
      that if two different pieces of code are given the same version
      object, modifications made by one part of the code could affect
      the other inadvertently.  A warning message has been added to
      the version object when setting or resetting timestamps to make
      developers aware of the problem.  Developers should copy the
      version object before calling setTimeStamps(),
      resetTimeStamps(), incrementSourceCount(), or
      incrementBuildCount() on it.  When creating a version object
      from a string and time stamp set, use the timeStamps= keyword
      argument to versions.VersionFromString() to avoid the copy.  In
      a later version of Conary, version objects will be immutable.
      New methods will be introduced that return new modified objects.
    * Conary no longer hangs waiting for the download thread when an error
      occured in the download thread which caused it to terminate.
    * "conary migrate" now returns an error much earlier if you are
      not using interactive mode. (CNY-826)
    * Files removed from troves (most often by --replace-files) are now
      properly skipped on updates to that trove when the file didn't change
      between versions. (CNY-828)
    * includeConfigFile now gives a much better error message when it
      cannot include a config file. (CNY-618)

Changes in 1.1.2:
  o Bug Fixes:
    * Conary now removes sources from the lookaside before unpacking SRPMs to
      ensure that the source referenced from the SRPM is actually contained in
      the SRPM. (CNY-771)
    * Errors found in the recipe while checking in will now display file name
      and line number information along with the error found.
    * The trove browser no longer shows duplicate entries for multihomed
      repositories.
    * A bug that kept sqlite-based 64-bit mirrors from being used as a source 
      for further mirrors has been fixed.

  o Build Changes:
    * Conary no longer prints policy error messages three times; it
      now prints each error immediately when it is found, and then
      summarizes all policy errors once (instead of twice) at the
      end of the build process. (CNY-776)

Changes in 1.1.1:
  o Client Changes:
    * Migrate no longer replaces by default as if --replace-files was
      specified. (CNY-769)

  o Server Changes:
    * The log retrieval function now returns a HTTP_NOT_IMPLEMENTED
      (501) instead of a HTTP_NOT_FOUND (404) if the logFile
      directive is not configured.

  o Build Changes:
    * Conary now recognizes that pkgconfig finds its files in
      /usr/share/pkgconfig as well as /usr/lib*/pkgconfig. (CNY-754)
    * /etc/conary/mirrors/cran has been added to enable mirror://
      references to the Comprehensive R Archive Network. (CNY-761)

  o Bug Fixes:
    * Conary now resets the timeStamps in all cases when
      getSourceVersion is called (CNY-708).
    * SQLite ANALYZE locks the database after it is run, causing
      updates to fail.
    * A bug that caused lists such as installLabelPath in
      configuration files to be parsed incorrectly when more than one
      space was between list elements has been fixed
    * A bug that caused Locally changed files to no be marked properly
      in rollbacks that were stored locally (including rollbacks for
      locally built troves) has been fixed. (CNY-645)
    * A bug that could cause "cvc cook" to create groups that include
      components needed to resolve dependencies that are already
      included not-by-default has been fixed.
    * A bug that caused a traceback message when adding a user through
      the web interface has been fixed.

Changes in 1.1.0:
  o 1.1 Release Overview

    Conary 1.1.0 is the first version in the 1.1 series.  New
    functionality has been added to Conary that required modifications
    to the repository database schema and XML-RPC protocol.  A Conary
    1.1.x-compatible client is required to access many of the new
    features.  The XML-RPC interface includes version information so
    that old clients continue to work with new servers, and new
    clients continue to work with old servers.

    New Features:
      * Conary can now remove packages and components from a
        repository server.  This is a privileged operation and should
        not normally be used.  Only users with a special "can remove"
        ACL can remove from the repository.  As removing something
        from a Conary repository is an act of last resort and modifies
        repository internals, the command line option will not appear
        in the reference documentation.  rPath will assist users that
        need more information.
      * Conary can now query the repository by path.  Use
        "conary repquery --path /path/to/find" to find components that
        include a particular path.
      * Several enhancements were added to the entitlement management
        facilities in a Conary repository.
      * Conary can now redirect a group.

  Detailed changes follow:

  o Server Changes:
    * Entitlement keys were artificially limited to 63 characters in
      length.  This restriction has been raised to the max length
      permitted in the database column (255).
    * Entitlement classes can now provide access to multiple access
      groups (and updated the web UI to support that) (CNY-600)
    * addEntitlement() and deleteEntitlement() repository calls replaced
      by addEntitlements and deleteEntitlements calls.  These calls
      operate on more than one entitlement simultaneously.
    * Added getTroveLeavesByPath() and getTroveVersionsByPath(). (for
      CNY-74)
    * Conary now checks to ensure you have write access to all the
      things the client is trying to commit before you send them
      across the wire. (CNY-616)
    * deleteAcl() and listAcls() methods have been added to
      ConaryClient.

  o Client Changes:
    * "conary rq" now supports "--path", which allows you to search
      for troves in the repository by path. (CNY-74)
    * "conary rq" now has a "--show-removed" option that allows you to
      see removed trove markers.  A [Removed] flag will be displayed
      when the --trove-flags option is added.

  o Bug Fixes:
    * Conary now resets the timeStamps in all cases when
      getSourceVersion is called (CNY-708).
    * SQLite ANALYZE locks the database after it is run, causing
      updates to fail.
    * A bug that caused lists such as installLabelPath in
      configuration files to be parsed incorrectly when more than one
      space was between list elements has been fixed
    * A bug that caused Locally changed files to no be marked properly
      in rollbacks that were stored locally (including rollbacks for
      locally built troves) has been fixed. (CNY-645)
    * A bug that could cause "cvc cook" to create groups that include
      components needed to resolve dependencies that are already
      included not-by-default has been fixed.

Changes in 1.0.27:
  o Client Changes:
    * A "files preupdate" tag script method has been Implemented which
      gets run before tagged files are installed or changed. (CNY-636)
    * A bug that could cause "--replace-files" to remove ownership
      from every file in a trove has been fixed. (CNY-733)

    * Multiple bugs where using "--replace-files" could result in the
      new file having no owner have been fixed. (CNY-733)
    * The logcat script now supports revision 1 log entries.
    * The logcat script is now installed to /usr/share/conary/logcat

  o Build Changes:
    * Improved handling of the "package=" keyword argument for build
      actions.  In particular, made it available to all build actions,
      removed double-applying macros to the package specification,
      and fixed failure in cases like "MakeInstall(dir=doesnotexist,
      skipMissingDir=True, package=...)". (CNY-737, CNY-738)
    * The lookaside cache now looks in the repository for local sources
      when doing a repository cook. (CNY-744)
    * The mirror:// pseudo-URL handling now detects bad mirrors that
      provide an HTML document instead of the real archive when a
      full archive name is provided; previously, it did so only when
      guessing an archive name.  Thanks to Pavel Volkovitskiy for this
      fix. (CNY-745)
    * The Flavor policy has been slightly optimized for speed.

  o Server Changes:
    * ACL patterns now match to the end of the trove name instead of
      partial strings (CNY-719)

  o Bug Fixes:
    * The Conary repository server now invalidates changeset cache
      entries when adding a digital signature to a previously mirrored
      trove.
    * A bug that caused the mirror code to traceback when no callback
      function was provided to it has been fixed. (CNY-728)
    * Rolling back changes when the current trove has gone missing from
      the server now causes the client to generate the changeset to apply
      based on the trove stored in the local database (CNY-693)

Changes in 1.0.26:
  o Build Changes:
    * When cooking a group, adding "--debug" to the "cvc cook" command
      line now displays detailed information about why a component is
      being included to solve a dependency. (CNY-711)
    * The mirror:// functionality introduced in Conary 1.0.25 had two
      small bugs, one of which prevented mirror:// pseudo-URLs from
      working.  These bugs are now fixed, thanks to Pavel
      Volkovitskiy. (CNY-704)
    * The "cvc cook" command now announces which label it is building
      at the beginning of the cook, making it easier to catch mistakes
      early. Thanks to Pavel Volkovitskiy for this fix. (CNY-615)
    * The source actions (addSource, addArchive, etc.) can now take
      a "package=" argument like the build actions do.  Thanks to
      Pavel Volkovitskiy for contributing this capability.  (CNY-665)
    * The "preMake" option had a bad test for the ';' character; this
      test has been fixed and extended to include && and ||.
      thanks to Pavel Volkovitskiy for this fix. (CNY-580)
    * Many actions had a variety of options (dir=, subdir=, and
      subDir=) for specifying which directory to affect.  These have
      been converted to all prefer "dir=", though compatibility
      with older recipes is retained by continuing to allow the
      subDir= and subdir= options in cases where they have been
      allowed in the past. Thanks to Pavel Volkovitskiy for this
      enhancement. (CNY-668)

Changes in 1.0.26:
  o Server Changes:
    * The Conary web interface now provides a method to rely solely on
      a remote repository server to do authentication checks. (CNY-705)
    * The ACL checks on file contents and file object methods have
      been improved. (CNY-700)
    * Assertions have been added to prevent redirect entries from
      being added to normal troves.
    * An assertion has been added to ensure that redirects specify a
      branch, not a version.
    * The server returns a new FileStreamsMissing exception when the
      client requests file streams with getFileVersion or
      getFileVersions and the requested file stream is not present in
      the repository database. (CNY-721)
    * getFileVersions() now raises FileStreamMissing when it is given
      invalid request.
    * getFileContents() now raises a new FileHasNoContents exception
      when contents are requested for a file type which has no
      contents (such as a symlink).

  o Bug Fixes:
    * A bug that could cause "conary updateall" to attempt to erase
      the same trove twice due to a local update has been fixed.
      (CNY-603)
    * Attempts to target a clone to a version are now caught.  Only
      branches are valid clone targets. (CNY-709)
    * A bug that caused Trove() equality checks to fail when comparing
      redirects has been fixed.
    * A bug that caused the flavor of a redirect to be store
      improperly in the repository database has been fixed.
    * The resha1 script now properly skips troves which aren't present
      in the repository.
    * Conary 1.0.24 incorporated a fix for CNY-684 to correct behavior
      when storing src.rpm files rather than their contents.  The fix
      worked for local builds but not for commits to repositories.
      Conary 1.0.26 includes a fix that corrects the behavior when
      committing to a repository as well. (CNY-684)
    * A bug that prevented flavored redirects from being loaded from
      the repository database has been fixed.
    * "Conary migrate" now will follow redirects. (CNY-722)

Changes in 1.0.25:
  o Build Changes:
    * The addArchive() source action will search for reasonably-named
      archive files based on the name and version if given a URL ending
      with a "/" character. Thanks to Pavel Volkovitskiy for the
      initial implementation. (CNY-671)
    * All source actions, when given a URL that starts with "mirror://",
      will search a set of mirrors based on files in the mirrorDirs
      configuration entry, with default files provided in the
      /etc/conary/mirrors/ directory. Thanks to Pavel Volkovitskiy for
      the initial implementation. (CNY-171)
    * Symbolic links are now allowed to provide a soname even if they
      reference an ELF file only indirectly through other symbolic
      links.  Previously, a symbolic link could only provide a soname
      if it directly referenced an ELF file. (CNY-696)

  o Bug Fixes:
    * A bug that caused unhandled exceptions when downloading the file
      contents needed for a distributed changeset in threaded mode has
      been fixed. This bug was introduced in 1.0.24. (CNY-701)

Changes in 1.0.24:
  o Server Changes:
    * The server binary access log can now be downloaded by an
      administrator by visiting the http://servername/conary/log
      URL. Once the log is accessed it is rotated automatically by the
      repository server. Subsequent accesses to the log URL will only
      yield log entries added since the last access. (CNY-638)
    * The Users and Groups tab in the web management UI is no longer
      highlighted when administrators change their passwords.

  o Client Changes:
    * A --what-provides option has been added to "conary query" and
      "conary repquery".
    * A bug that installed extra components of a package that is being
      installed instead of updated due to the existing package being
      pinned has been fixed. (CNY-682)

  o Build Changes:
    * When pulling files out of a src.rpm file, Conary now stores the
      src.rpm file itself in the repository rather than the files
      pulled from it. (CNY-684)
    * Mono dependency version mappings are now discovered in CIL policy
      .config files. (CNY-686)
    * The internal util.literalRegex() function has been replaced by
      use of re.escape(). (CNY-634)

  o Bug Fixes:
    * The Conary Repository web interface no longer returns a
      HTTP_FORBIDDEN (403) when a bad password is given by the user.
      This allows the user to re-try authentication.
    * The --signatures and --buildreqs flags now work with "conary
      showcs".  (CNY-642)
    * A bug in the NetworkRepositoryClient default pwPrompt mechanism
      has been fixed.
    * Error messages when entitlements fail to load have been
      improved. (CNY-662)
    * The repository client no longer caches repository access info
      when the attempt to access was unsuccessful. (CNY-673, affects
      CNY-578)
    * A bug that caused x86 flavored troves from being updated
      properly when using "conary updateall" on an x86_64 system has
      been fixed. (CNY-628)
    * A bug that caused migrate behavior to not respect pins when the
      pinned troves were set to be erased (CNY-680).
    * Calling r.ComponentSpec(':foo') works again; it is exactly
      equivalent to r.ComponentSpec('foo'). (CNY-637)
    * Calling r.Move() with only one argument now fails explicitly
      rather than silently doing nothing. (CNY-614)

Changes in 1.0.23:
  o API Additions:
    * The interface to create, list and delete access groups and
      modify the users therein through is now exposed though
      ConaryClient.
    * The interface to delete entitlement groups is now exposed
      through ConaryClient.

  o Client Changes:
    * "conary updateall" now accepts the --keep-required command line
      argument.
    * the mirror script now provides download/commit feedback using
      display callbacks like other conary commands
    * the excludeTroves config option will now keep fresh installs from
      happening when an update job is split due to a pinned trove.

  o Server Changes:
    * The repository database migration code now reports an error when
      trying to migrate old-style redirects.  The code to perform the
      migration is incomplete and creates invalid new-style
      redirects.  If you have a repository with old-style redirects,
      contact rPath for assistance with your migration. (CNY-590)

  o Bug Fixes:
    * Subdirectories within source components are now better supported.
      Specifically, different subdirectories with the same filename will
      now work. (CNY-617)
    * The util.literalRegex() function now escapes parenthesis characters.
      (CNY-630)
    * Manifest files now handle file names containing "%" characters.
      Fix from Pavel Volkovitskiy. (CNY-627)
    * Fixed a bug in migrate that caused its behavior to shift when migrating 
      to the same version that is currently installed.
    * Fixed a bug in the logcat script that caused the entitlement field to
      display the user information instead. (CNY-629)

  o Build Changes:
    * The r.addArchive() source action can now unpack Rock Ridge and
      Joliet ISO images, with some limitations. (CNY-625)

Changes in 1.0.22:
  o Client Changes:
    * Conary now has hooks for allowing you to be prompted for both name
      and password when necessary.
    * Conary will no longer report a traceback when trying to perform 
      dependency resolution against repositories that are not available.
      Instead, it will print out a warning. (CNY-578)

  o Build Changes:
    * It is now possible to set environment variables to use within
      Conary builds from within conary configuration files, using the
      new "environment" configuration item.  Thanks to Pavel
      Volkovitskiy for implementing this feature. (CNY-592)
    * In previous versions of Conary, calls to r.PackageSpec() would
      improperly override previous calls to r.ComponentSpec(); now
      the ordering is preserved.  Thanks to Pavel Volkovitskiy for 
      this fix. (CNY-613)

  o Bug Fixes:
    * A bug that would allow recursively generated changesets to
      potentially have missing redirect flags has been fixed.
    * A bug in redirect handling when the branch changed but the trove
      name didn't has been fixed - conary will do a better job of
      determining what jobs to perform in this situation. (CNY-599, CNY-602)
    * Errors relating to PGP now just display the error instead of causing 
      conary to traceback. (CNY-591)
    * Conary sync on a locally cooked trove will no longer traceback (CNY-568)
    * --from-file and sync now work together.
    * An AssertionError that was occasionally reached by incorrect repository
      setups is now a ConaryInternalError
    * A bug when updating to a locally cooked trove when the user had 
      manually removed files has been fixed. (CNY-604)
    * CONARY files that are not accessible will no longer cause conary to
      traceback when trying to read context from them. (CNY-456)
    * signatureKeyMap configuration entries are now checked to ensure
      they are valid. (CNY-531)

Changes in 1.0.21:
  o Client Changes:
    * The "conary migrate" command has changed behavior significantly
      in order to make it more useful for updating a system to exactly
      match a different group.  However, this change makes it much
      less useful for updating normal systems.  "conary migrate"
      should not be used without first reading the man page
      description of its behavior.  The old migrate behavior is now
      available by using "conary sync --full".  "conary syncchildren"
      has been renamed to "conary sync", and its behavior has also
      been modified slightly as a result.  The old behavior is
      available by using "conary sync --current". Please read the man
      page for a full description of the "sync" command as well.  (CNY-477)

  o Build Changes:
    * A "package" keyword parameter has been added to build actions,
      which specifies the package and/or component to which to assign
      the files that are added (not modified or deleted) by that build
      action.  For example, r.MakeInstall(package="foo") will place
      all the new files installed by the MakeInstall action into the
      "foo" package.  Thanks to Pavel Volkovitskiy for contributing
      this capability.  (CNY-562)
    * A "httpHeaders" keyword parameter has been added to the
      r.addArchive(), r.addPatch(), and r.addSource() source actions
      so that headers can be added to the HTTP request.

  o Bug Fixes:
    * The r.addPatch() build action no longer depends on nohup to
      create a file in the current directory (a bug introduced in
      conary 1.0.19). (CNY-575)
    * Commits with missing files no longer traceback. (CNY-455)
    * A bug that caused "#!/usr/bin/env /bin/bash" to not be
      normalized to /bin/bash by the NormalizeInterpreterPaths policy
      has been fixed.
    * A bug that prevented Conary from being able to download files
      that contain '&' or ';' characters has been fixed.  This allows
      Conary to download sources from cgi-bin URLs.
    * "cvc merge" no longer fails to merge changes from the parent
      branch when the shadowed version doesn't exist on the parent
      branch.

Changes in 1.0.20:
  o Build Changes:
    * "jvmdir", "javadir", "javadocdir", and "thisjavadocdir" have
       been added to the default set of macros.
    * A r.JavaDoc() build action has been added.  It funtions
      exactly like the "r.Doc()" build action, except it coppies into
      "%(thisjavadocdir)s".
    * When the r.addArchive() source action attempts to guess the main
      directory in which to build, it now recognizes when when sources
      have been added in an order that defeats its algorithm and provides
      a helpful error message. (CNY-557)

  o Client Changes:
    * A --tag-script parameter has been added to the rollback
      command. (CNY-519)

  o Bug Fixes:
    * A bug in clone behavior that caused Conary to try to clone
      excessive troves has been fixed.  If you were cloning uphill
      from branch /a/b to /a, and a buildreq was satisfied by a trove
      on /a//c, Conary would try to clone the buildreq to /a as well.
      (CNY-499)
    * A bug in the "r.Ant()" and "r.JavaCompile()" build actions which
      caused the CLASSPATH variable to get mangled has been fixed.
    * A bug in 'r.ClassPath()' that caused a traceback has been fixed.
    * A bug that caused the "change password" tab to be displayed when
      browsing the repository via the web as an anonymous user has
      been fixed.
    * The web service code no longer permits the anonymous user to
      view the "change password" (/conary/chPassForm) form.
    * The r.addPatch() source action no longer hangs when presented
      with large patches, which fixes a bug introduced in Conary
      1.0.19.

Changes in 1.0.19:
  o API Change:
    * In order to fully represent empty flavors in Conary, a new Flavor
      object class has been added.  Previously, DependencySet objects
      were used to store flavor information.  Unfortunately it was not
      possible to distinguish "empty flavor" from "flavor not specified".
      When dealing with thawing frozen flavors, use ThawFlavor() instead
      of ThawDependencySet().  When testing to see if a flavor is empty,
      use the isEmpty() method of the flavor object.

  o Client Changes:
    * The default resolveLevel setting is now 2, this means that
      conary will try to update troves that would otherwise cause an
      update to fail.  See the conary man page for more details.
    * Multiple bugs have been fixed in interactive prompting for user
      passwords (CNY-466):
      - Password prompts are based on the server name portion of the
        label being accessed, not the actual hostname of the server
        (these are often different when repositoryMaps are used).
      - When no password callback is available, the operation will
        fail with an open error (which is identical to what would
        happen if no user name was present) instead of giving a
        traceback.
      - The download thread uses the passwords which the original
        thread obtained from the user.
      - The download thread is able to prompt for passwords from the
        user if distributed changesets require access to additional
        repositories.

  o Build Changes:
    * "r.Ant()", "r.JavaCompile()", and "r.ClassPath()" build actions
      have been added to support building java with conary.
    * "r.addPatch()" will now determine the patchlevel without users
      needing to add level= in the r.addPatch() call. The level
      parameter is still honored, but should not be needed.
    * "cvc cook --show-buildreqs" now displays build requirements
      inherited from parent recipe classes. (CNY-520)
    * The output of "cvc diff" and "cvc rdiff" can now be used as an
      input to patch when files are added between two versions. (CNY-424)
    * Use flags have been added for dom0 and domU.  They default to
      "sense prefernot".  The domU flag should be used to build
      binaries specific to Xen domU environments where special
      provisions are made for paravirtualization.  The dom0 flag
      should be used to build binaries specific to Xen dom0
      environments where special provisions are made for the
      hypervisor.  The existing "xen" flag should be used to build
      binaries specific to Xen which apply equally to Xen dom0 and
      domU environments.
    * Warning message for modes specified without an initial "0" have
      been improved to include the path that is affected. (CNY-530)

  o Server Changes:
    * Use the term Entitlement Class in all conary repository web interfaces
      replacing Entitlement Group.

  o Bugs Fixed:
    * The Conary Repository now returns an error to a client when
      committing duplicate troves that have an empty flavor. (CNY-476)
    * When checking out a source trove from a repository using
      "cvc checkout", the user is no longer warned about not being able
      to change the ownership of the files checked out.
    * A bug has been fixed in conary's determination of what troves
      had been updated locally.  This bug caused "conary updateall" to
      consider many x86 troves as needing to be updated separately
      instead of as a part of group-dist.  This could cause updateall
      failures. (CNY-497)
    * A bug that caused 'conary q tmpwatch:runtime --recurse' to traceback
      has been fixed (CNY-460)
    * Interactive mode now handles EOF by assuming it means 'no';
      thanks go to David Coulthart for the patch. (CNY-391)
    * Configuration settings in contexts can now be overridden from
      the command line. (CNY-22)
    * Redirect changesets now have primary troves, meaning they will
      display better when using "conary showchangeset". (CNY-450)
    * User's passwords are now masked when using "cvc context" (unless
      --show-passwords is specified). (CNY-471)
    * Removed excess output from commitaction which was caused by a
      change in option parsing code (CNY-405)

Changes in 1.0.18:
  o Client Changes:
    * Trying to shadow a cooked redirect now results in an error. (CNY-447)
    * A --keep-required option has been added to tell Conary to leave
      troves installed when removing them would break
      dependencies. This used to be the default behavior; Conary now
      issues a dependency error instead. (CNY-6)
    * "delete-entitlement" and "list-entitlements" options have been
      added to the "manageents" script.

  o Build Changes:
    * Python dependencies are now generated for .pyc files as well as
      for .py files. (CNY-459)

  o Server Changes:
    * Support for deleting entitlements, listing the entitlement
      groups a user can manage, and removing the ACL which lets a group
      manage an entitlement group has been added.
    * Entitlement management has been added to the Conary repository
      web interface. (CNY-483)

  o Bug Fixes:
    * The "list-groups" option to the "manageents" script has been
      corrected to list the groups the user can manage instead of the
      groups that user belongs to.

Changes in 1.0.17:
  o Client Changes:
    * Individual file removals performed by "conary remove" now create
      rollbacks. (CNY-7)
    * The repository mirroring client supports two new configuration
      options:
      - matchTroves is a regexp list that limits what troves will be
        mirrored based on the trove names;
      - recurseGroups takes a boolean value (True/False) which will
        cause the miror client to recurse through a groups and mirror
        everything that they include into the target repository.

  o Server Changes:
    * A single conary repository can host multiple serverNames. In the
      Conary repository's configuration file, the serverName directive
      can now specify a space separated list of valid server names
      which will be accepted and served from that repository. (CNY-16)

Changes in 1.0.16
  o Build Changes:
    * A check has been added to "cvc commit" that ensures a .recipe
      file exists in the CONARY state file.
    * Recipe classes can now set an "abstractBaseClass" class
      variable.  When set, Conary will not require a setup() method in
      the class.  This is used for creating superclass recipes where
      setup() methods are not needed.

  o Server Changes:
    * A new "entitlementCheckURL" configuration option has been added.
      This is a hook that allows external validation of entitlements.
    * The Conary Repository web interface look and feel has been
      updated.  The interface will look incorrect unless
      conary-web-common 1.0 or later is installed.

  o Bug Fixes:
    * When running "cvc log" on a newly created source component, cvc now
      errors gracefully instead of tracing back. (bz #863)
    * Conary now changes to the / directory before running tag
      scripts. (bz #1134)
    * "cvc co foo=invalidversionstring" now gives a more helpful error
      message. (bz #1037)
    * Cloning binary troves uphill now correctly checks for the source
      trove uphill.
    * A bug that would cause "conary migrate" to raise a KeyError when
      updating a group that referenced the same trove twice (through
      two subgroups) has been fixed.
    * A bug that caused miscalculations when determining whether a
      shadow has been modified has been fixed.
    * A number of bugs affecting resetting distributed changesets have
      been fixed.
    * A bug in the MySQL dbstore driver that caused the wrong
      character encoding to be used when switching databases has been
      fixed.
    * A bug where running updateall when one of the two groups that
      reference a trove has no update caused an erase of that trove to
      be requested has been fixed (CNY-748).

Changes in 1.0.15
  o Client Changes:
    * When writing files as non-root, Conary will no longer create
      files setuid or setgid unless the uid/gid creating the file
      matches the username/groupname in the package.
    * Conary now checks the rollback count argument for non-positive
      numbers and numbers greater then the number of rollbacks
      available. (bz #1072)
    * The entitlement parser has been reimplemented using expat
      instead of a hand-coded parser.  A correctly formatted
      entitlement file should now be enclosed in an
      <entitlement></entitlement> element.  Conary will continue to
      work with files that do not contain the toplevel <entitlement>
      element.

  o Build Changes:
    * Support has been added for recipe templates.  Now when running
      "cvc newpkg", cvc will automatically create a recipe from a
      template specified by the recipeTemplate configuration
      option. (bz #671, #1059)
    * Policy objects can now accept globs and brace expansions when
      specifying subtrees.
    * Cross-compile builds now provide CONFIG_SITE files to enable
      cross-compiling programs that require external site config
      files.  The default site config files are included.
    * The "cvc checkout" command can now check out multiple source
      troves in a single invocation.

  o Server Changes:
    * An "externalPasswordURL" configuration option has been added,
      which tells the server to call an external URL for password
      verification.  When this option is used, user passwords stored
      in the repository are ignored, and those passwords cannot be
      changed.
    * An authentication cache has been added, which is enabled by
      setting The authCacheTimeout configuration to the number of
      seconds the cache entry should be valid for.

  o Bug Fixes:
    * A bug that caused using groupName parameter with r.replace() to
      traceback has been fixed. (bz #1066)
    * Minimally corrupted/incorrect conary state files will no longer cause 
      conary to traceback. (bz #1107)
    * A bug that prevented upload progress from being displayed when
      using "cvc commit" has been fixed. (bz #969)

Changes in 1.0.14:
  o Client Changes:
    * Conary now creates shadows instead of branches when cooking onto
      a target label.  This means, for example, that local cooks will
      result in a shadow instead of a branch.
    * Conary now creates shadows on the local label when creating rollbacks
      instead of branches.
    * The branch command has been removed.  Any potential branch should be 
      done with a shadow instead.
    * The verify command now shows local changes on a local shadow instead
      of a local branch
    * Local changesets create diffs against a local shadow (instead of
      a branch) and --target for the commit command retargets to a shadow
    * User conaryrc entries are now searched from most specific target to
      least specific (bz #997)
    * A fresh install of a group will cause all of its contained components 
      to be installed or upgraded as well, without reference to what is 
      currently installed on your system -- no trove will be skipped because
      it is referenced by other troves on your system but not installed.
    * Changeset generation across distributed shadows now force file 
      information to be absolute instead of relative when the files are on
      different servers, eliminating server crosstalk on source checkin and
      when committing local changesets. (bz #1033)
    * Cvc merge now takes a revision, to allow you merge only up to a certain
      point instead of to head.

  o Server Changes:
    * Removed the ability for the server to log updates to its contents
      store (mirroring has made this capability obsolete)
    * logFile configuration directive now logs all XML calls
    * Split user management out from core authorization object
    * All user management calls are based on user and group names now
    * The user management web interface for the repository now allows
      the administrator to enable and disable mirroring for groups

  o Bug Fixes:
    * Conary will not traceback if you try to update to a trove with a name
      that matches a filesystem path that you don't have access to (bz #1010).
    * Conary will not raise an exception if a standard config file (~/.conaryrc,
      for example) exists but is not accessible.
    * cvc no longer allows . and .. to be added to source troves (bz #1014)
    * cvc remove handles removing directories (bz #1014)
    * conary rollback no longer tracebacks if you do not have write access to
      the conary database.
    * deeply shadowed versions would fail when performing some version 
      operations.  This caused, for example, local cooks of shadowed troves
      to fail.
    * using loadInstalled with a multiarch trove no longer tracebacks (bz #1039)
    * group recipes that include a trove explicitly byDefault False could result
      in a trove when cooked that had the components of that trove byDefault
      True.
    * Stop sending duplicate Host: headers, proxies (at least squid) mangle 
      these into one host header, causing failures when accessing rbuilder
      repositories that depend on that host header (bz #795)
    * The Symlink() build action should not enforce symlinks not
      dangling, and should instead rely solely on the DanglingSymlinks
      policy.
    * A bug that caused conary to treat a reference as an install when it
      should have been an update due to a miscalculation of what local updates
      had been made on the system has been fixed.

Changes in 1.0.13:
  o Client Changes:
    * A new "conary migrate" command for updating troves has been
      added.  "conary migrate" is useful for circumstances when you
      want to update the software state on a system to be synchronized
      with the default state of a group.  To do this, "conary migrate"
      calculates the changeset required to: 1) update the trove (if an
      update is available); 2) install any missing included troves; 3)
      synchronize included troves that have a mismatched version; 4)
      remove any referenced troves that are not installed by default.
    * The includeConfigFiles configuration directive now accepts http
      and https URLs.  This allows organizations to set up centralized
      site-wide conary configuration.
    * Conary now gives a more detailed error message when a changeset
      attempts to replace an empty directory with a file and
      --replace-files is not specified.

  o Build Changes:
    * The addSource source action will now replace existing files,
      rather than replacing their contents.  This implies that the
      mode of the existing file will not be inherited, and an
      existing read-only file will not prevent addSource from
      working.
    * The internal setModes policy now reports "suid/sgid" only for
      files that are setuid or setgid, rather than all files which
      have an explicitly set mode.  (bz #935)
    * TagSpec no longer will print out ignored TagSpec matches twice,
      once for tags specified in the recipe, and once for tags
      discovered in /etc/conary/tags/*.  (bz #902)
    * TagSpec will now summarize all its suggested additions to
      buildRequires in a single line.  (bz #868)
    * A new reportMissingBuildRequires policy has been added to summarize
      all suggested additions to buildRequires in a single line at the
      end of the entire build process, to make it easier to enhance the
      buildRequires list via cut-and-paste.  (bz #869)

  o Bug Fixes:
    * A bug that caused conary to traceback when a file on the file
      system is owned by unknown uid/gid has been fixed.  Conary will
      now print an error message instead.  (bz #977)
    * A bug that caused conary to traceback when an unknown Use flag
      was used when cooking has been fixed.  Previously, "cvc cook
      --flavor 'foobar'" would create a traceback.  Conary now says
      'Error setting build flag values: No Such Use Flag foobar'.
      (bz #982)
    * Pinned troves are now excluded from updateall operations.
      Previously conary would try to find updates for pinned troves.
    * Conary now handles applying rollbacks which include overlapping
      files correctly.  Previously --replace-files was required to
      apply these rollbacks.
    * the config file directive includeConfigFile is no longer case sensitive 
      (bz #995)

Changes in 1.0.12:
  o Client changes:
    * The rollback command now applies rollbacks up to and including
      the rollback number specified on the command line. It also
      allows the user to specify the number of rollbacks to apply
      (from the top of the stack) instead of which rollback to
      apply. (bz #884)
    * Previously, the code path for installing files as part of a new
      trove required an exception to be handled.  The code has been
      refactored to eliminate the exception in order to reduce install
      times.

  o Build Changes:
    * The cvc command now has a --show-buildreqs option that prints all
      build requirements.  The --no-deps argument for cvc has been
      aliased to --ignore-buildreqs for consistency.

  o Bug Fixes:
    * Installing into a relative root <e.g. --root foo> when running
      as root no longer generates a traceback. (bz #873)
    * Replaced files are now stored in rollbacks. (bz #915)
    * File conflicts are now also detected via the database, not just
      via real file conflicts in the filesystem.
    * A bug that resulted in multiple troves owning a file has been fixed.
    * Rollbacks of troves that were cooked locally will no longer
      raise a TroveIntegrityError.
    * The "conary remove" command no longer generates a traceback when
      the filename given cannot be unlinked. (bz #887)
    * The missing usage message displayed when "cvc" and "conary" are
      run with no command line arguments has been restored.
    * Rollbacks for initial contents files didn't work; applying
      rollbacks now ignores that flag to get the correct contents on
      disk. (bz #924)
    * The patch implementation now properly gives up on patch hunks
      which include changed lines-to-erase, which avoids erasing lines
      which did not appear in the origial version of the file. (bz
      #949)
    * Previously, when a normal error occurred while prepping sources
      for cooking (extracting sources from source archives, for
      example), conary would treat it as a major internal error.  Now
      the error message is simply printed to the screen instead.
    * A typo in a macro will now result in a more helpful error
      message.
    * A bug that caused a traceback when performing "conary rq" on an
      x86_64 box with a large installLabelPath where only an x86
      flavor of a trove was available on one label in the
      installLabelPath has been fixed (bz #961).
    * Conary no longer creates a rollback status file when one isn't
      needed.  This allows /var/lib/conarydb to be on read-only media
      and have queries continue to work/.
    * Reworked "conary remove" to improve error messages and fix
      problems with multiple files being specified, broken symlinks,
      and relative paths (bz #853, #854)
    * The mirror script's --test mode now works correctly instead of
      doing a single iteration and stopping.

Changes in 1.0.11:
  o Client Changes:
    * Conary will now allow generic options to be placed before the command
      you are giving to conary.  For example, 'conary --root=/foo query'
      will now work.
    * the remove command no longer removes file tags from files for no good 
      reason
    * rollbacks now restore files from other troves which are replaced as part
      of an update (thanks to, say, --replace-files or identical contents)
    * --replace-files now marks files as owned by the trove which used to
      claim them
    * You can now kill conary with SIGUSR1 to make conary enter a debugger
      when you Ctrl-C (or a SIGINT is raised)
    * --debug-all now enters a debugger in more situations, including option
      parsing fails, and when you hit Ctrl-C.
    * added ccs2tar, which will convert most absolute changesets (like those
      that cook produces) into tarballs
    * Troves now don't require dependencies that are provided by themselves.
      As troves are built with this new behavior, it should significantly speed
      up dependency resolution.
    * added a script to recalculate the sha1s on a server (after a label
      rename, for instance)
    * added a script to calculate an md5 password (for use in an info recipe,
      for example)

  o Build Changes:
    * Conary now supports a saltedPassword option to r.User in user info-
      packages.  Full use of this option will require that a new shadow package
      be installed.

  o Bug Fixes:
    * command-line configurations now override context settings

  o Build Changes:

Changes in 1.0.10:
  o Client Changes
    * Given a system based on rPath linux where you only installed
      !smp kernels, conary would eventually start installing smp
      kernels on your system, due to the way the update algorithm
      would determine whether you should install a newly available
      trove.  Conary now respects flavor affinity in this case and
      does not install the smp kernel.
    * Mirror configuration files can now specify uploadRateLimit and
      downloadRateLimit.
    * Updates utilizing changeset files are now split into multiple
      jobs properly, allowing changeset files which create users to
      work proprely.
    * "conary rollback" now displays progress information that matches
      the "conary update" progress information.
    * added --with-sources option for clone

  o Bug Fixes:
    * A bug that caused an assertion error when switching from an
      incomplete trove to a complete trove has been fixed.
    * A bug in perl dependencies that caused extra directories to be
      considered part of the dependency has been fixed.
    * A bug affecting updates where a pinned, partially installed
      package was supposed to be updated due to dependency resolution
      has been fixed.
    * A bug that prevented updates from working when part of a locally
      cooked package was replaced with a non-locally cooked component
      has been fixed.  The bug was introduced in Conary 1.0.8.
    * A bug that caused a segfault when providing an invalid type to
      StringStream has been fixed.
    * The troveInfo web page in the repository browser now displays
      useful error messages instead of traceback messages.  The
      troveInfo page also handles both frozen and non-frozen version
      strings.
    * A bug that caused conary to download unnecessary files when checking out
      shadow sources has been fixed.
    * A bug that caused "cvc rdiff" between versions of a trove that
      were on different hosts to fail has been fixed.
    * Fixed a bug when determining local file system changes involving a file 
      or directory with mtime 0.
    * The --signature-key option was restored

Changes in 1.0.9:
  o Client Changes:
    * A new dependency resolution method has been added which can be turned
      on by setting resolveLevel to 2 in your conarycfg:  If updating trove 'a'
      removes a dependency needed by trove 'b', attempt to update 'b' to
      solve the dependency issue.  This will allow 'conary update conary'
      to work as expected when you have conary-build installed, for example.
    * Switched to using more of optparse's capabilities, including --help
      messages.
    * One short option has been added, cvc -m for message.

  o Bug Fixes:
    * Recipes that use loadRecipe('foo') and rely on conary to look upstream
      to find their branch now work correctly when committing.
    * A bug affecting systems with multiple groups referencing the same troves,
      where the groups are out of sync, has been fixed.
    * the mirror client now correctly handles duplicate items returned in
      trove lists by older servers
    * A bug that caused the mirror client to loop indefinitely when
      doing a --full-trove-sync has been fixed
    * conary rq --trove-flags will now display redirect info even if you
      do not specify --troves (bug #877)
    * dep resolution now support --flavors --full-versions output (bug #751)
    * cvc merge no longer tracebacks if files were added on both upstream
      and on the shadow
    * admin web access for the server doesn't require write permission for
      operations which also require admin access (bug #833)
    * A bug that caused r.remove() in a group to fail if the trove being
      removed was recursively included from another group has been fixed.
    * Conary update tmpwatch -tmpwatch:debuginfo will now erase 
      tmpwatch:debuginfo.
    * An ordering bug that caused info packages to not be updated with their
      components has been fixed.
    * Updates will now happen in a more consistent order based on an
      alphabetic sort.
    * the repository server now handles database deadlocks when committing
       changesets
  o Server Changes:
    * getNewSigList and getNewTroveList could return troveLists with
      duplicate entries

  o Documentation Changes:
    * The inline documentation for recipes has been significantly
      improved and expanded, including many new usage examples.

Changes in 1.0.8
  o Client changes:
    * Conary will now replace symlinks and regular files as long as their
      contents agree (bug #626)

  o Bug Fixes:
    * An error in the method of determining what local changes have been 
      made has been fixed.

Changes in 1.0.7:
  o Client changes:
    * A better method of determining what local changes have been made to a
      local system has been implemented, improving conary's behavior when
      updating.

  o Bugfixes:
    * A bug that caused the user to be prompted for their OpenPGP
      passphrase when building on a target label that does not match
      any signatureKeyMap entry has been fixed.  Previously, if you
      had a signatureKeyMap entry for conary.example.com, and your
      buildLabel was set to conary.example.com@rpl:devel, you would be
      prompted to enter a passphrase even when cooking locally to the
      local@local:COOK label.
    * Dependency resolution will no longer cause a trove to switch
      branches.
    * If a component is kept when performing dependency resolution
      because it is still needed, it's package will be kept as well if
      possible.
    * "conary q --path" now expands symlinks found in the path to the
      file in question. (bug #855)
    * Committing a changeset that provided duplicate file streams for
      streams the server previously referenced from other servers no
      longer causes a traceback.
    * Conary's patch implementation how handles patches which are
      already applied. (bug #640)
    * A server error triggered when using long flavor strings in
      server queries has been fixed.

  o Build fixes:
    * Group cooking now produces output to make it easier to tell what
      is happening.  The --debug flag can be used to get a more
      detailed log of what troves are being included.

  o Server changes:
    * The server traceLog now logs more information about the
      repository calls


Changes in 1.0.6:
  o Repository changes:
    * The commitaction script now accepts the standard conary arguments
      --config and --config-file.

  o Bugfixes:
    * cvc merge on a non-shadow no longer returns a traceback (bz# 792),
      and cvc context foo does not return a traceback when context foo does
      not exist (bz #757)  Fixed by David Coulthart.
    * A bug that caused new OpenPGP keys to be skipped when troves
      were filtered out during mirroring has been fixed.
    * opening invalid changesets now gives a good error message instead of
      a traceback
    * removed obsolete changemail script
    * Exceptions which display fileId's display them as hex sha1s now
      instead of as python strings
    * A bug where including a redirect in a group that has autoResolve 
      caused conary to traceback has been fixed.
    * A bug that kept conary from prompting for your password when committing
      has been fixed.
    * A bug that randomized the order of the labels in the  installLabelPath 
      in some error messages has been fixed.

  o Build fixes:
    * The default ComponentSpec for :perl components now include files
      in site_perl as well as in vendor_perl.
    * Ruby uses /usr/share/ri for its documentation system, so all files
      in %(datadir)s/ri are now included in the default :doc ComponentSpec.

Changes in 1.0.5:
  o Performance improvements:
    * The use of copy.deepcopy() has been eliminated from the
      dependency code.  The new routines are up to 80% faster for
      operations like DependencySet.copy().
    * Removing files looks directly into the file stream of the file
      being removed when cleaning up config file contents rather than
      thawing the full file stream.
    * Getting a single trove from the database without files returned file
      information anyway
    * Trove.applyChangeSet() optionally skips merging file information
    * Cache troves on the update/erase path to avoid duplicate fetchs from
      the local database

  o Bugfixes
    * Installing from a changeset needlessly relied on troves from the 
      database having file information while processing redirects
    * Extraneous dependency cache checks have been removed from the
      addDep() path.
    * When removing files, conary now looks up the file flags directly
      in the file stream in order to clean up config file contents.
      Previously the entire file stream was thawed, which is much more
      resource intensive.

  o Build fixes:
    * r.addArchive() now supports rpms with bzip2-compressed payloads.

Changes in 1.0.4:
  o Performance improvements:
    * The speed of erasing troves with many dependencies has been
      significantly improved.
    * The join order of tables is forced through the use of
      STRAIGHT_JOIN in TroveStore.iterTroves() to work around some
      MySQL optimizer shortcomings.
    * An --analyze command line option has been added to the
      stand-alone server (server.py) to re-ANALYZE the SQL tables for
      MySQL and SQLite.  This can significantly improve repository
      performance in some cases.
    * The changes made to dependency string parsing were a loss in
      some cases due to inefficiency in PyArg_ParseTuple().
      Performance sensitive paths in misc.c now parse the arguments
      directly.

  o Bugfixes:
    * An Apache-based conary repository server no longer logs
      tracebacks in error_log when a client disconnects before all
      data is sent.
    * A bug that caused cross repository commits of changesets that involved
      a branched trove to fail in some cases has been fixed.
    * If an entitlement is used for repository access, it is now sent
      over HTTPS instead of HTTP by default.
    * The conary emerge command no longer attempts to write to the root
      user's conary log file.
    * conary showcs --all now shows not-by-default troves.
    * Previously, there was no way using showcs to display only the troves
      actually in a changeset - conary would by default access the repository
      to fill in any missing troves.  Now, you must specify the
      --recurse-repository option to cause conary to search the repository
      for missing troves.  The --trove-flags option will now display when a
      trove is missing in a changeset.
    * A bug that caused showcs --all to display file lists even when --ls
      was not specified has been fixed.
    * When mirroring, you are now allowed to commit a trove that does
      not have a SHA1 checksum set.  This is an accurate replication
      of the data coming from the source repository.
    * A bug affecting multiple uses of r.replace() in a group recipe has been
      fixed.
    * A bug that caused components not to be erased when their packages were 
      erased when a group referencing those packages was installed has been 
      fixed.

Changes in 1.0.3
  o Client changes:
    * Conary displays full paths when in the error message generated
      when it can't open a log file rather than leaving out the root 
      directory.

  o Performance improvements:
    * A find() class method has been added to StreamSet which enables
      member lookups without complete thawing.
    * The code path for committing filestreams to repositories now
      uses find() to minimize file stream thaws.
    * DBstore now supports precompiled SQL statements for SQLite.
    * Retrieving troves from the local system database no longer
      returns file information when file information is not requested.
    * Dependencies, dependency sets, StreamCollections, file
      dictionaries, and referenced file lists now use C parsing code
      for stream thawing.
    * Extraneous trove instantiations on the system update path have
      been eliminated.
    * Adding troves to the local database now uses temporary tables to
      batch the insertions.

  o Bugfixes:
    * A bug that caused a mismatch between file objects and fileIds
      when cloning a trove has been fixed.

Changes in 1.0.2:
  o Bugfixes:
    * A bug that caused redirects to fail to build when multiple
      flavors of a trove exist has been fixed.
    * A bug with cooking flavored redirects has been fixed.
    * The cvc command no longer enforces managed policy with --prep.
    * A bug that caused disttools based python packages to be built as
      .egg files has been fixed.  This bug was introduced in conary
      0.94.
    * A bug that prevented checking in a recipe that deleted policy
      has been fixed.
    * A bug that prevented entitlements from being recognized by an
      Apache conary repository server when no username and password
      were set for a server has been fixed.
    * A bug that prevented errors from being returned to the client
      if it attempts to add an invalid entitlement key or has
      insufficient permission to add the entitlement key has been
      fixed.  An InvalidEntitlement exception has been added.
    * A repository bug prevented the mirror client from obtaining a
      full list of new troves available for mirorring has been fixed.
    * A bug in cooking groups caused the groups resulting from an
      r.addAll() to not respect the original group's byDefault
      settings in some cases has been fixed.

Changes in 1.0.1:
  o Database schema migration
    * Over time, the Conary system database schema has undergone
      several revisions.  Conary has done incremental schema
      migrations to bring old databases in line with the new schema as
      much as possible, but some remnants of the old schema remain.
      When Conary 1.0.1 runs for the first time, the database will be
      reloaded with a fresh schema.  This corrects errors that can
      occur due to incorrect SQL data types in table definitions.  An
      old copy of the database will be saved as "conarydb-pre-schema-update".

Changes in 1.0:
  o Bugfixes
    * A bug that allowed a group to be installed before children of
      its children were installed has been fixed.  This ensures this
      if a an update is partially completed, it can be restarted from
      where it left off.
    * A bug in python dependencies that sometimes resulted in a plain 
      python: __init__ dependency has been fixed.
    * A bug that dropped additional r.UtilizeUser matches for a file after
      the first one has been fixed.
    * Accessing a repository with the wrong server name no longer
      results in an Internal Server Error.  The error is marshaled
      back to the client.

Changes in 0.97.1:
  o Bugfixes
    * A bug has been fixed that allowed the "incomplete" flag to be
      unset in the database when applying changesets of troves that
      have no "incomplete" flag.  This resulted in "StopIteration"
      exceptions when updating the trove.
    * A bug has been fixed in the code that selects the OpenPGP key
      to be used for signing changesets at cook time.

Changes in 0.97:
  o Client changes:
    * All troves that are committed to repository through commits,
      cooks, branches, shadows, and clones, now always have SHA1
      checksums calculated for them.
    * Trove objects now have a version number set in them.  The
      version number is increased when the data types in the Trove
      object are modified.  This is required to ensure that a Conary
      database or repository has the capability of storing all the
      information in a Trove.  All trove data must be present in order
      to re-calculate SHA1 checksums.  If a local system understands
      version 1 of the Trove object, and a repository server sends a
      changeset that contains a version 2 Trove, an "incomplete" flag
      will be set for trove's entry in the database.  When accessing
      that trove later for merging in an update, the client will go
      back and retrieve the pristine Trove data from the repository
      server so it will have all the data needed to preform three way
      merges and signature verification.

  o Repository changes:
    * Repositories will now reject commits whose troves do not have
      correct SHA1 checksums.

Changes in 0.96:
  o Client changes:
    * conary rq now does not use affinity by default, use --affinity to turn
      it on.  The rq --compatible-troves flag has disappeared.  Now 
      you can switch between displaying all troves that match your system 
      flavor and that match affinity flavor by switching between
      --available-troves with and without the --affinity flag.
    * conary q now displays installed, not by default troves by default,
      but skips missing troves.
    * Fixed an update bug where updating an x86 library on an x86_64 system
      would cause conary to switch other x86_64 components for that library
      to x86 versions.
    * update job output is compressed again
    * Fixed an update bug where if you had made a local change to foo, and then 
      updated a group that pointed to an earlier version of that trove,
      the trove could get downgraded

  o Other changes:
    * Mirroring now mirrors trove signature

Changes in 0.95:
  o Client changes:
    * The "conary verify" command now handles non-regular files with
      provides and requires (for example, symlinks to shared libraries
      that provide sonames).
    * The "conary showchangeset" command now takes --recurse and
      --no-recurse arguments.
    * All info-* packages are now updated in their own individual jobs;
      this is required for their dependencies to be reliable.
    * The conary syncchildren command now will install new packages
      when appropriate.

  o Repository changes:
    * Additional logging has been added to the repository server.
      Logging is controlled by the "traceLog" config file variable,
      which takes a logging level and log path as arguments.
    * Conary now detects MySQL Database Locked errors and will retry
      the operation a configurable number of times.  The "deadlockRetry"
      configuration variable controls the number of retries and
      defaults to 5.

  o Build changes:
    * Conary now uses site.py to find all possible correct elements of
      sys.path when generating python provides and requires.  Previously,
      new elements added via .pth files in the package being built would
      be ignored for that package.
    * The PythonSetup() build action now works properly with setup.py
      files that use "from setuptools import..." instead of "import
      setuptools".

  o Other changes:
    * The conarybugz.py script has been restored to functionality by
      moving to the conaryclient interface for accessing the
      repository.

Changes in 0.94:

  o Redirects no longer point to a specific trove; they now redirect
    to a branch. The client chooses the latest version on that branch
    which is compatible with the local system.

  o Bug Fixes
    * A bug in getNewTroveList() that could cause duplicate
      troves to be returned has been fixed.
    * A bug that caused a repository server running under Apache to
      fail with an Internal Server Error (500) when a client requested
      a changeset file that does not exist has been fixed.
    * Conary no longer displays an error when attempting to write to a
      broken pipe.  (bug #474)
    * Conary now respects branch affinity when moving from old-style
      groups to new-style groups.

  o Client changes:
    * The query/repquery/showcs command line options have been
      reworked.  See the conary man page for details.
    * When "cvc merge" is used to merge changes made on the parent
      branch with changes made on a shadow, conary now records the
      version from the parent branch that was used for the merge.
      This is required to allow conary to handle changing the upstream
      version on a shadow.  It is also useful for accounting
      purposes.  (bug #220)
    * "conary emerge" can now be performed on a recipe file.
      Previously you were required to emerge from a repository. (bug
      #526)
    * Progress is now displayed as conary applies a rollback. (bug #363)
    * Java, Perl, and Python dependencies are now enforced by default.

  o Build changes
    * PythonSetup() no longer passes the --single-version-externally-managed
      argument to setup.py when it uses distutils instead of setuptools.

Changes in 0.93:
  o Bug Fixes
    * A bug in the "conary verify" code sometimes resulted in an
      unhandled TroveIntegrity exception when local modifications were
      made on the system. (bug #507)
    * Usernames and passwords with RFC 2396 reserved characters (such
      as '/') are now handled properly. (bug #587)

  o Server changes
    * Standalone server reports warnings for unsupported configuration options
      instead of exiting with a traceback.
    * Compatibility for repositoryDir has been removed.
    * A bug caused queries for multiple flavors of the same trove
      to return incorrect results has been fixed.
    * Apache hooks now ignore IOErrors when writing changesets to the
      client.  These normally occur when the client closes the
      connection before all the data is sent.

  o Client changes
    * SHA1 checksums are now computed for source checkins and local
      change set commits.
    * Flavor affinity is now more relaxed when updating troves.  For
      example, if you have a trove with flavor that requires sse2 but
      your system flavor is ~!sse2, conary will only prefer troves
      with sse2 enabled instead of requiring it.

  o Build changes
    * PythonSetup() now correctly requires python-setuptools:python
      instead of python-setuptools:runtime.
    * Automatic python dependency provision now searches more directories
      to better support multilib python.
    * Conary now defaults to building in ~/conary/builds instead of
      /var/tmp/conary/builds, and caching in ~/conary/cache instead
      of /var/cache/conary.

Changes in 0.92:
  o Package Building Changes:
    * Conary policy has been split out into the conary-policy package.
      (Some policy was left in conary proper; it is needed for
      internal packaging work.)
    * Conary prints out the name of each policy as it runs, making it
      possible to see which policies take the most time.
    * BuildLog files no longer contain lines that end with \r.
    * A new 'emergeUser' config item has been added.  Conary will
      change to this user when emerging packages as root.
    * --no-deps is now accepted by 'conary emerge'.

  o Group Building Changes:
    * A bug has been fixed in dependency checking when using
      autoResolve where deleted weak troves would be included in
      autoResolve and depChecks.

  o Client changes:
    * Conary can now rate limit uploads and downloads.  The rate limit
      is controlled by the "uploadRateLimit" and "downloadRateLimit"
      configuration variables, which is expressed in bytes per second.
      Also, Conary displays the transfer rate when uploading and
      downloading.  Thanks to Pavel Volkovitskiy for these features.
    * The client didn't write config files for merged changesets in
      the right order, which could result in changesets which could
      not be committed to a repository.
    * Fixed a bug in the update code caused conary to behave
      incorrectly when updating groups.  Conary would install
      components of troves that were not installed.

  o General Bug Fixes
    * Conary did not include the trove sha1 in the troveinfo diff
      unconditionally.  This prevents clients from being able to
      update when a repository is forced to recalculate sha1
      signatures.

Changes in 0.91:
  o Bugfixes
    * A bug was fixed the code that freezes path hashes.  Previously,
      path hashes were not sorted in the frozen representation.  Code
      to fix the frozen path hashes in databases and repositories has
      beed added.
  o Build
    * added cleanAfterCook config that controls whether conary tries to
      clean up after a successful build

Changes in 0.90.0:
  o Code Structure/Architecture Changes:
    * Conary now has the concept of "weak references", where a weak reference
      allows conary to be able to recognize the relationship between a
      collection and the children of collections it contains.  This allows
      us to add several new features to conary, documented in Client and Build
      changes.
    * SQL operations have been migrated to the dbstore driver to allow
      for an easier switch of the database backends for the server side.
    * Various query and code structure optimizations have been
      implemented to allow running under MySQL and PostgreSQL.

  o Documentation Changes:
    * Added summaries about updateall in the conary man page and added
      information about the command-line options for conary rq.
    * Clarified behavior of "conary shadow --source-only" with respect to
      rPath bug #500.
    * Added synonyms for cvc and conary commands which have shortcuts
      (ex: checkout and co).
    * Added man page entry about cvc clone.

  o Package Building Changes:
    * Build logs now contain unexpanded macros, since not all macros
      may be defined when the build log is initially created.
    * The emerge command can now accept version strings.
    * The RemoveNonPackageFiles policy now removes fonts.cache*,
      fonts.dir, and fonts.scale files, since they are always
      handled by tag handlers.
    * The Make() build action can now take a makeName keyword argument
      for cases when the normal Make() handling is exactly right but
      a different make program is required (nmake, qmake, etc.).
    * The new PythonSetup() build action uses very recent versions
      of the python setuptools package to install python programs
      which have a setup.py that uses either the old disttools or
      new setuptools package.
    * fixed bug #bz470: loadInstalled('foo') will now work when you have
      installed a local cook of foo.

  o Group Building Changes:
    * add() now takes a "components" option.  r.add(<package>,
      components=['devel', 'runtime'])  will install <package>, but only the
      'runtime' and 'devel' components of <package> by default.
    * remove() can now 'remove' troves within child troves.
    * When a component is added, (either via r.add() or dep resolution)
      is automatically added as well (though not all its sibling components)
    * A new r.removeComponents(<complist>) command has been added.  It
      allows you to create a group where all devel components are
      byDefault False, for example: r.removeComponents(['devel',
      'devellib']).
    * The installPath used to build a group in is now stored in troveInfo.
    * r.addAll() now recurses through all the included groups
      and creates local versions of them as well by default.
    * A new r.replace(<name>, <newversion>, <newflavor>) command has
      been added.  It removes all versions of name from all groups in
      the recipe and replaces them with the version found by searching
      for newVersion, newFlavor.

  o Client Changes:
    * When committing source changes in interactive mode, conary will ask you
      you to confirm the commit.
    * A new configuration option, autoResolvePackages, tells conary to install
      the packages that include the components needed for dep resolution.
    * You can now install locally cooked groups.
    * If foo is a redirect to bar, and you run 'conary update foo' when
      foo is not installed on your system, conary will act as if you had
      typed 'conary update bar'.  Previously, it would act as if you had typed
      'conary update bar --no-recurse'.

  o Config Changes:
    * Conary config handling now supports comments at the end of config lines.
      # can be escaped by a \ to use a literal # in a configuration option.
    * Default macros used in cooking are now stored in /etc/conary/macros.
      The 'defaultMacros' parameter determines where cvc searches for macro
      definitions.
    * Conary configuration now searches for configuration files in 
      /etc/conary/conf.d/ after reading in /etc/conaryrc

  o Server Changes:
    * Creating changesets atomically moves complete changesets into place.
    * The contents store no longer reference counts entries.
    * Added support for trove marks to support mirroring.  A client
      can use a trove mark to ask the server for any trove that has
      been added since the last trove mark mirrored.
    * Added the hasTroves() interface to support mirroring.  This allows
      the mirror client to make sure that the target mirror does not
      already have a trove that is a candidate for mirroring from the
      source repository.
    * Added support for traceback emails from the repository server.
    * The repository contents store was reworked to avoid reading
      precompressed gzipped data twice (once to double check the uncompressed
      contents sha1 and once to copy the file in place).
    * We have changed the way schema creation and migration is handled
      in the repository code. For administrative and data safety reasons,
      schema upgrades and installs can be performed from now on only by
      running the standalone server (conary/server/server.py --migrate),
      thus avoiding race conditions previously created by having multiple
      Apache processes trying to deal with the SQL schema updates.

   o Command Changes
    * A new script that mirrors repositories has been added.  It is in
      the scripts/ directory in the source distribution of Conary.

Changes in 0.80.4:
  o Build Changes:
    * PackageRecipe has been changed to follow our change to split
      conary into three packages.
    * x86_64 packaging elimintated the conary:lib component to follow x86
      (those files now belong in conary-build:lib)

Changes in 0.80.3:
  o Client Changes:
    * The internal branch source and branch binary flags were changed
      to a bitmask.
    * The warning message printed when multiple branches match a cvc
      checkout command has been improved.
    * Only interactive mode can create binary shadows and branches, and
      a warning is displayed before they are created (since source branches
      are normally the right thing to use).

  o Build Changes:
    * Files in subdirectories named "tmp" are no longer automatically
      excluded from packaging, except for /tmp and /var/tmp.
    * DanglingSymlinks now traverses intermediate symlinks; a symlink
      to a symlink to a symlink will no longer confuse it.

Changes in 0.80.2:
  o Client Changes:
    * Bugs in "conary update foo=<old>--<new>" behavior have been
      fixed.
    * "cvc co foo=<label>" will now work even if you don't have a
      buildLabel set
    * "conary showcs" will now work more nicely with group changesets.
    * "conary showcs --all" no longer shows ids and sha1s.
    * We now never erase pinned items until they are explicitly unpinned.
    * "conary verify" and "conary q --diff" work again.
    * "conary q tmpwatch --components" will display the components
      installed for a package.
    * The pinTroves config item behavior has been fixed.  It now
      consistently pins all troves that match a pinTrove line.
    * When a trove is left on the system because of dependency resolution
      during an update, a warning message is printed.
    * Command line configuration, such as --config
      'buildLabel conary.rpath.com@rpl:devel', now overrides context
      configuration.

  o Server Changes:
    * The repository server now retries a request as an anonymous user
      if the provided user authentication information does not allow
      a client request to succeed.
    * When using "server.py --add-user" to add a user to a repository
      server, the user will only be given admin privileges if --admin
      is added to the command line.  Previously, all users added with
      server.py had admin privileges.  Additionally, if the username
      being added is "anonymous", write access is not granted.

  o Build Changes:
    * It is now possible for a recipe to request that specific
      individual requirements be removed from files using the
      exceptDeps keyword argument to r.Requires().  Previously
      you had to accept all the dependencies generated by r.Requires()
      or none of them.
    * r.Replace() now takes a lines=<regexp> argument, to match a line based
      on a regexp.
    * The EnforceJavaBuildRequirements policy has been added.  When
      you are packaging precompiled Java software where you have
      .class/.jar files but no .java files, you can use "del
      EnforceJavaBuildRequirements" to prevent this from policy from
      generating false positives.
    * The EnforceCILBuildRequirements policy has been added.
    * Enforce*BuildRequirements now warn when a package has requirements
      which they don't fulfill themselves and which are not fulfilled by
      the system database.  (for example, soname dependencies from linking
      against libraries that are not managed by Conary on the system.)
    * Automated Perl dependencies have been added, for both provides
      and requires.  They are not yet enforced, in order to give time
      to adapt while perl packages are being re-built.
    * The EnforcePerlBuildRequirements policy has been added.
      Failures found by this policy may be caused by packages on the
      system not having been rebuilt yet with Perl dependencies, but
      could also show bugs in the Perl dependency code.
    * Automated Python dependencies have been added, for both provides
      and requires.  Like Perl dependencies, they are not yet
      enforced.
    * The EnforcePythonBuildRequirements policy has been added, with
      the same caveats as EnforcePerlBuildRequirements.
    * Conary now writes more information about the build environment
      to the build log when cooking.
    * A bug that caused r.Requires('file:runtime') to create a file
      dependency on 'runtime' instead of trove dependency on
      'file:runtime' has been fixed.
    * Java dependencies now properly ignore array elements in all cases,
      removing false Java dependencies like "[[I" and "[[B".


Changes in 0.80.1:
  o Client Changes:
    * User names and passwords are no longer allowed in repository maps;
      "user" configuration entries must be used instead.
    * The clone command now allows you to clone a binary onto the same
      branch, without having to reclone the source.
    * The TroveInfo table on the client is getting corrupted with
      LoadedTrove and BuildReq entries for components.  These entries
      are only valid on packages.  Code was added to catch when this
      happens to aid debugging.  Additionally, Conary will
      automatically remove the invalid entries the first time 0.80.1
      is run.
    * Environment variables are expanded in paths in conary configuration files.
    * localcs now allows the version and flavor to be specified for a trove
    * conary scs --all now behaves the way it used to again
  o Build Changes:
    * Java dependency generation is now enabled; Java dependency enforcement
      is still disabled.
    * The skipMissingSubDir keyword argument now actually works correctly
      when the subdirectory is missing.
  o Common Changes:
    * Entitlement support has been added as an alternate method of
      authentication.

Changes in 0.80.0:
  o Client Changes:
    * The logic for defining updates across a hierarchy has been completely
      replaced. Instead of rigidly following the trove digraph, we flatten
      the update to choose how troves get updated, and walk the hierarchy
      to determine which updates to actually apply.
    * Dependency resolution could include troves which caused duplicate
      removals for the troves those included troves replace
    * Chroot handling was broken in 0.71.2 and prevented the user name
      lookup code for the chroot from exiting back out of the chroot
    * showchangeset on relative changesets now displays them as jobs.
    * query and queryrep now exclude components if they match their
      package name
    * Conary cleans up rollbacks when a changeset fails to apply.
      Previously, an invalid changeset was saved in the rollback
      stack, which made applying it impossible
    * Removed direct instantiation of NetworkRepositoryClient object; it
      should be created by calling ConaryClient
    * repositoryMap should not contain usernames and passwords now; user
      config file option should hold those instead (user *.rpath.org user pass)
    * If a user name is given without a password the password will be prompted
      for if the repository returns a permissions error
    * added --components parameter to q and rq to not hide components
    * conary update --full-versions --flavors now will work as expected
    * fixed a bug with conary erase foo=/branchname
    * When in multi-threaded mode, the download thread now checks to see
      if the update thread wants to exit.  This fixes many of the
      "timeout waiting for download thread to terminate" messages.
    * Fixed bug where conary erase foo --no-deps wouldn't erase a component
      of foo if it was required by something else
  o Build Changes:
    * Dependencies are now generated for Java .class and .jar files.
      They are not yet enforced, to give time to rebuild Java packages.
    * Java dependency generation has been turned off until 0.80.1 in
      order to wait until there is a deployed version of Conary with
      long dependency handling; some .jar files have so many
      dependencies that they overflowed dependency data structures.
    * CheckDesktopFiles now looks in /usr/share/icons for icons, and
      can find icon names without extensions specified.
    * Build actions which take a subDir keyword argument now also can
      take a skipMissingSubDir keyword argument which, if set to True,
      causes the build action to be skipped if the specified subdirectory
      does not exist.  By default, those build actions will now raise
      an error if the directory does not exist, rather than running in
      the wrong subdirectory as they did previously.
    * You can now cook a recipe that has a superclass that is defined
      locally but a has supersuperclass that is in the repository.  Similarly,
      if you have a superclass that is in the repository but a supersuperclass
      locally, conary will find that as well
    * r.Replace with parameters in the wrong order will now behave correctly
    * The automatic :config component for configuration files has been
      disabled because Conary does not handle files moving between
      troves, and config files were being re-initialized when packages
      were updated.
  o Code structure:
    * queryrep, query, showchangeset, and update --info all use the same
      code to determine how to display their data.  Display.py was changed
      to perform general display operations.
    * query.py added
    * added JobSource concept for searching and manipulating lists of jobs.
    * moved datastore.py into repository module
    * Stubs have been added for adding python and perl dependencies, and
      the stubs have been set to be initially ignored.
    * The internal structure for conary configuration objects has changed
    * A new DYNAMIC size has been added to the StreamSet object.  This will
      cause StreamSet to use either a short or long int to store the size
      of the frozen data that is included in a frozen StreamSet, depending
      on the size of the data being stored.

Changes in 0.71.2
  o Client Changes:
    * The update-conary option has been renamed updateconary per
      bugzilla #428
    * buildPath can be set in contexts
    * cvc co <foo> will work even if there are two foos on the same label with
      different branches.  In that case, it will warn about the older foo
      which it doesn't check out
    * Test mode didn't work for updates and erases which were split into
      multiple jobs
  o Build Changes:
    * Combined the EtcConfig and Config policies, and deprecated
      the EtcConfig policy.
    * All config files default to being put into a :config component.
      This is overridden by any ComponentSpec specifications in the recipe.
    * A use flag has been added for xen defaulting to 'sense prefernot'.  This
      flag should be used to specify flavors for xen domU builds where special
      provisions are made for paravirtualized domU.
    * Added new CheckDesktopFiles policy to catch some more common errors
      in .desktop files.  (For now, it looks for common cases of missing
      icons; more may be added over time.)
    * The Requires policy now interprets synthetic RPATH elements (passed in
      with the rpath= keyword argument) as shell-style globs that are
      interpreted relative first to the destdir and then to the system.

Changes in 0.71.1:
  o Server Changes
    * Added iterTroves() call which iterates over large numbers of troves
      much more efficiently than a single getTrove() call would.
    * Split out FileRetriever object to allow file information to be pulled
      from the repository inside of an iterTroves() loop
    * The web interface shows the troves contained in a group trove instead
      of trying to list all files in a group.
  o Client Changes
    * Config file options that take a path as a value now support ~ for
      home directory substitution
    * Trove.diff() returns a standard job list instead of the previous
      only-used-here format
    * /var/log/conary tracks all update, remove, rollback, and erase events
    * Progress output is simplified when stdout is not a tty (no line
      overwrites)
    * Tracebacks during logged commands get copied to the log
    * Code which checked to see if a shadow has been locally modified didn't
      work for shadows more than a single level deep
    * When you are installing from changesets using --from-files, other troves
      in the changesets can be used for dependency resolution
  o Build Changes (cvc)
    * Additional calls are emulated by the filename_wrapper for the
      r.Run calls.
  o Code Structure
    * Split build/recipe.py into several smaller files
    * Moved OpenPGP keyTable access up call stack so that it can now be
      accessed outside of kid templates.
    * Move epdb code into its own package

Changes in 0.71.0:
  o Code Structure
    * conary now imports all python modules from a toplevel "conary"
      module.  This prevents conary from polluting the module namespace.
  o Client Changes
    * Clone didn't handle shadow version numbers correctly (and could create
      inconsistent version numbers)

Changes in 0.70.5:
  o Client Changes
    * Files changing to config files across distributed repositories now works.
    * The update code uses more consistent use of trove sources, and only
      makes explicit calls to the repository if asked.  This should make it
      possible to create interesting update filters.
    * Clone updated sequences it was iterating over, which is generally
      a bad idea (and caused clone to commit inconsistent troves)
  o Build Changes (cvc)
    * Locally cooked filesets now include file contents, making the
      filesets installable.
    * Fileset cooks now retrieve all of the file objects in a single
      network request per repository.
    * The new NormalizeLibrarySymlinks policy runs the ldconfig program
      in all system library directories.  This ensures that all the
      same symlinks that ldconfig would create when the shlib tag handler
      runs are packaged.  It also warns if ldconfig finds missing files.
    * New argument to r.Run(): "wrapdir" keyword argument behaves much
      like "filewrap" but takes a string argument, which limits the scope of
      %(destdir)s relocation only to the directories under the specified
      wrapdir, which is interpreted relative to %(destdir)s.  Works best
      for applications that install under one single directory, such
      as /opt/<app>
    * Clone, branch, and shadow all take --info now instead of --test
    * ELF files that dlopen() libraries can now be provided with
      synthetic soname dependencies with
      r.Requires('soname: libfoo.so', '/path/to/file')
    * r.Requires now enforces that packages that require a file and
      include that required file must also explicitly provide it. (bz #148)
  o Server Changes
    * Packages added to the repository are checked to ensure the version and
      flavor of all referenced components are the same as for the package

Changes in 0.70.4:
  o Client Changes
    * The trove that satisfies a dependency that is broken by erase is
      now displayed in the "Troves being removed create unresolved
      dependencies" message.
    * Components are now displayed on the same line as their parent
      package in "conary update" output.
    * A new 'interactive' option has been added to conary configuration.
      When set to true, conary will display info about clone, branch,
      update, and erase operations, and then ask before proceding.
  o Build Changes (cvc)
    * The CompilePython action has been fixed to accept macros at the
      beginning of its arguments, fixing a bug new in Conary 0.70.3.
    * The Requires policy can now be given synthetic RPATH elements;
      this is useful when programs are only intended to be run under
      scripts that set LD_LIBRARY_PATH and so do not intrinsically have
      the information they need to find their libraries.
    * Added --test to clone, branch, and shadow commands
    * Clone now supports --skip-build-info for less rigid version checks
      on cloned troves
    * Fixed usage message to better reflect reality
    * Cloning to a branch which already has a version with a compatible
      flavor now works.
    * cpio archive files are now supported for r.addArchive()
  o Repository Changes
    * The repository now serves up stored OpenPGP keys as a "Limited
      Keyserver"; users can retrieve keys, but not search or browse them.
      The keys are available via /getOpenPGPKey?search=KEY_ID. This
      is meant only to allow conary to automatically retrieve OpenPGP
      keys used to sign packages.

Changes in 0.70.3:
  o Client Changes (conary)
    * Conary now works harder to avoid having separate erase/installs,
      instead preferring to link those up into one update when possible.
    * Conary configuration now supports contexts.  Contexts are defined in
      sections starting with a [<name>] line, and provide contextual
      configurations for certain variables, defined in the man page.  All
      configuration options after the [<name>] will be associated with that
      context, and will override the default configuration when that context
      is active.  The current context can be selected by using the --context
      parameter, or by setting the CONARY_CONTEXT environment variable.
    * 'conary config --show-contexts' will display the available contexts
  o Build Changes (cvc)
    * A local cook of a trove foo will ensure that the changeset created is
      installable on your local system, by making sure the version number
      created is unique.
    * The builddir is no longer allowed to appear in ELF RPATHs.
    * The build documentation strings have been significantly updated
      to document the fact that for most strings, a relative path
      is relative to the builddir, but an absolute path is relative
      to the destdir.
    * The ManualConfigure action now sets the standard Configure
      environment.
    * cvc will allow you to cook a trove locally even when you are unable
      to access the trove's source repository
  * Common Changes:
    * Version closeness was improperly measured for troves on different
      branches when then label structure was identical
  o Repository Changes
    * Repository now has a config flag called requireSigs. Setting it to
      True will force all troves to have valid package signatures.  Troves
      lacking this will be rejected.  Enabling this option prevents the
      generation of branches, shadows, or clones since these troves are not
      signed.  It is not recommended that this option be enabled until the
      infrastructure is in place to provide package signatures for all types
      of troves.

Changes in 0.70.2:
  o Client Changes (conary)
    * GnuPG compatible trust metrics for OpenPGP Keys now exists. This
      makes it possible for conary clients to refuse troves that
      aren't properly trusted. The metrics currently in place mimic
      gpg behavior.
    * Running "conary update" in a directory that does not exist no
      longer fails with an error (bugzilla #212).  Note that "cvc
      update" still requires that the current working directory exists
      of course.
    * HTTP error conditions are handled more gracefully when commiting
      a change set. (bugzilla #334)
    * conary more reliably sets a non-zero exit status when an error
      occurs. (bugzilla #312)
    * When performing an update of a group that adds a trove foo,
      search the system for a older version of foo to replace if the
      original update command found a replacement by searching the
      system.
    * New option, "conary update-conary" has been added in an attempt
      to provide a workaround for future drastic protocol revisions
      such as what happened for 0.70
    * Methods for parsing command line update request and changeset requests
      have been added to conaryclient.cmdline
    * A metric for the distance between arbitrary versions on different
      branches has been added, and the code which matches troves changes
      between collections uses this code to give well-defined matches
      for all cases.
    * Rollbacks are now listed with the most recent on top
    * Troves which a group operation tries to remove will be left behind
      if they satisfy dependencies for other troves
    * updateall command respects pins on top-level troves
    * Dependency resolution no longer blows away pinned troves
    * conary update now takes a changeSpec, allowing you to specify both
      the version to remove and the update version, like
      'conary update foo=2.0--3.0'

  o Build Changes (cvc)
    * cvc more reliably sets a non-zero exit status when an error
      occurs. (bugzilla #312)
    * Building groups w/ autoResolve displays the revision of the
      troves which are being included
    * The change to automatically split up hardlink groups into
      per-directory hardlink groups has been reverted.  Instead,
      Conary enforces that link groups do not cross directories, but
      provides an exception mechanism for the rare cases where it is
      appropriate to do so.  The old LinkCount policy was renamed
      LinkType, and the new policy enforcing link group directory
      counting is now called LinkCount.
    * The NormalizeCompression policy no longer causes an error if you
      have two files in the filesystem that differ only by the .gz or
      .bz2 extension.
    * The Provides policy will not longer automatically provide soname
      dependencies for executable files that provide sonames.  A few
      executables do provide sonames, and 0.70.1 provided them as
      harmless extraneous provisions.

   o Repository Changes
     * A new getConaryUrl() method has been implemented to support the
       "conary update-conary" feature
     * Exception handling has been re-worked.  All exception classes
       that are marshaled back to the client are now in the
       repository.errors module.  Some of the most commonly used
       exception classes have been included in their previous modules
       for compatibility until code can be modified to use the new
       repository.errors module.

Changes in 0.70.1:
  * Collection merging didn't handle (admittedly obscure) cases where
    a component on the local system was updated to a new version of a
    trove, and updating that package also tries to update to that version
    but using a different path
  * Redirects are allowed in group cooking as long as the target of the
    redirect is also specified in the group (this allows cleaner handling
    when trying to clean up after label multiplicity)
  * Shorten display for versions and flavors in internal debugging output.
    Make str() output for versions and flavors return formatted strings.
  * ELF files finding non-system libraries via an RPATH did not always
    have the path to the library encoded in their dependency requirement,
    depending on whether the package also included some other (unrelated)
    non-system library.  Futhermore, system paths encoded in an RPATH were
    incorrectly honored.  Both of these bugs have been fixed.
  * Ownership policy now uses macros in the user and group definitions.
  * Symbolic links to shared libraries can now provide path-encoded
    soname dependencies (only manually, never automatically).
  * Removed outdated code with convoluted code for preventing providing
    soname dependencies in some cases; that code has been functionally
    replaced by limiting automatic soname dependencies to system library
    directories.
  * Instead of complaining about hardlinks spanning directories, Conary
    simply creates one link group per directory per hardlinked file.
  * Fixed bug which made source commits fail on cloned source troves

Changes in 0.70.0:
  o The client and server protocol versions have been changed and
    the filecontainer version number updated.
    * Upgrading from previous versions of Conary to 0.70.0 will
      require downloading a old-format changeset file from
      ftp://download.rpath.com/pub/conary/
    * Adding path hash data to TroveInfo overflowed the amount of
      storage space available in a StreamSet when a trove contained
      several thousand files.  In order to accommodate larger data
      stored in StreamSets, we have changed the way data sizes are
      handled.
    * With the changes to StreamSet, LargeStreamSet is obsolete.
      Changeset files used to used LargeStreamSet to represent data.
      Since we now just use a StreamSet, the changeset file format
      changed.
    * Since this version of Conary is incompatible with previous
      versions, we took this opportunity to do database and repository
      migrations that will allow us to make significant code cleanups
      in the near future.

 o Other smaller changes
    * Conary now does the right thing if the same trove is listed
      twice in an update due to recursion (it checks for duplicate
      installs of the same trove).
    * A bug where None would show up in CONARY files when an
      autosource file changed contents but did not change names has
      been fixed.

Changes in 0.62.16:
  * The "conary update" and "conary erase" commands now display the actions
    they take as they run (similar to --info output).
  * The --info output for "conary erase" and "conary update" has been
    reworked to be more user-friendly.
  * Added new conaryrc option signatureKeyMap to choose which signature
    to use when signing based on the label.
  * Fixed a bug where conary would only sign the last trove listed,
    instead of signing all troves listed.
  * The ComponentRequires policy now makes :devellib components require
    :data components if they exist.
  * Don't check for bucket conflicts when resolving during group cooks - if we
    want to check for bucket conflicts in groups, it will be readded in a more
    general way.
  * Removed extra freezes and thaws of files for a 8% improvement in install
    time for absolute change sets (at the cost of some memory, but thanks
    to splitting transactions this should be a good trade off).
  * Added removeIfExist call to miscmodule for some peformance improvement.
  * ELF files that find non-system libraries via an RPATH now have the path
    to the library encoded in their dependency requirement, matching the
    path encoded in the dependency provision.  Before this, the RPATH
    was ignored and the path encoding was only guessed within one source
    package.
  * The LinkCount policy now enforces the requirement that hardlink groups
    contain only files in the same directory as each other; no hardlinks
    between files in different directories are allowed.
  * When updating a group across branches, if a subtrove within the update has
    already been manually moved to the new branch by the user, conary will
    recognize this and sync that trove with the group
  * A new "closed" configuration variable has been added to the
    apache-based networked repository server.  When set, the server
    will always raise a "RepositoryClosed" exception when a client
    attempts to access it.  The configuration variable is a string.
    The string will also be returned to the client.
  * Removed install buckets and replaced with comparisons of hashed path
    values to determine trove compatibility.
  * If a trove is included in an update twice, once directly, and once
    implicitly through recursion, ignore the recursive update.
  * More constraints added to the repository schema
  * Added hasTrove to Items table for faster trove names check

Changes in 0.62.15:
  * The MakeDevices() policy now accepts mode= as a named argument.
  * Added (undocumented) --debug (prints debugging output),
    switched old (undocumented) --debug to now be --debugger (starts debugger
    on initialization)
  * Added debug messages to conaryclient/update.py
  * Cloning to the the same branch works (providing a good way of
    reverting changes)
  * Cloning now updates buildRequirements and loadedTroves in troveInfo
    and enforces their consistency on the target branch
  * Cloning groups is now supported
  * Fix update case where a group update should cause conary to search the
    system for an older version of a trove to replace.
  * If you update a trove foo locally to a new version on the same branch, and
    then update the containing group to a new version on a different branch,
    conary will now update foo to the new branch as well.
  * fix error message when you try to pin as non-root

Changes in 0.62.14:
  * The threading changes in .13 caused some error information to be lost.
    Tracebacks have now been fixed, and the download thread checks much more
    often to see if it needs to exit.
  * Catch InstallBucketConflicts exception

Changes in 0.62.13:
  o Repository Server changes
    * The Schema creation SQL statements have been rewritten in a more
      standardized form. Some indexes have been redefined and a number
      of views have made their way into the default repository schema.
    * The new call troveNamesOnServer can be used now by the netclient
      code for a much faster retrieval of all trove names available on
      all labels on a given server. Server and client protocol numbers
      have changed.
    * The getTroveList() server side function got a rework that should
      result in about a 50% execution time speedup on most queries.
    * The Metadata SQL query has been reworked to join tables in a
      much better order, speeding up the getMetadata call on a
      repository with many versions much faster.

  o Client changes
    * Conary now compresses XML-RPC requests before sending them to
      the repository server.  In order to use compression, the remote
      server must be running Conary 0.62.13 or later.  If the server
      is running an older version, the client will fall back to
      sending uncompressed requests.
    * The database conversion in 0.62.12 did not correct all
      out-of-order file streams.  A new conversion function is in
      0.62.13 that will examine every file stream and ensure that it
      is stored correctly in the database.
    * Versions from the contrib.rpath.com repository are automatically
      rewritten to point to contrib.rpath.org.  NOTE: if you have a
      label from the contrib.rpath.com repository in your
      InstallLabelPath (such as contrib.rpath.com@rpl:devel), you will
      need to modify it to point to contrib.rpath.org.
    * Install bucket handling now works for collections which were not
      fully installed.
    * A bug where database was left locked on exception during install
      when the download thread was still executing has been fixed.
    * The conaryclient code has been split into pieces.
    * Switched rollbacks to local@local:ROLLBACK
    * The main thread no longer blocks forever when the download
      thread fails.
    * Matching referenced troves in collections is no longer dependent
      on sort order of internal dictionaries.

  o Common Repository and Client changes
    * When a changeset is applied to the local system or committed to
      a networked repository, the fileIds are recomputed from the file
      objects and verified.  This prevents corrupted or miscomputed
      changesets from being committed to the repository or applied to
      the local system.

  o Building/Branching changes
    * Many changes have been made to cloning, including sideways
      cloning (creating a clone at the same branch depth as the clone
      source), better cloning with multiple flavors, separate cloning
      of source and binaries, resilience against duplicate troves,
      proper use of existing fileIds during clones, simultaneous
      cloning of multiple troves, and better clonedFrom tracking.
    * The default optflags for x86 changed to remove -mcpu, as it is
      deprecated in gcc.

Changes in 0.62.12:
  * Conary will no longer create a "rootroot" group while installing
    users whose primary group is "root".  It will now call the
    appropriate tag handler for user/group modifications if the tag
    handler is installed.
  * EnforceConfigLogBuildRequirements no longer suggests recursive
    build requirements for packages in which the configure script
    checks to see if the package is already installed.
  * Installing new version of pinned troves leaves the pinned trove in
    place if the two troves have compatible install buckets
  * By default, when you shadow a binary trove, its source is shadowed with it.
  * Instead of a --sources option, cvc shadow and cvc branch now take
    --source-only and --binary-only options that allow you to control whether
    sources or binaries are shadowed.
  * Branch and shadow commands now take an unlimited number of troves
    to branch/shadow.
  * Files sharing versions but with different contents (thanks to flavors)
    got lost when switching from one flavor of a trove to another
  * troves can now be specified for rq, q, and update as <labelpart>/<version>,
    e.g., foo=:rpl1/1.0, or foo=contrib.rpath.com@/2.3-1-2
  * version.hasParent() handles more cases of shadows of shadows correctly.
  * cooking troves into the repository with --flavor <newflavor> now modifies
    the flavor before the recipe is even loaded, not when the recipe's setup
    function is called.
  * add a check to ensure RPATHs in cooked packages do not have %(destdir)s
    or /tmp or /var/tmp in them.
  * EnforceSonameBuildRequirements has been temporarily changed to produce
    warnings instead of errors.
  * Dependncies and flavors didn't order things properly in their frozen forms
  * StreamCollections are now properly ordered

Changes in 0.62.11:
  * InstallBucket policy now allows using macros in component names.
  * The --resume option now works correctly when conary has
    automatically discovered a non-standard path for the main build
    directory.
  * A soname dependency is again generated for libraries outside of
    library directories, but the pathname is now included in the
    dependency.  Within a package, all matching dependencies are
    modified to include the path.  This is useful for cases where
    an application packages private versions of libraries -- the
    dependencies still need to be there so that inter-component
    requirements are honored, but they must not perturb the rest
    of the system.
  * Recursive pinning now behaves itself
  * Switch group recipe syntax to use r.add() instead of r.addTrove,
    r.remove() instead of r.removeTrove(), and add a
    r.setDefaultGroup() command to set the default group.

Changes in 0.62.10:
  * EnforceSonameBuildRequirements enhanced to handle correctly cases
    where more than one trove can resolve a single soname dependency.
  * EnforceConfigLogBuildRequirements now can take exceptions, which
    can be specified either as a filename (such as /usr/bin/bison or
    %(bindir)s/bison) or as a required trove (such as bison:runtime).
  * The trove.Trove initializer no longer allows for a trove to be created
    with a name that has more than one ":" character in it.
  * EnforceSonameBuildRequirements now can take exceptions, which are
    specified as a required trove (such as libfoo:devel) to avoid adding
    to the list of requirements.
  * EnforceSonameBuildRequirements now produces errors for missing build
    requirements, and EnforceConfigLogBuildRequirements now demonstrates
    very few false positives, and so has been updated to warning instead
    of info.
  * Added a check to warn when a trove is installed multiple times from
    the same branch with incompatible install buckets (--no-conflict-check
    overrides this check)
  * Redirects can now redirect to nothing, which allows components to
    disappear gracefully on a redirection
  * A soname dependency is now provided only if the library is in a
    default library directory, or in a directory explicitly added with a
    SharedLibrary(subtrees='/path/to/dir/') call.

Changes in 0.62.9:
  * EnforceConfigLogBuildRequirements policy added.  It looks through
    all config.log files anywhere under the build directory for programs
    that configure has found, and ensures that the transitive closure
    of the build requirements contains each file listed.  (That is, if
    the file /usr/bin/perl has been found, and intltool:runtime is in
    the buildRequires list, and intltool:runtime requires perl, then the
    requirement is satisfied.)  This policy currently produces some false
    positives; the "greylist" that tries to remove false positives needs
    to be expanded.
  * The repository server now uses a repository instance specific key
    cache.  This fixes KeyNotFound errors seen when running multiple
    repositories on one server.

Changes in 0.62.8:
  * The bug, introduced in 0.62.7, that caused Conary to stop short of
    recursing to the innermost troves when handling erasures has been fixed.
  * EnforceSonameBuildRequirements enhanced to use the system database to
    find the right missing build requirements.
  * Make users and groups in a repository such that they may not differ only
    in case, i.e. if user foo exists, user Foo cannot be created.
  * files in /usr/%(lib)s/python/.* are no longer automatically given an
    architecture flavor - if there are architecture-specific files in those
    dirs, they should result in an arch-specific flavor through normal
    means.
  * By default, no OpenPGP signatures will be added to troves when
    doing commits unless a fingerprint is explicitly set in conaryrc.
    Previously, if a keyring existed, the first key found would be used.

Changes in 0.62.7:
  * Some unneeded parts of the sql query in _getTroveList have been removed,
    improving performance.
  * The performance of the default (and most used) case of the
    getAllTroveLeaves has been increased up by using a specialized
    query.
  * Exception handling in the repository when revoked or expired keys
    are used has been corrected.
  * Signature checking now correctly checks the timestamp of the signature
    against the expiration time (if any) of the key that signed it.  If
    the signature timestamp is later than the expiration timestamp,
    the signature is rejected.
  * Pass 'Database is locked' repository errors to the client as a
    RepositoryLocked exception notifying user that the server is busy.
  * The 'yuck' script is no longer installed.
  * ComponentRequires now makes :runtime, :lib, :devellib, and :devel
    components all require their matching :config component if the
    :config component exists.  The :config component is not automatically
    created, but when it exists, it's always going to be because it
    is required by multiple other components.

Changes in 0.62.6:
  * mergeCollections() didn't always handle referenced troves changing
    byDefault status
  * Various cleanups and simplifications have been made to the trove
    removal determination

Changes in 0.62.5:
  * Allow selection of individual troves from change set files via --from-file
  * Recursive queries on local database could get upset by a missing trove
  * Underlying dependency code returns version and flavor for troves with
    broken dependencies
  * Underlying dependency code returns information on what removed trove
    caused a broken dependency
  * Removed --no-deps-recurse option
  * Greatly simplify dependency resolution logic
  * The version portion of a Release (version-sourceCount-buildCount)
    is no longer required to begin with a digit.
  * The Release parsing code has been cleaned up to use consistent
    naming, API documentation, and parse error messages
  * An unhandled exception when signing a trove twice with the same key
    has been fixed.
  * Old (now invalid) changesets are now removed from the changeset
    cache when a digital signature is added to a trove.
  * A package is now counted as empty if it contains only files automatically
    found by the AutoDoc policy.
  * CPackageRecipe now requires elfutils:runtime for eu-strip; this is
    needed for the existing debugedit:runtime requirement to do useful
    work.
  * Removed DistroPackageRecipe and moved its buildRequires list to
    PackageRecipe.  Use clearBuildReqs() to remove any of the base
    requirements for a package.
  * Install buckets are respected during dependency resolution
  * Updated the troveNames() call to a faster query, which should bring
    the run time of the "conary rq" back to a more reasonable limit
  * Race conditions and robustness problems have been fixed in
    the changeset cache.

Changes in 0.62.4:
  * Many places where lots of individual db calls were done to collect
    file objects have been collapsed into batched calls (5-10% speedup
    on some operations)
  * Fixed PGP key submission to not use a hidden form element.
  * Changed PGP key submission to use an xmlrpc call instead of
    modifying the database directly.
  * Added methods to change PGP key/user associations, and thereby
    disable a key.
  * Added an index to dependency resolution for a massive improvement
    on local system dependency performance on large updates.
  * Added the ability to get troves without file lists from the local
    database and use that when getting troves through the changeset
    trove source.
  * Previously, dependency resolution could cause duplicate
    trovesource entries.  This no longer occurs.
  * :lib and :devellib automatically have lib=%(lib)s install buckets.
  * A user management bug in the repository has been fixed.
    Previously, if you deleted a group followed by the user with the
    same name of the group, an unhandled exception occurred.
  * Looking up changeset cache entries in the cache database no longer
    uses exception handling to determine when database entries are
    invalid or stale.
  * The EnforceSonameBuildRequirements policy now recognizes :devellib
    as well as :devel components in buildRequires.

Changes in 0.62.3:
  * Don't link troves to groups when the branch has changed
  * Link new troves to collections (and new collections to old troves) when
    a trove isn't installed but a suitable replacement (meaning on the same
    branch) is available
  * Installing changesets w/ not by default from files broke
  * Fix a bug in the kid template that prevented permissions (ACLs) from being
    deleted from a repository.

Changes in 0.62.2:
  * Further reworkings of update code to be fully based on job sets. The
    absolute flag now defines whether a trove is newly installed or if
    it should be an update from an existing trove (when possible). Network
    changesets and changesets from files are treated almost identically now.
  * Swapped lock terminology for pin
  * Changed table names in database schema to better match the repository
    schema

Changes in 0.62.1:
  * UtilizeGroup fixed
  * conary updateall fixed
  * Disable SHA-1 integrity checks when trove changesets don't include
    files in various places
  * conary now prevents you from cooking empty groups

Changes in 0.62.0:
  * Initial OpenPGP (RFC 2440) based signature support has been
    added. Conary reads public keys from ~/.gnupg/pubring.gpg and
    /etc/conary/pubring.pgp.  Conary reads private keys from
    ~/.gnupg/secring.pgp.  Setting the "signatureKey" configuration
    variable to a key ID will select which key to use from the
    keyring. If signatureKey is not set, and there is a valid private
    keyring, the first key on the keyring will automatically be used
    to sign changesets when committing them to the repository.
    "cvc sign" adds a signature to a trove that already exists in the
    repository.
  * Change set generation on the command line is more flexible. It can generate
    erasure changesets as well as relative to nothing changesets
  * When creating multiple groups from the same recipe using newGroup(),
    Conary now searches all subgroups when resolving dependencies within
    a parent group
  * Conary no longer resolves dependencies for troves with byDefault=False
    (such as :test and :debuginfo).  Conary will now resolve dependencies in
    those troves only if you set checkOnlyByDefaultDeps=False.  When creating
    subgroups using newGroup(), pass the checkOnlyByDefaultDeps flag as an
    argument to the newGroup() function.
  * excludeTroves now applies to troves which have been added to
    already installed collections

Changes in 0.61.12:
  * You can now search for troves by <trove>=<host>@
  * A bug when cooking groups with depCheck = True (introduced in 0.61.10)
    has been fixed.
  * A new r.ByDefault policy controls how components are included in their
    enclosing packages; the default is True except for :test and :debuginfo
    components that default to False.
  * Cloning across repositories works
  * A bug in 'conary update --info' output was fixed

Changes in 0.61.11:
  * A bug that caused a database deadlock when removing entries from the
    changeset cache in the repository server has been fixed.
  * Added RegularExpressionList in conarycfg
  * Added lockTroves configuration option for autolock
  * Recurisvely included troves could be removed incorrectly when those
    troves were already present

Changes in 0.61.10:
  * The conary update command now takes a --sync parameter, documented in
    'man conary'
  * Groups now allow you to create a reference to another cooked trove,
    and use that reference to add troves that are contained in that trove.
    For example, if you want to create a group-python based on the troves in
    an already cooked group-dist, you add a reference to the group-dist in
    group-python, and pass the group-dist reference in when you call
    addTroves.
  * Work has begun towards generalizing the concept of a trove source.
    A class SimpleTroveSource has been added that, when subclassed and given
    access to the troves, will allow you to call findTroves to search that
    source.  The same code is used in update code to unify updating from
    the repository and from changesets, and it is used to provide the search
    capabilities for the local database.
  * Conary now allows all files, not just regular files, to have
    dependencies.  This is necessary for user/group dependencies for
    non-regular files to work.  Packages built with 0.61.10 or later
    that have non-regular files with non-root user or group will not
    be readable by Conary versions 0.61.9 or earlier.
  * Shadowing now preserves the byDefault flag, and handles reshadowing
    collections gracefully now
  * Update preprocessing now works on absolute changesets instead of
    relative ones, providing massive cleanups. Code uses sets of jobs
    instead of changesets for job representation, allowing still more
    cleanups. Many bugs seem to have gone away.

Changes in 0.61.9:
  * Fix a bug added in 0.61.8 that breaks tag handlers

Changes in 0.61.8:
  * Fix a bug introduced in 0.61.7 that occurred when, in the repository,
    either the Users table or Groups table was empty when creating a new group.
  * Add --buildreqs, --flavors options to q and rq.
  * Primary troves should not have their trove change sets overridden by
    items recursively included (and fixed a pile of things this broke).
  * Locally stored change sets can't always get access to pristine files
    from the local filesystem; when it can't, make sure file sha1 checking
    doesn't get upset.
  * Unchanged troves in updated groups could be erased by items in the
    same group on a different branch.
  * The "conary q[uery]" command accepts a --diff option.  When --diff
    is used, the difference between installed and pristine troves is
    displayed.
  * An additional progress callback has been added to show when database
    transactions are committed

Changes in 0.61.7:
  * Several bugs related to updating two troves with the same name have been
    fixed - including branch affinity, flavor affinity, correct handling of
    already updated troves, and correct handling of empty flavors.
  * "conary emerge" as root (or as a user than can apply the changeset
    produced by the build) did not install anything but the toplevel
    package.  This bug has been fixed.
  * No longer hide descriptive TroveNotFound errors behind a generic
    NoNewTroves wrapper.
  * Group recipes can now request that dependencies be resolved and
    added to the group at cook time.  To automatically add required
    troves to a group add "autoResolve = True" to the recipe class.
    Optionally "autoResolveLabelPath" can be set to a list of labels
    to use during dependency resolution.
  * Locally stored rollbacks couldn't handle files changing types. As
    part of the fix, the generic file diff code is now used when creating
    changesets instead of having a special-case wrapper around it
    (fileChangeSet()).
  * The commitaction script and the changemail module did not necessarily
    show the full trailing version for branches and shadows.  (For example,
    /conary.rpath.com@rpl:devel/4.1.25-18/db41/19 showed up as "19"
    instead of "4.1.25-19".)
  * Add a --deps option for conary q.  Make that and conary rq --deps
    recurse over collections.
  * Warn about missing buildRequires entries both for soname dependencies
    and for TagSpecs applied via tag description files.
  * A bug in updating groups that switch the byDefault setting of troves
    has been fixed.
  * Add an updateThreshold config option to control the number of troves to
    include in a download.
  * Ordering didn't work for old packages depending on anything, or for
    dependencies whose provider moved between components.
  * The r.Ownership(), r.UtilizeUser(), and r.UtilizeGroup() now generate
    appropriate dependencies on info-* packages.
  * Updating packages and components installed multiple times could cause
    a component to be removed multiple times (which resulted in a traceback).
  * Fixed a bug that occurred when groups tied to a user were deleted
    without deleting the associated user, then subsequently adding a user
    with the same name.

Changes in 0.61.6:
  * InitialContents turns off EtcConfig, since a file cannot be both
    a config file and an InitialContents file.
  * Reworked repository change sets to directly reference files from the
    contents store.
  * The User() command now takes an optional supplemental= option,
    which provides a list of supplemental groups to which to add
    the user.  (SupplementalGroup() is for groups not associated
    with a user.)
  * The showcs command can now handle components that are referenced
    but not included in a changeset.
  * InfoUserRecipe and InfoGroupRecipe can now be built with buildlogging
    turned on.
  * Conary's internal handling for dyanamically finding new IDs for
    users and groups has been fixed.
  * "conary updateall" now accepts the --test flag.
  * Various fixes were made to the CIL dependency detection code.

Changes in 0.61.5:
  * Added basic clone capability (which only works cloning to parents
    branches and shadows, and on a single host).
  * Now handles degenerate case of packaging unreadable files.
  * A bug that caused conary to ask for the wrong fileId when constructing
    a changeset from multiple repositores has been fixed.
  * Conary now can add users and groups automatically at install time.  If
    there is no taghandler to add a user or a group, conary will add it
    internally as a bootstrapping measure; if there is a taghandler,
    conary will call that instead.  In order to ease transition, Conary
    does not yet create the dependencies on the info- packages; a future
    version of Conary will add those dependencies after the system user
    info- packages have been created.
  * rpm2cpio now handles rpm archives that use bzip2 to compress the
    cpio payload
  * Conary now creates dependencies (provides and requires) for CIL
    files, if mono's monodis is installed on the system or being built
    in the current package.
  * Troves moving between troves could cause conary to attempt double
    erasures
  * The networked repository handles cases where contents are not
    found in the contents store.  The exception is passed back to
    the client.
  * The networked repository handles cases where a file stream is not
    found when the client asks for file contents.  The exception is
    passwd back to the client.
  * An error that caused getPackageBranchPathIds() to return the
    oldest fileIds instead of the youngest fileIds has been corrected.
  * Reworked finding old versions of troves to avoid a single trove
    being removed multiple times

Changes in 0.61.4:
  * %(datadir)s/.../lib/ files will no longer show up in :lib - presumption
    being that anything under %(datadir)s really is arch independenct
  * Creating branches and shadows had a command line parsing bug
  * "cvc newpkg" takes --dir and now complains for unexpected arguments
    (which is used to just ignore)
  * when using flavor affinity for installed troves, merge subarchitecture
    flags
  * group handling didn't always preserve troves which were needed by a
    newly installed trove properly

Changes in 0.61.3:
  * Corrected a bug that snuck in 0.61.2 that caused a temporary SQL table
    to not be temporary, which makes multiple httpd processes fail with
    'database schema changed' errors.

Changes in 0.61.2:
  * Fix a bunch of typos in the authentication checking server side
  * Add permission editing capabilities to the server component and hooks
    in the netclient
  * Overhaul of ACL system so that uniqueness constraints on Troves and
    Labels can be enforced: we now use a special Trove and Label "0 | ALL"
    instead of Null
  * Dependency resolution enforces label ACLs.
  * Module arguments to commitaction are parsed according to shell
    quoting rules.
  * The changemail commitaction module now takes an optional '--from'
    argument.
  * added clearBuildReqs() - will clear all or some of superclass buildreqs
    when cooking.
  * The pickled version of Dependency objects changed, therefore the
    schema version of the changeset cache has been incremented.
  * When Configure() detects a failure and input or output is not a
    tty, all config.log files will be included in the output in order
    to ease debugging from captured log files.
  * Part of the infrastructure for adding users and groups has been added:
    it is possible to create info-<name>:{user,group} packages via
    UserInfoRecipe and GroupInfoRecipe classes.  The User(), Group(),
    and SupplementalGroup() policies are deprecated; those lines should
    move to their own recipes intact (the syntax remains the same).
    The install-time code does not yet install info-* packages first in
    their own transaction; when it does, the Ownership(), UtilizeUser(),
    and UtilizeGroup() policies will create dependencies on the
    appropriate info-* packages.
  * The networked repository server and client code has been changed
    to use the 'deflate' Content-encoding type instead of 'zlib',
    which makes the code RFC 2616 (HTTP 1.1) compliant.
  * A new function called hasUnresolvedSymbols() has been added to the
    elf module.  This could be useful for a contributor to implement a
    policy that checks to make sure that shared libraries do not have
    unresolved symbols.  Additional code could be written to check
    binaries too.
  * cvc checkout, update, and commit now show progress when communicating
    with the repository server
  * Progress is now displayed while downloading file contents from a
    repository (such as when assembling a changeset that is distributed
    across multiple repositories)

Changes in 0.61.1:
  * Cleaned up error message which results from Conary not being able to
    determine which trove to remove when a new one is installed
  * Dependency object use slots
  * Hash values for DependencySet, Version, and Branch objects are cached
  * UIDs and GIDs that cannot be mapped to symbolic names no
    longer cause the buildpackage code to traceback.  The ownerships
    from the filesystem were never used anyway, so it's safe to assume
    that all files are owned by root:root
  * Implemented proper updateall
  * Files in troves are downloadable from the repository browser.
  * Troves in the repository browser are separated by first letter
    instead of showing all troves in one page.

Changes in 0.61.0:
  * New functionality for maintaining user groups: renaming and updating
    members
  * Added repository interfaces for deleting users and groups
  * Added a repository iterator function to list the members of a group
  * The web interface to the Conary repository now has a repository
    contents browser, accessible either from the main page (if you are
    logged into the web interface), or from the /browse url. Example:
        http://conary.example.com/conary/browse
  * A bug preventing all access to the web interface if an anonymous
    user existed has been fixed.
  * "Large" updates are split into multiple pieces which are downloaded
     and installed independently of one another
  * Trove updates are tracked through collections
  * Group handling completely rewritten to function as a three way merge
    instead of a set of heuristics
  * Trove removal handles references troves which are referenced by multiple
    collections
  * Rollback format unified for local and nonlocal rollbacks
  * Dependency ordering forces collections to be installed after all of their
    referenced troves (allowing simple restarts)
  * Database migration removes stale versions
  * --replace-files marks the replaced versions of the files as no longer
    present
  * Troves store information about Install Buckets - not used yet.
    By specifying a component's install bin, which is a set of key-value
    pairs, you can describe whether two versions of a component are
    installable side-by-side.  If two versions of the component share the
    same keys for their install bins, but at least one different value, then
    the components are installable side-by-side.
  * Troves store information about troves loaded when building a recipe
  * Build Requirements are stored with the trove
  * Add isCollection() to TroveInfo
  * Changesets download while instals are going on
  * StreamSet.twm() respects ignoreUnknown now
  * Rollbacks of locally cooked and emerged troves works

Changes in 0.60.12:
  * Previously, if you ran "conary update foo", and foo requires a new
    version of bar, but updating to the new version of bar would break
    existing dependencies of other troves on the system, a very
    unuseful "Troves being removed create unresolved dependencies"
    message would be printed.  Conary now says that "Additional troves
    are needed" instead.  If --resolve is used, it will report the
    troves that have been added before displaying the dependency
    failures caused by erase.
  * Symlinks no longer confuse AutoDoc policy.
  * Autosource files which have changed confused cvc update
  * allow a \ at the end of a line in config files to do line continuations
  * several bugs in the multitag handler have been fixed

Changes in 0.60.11:
  * The '-f' flag was added to the arguments to gzip when
    recompressing compressed files
  * Added progress callbacks for uploading the changeset when cooking
  * Improved automatic mainDir detection for some corner cases.
  * Put development docs back in :devel component (they were
    inadvertantly removed from it by a previous fix).

Changes in 0.60.10:
  * BadFilenames policy absolutely prohibits filenames with newlines
    in them, no exceptions allowed.  Other similarly bad filenames may
    later be forbidden by this policy.
  * UTF8Filenames moved to packagepolicy, where it belongs, and it now
    raises an error instead of printing a warning.
  * Conary now enforces the rule that tag names must have no whitespace
    and must be all alphanumeric characters, -, or _.
  * Conary can now run a single instance of a single tag handler to
    process multiple tags.  The tag description files for each tag
    must point to the same tag handler, and must each specify the
    multitag datasource.  The data is passed to the tag handler on
    standard input using the protocol "tag list for file1\nfile1\n..."
  * Fixed ftp server busy detection when fetching files via URL.

Changes in 0.60.9:
  * The changemail script is replaced by a generic commitaction script
    that loads modules, and a changemail.py module is supplied.  There is
    a backward-compatible changemail script which calls commitaction
    with the changemail.py module.  --email and --*user options now are
    changemail module options, so the commitAction should be specified
    something like this:
    commitAction /.../conary/commitaction --repmap ... --module "/.../conary/changemail --user %(user)s --email foo@example.com --email bar@example.com"
    You can add your own modules and run them all from the same commitaction
    using multiple --module arguments to the commitaction script.
  * Conary can now almost always guess the correct name for the mainDir
    when it is not %(name)s-%(version)s, if the first addArchive()
    instance creates exactly one top-level subdirectory and no other
    top-level files of any sort, in which case it will use that name as
    the mainDir.

Changes in 0.60.8:
  * The changemail script is now actually packaged, in
    /usr/lib{,64}/python2.4/site-packages/conary/changemail
  * Build requirements for superclasses are automatically added to
    subclasses.
  * Build requirements now look at all labels in a version to see if they
    satisfy a build requirement.
  * The NormalizeManPages policy now automatically converts man pages
    encoded in iso-8859-1 to man pages encoded in utf-8.  Additionally,
    it runs faster and no longer calls sed.

Changes in 0.60.7:
  * The changemail script is now distributed with conary, and is called
    with a different calling convention; instead of being called once
    per trove with trove-specific command line options, it is called
    once per commit (of however many troves) and creates more readable
    summary email messages.  Remove --trove, --version, and --flavor
    arguments from your changemail invocations.  Added --user argument
    to changemail; specify in .cnr files as "--user %(user)s".  Or, to
    only print users for source or binary commits, use "--sourceuser
    %(user)s" or "--binaryuser %(user)s", respectively.
  * The cvc rdiff command now recognizes creating a shadow as such.
  * Build requirement tracking is now half-enabled; conary is now able
    to read "buildReqs" tags, but will not yet generate them.
  * Files in /tmp and /var/tmp, and all cvs temporary files, will no
    longer be packaged by default,
  * The addArchive(), addSource(), and addPatch() actions can now fetch
    via HTTPS as well as HTTP and FTP.
  * The repository now handles creating a changeset between two troves
    that both contain a version of a file that is stored on a different
    repository

Changes in 0.60.6:
  * Erasing emerged troves works properly
  * Calling Doc() no longer disables the AutoDoc() policy.
  * A more reliable method is used for finding the port of an
    Apache connection

Changes in 0.60.5:
  * 'conary emerge' works again
  * Distributed group changesets failed when remote troves disappeared
    from the group
  * build logs are now tagged with 'buildlog' tag
  * Conary now handles cases when a directory becomes a symlink when
    applying a changeset.  An error message is displayed which tells the
    user how to apply the update.

Changes in 0.60.4:
  * An error in the automatic database conversion of 0.60.2 systems
    has been corrected.

Changes in 0.60.3:
  * Reimplemented LargeStreamSet in C
  * Added StreamCollection
  * Policies now announce their names in their information, warning,
    debug, and error messages, making it easier to determine how to
    resolve problems.
  * The database conversion for to 0.60.2 didn't work well; a proper
    conversion is now in place

Changes in 0.60.2:
  * Added InitialContent flag
  * Fixed bug which caused servers to leak file descriptors when the sqldb
    was replaced
  * "repquery --deps" output fixed (broken in 0.60.1)
  * Added AutoDoc policy which finds common documentation files and puts
    them in %(thisdocdir)s automatically.
    AutoDoc is disabled by calling
    Doc without calling AutoDoc, which means that existing recipes that
    call Doc will not show changes.
  * getPackageBranchPathIds() now returns version and fileId as well,
    so that the IdGen class can determine if an older version number
    should be assigned to files.  getPackageBranchPathIds() is now the
    primary mechanism for populating the pathId dictionary.
  * The local label methods of the version object have been
    refactored. isLocal() is now onLocalLabel(), isEmerge() is now
    onEmergeLabel(), etc. isOnLocalHost() has been added as a method
    to easily determine if a version only exists in the database
  * Moved logic for explicitly creating a changeset from cscmd.py to the
    ConaryClient object
  * Added the (unused) ability to lock and unlock troves. Ignore this for now.
  * "query --info" behaves much more like "repquery --info" now
  * isSourceVersion() method has been to the Version object
  * most of the remaining erroneous references to "Package" have been
    changed to "Trove" throughout the code.  This includes method
    names such as getPrimaryPackageList() -> getPrimaryTroveList().  Some
    more commonly used methods were left as deprecated thunking methods
  * dependency resolution couldn't resolve a requirement w/o flags against
    a provides w/ flags

Changes in 0.60.1:
  * Support for legacy clients (protocol version 29) has been removed from
    the server
  * The server raises an server-side exception if any client with
    protocol less than 32
  * Updated the URL provided in a server-side client version mismatch
    exception
  * Server-side dependency suggestions return more choices, leaving it
    to the client to sort it all out
  * Client uses timestamps to determine which troves to install when their
    flavors score equally
  * Fixed build-side bug handling meta characters ([,*,etc) in file names
  * "cvc newpkg" now accepts pkgname=label syntax
  * files.contentsChanged() function updated to work with StreamSets
  * Basic local changeset creation, retargeting, and commits work
  * Permissions weren't merged for operations run as non-root users
  * The structure of the repository web interface has been redesigned
    and some authentication UI bugs have been fixed.
  * The repository web interface now requires the conary-web-common package
    to be installed.
  * Committing troves to the repository no longer recompresses non-config
    files
  * Timestamps are set on the server at commit time; the timestamps the
    client assigned is not used (this is to protect against clients with
    a bad idea of time; servers should be consistent, even if they're
    wrong, and as long as time doesn't go backwards on that server all is
    good)
  * Reworked troves to be representable as streams and implement *basic*
    signature capability
  * Local cook versions are now more sensible.

Changes in 0.60.0:
  * Changed changesets to compress individual files instead of the combined
    stream.
  * Cleaned up file content objects to no longer track file sizes.
  * Switched away from TupleStream to StreamSet both for better performance
    and for improved flexibility in the format (at the price of larger
    frozen streams).
  * Troves explicitly provide their own names.
  * Troves can now provide "capability flags", and trove requirements
    can now include references to the capability flags.
    r.ComponentProvides(('ASDF', 'FDSA')) will cause all components built
    from the current recipe to provide the 'ASDF' and 'FDSA' capability
    flags, and r.Requires('/path/to/file', 'foo:runtime(ASDF FDSA)')
    will make /path/to/file require the foo:runtime component built
    with the ASDF and FDSA capability flags.
  * Dependency components can contain : characters now.

Changes in 0.50.14:
  * Dependency checking now returns reordering information (which isn't
    used yet)
  * Allow groups to include other groups defined in the same recipe (but
    explicitly disallow cycles in groups)
  * Fixed bug in building multiple groups with a single recipe when some
    of the groups already exist, but others don't

Changes in 0.50.13:
  * Added automatic :data component for /usr/share, to which you should
    add any platform-independent files that are needed by :lib components
    but not in a libdir-derived path.  These might include configuration
    files and supporting data files needed by both library and runtime
    programs.
  * Added automatic intra-package inter-component dependencies; now within
    a single package, the :devel component will automatically require the
    :lib component if both components exist.  These dependency sets can be
    modified with the ComponentRequires policy.
  * The build/buildpackage.py file has variable and function names changed
    to better match our terminology for packages and components.
  * Change flavor specified in the conaryrc to a flavor path -- accept the
    flavor config parameter multiple times to create a flavor path
  * Added a "filewrap" argument to r.Run() that inserts an LD_PRELOAD
    wrapper that overrides some library funtions to look in %(destdir)s
    first before looking in the filesystem.  This is subject to change
    as we experiment with it!

Changes in 0.50.12:
  * Implemented --quiet for conary update changeset commands, and cvc cook.
    Also implemented the 'quiet' configuration value. This option suppresses
    progress indicators.
  * Split loadRecipe into loadInstalled and loadSuperClass, depending on the
    purpose of the recipe loading.  loadInstalled will examine the local
    system to look for a matching installed trove, and load that version,
    while loadSuperClass will not.
  * Logs of builds are now stored in cooked changesets in the :debuginfo
    component -- generally in
    /usr/src/debug/buildlogs/<name>-<version>-log.bz2, controlled by
    macros.buildlogpath
  * Added lib/logger.py
  * Fixed conarybugz.py to work with Conary's new site-packages location
  * Cleaned up yuck, rpm2cpio, and rpm2ccs scripts to use new "import conary"
    mechanism for finding conary.
  * Check sha1s for all files written into the repository or file system
  * conary scs --deps works again

Changes in 0.50.11:
  * Reworked file addition to local database a bit for better performance
  * Fixed sorting for --info
  * Don't make --info installs require a writeable database
  * Added an exception to group updating, restricting removal of existing
    troves to match the group's contents to troves on the same branch
  * Groups which had the same trove added (via a referenced trove) and
    removed (from the primary trove) got confused
  * conary showcs now takes trove version
  * conary showcs will display erased troves in changesets, and erased troves
    that are referenced but not within the changeset
  * conary changeset now support trove=<version>-- to create a changeset that
    erases the trove
  * Cache user id to name mapping
  * Improved the progress indicators for preparingUpdate and
    creatingDatabaseTransaction
  * Implemented progress indicator on source downloads
  * Fixed bug in update process which caused files to be incorrectly skipped

Changes in 0.50.10:
  * Added callback for creating database transaction, so that it does
    not look like we spend an inordinate amount of time executing tag
    pre scripts.
  * Added findtrove.py to the Makefile so that it is included in
    the distributed version of conary.
  * Added distcheck rule to Makefile to try and avoid missing files in the
    future

Changes in 0.50.9:
  * reimplemented StreamSet in C
  * moved findTroves out to findtrove.py, reworked it to be more modular
  * getSourceVersion now correctly handles branched binaries by looking
    up the branch to find the source component.
  * reimplemented StringStream in C
  * fixed bugs in --info

Changes in 0.50.8:
  * sort update --info alphabetically, display old versions, and display
    a letter summarizing the type of change
  * NormalizeInterpreterPaths() policy now looks in the package currently
    being built, as well as on the installed system, to determine how to
    resolve #!/usr/bin/env scripts.
  * groupName argument to addTrove() can now be a list of group names as
    well as a single group name.
  * --no-recurse works on the erase path
  * fix to walkTroveSet (which was horribly broken)
  * enable (optional) dependency checking when building groups
  * 'cvc cook' error output when there are unresolved build
    requirements is more user friendly
  * filesystem conflicts are handled properly when applying a rollback
  * updating a package to a version that comes from a different
    repository when that package had an uninstalled component works
    now.
  * conary now resides in /usr/$LIB/python$PYVERSION/site-packages/conary/
  * calling r.Replace on a non-regular file results in a warning instead
    of an unhandled exception
  * implemented basic callbacks for update, erase, and changesets

Changes in 0.50.7:
  * Added the XInetdService action to avoid having to include
    /etc/xinetd.d/ files separately, and to make xinetd.d files
    be consistent, making recipe-provided changes less likely to
    conflict with local configuration changes.
  * groups are no longer allowed to contain redirects
  * added setLabelPath to group recipe
  * Allow r.Provides("soname: libfoo.so(FLAGS)", "/some/file") (added
    the "(FLAGS)" part).
  * don't allow spaces and commas in revisions

Changes in 0.50.6:
  * conaryclient.updateChangeSet should have recursed by default
  * Metadata retrieval now works along distributed branches and shadows.
  * reworked troves being added to database to handle missing parts
    of packages and groups properly (and make things faster and more
    elegant)
  * merged update and erase code paths in conaryclient
  * update and erase now take +,- modifiers on trove names
  * added --info to see what an update or erase command will do
  * a single group recipe can now build multiple groups

Changes in 0.50.5:
  * Streams return their value through __call__ instead of value()
  * Reimplemented ShortStream and IntStream in C
  * conary config now takes --show-passwords option, and does not pretty
    print config file values when not printing to screen.  This means that
    conary config > <file> will result in a valid configuration file.
  * Updating groups didn't work when the group referenced troves as new
    which were already installed on the system
  * r.ComponentSpec('somecomponent', '.*') will no longer override the
    file specifications for packaging :debuginfo and :test components.
  * loadRecipe now takes a troveSpec as its first parameter, and uses that
    troveSpec to find the trove on the local system that matches the source
    component that is being loaded.  loadRecipe also automatically searches
    the labels that are parents of the current recipe, so if you shadow a
    recipe, any loadRecipe lines contained in that recipe should still do
    what you want.
  * merge didn't handle files converging
  * merge doesn't need to deal with autosource files
  * diffs between groups failed when members disappeared

Changes in 0.50.4:
  * Most rollback information is stored as a reference to a repository
    instead of storing full rollback data on the local system. The
    localRollbacks flag in conaryrc allows the old behavior to remain.
  * The CONARY state after a merge operation on a shadow now has the
    correct fileId for files that are not different than the parent
    version.
  * Added /usr/lib/conary/conarybugz.py to make it easy to automatically
    populate bugzilla databases from repositories.
  * Sped up Strip, NormalizeInitscriptLocation, NormalizePamConfig,
    TagDescription, and TagHandler policies by limiting them to
    only appropriate directories.
  * Fixed :debuginfo to work with binaries built from more than one
    source file, and made it less aggressive by only stripping debug
    information out to the :debuginfo files, which both makes stack
    traces better without :debuginfo installed and makes libraries
    stripped for :debuginfo more likely to work.
  * When existing fileId's had no streams but the streams are provided
    by a later commit, those streams weren't always merged properly if
    there were multiple files for that fileId
  * conary config output masks user/password info in repository maps
  * the config option useDir has been changed to useDirs, and archDir has been
    changed to archDirs, to allow for tiered use/arch flag definitions, and
    the tweaking of use and arch flag settings.  By default, useDirs and
    archDirs look in /etc/conary/<dir>, followed by /etc/conary/distro/<dir>,
    follwed by ~/.conary/<dir>, where dir is use or arch, depending on the
    context.
  * Arch files can now contain arbitrary macro definitions, and in the future
    will contain values for macros like %(lib)s, which is lib64
    on some platforms.
  * when using --keep-existing, the install label path and install flavor
    are used to determine which version to install instead of using affinity
    to install something close to what you already have.
  * a bug that prevented a changeset from applying to the system when
    the changeset removed a component from a package and the component
    is not installed on the system has been fixed.

Changes in 0.50.3:
  * database findTrove now has an interface that is much closer to the
    repository findTrove function -- this enables conary q to work like
    conary rq.
  * Group handling didn't work for multiple levels of group inclusion.
  * Database.hasTrove() no longer needs to instantiate troves.
  * Fixed overly-aggressive cleaning of the cache.
  * Added repository findTroves call to parallelize findTrove calls.
  * Added the NonMultilibDirectories policy to prevent 32-bit troves from
    utilizing lib64 directories.
  * the NormalizeInterpreterPath policy can now handle unwriteable files
  * fixed the network client code to return file contents properly when
    multiple file contents are requested from the server (bz#50)
  * rewrote Database.getTroveLatestVersion()
  * Added :debuginfo handling in Strip policy, which requires debugging
    to be turned on in optflags and elfutils's eu-strip and debugedit to
    be installed.  Like :test components, :debuginfo components are not
    installed by default.
  * File versions are now properly set to a branched version after a
    merge operation
  * cvc commit aborts again when the current versions of files are not
    the latest versions

Changes in 0.50.2:
  * Any %(lib)s-derived path (/%(lib)s, %(libdir)s, %(krbprefix)s/%(lib)s,
    or %(x11prefix)s/%(lib)s) will now cause the entire package and all
    components to be flavored with the base instruction set flavor, so
    that architecture-sensitive but non-code files in (say) /usr/lib64
    do not show up on 32-bit platforms.
  * Sped up dependency resolution on the client
  * The reworked getFileContents call now asks for contents from the
    correct server when contents from more than one server are requested

Changes in 0.50.1:
  * Add support for trove=<troveVersion> in rq, cvc co, and other places that
    use findTrove
  * Add conary q --info option to display flavors
  * changeset command uses system flavor if no flavor is specified, skips
    troves which are not included in packages and groups by default,
    takes a --no-recurse option, and filters based on the excludeTroves
    configuration setting
  * Added automatic :perl component that works like the :python component,
    and extended the multilib-friendly-or-architecture-neutral policy to
    work with perl as well as python.
  * client/server protocol negotiation is a whole lot smarter now
  * getChangeSet() results in a single URL rather than one per primary trove
  * group, fileset, and redirect recipes have macros that contain the
    buildlabel and buildbranch.
  * fixed a bug with merging absolute change sets which contain config files
  * redirections to troves w/ older versions already installed didn't work
  * the pathId generation code has changed.  For cooked troves, the
    pathId will be the same for any particular version of a path.
    Code must not depend on this behavior, however; it may change in the
    future.

Changes in 0.50.0:
  * Redirections work
  * Sped up group generation
  * Troves which reference other troves (groups and packages) can now specify
    whether a trove is installed by default or not. Packages now reference
    :test, but don't install it by default
  * Added optional 'recurse' parameter to netclient.createChangeSetFile
  * The first argument to the Requires and TagSpec commands can now have
    macros interpolated, as in r.Requires('%(bindir)s/foo', ...)
  * Groups can have requirements now
  * protocol-level getFileContents works on multiple files simultaneously
  * repository log had too many files added to it
  * set instruction set flavor for a cooked trove whenever any Arch flags are
    checked

Changes in 0.14.12:
  * The shadow command looks at buildLabel instead of following
    installLabelPath
  * In some cases, troves with an incompatible flavor were chosen when
    --resolve was used. The proper flavor is now used, or the
    dependency is reported as unsatisfiable.
  * Several more instances of %(lib)s were moved out of the default
    specification for generic components like :runtime and :devel for
    better multilib support.
  * Policy now helps ensure that :python components are either
    architecture-neutral or multilib-friendly.
  * Better error messages for "%(foo)/" (which should be "%(foo)s/")
  * Looking up files in the local database gave erroneous results in
    some cases (this was noticeably primarily when distributed change
    sets were being generated)

Changes in 0.14.11:
  * Local systems store config files in sql tables now.  Use
    /usr/share/conary/convertcontents to convert to the new data store.
    Note that this means that any *config file* managed by conary can be
    read through the main SQL database file in /var/lib/conarydb/conarydb.
  * Actually check build requirements before building, use --no-deps to
    ignore the check.
  * make conary q and conary update convert all flavors to  strong flavors
    for comparison; ~readline becomes readline, and ~!readline becomes
    !readline, so that conary q foo[readline] works as expected.
  * no default flavor is presumed for local operations (erase, q)
  * changed getPackageBranchPathIds to base64 encode the filename in
    order to ensure that the resulting XML-RPC will be UTF-8 clean.
  * localoutofdate renamed to "yuck", a man page added, and the script
    and man page are now installed on the system.
  * rename --use-macro and --use-flavor options for cook to --macro
    and --flavor
  * support new cook syntax: cvc cook <trove>[flavor] to set the troves flavor
    while cooking
  * fixed rq output when iterating over subtroves within a trove or group
  * TroveNotFound exceptions are handled gracefully in cvc.  'conary cook
    foo' will no longer traceback when foo:souce could not be found in
    the repository.
  * Unsynchronized updates work for packages and groups
  * The database is now opened with a 30 second timeout.  This should allow
    better concurrency.
  * added --exclude-troves and excludeTroves conaryrc entry
  * repository .cnr file's commitAction configuration item now has a
    flavor provided to it as %(flavor)s and the default changemail
    script uses it.
  * don't allow the same label to appear twice in sequence in a version

Changes in 0.14.10:
  * FlavorMap sense wasn't set right for base instruction set

Changes in 0.14.9:
  * Shadow Branch objects didn't return parent branches properly. This
    caused incorrect pathId's to show up on cook on shallow shadows.
  * Reworked the code which looks up pathIds to take advantage of a new
    server call (getPackageBranchPathIds) which is faster and looks on
    both the full branch and full parent branches.
  * The Apache repository server now allows mixed ssl and normal requests.
  * Added forceSSL option to apache repository server configuration.
  * The network client code now supports accessing servers over https.
  * Proper salts are used for user passwords.
  * The default value for macros.optflags is "-O2" again, instead of
    an empty string.
  * The http handler in the conary server now sends back proper error
    codes in the case of an authentication error.

Changes in 0.14.8:
  * Fixed bug where streams for commits on distributed branches didn't always
    get set properly
  * reworked findTrove() in repository to return (name, version, flavor)
    tuples instead of full troves
  * Split conary.1 into conary.1 and cvc.1
  * Allow cvc cook trove=<version>
  * remove --target-branch cook option
  * added default :devellib component for architecture-specific devel bits,
    made all files with an architecture-specific multilib path that are
    not in :devellib go into :lib instead of having many of them fall into
    :runtime

Changes in 0.14.7:
  * ELF libraries with sonames that have paths in them are now handled
    sanely, by removing the path (and complaining...)
  * split march into targetArch and unameArch -- requires a new distro-release
  * rework command line arguments to shadow and branch to match how versions
    are normally specified, and allow a flavor specificatoin
  * added --sources to branch and shadow commands

Changes in 0.14.6:
  * fix for generating changesets between repositories
  * policies that look at shared libraries are now multilib-aware,
    fixing shared library permissions and dependency provision
  * autosources didn't work when committing across a shadow

Changes in 0.14.5:
  * allow groups to contain troves with conflicting flavors
  * make repository-side change set caching less buggy
  * fix config files changing to symlinks
  * allow duplicate items to be specified for erase and update
  * changeset command allows flavors to be specified
  * repquery --info shows trove flavor
  * fixed bug with not matching base instruction set flavor

Changes in 0.14.4:
  * several bugs in the 'cvc update' code paths have been fixed
    - it no longer retrieves autosource sources
    - the CONARY file now gets populated entries for autosource files
    - the fileids in CONARY files are now correct after an update
  * several bugs in error handling have been fixed
  * several docstrings have been fixed
  * packagepolicy now automatically adds usermode:runtime requirement to files
    that are dangling symlinks to consolehelper
  * the templating engine for the web interface to the server has been
    changed to kid; kid and elementtree are now required to run a server.
  * the web interface now supports limited editing of ACLs
  * the server now only supports protocol version 26 (it was a mistake
    to leave in support for 24 and 25)
  * old code that supported ancient protocol versions has been
    removed from the server
  * recipes loaded from within recipes follow the label= argument if
    it is given

Changes in 0.14.3:
  * Fixed usage message to no longer print 1 at bottom; improved option
    handling error messages
  * Fixed versions when branching from a shadow
  * The lookaside cache now fetches from the repository into the right
    location and with the right permissions, and fetches manually-added
    as well as automatically-added sources.
  * In recipes, addSource can now take dest='/path/to/file'
  * Change %(servicedir)s location from /var to /srv

Changes in 0.14.2:
  * contents are now stored as diffs when either the new file or the
    old file is empty
  * diffs of numeric streams can now express a change to the value of
    None

Changes in 0.14.1:
  * fixed a typo in lookaside.py that prevented commits from working
  * added a descriptive exception message when fileids in your database
    do not match the fileids in the repository

Changes in 0.14.0
  * added ability for changesets to ignore unknown fields in some places
    (making changesets somewhat less brittle)
  * fixed bug in source handling with non-recipe files in the local directory
  * added framework for generic trove information
  * checkout no longer pulls all sources from the repository
  * used new trove info framework to store the source trove, build time,
    total file size, and version of conary used when building binary
    troves.
  * lib/elf.c no longer uses mmap to read elf files.  Some architectures
    may have elf structures on disk that are not naturally aligned, and
    using mmap to read them won't work.
  * the repository code now uses a 30 second timeout when attempting to
    access the database
  * Have architectures control their march values in the architecture
    config files.
  * add Arch.getCurrentArch() to get the major architecture that is in use
    during a build

Changes in 0.13.3
  * added ability for a contents log file (makes syncing much easier)
  * file tags weren't used on updates
  * "description update" tag action replaced with "handler update"
    (which gets called when either the tag description or the tag handler gets
    updated)
  * "description preremove" tag action replaced with "handler preremove"
  * sources get committed automatically

Changes in 0.13.2
  * reworked use.py code almost entirely.
  * added /etc/conary/arch directory to contain architecture definition files;
    changed /etc/conary/use files to contain more information about how
    flags are used when building.  Flag definitions are no longer in use.py.
  * fixed buildFlavor so that it affects cooking packages as well as
    determining troves to include when cooking a group
  * changed --noclean to --no-clean to be in line with the rest of the
    options; documented it
  * removed Use.foo and Flags.foo options from conary config files.  Macros.foo
    is still there.  Added --use-flavor option to cvc cook which takes a flavor
    and overrides the build flavor while cooking.
  * groups now take flavor strings to determine the flavor of a trove to
    include, not flag sets.
  * dependencies resolution is flavor sensitive now (and uses flavor
    affinity)
  * added trove version/release number to dependency messages
  * renamed classes and methods in versions.py to match current terminology

Changes in 0.13.1
  * repquery wasn't filtering by flavor properly (exposed by a bug fix
    in 0.13.0)

Changes in 0.13.0
  * removed importrpm.py
  * diffs between a file object that has a non-empty provides or requires
    to a file object that has an empty provides or requires are now properly
    generated and applied.
  * added checks to validate merged file objects against the fileIds
    in the changeset
  * implemented shadows
  * framework for redirects in place
  * removed (unused) parentId field from Branches repository table

Changes in 0.12.5
  * reworked dependency resolution a bit for a big speedup in the server
  * moved destdir to %(builddir)s/_ROOT_
  * made macros.destdir available during the unpacking of sources
  * source commands (r.addAction, etc.), if given absolute paths for
    their dir keywords, will perform their actions in the destdir instead
    of the builddir
  * most build commands (r.Make, r.Create, etc.), will work in either builddir
    or destdir, depending on whether they are given relative or absolute
    paths
  * add dir keyword for r.Run
  * include /usr/bin/rpm2cpio

Changes in 0.12.4
  * set more arch flags for x86 and x86_64
  * troves can have multiple instruction set flavors now
  * flipped around use: and is: sections of flavor strings
  * Version and Branch object completely separated

Changes in 0.12.3
  * conary verify updated to new API so that it works again
  * conary q (with no arguments) works again

Changes in 0.12.2
  * added getTroveVersionsByBranch
  * make better use of _mergeQueryResults
  * moved version affinity into findTrove from ConaryClient
  * fixed branch affinity so that it's actually branch affinity instead of
    label affinity
  * rdiff changes for 0.12.0 broke negative numbers for oldVersion
  * rdiff diff'd based on label instead of branch
  * update has flavor affinity now
  * flavors can now be specified on the command line for update, erase
    repquery, and query
  * unspecified flavor flags got scores of zero, which was wrong
  * added python code for flavor scoring (useful for the client)
  * repository queries didn't work properly when looking for multiple flavors
    of a single version
  * fix for updating multiple flavors of a single version of a trove
    simultaneously
  * reworked getTroveVersionList and getAllTroveVersions for per-trove
    flavor filtering

Changes in 0.12.1
  * repquery and query always showed dependency information
  * getTroveLeavesByBranch did extra demarshalling of the flavor
  * repquery didn't deal with nonexistant troves well
  * dependency failures on erase didn't reassemble dependency flags properly
  * fixed bug in dependency sets creation which caused dependency flags
    to get mangled
  * added a check to prevent mangled flags from getting committed

Changes in 0.12.0
  * document config command, and display supplied macro/use/arch information
    in output
  * repository acl's work for almost everything
  * anonymous access must be explicitly enabled by creating an acl for
    user 'anonymous' with password 'anonymous'
  * server side flavor scoring used
  * queries reworked for flavor matching

Changes in 0.11.10.1
  * move to python2.4
  * repository caching (which isn't used yet) didn't track the recurse flag

Changes in 0.11.10
  * changed flavor tracking when loadRecipe() is used to only track
    flavors in loaded recipes that are superclasses of the recipe
    class in the loading recipe.  (e.g. loading python.recipe to get
    the distribution python version will not add all of the python
    recipe's flavor information to the loading recipe class, as long
    as the loading recipe does not subclass the Python class.)
  * add conary verify command for comparing the local system's state to
    the state it was in at install time
  * when a trove is installed for the first time, it comes from a single
    repository
  * didn't handle file types changing on update
  * fixed problem assigning depNums
  * components disappearing from troves caused problems in relative changesets
  * files moving from removed troves in changesets caused update to fail

Changes in 0.11.9
  * change the order of permissions setting (chmod after chown)
    because some versions of the Linux kernel remove setuid/gid bits
    when setting ownership to root

Changes in 0.11.8
  * work around a python bug w/ fdopen() resetting file permissions
  * r.Replace() as an alternative to r.Run("sed -i '...' file")
  * Policy enforcing UTF-8 filenames
  * r.macros.tagdatadir as a standard place to put data just for taghandlers

Changes in 0.11.7
  * changed server.py to take extra config files via --config-file instead
    of as an extra argument
  * extra config files (specified with --config-file) were ignored if they
    didn't exist; issue an error message now
  * Added r.ConsoleHelper() for recipes
  * PAM configuration files shouldn't have paths to modules by default,
    so we remove what used to be the standard path
  * changed repository user authentication to use user groups (currently
    one per user)
  * added password salt
  * restructured repository a bit
  * removed lots of unused code from FilesystemRepository

Changes in 0.11.6
  * branches are created as changesets now instead of as a protocol call
  * merged authdb into primary repository
  * fix for rdiff (broken by flavor rework in 0.11.5)

Changes in 0.11.5
  * Internals reworked to eliminate flavor of None in favor of empty flavor
  * Added (currently unused) code to parse command line flavor specifications
  * static libraries (.a files) get proper flavors now
  * Handle attempts to update already installed troves from absolute
    change sets

Changes in 0.11.4
  * all components built from a single recipe share a common flavor
  * loadRecipe's label= keyword argument can actually take a label
    as well as a hostname

Changes in 0.11.3:
  * optimized a sqlite update statement to use indexed columns
  * added --test to update and erase
  * dependency check didn't handle new components providing the same
    items as old components (broken by 0.11.1 performance enhancements)

Changes in 0.11.2:
  * standalone server was broken by --add-user changes in 0.11.1
  * dependency check no longer allows packages being removed to cause
    dependency failures
  * changed how dependencies are frozen to make the order deterministic
    (so fileId's don't change around)
  * added a database version to the database schema

Changes in 0.11.1:
  * erasing troves enforces dependencies -- this requires a database
    conversion (run the conary-add-filedeps script which fixed the
    conversion to 0.11.0 after updating conary)
  * reworked dependency queries to take advantage of indices for much
    better performance
  * add --add-user to server.py for creating the authdb

Changes in 0.11.0:
  * massive rework of fileId mechanism to allow better flavor support
  * added columns to dependency tables to allow erase dependency checks
    (which are not yet implemented)
  * enabled trove requirements
  * added cvcdesc and the 'describe' command to cvc to generate
    and use metadata XML files.
  * getMetadata follows the branch structure up until it finds metadata
    for the trove.
  * changed getFileContents() to not need trove name or trove version
  * byte-compiled emacs lisp files are transient, like python
    byte-compiled files
  * addSource recipe action now can take a mode= keyword argument
  * cook now enforces having no dash characters in version numbers
  * files are explicitly disallowed from depending on groups, packages,
    or filesets; the only trove dependency that a file or component
    can have is on a component.  Only filesets can depend on filesets.

Changes in 0.10.11:
  * reworked how absolute change sets get converted to relative change
    sets for better efficiency
  * chained dependency resolution caused duplicate troves in the final
    changeset (and a lot of extra work)
  * added --config to stand alone repository
  * source flag wasn't set properly for newly added non-text files
  * flavor information is now printed by "conary query" when multiple
    flavors of the same version of a trove are installed
  * "conary repquery --all" flavor output formatting has been improved

Changes in 0.10.10:
  * changesets get downloaded into a single (meta) file instead of lots
    of separate files
  * fix several bugs in the freshmeat record parsing
  * add a freshmeat project page URL to the metadata by default
  * add a "source" item to metadata
  * the server implementation of troveNames() was horrible
  * enabled file dependencies

Changes in 0.10.9:
  * fixed some authorization issues with the xml-rpc repository interface
  * the web management interface for the repository works now; see
    http://wiki.specifix.com/ConaryConversion for information on how
    to convert existing authdb's to support this
  * fixed a bug with distributed branches
  * users can change their passwords through the repository's web api
  * improved logic apachehooks use to find top level URL
  * fixed bug in server side repository resolution

Changes in 0.10.8:
  * changed iterAllTroves() to troveNames(), which searches a single
    label instead of the whole repository
  * reworked http authentication and CGI request handling and added the
    beginning of a web interface to the repository for user administration
    and metadata management.

Changes in 0.10.7:
  * dependency sql code reworked to use temporary tables
  * new macro called "servicedir" that defines the location for
    service data (%(servicedir)s{ftp,http,etc})
  * added busy wait to sqlite3 python binding when executing SQL
    statements on a busy database

Changes in 0.10.6:
  * Lots of bug fixes for distributed branching
  * Some code rearrangement
  * The start of metadata support code is now included

Changes in 0.10.5:
  * The local database is used for fetching file information (but not
    contents), reducing network traffic when creating change sets
    across repositories.
  * Update works on troves which were locally cooked or emerged
  * Internal changes to move toward getFileContents() working in batches
    rather then on individual files. For now this prevents the repository
    from copying files between the content store and /tmp to serve them.
  * Arch flags are now included in flavors
  * Emerge follows the installLabelPath instead of the buildLabel
  * The extended debugger has been extensively modified
  * Conary can handle filenames with '%' in them
  * The showcs command has been significantly updated, and the updates
    are documented in the conary.1 manpage
  * New syntax for flags distinguishes requirements from "optimized for";
    see http://wiki.specifix.com/FlavorRankSpec

Changes in 0.10.4:
  * Bug fixes for updating from absolute change sets (which basically
    just didn't work for troves which contained config files)
  * Bug fixes for distributed branching
  * The database is used for fetching trove information (but not yet
    file information) when the client constructs change sets across
    distributed branches
  * various other bug fixes

Changes in 0.10.3:
  * this version introduces changes to the network protocol for
    obtaining file contents and changeset generation. The client
    protocol version number has increased, so version 0.10.3 can only
    communicate with servers running the server from 0.10.3. The
    server remains backward compatible with older clients.
  * a warning message is now displayed when the user attempts to
    create a branch that already exists on a trove.
  * the correct trove names are displayed when automatically resolving
    dependencies
  * packages no longer get the union of all the dependency information
    of the components they contain.  This information would have to be
    recalculated if a user installed a package then removed a
    component afterward.
  * a package policy check was added to reject any world-writable
    executable file.
  * r.TagSpec('tagname', exceptions='filter') now overrides a match by
    another r.TagSpec('tagname', 'filter')
  * more changes to metadata interface
  * various other bug fixes and improvements

Changes in 0.10.2:
  * the repository code is now included in the main conary source
    archive
  * "conary showchangeset" produces a more user-friendly output
  * large responses from the repository server are now compressed
  * the protocol for getFileContents() changed to take a fileId
    instead of the file's path.  The repository code can still handle
    old requests, but the client code now requires the latest
    repository code.
  * bug fixes

Changes in 0.10.1:
  * when applying a changeset, dependency failures are resolved by
    querying servers in the installLabelPath
  * troves that satisfy a dependency can automatically be added to a
    transaction.  This behavior is controlled by the "autoResolve"
    variable in conaryrc or the "--resolve" command line option to
    "conary update"
  * dependency resolution is calculated recursively.  To limit the
    recursion depth to check only first order dependencies, a
    "--no-deps-recurse" option has been added to "conary update"
  * "conary repquery" now takes a "--deps" argument, which prints the
    Requires and Provides information for the trove that is being
    queried.
  * changes have been made to the build side of Conary to facilitate
    building recipes that use cross compilers
  * symlinks now get the appropriate ownership set when they are
    restored
  * groups can now specify which flavor of a trove to include
  * repository queries that don't need file information no longer ask
    the repository for files.
  * various bug fixes and cleanups

Changes in 0.10.0:
  * dependency checking is now performed before changesets are
    applied.  This uses new tables in the local system's database.
    If you are using a database created by a version of Conary older
    than 0.10.0, it must be converted before it can be used.  See:
      http://wiki.specifix.com/ConaryConversion
    for details
  * Shared library dependency information in changesets is now stored
    in a different format.  This means that repositories that use old
    versions of Conary will be unable to give valid changesets to
    Conary 0.10.0 or later.  Therefore, the protocol version number has
    been increased.
  * --no-deps argument added
  * "cvc co" is now a synonym for "cvc checkout"

Changes in 0.9.6:
  * dependency enforcement infrastructure has been added (the code is
    currently disabled)
  * bug fixes
    * applying a changeset that un-hardlinks files now works
    * conary rq [trove] --info now works
    * running "conary update [trove]" when more than one flavor of
      [trove] exists no longer tracebacks.  It installs both flavors
      of the trove (which is not always the desired behavior - this
      will be addressed later)
    * only files with execute permissions are checked for
      #!interpreter.
    * "conary rq [trove] --ls" no longer tracebacks when [trove]
      exists in more than one repository
    * various code cleanups

Changes in 0.9.5:
  * new methods for specifying dependency information in recipes have
    been added
  * #! interpreters get added as dependencies
  * local flag overrides now work
  * cvc cook --resume can be used multiple times
  * conary invokes gpg with --no-options to avoid creating or using
    ~/.gnupg

Changes in 0.9.4:
  * fixes to cvc annotate
  * flavors and dependency generation code has been refactored to be
    policy based
  * better error handling when invalid changeset files are given to
    conary
  * minor code cleanups

Changes in 0.9.3:
  * New "cvc annotate" feature
  * Man page updates
  * Changesets which remove a file and replace it now apply correctly.
  * "cvc update" no longer complains and fails to update the CONARY
    state file properly  when ownerships differ
  * FileId generation now looks for previous versions of all the
    packages that have just been created, not just the name of the
    recipe.
  * Cooking as root is no longer allowed
  * Miscellaneous bug fixes.

Changes in 0.9.2:
 * Bug fixes:
   * Applying changesets that have more than one hard link groups
     sharing the same contents sha1 works now.
 * Build changes:
   * Recipes can now create new top level packages.

Changes in 0.9.1:
 * Bug fixes:
   * Applying a changeset that has a flavor which is a superset of the
     previous version's flavor now works.
   * Parsing optional arguments to command line parameters that appear as
     the last thing on the command line works
 * Build changes:
   * Package policy now checks to ensure that files in /etc/cron.*/*
     are executable
 * Update changes:
   * Conary no longer complains if a transient file has been modified
     on disk but no longer exists in a new version of a component.
 * Miscellaneous changes:
   * Version 1 on-disk changeset file support has been removed.

Changes in 0.9.0:
 * protocol versioning is much more granular now allowing for backwards
   compatible versions of functions
 * changeset command now generates changesets for multiple troves spread
   across multiple repositories
 * change sets are transferred as a set of independent change sets now
   (laying the groundwork for repository change set caching, with which
   this version will work just fine)

Changes in 0.8.3:
 * Man page updates.
 * The "conary query" command now accepts multiple arguments for
   troves and paths
 * Fixed "conary erase" command which was broken in 0.8.2

Changes in 0.8.2:
 * You can now install multiple troves at once (even a combination of
   changeset files and troves from repositories), and the entire
   action is recorded in a single rollback (this required a change in
   command-line arguments for updating troves).
 * The beginnings of support for searching multiple repositories
 * Miscellaneous code cleanup and bug fixes.

Changes in 0.8.1:
 * The source code has been re-arranged for easier maintenance, and
   conary has been split into two programs: conary and cvc.
 * Better error messages and debugging tracebacks

Changes in 0.8.0:
 * A new changeset format supports hard links but requires staged update.
 * The new changeset format also collapses duplicate contents even
   when hardlinks are not used.
 * By default, rc?.d/{K,S}* symlinks are no longer packaged. The
   chkconfig program is relied on to create them at package
   install/update time. Init scripts are explicitly required to
   support the chkconfig protocol by default
 * Improved error messages
 * Several bug fixes.

Changes in 0.7.7:
 * Extended debugger saves and emails
 * Tracebacks now include arguments and locals
 * More size optimizations were made when applying changesets
 * Applying absolute changesets when a trove is already installed is
   now much more efficient than it was
 * Self-referential symlinks raise a packaging exception.
 * Several bugs fixes.

Changes in 0.7.6:
 * Installation
   * Hardlink handling
   * enhanced debugging capabilities (including saving a debugging
     state file to enable remote debugging)

   * using binary file ids and iterators for significant memory savings
   * and runtime support for the x86.x86_64 sub-architecture
 * Cooking
   * more robust handling of the --resume option
   * policy normalization of where app-defaults files go.

Changes in 0.7.5:
 * Hard links are implemented (but not yet enabled, in order to
   preserve changeset compatibility for now).
 * Several bugs have been fixed for installing and cooking.

Changes in 0.7.4:
 * Fileids are now stored and transmitted in binary rather than
   encoded.
 * Better handling of multiple versions of packages/troves installed
   at the same time
 * Missing file handling improvements
 * Recipe inheritance is now possible between repositories
 * Enhanced Interrupted builds
 * The dynamic tag protocol was slightly modified
 * Added Arch.x86.amd64 and Arch.x86.em64t
 * several bugs fixes

Changes in 0.7.0:
 * sqlite3 is used for the database
 * better handling of multiple packages with the same name installed at once.

Changes in 0.6.6:
 * repository protocol update
 * changeset format update
 * added the ability to resume halted local builds
 * added the ability to easily package build-time tests to run at
   install time to qualify new/changed environments
 * better handling of packaged .pyc/.pyo files
 * better shared library handling
 * improved inline documentation
 * optimizations for both space and time
 * numerous bugfixes<|MERGE_RESOLUTION|>--- conflicted
+++ resolved
@@ -1,17 +1,13 @@
 Changes in @NEW@:
-<<<<<<< HEAD
   o Build Changes:
     * Added 'factory' command to cvc for displaying and changing the factory
       of the currently checked out recipe (CNY-2690)
 
   o Bug Fixes:
+    * A regression introduced by the build requirements suggestions for
+      recipes using r.MakePathsInstall has been fixed. (CNY-2697)
     * A bug that caused a traceback when r.MakeDevices() is called
       with a path that contains 'lib' has been fixed. (CNY-2692)
-=======
-  o Bug Fixes:
-    * A regression introduced by the build requirements suggestions for
-      recipes using r.MakePathsInstall has been fixed. (CNY-2697)
->>>>>>> 32c7b611
 
 Changes in 2.0.10:
   o Build Changes:
