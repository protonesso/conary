Changes in @NEW@:
  o New Features:
<<<<<<< HEAD
    * Conary now allows configuration files that appear to be encoded
      in Windows Code Page 1252 if they do not have other specific
      characteristics of binary files. (CNY-3353)

  o Bug Fixes:
    * CheckinCallback moved from cvc to commit in order to prevent
      conary from depending on conary-build. (CNY-3314)
    * Zero epochs are no longer stored as NULL in the troveInfo.
      (CNY-3350)
=======
    * Added --diff option to verify command to display local changes as
      a git-formatted diff

  o Internal Changes
    * Optimized StreamCollection diff and __eq__ operations to use frozen
      data if available
    * Merged internals of localcs/verify implementation into new classes
>>>>>>> 6ef22059

Changes in 2.1.6:
  o Bug Fixes:
    * A bug in the getChangeSetFingerprints call that resulted in
      fingerprints different from those calculated by Conary proxies has
      been corrected.
    * Rollbacks no longer fail if a file type changed before and after
      the relevant update has been appliend. (CNY-3340)
    * Ghost files that are part of rpm capsules are marked as being part
      of the changeset (as opposed to being included in the capsule).
      The proxy code that injects contents was made aware of that, to
      avoid creating incomplete changesets. (CNY-3346)

Changes in 2.1.5:
  o Bug Fixes:
    * PythonSetup now respects the r.macros.pyver if it is set;
      r.macros.pyver now reflects the currently running version of
      python if it is not set by other means. (CNY-3325)
    * The documentation for the Automake build action was corrected.
      (CNY-3329)
    * A bug in unusual commit paths, that would cause repositories to
      not store file contents for contents which were part of capsules
      as well as part of normal troves, was fixed. (CNY-3332)
    * RPM capsules properly update when files stayed the same between
      old and new versions of the RPM. (CNY-3335)
    * Ghost symlinks shared between multiple capsules being packaged
      together as part of the same conary source component no longer
      cause the build to fail. (CNY-3336)

Changes in 2.1.4:
  o Bug Fixes:
    * A redundant check that could trigger an assertion error in
      the lazy cache code has been removed. (CNY-3331)

Changes in 2.1.3
  o New Features:
    * Conary now stores RPM obsolete information as troveinfo data.
      (CNY-3328)

  o Bug Fixes:
    * Building rpm capsules properly eliminates dependencies in the
      RPM namespace that are also discovered by Conary. (CNY-3318)

Changes in 2.1.2:
  o New Features:
    * Conary now runs all destdir policies for capsule packages.
      Previously, it disabled destdir policies to avoid unintentional
      modification; now all destdir policies should take capsules
      into account and some destdir policies are required. (CNY-3320)
    * Scripts from capsules are now written as files that are not
      packaged but are available for inspection during the packaging
      process, and policy can investigate script files. (CNY-3321)

  o Bug Fixes:
    * Committing relative changesets with multiple specifications for
      a single fileId no longer causes a repository traceback when
      those specifications are part of different troves. (CNY-3316)

Changes in 2.1.1:
  o New Features:
    * Added repair command as an experimental feature. (CNY-1800)
    * Files marked as "missingok" in encapsulated RPMs now have that
      status represented by a "MissingOkay" flag on the corresponding
      Conary file object. (CNY-3306)
    * Files from encapsulated RPMs now have the mtime from the
      RPM recorded in troveInfo.  The mtime of last change is
      still used to calculate fileIds, preserving knowledge of
      when meaningful file information has changed. (CNY-3307)
    * Added support in verify and update paths for prelinked
      binaries. (CNY-3298)

  o Bug Fixes:
    * Changeset reassembly for capsules ignores directories. (CNY-3305)
    * Encapsulated symbolic links are represented as having the mode
      that will exist on the filesystem, even if that varies from the
      mode recorded in the capsule. (CNY-3304)
    * Previously, getTroveLeavesByPath() didn't return leaves; it
      returned the most recent trove which includes that path.
      It now returns only leaves (most recent versions) that include
      that path, and if the path is only included in older versions,
      no troves are returned. (CNP-184)

  o Internal Changes:
    * Database connection objects now have a close_fork() method that
      closes the connection without notifying the server.

Changes in 2.1.0:
  o New Features:
    * Conary now allows packages to be installed using foreign package
      managers via wrapped content called capsules. RPM capsule support
      is included in this release. (CNY-3217, CNY-3213)
    * Added ignoreDependencies configuration option, which allows users
      to specify certain dependency classes which should be ignored
      during installs. The default is "abi rpmlib".
    * The xz compression file format is now supported for decompressing
      sources. (CNY-3207)
    * The changemail.py repository commit action module now takes an
      optional --maxsize argument and truncates changemail messages
      to fit. (CNY-3205)
    * The Run build action now does path-based build requirement
      discovery like most build actions. (CNY-3222)
    * Conary now allows identical files to be shared during installs
      and updates. Both troves own the shared files, and they must be
      updated at the same time when the shared files change.
    * Conary now honors the no_proxy environment variable to allow
      direct connections to specific hosts and domains. (CNY-3246)
    * Added excludeCapsuleContents config option for servers.
    * Added ChangeSet.removeCommitted() to filter already-committed
      troves from a changeset.
    * The bootstrap python module dependency discovery proxy now
      provides additional useful informational messages to aid
      debugging.
    * Conary proxies are responsible for reassembling the content for
      changesets containing capsules. (CNY-3228, CNY-3259)
    * The --capsules command line option modifies showchangeset,
      repquery, and query commands to display file information for
      capsules instead of for installed files.
    * A new Conary proxy setting, injectCapsuleContentServers, controls
      changeset content injection for proxies talking only to hosts in
      this list. (CNY-3261)
    * Conary no longer uses regular expressions to represent manifest
      files and other internally-generated lists of files matched by
      policy, and so will not raise OverflowError for manifests with
      many files, or from policy generated from source objects, on
      platforms with a restricted regular expression code size.
      (CNY-3282)
    * The python dependency finder client has been modified to resolve
      incompatibilities on the client side with python 2.3. (CNY-3285)
    * Conary can now read cpio archives directly. (CNY-3280)
    * The Conary repository now provides a method for obtaining commit
      progress updates. "conary commit" now provides progress
      output. (CNY-3290)

  o Build Changes:
    * When cooking groups where checkOnlyByDefaultDeps is set to False,
      added dependencies will now inherit the byDefault setting of the
      depending component. (CNY-3195)
    * The imageGroup flag in group recipes now implies
      checkOnlyByDefaultDeps=False. (CNY-3195)
    * Group search paths may now contain lists or tuples of troves to be
      considered as a single "bucket". (CNY-3286)

  o Bug Fixes:
    * In-core changesets previously could be merged only once into a
      ReadOnlyChangeSet.  After multiple merges, reset() previously
      failed to reset the underlying in-core changeset.  This has been
      fixed.
    * Conary no longer exits with an unhandled KeyError exception if
      an unknown dependency type is encountered in the local database.
      (CNY-3232)
    * Decompression with xz is preferred over unlzma, as CNY-3194
      intended. (CNY-3231)
    * rpm2cpio now correctly handles rpm packages compressed with xz.
      (CNY-3234)
    * Unpacking an RPM with addArchive or addCapsule now functions
      correctly even if the CPIO archive in the RPM contains a
      non-traversable directory. (CNY-3244)
    * When running an external entitlement generator, use /dev/null for
      stdin instead of closing the file descriptor.
    * Added logging to several source actions to ensure that some output
      is provided to make debugging build failures easier.
    * Call lstat() instead of stat() to deal with circular links.
      (CNY-3251)
    * Bootstrapping python dependencies now uses python source intead
      of a version-specific compiled python file.
    * The addCapsule source action properly verifies GPG keys when a
      keyid argument is supplied. (CNY-3258)
    * Commiting signed troves to repositories without signatures no
      longer causes repository tracebacks.
    * Repositories no longer store duplicate file path information when
      a path is committed for the first time by a job which references
      it multiple times.
    * Replacing a symlink with a regular file no longer creates the
      regular file as the target of the symlink.
    * Local rollbacks properly restore file contents when the file was
      replaced by a non-regular file (such as a symlink)
    * Cooks will no longer block indefinitely if a subprocess forks and
      does not exit. (CNY-3284)
    * When startGroup is called, flags will now be properly copied from
      the parent group. (CNY-3287)
    * Replacing a symlink which was part of a loop no longer causes a
      traceback.

  o Internal Changes:
    * A repository's internal getfile function now avoids any database
      access when no files have been requested.
    * Loading troveinfo data uses bulk operations, speeding up
      repository commits.
    * Committing changesets now iterates over troves the changeset is
      relative to, rather than getting them one at a time, significantly
      reducing the number of sql calls.
    * Conary now uses a single call when validating that file objects
      exist in the repository during a commit.
    * Repository commits now handle file paths and file streams
      separately, in order to reduce the size of the temporary tables
      and the commit path.
    * The number of SQL calls used to create the flavors needed by a
      repository commit has been dramatically reduced.
    * No-operation SQL calls during repository commits when no redirects
      are being commited were eliminated.
    * Repository commits now merge all dependencies from the temporary
      tables into the final tables at once rather than once per trove.
    * Repository commits now update permission tables for all new troves
      at once.
    * Updates to latest tables are now done for all troves at once, and
      are based on the current latest entries and the new trove. Formerly
      they were done one at a time based on everything in the repository
      (through a view).
    * The rpmhelper.Header object can now produce dependency sets that
      represent what an RPM requires and provides.
    * A new RPM dependency class has been added. This class is used
      to represent dependencies expressed in RPM packages that cannot
      be mapped directly to a native Conary dependency.
    * Colons in dependency flags are now escaped as \: to allow
      deterministic thawing.
    * CIL dependency parsing uses xml.etree.ElementTree, if available,
      instead of elementree.ElementTree.
    * The LDFLAGS setting is now honored when linking binaries.
    * Trove and TroveChangeSet objects now represent paths as
      directory/basename pairs.
    * Changeset dict of absolute file object changes are now indexed more
      efficiently.
    * StreamCollection classes can now choose to ignore the skipSet when
      freezing for a performance boost
    * Dirnames/basenames are added as a single operation at the beginning
      of a repository commit to make the ids available for the files
      build removing the need for large, complex joins later.

Changes in 2.0.50:
  o Bug Fixes:
    * cvc rdiff now functions correctly on trove versions where no
      previous version exists. (CNY-3218)
    * Updates of multiple flavored groups containing pre-update scripts
      no longer fail after the critical update is applied. The fixed
      Conary issue is related to CNY-3216, but only manifests itself
      when multiple groups are present. (CNY-3219)
    * Path-based action build requirement discovery now functions
      correctly when spaces are present in environment variables or
      adjacent spaces are present before the name of the executable in
      a command string. (CNY-3224)
    * When building local changes, conary would sometimes look through
      the database by fileId to get the path for a file it needed,
      instead of just looking in the filesystem directly. That caused a
      failure when two paths had the same fileId but one of them had
      been removed from the system. (CNY-3226)
    * Building from the repository will no longer attempt to re-download
      autosourced files. (CNY-3221)

  o Internal Changes:
    * Conary will now link against an embedded copy of sqlite if a
      specific version of sqlite has previously been configured and
      built under the conary/pysqlite3/ directory.  At this time,
      the supported version is 3.6.18.

Changes in 2.0.49:
  o Bug Fixes:
    * Updates of flavored groups containing pre-update scripts no
      longer fail to continue after the critical update is applied.
      (CNY-3216)
    * Old rpm packages that do not have a PAYLOADCOMPRESSOR tag in their
      headers are correctly handled. (CNY-3210)

Changes in 2.0.48:
  o Bug Fixes:
    * A bug introduced in the previous release that caused installations
      of device nodes as a non-root user to crash has been fixed.
      (CNY-3208)

Changes in 2.0.47:
  o Bug Fixes:
    * Directory permissions are no longer unnecessarily updated if they
      have not changed. (CNY-3202)
    * A race condition in restoring files that share content has been
      fixed. The race involved changing the contents of the restored
      file before references to that file are restored. (CNY-3203)

Changes in 2.0.46:
  o New Features
    * If python-keyutils is available, cvc will try to interact with
      the user's session keyring. (CNY-3190)
    * Conary now uses xz in preference to unlzma to decompress lzma
      data. (CNY-3194)
    * A new function, parseChangeSpec, that parses a single trove
      update specification such as name=ver1[flv1]--ver2[flv2], was
      added to cmdline.py. (CNY-3197)

  o Internal Changes:
    * The code path leading to getChangeSet was reworked to use
      significantly fewer repository calls, resulting in a massive
      speedup for uncached, large requests.

  o Bug Fixes:
    * PGP passphrases, required for signing troves, are now fetched
      using a callback. (CNY-3189)
    * Repositories running on postgresql can properly handle queries
      for labels sharing the hostname portion. (CNY-3192)
    * The sha1 for files in a repository could be improperly left as
      NULL for some cases involving shadows. This has been fixed,
      and migrating existing repositories to version 17.3 will fix
      existing missing sha1 checksums.
    * Group pre-execution scripts now run exactly before any package
      that is part of the group. Previously, pre-execution scripts
      were run at the very beginning of the update, where the
      probability of their interpreter not being installed was high,
      especially for pre-install scripts. (CNY-2705)
    * Group pre-execution scripts no longer unnecessarily fetch
      information they already have from the repository. (CNY-3196)
    * Password information for XMLRPC server URLs is now hidden in
      tracebacks. (CNY-3198)

Changes in 2.0.45:
  o New Features:
    * The standalone Conary repository server now prints a message if
      it fails to import the Conary REST api.
    * Added the restore command, which restores file ownership to troves
      from which they were removed (because of a remove operation or
      --replace-files).
    * The addGitSnapshot action now accepts a branch= argument.
      (CNY-2368)

  o Internal Changes:
    * Fetching path hashes from a changeset now uses absolute trove info
      when available (which it is for any recent enough server), instead
      of merging differential trove info with database trove info, which
      significantly speeds up update planning.
    * Database operations now use the TRUNCATE command where available,
      which may speed up some repository queries.
    * An internal API used for emulating repository access by certain
      roles previously did not function when given a specific set of
      roles; this has been corrected.

  o Bug Fixes:
    * A consistent exception is now raised when bad XML-RPC data is fed
      into conary's parser on systems without the sgmlop package
      installed. (CNY-3180)
    * An error in handling queries for labels sharing the host name
      component has been fixed. (CNY-3187)

Changes in 2.0.44:
  o New Features:
    * Conary can now be configured with a set of certificate authorities
      (trustedCerts) against which all secure repository access will be
      validated. (CNY-2735)
    * Conary now logs the starting, output, and error exit codes of
      trove scripts to the /var/log/conary file. (CNY-3150)
    * The "conary updateall" command now honors the --just-db
      option. (CNY-3167)
    * The EULA_Conary.txt file has been renamed to
      EULA_Conary_Dual_License.txt in order to highlight the contents
      of the beginning of the file, which describe a choice of license
      terms.  The contents of the file are not changed, and the licenses
      under which Conary may be used are not changed. (CNY-3168)
    * The SetModes build action now takes an optional allowNoMatch
      keyword argument, that causes a warning to be printed instead of
      failing the build when the target file does not exist. (CNY-3171)

  o API Changes:
    * Added removeInvalidRollbacks() to client API. (CNY-2933)
    * The conary.lib.mainhandler.MainHandler.main() method now sets
      sys.excepthook only if the setSysExcepthook method variable
      is True (as it is by default), allowing subclasses to take
      responsibility for setting sys.excepthook differently. (CNY-3170)

  o Bug Fixes:
    * An internal function used for installing files no longer leaks a
      file descriptor on error. (CNY-3152)
    * Unknown errors while retrieving PGP keys for archive verification
      are now gracefully handled. (CNY-3120)
    * The cvc refresh command now ignores negative cache entries.
      (CNY-3157)
    * The cvc sign command properly handles keys specified by key ID, in
      addition to fingerprints. (CNY-3139)
    * The conary updateall --items command now honors --labels,
      --full-versions and --flavors flags. (CNY-3138)
    * The --lsprof option now writes out profiling information even if an
      exception occurs, for both the conary and cvc commands.
    * Dependency numbers in temporary dependency checking tables no longer
      overlap dependency numbers in the persistent database.
    * Dependencies with multiple flags previously were not marked as
      satisfied during dependency resolution passes, forcing extra work
      on subsequent passes.
    * Local rollbacks previously failed to restore contents when a file's
      metadata changed but the contents stayed the same.
    * Generating local rollbacks previously failed for non-root users when
      the file was unreadable due to permissions.
    * The ccs2tar script uses tarfile.open() in a way that is compatible
      with both python 2.4 and 2.6 (CNY-3160)
    * Brace expansion produces results similar to bash. (CNY-3158)
    * Trove searches with invalid (non-ASCII) input no longer cause a
      crash on PostgreSQL-backed repositories. (CNY-3165)
    * Flavor processing in depSetFreeze previously did not properly handle
      return codes from depFreezeRaw, which could lead to a segmentation
      fault. (CNY-3166)
    * Path normalization no longer produces erroneous double-slash entries
      in /etc/ld.so.conf. (CNY-3142)
    * Accessing a server through a Conary proxy that injects entitlements
      now correctly forces the use of SSL. (CNY-3176)

  o Internal Changes:
    * Update handling now looks for preerase trove scripts in the local
      database instead of instantiating full troves from the database and
      looking in those troves.
    * Dependency tables for removed troves are no longer dropped and
      rebuilt during each iteration of dependency solving; they are now
      incrementally built during subsequent iterations.
    * Dependency ordering code now looks in the local database for trove
      references instead of instantiating troves to get that information.
    * Code which decides what referenced troves need to be erased when
      collections are erased now:
        - looks in the local database for trove references instead of
          instantiating troves to get that information.
        - batches reference checks, pin checks, and presence checks
          across troves instead of checking those for each trove
          individually.
    * Fast-pathed code which matches old troves with new troves for the
      case where only a single old trove and a single new trove with
      a given name exist.
    * Graph calculations for dependency ordering now only occur when the
      results are needed instead of for every pass through the dependency
      resolver.
    * Reworked rdiff to not download a full changeset from the
      repository. It now downloads only the config (text) files and diffs
      them on the client. This allows it to show diffs for changes across
      repositories and yields a nice speedup. (CNY-3039)
    * Reworked "conary remove" functionality to generate a changeset for
      the file remove and commit that through the normal update path.
    * During dependency checks for new troves, Conary no longer includes
      every trove which requires a given dependency in the SQL tables.
      Instead, it includes that dependency only once and expands the
      matched requirements when we order troves (which is the only time
      it matters).
    * Added simple caching of path hashes from the database to improve
      performance of large system updates.

Changes in 2.0.43:
  o Internal Changes:
    * Additional information is now included when Conary receives
      corrupt changesets, to assist in diagnosing the cause of
      the changeset corruption. (CNY-2629)

  o Bug Fixes:
    * File paths from changesets are now properly normalized, and the
      rest of the code correctly handles the single-slash prefix in
      the case of installing to the main root directory. This fix
      completes the change introduced in Conary 2.0.41 and reverted
      in Conary 2.0.42, that caused tag handlers to malfunction
      when run by Conary 2.0.41. (CNY-3142)
    * Conary now puts libtool .la files in :devellib components
      by default, rather than in :lib components, for better
      multilib development environment support. (CNY-3143)
    * An internal function, mkdirChain, used to create directories,
      could be subject to a race condition on Python 2.4. This has
      been corrected. (CNY-3145)
    * The documentation for the mode= argument to several build
      actions has been improved to make it clearer to specify an
      octal number. (CNY-3146)
    * The cvc refresh command properly handles URL strings that contain
      username and password specifications. (CNY-3108)

Changes in 2.0.42:
  o Bug Fixes:
    * A previous change that normalized paths before being passed into
     tag handlers has been reverted. (CNY-3141)

Changes in 2.0.41:
  o Bug Fixes:
    * When a derived packages was created incorrectly, Conary could
      sometimes trace back; in these cases, Conary will now print a
      more useful error message. (CNY-3125)
    * Displaying the output from verify spent a significant amount of time
      querying repositories for information which was available in the local
      database. All data accesses for verify are now satisfied locally
      for a significant (10x) speedup in performance).
    * The output for conary verify is more succinct; instead of two
      summary lines per component validated, it now prints one line
      per component that has differences to display. (CNY-2419)
    * Using --verbose on verify now gives some progress indication.
    * Removed improper options for localcs from the man page.
    * Verify significantly sped up.
    * Turned off threading in recreatedb, because threading broke
      for some manifests. (CNY-3128)
    * Rewrote SQL query which removes old dependencies for better performance.
    * The cvc file cache now understand file mode changes as well as 
      content changes. (CNY-3082)
    * Key signatures for archives in source components are no longer checked 
      when the source is in the repository, but rather checked at commit
      time. (CNY-3130)
    * Fixed bug which caused files to be dropped from builds when two
      paths shared the same pathId somewhere in the history of that
      trove. (CNY-3133)
    * Updates and local changeset generation handle troves with renames,
      though cases with multiple versions of such troves being installed
      simultaneously have known shortcomings. (CNY-3134)
    * Updating source directories to versions which added or removed a
      factory now updates the CONARY file properly. (CNY-3073)

  o New Features:
    * Verify now relies on file size and mtime to determine whether files
      have been modified.  The --hash option has been added to verify to
      force sha1s to be used instead.
    * The system database can now return file objects along with troves
      to avoid double walking of the file tables.

  o Internal Changes:
    * TroveSource.walkTroveSet now walks troves in a sorted, depth first order.

Changes in 2.0.40:
  o Bug Fixes:
    * keepRequired now recognizes that local troves may have had files
      removed, preventing file conflicts with incoming troves
    * Fixed formatting error in cvc explain that caused policy actions to be
      listed twice. (CNY-3107)
    * Conary ignores configuration file errors for certain local
      operations including conary query, rblist, and showcs. (CNY-3111)
    * Python flags on a Requires dep now use exactly the flags on the 
      corresponding Provides, rather than being trimmed to match flags on
      python:runtime's Requires deps. (CNY-3030)
    * Disallow characters '"\\()[] in labels

  o New Features:
    * Added getLabelsForHost call, and bumped server protocol to 66. (CNY-2771)
    * Added getFilesFromTrove call, and bumped server protocol to 67. (CNY-3100)
    * Repositories now check the database to see which files already exist
      instead of looking in the filesystem for a noticeable speedup in commit
      time for systems with NFS based data stores.
    * In a GroupRecipe, r.remove now takes a use flag to determine if a trove
      should be removed. This matches the behavior of r.add*. (CNY-3115)
    * Added types to allow creation of sockets and named pipes via
      conaryclient/newtrove.py code paths
    * The "migrate" command now accepts the "--from-file" option (CNY-3114)
    * Standalone and apache servers now pull in REST api from the crest
      project if the code is available. Note that restlib and xobj are
      required for the crest implementation, and that the "baseUri" must
      be specified in the server config file (it's normally /conary).
    * Repository commits now take advantage of knowing which parts of the
      commit have not changed since the old version for better performance
    * The internal OpenPGP implementation can now change passphrases
      on secret keys. (CNY-3123)

Changes in 2.0.39:
  o Bug Fixes:
    * Fixed potential segfault in sqlite bindings when running under
      python 2.6. (CNY-3103)
    * Promoting a binary foo from a to b, and then promoting a group containing
      foo from b to a will no longer cause foo to be unnecessarily repromoted.
      (CNY-3088)
    * Fixed an interaction with loadRecipe overrides used by rmake and
      autoloadRecipes that would cause rmake to not find any matches
      for autoloadRecipes that were included in biarch flavored superclasses.
      (CNY-3090)
    * Redirect components should not have build requires set (CNY-3069)
    * Updates are no longer halted by the signal SIGWINCH, or SIGURG, which are 
      normally ignored. (CNY-3098)
    * getTrovesBySource now returns a list of the accessible binaries associated
      with a source even if the source is not accessible. (CNY-3099)
    * Changeset-based migrations no longer fail when a flavor is dropped
      from the group that is being migrated. (CNY-3101)

  o New Features:
    * Attempting to promote a binary will no longer reclone the binary 
      if a binary is already the latest at the target branch, even if
      there is a later source committed on the target branch. (CNY-3089)

Changes in 2.0.38:
  o Bug Fixes:
    * Conary versions 1.1.20 (April 2007) through 2.0.37, inclusive, use a 
      SHA256 implementation provided by the pycrypto package, which contained 
      an implementation that generates faulty digests for certain message 
      lengths. To compensate, a backward compatibility module that implements 
      bug-for-bug compatibility with the incorrect SHA256 algorithm has been
      added, in order to inter-operate (generate and validate signatures) 
      with Conary versions which use the incorrect SHA256 implementation 
      in pycrypto. (CNY-3086)
           
Changes in 2.0.37:
  o Bug Fixes:
    * Resolved a bug introduced in the 2.0.36 sha1Uncompress function
      that could cause update operations to fail. (CNY-3084)

Changes in 2.0.36:
  o New Features:
    * Policy can now be added per distribution in the directory
      /usr/lib/conary/distro/policy. (CNY-3071)

  o Bug Fixes:
    * More fixes for flavored superclass groups - you can now commit
      recipes when autoloading flavored superclass groups. (CNY-3061)
    * Schema migrations are now transactional, meaning that any failure
      during migration will roll back cleanly where possible. (CNY-2789)
    * If a user removes a file, and then recreates the file as a
      directory, the warning message previously did not include the
      affected path.  This has been fixed. (CNY-3076)
    * Path conflicts generated during group cooks correctly print. (CNY-3079)
    * You can now display buildreqs using --show-buildreqs for other
      types of recipes other than packages (CNY-3075)
    * You can now add archives with files with % in them when perserving 
      ownership. (CNY-3080)
    * All troveInfo is now used to calculate a changeset fingerprint, 
      regardless of the client version specified.  This allows a proxy 
      to expire its cached version when extended trove info is 
      updated. (CNY-3083)
    * Bugs that could cause erroneous error messages in
      conary.lib.misc.sha1Copy() and conary.lib.misc.sha1Uncompress()
      have been fixed.

Changes in 2.0.35:
  o Bug Fixes:
    * setTroveInfo no longer sends extended metadata information to 
      update services that cannot understand it. (CNY-3050)

Changes in 2.0.34:
  o Bug Fixes:
    * You can now have flavored groups for superclass groups - these can
      be created when superclass groups are created as a part of another
      group recipe. This release includes additional fixes over
      those added in 2.0.33.  (CNY-3061)
    * Post-mortem debugging sessions with recipes using --debug-all now start 
      at the point of the innermost exception, making debugging easier.

Changes in 2.0.33:
  o New Features:
    * When adding an XML file (filename ending in ".xml") to a source
      component, it will be added as a text (config) file by default,
      and so changes will be managed with diff/patch merging.  Specify
      the --binary option to avoid merging. (CNY-3045)
    * When adding groups via addAll, conary now reports the exact
      name, version, and flavor of the group being added. (CNY-2977)

  o Bug Fixes:
    * Fixed reporting of errors when using glob objects in actions such as 
      r.Remove. (CNY-3055)
    * Promotion of source components where files have been renamed across
      repositories has been fixed. (CNY-3059)
    * Preserving ownership in tar archives containing files with missing
      intermediate directories now functions. (CNY-3060)
    * Added support for python module discovery in python 2.6, which 
      uses a new PREFIXES variable to determine where to search for modules.
      (CNY-3063)
    * Metadata promotion is more robust in the context of other inaccessible
      or missing older troves. (CNY-2611)
    * Promotion of inidividual components is no longer allowed. (CNY-2941)
    * Fixed a case conaryclient.makeSourceTrove could fail to create
      a trove because it tried to assign it a previously existing version.
      (CNY-3028)
    * You can now have flavored groups for superclass groups - these can
      be created when superclass groups are created as a part of another
      group recipe.  (CNY-3061)
    * A bug that caused an IOError when a repository attempted to
      commit a changeset larger than 2 GiB has been fixed (CNY-3065)

Changes in 2.0.32:
  o New Features:
    * FlavorPreferences now handle s390{,x}. (CNY-3056)

  o Internal Changes:
    * Extended traceback representations display longer strings. (CNY-3053)

  o API Changes:
    * Extended logic in deps.getShortFlavorDescriptors to handle cases where
      prefers vs requires needs to be distinguished. (CNY-3054)
    * checkin.refresh is now a developerApi and takes a new dirName
      parameter. (RBLD-139)

  o Bug Fixes:
    * Git no longer defaults to the master branch, so we now specify the 
      branch when pulling. (CNY-3012)

Changes in 2.0.31:
  o Client Changes:
    * addMetadataItems() automatically creates digests
    * MetadataItem.freeze() no longer creates metadata digests
    * Metadata now has a version 1 digest computed only if it includes
      extended metadata

  o Server Changes:
    * Hide extended metadata from old clients (CNY-3050)
    * addMetadataItems() now rejects metadata items which don't have digests

Changes in 2.0.30:
  o Internal Changes:
    * Refactored the code used for cvc diff and cvc rdiff to provide
      an internal iterator interface that does not directly print
      output, for rBuild. (CNY-3043)

  o Bug Fixes:
    * On multiarch systems, a repository query for all versions of a trove
      could prefer an x86 troves over a multiarch trove, if the x86 flavor
      scored higher against the system flavor (CNY-3041)
    * Conary would unpack 64 bit integers incorrectly on platforms where
      long was 64 bits instead of 32 (CNY-3042)
    * Conary unpacked 16 bit values by treating them as 32 bit values,
      which broke on big endian machines (CNY-3042)
    * Disallow empty trove names and component names
    * Metadata now allows new types to be added, and key/value metadata
      is a new type. Without this troves with key/data metadata attached
      were unuseable by older versions of conary (CNY-3040).
    * Added a new signature type which includes new metadata types.
    * Made Trove.verifyDigests() verify signatures of metadata.
    * A bug that caused python dependencies to not be discovered when
      using alternate versions of python has been fixed (CNY-3029).

Changes in 2.0.29:
  o New Features:
    * cvc diff now optionally takes a set of files to diff.  Note that
      providing a revision now requires the --revision argument, to
      differentiate revisions from files. (CNY-2384)
    * Added --build-log and --show-file parameters to conary rq. (CNY-2584)
    * Group, Fileset, and Redirect recipes now check and record build 
      requirements. (CNY-3016)

  o Client Changes:
    * Support for obtaining changeset fingerprints has been added to
      the network repository client.
    * Transient files whose contents have changed will be restored if the
      file had been previously removed from the local system (CNY-2987)
    * generateStatus() call didn't handle a root parameter properly. This
      didn't cause cvc problems, but didn't work properly within rbuild
      (CNY-3026).

  o Server Changes:
    * Code using a shim client can now more securely "imitate" a user by
      passing in a ValidPasswordToken object in lieu of the actual
      password. (CNY-2968)
    * Writing files into the content store now decompresses and validates
      the sha1 once instead of once per content store. Additionally, file
      creation and the sha1 computation are now done in C instead of python.
    * Significantly reduced the number of SQL queries used to commit groups
      to repositories for a noticeable improvement in commit performance.
    * Temporary tables for commits of collection and files are merged into
      the final tables at the end of the changeset commit instead of
      incrementally following each trove.
    * The original client IP is now used for logging and
      authentication when a request is received from a HTTP proxy.
      (CNY-3006)

  o Bug Fixes:
    * ABI dependencies are no longer checked on erase. (CNY-2991)
    * createSourceTrove now honors filestreams marked as config. (CNY-3011)
    * Subscribing to log messages now works with a system time
      that requires more than 10 characters to represent the seconds
      (after Saturday November 20 2286 17:46:39 UTC). (CNY-3019)
    * Committing now works through restrictive proxies. (CNY-3032)
    * A bug that manifested itself as a TroveNotFound when accessing
      multiple repositories through the same url has been fixed. (CNY-3027)
    * A bug that caused conary to segfault while creating changesets under
      python 2.6 has been fixed. (CNY-3033)
    * An API method nologUpdateSrc has been added, which raises exceptions
      instead of returning None to indicate failure as the old updateSrc method
      did.  (CNY-3035)

Changes in 2.0.28:
  o New Features:
    * Groups now support pre-rollback scripts. (CNY-2908)

  o Server Changes:
    * Added paranoidCommits option which checks trove data has been stored
      properly in the SQL database before allowing the commit to complete.

  o Bug Fixes:
    * Fixed handling of troves erased by an update job which satisfy
      dependencies of packages being installed, so that an error
      message is given instead of an assertion being raised (CNY-2996).

  o Build Changes:
    * The default build requirements for rmake have been added to the
      BaseRequiresPackage base class to allow rMake to build against non-rPath
      Linux platforms (CNY-3005).

  o Other Changes:
    * New PGP signing keys have been added.

Changes in 2.0.27:
  o New Features:
    * Metadata information can now be extracted from debian packages.
      (CNY-2995)

  o Client Changes:
    * The "conary rollback" command now handles --info and --interactive
      flags, which behave similarly to the "conary update" flags. (CNY-820)

  o Bug Fixes:
    * Conary no longer checks for the existence of a db journal on startup,
      making it possible to perform cvc operations while updating your
      system. (CNY-2958)
    * Files with (only) unsatisfied Java requirements that are filtered
      out using r.Requires(exceptDeps) no longer have their provides
      removed. (CNY-3001)
    * A bug that caused the frozen list of trove script compatibility
      information (created if using the "toClass=" keyword argument
      when adding a trove script) to be recorded in a random order has
      been fixed.  Because sorting the list causes a different Trove
      signature digest to be generated, this version of Conary
      introduces version 2 trove signatures.  Conary will ignore
      version 1 trove signatures on old troves that have multiple
      trove script compatibility entries.  (CNY-2997)
    * Conary ignores journal if the database is currently being locked
      by an update.  Its existence does not signify a failed update,
      but rather a currently running one. (CNY-3008)


  o Build Changes:
    * A new type of metadata information, storing key-value pairs,
      is now available. (CNY-2983)

Changes in 2.0.26:
  o Build Changes:
    * The way that factories are cooked has been changed so that buildRequires
      are set (for building in rMake) and so that platforms may override the
      default build requirements. (CNY-2986)

  o Bug Fixes:
    * A bug causing cooks to fail when Perl was not installed on the
      build system has been fixed. (CNY-2989)
    * A bug that prevented Java dependencies from being parsed
      correctly in some cases, for example when given on a "conary rq
      --what-provides" command line, has been fixed.  Previously a
      "bad java dependency: flags required" error message was
      generated. (CNY-2990)

Changes in 2.0.25:
  o Bug Fixes:
    * "conary emerge" no longer emits warnings. (CNY-2835)
    * A bug that prevented proper ownership and permissions from being
      recorded when using r.addArchive(..., perserveOwnership=True)
      and the archive had a prefix of "./" has been fixed.
      Additionally, a bug that could cause permissions to be assigned
      to files with similar paths as those created by addArchive has
      been fixed. (CNY-2953)
    * Promote in 2.0.24 could traceback instead of printing an error message
      if no troves were present to clone.
    * A bug causing addSource to use the wrong file if there was a name
      collision between a filename in an rpm and the source directory
      has been fixed. (CNY-2627)
    * A bug causing createNewSourceTrove to erroneously change pathIds
      has been fixed. (CNY-2971)
    * When installing with the --root option and a trailing '/'
      character provided, Conary previously wrote new entries
      in the ld.so.conf without a leading '/' character.  This
      has been fixed. (CNY-2982)

  o Build Changes:
    * Cross-compiling packages that include perl modules can now
      provide perl: dependencies; the perl @INC path needs to
      be provided via the r.Requires(bootstrapPerlIncPath=...)
      keyword argument. (CNY-2943)
    * Packaging a version of perl that requires libraries in the
      destdir to start but does not use RPATH now succeeds. (CNY-2955)
    * When the perl @INC path includes elements that are symlinks in
      the destdir, the symlinks are now resolved for correct perl:
      provides. (CNY-2949)
    * When discovering perl: dependencies using a bootstrap perl,
      Conary now sets LD_LIBRARY_PATH. (CNY-2959)
    * ComponentRequires now handles :cil, :java, :perl, :python, and :ruby
      components in the same manner it handles :lib. (CNY-2935)
    * The r.addArchive() method can now extract file contents from
      dpkg .deb files when the data is bzip2-compressed. (CNY-2967)
    * Promote now uses hasTroves to check to check the completeness of a
      promote instead of fetching group troves for improved performance.
    * Builtin recipes have been broken out so that there's no need to
      commit conary internals to repository based recipes. BaseRequiresRecipe
      has been introduced. (CNY-2898)
    * Files in /var/log, /var/run, and /var/cache are now automatically marked
      InitialContents. (CNY-2578)
    * Explicit calls to r.Requires are now honored in derived recipes.
      (CNY-1760)
    * The r.addArchive() method can now extract control contents from
      dpkg .deb archive files. (CNY-2967)

  o Client Changes:
    * Shim commitChangeSet() and getFileContents() calls now fall back to
      network access properly

  o Server Changes:
    * Added --lsprof argument to standalone server
    * If a user's mirror permission was granted by the second or subsequent
      role, the anonymous permissions were inappropriately granted to the user
      (CNY-2964)

  o Internal Changes:
    * Reimplemented dependency freezing in C
    * DependencySet objects now store the frozen depenedency by default
      and thaw it only when the thawed objects are needed (CNY-2410)
    * Intern frozen dependency and frozen StringCollection strings (CNY-2410)
    * DependenciesStream and FlavorStream objects now subclass from
      DependenciesSet instead of having a DependenciesSet object as an
      attribute. This saves one object per instance. (CNY-2410)

Changes in 2.0.24:
  o New Features:
    * includeConfigFile now interprets paths relative to the file
      currently being processed, for files and URIs. (CNY-2950)
    * includeConfigFile now supports a ~/path syntax to substitute the
      current user's home directory. (CNY-1650)

  o Client Changes:
    * Added support for getFileContents call to ShimNetClient (CNY-1669)
    * Added support for commitChangeSet and commitChangeSetFile to
      ShimNetClient (CNY-2545)
    * During promote operations use the cloned history for packages for
      the components of those packages as well. (CNY-1867)
    * Promote now uses group weak references to learn about all of the
      components for a package instead of downloading all of the package
      troves for the source. (CNY-1867)

  o Bug Fixes:
    * The ccs2tar script now correctly handles changeset files containing
      directories, symlinks, and other non-regular files. (CNY-2954)

  o Internal Changes:
    * More of the file installation path was moved into C for improved
      performance
    * Added misc.pack() and use it to freeze TroveRefsFilesStream and
      StreamCollection objects
    * Initial step of promote takes advantage of weak references to avoid
      downloading so many packages (CNY-1867,CNY-2410)
    * The shim network client now supports CONARY_CLIENT_LOG environment
      variable
    * Conary update no longer caches all hostnames immediately on
      update - instead hostnames are cached as they are accessed.  This
      avoids unnecessary caches when installing from changesets. (CNY-2832)
    * Track CLONEDFROMLIST in troveInfo now as well as CLONEDFROM. This
      keeps track of the full clone history of a trove, with the most
      recent parent at the end of the list.
    * Use CLONEDFROMLIST instead of CLONEDFROM where available to remove
      the need to follow the cloned from history in time. (CNY-1867)

Changes in 2.0.23:
  o New Features:
    * A new commitaction module that logs to a database the results of
      all commits in to a repository has been added as logaction.py 
      (CNY-2814, CNY-2849)
    * Some trove sources now deal better with being passed a trove name
      of None when using findTroves. (CNY-2923)
    * Added --replace-files, --replace-modified-files, replace-config-files,
      --replace-managed-files to updateall. (CNY-2512)

  o Build Changes:
    * Promote now uses the source trove for packages to determine the
      source trove for components instead of downloading the components
      themselves. (CNY-1867)
    * Promote no longer uses getTroves() to look up clone history; it uses
      getTroveInfo() instead. This provides a significant performance
      improvement as well as a significant RAM savings. (CNY-1867)
    * Checking for recloning (due to changes in referenced trove sets) now
      skips components, improving promote performance. (CNY-1867)
    * The file contents of dpkg .deb files can now be extracted by
      r.addArchive() (CNY-2926)
    * Conary now provides python: dependencies during incompatible
      cross-builds. (CNY-2914)
    * The Transient policy now follows packaging instead of walking
      the filesystem, avoiding inconsistencies caused by side effects
      of other policies. (CNY-2939)
    * When bootstrapping a python that is unable to load the pydeps
      module for python dependency discovery, fall back to the
      cross-compiling case. (CNY-2940)

  o Bug Fixes:
    * Recipes containing a mirror:// style source can be properly committed
      to the repository. (CNY-2848)

  o Internal Changes:
    * Moved findOrdering boolean into DependencyCheck object.
    * Cleaned up graph code during dependency checks to remove redundant
      calls in some (relatively obscure) cases.
    * Reworked MPI-to-long conversion to work on four bytes at a time.
    * TroveChangeSet objects in changesets are now sorted by the
      name/version/flavor of the new trove.
    * Thawing ReferencedTroveSet objects now looks up values with a single
      slice instead of one index at a time for a performance improvement.
    * Check the dependencyCache when thawing Dependency objects before
      thawing them instead of after (helping performance as well as memory
      usage).
    * Use a WeakValueDictionary for the dependencyCache instead of an
      ObjectCache.

Changes in 2.0.22:
  o Build Changes:
    * The loadSuperClass and loadInstalled methods now returns the loaded
      recipe class so that the loaded class can be referenced anonymously.
      This makes factories more flexible. (CNY-2900)
    * The addPatch source action now takes a "filter" keyword argument
      that provides a command line that can modify the patch; for
      example, by calling the filterdiff program. (CNY-2874)
    * Builds previously failed in some circumstances when Conary
      discovered no need only for :runtime components listed in
      buildRequires.  This has been fixed, and error reporting
      improved for similar classes of bugs in the future. (CNY-2904)

  o Client Changes:
    * The new boolean conaryrc option downloadFirst has been added to
      instruct Conary to download all required changesets from the
      repository before proceeding to update steps. (CNY-2808)

  o Bug Fixes:
    * Conary 2.0.20 introduced a bug adding dependencies to postgres-based
      repositories; this has been resolved.
    * Starting in 2.0.20, dependency resolution started locking the
      database unnecessarily.  This affected rmake dependency resolution,
      and is now resolved.
    * Mirroring code now correctly detects when access control changes
      in the source repository require the generation of absolute
      changesets for mirroring. (CNY-2888)
    * A permission check error for users that only have trove access
      entitlements has been fixed. (CNY-2761)
    * A problem with the autoLoadRecipes config option has been fixed.
      (CNY-2909)
    * A permission check problem when trove names are used as trove
      patterns in ACLs has been fixed. (CNY-2913)

Changes in 2.0.21:
  o Build Changes:
    * Added support for RPM payloads which have been compressed with
      lzma.  The /usr/bin/unlzma program must be available to use this
      feature.  (CNY-2834)

  o Client Changes:
    * Added separate s390x architecture. (CNY-2852)
    * An error introduced in 2.0.20 which caused an assertion failure during
      dependency checking has been fixed (CNY-2883)

Changes in 2.0.20:
  o Code Changes:
    * Dependency checking can now be run without computing the dependency
      order
    * Added closeDatabase parameter when creating an updateJob to prevent
      that updateJob from closing the database when it's destroyed. This
      is a workaround to support CNY-1834
    * Build dependency temporary tables incrementally instead of rebuilding
      them each time. This results in speedup for group building approaching
      50%.

  o Bug Fixes:
    * updates after a local update of a package that is referenced in
      multiple groups now function again. (CNY-2882)

Changes in 2.0.19:
  o Bug Fixes:
    * Removed unnecessary repository accesses that were occuring while
      determining local system changes during an update. (CNY-2876)
    * "import os" within recipes now functions again. (CNY-2879)

Changes in 2.0.18:
  o Protocol Changes:
    * The addRoleMember() and getRoleMembers() calls are now exposed
      via XMLRPC. (CNY-2862)
    * Added support for package creator specific data to trove info and
      the getPackageCreatorTroves() repository call (CNY-2855)

  o Bug Fixes:
    * A rare error that occurred when an updating containing several groups
      that contained different versions of the same package has been 
      fixed. (CNY-2860)
    * Some .car format files previously caused builds to fail; this
      has been corrected. (CNY-2871)
    * Tracebacks no longer print each filename twice (bug introduced
      in Conary 2.0.16). (CNY-2872)

  o Build Changes:
    * When the configure script run by r.Configure() or r.ManualConfigure()
      fails, "command not found" messages are highlighted, and possible
      missing buildRequires based on those messages are sought in the
      repository. (CNY-2708)
    * All missing buildRequires found by noticing programs used in source
      actions, build actions, and policies are reported immediately as well
      as summarized at the end of the build, to make it clearer why each
      requirement has been suggested. (CNY-2858)
    * The r.addPatch() method now takes an optional patchName keyword
      argument, which is the name of the patch program to use to apply
      the patch. (CNY-2858)

Changes in 2.0.17:
  o Build Changes:
    * Recipes loaded based on the autoLoadRecipe configuration directive
      are now ordered based on the loadedTroves list in the packages
      containing those recipes. (CNY-2694)
    * The information provided by the "cvc status" command is now
      available through the checkin.generateStatus API call, and
      it now handles new packages that have not yet been checked
      in. (CNY-2843)
    * The "cvc log" command now has a --newer option that prints
      only log messages that are newer than the current checkout,
      and has been modified to be consumable via a new
      checkin.iterLog API call. (CNY-2840)
    * Building factories which haven't been checked in should work now
      (CNY-2757)
    * Specifying checkDeps and resolveDeps no longer causes an extra
      dependency check when building a group
    * Checking out a source trove without a buildLabel set, but with
      a version specified, no longer gives a confusing warning about
      the buildLabel being unset. (CNY-2783)

  o Bug Fixes:
    * A bug that caused a traceback when rolling back the installation
      of a group containing a post-rollback script has been corrected.
      (CNY-2844)
    * A bug that caused a traceback during metadata lookup when
      installing files to a new component has been corrected.  (CNY-2846)
    * A bug causing magic to identify almost every file as a tarfile
      has been fixed. (CNP-135)
    * When rolling back an update started with Conary version 2.0.15 or
      older, that generated multiple rollback points (generally as a
      result of the presence of critical updates as part of the job),
      the rollback scripts are properly executed. (CNY-2845)
   
  o Server Changes:
    * The deleteUserByName() xmlrpc call now only deletes the role
      with a matching name on very limited situations (CNY-2775)

Changes in 2.0.16:
  o Code Changes:
    * magic has been extended to identify tar archives. (CNY-2825)

  o Bug Fixes:
    * Derived packages created from an unmodified shadow now choose
      the correct binary from which to derive. (CNY-2776)
    * A bug that caused conary to traceback when formating strings in the
      syslog logger has been fixed. (CNY-2689)
    * A workaround for a bug in the standard python library that can
      prevent the display of extended debugging information has been
      added.
    * Unmodified shadows will be recognized as already present when
      promoting them to their parent branch.  Previously they would be 
      re-promoted unnecessarily. (CNY-2837)
    * conary update --test no longer executes the tagscripts associated 
      with the update. (CNY-2800)
    * Multi-stage rollbacks correctly execute the post-rollback script
      after all affected troves have been rolled back, instead of between
      stages. (CNY-2829)

  o Build Changes:
    * Info recipe actions (r.User, r.Group, and r.SupplementalGroup) are
      now available in package recipes. (CNY-2723)
    * Python packages now use %(libdir)s instead of %(prefix)s/lib for pure
      Python libraries.  This is an artifact left behind from fixing CNY-2110
      and CNP-121.
    * A bug causing log output to be lost if conary's log module was
      imported in a recipe has been fixed. (CNY-2813)

  o Server Changes:
    * Testing the HTTPS environment variable to know whether a
      connection is secure is now case-insensitive, because existing
      implementations differ in case. (CNY-2838)

Changes in 2.0.15:
  o Code Changes:
    * We've started using a @publicApi decorator to tag methods which
      are part of the public conary API. (CNY-2367)
    * xmldata.py is no longer part of the Conary library. (CNY-2765)

  o Bug Fixes:
    * An incompatibility of the db2db migration script with the latest
      repository schema has been corrected. (CNY-2774)
    * An error in the handling of multiple URLs with addArchive has
      been fixed. (CNY-2778)
    * sys.argv is not defined under mod_python; importing cvc.py should
      no longer fail as a result of using sys.argv as a default argument
      to main(). (CNY-2786)
    * kernel:runtime is no longer included as a critical update when
      updating conary, because we no longer use abi dependencies to order
      updates.  (CNY-2787)
    * repository code handles correctly the removal of groups that
      include troves from other repositories. (CNY-2802)
    * When using sqlite, some temporary tables used the invalid column
      datatype of STRING instead of TEXT. This has been fixed. (CNY-2013)
    * Fixed bug that made the repository code return incomplete data
      for the getPackageBranchPathIds call in certain situations. (CNY-2810)

  o Build Changes:
    * Removed defaultBasePackages configuration option as well as the
      functionality for loading recipes from the filesystem based
      on configuration.
    * Reworked recipe loading to make the code more understandable.
    * Implemented autoLoadRecipes configuration option. (CNY-2694)
    * Using the byDefault parameter to startGroup only determines the
      byDefault setting when the new group is added to its parent group.
      (CNY-2791)

  o Protocol Changes:
    * The commitCheck() xmlrpc API call has been added that will check
      commit permissions for a trovelist before having to send the 
      changeset for commit (CNY-2683)
    * The getPackageBranchPathIds xmlrpc API call accepts now a list of 
      dirnames instead of prefixes for improved performance (CNY-2743)

  o Client Changes:
    * Added an option --exclude-groups to promote that allows the promotion
      of all the packages within a group without the promotion of the group
      itself. (CNY-2801)

Changes in 2.0.14:
  o Bug Fixes:
    * A bug causing python-setuptools to incorrectly appear to be an
      excessive build requirement has been fixed. (CNY-2738)
    * A bug in which python-setuptools was sometimes incorrectly not
      recognized as being needed in buildRequires has been fixed. (CNY-2772)
    * A regression has been fixed that caused rMake to abort when recursing
      through a group recipe that added troves with full versions. (CNY-2768)
    * When reporting possibly excessive buildRequires, not mentioning
      buildRequires at all in the recipe caused Conary to report the
      immediate superclass's buildRequires as the recipe's buildRequires.
      This bug has been resolved. (CNY-2769)
    * A bug that caused the --context flag to not be recognized when
      specified before a command has been fixed. (CNY-2770)
    * A bug that caused buildRequires calculation in TagSpec to be slow has
      been fixed. (CNY-2773)

Changes in 2.0.13:
  o Build Changes:
    * When cooked, factories can now package additional files in their
     :recipe component. (CNY-2748)
    * Moved VersionConflicts to pluggable policy and removed default
      exceptions. (CNY-2716)

  o Client Changes:
    * PGP Keyring location is no longer determined using $HOME, which
      is unreliable; a getpwuid(3) lookup is used instead. (CNY-2722)
    * The number of retries for providing a passphrase when signing
      troves changed from 3 to 5. (CNY-2709)

  o Code Changes:
    * Some incompatibilities with python2.5 have been removed.

  o Bug Fixes:
    * More optimizations for the pathId lookup query times for some
      package builds. (CNY-2742)
    * A bug that caused an InsufficientPermission error when a user
      only has repository access permissions added by trove calls
      getNewTroveList() has been fixed. (CNY-2755)
    * A bug that caused a request to add access to a trove for a role
      to be ignored if the same trove was used previously to grant
      access to a different role has been fixed. (CNY-2758)
    * A bug that caused an InsufficientPermission error when a user
      requests a changeset to which the user has been granted access
      with addTroveAccess has been fixed. (CNY-2760)
    * The XML writer in xmldata.py is now encoding using UTF-8.
      (CNY-2756)

Changes in 2.0.12:
  o Build Changes:
    * Conary now warns about some possibly unused build requirements.
      This requires conary-policy 1.0.16 or later. (CNY-2232)
    * Suggested additions to buildRequires lists are now separately
      encoded in the XML build log. (CNY-2621)
    * Loaded recipe modules are no longer tracked in sys.modules (RPL-2409)
    * The source components needed to build everything in a group can
      now be found when the group uses searchPaths. (CNY-2710)
    * The SubscriptionLogWriter (CNY-2622) sometimes caused builds
      to fail.  This issue has been resolved. (CNY-2717)
    * Group builds now store the searchPath used with the built troves in
      the repository. (CNY-2721)

  o Client Changes:
    * Conary will now re-read /etc/resolv.conf if an error occurs when
      resolving a hostname. (CNY-2703)
    * Conary now caches the result of IP lookups and uses the cached
      results if an IP address lookup fails during an update. (CNY-2260)
    * Migrate now preserves local installs only of groups and kernels.
      Before, all manually-installed components and troves that were
      referenced by the group being migrated would be updated instead
      of erased. (CNY-2569)
    * An API (the createSourceTrove() method of client objects) has
      been added which creates source troves without using the
      conary.checkin module. (CNY-2498)

  o Bug Fixes:
    * The internal function _ensureReadableRollbackStatus now directly
      ensures that it collects the necessary state it needs to succeed
      instead of relying on that state having been previously collected.
      (CNY-2711)
    * Conary repository migration from repository databases created by
      conary 1.2.x has been fixed. (CNY-2731)
    * In rare cases, some output could corrupt logging data during
      builds.  This has been fixed. (CNY-2734)
    * MySQL performance when inserting troves with large numbers of
      files has been fixed. (CNY-2737)

  o Repository Changes:
    * The addUser() xmlrpc call no longer automatically creates a
      matching role. (CNY-2604)

  o Server Changes
    * The repository code and repository schema have been updated to
      allow for faster processing and lookup of file pathIds (CNY-2468)

Changes in 2.0.11:
  o Build Changes:
    * Added 'factory' command to cvc for displaying and changing the factory
      of the currently checked out recipe (CNY-2690)
    * The SubscriptionLogWriter now handles line continuation. (CNY-2693)

  o Bug Fixes:
    * A regression introduced by the build requirements suggestions for
      recipes using r.MakePathsInstall has been fixed. (CNY-2697)
    * A bug that caused a traceback when r.MakeDevices() is called
      with a path that contains 'lib' has been fixed. (CNY-2692)
    * A regression introduced by the multi-URL support for addArchive
      has been fixed. (CNY-2696)

Changes in 2.0.10:
  o Build Changes:
    * An xml formatted log has been added to :debuginfo. This is in
      addition to the human readable log. The xml log contains the same
      information as the human readable log, plus additional contextual
      information useful for formatting the log data. (CNY-2487)
    * AutoResolve defaults to True for image groups. (CNY-2291)
    * Exceptions and inclusions to policies that don't match anything
      will now emit an error. (CNY-2221)
    * A new selective logging facility for policy to use to inspect
      build output has been added. (CNY-2622)
    * It is now possible to pass a list of multiple URLs to addArchive.
      Conary will try to download the source from each URL, in order,
      until it succeeds. (CNY-2505)
    * Recipe actions have now the ability to suggest build requirements.
      (CNY-935)
    * Running "cvc cook" in a directory with a CONARY file now builds the
      sources specified by that checkout.  This is particularly useful for
      source troves which do not provide recipes thanks to a factory.
      (CNY-2642)
    * Conary now looks for factories in the same places it looks for
      superclasses, including the current working directory for local
      cooks. (CNY-2641)
    * Suggesting build requirements produces a warning if the supplied
      command cannot be found in the search path. (CNY-2663)
    * Skip FactoryRecipeClass when loading recipes to make it easier to
      develop factory recipes. (CNY-2666)
    * Checking out multiple sources with a single command line once again
      creates the CONARY files properly. (CNY-2645)
    * The addArchive source action now supports .war and .jar archives.
      (CNY-2684) 

  o Bug Fixes:
    * Previously, rollbacks could restore files from local rollbacks
      by overwriting existing contents rather than replacing the file.
      In addition, the operation was not journaled properly.  (CNY-2596)
    * A bug in finding the sources required to build all the packages for
      a group that omitted replace() packages has been fixed.  This mainly
      affected rmake builds of group recipes. (CNY-2605)
    * An error in the repository that caused a malformed exception to
      be returned to the client when a trove was missing has been
      corrected. (CNY-2624)
    * If launched with sudo, Conary will no longer change the owner
      on the user's PGP keyring, and will use the proper system-wide
      keyring. (CNY-2630)
    * When using PostgreSQL as a repository backend, some queries
      could be executed with poor execution plans (CNY-2639)
    * A bug that caused a local cook (e.g., "cvc cook pkg.recipe") to
      fail at "Copying forward metadata to newly built items..." when
      the Conary repository for that recipe is not available has been
      fixed. (CNY-2640)
    * Checking out source components which used factories now preserves
      the factory
    * Building directly from recipe files which use factories for superclasses
      now works (CNY-2656)
    * The conary rdiff command works correctly for groups that include
      troves from foreign repositories. (CNY-2544)
    * An issue related to the build logger not properly setting the
      logging pseudo-tty in raw mode has been fixed. (CNY-2647)
    * Conary can now parse perl dependencies with periods in them from
      the command line. (CNY-2667)
    * On failure, the proper URL is returned to the Conary client
      library. This fixes a regression introduced in the Conary 2
      codebase, where only the selector part of the URL would be
      returned. (CNY-2517)
    * A source of circular references which could cause unpredictable
      memory usage has been removed. (CNY-2674)
    * Tighten the rules for what characters are allowed in version strings
      (CNY-2657)
    * Fixed a file descriptor leak when using in-memory-only databases.
    * Performance problems when retrieving an uncached changeset with
      a Postgresql backend have a workaround (CNY-2695)

  o Client changes
    * More of the update logic is now protected by the filesystem journal,
      and the journal now cleans up rollback state on failure. (CNY-2592)
    * Conary now displays more progress information during the
      "Preparing changeset request..." phase.  Much of the time in
      this phase is spent communicating with the repository.  Now
      "Requesting changeset ..." and "Downloading" will be shown as
      data is transferred.

Changes in 2.0.9:
  o Bug Fixes:
    * A bug that occasionally caused a thread deadlock when multiple
      threads access the local system Conary database concurrently has
      been fixed. (CNY-2586)
    * Checking out sources unpacks duplicate binary files (CNY-2543)
    * Derived packages use the revision which was shadowed from to find
      the version to derive from instead of the latest on the branch
      (CNY-2577)
    * A bug that occurred when rMake recursed through a group recipe
      that made use of the replace command has been fixed. (CNY-2606)

Changes in 2.0.8:
  o Client Changes:
    * A close() method has been added to UpdateJob objects. It is
      recommended to call the method explicitly instead of relying
      on the object to be collected when going out of scope.
      (CNY-2489)

  o Build Changes:
    * Group recipes now implement a requireLatest command. It can be
      passed as a keyword argument to r.add, r.replace, r.addAll, and
      r.addCopy.  This flag defaults to True. (CNY-1611)
    * requireLatest has also been implemented as a recipe level
      attribute.  Setting requireLatest to False for a recipe will
      affect the default for all calls to r.add, r.replace, r.addAll,
      and r.addCopy. (CNY-1707)
    * Conary now has support for group policies. Policies deriving from
      GroupEnforcementPolicy and ImageGroupEnforcementPolicy will be
      run on groups at the end of the cook process. (CNY-2378)
    * ImageGroup is now an attribute tracked in a group's troveInfo.
      This attribute is set for groups meant to define a complete,
      functional system, and implies that ImageGroupEnforcementPolicy
      group policies have been run for that group, recursively.
      (CNY-2520)
    * The VersionConflicts group policy has been added. This group
      policy enforces that two different versions of a trove will not
      be accidentally included in one install image. (CNY-2371)
    * TroveFilters now exist. Trove filters allow a packager to
      reference particular troves within a group for group policy
      inclusions/exceptions. (CNY-2477)
    * The Conary policy to fix trailing newlines in config files has
      been corrected to handle non-writable config files. (CNY-2559)
    * Conary will now warn if the PGP keyring is not writable, and
      will continue, instead of stopping with an error. (CNY-2555)
    * The "cvc derive" command now creates a reference directory
      named _OLD_ROOT_ alongside _ROOT_ when the --extract argument
      is provided. (CNY-2530)
    * A new group recipe command, startGroup, has been added, which
      calls createGroup, addNewGroup and setDefaultGroup in one step.
      (CNY-2197)
    * The addCvsSnapshot source action no longer caches the HEAD of
      the repository, since cvs export will not use it. (CNY-2568)
    * Macros from config files and from the command line are now
      available to group recipes. (CNY-2574)
    * A new concept, recipe factories, has been implemented. (CNY-2549)
    * Binary packages built from superclass recipes will be unflavored,
      regardless of any flavor-related references in a recipe.
      (CNY-2576)

  o Bug Fixes:
    * Conary no longer loses ownership of changed files when updating
      multiple flavors of the same version of the same package at the same
      time. (CNY-2553)
    * If Conary is running on kernels which, under certain circumstances,
      return EINVAL when calling poll(), the lazy file cache will only
      count the file descriptors it has open itself. (CNY-2571)
    * conary rdiff works correctly for groups that include troves from
      foreign repositories. (CNY-2544)
    * Job invocation information no longer uses null characters,
      which are not allowed in an XML document. (CNY-2580)
    * Updating files which point to other files (due to a PTR in the
      changeset) previously failed when those other files were not
      being installed at the same time (due to a "conary remove"
      on those files, for example). (CNY-2595)
    * Excluding all Java files in the r.Provides policy no longer
      produces a stack trace. (CNY-2594)

Changes in 2.0.7:
  o Build Changes:
    * Handling pkg-config dependencies has been moved to conary-policy.
      (CNP-93)

  o Bug Fixes:
    * When resuming the update after the execution of a critical update,
      Conary will now use the original file replacement flags. This
      corrects file conflict errors in a migrate when a critical update
      was present. (CNY-2513)
    * The lazy file cache was using /proc/self/fd as a method of
      determining the number of open file descriptors for the current
      process. However, under certain circumstances the directory is not
      readable. The lazy file cache now uses a poll(2)-based technique.
      (CNY-2536)
    * If the directory where the public keyring is stored does not exist,
      it is now automatically created. (CNY-2504)

  o Other changes:
    * Reading metadata from RPM files now validates the size of the RPM
      and the sha1 of the full set of metadata.

Changes in 2.0.6:
  o Build Changes:
    * Java dependencies for classes that are not dependency-complete
      are now automatically disabled. To re-enable them, the missing
      dependencies should be added as buildRequires. (CNY-2175)
    * Build actions that do not match anything (r.Move, r.Copy, etc.)
      will now log exactly what they were trying to do. (CNY-2216)

  o Bug Fixes:
    * A minor bug in the display of the password prompt has been fixed.
      (CNY-2497)
    * When x86_64 is specified and a biarch package is available, Conary
      will mention the biarch as an alternative flavor instead of the x86 one.
    * Derived packages will now work on x86_64 systems even if a biarch 
      flavor is specified. (CNY-2494)
    * Signatures of unexpected types on subkeys are now ignored. (CNY-2490)
    * When updating a group which contained a package that used to be
      byDefault False but is now byDefault True, Conary will now install
      the package. (CNY-2507)
    * When using the tagScript argument with the client's applyUpdateJob
      call, the paths to group scripts to be executed are stored relative
      to the root of the installation, instead of absolute. The tag
      script is always supposed to be executed under chroot. (CNY-2523)

  o Server Changes:
    * The serverName configuration option now allows glob-style
      wildcards.  (CNY-2293)
    * Slow SQL queries used to remove unused entries from the
      TroveFiles table and TroveTroves table have been rewritten to
      make some queries faster with repositories implemented with a
      sqlite database. (CNY-2515)

  o Other changes:
    * The file EULA_Conary.txt has been added to clarify that Conary
      is available under two licenses, and to state the conditions
      under which the two licenses apply.

Changes in 2.0.5:
  o Client Changes:
    * Conary now attempts to provide hints about flavor combinations that would
      work if it cannot find a flavor that matches your exact request 
      (CNY-1920).
    * The rollback API now raises a RollbackError instead of returning
      non-zero on errors. (CNY-1643)

  o Build Changes:
    * When file conflicts occur while cooking groups, the deps that
      caused a package to be pulled in are listed. (CNY-2308)
    * Config policy will automatically append a newline to non-binary files.
      Files that are marked as Config and appear to be binary will
      continue to trigger an error as they have previously. (CNY-2422)
    * Perl requirements that are not present on the system or provided by
      the package being built are dropped. (CNY-2180)
    * Two expansion functions have been introduced to package recipes:
      r.glob and r.regexp. These functions return an object that can be
      substituted for any API parameter that calls for a string based
      regexp or glob. (CNY-2222)
    * Group recipe actions like "r.addAll" and "r.addCopy" now record
      the version of the group that is being copied from into the newly
      created group. (CNY-2359)
    * Add code to display new-style metadata through rq, q, and showchangeset,
      as well as propagate that metadata via cooking, promoting, shadowing,
      and committing source packages.  Entering this metadata must still 
      be done through scripts.  (CNY-1808)
    * Added a hook that allows build requirements to be overridden by
      rMake. (CNY-2427)

  o Bug Fixes:
    * Conary no longer tracebacks when building a package that contains 
      a pkgconfig reference to a file in the current package that is in a
      symlinked directory. (CNY-2455)
    * The order in which configuration files are read when a glob was
      passed to includeConfigFile is now deterministic. (CNY-2483)

  o Server Changes:
    * Roles that have the mirror flag set no longer assume anonymous
      fallback for trove access authentication (CNY-2473)

Changes in 2.0.4:
  o Bug Fixes:
    * Moving an unmodified shadow to tip via cvc promote no longer causes
      an error. (CNY-2441)
    * Recipes using addSvnSnapshot no longer modify the conary
      configuration object's tmpDir setting (CNY-2401)
    * Fixed a rare bug in which dependency resolution would fail when
      a dependency that used to be provided by one installed package
      is now provided by two new packages. (CNY-2459)

  o Client Changes:
    * Conary will now use the proxy settings stored in its local
      configuration when loading remote configuration files. (CNY-2363)
    * PGP keys having some self signatures that fail to pass are
      no longer failing, as long as at least one self signature passes.
      (CNY-2439)
    * The client enforces the trust model using the internal
      implementation of OpenPGP. (CNY-1895)

  o Build Changes:
    * Policies that move files in destdir now track path changes they
      make so that files will end up in the correct package or component
      after being moved, when "package=" or "component=" has been used
      in a build action. (CNY-1679)

Changes in 2.0.3:
  o Build Changes:
    * PGP version 3 keys are now supported for verification of
      package signatures. According to RFC4880, version 3 keys are
      deprecated. (CNY-2420)
    * Superclasses are now loaded from the filesystem. Superclasses
      can now be cooked. Doing so will make a changeset that installs
      the recipe itself on the filesystem. (CNY-983)
    * When building packages, Conary now reads /etc/ld.so.conf.d/*.conf
      files to determine whether to include the path in the dependency.
      (CNY-2433)
    * The /etc/ld.so.conf.d/*.conf handling added to Conary 1.2.13
      introduced a bug that could erase necessary entries from
      ld.so.conf in some circumstances.  This bug has been
      resolved. (CNY-2440)
    * Spaces in URLs are now automatically escaped. (CNY-2389)
    * The Requires() policy now inspects Lib: and Lib.private:
      pkg-config keywords in .pc files to find library files, and
      where it finds them, it adds appropriate Conary trove
      requirements to the .pc files. (CNY-2370)

  o Client Changes:
    * The implementation of the util.mkdirChain function has been
      changed to no longer use exceptions internally to signal that the
      directory already exists. Raising exceptions is a relatively
      expensive operation that slows down the data store. Exceptions are
      still used internally in the very infrequent case of intermediate
      directories not existing. (CNY-2405)
    * Conary will not downgrade packages if no version is specified by
      the user, but, due to an out of date mirror or other reasons, the
      update available for a package is older than the currently
      installed package. (CNY-2402)
    * Conary now recognizes /etc/ld.so.conf.d/*.conf files, adding an
      include line to /etc/ld.so.conf if they exist, and does not add
      new duplicate entries to /etc/ld.so.conf for directories already
      specified in /etc/ld.so.conf.d/*.conf files. (CNY-2432)
    * A getDatabase() method has been added to the ConaryClient class.
      This method returns the local system database object. Code that
      needs to query the local system database should use this method
      to obtain the database object. (CNY-2316)

  o Bug Fixes:
    * A bug that caused an unhandled exception when adding a new role
      in the Conary repository web interface has been fixed.

Changes in 2.0.2:
  o Build Changes:
    * PGP version 2 signatures are now properly parsed. Version 2
      signatures are documented in the outdated RFC1991 and are
      considered deprecated, but some PGP keys contain them.
      (CNY-2417)

Changes in 2.0.1:
  o Build Changes:
    * The Requires() policy now inspects Lib: and Lib.private:
      pkg-config keywords in .pc files to find library files, and
      where it finds them, it adds appropriate Conary trove
      requirements to the .pc files. (CNY-2370)

  o Bug Fixes:
    * An update bug that could result in a trove integrity error has
      been fixed. The issue would occur when updating packages where,
      for some files, the only changes are to file versions. (CNY-2403)

Changes in 2.0.0:
  o Major Changes:
    * The way Conary handles architecture flavors has been changed,
      primarily for better support for multilib systems that support
      having both 32-bit and 64-bit packages installed.
    * The Conary repository Access Control List capabilities have been
      significantly upgraded to support per-trove ACLs. Trove
      permissions are cached and recalculated whenever the ACLs change
      or new troves are added to the repository, for better scaling
      and fast changeset retrieval.
    * All dependencies on the GnuPG "gpg" program have been removed;
      Conary now implements the required OpenPGP functionality
      internally.

  o Optimizations:
    * Conary 2.0 is significantly faster for many repository commit
      operations.  Some "cvc promote" operations, in particular,
      have a 200% performance improvement.  Some group commit
      operations are 75% faster.  Creating a new shadow can be as much
      as 100% faster.  Details of some of the changes that provide
      the improvement are below.
    * Committing to repositories has been reworked to pull all
      modified streams from the repository or database with one
      query. (CNY-2053)
    * Unchanged stream sets now return None on diff.  This prevents
      the Conary repository from having to do unnecessary work to
      retrieve the "old" version of a stream and apply a diff when
      nothing actually changed.
    * Unchanged file streams are now 2-byte, backwards compatible,
      sequences instead of more complex representations of "nothing
      changed".
    * The commit code (both client and server) recognizes unchanged
      files and does not merge stream sets for them.
    * Distributed changeset creation no longer recompresses file
      contents.
    * "cvc promote" no longer recompresses non-config files during
      changeset assembly. (CNY-2202)
    * "cvc promote" now gets file contents and streams from changesets
      when a lot of them are needed from the same trove. (CNY-2202)
    * Changesets that represent a "cvc promote" operation have been
      changed to be relative to either the source of the promote (if
      promoting within a server) or to the current version on the
      target. (CNY-2202)
    * The "cvc shadow" command now commits relative changesets when
      the shadow is made to the same repository as the original trove.
    * The Conary client now tries to perform update jobs as close to
      updateThreshold (without going over) as practical for a
      noticeable performance improvement. (CNY-2283)
    * Committing changesets to the repository has been modified to
      check for files which don't have contents available (during a
      promote or shadow, for example) with one SQL query. Previously,
      a single SQL query was used to check for each file. (CNY-2053)

  o Build Changes:
    * Conary will now ignore flavoring and requirements from ELF
      libraries that are built for architectures other than the
      architecture that is being built for.  This avoids a common
      problem where a single extra (unused) sparc file library
      causes an entire package to be flavored to be installed on
      systems that support both x86 and sparc instruction sets,
      as that configuration is not meaningful. (CNY-1717)
    * The rarely used "cvc describe" command line interface has been
      removed. (CNY-2357)
    * The rarely used "cvcdesc" script has been removed. (CNY-2357)
    * Spaces in URLs provided in source actions such as addArchive
      are now automatically escaped to make them legal URLs. (CNY-2389)
    * The "cvc promote" command now uses the labels and branches
      specified in the "from" section of any promote as the place to
      search for packages (CNY-2235).
    * The PackageSpec documentation incorrectly stated that you could
      pass both package and component information to it; this has
      been corrected to properly redirect to ComponentSpec for this
      usage. (CNY-2387)

  o Client Changes:
    * The "getTroveLatestByLabel" client-side call has been added.
    * Most repository exceptions are demarshalled using logic in the
      exception class itself rather than in a large if/elif block.
      (CNY-747)
    * The "troveNames" and "troveNamesByServer" methods now accept a
      "troveTypes" argument, and by default return only troves that
      are present. (CNY-1838)
    * The mirror client supports a --fast-sync flag which will only
      scan for new troves in the source and skip the time-expensive
      scans for changed trove info records. (CNY-1756)
    * The mirror client supports a --absolute flag which will make it
      use only absolute changesets to mirror content. (CNY-1755)
    * The rollback stack code has been split into a separate class.
      (CNY-2061)
    * A new "conary rmrollback" command that removes old rollbacks has
      been added. (CNY-2061)
    * Rollback objects now have an "isLocal" method to tell whether
      applying that rollback will require repository access. (CNY-2077)
    * Conary now allows a biarch system to have one flavor that
      expresses both the x86 and x86_64 support. The flavorPreferences
      configuration option informs conary to prefer x86_64 packages.
      This change allows group building to automatically resolve x86
      packages. (CNY-525)
    * Conary no longer uses gnupg for OpenPGP key management. (CNY-2349)
    * Conary clients no longer send an absolute URI when talking
      directly to a repository server. (CNY-2324)
    * Many repository permission handling methods have been renamed
      for consistency. For a complete list, see doc/PROTOCOL.versions
      in the Conary source code. (CNY-2298)
    * Setting/resetting the admin field permission is now handled by the
      setUserGroupIsAdmin() call instead of addAcl/editAcl. (CNY-1782)

  o Server Changes:
    * The scoring for target flavor sets has been fixed. (CNY-1539)
    * The (unimplemented) concept of caps for permissions has been
      removed.
    * Server methods have been decorated with the
      @requireClientProtocol decorator.
    * The "usergroups" term has been replaced with "roles" in the
      repository web user interface. (CNY-1973)
    * Server exceptions have been reworked to have marshalling logic in
      the exception class instead of in a large if/elif block. (CNY-747)
    * Server exceptions are marshalled in the proxy layer now instead of
      in both the proxy and server layers.
    * When the repository database is locked, "RepositoryLocked"
      exceptions are now returned for all code paths. (CNY-1596)
    * The repository call log now tracks changeset cache misses. (CNY-1843)
    * Repositories no longer pass anonymous hints to the proxy layer.
      The hint has been False since Conary 1.1.29.
    * The "troveNames" method now filters by using the "troveTypes"
      argument. (CNY-1838)
    * The "getPackageBranchPathIds" method no longer requires access
      to the entire version history of a package; it returns the
      pathIds and fileIds for troves the user is allowed to
      see. Previously, an InsufficientPermission exception was raised
      if part of the version history of a package was not visible to
      the user. (CNY-2038)
    * The repository call log now records the time required to service
      the request. (CNY-2305)
    * A "serializeCommits" boolean server configuration option has been
      added.  This is best turned on for repositories used for development,
      but is unneeded for repositories that are mirrors. (CNY-2285)

  o Protocol Changes:
    * The XML-RPC protocol now allows passing keyword arguments for
      exceptions.  (CNY-747)
    * XML-RPC return values no longer include the "useAnonymous" flag.

Changes in 1.2.12:
  o Client Changes:
    * A getDatabase() method has been added to the ConaryClient class.
      This method returns the local system database object. Code that
      needs to query the local system database should use this method
      to obtain the database object. (CNY-2316)

  o Build Changes:
    * Spaces in URLs are now automatically escaped. (CNY-2389)
    * The Requires() policy now inspects Lib: and Lib.private:
      pkg-config keywords in .pc files to find library files, and
      where it finds them, it adds appropriate Conary trove
      requirements to the .pc files. (CNY-2370)

  o Bug Fixes:
    * The PackageSpec documentation incorrectly stated that you could
      pass both package and component information to it; this has
      been corrected to properly redirect to ComponentSpec for this
      usage. (CNY-2387)
    * An update bug that could result in a trove integrity error has
      been fixed. The issue would occur when updating packages where,
      for some files, the only changes are to file versions. (CNY-2403)

Changes in 1.2.11:
  o Client Changes:
    * The error message printed when Conary encounters an unhandled
      exception has been changed to reflect the fact that the common
      case is merely poor handling of the error condition, rather than
      another bug.  It has also been reformatted to display better in
      rITS. (CNY-2265)
    * The "conary-debug" script that collects information to help
      debug a crash has been enhanced to include the recently-added
      manifest file. (CNY-2338)

  o Build Changes:
    * PythonSetup synopsis now mentions the setupName keyword
      argument. (CNY-2360)
    * The conary.1 manual page now documents the purpose of the
      /etc/conary/components directory. (CNY-2361)
    * The clearBuildReqs() function now has a synonym called
      clearBuildRequires() and the clearCrossReqs() function now has a
      synonym called clearCrossRequires().  The old function names
      will be deprecated in the future. (CNY-834)

  o Bug Fixes:
    * When building groups, r.addCopy() now respects the groupName
      flag. (CNY-2345)
    * The searchPath parameter in group methods now works when it
      contains packages (before it worked only with labels). (CNY-2372)
    * A bug that was preventing users with colons in their passwords
      to use the web interface has been fixed. (CNY-2374)
    * Attempting to add entitlements for unknown entitlement classes
      now raises an UnknownEntitlementGroup exception. (CNY-2377)
    * Committing source packages that use shell-style brace and
      glob expansion in addPatch() can now be committed to a
      repository. (CNY-1152)

Changes in 1.2.10:
  o Client Changes:
    * The "conary verify" command no longer complains about files which
      have been removed with "conary remove". (CNY-950)
    * Local rollbacks for removals now store the original contents for
      modified config files. (CNY-2350)
    * Permission errors now list both the URL and the repository
      hostname. (CNY-2211)

  o Server Changes:
    * A new boolean server configuration option, serializeCommits,
      has been added to explicitly limit contention in certain cases.
      Successfully enabling it requires a minor schema update. (CNY-2285)
    * Servers in maintenance mode no longer return Internal Server
      Errors to GET requests from clients. (CNY-2229)

  o Build Changes:
    * The addPatch() source action honors shell-style brace and glob
      expansion when sourceDir is defined. (CNY-1152)
    * A new "cvc explain" command has been added. "cvc explain"
      displays the documentation for recipe methods.  For example,
      "cvc explain addSource" shows the on-line documentation for the
      addSource() source action. (CNY-2242)
    * The command line interface to cvc derive (added in Conary 1.2.8)
      has been changed.  It now derives onto your buildLabel by default,
      with a --target option to derive onto a different label.
      The cvc derive interface is subject to further change.

  o Bug Fixes:
    * A bug that caused an exception when inspecting ELF files with a
      standalone ABI has been fixed. (CNY-2333)
    * A bug that caused updates with group scripts to fail when run
      with the '--root' option with a trailing slash in the path has
      been fixed. (CNY-2348)
    * An issue related to file placeholders potentially being lost while
      rewriting rollback changesets has been fixed.

Changes in 1.2.9:
  o Documentation Changes:
    * The documentation strings for the update code have been revised
      to include the most common exceptions raised as part of
      prepareChangeSet and updateChangeSet. (CNY-1732)

  o Build Changes:
    * File level requirements provided by the same file are dropped.
      (CNY-2177)
    * Java dependencies that do not start with a valid TLD are now
      excluded. (CNY-2176)
    * The exceptDeps keyword parameter is now allowed for r.Provides(),
      analogously to r.Requires(). (CNY-1485)
    * The new sourceDir keyword parameter is now available for
      r.addSource(), r.addPatch(), and r.addArchive() to specify that
      the source is found within the maindir. (CNY-1439)
    * LD_LIBRARY_PATH is now set when calling bootstrapped python, in
      order to load the correct python libraries. (CNY-2319)
    * The :config component is built by file location, rather than
      from files marked as config files by the Config policy.
      This means that the configComponent configuration item no
      longer operates. (CNY-2256)

  o Client Changes:
    * A keepRequired config option has been added. This has the same
      effect as always setting the --keep-required flag on update.
      (CNY-569)
    * The error message for erased dependencies is now more explicit
      about what happened to the package that is no longer providing
      dependencies, and where the package with the missing dependencies
      came from. (CNY-2248)
    * We now record the current state of the database to a flat file
      after updates as an extreme recovery mechanism.  (CNY-1801)

  o Bug Fixes:
    * The "logcat" script no longer errors out if the log file is empty
      or contains None for entitlements. (CNY-2252)
    * Repositories running under Apache are now correctly displaying
      the real error when trying to generate the verbose traceback
      emails. (CNY-2320)
    * An update job that includes a critical update and an update to a
      group that includes a pre-update script will no longer run the
      script twice. (CNY-2325)
    * A bug that could cause incorrect SQLite database error messages
      has been fixed. (CNY-1840)

Changes in 1.2.8:
  o Client Changes:
    * Added the cvc derive command. (CNY-2237)
    * A new method, conary.conaryclient.getClient(), has been added to
      allow the creation of a conaryclient with configuration to match
      that would be used with a conary command line client. (CNY-1745)
    * Unhandled exceptions that are raised inside a progress callback
      no longer terminate the update process.  A warning is emitted
      and the update continues. (CNY-2304)

  o Internal Changes:
    * The Conary library now has a parallel implementation to gpg
      for the trust algorithm. (CNY-1988)

  o Bug Fixes:
    * A problem occurring when updating troves sharing a large
      number of identical files has been fixed. (CNY-2273)
    * Repository traceback emails are now more verbose. (CNY-2287)
    * Methods starting with two underscore characters are considered
      internal and are no longer passed to the XML-RPC library for
      marshaling. (CNY-2289)
    * It is now possible to clone a group that contains references to
      both a cloned package and the version that the cloned package
      originated from. (CNY-2302)
    * When data from stdin is provided to a taghandler, but the
      taghandler is missing or fails to read some or all of the data,
      it will no longer result in a database locked error. (CNY-2257)
    * Conary no longer exits with an unhandled exception if /tmp does
      not exist when attempting to run a trove script (e.g., group
      pre/post scripts). (CNY-2303)

  o Client Changes:
    * Added cvc derive as a client-side call (CNY-2237)
    * A new method, conary.conaryclient.getClient(), has been added to
      allow the creation of a conaryclient with configuration to match
      that would be used with a conary command line client. (CNY-1745)
    * CONARY_CLIENT_LOG environment variable can now specify a path for
      a log of all of the repository calls made by the client (use logcat
      to view it) (CNY-2313)

Changes in 1.2.7:

  o Build Changes:
    * The cvc command now prints out the most recent log message from
      the underlying source code control system when creating new
      snapshot archives. (CNY-1778)
    * Conary now has support for cmake, using the r.CMake() build
      action in recipes. (CNY-1321)

  o Bug Fixes:
    * Fixed a traceback that would occur when a component doesn't exist
      even though its containing package does. (CNY-2213)
    * Cloning with --default-only no longer removes references to
      components of packages that are not being cloned. (CNY-2226)
    * A bug that prevented "cvc cook" from being able to look up path
      IDs if a component of the package being built was missing from
      the repository has been fixed. (CNY-2250)
    * PGP keys using unknown string-to-key specifiers (as generated by
      "gpg --export-secret-subkeys" for the corresponding secret key)
      are no longer producing an error when iterating through the
      keyring. (CNY-2258)
    * Embedded signatures in secret subkeys now use the public key's
      cryptographic key, which does not require a passphrase to
      be decoded. (CNY-2224)

Changes in 1.2.6:
  o Build Changes:
    * When cooking packages or groups, conary now displays the methods
      that are called. It also displays the methods that are unused,
      making it easier to see if a function from a superclass has been
      left out. (CNY-2193)

  o Bug Fixes:
    * Use of macros in the r.Link() build action worked only in limited
      cases. (CNY-2209)

  o Client Changes:
    * Mirror mode now includes full file streams in changesets, instead
      of differential streams. (CNY-2210)

Changes in 1.2.5:
  o Client Changes:
    * The OpenPGP implementation now merges PGP keys properly.
      (CNY-1987)
    * The OpenPGP implementation is capable of generating trust
      signatures. (CNY-1990)
    * A bug which could cause troves containing *identical* files to
      become corruped in a system database has been fixed. Note that
      repository databases were not affected. (CNY-2191)

  o Build Changes:
    * MakeDirs now handles trailing '/' characters in directory names.
      (CNY-1526)
    * Using the new provideGroup keyword argument to the r.User()
      method in a UserGroupRecipe, you can now specify that the user's
      primary group needs to be already on the system, rather than be
      added while creating the user. (CNY-2096)

  o Bug Fixes:
    * A bug that resulted in a KeyError when removing a trove from a
      group that has 3 levels of subgroups has been fixed. (CNY-1372)
    * A bug that could result in a decremented source count when
      promoting a package to a sibling of a parent branch has been
      fixed. (CNY-2108)
    * A problem resulting in derived packages corrupting files with the
      same content was fixed. (CNY-2157)
    * A bug that caused internal server errors when retrieving
      changesets that contained compressed file data over 4 GiB in size
      has been fixed. (CNY-2170, CNY-2173)
    * HTTP error codes generated by HTTP proxies are now properly
      interpreted by Conary clients. (CNY-2181)
    * When talking to a repository, Conary proxies will now
      automatically switch the protocol to HTTPS whenever authentication
      information is injected on behalf of the client. (CNY-2184)
    * addSvnSnapshot no longer generates conflicts in the paths for
      temporary checkouts. (CNY-2196)

Changes in 1.2.4:
  o Bug Fixes:
    * A file that was mistakenly ommitted from packaging has been
      added to the build. (CNY-2155)

Changes in 1.2.3:
  o Build Changes:
    * The addSvnSnapshot() source action now has the ability to add
      specific SVN revisions via the 'revision' argument. (CNY-2156)
  o Bug Fixes:
    * An update failure that would occur when two versions of a package
      have been installed, one local, one from a repository, has been
      fixed. (CNY-2127)
    * A regression introduced in 1.2.1 affecting patch files that apply
      multiple changes to the same file has been fixed. (CNY-2142)
    * Group scripts now have file descriptor 0 (stdin) connected to
      /dev/null. Previously, stdin was closed, a potential problem
      for scripts that open file descriptors and then disconnect from
      the terminal. (CNY-2143)

  o Client Changes:
    * Added listkeys, addkey, and getkey commands to cvc for basic
      command line PGP key management. (CNY-2150)

Changes in 1.2.2:
  o Build Changes:
    * Python and Ruby dependencies with lib-specific flags now cause
      the package to be architecture-flavored. (CNY-2110)
    * Groups using setSearchPath now prefer packages on the labels and
      troves listed explicitly in the searchPath over other labels,
      even if the label is specified in the add() command. For example,
      if your searchPath includes foo=conary.rpath.com@rpl:1/1-1-1, then
      r.add('foo', 'conary.rpath.com@rpl:1') in a group recipe will now
      find version 1-1-1 over later versions. Before, it would find the
      latest version in the repository if you specified the label in the
      r.add() command. (CNY-1993)

  o Client Changes:
    * The conary command line now accepts 'rb' as an alias for
      'rollback'.
    * The output of 'rblist' now combines packages and their components
      in a single line (similar to the output of 'update'). (CNY-2134)

  o Bug Fixes:
    * When parsing the GPG keyring, PGP version 2 keys are now ignored.
      (CNY-2115)
    * Direct key signatures for PGP keys are now accepted. (CNY-2120)
    * Source control recipe actions such as addMercurialSnapshot()
      no longer produce directory names that can collide with
      a trove with the same name on a different label, producing
      a snapshot of a different source control repository. (CNY-2124)
    * Tag scripts are now closing file descriptors larger than 2
      before calling a function from the exec family. (CNY-2114)
    * A bug in determining the correct version for packages when
      multiple branches of that package exist on the same label has
      been fixed. (CNY-2128)
    * Multiple entitlements to the same host name are now properly
      handled. (CNY-2105)
    * The URL sent back to the client when connecting through an
      HTTP proxy is now correctly computed by repositories. (CNY-2117)
    * setSearchPath now searches the leaves for every source in the
      search path before falling back and searching the rest of the
      repository. Before, it would search the leaves for each label,
      then the rest of the labels, and finally groups. (CNY-2131)

Changes in 1.2.1:
  o Build Changes:
    * The addGitSnapshot() source action is now available. (CNY-1965)
    * Cooking derived packages no longer warns about their
      experimental state. (CNY-2092)
    * loadInstalled does not search the local database for a matching
      package on checkin, but instead searches the repository. This
      makes it easier to develop packages that are correct, with the
      potential of not building on the current machine. (CNY-2027)

  o Client Changes:
    * The Conary client is now less aggressive in sending keepalive
      packets with long-running requests. (CNY-2104)
    * Promote and clone callbacks are more verbose. (CNY-2063)

  o Bug Fixes:
    * Schema migration for the Latest table now correctly handles
      branches that end in redirects. (CNY-2081)
    * Adding a large number of user maps is now more efficient
      if the new addServerGlobs method is used. (CNY-2083)
    * Redirects between branches on the same label, which were
      necessary before Conary 1.2.0, are again handled correctly.
      (CNY-2103)
    * The 'conary updateall' command again properly handles the
      --replace-files command-line argument. (CNY-2112)
    * Patches are no longer partially applied when building. A
      partially applying patch results now in a failure. (CNY-2017)
    * A bug which caused Conary to incorrectly determine the flags
      for python dependencies on 64-bit systems has been fixed.
      (CNY-2091)
    * Ruby dependencies now function properly in a bootstrap build
      of the ruby package. (CNY-2109)

Changes in 1.2.0:
  o Build Changes:
    * A bug which caused Conary to compute python dependencies
      incorrectly when using an external version of python (such
      as when building python itself) has been fixed. (CNY-2087)

Changes in 1.1.96:
  o Server Changes
    * External entitlement servers can now specify per-entitlement
      timeouts and automatic retry values (CNY-2060)

  o Client Changes:
    * Update journal did not have an entry for hard links which were
      made to targets which already existed on the system, causing
      system corruption if the journal had to be rolled back. (CNY-1671)
    * The critical update information now includes enough data to
      re-create the original update job. (CNY-1608)
    * Unknown trove info types in the database are properly stored in
      extracted trove info. (CNY-2059)
    * diff and patch now support files without trailing newlines.
      (CNY-1979)

  o Build Changes:
    * More paths (/usr/lib/.*-sharp.*/) have been added to :cil
      components. (CNY-2080)
    * Path ID lookups now ignore permission errors; in such a case, a
      new path ID is computed. (CNY-1911)
    * Conary now handles python files that specify a python interpreter
      that is not available on the system or in the builddir.  It will
      print a warning and not attempt to compute dependency information
      for those files. (CNY-2050)
    * loadSuperClass and loadInstalled now print out name, version
      flavor of the package that was used when loading. (CNY-1967)

  o Bug Fixes:
    * When running in threaded mode, don't install signal handlers,
      since that is not supported. (CNY-2040)
    * URLs returned by prepareChangeSet, getChangeSet, and
      getFileContents are all based on the URL the client used to call
      the repository instead of built internally by the repository.
      (CNY-2034)
    * An issue that was preventing the repository server, under certain
      circumstances, to determine the proper URL to use has been fixed.
      (CNY-2056, CNY-2058)
    * A regression from Conary 1.1.34 related to self-signature
      verification on private PGP keys has been fixed. (CNY-2047)
    * An issue related to Conary proxies running in non-SSL mode,
      talking to SSL-enabled repository servers has been fixed.
      (CNY-2067)
    * Related to CNY-2034, Conary proxies are now properly computing
      the return URL. (CNY-2069)
    * The client is now properly computing the downloaded file's
      digest if a size limit was specified. (CNY-2072)
    * A regression from Conary 1.1.94 that caused some local cooks to
      fail to be installable due to incorrect primary trove information
      has been fixed (CNY-2078)

  o Other Changes
    * InodeStreams and FileStreams now preserve unknown elements,
      allowing future additions to those without breaking fileId
      computation. (CNY-1971)

Changes in 1.1.95:
  o Server Changes
    * A bug which triggered an exception while migrating postgresql
      repositories has been fixed. (CNY-1912)
    * The getNewTroveInfo call works faster for mirror operations.
      (CNY-2006)
    * An issue that prevented the server from responding with the
      proper error message when in maintenance mode has been fixed.
      (CNY-2005)
    * An issue that was affecting cooking performance when looking
      up path IDs has been fixed. (CNY-1996)

  o Client Changes:
    * A bug which prevented the mirror client from using hidden commits
      when mirroring to a single target has been fixed. (CNY-1981)
    * Clone/promote no longer complains when a buildreq is not also
      being cloned to the new location. (CNY-1844)
    * Turned off flavorPreferences for 1.2 release, as they are not
      quite ready. (CNY-2023)

  o Bug Fixes:
    * Bootstrapping python can now find system conary when using the
      bootstrapped python to determine python dependencies. (CNY-2001)
    * A bug in findTroves when using partial labels, introduced as
      part of 1.1.90, has been fixed. (CNY-2011)
    * cvc operations no longer trace back when the current working
      directory can no longer be accessed. (CNY-2014)
    * Redirects to nothing are now displayed when using --trove-flags.
      (CNY-2025)
    * Stack frames now wrap long lines to make them easier to read.
      (CNY-2016)
    * Comparison of VersionSequence objects is now more robust.
      (CNY-2020)
    * Autosourced files added to both a shadow and its parent now merge
      properly. (CNY-1856)

Changes in 1.1.94:
  o Bug Fixes:
    * Python extension modules installed at the top level of the Python
      search path no longer produce a traceback when computing
      dependencies. (CNY-1995)

Changes in 1.1.93:
  o Build Changes:
    * Filesets now accept macros. (CNY-148)
    * crossRequires are now ignored when not cross compiling. (CNY-1950)
    * Malformed .jar files are now ignored when computing Java
      dependencies. Previously, Conary exited with an error while
      attempting to process them. (CNY-1983)
    * Conary dependencies are no longer attempted when cross-compiling,
      and when bootstrapping python, modules are now sought in system
      python directories as well as in the destdir. (CNY-1986)
    * Python extension modules (.so files) now expose the proper
      dependencies by providing, for example, itertools (the true
      name) as well as itertoolsmodule (as it has previously), but
      requiring the shorter name if it is available on the system.
      (CNY-1077)

  o Client Changes:
    * The cvc promote and clone commands are now more efficient and do
      not download unnecessary packages. This also makes it possible
      to clone packages where access to some of the included troves
      is unavailable at the time of the promote or clone operation.
      (CNY-1913)
    * A bug which prevented the mirror client from using hidden commits
      when mirroring to a single target has been fixed. (CNY-1981)
    * Filesets are now cloneable. (CNY-1297)

  o Server Changes
    * A bug which triggered an exception while migrating postgresql
      repositories has been fixed. (CNY-1912)

  o Bug Fixes:
    * The clone and promote commands now work when cloning over removed
      packages. (CNY-1955)
    * searchPath will now provide only the best flavor match when
      matching against groups with more than one version of a package
      available. Previously, it would return all matches. (CNY-1881)

Changes in 1.1.92:
  o Bug Fixes:
    * ccs2tar correctly handles changesets with duplicate contents and
      hard links. (CNY-1953)
    * An error in the way attributes of ServerProxy classes get
      marshaled has been fixed. (CNY-1956)
    * If local flags (e.g. kernel.smp) are defined in /etc/conary/use,
      cooking no longer produces a traceback. (CNY-1963)
    * The last trove source in a trove source stack is now properly
      passed flavor information. (CNY-1969)
    * Derived packages properly handle files that were not flavored due
      to an exception in the upstream packages. (CNY-1954)
    * The transport layer is automatically encoding non-ASCII strings
      into XMLRPC Binary objects. (CNY-1932)
    * An error that was causing warnings to be printed while cooking
      groups has been fixed. (CNY-1957)

  o Server Changes
    * A bug which triggered an exception while migrating postgresql
      repositories has been fixed. (CNY-1912)

  o Build Changes:
    * Mono (CIL) files are now placed in :cil components by default.
      (CNY-1821)

  o Other Changes
    * The transport layer is using BoundedStringIO objects for
      compression, decompression and XMLRPC encoding/decoding, to
      avoid excessive memory consumption. (CNY-1968)

Changes in 1.1.91:
  o Client Changes:
    * A new configuration option, "flavorPreferences", has been added.
      The client uses this list of flavors in trove selection.
      (CNY-1710)
    * Large files are now compressed on disk instead of in memory when
      creating rollbacks. (CNY-1896)
    * The Conary client API is now more careful with releasing open
      file descriptors. (CNY-1834)
    * The "migrate" mode has changed to overwrite changes made to
      files that are not yet owned by Conary, but already exist on the
      system, as well managed, non-configuration files that have
      changed. (CNY-1868)
    * When signals are received during updates, the journal is now
      rolled back before conary terminates. (CNY-1393)
    * A 'cvc checkout' of multiple projects uses far fewer repository
      calls now, and uses a single changeset.
    * The 'cvc update' and 'cvc diff' commands now accept a source
      version argument without a source count. (CNY-1921)

  o Server Changes:
    * Setting "forceSSL" once again requires a HTTPS connection be
      used when authentication data is passed to an Apache based
      Conary Repository. (CNY-1880)
    * A bug that caused incorrect values for sourceItemId and
      clonedFromId to be used when groups and components were
      committed as part of one changeset has been fixed. (CNY-1903)
    * A bug that caused the Latest table to be rebuilt incorrectly
      when migrating to schema version 15.0 has been fixed.
      (CNY-1909)

  o Build Changes:
    * Redirects will now be followed in group recipes. Previously,
      including redirects would result in an error. (CNY-1693)
    * Derived recipes can now be based on troves which have files
      that have the same content (SHA1) as each other but are
      members of different link groups (are not intended to be
      installed as hard links to each other). (CNY-1733)
    * Derived packages now work properly if the troves they are based
      on contain dangling symlinks. (CNY-1914)
    * Symbolic links that have not changed in a derived package are
      now correctly ignored by policies that are not interested in
      unmodified files. (CNY-1879)
    * The build flavor string used for building a trove is now stored
      as part of that trove's troveInfo field. (CNY-1678)
    * Looking up path IDs now stops when all files have been found,
      instead of always walking the shadow hierarchy. (CNY-1911)
    * multilib cooks set only Arch.x86_64. (CNY-1711)

  o Bug Fixes:
    * The new OpenPGP parsing code now accepts Version 3 keys and
      signatures, without verifying them. (CNY-1931)
    * A file descriptor leak in the getFileContents method has been
      fixed.
    * If ignoreErrors is set for a configuration file, that setting is
      now honored for contexts as well.
    * Troves with large numbers of identical files now erase faster,
      thanks to a SQL fix in sqldb.iterFiles. (CNY-1937)
    * Python dependency determination now properly ignores filenames
      like "python.so" when looking for version flags. (CNY-1940)
    * Conary now correctly avoids assuming that standard I/O files
      are objects with fileno() methods. Previously, calling
      Conary interfaces with non-file objects associated with
      standard input, output, or error could trace back. (CNY-1946)
    * The --buildreqs option for 'conary q' now functions when
      multiple build requirements have the same name.
    * An issue related to the flavor preferences list not being
      properly populated when a group was cooked has been fixed.
      (CNY-1951)

  o Other Changes:
    * Conary tracebacks now report values for each variable in the
      local namespace in each frame. (CNY-1922)
    * select() calls have been replaced with poll() for higher
      efficiency. (CNY-1933)

Changes in 1.1.35:
  o Client Changes:
    * Unknown trove info types in the database are stored in extracted
      trove info properly (CNY-2059)
    * diff and patch now support files without trailing newlines (CNY-1979)

Changes in 1.1.34:
  o Build Changes:
    * The default settings from r.add() will now override the default
      settings from an r.addAll() (CNY-1882)
    * Looking up path IDs is now stop when all files have been found,
      instead of always walking the shadow hierarchy. (CNY-1911)

  o Bug Fixes:
    * A bug that caused an error message in the rPath Appliance
      Platform Agent (rAPA) when using an entitlement generator has
      been fixed. (CNY-1946)

Changes in 1.1.33:
  o Build Changes:
    * The addArchive() source action now handles xpi archives. (CNY-1793)
    * Unknown flags are now ignored when calling loadRecipe with a
      flavor, instead of printing a traceback.

  o Update Changes:
    * Updates to groups are now allowed to be merged with other groups
      in update jobs, reducing the number of jobs that are used for
      updates.

  o Client Changes:
    * Cloning now always increments group version counts, mimicing
      the behavior of group cooking. (CNY-1724)
    * When promoting, --all-flavors is now on by default.  However, if
      a flavor to promote or clone is specified, promotes will be
      limited by that flavor. (CNY-1535)
    * Several commands, such as promote, update and rq, now take an
      --exact-flavors flag.  If specified, the flavors for each trove
      must match exactly - no system flavor or heuristic is used to
      find the trove you want. (CNY-1829)
    * If there is a problem with domain name resolution, conary will
      retry 5 times. However, if the connection fails after those
      attempts, future connection requests will now fail after one try.
      (CNY-1814)

  o Bug Fixes:
    * The SQLite "ANALYZE" command is no longer run on local SQLite
      databases. Any data stored by the "ANALYZE" command will be
      removed from the local database unless it is being accessed
      read-only. Database performance is poor on databases with
      "ANALYZE" data in them. (CNY-778)
    * Some bugs related to installing relative changesets were fixed.
      These bugs would manifest themselves by making relative changesets
      not installable when the network was down. (CNY-1814)

Changes in 1.1.32:
  o Client Changes:
    * A getDownloadSizes() method has been added to the ConaryClient
      object to determine the over-the-wire transfer size of the jobs
      in an UpdateJob object.  Call requires a single repository be
      the source of the entire update. (CNY-1757)
    * cvc reports a more accurate error message when the CONARY file in
      the current directory is not a regular file

  o Server Changes:
    * A "infoOnly" parameter to has been added to the getChangeSet()
      repository method in protocol version 51. (CNY-1757)
    * The list of repository methods is now automatically generated
      instead of statically listed. (CNY-1781)
  
  o Bug Fixes:
    * The addSvnSnapshot() source action now uses the lookaside directory
      for generating the snapshot, instead of using the remote repository.
      (CNY-1777)
    * A bug that prevented unused entries in the Versions table of the
      system Conary database from being cleaned up after erasures has
      been fixed.
    * A bug that caused changes in the byDefault status of a trove to
      be omitted from local rollbacks has been fixed. (CNY-1796)

Changes in 1.1.31.4:
  o Server changes:
    * Setting "forceSSL" once again requires a HTTPS connection be
      used when authentication data is passed to an Apache based
      Conary Repository. (CNY-1880)
    * A bug that caused incorrect values for sourceItemId and
      clonedFromId to be used when groups and components were
      committed as part of one changeset has been fixed. (CNY-1903)
    * A bug that caused the Latest table to be rebuilt incorrectly
      when migrating to schema version 15.0 has been fixed.
      (CNY-1909)

  o Client changes:
    * Large files are now compressed on disk instead of in memory when
      creating rollbacks. (CNY-1896)

Changes in 1.1.90:
  o Major Changes:
    * Label multiplicity, in which a trove on the same label
      appearing on multiple branches was understood as meaning that
      all the trove can be installed at once, is being generally
      deprecated.  Instead, a newer trove on a different branch that
      ends with the same label as an older trove will be considered
      together with and generally preferred to the older trove.
      Branch affinity, in which Conary keeps packages from the same
      branch during an update, is therefore replaced with label
      affinity, in which Conary keeps packages from the same label
      during an update.  Many of the individual changes in this
      version are parts of implementing this general change in
      behavior.

  o Client Changes:
    * Added getTroveLatestByLabel as a client-side call.
    * Label lookups pick the latest version which matches instead of
      the latest version on each branch.
    * Replaced branch affinity with label affinity.
    * getAllTroveLeavesByLabel() filters results by server names to
      eliminate spurious results from repositories which host multiple
      server names. (CNY-1771)
    * The cvc and conary commands now ignore broken pipes on standard
      output instead of producing a traceback. (CNY-1853)
    * Redirects follow the label of the branch they were built with
      instead of the branch itself.
    * Building redirects to a branch is now deprecated; redirects should
      point to labels instead. (CNY-1857)
    * The --replace-files option has been split into
      --replace-managed-files, --replace-unmanaged-files,
      --replace-modified-files, and --replace-config-files. The original
      option is still accepted, and is equivalent to specifying all four
      of the new options simultaneously (CNY-1270)
    * When updating, conary will never automatically drop an architecture
      from an installed trove (unless you specify the flavor to update to 
      explicitly).  (CNY-1714)
    * Dependency resolution now allows updates to go across branches if the
      branches are on the same label.
    * Dependency resolution now follows the same "never drop an architecture"
      rule as other update code. (CNY-1713).
    * Added --show-files parameter to "conary config" to display where
      configuration items came from.
    * Newly installed transient files now silently replace files which are
      otherwise unowned. (CNY-1841)

  o Build Changes:
    * The cvc update command can now update multiple directories
      simultaneously.
    * Java files are now put in a :java component by default. (CNY-527)
    * Python dependencies now include flags designating the major version
      of python involved, as well as a flag distinguishing the target
      architecture library directory (normally "lib" or "lib64") to
      enhance update reliability.  When building a bootstrap python
      or using a different python executable than Conary is running
      with, Conary will use an external python process to determine
      python dependencies. (CNY-1517)
    * Ruby dependencies are now generated, and Ruby modules are placed
      in a :ruby component by default.  Flags are included in the
      dependencies similar to the Python flags, except that they are
      not conditional. (CNY-612)
    * Ensure that two binaries with the same source count but different
      build counts end up with the same build count after cloning. (CNY-1871)

  o Scripts Changes:
    * Repository database migration scripts have been integrated into a 
      common unit.

  o Bug Fixes:
    * Fix a bug in commit code that made r.macros.buildlabel unusable because
      you could not commit recipes that used it.  (CNY-1752)
    * An internal class, _AbstractPackageRecipe, has been renamed to
      AbstractPackageRecipe, in order to allow the inclusion of its
      methods in its subclasses' documentation pages.  The old name is
      still available for compatibility with older modules.  (CNY-1848)
    * Multiple entitlements can be stored for a single hostname or glob
      (previously only the last hostname for a particular hostname/glob
      would be used). (CNY-1825)
    * Cloning the source component for filesets is now allowed.
    * includeConfigFile now sorts files that are matched in globs
    * The default settings from r.add() will now override the default
      settings from an r.addAll() (CNY-1882)
    * Cloning no longer downloads components that won't be cloned (CNY-1891)

  o Other changes:
    * The showchangeset script now displays information on redirect
      troves.

Changes in 1.1.31.3:
  o Server changes:
    * Added EntitlementTimeout exception to notify clients that an
      entitlement has timed out from the authentication cache (CNY-1862)
    * Added remote_ip to user and entitlement based external authentication
      checks (CNY-1864)
    * Fixed bug in proxy which prevented remote_ip from being passed to
      internal repository

  o Client changes:
    * Reread entitlements from disk when EntitlementTimeout is received
      (CNY-1862)

  o Other changes:
    * Logcat now works for calls which passed lists of entitlements

Changes in 1.1.31.2:
  o Proxy changes:
    * Proxy can now inject entitlements and user authentication on behalf
      of clients (CNY-1836)

Changes in 1.1.31.1:
  o Bug Fix:
    * Proxies used wrong getChangeSet call for old protocol versions (CNY-1803)

Changes in 1.1.31:
  o Bug Fix:
    * A bug that caused an Internal Server Error when a Conary proxy
      attempted to convert a changeset for an older client when the
      upstream Conary repository was not running 1.1.29 or later has
      been fixed. (CNY-1792)

Changes in 1.1.30:
  o Bug Fixes:
    * The version cache for upstream servers in the Conary proxy
      incorrectly included user information in the URL, causing
      KeyErrors when users were switched to anonymous. (CNY-1787)
    * An issue related to the formatting of repository map entries
      has been fixed. (CNY-1788)
    * The Conary proxy no longer supports protocol version 41
      (and hasn't for a few releases).
    * An issue that was affecting the performance of the getChangeSet
      API call on Conary proxies running in an apache environment
      has been fixed.

Changes in 1.1.29:
  o Client Changes:
    * In conaryrc files, repositoryMap entries can now use wildcards
      for the server name.
    * Multiple entitlements can now be sent to each server.
    * Server names in entitlements may include wildcards.
    * Entitlements may be placed in conaryrc files now using
      'entitlement server entitlement'. "conary config" displays
      entitlement information.
    * A bug that limited a single MetadataItem to less than 64 KiB has
      been fixed.  Conary 1.1.29 will produce metadata that will not
      be visible to older clients.  Likewise, metadata produced by
      older clients will not be visible to Conary 1.1.29 and later
      clients. (CNY-1746)
    * Metadata items can now store strings with NUL characters in
      them. (CNY-1750)
    * The client API will now raise an InsufficientPermission error
      instead of an OpenError when the client's entitlements are
      not allowing access. (CNY-1738)

  o Build Changes:
    * Refreshed autosource files are now displayed by 'cvc revert' and
      'cvc diff'. (CNY-1647)
    * Support for the Bazaar revision control system has been added via
      r.addBzrSnapshot(). (requires bzr >= 0.16).

  o Server Changes:
    * (Nearly) all repository operations are now performed using the
      permissions of the anonymous user in addition to the permission
      set for any user authentication information which is present.
    * Path names in the entitlementsDirectory no longer have any
      meaning. All entitlements are read, and the serverName in the
      XML for the entitlement is used to determine which server to
      send the entitlement too.
    * Entitlement classes are no longer used as part of authentication;
      they may still be specified, but repositories now look up the
      class(es) for an entitlement based on the key.

  o Internal Changes:
    * The restart information, necessary for Conary to resume execution
      after a critical update is applied, now includes the original
      command line. The way this information is stored is incompatible
      with very old versions of Conary.  Downgrading from Conary
      version 1.1.29 (or newer) to version 1.1.11 (or older) is known
      to fail. (CNY-1758)

  o Bug Fixes:
    * 'conary rblist' no longer produces a stack trace if the
      installLabelPath configuration option is not set. (CNY-1731)
    * A bug that caused an "Error parsing label" error message when
      invoking "cvc commit" on a group recipe that used
      r.setSearchPath(str(r.labelPath[0]), ...) has been
      fixed. (CNY-1740)
    * Proxy errors are now reported in the client, for easier
      debugging. (CNY-1313)
    * A bug that caused an "Unknown error downloading changeset" error
      when applying an update job that contained two different
      versions of the same trove has been fixed. (CNY-1742)
    * Adding redirects which pointed to otherwise-unused branches
      corrupted the database by creating a branch without corresponding
      label information.
    * When critical updates are present in an update job that has
      previously downloaded all the changesets, Conary will no longer
      unnecessarily re-download the troves. (CNY-1763)
    * TroveChangeSet.isRollbackFence() now returns the correct answer
      if the trove changeset does not contain absolute trove
      info. (CNY-1762)
    * A bug related to entitlement directories containing unreadable
      files has been fixed. (CNY-1765)
    * A bug that prevented epydoc from producing documentation on
      the Conary code has been fixed. (CNY-1772)
    * Conary will temporarily fall back to reading unsigned group
      script information from changeset files that are created by
      Conary < 1.1.24.  Once rBuilder creates changesets with a newer
      version of Conary, this change will be reverted. (CNY-1762)
    * Changeset files are now written as absolute paths in the
      changeset index file. (CNY-1776)
    * Entitlement configuratioon lines continue to accept an entitlement
      class for backwards compatibility purposes. (CNY-1786)

Changes in 1.1.28:
  o Documentation Changes:
    * Incorrect references to createGroup have been fixed. (CNY-1700)

  o Build Changes:
    * Files added with in the repository and locally no longer cause
      'cvc update' to fail as long as the files have the same fileId.
      (CNY-1428)
    * r.Link allows full paths to be specified for the target of the
      link as long as the directory matches the source of the link.
      (CNY-751)
    * "cvc mv" has been added as a synonym for "cvc rename".
    * r.addCvsSnapshot() now works correctly with anonymous,
      pserver-based, servers. Previously, cvs checkout would fail due
      to strange characters being in the destination directory.
    * r.add*Snapshot() will now raise errors if the shell commands they
      are executing fail for any reason

  o Bug Fixes:
    * An index has been added to improve the performance of various
      file stream related queries in a Conary repository. (CNY-1704)
    * Directories in binary directories are no longer (incorrectly)
      provided. (CNY-1721)
    * "conary update" now works with read-only changesets. (CNY-1681)
    * the setTroveInfo call refuses to update missing troves (CNY-1741)

  o Server Changes:
    * getChangeSet call now returns supplemental information
      (trovesNeeded, filesNeeded, and removedTroves) for each individual
      job separately, instead of combining them for the entire job list.
    * proxy now combines all upstream changeset requests into a single
      job request for servers running this version or later. (CNY-1716)
    * mirrorMode wasn't passed through to changeset fingerprint calls
      from the caching code.

Changes in 1.1.27:
  o New Features:
    * All group cooks for one source must be done as a large cvc cook
      action instead of one-by-one. (CNY-1303)
    * Group flavors are much shorter if you turn on the config item
      "shortenGroupFlavors".  Some flags, like
      vmware and xen and architecture flags, are always included in a
      group flavor. (CNY-1641)
    * The Conary client is now able to access the network using
      authenticated HTTP proxies. (CNY-1687)

  o Build Changes:
    * A new recipe method, r.MakeFIFO(), is available which will create
      a named pipe at a specified location. (CNY-1597).

  o Internal Changes:
    * Flags for update jobs changed from a bitmask to a class.
    * Removed vestigial support for file label priority paths.

  o Bug fixes:
    * Patch code no longer fails when trailing context is missing at
      the end of the file. (CNY-1638)
    * Files with no permissions set (chmod 0) confused Conary due to
      improper checks for None. (CNY-1678)
    * Errors in the changeset downloading code are no longer ignored
      by the client. (CNY-1682)
    * An error in the resumption of a build has been fixed. (CNY-1684)
    * The introduction of mirrorMode during changeset cration (CNY-1570)
      caused the generation of empty diffs in some cases. mirrorMode now
      includes full contents for all files instead of generating diffs
      (CNY-1699)
    * If you're promoting two flavors of the same version of the same trove,
      they will now always have the same version on the target branch.
      (CNY-1692)

Changes in 1.1.26:
  o New Features:
    * The listcachedir script has been added to help with maintenance
      tasks for the repository changeset cache. (CNY-1469)
    * Conary proxies are now adding an HTTP Via: header. (CNY-1604)

  o Internal Changes:
    * Creating changesets supports a 'mirrorMode', which includes file
      contents of files if their version has changed (even if the sha1
      of those contents are the same). Mirroring uses this to ensure
      complete contents. (CNY-1570)

  o Client Changes:
    * A potential race condition where an update could change the state
      of the Conary database while the rollback code is executing has
      been fixed. Note that as part of the fix for CNY-1591, the update
      and rollback operations cannot commit at the same time; the fix
      further ensures long-running operations detect the state change.
      (CNY-1624)

  o Bug fixes:
    * Manipulating source components now works better when a source
      component has been marked removed.
    * A problem related to the way shim clients use the ServerProxy
      object has been fixed. (CNY-1668)

Changes in 1.1.25:
  o New Feature:
    * Conary now supports a "searchPath" configuration option, which
      operates like the installLabelPath configuration option but can
      contain both packages and labels.  For example:
      "searchPath group-os contrib.rpath.org@rpl:1" can be used to
      configure conary to first install the version of a package
      referenced in group-os, then to fall back to installing from
      contrib.rpath.org@rpl:1. (CNY-1571)

  o Build Changes:
    * GroupRecipe.add*Script now accepts a path to the script as the
      initial parameter.
    * r.addArchive() now supports a preserveOwnership parameter.  When
      set to True, owners and groups from cpio, rpm, and tar archives
      are used as the owners and groups in the final package.
      (CNY-927)
    * A new "cvc revert" command has been added that reverts any local
      changes made in the current directory. (CNY-1222)
    * GroupRecipe.addCopy() copies compatibility classes and group
      scripts onto to groups.  New copyScripts and
      copyCompatibilityScripts options to GroupRecipe.addCopy() and
      GroupRecipe.addAll() can be used to change this
      behavior. (CNY-1642)
    * A new build r.IncludeLicense() action has been added. This build
      action will take either a directory structure of licenses or a
      single license file, normalize its contents, and place it in a
      directory in /usr/share/known-licenses, which will be used at a
      later date by conary-policy.  This method is only useful for
      organizations maintaining a set of packages as part of a Linux
      OS platform.

  o Client Changes:
    * An explicit commit lock is now used to prevent overlapping
      updates and rollbacks.  (CNY-1591)
    * The conaryclient module now exposes ChangeSetFromFile to
      instantiate ReadOnlyChangeSet objects from .ccs
      files. (CNY-1578)
    * "conary q --debug --info" now also displays information about
      where a trove was cloned from if it exists.
    * Redirects with multiple targets can now be built and installed.
      (CNY-1554)
    * Conary repositories now support creating changesets that contain
      files whose compressed contents are greater than or equal to 4
      GiB in size.  Old versions of Conary that attempt to access a
      changeset that contains a compressed file larger than 4 GiB in
      size will report a error of "assert(subMagic == SUBFILE_MAGIC)".
      Previously, an overflow error occurred. (CNY-1572)

  o Internal Changes:
    * Conary clients can now request a specific changeset format
      version from a Conary repository.  This feature requires Conary
      protocol version 48.  This allows one to use new Conary clients
      to generate changesets understood by older clients. (CNY-1544)
    * Internal recipe source management moved into the generic
      Recipe() class from PackageRecipeClass().

  o Server Changes:
    * Standalone Conary repositories or proxies can be run in SSL mode
      if m2crypto is installed and the configuration options "useSSL",
      "sslCert", and "sslKey" are properly set. (CNY-1649)

  o Bug Fixes:
    * A bug that sometimes caused "user/group does not exist - using
      root" messages to be displayed when running "cvc update" created
      new files has been fixed. (CNY-763)
    * The flavor of a derived package (which is an experimental
      feature) built from unflavored package is now properly set to
      unflavored. (CNY-1506)
    * Macros in arguments to the version control system recipe class
      commands are now properly expanded. (CNY-1614)
    * The Conary client will now bypass proxies running on remote
      machines with repositories running on localhost. (CNY-1621)
    * "cvc promote" no longer displays some warnings that were rarely
      helpful unless invoked with the --debug argument. (CNY-1581)
    * A bug that caused the storage of unneeded "unknown" entries in
      the TroveInfo table has been fixed. (CNY-1613)
    * A regression in "cvc annotate" that would produce a traceback
      for not finding a SequenceMatcher class in fixeddifflib was
      fixed.  (CNY-1625)
    * Build commands that invoke shell commands now perform shell
      quoting properly.  Thanks to Pavel Volkovitskiy for finding the
      bugs and submitting the patch. (CNY-1627)
    * Mirroring using group recursion has been fixed. (CNY-1629)
    * Mirroring using group recursion no longer creates
      cross-repository relative changesets. (CNY-1640)
    * r.Install will now replace files which are read-only. (CNY-1634)
    * A bug that caused an unhandled exception when creating a local
      rollback for a trove that had missing troveinfo has been fixed.
    * Attempting to run "cvc merge" in a directory which was not
      already at the tip of a shadow no longer causes a confusing
      error message.  Previously the message was "working directory is
      already based on head of branch"; now the message is "working
      directory is not at the tip of the shadow".
    * cvc commands which need to instantiate the recipe object (merge,
      refresh, and commit) no longer fail if unknown use flags are
      used by the recipe.
    * Running the command to mark a trove as removed from the
      repository on a trove that has already been marked as removed no
      longer results in an error. (CNY-1654)
    * "conary rdiff" now works properly when multiple flavors of the
      same trove are present in the same group. (CNY-1605)
    * "conary rdiff" no longer produces an error if the same file is
      present on different labels. (CNY-1623)
    * A bug that caused inconsistent behavior when troves are pinned
      has been fixed.  Previously, if an update operation would change
      the version of a pinned trove to a version included in a group
      that is installed on the system, the pin would not
      hold. (CNY-1652)
    * A bug that caused an unhandled exception in the Conary update
      code when shared contents to a file in a link group are
      duplicated in the changeset due to distributed contents has been
      fixed.

Changes in 1.1.24.1:
  o Release Correction
    * The source archive for 1.1.24 was not built from the tag for
      1.1.24 in the Mercurial repository.  1.1.24.1 is built from the
      1.1.24 tag.

Changes in 1.1.24:
  o New Feature:
    * Conary 1.1.24 introduces the framework needed to implement a new
      metadata design for Conary.  The new metadata feature allows
      various information such as description to be set for a trove.
      New XML-RPC interfaces, getNewTroveInfo() and setTroveInfo(),
      have been added to facilitate mirroring metadata.
      addMetadataItems() has been added to allow metadata to be added
      to a trove after it has been built. (CNY-1577)

  o Client Changes:
    * The Conary client now distinguishes between an upstream Conary
      proxy and a plain HTTP proxy. This is so we can properly handle
      SSL traffic through an HTTP proxy using the CONNECT HTTP method.
      As such, there is now a "conaryProxy" configuration variable, in
      addition to the "proxy" variable. (CNY-1550)
    * The "proxy" (and newly introduced "conaryProxy") variables can
      be turned off by setting them to "None". (CNY-1378)
    * Clients requesting the inclusion of configuration files residing
      on the network now upload their version. This opens up the
      possibility for the server to serve different configuration
      files to different client generations. (CNY-1588)
    * Configuration variables "localRollbacks" and "pinTroves" get
      used as defaults when applying an update job; they can be
      explicitly overridden. (CNY-1583)

  o Bug Fixes:
    * A bug in the way the proxy configuration variable is set has
      been fixed. (CNY-1586)
    * A bug that caused a traceback when rolling back group updates
      from rollback changesets created when the "localRollback"
      configuration option was set has been fixed. (CNY-1590)
    * A bug that caused a traceback when applying a local rollback
      changeset with a locally modified file has been fixed.  Conary
      needed to create the directory that the locally modified file
      resides in first. (CNY-1444)
    * Applying rollbacks could attempt to invalidate the rollback stack,
      which would cause corruption of the rollback stack (CNY-1587)

Changes in 1.1.23:
  o Client Changes:
    * A new command, "conary rdiff", has been added. This allows one
      to inspect the differences between any two troves with the same
      name. (CNY-855)

  o Build Changes:
    * Conary recipes can now directly reference source code through
      version control systems.  The new r.addMercurialSnapshot(),
      r.addCvsSnapshot(), and r.addSvnSnapshot() source actions check
      out repositories and create snapshots.  They are integrated with
      the "cvc refresh" command for fetching more recent source code
      from version control repositories. (CNY-1)
    * The r.replace() function in group recipes now supports the
      searchPath parameter. (CNY-1574)

  o Bug Fixes:
    * A corner case affecting server-side matching of troves against
      negative flavors has been fixed. (CNY-641)
    * A bug in the StreamSet thaw code that prevented frozen StreamSet
      objects with a tag value greater than 128 from being thawed
      properly has been fixed.
    * A bug has been fixed that prevented creating a diff of a Trove
      object that contained troveInfo with unknown data. (CNY-1569)
    * A bug in the logic used by Conary to determine whether or not
      the rollback stack should be invalidated based on group update
      scripts has been fixed. (CNY-1564)
    * A bug that caused an unhandled exception in a Conary proxy when
      it attempted to create a changeset from a pre-Conary-1.1.x
      server has been fixed.
    * Small race condition in populating the cache for both
      repositories and proxies has been fixed (CNY-1576)

Changes in 1.1.22:
  o Major Changes:
    * Group troves can now declare an (integer) compatibility class
      which is used to automatically invalidate rollbacks (existing
      groups are considered to be in compatibility class zero). When a
      group is upgraded to a new group which has a different
      compatibility class, the rollback stack is invalidated unless
      the group also contains postRollback script which can rollback
      to the version being updated. Postrollback scripts can now be
      defined with a list of compatibility versions they are able to
      roll back to. Old invalidateRollback parameter for some group
      scripts is no longer supported.

  o Client Changes:
    * To take advantage of Conary's ability to apply the critical
      update set and restart before applying the rest of the updates,
      three new API calls have been added: newUpdateJob,
      prepareUpdateJob and applyUpdateJob. (CNY-1454)
    * A new argument, --no-restart, has been added to conary. This has
      to be used in conjunction with --root and allows one to skip the
      restarts after applying critical updates when installing in a
      chroot. (CNY-1458)
    * Proxy configuration parameter is now of the form 'proxy protocol
      url' (i.e. 'proxy http http://proxy.some.com'), and allows
      separate proxies to be configured for http and https. If old
      'proxy url' form is used, separate proxies are configured for
      http and https rather than a single proxy being using for both
      protocols. Users who need the old behavior should set explicit
      configure the same proxy for both protocols.

    * Conary no longer runs group scripts when "--just-db" is
      specified on the command line.
    * The conary.conaryclient.mirror.mirrorRepository() function now
      accepts a list of target repositories.

  o Build Changes:
    * Conary has tools in place through a new cross flag and a new
      "target" flavor to support better defining of cross compiling
      builds.  (CNY-1003)
    * Configuration files are again allowed to have executable bits
      set, but configuration files with executable bits set are not
      included in the :config component even if the :config component
      is being created. (CNY-1260, CNY-1540)

  o Proxy Changes:
    * A proxy can now be configured to use an http proxy for all
      outgoing requests. The 'proxy' configuration item is supported
      in a manner identical to the client.
    * The (unused) ability for a standalone server to act as both a
      proxy and a standalone server has been removed; this removes the
      standalone proxies dependence on the X-Conary-Servername header.

  o Internal Changes:
    * The createTrigger() method of dbstore drivers no longer accepts
      the "pinned" keyword parameter.
    * SeekableNestedFile and FileContainer objects no longer depend on
      the file pointer for reads; pread() is used everywhere.  This
      allows the underlying file descriptors to be shared between
      objects or between threads.
    * Repository schema now understands the concept of minor and major
      schema revisions. (CNY-811)

  o Bug Fixes:
    * A bug in proxy code that caused conary to use https through a
      proxy when http was desired has been fixed. (CNY-1530)
    * A bug in clone/promote relating to cloning when there are
      flavors on the clone label that are superset of the current
      flavor, but the current flavor doesn't exist has been
      fixed. (RMK-415)
    * A race condition related to the multithreaded Conary client,
      where one thread could modify an unprotected variable assumed
      immutable by a different thread has been fixed. (CNY-1450)
    * If the database is locked, Conary will no longer display a stack
      trace, but an error message. (CNY-1292)
    * The Conary library now uses a built-in difflib if the system's
      difflib is not patched for recursion. (CNY-1377)
    * Mirroring troves marked as removed from repositories running on
      MySQL has been fixed. (CNY-1193)
    * Repository cooks now sets the subprocess' stdin to /dev/null to
      avoid hanging while waiting from stdin. (CNY-783)
    * Trove.verifyDigests() no longer fails erroneously if a signature
      version 0 digest has not been calculated and set in
      troveInfo. (CNY-1552)
    * A bug in changeset reset() which affected reusing changesets in
      merges has been fixed. (CNY-1534)
    * A bug in changeset based trove sources where the underlying
      changesets never got reset has been fixed. (CNY-1534)

Changes in 1.1.21:
  o Repository Changes:
    * A "hidden" keyword argument has been added to the
      commitChangeSet() and hasTroves() method.  This allows mirror
      users to commit troves which will never be displayed to users.
      The presentHiddenTroves() call makes all hidden troves
      visible.  The XML-RPC protocol version is now 46.

  o Internal Changes:
    * StreamSet operations in C now use a common StreamSet_GetSSD()
      function which creates the _streamDict object if it does not yet
      exist.  This fixes crashes in rare cases where a
      StreamSet.find() class method is used before any instances of
      that StreamSet have been created. (CNY-1524)
    * Numeric StreamSet types can now have values set to None (which
      indicates that there is no value set at all).  Additionally, if
      passed an empty string to the thaw() method, the value is set to
      None. (CNY-1366)

  o Bug Fixes:
    * A bug in commitChangeSet() which returned a "file not found"
      error when the user had insufficient permission for the commit
      operation has been fixed.
    * A bug that caused Conary to raise an unhandled exception when
      updating a trove that has missing TroveInfo data in the local
      database.  When new types are added to TroveInfo, older versions
      of Conary omit the new data from the database.  Once a version
      of Conary is used that understands the new data types, the
      missing data is restored to the previously incomplete trove.
    * Handling user permissions when committing under certain 
      circumstances against a Conary 1.1.20 was fixed. (CNY-1488)

Changes in 1.1.20:
  o Major Changes:
    * Groups can now include scripts which are automatically run
      before an install, after an install, after an update, and after
      a rollback.  Documentation on how to add these scripts to groups
      will be posted to wiki.rpath.com shortly.  Unlike tag handlers,
      these scripts are not inherently reversible; therefore if a post
      update script is executed, the rollback stack will be reset.  The
      rollback information is still stored in the rollback directory,
      but the "conary rollback" and "conary rblist" commands will no
      longer be able to access the previous rollbacks.

      Only Conary repositories running version 1.1.20 or later can
      store these scripts.  If the repository is not running the
      minimum required version, a "changeset being committed needs a
      newer repository server" error will be produced.

      If an older version of Conary downloads a group that has a
      script associated with it, the scripts will be silently ignored.
      Future versions of Conary may add a "Requires: trove:
      conary(group-scripts)" dependency to groups that have scripts
      associated with them. (CNY-1461)

    * Support for versioned trove signatures has been added. (CNY-1477)
    * Version 1 signatures have been added which use a SHA256 digest
      that includes the frozen form of unknown troveInfo
      segments. (CNY-1186)
    * Unknown troveInfo segments are stored in both the repository and
      local database and restored properly. (CNY-1186)

  o Client Changes:
    * Hashes of the directories in which a trove places files are now
      computed and stored in troveInfo. (CNY-857)
    * A --file-flavors option has been added to "conary query/q",
      "conary repquery/rq", and "conary showcs/scs". (CNY-1507)
    * The ability to promote using branches and to promote to siblings
      of parents has been added.  For example, you can now promote
      from /A//B to /C without first cloning uphill to A. (CNY-1513)

  o Build Changes:
    * When Conary calls an external program (python, perl, monodis) to
      determine file dependencies and that program is not a part of
      the package being built, it will warn if that external program
      is not provided by a component in build requirements. (CNY-1492)

  o Internal Changes:
    * The conary.lib.elf module can now be built against libelf
      version 0.8.0 or later as well as the libelf implementation
      provided by elfutils.  libelf can be downloaded from
      http://www.mr511.de/software/ (CNY-1501)
    * The Conary client API has a new method disconnectRepos() that
      allows one to cut access to the networked repositories.  A
      RepositoryError exception is raised if network access is
      attempted. (CNY-1474)

  o Bug Fixes:
    * StreamSet objects didn't work with inheritance because the C
      implementation treated an internal variable as inheritable when
      it should have been treated as a class variable.
    * Attempting to create a shadowed Version object that reference a
      label that is already uphill are now issues a proper error
      message. (CNY-847)
    * Running the "conary rblist" command as non-root now produces a
      proper error message. (CNY-1453)
    * Badly-formatted parentVersion strings in derived packages
      (experimental) no longer cause a stacktrace.
    * Previous versions of Conary would fail to find the UID or GID of
      a newly created user if "--root" was specified on the command
      line and C library components had not yet been installed.
      Conary would erroneously fall back to using UID 0 or GID 0
      (root) instead.  (CNY-1515)
    * A traceback that occurred when a lookaside repository cache has
      not been defined when initializing a derived package recipe
      object has been fixed. (CNY-1509)
    * The Conary network repository client no longer attempts to use a
      proxy if the repository is residing on the local machine.
    * A bug in the freezing of update jobs has been fixed. (CNY-1521)
    * r.addPatch()'s optional argument "extraArgs" will now do the right
      thing if passed a single string instead of a tuple or list.

Changes in 1.1.19:
  o Client Changes:
    * A new "cvc promote" command has been added. "cvc promote" is a
      special type of cloning based on group structure.  For more
      information on promote, see the JIRA issue until documentation
      on the wiki is updated.  (CNY-1304)
    * An "--all-flavors" option has been added to "cvc promote" which
      promotes all flavors of the latest version of the listed
      troves. (CNY-1440)
    * A programmatic interface for performing partial clones, where
      only some components out of a package are cloned based on
      byDefault settings, has been added. (CNY-1389)
    * Conary changesets can now deal with changesets that contain
      package components that share identical file contents, pathId,
      and fileId combinations. (CNY-1253)
    * The "proxy" configuration parameter will now work for standard
      http proxies such as Squid.  Previously the "proxy"
      configuration parameter could only specify a Conary repository
      proxy.  Environments that require all HTTP and HTTPS traffic
      pass through a proxy must continue to use they "http_proxy"
      environment variable, as the "proxy" configuration variable is
      only used for Conary repository calls.  Source downloads in cvc,
      for example, will only use the http_proxy environment variable.
    * Due to limitations in Apache 2.0, the Conary client will now use
      HTTP/1.1 "chunked" Transfer-encoding when committing changesets
      larger than 2 GiB.
    * An "applyRollback()" method has been added to the ConaryClient
      class. (CNY-1455)

  o Server Changes:
    * The repository cache has been completely reworked. This fixes
      problems with authorization and the cache, and has the side
      benefit of unifying the proxy code for the repository and the
      proxy. The cacheDB repository configuration parameter is
      obsolete and will cause a warning on startup. changesetCacheDir
      should now be used instead, and tmpwatch should be configured to
      clean up both the changesetCacheDir and tmpDir
      directories. (CNY-1387)
    * The repository now properly commits changesets where multiple
      troves reference the same (pathId,fileId) key. (CNY-1414)
    * The standalone server can now decode "Transfer-encoding:
      chunked" PUT requests from clients.
    * Apache based repository servers now send changeset file contents
      using the "req.write()" method instead of the "req.sendfile()"
      method when file contents are larger than 2 GiB.  This works
      around limitations in Apache 2.0.
    * The list of sizes returned by the getChangeSet() and
      getFileContents() repository methods are now returned as a list
      of strings instead of a list of integers.  XML-RPC integers can
      only hold values less than 2147483648 (a signed integer).
    * A Conary repository will now raise an exception if a client
      requests a changeset that is larger than 2 GiB in total size or
      file contents larger than 2 GiB in size and does not support the
      new version 44 protocol required to work around this limitation.

  o Build Changes:
    * A "vmware" flavor has been added to the default set of flavors.
      A trove with a vmware flavor should be intended to run as a
      VMware guest. (CNY-1421)
    * If there's a conflict when loading installed troves, the latest
      trove will be picked.
    * The loadInstalled() recipe function will now search the
      installLabelPath for troves to load when it cannot find them any
      other way.
    * A "overrideLoad" keyword parameter has been added to the
      loadInstalled() and loadSuperClass() recipe functions.  This can
      be used to override the default search mechanism.

  o Bug Fixes:
    * Local flags are now cleared after each group cook, meaning that
      multipass group cooks will have the correct local
      flavor. (CNY-1400)
    * Dependency resolution in group cooks now also take advantage of
      the group cache. (CNY-1386)
    * Changesets for source troves with missing files (because the
      file is missing from the upstream server or the upstream server
      is unavailable) are now properly written to changeset
      files. (CNY-1415)
    * Derived packages, which are still experimental, now correctly
      handle multiple architectures built from the same
      source. (CNY-1423)
    * The loadInstalled() recipe function now always works even if you
      have multiple versions of a package installed from multiple
      branches.
    * Trove names are now checked for legal characters. (CNY-1358)
    * A minor bug related to file uploads on the error codepath was
      fixed.  (CNY-1442)
    * A bug in "cvc promote" that caused it to fail when the source
      components added due to --with-sources were in conflict.  This
      could happen, for example, when different flavors of a binary
      were cooked from different source versions and all flavors to be
      cloned to the new label at the same time (CNY-1443)
    * A bug in the CfgQuotedLineList class' display function has been
      fixed.
    * Flavored items in a job list are now correctly frozen when
      writing out an update job. (CNY-1479)
    * A default UpdateCallback() is set if an update callback hasn't
      been specified when invoking the applyUpdate() method of
      ConaryClient. (CNY-1497)
    * "cvc cook --macros" works as expected now, by defining a macro (as
      passed in on the command line with --macro) per line. (CNY-1062)
    * Committing to a Conary repository when using a standard HTTP
      proxy functions properly.  A change in 1.1.18 introduced this
      incompatibility.
    * The redirect build code has been refactored.  Bugs related to
      building flavored redirects have been fixed. (CNY-727)

Changes in 1.1.18:
  o Major Changes:
    * Changesets are now indexed by a pathId,fileId combination instead of
      just by pathId. This should eliminate the vast majority of conflicts
      when creating groups containing multiple flavors of the same trove.
      Old clients will be served old-format changesets by the repository,
      and new clients continue to support old format changesets. Old and
      new format changes can be merged into a single changeset (CNY-1314).

  o Client Changes:
    * The conary rblist --flavors command now properly displays trove
      flavors. (CNY-1255)
    * When resolving dependencies while updating, conary will now search 
      the latest versions of packages for every label in your installLabelPath
      first before searching the histories of those labels.  This should make
      sure that conary prefers installing maintained troves over unmaintained 
      ones. (CNY-1312)
    * The Conary client API now has a new call, iterRollbacksList(), iterating
      over the rollback name and object. (CNY-1390)
    * Added the --just-db argument to the conary rollback command. (CNY-1398)

  o Build Changes:
    * A list of rPath mirrors for source components has been added.
    * Group recipes now support a setSearchPath method.  This provides a way
      to tell groups how to find and resolve packages by specifying a list
      containing either packages or labels. (CNY-1316)
    * The group addAll command supports "flatten" - a way to cause all troves
      in all subgroups to be included directly in the top level group - 
      flattening any structure created by intermediate groups.
    * Groups now allow you to use the commands "removeTrovesAlsoInGroup"
      and "removeTrovesAlsoInNewGroup".  These commands subtract out the
      troves included within the specified group from the currently
      active group. (CNY-1380)
    * Checking dependencies is now faster when building groups.
    * When resolving dependencies in groups, conary will now search the
      latest trove in every label in your label/search path before
      searching back in the history of that label. (CNY-1312)
    * Added moveComponents and copyComponents to group syntax. (CNY-1231)
    * Derived packages (experimental) can now change files between
      Config, InitialContents, and Transient, and can set new files
      to be any of those types.  They can call UtilizeUser and
      UtilizeGroup.  They can create new tag handlers and tag
      description files (but not make a file from the parent no longer
      be a tag handler or tag description, except by removing the file
      entirely), and add new tags to new and pre-existing files when
      TagSpec is called (but not remove existing tags from files). (CNY-1283)
    * Derived packages (experimental) can now run nearly all build and
      source actions. (CNY-1284)
    * Derived packages (experimental) now inherit byDefault settings from
      the parent (CNY-1401), but can override them in the child (CNY-1283).
    * Derived packages (experimental) now handle multiple binary packages
      built from a single source package, including overriding binary
      package name assignment in the derived package. (CNY-1399)

  o Server Changes:
    * Two new calls have been added to the server API -
      getTroveReferences and getTroveDescendants. (CNY-1349)
    * The proxy server proxies "put" calls now.
    * Cleaned up string compression code in changeset merging.

  o Bug Fixes:
    * Fixed a bug where an invalid flavor at the command line would result
      in a traceback. (CNY-1070)
    * Added an exception to allow redirect recipe names to have any format -
      including those usually reserved for group- and info- packages.
    * Removed a harmful assert that kept trove source stacks from working w/o
      installLabelPaths in some cases. (CNY-1351)
    * The cfg.root item is always stored internally as an absolute path,
      even if it is specified as a relative path. (CNY-1276)
    * cvc now properly cleans up 000-permission files from the old build 
      directory. (CNY-1359)

  o Internal Changes:
    * Changesets in an update job can be downloaded in a step separate from
      the installation. Additionally, update jobs can be frozen and reapplied
      later. (CNY-1300)
    * UpdateJob objects are now versioned for a specific state of the Conary
      database, and can be applied only if the state of the database has not
      changed. (CNY-1300)
    * Public keys can now be retrieved from a directory, with each key stored
      in a separate file. (CNY-1299)
    * Troves now track their direct parent they were cloned from, instead of
      the source-of-all-clones. (CNY-1294)

Changes in 1.1.17:
  o New Feature:
    * A caching proxy has been implemented for Conary.  A proxy server
      caches changesets as clients request them.  This can
      dramatically improve the performance of Conary when a subsequent
      request is made for the same changeset.

      The server is implemented using the existing standalone and
      Apache-based Conary repository server modules. Two new Conary
      repository configuration variables, "proxyDB" and
      "proxyContentsDir" have been created to define the proxy
      database and contents store.

      To configure the Conary client to use a proxy, a new "proxy"
      configuration variable has been added to the conaryrc file.
      Generic HTTP proxies should still be configured using the
      "http_proxy" environment variable.

      In order to facilitate authentication and proxy cache
      invalidation features, new Conary repository methods have been
      introduced.  This means that the Conary proxy requires that
      repositories it connects to run Conary version 1.1.17 or later.
      The Conary proxy is considered experimental.  Therefore future
      versions of Conary may not be able to communicate with the proxy
      as implemented in Conary 1.1.17.

  o Client Changes:
    * Filesystem permissions on rollback data restrict access to the
      owner of the database (normally root). (CNY-1289)
    * The Conary client now sends data across an idle connection to a
      Conary repository.  This will keep the connection alive when the
      repository is behind a firewall or proxy that has short timeouts
      for idle connections. (CNY-1045)
    * The error message produced by Conary when a progress callback
      method raises an unhandled exception has been improved.

  o Build Changes:
    * cvc cook --show-buildreqs works properly now.  Thanks to Pavel
      Volkovitskiy for reporting the issue and providing the
      patch. (CNY-1196)
    * The flags for other packages that are specified in the build
      flavor are now available when cooking as a part of the
      PackageFlags object.  For example, if you wish to check to see
      if kernel.pae is set, you can add "if PackageFlags.kernel.pae:".
      Note that such checks do not affect the final flavor of your
      build, and should be used with care. (CNY-1201)
    * Component and package selection by manifest, as with the
      "package=" option, could fail when large numbers of files were
      found; this bug has been resolved. (CNY-1339)
    * You can now add a labelPath to a group r.add() line by
      specifying a labelPath keyword argument.  For example:
         r.add('conary', labelPath=['conary-unstable.rpath.org@rpl:1',
                                    'conary.rpath.com@rpl:1'])
    * Repeated shadow merges now fail with an error suggesting a
      commit.  Previously, the merge operation would be attempted
      again. (CNY-1278)

  o Server Changes:
    * Conary repositories no longer allow users or groups to be
      created with names that include characters other than those
      defined in the Portable Filename Character Set.
    * Server side functions that work on large datasets (getTroveSigs
      and setTroveSigs) are now using batched SQL operations for faster
      throughput. (CNY-1118, CNY-1243)
    * The code that commits groups to the repository has been reworked
      to significantly reduce the number of SQL queries executed.
      (CNY-1273)
    * Including a symbolic link in the path to the temporary now
      returns an error immediately at startup. (CNY-958)
    * Errors opening a to-be-committed changeset now have the internal
      exception logged and CommitError returned to the client (CNY-1182)
    * Cached Changesets are now versioned depending on the client's
      version.  This allows for the same changeset to be cached for
      different client generations. (CNY-1203)

  o Internal Changes:
    * A StringStream can now be set from a Unicode object.  The
      StringStream stores the UTF-8 encoding of the Unicode
      object. (CNY-366)
    * The ByteStream and LongLongStream classes have been
      reimplemented in C.  Modifications have been made to the
      NumericStream types implemented in C so that they can be used as
      base classes in Python.
    * PathID lookups are now done by file prefix and file ID. This
      allows for identifying files in different package flavors or in
      versions older than the latest one. (CNY-1203)
    * StreamSet objects can now preserve unknown elements of the stream
      instead of silently skipping them. Those elements are retained for
      freeze(), letting the older stream object exactly replicate the
      frozen stream of the newer object. Unknown elements are preserved
      through merges into old object as long as the old object has not
      been locally modified.

  o Bug Fixes:
    * Conary now displays a useful error message when it is unable to
      parse a "user" line in a configuration line.  Previously Conary
      would raise an unhandled exception. (CNY-1267)
    * Mirror configurations no longer use /etc/conary/entitlements/ as
      the default location to read entitlements used to mirror.
      Normally the entitlements used to mirror are different than the
      entitlements required to update the system.  Therefore they
      should not be used when attempting to access source or target
      repositories when mirroring. (CNY-1239)
    * "cvc emerge" now displays error messages when the underlying
      cook process results in an exception.  Previously, an unhandled
      exception message was generated. (CNY-995)
    * Derived packages now support setuid and setgid files. (CNY-1281)
    * You can no longer accidentally include a group in itself by
      using addAll. (CNY-1123, CNY-1124)
    * An error message is produced when troves could not be found
      during "conary migrate" in the same manner they are alerted
      during a "conary update".  Previously these errors were
      masked. (CNY-1171)
    * A bug that caused update failures when a changeset held file
      contents that were both InitialContents and a normal file has
      been fixed. (CNY-1084)
    * Filesets now honor buildFlavor. (CNY-1127)
    * The TroveSource class tried to raise a DuplicateTrove exception,
      which doesn't exist. It now raises InternalConaryError instead.
      (CNY-1197)
    * A proper error is now produced when Conary is unable to create
      the directory for the local database due to a permission
      failure. (CNY-953)
    * Group recipes could sometimes include a trove for dependency
      resolution but not move to include the package directly in the
      group that is doing dependency resolution.  Now the package and
      component both are always included immediately in the group that
      is resolving dependencies. (CNY-1305)
    * A "no new troves available" error message is now given when
      there are no new versions to migrate to (CNY-1246)
    * Attempting to clone without name or contact information set now
      gives a proper error message. (CNY-1315)
    * The client code no longer exits with a sys.exit(0) if one of the
      callbacks fails. (CNY-1271)
    * When multiple labels of a trove exist in a group and that group is 
      being searched for that trove, conary will no longer arbitrarily pick
      one of the labels to return.
    * A bug in the default update callback class that causes a hang
      when unhandled exceptions occur has been fixed.
    * Cloning a trove multiple times that was already cloned no longer
      increments the source count. (CNY-1335)
    * The Conary network client erroneously specified the latest
      protocol version it knew about when calling a server, even if
      the server couldn't understand that version. (CNY-1345)

Changes in 1.1.16:
  o Server Changes:
    * The repository now returns recursive changesets with special
      "removed" trove changesets if a trove is missing or has been
      removed.  This allows the client to determine if it has the
      needed troves to perform an update.  Previously, the repository
      would raise an exception, which prevented updates from mirrors
      with byDefault=False troves (such as :debuginfo) excluded.
    * A getTroveInfo() method has been added to the Conary repository
      server.
    * Repository changeset cache database operations are now retried
      before giving up (CNY-1143)

  o Client Changes:
    * A new "isMissing" trove flag has been added.  This flag is set
      by a Conary repository when a Trove is missing.  This allows the
      client to display an appropriate message when it attempts to
      update from an incomplete mirror.
    * Including a configuration file from an unreachable URL will now
      reasonably time out instead of hanging for 3 minutes (the default TCP
      connection timeout). (CNY-1161)
    * Conary will now correctly erase a trove whose files have changed owners
      or groups to values not mapped to users or groups on the current system.
      (CNY-1071)
    * Conary will now display files that are transient as transient when
      --tags is used.
    * Support for the new getTroveInfo() method has been added to the
      Conary repository client.

  o Build changes:
    * The "cvc cook" command will now log a message when deleting old
      build trees to make way for an upcoming build.
    * The "cvc refresh" command will now print a warning instead of
      failing with an error when an attempt to refresh a
      non-autosourced file is made. (CNY-1160)
    * The BuildPackageRecipe class now requires file:runtime, which is
      needed to run many configure scripts. (CNY-1259)
    * Configuration files are now automatically added to :config
      components only if they do not have any executable bits
      set. (CNY-1260)

  o Bug Fixes:
    * Conary 1.1.14 and 1.1.15 failed to update when encountering the
      multitag protocol; this regression is resolved. (CNY-1257)
    * The logparse module now correctly parses python tracebacks in
      conary log files. (CNY-1258)

Changes in 1.1.15:
  o Client Changes:
    * On the update path, errors and warnings are now handled by callbacks.
      This allows applications using the Conary API to capture and process
      them as appropriate. (CNY-1184)

  o Bug Fixes:
    * "conary erase --help" now displays options as "Erase Options"
      instead of "Update Options". (CNY-1090)

  o Build Changes:
    * Change in assembling recipe namespace changed how unknown recipe
      attributes were handled (they appeared as None instead of raising
      an Attribute Error).
    * Packaged directories are no longer included in :lib components
      because doing so can create multilib failures.  (CNY-1199)

Changes in 1.1.14:
  o Client Changes:
    * Tag handler output is now redirected to a callback. The command line
      callback places "[ tag ]" in front of the output from each tag handler
      to help with debugging. (CNY-906)
    * All filesystem operations are journaled now to allow recovery if an
      unexpected failure occurs. "conary revert" has been added to recover
      from cases where the journal is left behind unexpectedly. (CNY-1010)

  o Build Changes:
    * cvc will no longer fail if the EDITOR environment variable points
      to an invalid editor. (CNY-688)
    * Redirects now build erase redirects for package components which
      existed in the past but have disappeared on head. (CNY-453)
    * The TagSpec policy now checks the transitive closure of build
      requirements when determining whether the build requirements
      are sufficient to ensure that a needed tag description will
      be installed. (CNY-1109)
    * Repositories can now be made read-only to allow for maintenance.
      (CNY-659)
    * PIE executables, which appear to be shared libraries in binary
      directories, will no longer export soname dependencies. (CNY-1128)
    * ELF files in %(testdir)s and %(debuglibdir)s will no longer export
      soname provides.  (CNY-1138, CNY-1139)
    * cvc is now able to check out source troves that have been shadowed from
      a branch that no longer contains the files. (CNY-462)
    * The Install recipe class now has the ability to copy symbolic links.
      (CNY-288)
    * The output produced by cvc when attempting to find the
      appropriate patch level when applying a patch has been
      improved. (CNY-588)
    * When cooking (either from a recipe or from the repository),
      cvc will always use the (auto)source files from the repository,
      instead of re-downloading them. This allows for rebuilds from
      recipes even if the upstream source is no longer available,
      without using the cvc cook --prep command first to cache the
      repository copies. (Auto)sources can still be re-downloaded
      using cvc refresh. (CNY-31)
    * The ordering for the rules used to determine which component a
      file should be in was reversed when a file was under /usr/share
      but had /lib/ somewhere in the path name. (CNY-1155)
    * The cvc add command will now refuse to add symbolic links that
      are absolute, dangling, pointing to files outside of the current
      directory or pointing to files that are not tracked by Conary.
      (CNY-468)
    * Use objects now record which file on system define them. (CNY-1179)
    * ExcludeDirectories built-in policy will now remove the empty
      directories it has excluded from the _ROOT_ in order to prevent
      later policies from thinking they are going to be on the target
      system. (CNY-1195)

  o Internal changes:
    * Conary now supports being built against an internal copy of the
      sqlite3 library for cases when the system sqlite3 is not the
      optimal version for Conary.
    * The repository schema's string types are no longer restricted to
      arbitrary sizes for backends that support indexing larger strings
      than MySQL's InnoDB storage engine. (CNY-1054)

  o Bug Fixes:
    * The SQL query that implements the getTrovesByPath() repository
      method has been reworked to avoid slow queries under
      MySQL. (CNY-1178)
    * Builds that resulted in changesets containing the same file
      in different locations would fail to commit if the files differed
      only by mtime. (CNY-1114)
    * The mirror script now correctly handles the cases where
      the PathIdConflict errors are raised by certain source repositories
      during mirroring. (CNY-426)
    * The mirror script now can correctly mirror removed troves when a
      removed and regular versions appear in the same mirror chunk.
    * Perl dependency strings containing double colons are now properly
      accepted on the command line. (CNY-1132)
    * The cvc stat command now correctly displays the usage information
      when extra arguments are specified. (CNY-1126)
    * The conary update --apply-critical command will now behave correctly
      if the update job contains linked troves (besides the conary package
      which is the source of critical updates). Linked troves are troves
      with overlapping paths.  (CNY-1115)
    * A GET request to the "changeset" URL of a repository server that
      does not supply any arguments no longer results in an Internal
      Server Error.  The repository can be configured to send email to
      an email address with debugging information. (CNY-1142)
    * When checking to make sure that the URL used to upload a
      changeset matches the repository base URL, both URLs are now
      normalized before the comparison is made. (CNY-1140)
    * The conary.lib.logparse module now provides the correct date
      strings for each logged event.
    * The Conary command line argument parser checks for the --help
      option earlier.  This corrects some instances where commands
      like "conary rq --help" would not display help. (CNY-1153)
    * The conary [command] --help --verbose command now correctly
      displays verbose option help.
    * Conary no longer fails with an unhandled exception when the 
      local database is locked.  A useful error message is now
      produced. (CNY-1175)
    * The cvc annotate command now attributes the correct name to the
      person who committed the initial revision of a file. (CNY-1066)
    * Conary will give a better error message if you try to run the
      conary emerge command without conary-build installed. (CNY-995)

Changes in 1.1.13:
  o Build Changes:
    * All files in "binary directories" now provide their path as a
      file: dependency. This allows more flexibility for files that
      have requirements such as "file: /usr/bin/cp". (CNY-930)
    * A addRemoveRedirect() method has been added to the
      RedirectRecipe class to allow redirecting packages to nothing
      (which causes them to be erased on update). The client code has
      been updated to remove package components properly for this
      case.  (CNY-764)

  o Bug Fixes:
    * Config files, though added to the :config component by default
      (CNY-172), can now be appropriately overridden by
      ComponentSpec. (CNY-1107)
    * ELF files that have no DT_NEEDED or DT_SONAME entries no longer
      cause Conary to trace back attempting to discover the ELF
      ABI. (CNY-1072)
    * Conary will no longer attempt to update troves in the namespace
      "local" when using updateall.
    * Redirect recipes which contain conflicting redirects now give an
      error message instead of a traceback. (CNY-449)
    * The previous fix for CNY-699 wrongly encoded the soname rather
      than the filename in provisions for symbolic links to shared
      libraries when the shared library had a soname.  Additionally,
      symlinks from directories not in the system shared library path
      to ELF shared libraries in directories in the shared library
      path wrongly caused internal dependencies to have the full path
      to the symlink encoded in the shared library requirement.  These
      bugs have been resolved. (CNY-1088)

Changes in 1.1.12:
  o Client Changes:
    * A signature callback has been added, which allows one to catch
      the troves with bad signatures and react appropriately (display
      an error message, lower trust level, etc). (CNY-1008)
    * The conary.lib.logparse module has been added to provide
      parsed access to conary log files. (CNY-1075)

  o Build Changes:
    * "cvc cook" is now more efficient in looking up files that are
      part of the built troves (CNY-1008).
    * A "commitRelativeChangeset" configuration variable has been
      added to control whether Conary creates relative or absolute
      changesets when cooking.  It defaults to True, but can be
      changed to False to cause Conary to cook and commit absolute
      changesets. (CNY-912)
    * A list of X.org mirrors has been added to the default mirrors.
    * "cvc diff" now returns an return code of 2 on error, 1 if there
      are differences, and 0 if there are no differences. (CNY-938)
    * An "addResolveSource" method has been added to GroupRecipe.
      This will change how dependency resolution is done when building
      a group.  Instead of searching the label path defined in the
      group for solutions, the resolve source will be searched
      instead. This allows you to resolve dependencies against a
      particular version of a group. (CNY-1061)
    * Cloning multiple flavors of the same package in a single step is
      now possible. (CNY-1080)
    * Perl dependencies now include provides for .ph files, as well as
      .pl and .pm files, found in the perl @INC path. (CNY-1083)

  o Bug Fixes
    * The previous fix for CNY-699 introduced two errors in handling
      shared library dependencies that were not in shared library
      paths and thus need to have their paths encoded.  These bugs
      have been resolved. (CNY-1088)
    * The build time in the troveInfo page of the repository browser
      is now displayed properly as "(unknown)" if a trove has no build
      time set. (CNY-990)
    * dbsh now properly loads the schema when one of the .show
      commands is executed. (CNY-1064)
    * The Conary client version is saved before the re-execution of
      conary that follows the application of a critical
      update. (CNY-1034)
    * A condition that was causing sys.exit() to not terminate the
      server process when running in coverage mode has been
      fixed. (CNY-1038)
    * If a configuration value is a list and has a non-empty default,
      appending values to that default does not reset that list to
      empty (Conary itself never triggers this case, but rMake does
      with defaultBuildReqs). (CNY-1078)
    * FileContainers don't store the path of the filecontainer in the
      gzip header for contents which are being transparently compressed
      by the object
    * Creating referential changesets obtained the path of files in the
      data store multiple times. When one content store in a round-robin
      content store configuration is corrupt, that would lead to inconsistent
      changesets. Instead, we will include those corrupt contents in
      a valid changeset and let the install content validation catch the
      problem.

Changes in 1.1.11:
  o Client Changes:
    * "conary help [command]" now displays the usage message for
      the command.
    * The --help options will now display a smaller number of flags by
      default, and more when the --verbose flag is added.
    * A getUpdateItemList() method has been added to the ConaryClient
      class.  It returns a list of top level troves on the local
      system. (CNY-1025)
    * "conary rq package:source --tags" will now show an "autosource"
      tag on autosourced files.
    * Conary now correctly uses "KB/s" instead of "Kb/s" when
      displaying transfer rates. (CNY-330)
    * conary rblist is now more readable, and supports --labels and
      --full-versions. (CNY-410)

  o Build Changes:
    * When using "cvc refresh" to refresh autosourced files, the
      refresh flag is now reset after the commit.  Previously, the
      file would continue to be refreshed on subsequent commits.
    * When using "cvc commit", cvc no longer downloads autosourced
      files which haven't changed (CNY-611, CNY-463)
    * Files that were previously marked as autosource files can now be
      made a regular file by calling "cvc add".
    * When using "cvc remove" to remove a file from the local checkout
      directory and the file is still specified in the recipe file as
      being automatically downloaded, the file will now be switched to
      an autosource file (preserving the pathId).
    * The autosource state is now stored explicitly in CONARY files.
    * CONARY files now use textual identifiers for flags instead of
      digits.
    * "cvc refresh" no longer downloads all autosource files.  Only
      the file(s) specified are downloaded.
    * Files removed with "cvc remove" are no longer erroneously
      re-added when committing changes to the repository.  This used
      to happen when the file was in the previous version of the
      source component and also present in the lookaside
      cache. (CNY-601)
    * Conary now produces a warning instead of an error when an
      unknown use flag is specified in the buildFlavor configuration
      variable.  It will still produce an error if the unknown use
      flag is accessed in the recipe.
    * Package builds now create relative changesets for components instead
      of absolute changesets, reducing the size of the upload to the
      repository (CNY-912)
    * The download code in cvc now accepts cookies.  This is required
      to download files from Colabnet sites. (CNY-321)
    * The download code in cvc can now handle basic HTTP
      authentication. (CNY-981)
    * Shared libraries and symlinks to shared libraries provide their
      filenames as soname dependency provisions, as well as DT_SONAME
      records listed within the shared library, if any. (CNY-699)
    * Malformed regular expressions passed as exceptDeps arguments to
      the r.Requires policy are now reported gracefully. (CNY-942)
    * A list of GNOME mirrors has been added to the default mirrors.
    * Commit log messages may now be provided with the "cvc --log-file"
      command, with support for standard input using the filename "-".
      (CNY-937)
    * The default ComponentSpec information is now loaded from
      files in the /etc/conary/components/ directory tree, and the
      defaults can now be overridden on a per-distribution basis in
      the /etc/conary/distro/components/ directory tree. (CNY-317)
    * Freeform documentation from /usr/share/doc is now included
      in the new ":supdoc" component instead of the ":doc" component
      by default. (CNY-883)
    * Configuration files are now put into a ":config" component to
      make it easier to override them.  This configuration can be
      disabled by setting the configComponent configuration item
      to False. (CNY-172)
    * Empty directories that have owner or group information explicitly
      set are now included in packages by default. (CNY-724)

  o Bugfixes:
    * Files added in both the repository and locally with cvc now give
      an error message on update rather than corrupting the CONARY
      file (CNY-1024)
    * Adding a file locally and then merging that file from upstream
      now causes an error as expected (it would traceback
      before). (CNY-1021)
    * Cooking a group recipe that defines an empty groups with
      resolveDependencies set no longer results in a traceback.
      Conary will display an error message as expected. (CNY-1030)
    * Specifying a bad protocol in a repositoryMap entry (a protocol
      other than http or https) no longer causes an unhandled
      exception. (CNY-932)
    * When migrating, conary now utilizes update mode with all updates
      explicitly specified when re-executing after critical updates.
      Previously, the migration failed if a critical update was
      applied. (CNY-980)
    * Infinite loops are now detected when including configuration
      files. (CNY-914)
    * Temporary files created when critical updates are applied are
      now cleaned up. (CNY-1012)
    * Conary repositories now detect when changesets that are being
      committed are missing files. (CNY-749)
    * Conary now prints an error message when trying to write a
      changeset file to a location that cannot be written (directory,
      read-only file etc.). (CNY-903)

Changes in 1.1.10:
  o Bugfixes:
    * A warning message produced when attempting to retrieve a OpenPGP
      key has been fixed.  The warning was introduced in CNY-589.

Changes in 1.1.9:
  o Client Changes:
    * The usage message displayed when running "conary" or "cvc" has
      been simplified and improved. (CNY-560)
    * When choosing how to match up troves with the same name, conary now
      takes paths into account, if there's a choice to make between matching
      up two old troves that are otherwise equivalent with a new trove, conary
      will choose the one that shares paths with the new trove. (CNY-819)
    * Conary will now allow "conary migrate --info" and "conary migrate
      --interactive" without displaying usage information. (CNY-985)
    * Conary now only warns about being able to execute gpg if a
      signature trust threshold has been set. (CNY-589)
    * Fixed cvcdesc after the refactoring of configuration options. (CNY-984)

  o Server Changes:
    * PostgreSQL support has been finalized and some SQL queries have
      been updated in the repository code for PostgreSQL
      compatibility.  PostgreSQL will be officially supported in a
      future release of Conary.
    * The repository browser is now viewable by Internet Explorer.

  o Build Changes:
    * cvc now allows files to be switched from autosource to normal
      and from normal to autosourced. (CNY-946)
    * Recipes will now automatically inherit a major_version macro,
      which is defined to be the first two decimal-seperated parts of
      the upstream version, combined with a decimal. For example, a
      version string of 2.16.1.3 would have a major_version of
      2.16. (CNY-629)
    * A list of KDE mirrors has been added to the default mirror
      configuration. (CNY-895)
    * If a group is cooked twice at the same command line, for example
      "cvc cook group-dist[ssl] group-dist[!ssl]", then conary will
      cache the trove found during the first group cook and use it for
      subsequent group cooks. (CNY-818)
    * Unpacking a tarball now preserved permissions only when
      unpacking into the root proxy, not unpacking sources into the
      build directory. (CNY-998)

  o Code Cleanups
    * The command line options common between cvc and conary are now
      defined in one place.
    * The code to add options to the command line parser for an option
      has been refactored to remove duplication.

  o Bug Fixes:
    * A bug that caused an Internal Server Error when marking a group
      :source component as removed in a repository has been fixed.
    * A bug that caused group cook with a replace or remove with a
      flavor and no matching trove to emit a traceback instead of a
      warning has been fixed. (CNY-977)
    * A bug that caused an unhandled exception when two packages with
      the same name require a trove that was being erased has been
      fixed.
    * Timeouts that occur when attempting to read the XML-RPC request
      from a client are now logged and return an exception (instead of
      causing a unhandled exception in the server).

Changes in 1.1.8:
  o Bug Fixes:
    * The fix for CNY-926, which allows a ShimNetClient to create
      changes directly from an in-process Conary Repository, did not
      properly merge changesets when multiple servers were involved.
    * The r.setByDefault() method in group recipes was broken in
      1.0.34.  It would cause a traceback.  This has been fixed.

Changes in 1.1.7:
  o Client Changes:
    * You can now delete troves, update from changeset files, and
      update with a full version specified without an installLabelPath
      set. (CNY-281)
    * "conary rm" has been added as an alias for the "conary remove"
      command. (CNY-952)
    * Conary now produces an error message when an invalid context is
      specified. (CNY-890)
    * User settings in a context will override but not remove user
      settings from the main conary configuration file. (CNY-972)

  o Build (cvc) Changes:
    * "cvc cook --prep" now warns about missing dependencies instead
      of raising an error.  "cvc cook --download" does not warn or
      error. (CNY-787)
    * In a group recipe, if you use r.remove() to remove a component
      from a package in a group (which marks the component
      byDefault=False), and the package no longer contains any
      byDefault=True components, the package itself will also be made
      byDefault=False. This avoids installing packages with no
      components on the system. (CNY-774)
    * Previously, Java files that have no discoverable provided or
      required interfaces (for example, due to EAR dependencies)
      caused a traceback.  Conary now handles this case correctly and
      does not traceback.
    * Merging when the current version is already based on the parent
      version now gives an error message instead of writing out an
      incorrect CONARY file (CNY-968)

  o Bug Fixes:
    * Erases of critical troves is no longer considered a reason to
      restart Conary.
    * A bug triggered when a critical update of a trove depended on an
      erase has been fixed.
    * A bug that caused changesets to be invalidated from the
      changeset cache when signatures were not modified by
      setTroveSigs() has been fixed.
    * A bug that caused an Internal Server Error (ISE) when attempting
      to browse the files in a shadowed component via the Conary
      repository browser has been fixed. (CNY-926)
    * A bug introduced 1.0.32 that affected the ability to update two
      troves due to the same broken dependency when using
      "resolveLevel 2" has been fixed.  This bug affected the ability
      to simply run "conary update conary" when conary-build and
      conary-repository will both installed. (CNY-949)
    * Conary will now display config lines that are equivalent to the
      default configuration value but are set explicitly by the
      user. (CNY-959)
    * Specifying "includeConfigFile" within a context will now include
      the file also within that context. (CNY-622)
    * A memory leak in conary.lib.misc.depSplit() has been fixed.
    * The client no longer loops forever trying to create
      cross-repository relative changesets when the trove is missing
      from one of the repositories. (CNY-948)
    * Repositories no longer return empty troves when
      createChangeSet() is called on troves which are referenced
      within the repository but present on a remote repository.
      (CNY-948)
    * Repository queries no longer return matches for troves which are
      referenced by groups but are not present in the
      repository. (CNY-947)
    * Specifying a root (through conaryrc configuration or the
      "--root" command line parameter) that is not a directory no
      longer results in an unhandled exception. (CNY-814)
    * Renaming and changing a source file no longer results in
      tracebacks on "cvc update" and "cvc merge" (CNY-944, CNY-967)

Changes in 1.1.6:
  o Client Changes:
    * The "cvc" and "conary" command line programs have new command
      line argument aliases.  They accept "-r" as an alias for
      "--root" and "-c" as an alias for "--config".  Commands that
      accept "--info" now accept "-i" as an alias.
    * Contexts can now override any configuration option. (CNY-812)
    * The meaning of the "--components" command line option has
      changed to be more intuitive.  For example, "conary q
      --components" will show all the components for all packages,
      indented as expected. (CNY-822)

  o Build (cvc) Changes:
    * "cvc commit -m'commit message'" is now accepted.  Previously, a
      space was required between the -m and the message.
    * Permissions are now preserved by tar when extracting a tar
      archive added with r.addArchive().
    * The Requires policy now parses pkg-config files more reliably.
    * "cvc cook" now has a "--download" option, which fetches the
      applicable sources from upstream or from the repository and then
      stops. (CNY-837)
    * If cooking a group results in conflicts, the error message will now
      show you the reason why the troves in conflict were included in the
      group. (CNY-876)
    * A new r.addCopy() command is now available to group recipes.  It
      performs the actions required to create a new group, add all of
      the troves from a different group, and add the new group to the
      current group. (CNY-360)
    * In a group recipe, if r.replace() or r.remove() does nothing, a
      warning message is given unless the keyword allowNoMatches is
      used. (CNY-931)
    * In a group recipe, if r.replace() would match against a package
      included inside another group that you are not building, conary
      will warn that replace cannot possibly do anything and will
      suggest using r.addCopy() to resolve the problem. (CNY-360)
    * The Autoconf() build action now enforces buildRequirements of
      automake:runtime and autoconf:runtime if used. (CNY-672)
    * All build actions that enforce buildRequires additions now report
      them through the reportMissingBuildRequires summary policy.

  o Optimizations:
    * Retrieving a large number of troves without files from the local
      database has been sped up by 30%. (CNY-907)
    * On one test machine: "conary q --troves" is 2 times
      faster. "conary q", "conary q --deps" and "conary q --info" are
      30% faster.  "conary q --troves --recurse" is 4-6 times faster.

  o Bug Fixes:
    * r.Replace() no longer fails when a glob matches a dangling
      symlink.  It now reports that no action is taking on the
      dangling symlink due to it being a non-regular file.  This is
      the same behavior as running r.Replace() on non-dangling
      symlinks.

Changes in 1.1.5:
  o Optimizations
    * Duplicate trove instantiations have been removed. Build requires are
      no longer thawed out of abstract change sets, and methods were added
      to get dependency and path hash information directly from trove
      change set objects. These changes combined for a 50% speedup on
      update --info of a large group into an empty root and saved a few
      megs of memory as well (CNY-892)
    * The changes in the previous version of Conary in how XML-RPC
      responses are decompressed actually made Conary slower.  These
      changes have been reverted.

  o Build (cvc) Changes:
    * The Requires() policy now reads pkg-config files and converts the
      "Requires:" lines in them into trove dependencies, removing the
      need to specify those dependencies manually. (CNY-896)
    * Files in /etc/conary/macros.d/ are now loaded in sorted order
      after initial macros are read from /etc/conary/macros. (CNY-878)

  o Bug Fixes:
    * Conary now runs tagscripts correctly when passed a relative root 
      parameter (CNY-416).
    * cvc log now works when there are multiple branches matching for the
      same trove on the same label.
    * Fixed resolveLevel 2 so that it does not try to update packages that
      are already a part of the update. (CNY-886, CNY-780)
    * Fixed resolveLevel 2 so that it does not repeatedly try to perform 
      the same update. (CNY-887)
    * cvc cook | less now leaves less in control of the terminal. (CNY-802)
    * The download thread terminating during an update is now a fatal
      error.
    * The web interface to a conary repository will now print an error
      message instead of a traceback when adding an entitlement class
      with access to a group that does not exist.
    * Parent troves in repository changeset caches are now invalidated
      when a member trove is invalidated (CNY-746)
    * cvc cook group now limits the number of path conflicts displayed for 
      one trove to 10. (CNY-910)
    * Conary update now respects local changes when a group update occurs
      along with the update of the switched trove.  For example, switch
      foo to be installed from another branch instead of the default, 
      and then update foo and its containing group at the same time would
      cause conary to try to reinstall the original foo (resulting in path
      conflicts). (CNY-915)
    * loadRecipe now selects the most recent of two recipes available
      in the case where there are multiple choices due to label
      multiplicity. (CNY-918)

Changes in 1.1.4:
  o Client Changes:
    * Conary now restarts itself after updating critical conary
      components (currently, that consists of conary).  Hooks have
      been added for other components using the conary api to specify
      other troves as critical.  Also, hooks have been added for other
      components to specify a trove to update last. (CNY-805, CNY-808)
    * Conary now warns the user when they will be causing label
      conflicts - that is when an operation would cause two different
      branches of development for a single trove to end up with the
      same trailing label.  Since most conary operations are label
      based, such label conflicts can be confusing to work with and
      are almost never desireable - except in those few cases where
      they are necessary.  (CNY-796)
    * The conary repository client now retries when a DNS lookup of a
      server hostname fails with a "temporary failure in name
      resolution" error.

  o Optimizations
    * The getFileContents() and getFileVersions() server side calls
      have been optimized for faster execution.
    * The SQL query in getTroveList() has been sped up by a 3-5x factor.
    * dbstore now has support for executemany()
    * Inserts into local database now use executemany().

  o Server Changes
    * Several SQL queries have been updated for PostgreSQL compatibility

  o Build (cvc) Changes:
    * The "cvc add" command no longer assumes files it doesn't know to
      be binary are text files; there are lists for both binary and
      text types, and files which are added which aren't in either
      list need to be added with "--text" or "--binary". (CNY-838)
    * A "cvc set" command has been added to change files between
      binary and text mode for files in source components.
    * The "cvc diff" command no longer tries to display the contents
      of autosource files. (CNY-866)
    * The "cvc annotate" command no longer displays pathIds in the
      error message for the specified path not being included in the
      source trove.  It displays the path name instead.
    * The "cvc annotate" command now gives an error when it is run on
      a binary file.
    * A "cvc refresh" command has been added.  It allows you to
      request that cvc fetch new upstream versions of files referenced
      by URL.  Thanks to Pavel Volkovitskiy for the initial
      implementation of this feature. (CNY-743)
    * The "cvc newpkg" command and the PackageSpec policy now disallow
      certain potentially confusing characters in trove
      names. (CNY-842)
    * The PythonSetup() build action has been modified to be more
      consistent with other build actions. The "setupName" paramater
      has been added, which can specify a command to run (defaults to
      "setup.py"). The first argument, similar to Configure(), passes
      arguments to the command being specified by setupName. (CNY-355)
    * The "cvc commit" command now recognizes .html, .css, .kid, and .cfg
      as extensions that identify text files. (CNY-891)
    * The PythonSetup build action has been modified to make it
      clearer what its "dir" and "rootDir" options specify. (CNY-328)

  o Bug Fixes:
    * Conary commands no longer perform an unnecessary database check
      on the local system. (CNY-571)
    * A bug that could allow conary to consider a no-op update as an
      install (and could result in tracebacks in some situations) has
      been fixed. (CNY-845)
    * If you've made a local modification to a package and then try to
      downgrade it later, Conary will now downgrade included
      components as well. (CNY-836)
    * The error message produced by "cvc cook" when a source component
      exists on multiple branches with the same trailing label has
      been improved. (CNY-714)
    * Error handling when manipulating entitlements via XML-RPC has
      been improved. (CNY-692)
    * The usage message displayed when running "conary changeset" has
      been corrected. (CNY-864)
    * Conary no longer tracebacks when a disconnected cook tries to
      load a superclass.  Conary also gives better messages when the
      loaded recipe has a traceback.  Thanks to David Coulthart for
      the core of this patch. (CNY-518, CNY-713)
    * A bug in soname dependency scoring has been fixed.  Dependency
      scoring when multiple sonames were being scored would simply use
      the value of the last soname, instead of the cumulative score.
      Note that the dependencies that did not match at all would still
      return as not matching, so this bug only affected Conary's
      ability to select the best match.
    * A bug in architecture dependency scoring has been fixed.
      Matching architectures are now counted as having a positive
      value, so that when performing dependency resolution on an
      x86_64 machine, troves that have flavor "is: x86_64 x86" will be
      preferred to those with flavor "is: x86".
    * The PythonSetup command ignored any C compiler macros that had
      been set.  The template has been changed to use them in the same
      way that Configure() uses them; as environment variables.
    * The warning message produced when r.Replace() refuses to modify
      a non-regular file now includes the path, as intended.
      (CNY-844)
    * A traceback that occurred when a resolveLevel 2 update resulted
      in a component being erased has been fixed. (CNY-879)
    * Conary now works around a possible threading deadlock when
      exceptions are raised in Threading.join().  The bug is in the
      standard Python threading library, and is fixed in 2.4.3.
      Conary will use a workaround when running under older versions
      of Python. (CNY-795)
    * Checks have been added to the XML-RPC transport system to see if
      an abort has been requested while waiting for a response from
      the server.  This allows the main thread to terminate the
      changeset download thread if it is waiting for an XML-RPC
      response from the server.  (CNY-795)
    * A bug in Conary's handling of an unusual case when multiple
      files being installed share the same content, and one of the
      files has been erased locally has been fixed.
    * A traceback that occurred when a manually removed file switches
      packages during an update has been fixed. (CNY-869)
    * When you remove a file and replace it with a directory, Conary
      now treats it as a removal. (CNY-872)
    * Conary's OpenPGP implementation now dynamically uses RIPEMD if
      it is available from PyCrpyto.  Some PyCrypto builds don't
      include RIPEMD hash support. (CNY-868)
    * A bug that allowed merging changesets with conflicting file
      contents for configuration files with the same pathId has been
      fixed.  Applying the resulting merged changeset caused
      IntegrityErrors.  (CNY-888)

  o Optimizations
    * The getFileContents and getFileVersions server side calls have
      been optimized for faster execution
    * The SQL query in getTroveList has been sped up by a 3-5x factor.
    * dbstore now has support for executemany()
    * Inserts into local database now use executemany().

  o Server Changes
    * Several SQL queries have been updated for PostgreSQL compatibility

Changes in 1.1.3:
  o System Update Changes:
    These changes make Conary much more robust when applying updates
    that move files from one package to another.

    * Components that modify the same files are now required to be in
      the same update job.  For example, if a file moves from
      component a:runtime to component b:runtime, the erase of
      component a:runtime and the install of component b:runtime will
      occur at the same time. (CNY-758).
    * Files moving between components as part of a single job are now
      treated as file updates instead of separate add/remove events.
      (CNY-750, CNY-786, CNY-359)

  o Client Changes:
    * The source component is now displayed in "conary rq --info"
      output.
    * Entitlements can now be passed into ConaryClient and
      NetworkRepositoryClient objects directly. (CNY-640)
    * Exceptions raised in callback functions are now issued as
      warnings and the current job is finished before
      existing. KeyboardInterrupts and SystemExits are handled
      immediately. (CNY-806)
    * The "--debug" command line flag now provides information that is
      useful to the end-user during the update process.  The
      "--debug=all" flag will provide output that is useful to conary
      developers.
    * The output of "--debug" has been modified when performing
      dependency resolution.  The output should be more helpful to end
      users.  Also rearranged the output given when dependencies
      fail. (CNY-779)
    * Config files and diffs are no longer cached in ram during installs;
      they are now reread from the changeset whenever they are needed
      (CNY-821)
    * Binary conflicts no longer cause a traceback in cvc update
      (CNY-644,CNY-785)

  o Optimizations
    On a test system, "conary updateall --info" is around 24% faster
    than previous versions of Conary.

    * The SQL query used to retrieve troves from the local database
      has been optimized.  The new code is nearly four times faster
      for operations like "conary q group-dist --info".
    * The SQL query in getTroveContainers() used to determine the
      parent package(s) and groups(s) of a set of troves as recorded
      in the local database has been optimized.  The new code is
      almost 95 times faster. (0.2 seconds versus 19 seconds)
    * The code in getCompleteTroveSet() that creates Version and
      Flavor objects from entries in the database now caches the
      created object.  This is approximately a 4.5 times speed
      up. (2.10 seconds versus 9.4 seconds)
    * The code in iterUpdateContainerInfo has had similar version
      and flavor caching optimizations that make the code about 
      2.5 times faster (from 10 seconds to 4 seconds).

  o Server Changes:
    The Conary repository server now sends a InvalidClientVersion
    exception when a conary 1.0.x client attempts to manipulate an
    entitlement through addEntitlement() or deleteEntitlement().

  o Build (cvc) Changes:
    * "cvc merge" and "cvc update" are now more verbose when
      patching. (CNY-406)
    * "cvc clone" now requires that you specify a message when cloning
      source components unless you specify --message.  It also gives
      more output about what it is doing (CNY-766, CNY-430).
    * "cvc clone" now has a --test parameter that runs through all
      steps of cloning without performing the clone.  --info is now
      more lightweight - it no longer downloads all of the file
      contents that would be cloned.
    * "cvc clone" now has a --full-recurse parameter that controls how
      recursion is performed.  Cloning a group no longer recurses by
      default.  The only way that a recursive group clone could
      succeed is if all troves in the group came from the same branch.
      This is almost never the case.
    * The "cvc cook" command now prints the flavor being built,
      as well as the version. (CNY-817)
    * The command line argument parsing in "cvc" has been modified.
      To use the "--resume" command line argument to specify that you
      wish to resume at a particular location, you must use
      "--resume=<loc>".  "--resume <loc>" will not work anymore.  This
      removes an ambiguity in how we parse optional parameters in
      Conary.
    * The PythonSetup build action no longer provides the older
      --single-version-externally-managed argument, and instead
      provides the --prefix, --install-purelib, --install-platlib,
      and --install-data arguments, which can be overridden with the
      purelib, platlib, and data keyword arguments, respectively.  This
      allows it to work correctly with a greater number of packages.
      It also provides the option of providing a "purePython=False"
      argument for python packages that mix architecture-specific
      and architecture-neutral files, and tries to automatically
      discover cases when it should be provided. (CNY-809)
    * Python dependencies were previously incorrectly calculated
      for certain module path elements added in some Python C
      code (for example, contents of the lib-dynload directory);
      these errors are now resolved by using external python
      to find system path elements. (CNY-813)
    * /etc/conary/mirrors/gnu has been added to enable mirror://
      references to the GNU mirror system.
    * The GNU mirror list was then significantly expanded and
      re-sorted.  (CNY-824)
    * /etc/conary/mirrors/cpan has been added to enable mirror://
      references to the Comprehensive Perl Archive network mirror
      system.
    * In group recipes, the methods r.add(), r.addAll(), and
      r.addNewGroup() have been modified to accept the use= parameter,
      which defaults to True (CNY-830).

  o Bug Fixes:
    * A bug that caused a traceback in the web interface when a
      non-admin user attempts to manage their entitlement classes has
      been fixed. (CNY-798)
    * "conary rq" (with no arguments) no longer hides troves if the
      flavor that matches the system flavor is not built for the
      latest version. (CNY-784)
    * "cvc cook" now displays the correct label of the thing it is
      building, even when it is not the build label.
    * Running "cvc update" in a directory that has been created with
      "cvc newpkg" but has not yet been committed to the repository
      will now fail with an appropriate error message instead of
      displaying a traceback. (CNY-715)
    * Conary can now apply updates that change a file that is not a
      directory to a directory.
    * Currently version objects are cached to optimize Conary.
      Unfortunately, version objects are mutable objects.  That means
      that if two different pieces of code are given the same version
      object, modifications made by one part of the code could affect
      the other inadvertently.  A warning message has been added to
      the version object when setting or resetting timestamps to make
      developers aware of the problem.  Developers should copy the
      version object before calling setTimeStamps(),
      resetTimeStamps(), incrementSourceCount(), or
      incrementBuildCount() on it.  When creating a version object
      from a string and time stamp set, use the timeStamps= keyword
      argument to versions.VersionFromString() to avoid the copy.  In
      a later version of Conary, version objects will be immutable.
      New methods will be introduced that return new modified objects.
    * Conary no longer hangs waiting for the download thread when an error
      occured in the download thread which caused it to terminate.
    * "conary migrate" now returns an error much earlier if you are
      not using interactive mode. (CNY-826)
    * Files removed from troves (most often by --replace-files) are now
      properly skipped on updates to that trove when the file didn't change
      between versions. (CNY-828)
    * includeConfigFile now gives a much better error message when it
      cannot include a config file. (CNY-618)

Changes in 1.1.2:
  o Bug Fixes:
    * Conary now removes sources from the lookaside before unpacking SRPMs to
      ensure that the source referenced from the SRPM is actually contained in
      the SRPM. (CNY-771)
    * Errors found in the recipe while checking in will now display file name
      and line number information along with the error found.
    * The trove browser no longer shows duplicate entries for multihomed
      repositories.
    * A bug that kept sqlite-based 64-bit mirrors from being used as a source 
      for further mirrors has been fixed.

  o Build Changes:
    * Conary no longer prints policy error messages three times; it
      now prints each error immediately when it is found, and then
      summarizes all policy errors once (instead of twice) at the
      end of the build process. (CNY-776)

Changes in 1.1.1:
  o Client Changes:
    * Migrate no longer replaces by default as if --replace-files was
      specified. (CNY-769)

  o Server Changes:
    * The log retrieval function now returns a HTTP_NOT_IMPLEMENTED
      (501) instead of a HTTP_NOT_FOUND (404) if the logFile
      directive is not configured.

  o Build Changes:
    * Conary now recognizes that pkgconfig finds its files in
      /usr/share/pkgconfig as well as /usr/lib*/pkgconfig. (CNY-754)
    * /etc/conary/mirrors/cran has been added to enable mirror://
      references to the Comprehensive R Archive Network. (CNY-761)

  o Bug Fixes:
    * Conary now resets the timeStamps in all cases when
      getSourceVersion is called (CNY-708).
    * SQLite ANALYZE locks the database after it is run, causing
      updates to fail.
    * A bug that caused lists such as installLabelPath in
      configuration files to be parsed incorrectly when more than one
      space was between list elements has been fixed
    * A bug that caused Locally changed files to no be marked properly
      in rollbacks that were stored locally (including rollbacks for
      locally built troves) has been fixed. (CNY-645)
    * A bug that could cause "cvc cook" to create groups that include
      components needed to resolve dependencies that are already
      included not-by-default has been fixed.
    * A bug that caused a traceback message when adding a user through
      the web interface has been fixed.

Changes in 1.1.0:
  o 1.1 Release Overview

    Conary 1.1.0 is the first version in the 1.1 series.  New
    functionality has been added to Conary that required modifications
    to the repository database schema and XML-RPC protocol.  A Conary
    1.1.x-compatible client is required to access many of the new
    features.  The XML-RPC interface includes version information so
    that old clients continue to work with new servers, and new
    clients continue to work with old servers.

    New Features:
      * Conary can now remove packages and components from a
        repository server.  This is a privileged operation and should
        not normally be used.  Only users with a special "can remove"
        ACL can remove from the repository.  As removing something
        from a Conary repository is an act of last resort and modifies
        repository internals, the command line option will not appear
        in the reference documentation.  rPath will assist users that
        need more information.
      * Conary can now query the repository by path.  Use
        "conary repquery --path /path/to/find" to find components that
        include a particular path.
      * Several enhancements were added to the entitlement management
        facilities in a Conary repository.
      * Conary can now redirect a group.

  Detailed changes follow:

  o Server Changes:
    * Entitlement keys were artificially limited to 63 characters in
      length.  This restriction has been raised to the max length
      permitted in the database column (255).
    * Entitlement classes can now provide access to multiple access
      groups (and updated the web UI to support that) (CNY-600)
    * addEntitlement() and deleteEntitlement() repository calls replaced
      by addEntitlements and deleteEntitlements calls.  These calls
      operate on more than one entitlement simultaneously.
    * Added getTroveLeavesByPath() and getTroveVersionsByPath(). (for
      CNY-74)
    * Conary now checks to ensure you have write access to all the
      things the client is trying to commit before you send them
      across the wire. (CNY-616)
    * deleteAcl() and listAcls() methods have been added to
      ConaryClient.

  o Client Changes:
    * "conary rq" now supports "--path", which allows you to search
      for troves in the repository by path. (CNY-74)
    * "conary rq" now has a "--show-removed" option that allows you to
      see removed trove markers.  A [Removed] flag will be displayed
      when the --trove-flags option is added.

  o Bug Fixes:
    * Conary now resets the timeStamps in all cases when
      getSourceVersion is called (CNY-708).
    * SQLite ANALYZE locks the database after it is run, causing
      updates to fail.
    * A bug that caused lists such as installLabelPath in
      configuration files to be parsed incorrectly when more than one
      space was between list elements has been fixed
    * A bug that caused Locally changed files to no be marked properly
      in rollbacks that were stored locally (including rollbacks for
      locally built troves) has been fixed. (CNY-645)
    * A bug that could cause "cvc cook" to create groups that include
      components needed to resolve dependencies that are already
      included not-by-default has been fixed.

Changes in 1.0.27:
  o Client Changes:
    * A "files preupdate" tag script method has been Implemented which
      gets run before tagged files are installed or changed. (CNY-636)
    * A bug that could cause "--replace-files" to remove ownership
      from every file in a trove has been fixed. (CNY-733)

    * Multiple bugs where using "--replace-files" could result in the
      new file having no owner have been fixed. (CNY-733)
    * The logcat script now supports revision 1 log entries.
    * The logcat script is now installed to /usr/share/conary/logcat

  o Build Changes:
    * Improved handling of the "package=" keyword argument for build
      actions.  In particular, made it available to all build actions,
      removed double-applying macros to the package specification,
      and fixed failure in cases like "MakeInstall(dir=doesnotexist,
      skipMissingDir=True, package=...)". (CNY-737, CNY-738)
    * The lookaside cache now looks in the repository for local sources
      when doing a repository cook. (CNY-744)
    * The mirror:// pseudo-URL handling now detects bad mirrors that
      provide an HTML document instead of the real archive when a
      full archive name is provided; previously, it did so only when
      guessing an archive name.  Thanks to Pavel Volkovitskiy for this
      fix. (CNY-745)
    * The Flavor policy has been slightly optimized for speed.

  o Server Changes:
    * ACL patterns now match to the end of the trove name instead of
      partial strings (CNY-719)

  o Bug Fixes:
    * The Conary repository server now invalidates changeset cache
      entries when adding a digital signature to a previously mirrored
      trove.
    * A bug that caused the mirror code to traceback when no callback
      function was provided to it has been fixed. (CNY-728)
    * Rolling back changes when the current trove has gone missing from
      the server now causes the client to generate the changeset to apply
      based on the trove stored in the local database (CNY-693)

Changes in 1.0.26:
  o Build Changes:
    * When cooking a group, adding "--debug" to the "cvc cook" command
      line now displays detailed information about why a component is
      being included to solve a dependency. (CNY-711)
    * The mirror:// functionality introduced in Conary 1.0.25 had two
      small bugs, one of which prevented mirror:// pseudo-URLs from
      working.  These bugs are now fixed, thanks to Pavel
      Volkovitskiy. (CNY-704)
    * The "cvc cook" command now announces which label it is building
      at the beginning of the cook, making it easier to catch mistakes
      early. Thanks to Pavel Volkovitskiy for this fix. (CNY-615)
    * The source actions (addSource, addArchive, etc.) can now take
      a "package=" argument like the build actions do.  Thanks to
      Pavel Volkovitskiy for contributing this capability.  (CNY-665)
    * The "preMake" option had a bad test for the ';' character; this
      test has been fixed and extended to include && and ||.
      thanks to Pavel Volkovitskiy for this fix. (CNY-580)
    * Many actions had a variety of options (dir=, subdir=, and
      subDir=) for specifying which directory to affect.  These have
      been converted to all prefer "dir=", though compatibility
      with older recipes is retained by continuing to allow the
      subDir= and subdir= options in cases where they have been
      allowed in the past. Thanks to Pavel Volkovitskiy for this
      enhancement. (CNY-668)

Changes in 1.0.26:
  o Server Changes:
    * The Conary web interface now provides a method to rely solely on
      a remote repository server to do authentication checks. (CNY-705)
    * The ACL checks on file contents and file object methods have
      been improved. (CNY-700)
    * Assertions have been added to prevent redirect entries from
      being added to normal troves.
    * An assertion has been added to ensure that redirects specify a
      branch, not a version.
    * The server returns a new FileStreamsMissing exception when the
      client requests file streams with getFileVersion or
      getFileVersions and the requested file stream is not present in
      the repository database. (CNY-721)
    * getFileVersions() now raises FileStreamMissing when it is given
      invalid request.
    * getFileContents() now raises a new FileHasNoContents exception
      when contents are requested for a file type which has no
      contents (such as a symlink).

  o Bug Fixes:
    * A bug that could cause "conary updateall" to attempt to erase
      the same trove twice due to a local update has been fixed.
      (CNY-603)
    * Attempts to target a clone to a version are now caught.  Only
      branches are valid clone targets. (CNY-709)
    * A bug that caused Trove() equality checks to fail when comparing
      redirects has been fixed.
    * A bug that caused the flavor of a redirect to be store
      improperly in the repository database has been fixed.
    * The resha1 script now properly skips troves which aren't present
      in the repository.
    * Conary 1.0.24 incorporated a fix for CNY-684 to correct behavior
      when storing src.rpm files rather than their contents.  The fix
      worked for local builds but not for commits to repositories.
      Conary 1.0.26 includes a fix that corrects the behavior when
      committing to a repository as well. (CNY-684)
    * A bug that prevented flavored redirects from being loaded from
      the repository database has been fixed.
    * "Conary migrate" now will follow redirects. (CNY-722)

Changes in 1.0.25:
  o Build Changes:
    * The addArchive() source action will search for reasonably-named
      archive files based on the name and version if given a URL ending
      with a "/" character. Thanks to Pavel Volkovitskiy for the
      initial implementation. (CNY-671)
    * All source actions, when given a URL that starts with "mirror://",
      will search a set of mirrors based on files in the mirrorDirs
      configuration entry, with default files provided in the
      /etc/conary/mirrors/ directory. Thanks to Pavel Volkovitskiy for
      the initial implementation. (CNY-171)
    * Symbolic links are now allowed to provide a soname even if they
      reference an ELF file only indirectly through other symbolic
      links.  Previously, a symbolic link could only provide a soname
      if it directly referenced an ELF file. (CNY-696)

  o Bug Fixes:
    * A bug that caused unhandled exceptions when downloading the file
      contents needed for a distributed changeset in threaded mode has
      been fixed. This bug was introduced in 1.0.24. (CNY-701)

Changes in 1.0.24:
  o Server Changes:
    * The server binary access log can now be downloaded by an
      administrator by visiting the http://servername/conary/log
      URL. Once the log is accessed it is rotated automatically by the
      repository server. Subsequent accesses to the log URL will only
      yield log entries added since the last access. (CNY-638)
    * The Users and Groups tab in the web management UI is no longer
      highlighted when administrators change their passwords.

  o Client Changes:
    * A --what-provides option has been added to "conary query" and
      "conary repquery".
    * A bug that installed extra components of a package that is being
      installed instead of updated due to the existing package being
      pinned has been fixed. (CNY-682)

  o Build Changes:
    * When pulling files out of a src.rpm file, Conary now stores the
      src.rpm file itself in the repository rather than the files
      pulled from it. (CNY-684)
    * Mono dependency version mappings are now discovered in CIL policy
      .config files. (CNY-686)
    * The internal util.literalRegex() function has been replaced by
      use of re.escape(). (CNY-634)

  o Bug Fixes:
    * The Conary Repository web interface no longer returns a
      HTTP_FORBIDDEN (403) when a bad password is given by the user.
      This allows the user to re-try authentication.
    * The --signatures and --buildreqs flags now work with "conary
      showcs".  (CNY-642)
    * A bug in the NetworkRepositoryClient default pwPrompt mechanism
      has been fixed.
    * Error messages when entitlements fail to load have been
      improved. (CNY-662)
    * The repository client no longer caches repository access info
      when the attempt to access was unsuccessful. (CNY-673, affects
      CNY-578)
    * A bug that caused x86 flavored troves from being updated
      properly when using "conary updateall" on an x86_64 system has
      been fixed. (CNY-628)
    * A bug that caused migrate behavior to not respect pins when the
      pinned troves were set to be erased (CNY-680).
    * Calling r.ComponentSpec(':foo') works again; it is exactly
      equivalent to r.ComponentSpec('foo'). (CNY-637)
    * Calling r.Move() with only one argument now fails explicitly
      rather than silently doing nothing. (CNY-614)

Changes in 1.0.23:
  o API Additions:
    * The interface to create, list and delete access groups and
      modify the users therein through is now exposed though
      ConaryClient.
    * The interface to delete entitlement groups is now exposed
      through ConaryClient.

  o Client Changes:
    * "conary updateall" now accepts the --keep-required command line
      argument.
    * the mirror script now provides download/commit feedback using
      display callbacks like other conary commands
    * the excludeTroves config option will now keep fresh installs from
      happening when an update job is split due to a pinned trove.

  o Server Changes:
    * The repository database migration code now reports an error when
      trying to migrate old-style redirects.  The code to perform the
      migration is incomplete and creates invalid new-style
      redirects.  If you have a repository with old-style redirects,
      contact rPath for assistance with your migration. (CNY-590)

  o Bug Fixes:
    * Subdirectories within source components are now better supported.
      Specifically, different subdirectories with the same filename will
      now work. (CNY-617)
    * The util.literalRegex() function now escapes parenthesis characters.
      (CNY-630)
    * Manifest files now handle file names containing "%" characters.
      Fix from Pavel Volkovitskiy. (CNY-627)
    * Fixed a bug in migrate that caused its behavior to shift when migrating 
      to the same version that is currently installed.
    * Fixed a bug in the logcat script that caused the entitlement field to
      display the user information instead. (CNY-629)

  o Build Changes:
    * The r.addArchive() source action can now unpack Rock Ridge and
      Joliet ISO images, with some limitations. (CNY-625)

Changes in 1.0.22:
  o Client Changes:
    * Conary now has hooks for allowing you to be prompted for both name
      and password when necessary.
    * Conary will no longer report a traceback when trying to perform 
      dependency resolution against repositories that are not available.
      Instead, it will print out a warning. (CNY-578)

  o Build Changes:
    * It is now possible to set environment variables to use within
      Conary builds from within conary configuration files, using the
      new "environment" configuration item.  Thanks to Pavel
      Volkovitskiy for implementing this feature. (CNY-592)
    * In previous versions of Conary, calls to r.PackageSpec() would
      improperly override previous calls to r.ComponentSpec(); now
      the ordering is preserved.  Thanks to Pavel Volkovitskiy for 
      this fix. (CNY-613)

  o Bug Fixes:
    * A bug that would allow recursively generated changesets to
      potentially have missing redirect flags has been fixed.
    * A bug in redirect handling when the branch changed but the trove
      name didn't has been fixed - conary will do a better job of
      determining what jobs to perform in this situation. (CNY-599, CNY-602)
    * Errors relating to PGP now just display the error instead of causing 
      conary to traceback. (CNY-591)
    * Conary sync on a locally cooked trove will no longer traceback (CNY-568)
    * --from-file and sync now work together.
    * An AssertionError that was occasionally reached by incorrect repository
      setups is now a ConaryInternalError
    * A bug when updating to a locally cooked trove when the user had 
      manually removed files has been fixed. (CNY-604)
    * CONARY files that are not accessible will no longer cause conary to
      traceback when trying to read context from them. (CNY-456)
    * signatureKeyMap configuration entries are now checked to ensure
      they are valid. (CNY-531)

Changes in 1.0.21:
  o Client Changes:
    * The "conary migrate" command has changed behavior significantly
      in order to make it more useful for updating a system to exactly
      match a different group.  However, this change makes it much
      less useful for updating normal systems.  "conary migrate"
      should not be used without first reading the man page
      description of its behavior.  The old migrate behavior is now
      available by using "conary sync --full".  "conary syncchildren"
      has been renamed to "conary sync", and its behavior has also
      been modified slightly as a result.  The old behavior is
      available by using "conary sync --current". Please read the man
      page for a full description of the "sync" command as well.  (CNY-477)

  o Build Changes:
    * A "package" keyword parameter has been added to build actions,
      which specifies the package and/or component to which to assign
      the files that are added (not modified or deleted) by that build
      action.  For example, r.MakeInstall(package="foo") will place
      all the new files installed by the MakeInstall action into the
      "foo" package.  Thanks to Pavel Volkovitskiy for contributing
      this capability.  (CNY-562)
    * A "httpHeaders" keyword parameter has been added to the
      r.addArchive(), r.addPatch(), and r.addSource() source actions
      so that headers can be added to the HTTP request.

  o Bug Fixes:
    * The r.addPatch() build action no longer depends on nohup to
      create a file in the current directory (a bug introduced in
      conary 1.0.19). (CNY-575)
    * Commits with missing files no longer traceback. (CNY-455)
    * A bug that caused "#!/usr/bin/env /bin/bash" to not be
      normalized to /bin/bash by the NormalizeInterpreterPaths policy
      has been fixed.
    * A bug that prevented Conary from being able to download files
      that contain '&' or ';' characters has been fixed.  This allows
      Conary to download sources from cgi-bin URLs.
    * "cvc merge" no longer fails to merge changes from the parent
      branch when the shadowed version doesn't exist on the parent
      branch.

Changes in 1.0.20:
  o Build Changes:
    * "jvmdir", "javadir", "javadocdir", and "thisjavadocdir" have
       been added to the default set of macros.
    * A r.JavaDoc() build action has been added.  It funtions
      exactly like the "r.Doc()" build action, except it coppies into
      "%(thisjavadocdir)s".
    * When the r.addArchive() source action attempts to guess the main
      directory in which to build, it now recognizes when when sources
      have been added in an order that defeats its algorithm and provides
      a helpful error message. (CNY-557)

  o Client Changes:
    * A --tag-script parameter has been added to the rollback
      command. (CNY-519)

  o Bug Fixes:
    * A bug in clone behavior that caused Conary to try to clone
      excessive troves has been fixed.  If you were cloning uphill
      from branch /a/b to /a, and a buildreq was satisfied by a trove
      on /a//c, Conary would try to clone the buildreq to /a as well.
      (CNY-499)
    * A bug in the "r.Ant()" and "r.JavaCompile()" build actions which
      caused the CLASSPATH variable to get mangled has been fixed.
    * A bug in 'r.ClassPath()' that caused a traceback has been fixed.
    * A bug that caused the "change password" tab to be displayed when
      browsing the repository via the web as an anonymous user has
      been fixed.
    * The web service code no longer permits the anonymous user to
      view the "change password" (/conary/chPassForm) form.
    * The r.addPatch() source action no longer hangs when presented
      with large patches, which fixes a bug introduced in Conary
      1.0.19.

Changes in 1.0.19:
  o API Change:
    * In order to fully represent empty flavors in Conary, a new Flavor
      object class has been added.  Previously, DependencySet objects
      were used to store flavor information.  Unfortunately it was not
      possible to distinguish "empty flavor" from "flavor not specified".
      When dealing with thawing frozen flavors, use ThawFlavor() instead
      of ThawDependencySet().  When testing to see if a flavor is empty,
      use the isEmpty() method of the flavor object.

  o Client Changes:
    * The default resolveLevel setting is now 2, this means that
      conary will try to update troves that would otherwise cause an
      update to fail.  See the conary man page for more details.
    * Multiple bugs have been fixed in interactive prompting for user
      passwords (CNY-466):
      - Password prompts are based on the server name portion of the
        label being accessed, not the actual hostname of the server
        (these are often different when repositoryMaps are used).
      - When no password callback is available, the operation will
        fail with an open error (which is identical to what would
        happen if no user name was present) instead of giving a
        traceback.
      - The download thread uses the passwords which the original
        thread obtained from the user.
      - The download thread is able to prompt for passwords from the
        user if distributed changesets require access to additional
        repositories.

  o Build Changes:
    * "r.Ant()", "r.JavaCompile()", and "r.ClassPath()" build actions
      have been added to support building java with conary.
    * "r.addPatch()" will now determine the patchlevel without users
      needing to add level= in the r.addPatch() call. The level
      parameter is still honored, but should not be needed.
    * "cvc cook --show-buildreqs" now displays build requirements
      inherited from parent recipe classes. (CNY-520)
    * The output of "cvc diff" and "cvc rdiff" can now be used as an
      input to patch when files are added between two versions. (CNY-424)
    * Use flags have been added for dom0 and domU.  They default to
      "sense prefernot".  The domU flag should be used to build
      binaries specific to Xen domU environments where special
      provisions are made for paravirtualization.  The dom0 flag
      should be used to build binaries specific to Xen dom0
      environments where special provisions are made for the
      hypervisor.  The existing "xen" flag should be used to build
      binaries specific to Xen which apply equally to Xen dom0 and
      domU environments.
    * Warning message for modes specified without an initial "0" have
      been improved to include the path that is affected. (CNY-530)

  o Server Changes:
    * Use the term Entitlement Class in all conary repository web interfaces
      replacing Entitlement Group.

  o Bugs Fixed:
    * The Conary Repository now returns an error to a client when
      committing duplicate troves that have an empty flavor. (CNY-476)
    * When checking out a source trove from a repository using
      "cvc checkout", the user is no longer warned about not being able
      to change the ownership of the files checked out.
    * A bug has been fixed in conary's determination of what troves
      had been updated locally.  This bug caused "conary updateall" to
      consider many x86 troves as needing to be updated separately
      instead of as a part of group-dist.  This could cause updateall
      failures. (CNY-497)
    * A bug that caused 'conary q tmpwatch:runtime --recurse' to traceback
      has been fixed (CNY-460)
    * Interactive mode now handles EOF by assuming it means 'no';
      thanks go to David Coulthart for the patch. (CNY-391)
    * Configuration settings in contexts can now be overridden from
      the command line. (CNY-22)
    * Redirect changesets now have primary troves, meaning they will
      display better when using "conary showchangeset". (CNY-450)
    * User's passwords are now masked when using "cvc context" (unless
      --show-passwords is specified). (CNY-471)
    * Removed excess output from commitaction which was caused by a
      change in option parsing code (CNY-405)

Changes in 1.0.18:
  o Client Changes:
    * Trying to shadow a cooked redirect now results in an error. (CNY-447)
    * A --keep-required option has been added to tell Conary to leave
      troves installed when removing them would break
      dependencies. This used to be the default behavior; Conary now
      issues a dependency error instead. (CNY-6)
    * "delete-entitlement" and "list-entitlements" options have been
      added to the "manageents" script.

  o Build Changes:
    * Python dependencies are now generated for .pyc files as well as
      for .py files. (CNY-459)

  o Server Changes:
    * Support for deleting entitlements, listing the entitlement
      groups a user can manage, and removing the ACL which lets a group
      manage an entitlement group has been added.
    * Entitlement management has been added to the Conary repository
      web interface. (CNY-483)

  o Bug Fixes:
    * The "list-groups" option to the "manageents" script has been
      corrected to list the groups the user can manage instead of the
      groups that user belongs to.

Changes in 1.0.17:
  o Client Changes:
    * Individual file removals performed by "conary remove" now create
      rollbacks. (CNY-7)
    * The repository mirroring client supports two new configuration
      options:
      - matchTroves is a regexp list that limits what troves will be
        mirrored based on the trove names;
      - recurseGroups takes a boolean value (True/False) which will
        cause the miror client to recurse through a groups and mirror
        everything that they include into the target repository.

  o Server Changes:
    * A single conary repository can host multiple serverNames. In the
      Conary repository's configuration file, the serverName directive
      can now specify a space separated list of valid server names
      which will be accepted and served from that repository. (CNY-16)

Changes in 1.0.16
  o Build Changes:
    * A check has been added to "cvc commit" that ensures a .recipe
      file exists in the CONARY state file.
    * Recipe classes can now set an "abstractBaseClass" class
      variable.  When set, Conary will not require a setup() method in
      the class.  This is used for creating superclass recipes where
      setup() methods are not needed.

  o Server Changes:
    * A new "entitlementCheckURL" configuration option has been added.
      This is a hook that allows external validation of entitlements.
    * The Conary Repository web interface look and feel has been
      updated.  The interface will look incorrect unless
      conary-web-common 1.0 or later is installed.

  o Bug Fixes:
    * When running "cvc log" on a newly created source component, cvc now
      errors gracefully instead of tracing back. (bz #863)
    * Conary now changes to the / directory before running tag
      scripts. (bz #1134)
    * "cvc co foo=invalidversionstring" now gives a more helpful error
      message. (bz #1037)
    * Cloning binary troves uphill now correctly checks for the source
      trove uphill.
    * A bug that would cause "conary migrate" to raise a KeyError when
      updating a group that referenced the same trove twice (through
      two subgroups) has been fixed.
    * A bug that caused miscalculations when determining whether a
      shadow has been modified has been fixed.
    * A number of bugs affecting resetting distributed changesets have
      been fixed.
    * A bug in the MySQL dbstore driver that caused the wrong
      character encoding to be used when switching databases has been
      fixed.
    * A bug where running updateall when one of the two groups that
      reference a trove has no update caused an erase of that trove to
      be requested has been fixed (CNY-748).

Changes in 1.0.15
  o Client Changes:
    * When writing files as non-root, Conary will no longer create
      files setuid or setgid unless the uid/gid creating the file
      matches the username/groupname in the package.
    * Conary now checks the rollback count argument for non-positive
      numbers and numbers greater then the number of rollbacks
      available. (bz #1072)
    * The entitlement parser has been reimplemented using expat
      instead of a hand-coded parser.  A correctly formatted
      entitlement file should now be enclosed in an
      <entitlement></entitlement> element.  Conary will continue to
      work with files that do not contain the toplevel <entitlement>
      element.

  o Build Changes:
    * Support has been added for recipe templates.  Now when running
      "cvc newpkg", cvc will automatically create a recipe from a
      template specified by the recipeTemplate configuration
      option. (bz #671, #1059)
    * Policy objects can now accept globs and brace expansions when
      specifying subtrees.
    * Cross-compile builds now provide CONFIG_SITE files to enable
      cross-compiling programs that require external site config
      files.  The default site config files are included.
    * The "cvc checkout" command can now check out multiple source
      troves in a single invocation.

  o Server Changes:
    * An "externalPasswordURL" configuration option has been added,
      which tells the server to call an external URL for password
      verification.  When this option is used, user passwords stored
      in the repository are ignored, and those passwords cannot be
      changed.
    * An authentication cache has been added, which is enabled by
      setting The authCacheTimeout configuration to the number of
      seconds the cache entry should be valid for.

  o Bug Fixes:
    * A bug that caused using groupName parameter with r.replace() to
      traceback has been fixed. (bz #1066)
    * Minimally corrupted/incorrect conary state files will no longer cause 
      conary to traceback. (bz #1107)
    * A bug that prevented upload progress from being displayed when
      using "cvc commit" has been fixed. (bz #969)

Changes in 1.0.14:
  o Client Changes:
    * Conary now creates shadows instead of branches when cooking onto
      a target label.  This means, for example, that local cooks will
      result in a shadow instead of a branch.
    * Conary now creates shadows on the local label when creating rollbacks
      instead of branches.
    * The branch command has been removed.  Any potential branch should be 
      done with a shadow instead.
    * The verify command now shows local changes on a local shadow instead
      of a local branch
    * Local changesets create diffs against a local shadow (instead of
      a branch) and --target for the commit command retargets to a shadow
    * User conaryrc entries are now searched from most specific target to
      least specific (bz #997)
    * A fresh install of a group will cause all of its contained components 
      to be installed or upgraded as well, without reference to what is 
      currently installed on your system -- no trove will be skipped because
      it is referenced by other troves on your system but not installed.
    * Changeset generation across distributed shadows now force file 
      information to be absolute instead of relative when the files are on
      different servers, eliminating server crosstalk on source checkin and
      when committing local changesets. (bz #1033)
    * Cvc merge now takes a revision, to allow you merge only up to a certain
      point instead of to head.

  o Server Changes:
    * Removed the ability for the server to log updates to its contents
      store (mirroring has made this capability obsolete)
    * logFile configuration directive now logs all XML calls
    * Split user management out from core authorization object
    * All user management calls are based on user and group names now
    * The user management web interface for the repository now allows
      the administrator to enable and disable mirroring for groups

  o Bug Fixes:
    * Conary will not traceback if you try to update to a trove with a name
      that matches a filesystem path that you don't have access to (bz #1010).
    * Conary will not raise an exception if a standard config file (~/.conaryrc,
      for example) exists but is not accessible.
    * cvc no longer allows . and .. to be added to source troves (bz #1014)
    * cvc remove handles removing directories (bz #1014)
    * conary rollback no longer tracebacks if you do not have write access to
      the conary database.
    * deeply shadowed versions would fail when performing some version 
      operations.  This caused, for example, local cooks of shadowed troves
      to fail.
    * using loadInstalled with a multiarch trove no longer tracebacks (bz #1039)
    * group recipes that include a trove explicitly byDefault False could result
      in a trove when cooked that had the components of that trove byDefault
      True.
    * Stop sending duplicate Host: headers, proxies (at least squid) mangle 
      these into one host header, causing failures when accessing rbuilder
      repositories that depend on that host header (bz #795)
    * The Symlink() build action should not enforce symlinks not
      dangling, and should instead rely solely on the DanglingSymlinks
      policy.
    * A bug that caused conary to treat a reference as an install when it
      should have been an update due to a miscalculation of what local updates
      had been made on the system has been fixed.

Changes in 1.0.13:
  o Client Changes:
    * A new "conary migrate" command for updating troves has been
      added.  "conary migrate" is useful for circumstances when you
      want to update the software state on a system to be synchronized
      with the default state of a group.  To do this, "conary migrate"
      calculates the changeset required to: 1) update the trove (if an
      update is available); 2) install any missing included troves; 3)
      synchronize included troves that have a mismatched version; 4)
      remove any referenced troves that are not installed by default.
    * The includeConfigFiles configuration directive now accepts http
      and https URLs.  This allows organizations to set up centralized
      site-wide conary configuration.
    * Conary now gives a more detailed error message when a changeset
      attempts to replace an empty directory with a file and
      --replace-files is not specified.

  o Build Changes:
    * The addSource source action will now replace existing files,
      rather than replacing their contents.  This implies that the
      mode of the existing file will not be inherited, and an
      existing read-only file will not prevent addSource from
      working.
    * The internal setModes policy now reports "suid/sgid" only for
      files that are setuid or setgid, rather than all files which
      have an explicitly set mode.  (bz #935)
    * TagSpec no longer will print out ignored TagSpec matches twice,
      once for tags specified in the recipe, and once for tags
      discovered in /etc/conary/tags/*.  (bz #902)
    * TagSpec will now summarize all its suggested additions to
      buildRequires in a single line.  (bz #868)
    * A new reportMissingBuildRequires policy has been added to summarize
      all suggested additions to buildRequires in a single line at the
      end of the entire build process, to make it easier to enhance the
      buildRequires list via cut-and-paste.  (bz #869)

  o Bug Fixes:
    * A bug that caused conary to traceback when a file on the file
      system is owned by unknown uid/gid has been fixed.  Conary will
      now print an error message instead.  (bz #977)
    * A bug that caused conary to traceback when an unknown Use flag
      was used when cooking has been fixed.  Previously, "cvc cook
      --flavor 'foobar'" would create a traceback.  Conary now says
      'Error setting build flag values: No Such Use Flag foobar'.
      (bz #982)
    * Pinned troves are now excluded from updateall operations.
      Previously conary would try to find updates for pinned troves.
    * Conary now handles applying rollbacks which include overlapping
      files correctly.  Previously --replace-files was required to
      apply these rollbacks.
    * the config file directive includeConfigFile is no longer case sensitive 
      (bz #995)

Changes in 1.0.12:
  o Client changes:
    * The rollback command now applies rollbacks up to and including
      the rollback number specified on the command line. It also
      allows the user to specify the number of rollbacks to apply
      (from the top of the stack) instead of which rollback to
      apply. (bz #884)
    * Previously, the code path for installing files as part of a new
      trove required an exception to be handled.  The code has been
      refactored to eliminate the exception in order to reduce install
      times.

  o Build Changes:
    * The cvc command now has a --show-buildreqs option that prints all
      build requirements.  The --no-deps argument for cvc has been
      aliased to --ignore-buildreqs for consistency.

  o Bug Fixes:
    * Installing into a relative root <e.g. --root foo> when running
      as root no longer generates a traceback. (bz #873)
    * Replaced files are now stored in rollbacks. (bz #915)
    * File conflicts are now also detected via the database, not just
      via real file conflicts in the filesystem.
    * A bug that resulted in multiple troves owning a file has been fixed.
    * Rollbacks of troves that were cooked locally will no longer
      raise a TroveIntegrityError.
    * The "conary remove" command no longer generates a traceback when
      the filename given cannot be unlinked. (bz #887)
    * The missing usage message displayed when "cvc" and "conary" are
      run with no command line arguments has been restored.
    * Rollbacks for initial contents files didn't work; applying
      rollbacks now ignores that flag to get the correct contents on
      disk. (bz #924)
    * The patch implementation now properly gives up on patch hunks
      which include changed lines-to-erase, which avoids erasing lines
      which did not appear in the origial version of the file. (bz
      #949)
    * Previously, when a normal error occurred while prepping sources
      for cooking (extracting sources from source archives, for
      example), conary would treat it as a major internal error.  Now
      the error message is simply printed to the screen instead.
    * A typo in a macro will now result in a more helpful error
      message.
    * A bug that caused a traceback when performing "conary rq" on an
      x86_64 box with a large installLabelPath where only an x86
      flavor of a trove was available on one label in the
      installLabelPath has been fixed (bz #961).
    * Conary no longer creates a rollback status file when one isn't
      needed.  This allows /var/lib/conarydb to be on read-only media
      and have queries continue to work/.
    * Reworked "conary remove" to improve error messages and fix
      problems with multiple files being specified, broken symlinks,
      and relative paths (bz #853, #854)
    * The mirror script's --test mode now works correctly instead of
      doing a single iteration and stopping.

Changes in 1.0.11:
  o Client Changes:
    * Conary will now allow generic options to be placed before the command
      you are giving to conary.  For example, 'conary --root=/foo query'
      will now work.
    * the remove command no longer removes file tags from files for no good 
      reason
    * rollbacks now restore files from other troves which are replaced as part
      of an update (thanks to, say, --replace-files or identical contents)
    * --replace-files now marks files as owned by the trove which used to
      claim them
    * You can now kill conary with SIGUSR1 to make conary enter a debugger
      when you Ctrl-C (or a SIGINT is raised)
    * --debug-all now enters a debugger in more situations, including option
      parsing fails, and when you hit Ctrl-C.
    * added ccs2tar, which will convert most absolute changesets (like those
      that cook produces) into tarballs
    * Troves now don't require dependencies that are provided by themselves.
      As troves are built with this new behavior, it should significantly speed
      up dependency resolution.
    * added a script to recalculate the sha1s on a server (after a label
      rename, for instance)
    * added a script to calculate an md5 password (for use in an info recipe,
      for example)

  o Build Changes:
    * Conary now supports a saltedPassword option to r.User in user info-
      packages.  Full use of this option will require that a new shadow package
      be installed.

  o Bug Fixes:
    * command-line configurations now override context settings

  o Build Changes:

Changes in 1.0.10:
  o Client Changes
    * Given a system based on rPath linux where you only installed
      !smp kernels, conary would eventually start installing smp
      kernels on your system, due to the way the update algorithm
      would determine whether you should install a newly available
      trove.  Conary now respects flavor affinity in this case and
      does not install the smp kernel.
    * Mirror configuration files can now specify uploadRateLimit and
      downloadRateLimit.
    * Updates utilizing changeset files are now split into multiple
      jobs properly, allowing changeset files which create users to
      work proprely.
    * "conary rollback" now displays progress information that matches
      the "conary update" progress information.
    * added --with-sources option for clone

  o Bug Fixes:
    * A bug that caused an assertion error when switching from an
      incomplete trove to a complete trove has been fixed.
    * A bug in perl dependencies that caused extra directories to be
      considered part of the dependency has been fixed.
    * A bug affecting updates where a pinned, partially installed
      package was supposed to be updated due to dependency resolution
      has been fixed.
    * A bug that prevented updates from working when part of a locally
      cooked package was replaced with a non-locally cooked component
      has been fixed.  The bug was introduced in Conary 1.0.8.
    * A bug that caused a segfault when providing an invalid type to
      StringStream has been fixed.
    * The troveInfo web page in the repository browser now displays
      useful error messages instead of traceback messages.  The
      troveInfo page also handles both frozen and non-frozen version
      strings.
    * A bug that caused conary to download unnecessary files when checking out
      shadow sources has been fixed.
    * A bug that caused "cvc rdiff" between versions of a trove that
      were on different hosts to fail has been fixed.
    * Fixed a bug when determining local file system changes involving a file 
      or directory with mtime 0.
    * The --signature-key option was restored

Changes in 1.0.9:
  o Client Changes:
    * A new dependency resolution method has been added which can be turned
      on by setting resolveLevel to 2 in your conarycfg:  If updating trove 'a'
      removes a dependency needed by trove 'b', attempt to update 'b' to
      solve the dependency issue.  This will allow 'conary update conary'
      to work as expected when you have conary-build installed, for example.
    * Switched to using more of optparse's capabilities, including --help
      messages.
    * One short option has been added, cvc -m for message.

  o Bug Fixes:
    * Recipes that use loadRecipe('foo') and rely on conary to look upstream
      to find their branch now work correctly when committing.
    * A bug affecting systems with multiple groups referencing the same troves,
      where the groups are out of sync, has been fixed.
    * the mirror client now correctly handles duplicate items returned in
      trove lists by older servers
    * A bug that caused the mirror client to loop indefinitely when
      doing a --full-trove-sync has been fixed
    * conary rq --trove-flags will now display redirect info even if you
      do not specify --troves (bug #877)
    * dep resolution now support --flavors --full-versions output (bug #751)
    * cvc merge no longer tracebacks if files were added on both upstream
      and on the shadow
    * admin web access for the server doesn't require write permission for
      operations which also require admin access (bug #833)
    * A bug that caused r.remove() in a group to fail if the trove being
      removed was recursively included from another group has been fixed.
    * Conary update tmpwatch -tmpwatch:debuginfo will now erase 
      tmpwatch:debuginfo.
    * An ordering bug that caused info packages to not be updated with their
      components has been fixed.
    * Updates will now happen in a more consistent order based on an
      alphabetic sort.
    * the repository server now handles database deadlocks when committing
       changesets
  o Server Changes:
    * getNewSigList and getNewTroveList could return troveLists with
      duplicate entries

  o Documentation Changes:
    * The inline documentation for recipes has been significantly
      improved and expanded, including many new usage examples.

Changes in 1.0.8
  o Client changes:
    * Conary will now replace symlinks and regular files as long as their
      contents agree (bug #626)

  o Bug Fixes:
    * An error in the method of determining what local changes have been 
      made has been fixed.

Changes in 1.0.7:
  o Client changes:
    * A better method of determining what local changes have been made to a
      local system has been implemented, improving conary's behavior when
      updating.

  o Bugfixes:
    * A bug that caused the user to be prompted for their OpenPGP
      passphrase when building on a target label that does not match
      any signatureKeyMap entry has been fixed.  Previously, if you
      had a signatureKeyMap entry for conary.example.com, and your
      buildLabel was set to conary.example.com@rpl:devel, you would be
      prompted to enter a passphrase even when cooking locally to the
      local@local:COOK label.
    * Dependency resolution will no longer cause a trove to switch
      branches.
    * If a component is kept when performing dependency resolution
      because it is still needed, it's package will be kept as well if
      possible.
    * "conary q --path" now expands symlinks found in the path to the
      file in question. (bug #855)
    * Committing a changeset that provided duplicate file streams for
      streams the server previously referenced from other servers no
      longer causes a traceback.
    * Conary's patch implementation how handles patches which are
      already applied. (bug #640)
    * A server error triggered when using long flavor strings in
      server queries has been fixed.

  o Build fixes:
    * Group cooking now produces output to make it easier to tell what
      is happening.  The --debug flag can be used to get a more
      detailed log of what troves are being included.

  o Server changes:
    * The server traceLog now logs more information about the
      repository calls


Changes in 1.0.6:
  o Repository changes:
    * The commitaction script now accepts the standard conary arguments
      --config and --config-file.

  o Bugfixes:
    * cvc merge on a non-shadow no longer returns a traceback (bz# 792),
      and cvc context foo does not return a traceback when context foo does
      not exist (bz #757)  Fixed by David Coulthart.
    * A bug that caused new OpenPGP keys to be skipped when troves
      were filtered out during mirroring has been fixed.
    * opening invalid changesets now gives a good error message instead of
      a traceback
    * removed obsolete changemail script
    * Exceptions which display fileId's display them as hex sha1s now
      instead of as python strings
    * A bug where including a redirect in a group that has autoResolve 
      caused conary to traceback has been fixed.
    * A bug that kept conary from prompting for your password when committing
      has been fixed.
    * A bug that randomized the order of the labels in the  installLabelPath 
      in some error messages has been fixed.

  o Build fixes:
    * The default ComponentSpec for :perl components now include files
      in site_perl as well as in vendor_perl.
    * Ruby uses /usr/share/ri for its documentation system, so all files
      in %(datadir)s/ri are now included in the default :doc ComponentSpec.

Changes in 1.0.5:
  o Performance improvements:
    * The use of copy.deepcopy() has been eliminated from the
      dependency code.  The new routines are up to 80% faster for
      operations like DependencySet.copy().
    * Removing files looks directly into the file stream of the file
      being removed when cleaning up config file contents rather than
      thawing the full file stream.
    * Getting a single trove from the database without files returned file
      information anyway
    * Trove.applyChangeSet() optionally skips merging file information
    * Cache troves on the update/erase path to avoid duplicate fetchs from
      the local database

  o Bugfixes
    * Installing from a changeset needlessly relied on troves from the 
      database having file information while processing redirects
    * Extraneous dependency cache checks have been removed from the
      addDep() path.
    * When removing files, conary now looks up the file flags directly
      in the file stream in order to clean up config file contents.
      Previously the entire file stream was thawed, which is much more
      resource intensive.

  o Build fixes:
    * r.addArchive() now supports rpms with bzip2-compressed payloads.

Changes in 1.0.4:
  o Performance improvements:
    * The speed of erasing troves with many dependencies has been
      significantly improved.
    * The join order of tables is forced through the use of
      STRAIGHT_JOIN in TroveStore.iterTroves() to work around some
      MySQL optimizer shortcomings.
    * An --analyze command line option has been added to the
      stand-alone server (server.py) to re-ANALYZE the SQL tables for
      MySQL and SQLite.  This can significantly improve repository
      performance in some cases.
    * The changes made to dependency string parsing were a loss in
      some cases due to inefficiency in PyArg_ParseTuple().
      Performance sensitive paths in misc.c now parse the arguments
      directly.

  o Bugfixes:
    * An Apache-based conary repository server no longer logs
      tracebacks in error_log when a client disconnects before all
      data is sent.
    * A bug that caused cross repository commits of changesets that involved
      a branched trove to fail in some cases has been fixed.
    * If an entitlement is used for repository access, it is now sent
      over HTTPS instead of HTTP by default.
    * The conary emerge command no longer attempts to write to the root
      user's conary log file.
    * conary showcs --all now shows not-by-default troves.
    * Previously, there was no way using showcs to display only the troves
      actually in a changeset - conary would by default access the repository
      to fill in any missing troves.  Now, you must specify the
      --recurse-repository option to cause conary to search the repository
      for missing troves.  The --trove-flags option will now display when a
      trove is missing in a changeset.
    * A bug that caused showcs --all to display file lists even when --ls
      was not specified has been fixed.
    * When mirroring, you are now allowed to commit a trove that does
      not have a SHA1 checksum set.  This is an accurate replication
      of the data coming from the source repository.
    * A bug affecting multiple uses of r.replace() in a group recipe has been
      fixed.
    * A bug that caused components not to be erased when their packages were 
      erased when a group referencing those packages was installed has been 
      fixed.

Changes in 1.0.3
  o Client changes:
    * Conary displays full paths when in the error message generated
      when it can't open a log file rather than leaving out the root 
      directory.

  o Performance improvements:
    * A find() class method has been added to StreamSet which enables
      member lookups without complete thawing.
    * The code path for committing filestreams to repositories now
      uses find() to minimize file stream thaws.
    * DBstore now supports precompiled SQL statements for SQLite.
    * Retrieving troves from the local system database no longer
      returns file information when file information is not requested.
    * Dependencies, dependency sets, StreamCollections, file
      dictionaries, and referenced file lists now use C parsing code
      for stream thawing.
    * Extraneous trove instantiations on the system update path have
      been eliminated.
    * Adding troves to the local database now uses temporary tables to
      batch the insertions.

  o Bugfixes:
    * A bug that caused a mismatch between file objects and fileIds
      when cloning a trove has been fixed.

Changes in 1.0.2:
  o Bugfixes:
    * A bug that caused redirects to fail to build when multiple
      flavors of a trove exist has been fixed.
    * A bug with cooking flavored redirects has been fixed.
    * The cvc command no longer enforces managed policy with --prep.
    * A bug that caused disttools based python packages to be built as
      .egg files has been fixed.  This bug was introduced in conary
      0.94.
    * A bug that prevented checking in a recipe that deleted policy
      has been fixed.
    * A bug that prevented entitlements from being recognized by an
      Apache conary repository server when no username and password
      were set for a server has been fixed.
    * A bug that prevented errors from being returned to the client
      if it attempts to add an invalid entitlement key or has
      insufficient permission to add the entitlement key has been
      fixed.  An InvalidEntitlement exception has been added.
    * A repository bug prevented the mirror client from obtaining a
      full list of new troves available for mirorring has been fixed.
    * A bug in cooking groups caused the groups resulting from an
      r.addAll() to not respect the original group's byDefault
      settings in some cases has been fixed.

Changes in 1.0.1:
  o Database schema migration
    * Over time, the Conary system database schema has undergone
      several revisions.  Conary has done incremental schema
      migrations to bring old databases in line with the new schema as
      much as possible, but some remnants of the old schema remain.
      When Conary 1.0.1 runs for the first time, the database will be
      reloaded with a fresh schema.  This corrects errors that can
      occur due to incorrect SQL data types in table definitions.  An
      old copy of the database will be saved as "conarydb-pre-schema-update".

Changes in 1.0:
  o Bugfixes
    * A bug that allowed a group to be installed before children of
      its children were installed has been fixed.  This ensures this
      if a an update is partially completed, it can be restarted from
      where it left off.
    * A bug in python dependencies that sometimes resulted in a plain 
      python: __init__ dependency has been fixed.
    * A bug that dropped additional r.UtilizeUser matches for a file after
      the first one has been fixed.
    * Accessing a repository with the wrong server name no longer
      results in an Internal Server Error.  The error is marshaled
      back to the client.

Changes in 0.97.1:
  o Bugfixes
    * A bug has been fixed that allowed the "incomplete" flag to be
      unset in the database when applying changesets of troves that
      have no "incomplete" flag.  This resulted in "StopIteration"
      exceptions when updating the trove.
    * A bug has been fixed in the code that selects the OpenPGP key
      to be used for signing changesets at cook time.

Changes in 0.97:
  o Client changes:
    * All troves that are committed to repository through commits,
      cooks, branches, shadows, and clones, now always have SHA1
      checksums calculated for them.
    * Trove objects now have a version number set in them.  The
      version number is increased when the data types in the Trove
      object are modified.  This is required to ensure that a Conary
      database or repository has the capability of storing all the
      information in a Trove.  All trove data must be present in order
      to re-calculate SHA1 checksums.  If a local system understands
      version 1 of the Trove object, and a repository server sends a
      changeset that contains a version 2 Trove, an "incomplete" flag
      will be set for trove's entry in the database.  When accessing
      that trove later for merging in an update, the client will go
      back and retrieve the pristine Trove data from the repository
      server so it will have all the data needed to preform three way
      merges and signature verification.

  o Repository changes:
    * Repositories will now reject commits whose troves do not have
      correct SHA1 checksums.

Changes in 0.96:
  o Client changes:
    * conary rq now does not use affinity by default, use --affinity to turn
      it on.  The rq --compatible-troves flag has disappeared.  Now 
      you can switch between displaying all troves that match your system 
      flavor and that match affinity flavor by switching between
      --available-troves with and without the --affinity flag.
    * conary q now displays installed, not by default troves by default,
      but skips missing troves.
    * Fixed an update bug where updating an x86 library on an x86_64 system
      would cause conary to switch other x86_64 components for that library
      to x86 versions.
    * update job output is compressed again
    * Fixed an update bug where if you had made a local change to foo, and then 
      updated a group that pointed to an earlier version of that trove,
      the trove could get downgraded

  o Other changes:
    * Mirroring now mirrors trove signature

Changes in 0.95:
  o Client changes:
    * The "conary verify" command now handles non-regular files with
      provides and requires (for example, symlinks to shared libraries
      that provide sonames).
    * The "conary showchangeset" command now takes --recurse and
      --no-recurse arguments.
    * All info-* packages are now updated in their own individual jobs;
      this is required for their dependencies to be reliable.
    * The conary syncchildren command now will install new packages
      when appropriate.

  o Repository changes:
    * Additional logging has been added to the repository server.
      Logging is controlled by the "traceLog" config file variable,
      which takes a logging level and log path as arguments.
    * Conary now detects MySQL Database Locked errors and will retry
      the operation a configurable number of times.  The "deadlockRetry"
      configuration variable controls the number of retries and
      defaults to 5.

  o Build changes:
    * Conary now uses site.py to find all possible correct elements of
      sys.path when generating python provides and requires.  Previously,
      new elements added via .pth files in the package being built would
      be ignored for that package.
    * The PythonSetup() build action now works properly with setup.py
      files that use "from setuptools import..." instead of "import
      setuptools".

  o Other changes:
    * The conarybugz.py script has been restored to functionality by
      moving to the conaryclient interface for accessing the
      repository.

Changes in 0.94:

  o Redirects no longer point to a specific trove; they now redirect
    to a branch. The client chooses the latest version on that branch
    which is compatible with the local system.

  o Bug Fixes
    * A bug in getNewTroveList() that could cause duplicate
      troves to be returned has been fixed.
    * A bug that caused a repository server running under Apache to
      fail with an Internal Server Error (500) when a client requested
      a changeset file that does not exist has been fixed.
    * Conary no longer displays an error when attempting to write to a
      broken pipe.  (bug #474)
    * Conary now respects branch affinity when moving from old-style
      groups to new-style groups.

  o Client changes:
    * The query/repquery/showcs command line options have been
      reworked.  See the conary man page for details.
    * When "cvc merge" is used to merge changes made on the parent
      branch with changes made on a shadow, conary now records the
      version from the parent branch that was used for the merge.
      This is required to allow conary to handle changing the upstream
      version on a shadow.  It is also useful for accounting
      purposes.  (bug #220)
    * "conary emerge" can now be performed on a recipe file.
      Previously you were required to emerge from a repository. (bug
      #526)
    * Progress is now displayed as conary applies a rollback. (bug #363)
    * Java, Perl, and Python dependencies are now enforced by default.

  o Build changes
    * PythonSetup() no longer passes the --single-version-externally-managed
      argument to setup.py when it uses distutils instead of setuptools.

Changes in 0.93:
  o Bug Fixes
    * A bug in the "conary verify" code sometimes resulted in an
      unhandled TroveIntegrity exception when local modifications were
      made on the system. (bug #507)
    * Usernames and passwords with RFC 2396 reserved characters (such
      as '/') are now handled properly. (bug #587)

  o Server changes
    * Standalone server reports warnings for unsupported configuration options
      instead of exiting with a traceback.
    * Compatibility for repositoryDir has been removed.
    * A bug caused queries for multiple flavors of the same trove
      to return incorrect results has been fixed.
    * Apache hooks now ignore IOErrors when writing changesets to the
      client.  These normally occur when the client closes the
      connection before all the data is sent.

  o Client changes
    * SHA1 checksums are now computed for source checkins and local
      change set commits.
    * Flavor affinity is now more relaxed when updating troves.  For
      example, if you have a trove with flavor that requires sse2 but
      your system flavor is ~!sse2, conary will only prefer troves
      with sse2 enabled instead of requiring it.

  o Build changes
    * PythonSetup() now correctly requires python-setuptools:python
      instead of python-setuptools:runtime.
    * Automatic python dependency provision now searches more directories
      to better support multilib python.
    * Conary now defaults to building in ~/conary/builds instead of
      /var/tmp/conary/builds, and caching in ~/conary/cache instead
      of /var/cache/conary.

Changes in 0.92:
  o Package Building Changes:
    * Conary policy has been split out into the conary-policy package.
      (Some policy was left in conary proper; it is needed for
      internal packaging work.)
    * Conary prints out the name of each policy as it runs, making it
      possible to see which policies take the most time.
    * BuildLog files no longer contain lines that end with \r.
    * A new 'emergeUser' config item has been added.  Conary will
      change to this user when emerging packages as root.
    * --no-deps is now accepted by 'conary emerge'.

  o Group Building Changes:
    * A bug has been fixed in dependency checking when using
      autoResolve where deleted weak troves would be included in
      autoResolve and depChecks.

  o Client changes:
    * Conary can now rate limit uploads and downloads.  The rate limit
      is controlled by the "uploadRateLimit" and "downloadRateLimit"
      configuration variables, which is expressed in bytes per second.
      Also, Conary displays the transfer rate when uploading and
      downloading.  Thanks to Pavel Volkovitskiy for these features.
    * The client didn't write config files for merged changesets in
      the right order, which could result in changesets which could
      not be committed to a repository.
    * Fixed a bug in the update code caused conary to behave
      incorrectly when updating groups.  Conary would install
      components of troves that were not installed.

  o General Bug Fixes
    * Conary did not include the trove sha1 in the troveinfo diff
      unconditionally.  This prevents clients from being able to
      update when a repository is forced to recalculate sha1
      signatures.

Changes in 0.91:
  o Bugfixes
    * A bug was fixed the code that freezes path hashes.  Previously,
      path hashes were not sorted in the frozen representation.  Code
      to fix the frozen path hashes in databases and repositories has
      beed added.
  o Build
    * added cleanAfterCook config that controls whether conary tries to
      clean up after a successful build

Changes in 0.90.0:
  o Code Structure/Architecture Changes:
    * Conary now has the concept of "weak references", where a weak reference
      allows conary to be able to recognize the relationship between a
      collection and the children of collections it contains.  This allows
      us to add several new features to conary, documented in Client and Build
      changes.
    * SQL operations have been migrated to the dbstore driver to allow
      for an easier switch of the database backends for the server side.
    * Various query and code structure optimizations have been
      implemented to allow running under MySQL and PostgreSQL.

  o Documentation Changes:
    * Added summaries about updateall in the conary man page and added
      information about the command-line options for conary rq.
    * Clarified behavior of "conary shadow --source-only" with respect to
      rPath bug #500.
    * Added synonyms for cvc and conary commands which have shortcuts
      (ex: checkout and co).
    * Added man page entry about cvc clone.

  o Package Building Changes:
    * Build logs now contain unexpanded macros, since not all macros
      may be defined when the build log is initially created.
    * The emerge command can now accept version strings.
    * The RemoveNonPackageFiles policy now removes fonts.cache*,
      fonts.dir, and fonts.scale files, since they are always
      handled by tag handlers.
    * The Make() build action can now take a makeName keyword argument
      for cases when the normal Make() handling is exactly right but
      a different make program is required (nmake, qmake, etc.).
    * The new PythonSetup() build action uses very recent versions
      of the python setuptools package to install python programs
      which have a setup.py that uses either the old disttools or
      new setuptools package.
    * fixed bug #bz470: loadInstalled('foo') will now work when you have
      installed a local cook of foo.

  o Group Building Changes:
    * add() now takes a "components" option.  r.add(<package>,
      components=['devel', 'runtime'])  will install <package>, but only the
      'runtime' and 'devel' components of <package> by default.
    * remove() can now 'remove' troves within child troves.
    * When a component is added, (either via r.add() or dep resolution)
      is automatically added as well (though not all its sibling components)
    * A new r.removeComponents(<complist>) command has been added.  It
      allows you to create a group where all devel components are
      byDefault False, for example: r.removeComponents(['devel',
      'devellib']).
    * The installPath used to build a group in is now stored in troveInfo.
    * r.addAll() now recurses through all the included groups
      and creates local versions of them as well by default.
    * A new r.replace(<name>, <newversion>, <newflavor>) command has
      been added.  It removes all versions of name from all groups in
      the recipe and replaces them with the version found by searching
      for newVersion, newFlavor.

  o Client Changes:
    * When committing source changes in interactive mode, conary will ask you
      you to confirm the commit.
    * A new configuration option, autoResolvePackages, tells conary to install
      the packages that include the components needed for dep resolution.
    * You can now install locally cooked groups.
    * If foo is a redirect to bar, and you run 'conary update foo' when
      foo is not installed on your system, conary will act as if you had
      typed 'conary update bar'.  Previously, it would act as if you had typed
      'conary update bar --no-recurse'.

  o Config Changes:
    * Conary config handling now supports comments at the end of config lines.
      # can be escaped by a \ to use a literal # in a configuration option.
    * Default macros used in cooking are now stored in /etc/conary/macros.
      The 'defaultMacros' parameter determines where cvc searches for macro
      definitions.
    * Conary configuration now searches for configuration files in 
      /etc/conary/conf.d/ after reading in /etc/conaryrc

  o Server Changes:
    * Creating changesets atomically moves complete changesets into place.
    * The contents store no longer reference counts entries.
    * Added support for trove marks to support mirroring.  A client
      can use a trove mark to ask the server for any trove that has
      been added since the last trove mark mirrored.
    * Added the hasTroves() interface to support mirroring.  This allows
      the mirror client to make sure that the target mirror does not
      already have a trove that is a candidate for mirroring from the
      source repository.
    * Added support for traceback emails from the repository server.
    * The repository contents store was reworked to avoid reading
      precompressed gzipped data twice (once to double check the uncompressed
      contents sha1 and once to copy the file in place).
    * We have changed the way schema creation and migration is handled
      in the repository code. For administrative and data safety reasons,
      schema upgrades and installs can be performed from now on only by
      running the standalone server (conary/server/server.py --migrate),
      thus avoiding race conditions previously created by having multiple
      Apache processes trying to deal with the SQL schema updates.

   o Command Changes
    * A new script that mirrors repositories has been added.  It is in
      the scripts/ directory in the source distribution of Conary.

Changes in 0.80.4:
  o Build Changes:
    * PackageRecipe has been changed to follow our change to split
      conary into three packages.
    * x86_64 packaging elimintated the conary:lib component to follow x86
      (those files now belong in conary-build:lib)

Changes in 0.80.3:
  o Client Changes:
    * The internal branch source and branch binary flags were changed
      to a bitmask.
    * The warning message printed when multiple branches match a cvc
      checkout command has been improved.
    * Only interactive mode can create binary shadows and branches, and
      a warning is displayed before they are created (since source branches
      are normally the right thing to use).

  o Build Changes:
    * Files in subdirectories named "tmp" are no longer automatically
      excluded from packaging, except for /tmp and /var/tmp.
    * DanglingSymlinks now traverses intermediate symlinks; a symlink
      to a symlink to a symlink will no longer confuse it.

Changes in 0.80.2:
  o Client Changes:
    * Bugs in "conary update foo=<old>--<new>" behavior have been
      fixed.
    * "cvc co foo=<label>" will now work even if you don't have a
      buildLabel set
    * "conary showcs" will now work more nicely with group changesets.
    * "conary showcs --all" no longer shows ids and sha1s.
    * We now never erase pinned items until they are explicitly unpinned.
    * "conary verify" and "conary q --diff" work again.
    * "conary q tmpwatch --components" will display the components
      installed for a package.
    * The pinTroves config item behavior has been fixed.  It now
      consistently pins all troves that match a pinTrove line.
    * When a trove is left on the system because of dependency resolution
      during an update, a warning message is printed.
    * Command line configuration, such as --config
      'buildLabel conary.rpath.com@rpl:devel', now overrides context
      configuration.

  o Server Changes:
    * The repository server now retries a request as an anonymous user
      if the provided user authentication information does not allow
      a client request to succeed.
    * When using "server.py --add-user" to add a user to a repository
      server, the user will only be given admin privileges if --admin
      is added to the command line.  Previously, all users added with
      server.py had admin privileges.  Additionally, if the username
      being added is "anonymous", write access is not granted.

  o Build Changes:
    * It is now possible for a recipe to request that specific
      individual requirements be removed from files using the
      exceptDeps keyword argument to r.Requires().  Previously
      you had to accept all the dependencies generated by r.Requires()
      or none of them.
    * r.Replace() now takes a lines=<regexp> argument, to match a line based
      on a regexp.
    * The EnforceJavaBuildRequirements policy has been added.  When
      you are packaging precompiled Java software where you have
      .class/.jar files but no .java files, you can use "del
      EnforceJavaBuildRequirements" to prevent this from policy from
      generating false positives.
    * The EnforceCILBuildRequirements policy has been added.
    * Enforce*BuildRequirements now warn when a package has requirements
      which they don't fulfill themselves and which are not fulfilled by
      the system database.  (for example, soname dependencies from linking
      against libraries that are not managed by Conary on the system.)
    * Automated Perl dependencies have been added, for both provides
      and requires.  They are not yet enforced, in order to give time
      to adapt while perl packages are being re-built.
    * The EnforcePerlBuildRequirements policy has been added.
      Failures found by this policy may be caused by packages on the
      system not having been rebuilt yet with Perl dependencies, but
      could also show bugs in the Perl dependency code.
    * Automated Python dependencies have been added, for both provides
      and requires.  Like Perl dependencies, they are not yet
      enforced.
    * The EnforcePythonBuildRequirements policy has been added, with
      the same caveats as EnforcePerlBuildRequirements.
    * Conary now writes more information about the build environment
      to the build log when cooking.
    * A bug that caused r.Requires('file:runtime') to create a file
      dependency on 'runtime' instead of trove dependency on
      'file:runtime' has been fixed.
    * Java dependencies now properly ignore array elements in all cases,
      removing false Java dependencies like "[[I" and "[[B".


Changes in 0.80.1:
  o Client Changes:
    * User names and passwords are no longer allowed in repository maps;
      "user" configuration entries must be used instead.
    * The clone command now allows you to clone a binary onto the same
      branch, without having to reclone the source.
    * The TroveInfo table on the client is getting corrupted with
      LoadedTrove and BuildReq entries for components.  These entries
      are only valid on packages.  Code was added to catch when this
      happens to aid debugging.  Additionally, Conary will
      automatically remove the invalid entries the first time 0.80.1
      is run.
    * Environment variables are expanded in paths in conary configuration files.
    * localcs now allows the version and flavor to be specified for a trove
    * conary scs --all now behaves the way it used to again
  o Build Changes:
    * Java dependency generation is now enabled; Java dependency enforcement
      is still disabled.
    * The skipMissingSubDir keyword argument now actually works correctly
      when the subdirectory is missing.
  o Common Changes:
    * Entitlement support has been added as an alternate method of
      authentication.

Changes in 0.80.0:
  o Client Changes:
    * The logic for defining updates across a hierarchy has been completely
      replaced. Instead of rigidly following the trove digraph, we flatten
      the update to choose how troves get updated, and walk the hierarchy
      to determine which updates to actually apply.
    * Dependency resolution could include troves which caused duplicate
      removals for the troves those included troves replace
    * Chroot handling was broken in 0.71.2 and prevented the user name
      lookup code for the chroot from exiting back out of the chroot
    * showchangeset on relative changesets now displays them as jobs.
    * query and queryrep now exclude components if they match their
      package name
    * Conary cleans up rollbacks when a changeset fails to apply.
      Previously, an invalid changeset was saved in the rollback
      stack, which made applying it impossible
    * Removed direct instantiation of NetworkRepositoryClient object; it
      should be created by calling ConaryClient
    * repositoryMap should not contain usernames and passwords now; user
      config file option should hold those instead (user *.rpath.org user pass)
    * If a user name is given without a password the password will be prompted
      for if the repository returns a permissions error
    * added --components parameter to q and rq to not hide components
    * conary update --full-versions --flavors now will work as expected
    * fixed a bug with conary erase foo=/branchname
    * When in multi-threaded mode, the download thread now checks to see
      if the update thread wants to exit.  This fixes many of the
      "timeout waiting for download thread to terminate" messages.
    * Fixed bug where conary erase foo --no-deps wouldn't erase a component
      of foo if it was required by something else
  o Build Changes:
    * Dependencies are now generated for Java .class and .jar files.
      They are not yet enforced, to give time to rebuild Java packages.
    * Java dependency generation has been turned off until 0.80.1 in
      order to wait until there is a deployed version of Conary with
      long dependency handling; some .jar files have so many
      dependencies that they overflowed dependency data structures.
    * CheckDesktopFiles now looks in /usr/share/icons for icons, and
      can find icon names without extensions specified.
    * Build actions which take a subDir keyword argument now also can
      take a skipMissingSubDir keyword argument which, if set to True,
      causes the build action to be skipped if the specified subdirectory
      does not exist.  By default, those build actions will now raise
      an error if the directory does not exist, rather than running in
      the wrong subdirectory as they did previously.
    * You can now cook a recipe that has a superclass that is defined
      locally but a has supersuperclass that is in the repository.  Similarly,
      if you have a superclass that is in the repository but a supersuperclass
      locally, conary will find that as well
    * r.Replace with parameters in the wrong order will now behave correctly
    * The automatic :config component for configuration files has been
      disabled because Conary does not handle files moving between
      troves, and config files were being re-initialized when packages
      were updated.
  o Code structure:
    * queryrep, query, showchangeset, and update --info all use the same
      code to determine how to display their data.  Display.py was changed
      to perform general display operations.
    * query.py added
    * added JobSource concept for searching and manipulating lists of jobs.
    * moved datastore.py into repository module
    * Stubs have been added for adding python and perl dependencies, and
      the stubs have been set to be initially ignored.
    * The internal structure for conary configuration objects has changed
    * A new DYNAMIC size has been added to the StreamSet object.  This will
      cause StreamSet to use either a short or long int to store the size
      of the frozen data that is included in a frozen StreamSet, depending
      on the size of the data being stored.

Changes in 0.71.2
  o Client Changes:
    * The update-conary option has been renamed updateconary per
      bugzilla #428
    * buildPath can be set in contexts
    * cvc co <foo> will work even if there are two foos on the same label with
      different branches.  In that case, it will warn about the older foo
      which it doesn't check out
    * Test mode didn't work for updates and erases which were split into
      multiple jobs
  o Build Changes:
    * Combined the EtcConfig and Config policies, and deprecated
      the EtcConfig policy.
    * All config files default to being put into a :config component.
      This is overridden by any ComponentSpec specifications in the recipe.
    * A use flag has been added for xen defaulting to 'sense prefernot'.  This
      flag should be used to specify flavors for xen domU builds where special
      provisions are made for paravirtualized domU.
    * Added new CheckDesktopFiles policy to catch some more common errors
      in .desktop files.  (For now, it looks for common cases of missing
      icons; more may be added over time.)
    * The Requires policy now interprets synthetic RPATH elements (passed in
      with the rpath= keyword argument) as shell-style globs that are
      interpreted relative first to the destdir and then to the system.

Changes in 0.71.1:
  o Server Changes
    * Added iterTroves() call which iterates over large numbers of troves
      much more efficiently than a single getTrove() call would.
    * Split out FileRetriever object to allow file information to be pulled
      from the repository inside of an iterTroves() loop
    * The web interface shows the troves contained in a group trove instead
      of trying to list all files in a group.
  o Client Changes
    * Config file options that take a path as a value now support ~ for
      home directory substitution
    * Trove.diff() returns a standard job list instead of the previous
      only-used-here format
    * /var/log/conary tracks all update, remove, rollback, and erase events
    * Progress output is simplified when stdout is not a tty (no line
      overwrites)
    * Tracebacks during logged commands get copied to the log
    * Code which checked to see if a shadow has been locally modified didn't
      work for shadows more than a single level deep
    * When you are installing from changesets using --from-files, other troves
      in the changesets can be used for dependency resolution
  o Build Changes (cvc)
    * Additional calls are emulated by the filename_wrapper for the
      r.Run calls.
  o Code Structure
    * Split build/recipe.py into several smaller files
    * Moved OpenPGP keyTable access up call stack so that it can now be
      accessed outside of kid templates.
    * Move epdb code into its own package

Changes in 0.71.0:
  o Code Structure
    * conary now imports all python modules from a toplevel "conary"
      module.  This prevents conary from polluting the module namespace.
  o Client Changes
    * Clone didn't handle shadow version numbers correctly (and could create
      inconsistent version numbers)

Changes in 0.70.5:
  o Client Changes
    * Files changing to config files across distributed repositories now works.
    * The update code uses more consistent use of trove sources, and only
      makes explicit calls to the repository if asked.  This should make it
      possible to create interesting update filters.
    * Clone updated sequences it was iterating over, which is generally
      a bad idea (and caused clone to commit inconsistent troves)
  o Build Changes (cvc)
    * Locally cooked filesets now include file contents, making the
      filesets installable.
    * Fileset cooks now retrieve all of the file objects in a single
      network request per repository.
    * The new NormalizeLibrarySymlinks policy runs the ldconfig program
      in all system library directories.  This ensures that all the
      same symlinks that ldconfig would create when the shlib tag handler
      runs are packaged.  It also warns if ldconfig finds missing files.
    * New argument to r.Run(): "wrapdir" keyword argument behaves much
      like "filewrap" but takes a string argument, which limits the scope of
      %(destdir)s relocation only to the directories under the specified
      wrapdir, which is interpreted relative to %(destdir)s.  Works best
      for applications that install under one single directory, such
      as /opt/<app>
    * Clone, branch, and shadow all take --info now instead of --test
    * ELF files that dlopen() libraries can now be provided with
      synthetic soname dependencies with
      r.Requires('soname: libfoo.so', '/path/to/file')
    * r.Requires now enforces that packages that require a file and
      include that required file must also explicitly provide it. (bz #148)
  o Server Changes
    * Packages added to the repository are checked to ensure the version and
      flavor of all referenced components are the same as for the package

Changes in 0.70.4:
  o Client Changes
    * The trove that satisfies a dependency that is broken by erase is
      now displayed in the "Troves being removed create unresolved
      dependencies" message.
    * Components are now displayed on the same line as their parent
      package in "conary update" output.
    * A new 'interactive' option has been added to conary configuration.
      When set to true, conary will display info about clone, branch,
      update, and erase operations, and then ask before proceding.
  o Build Changes (cvc)
    * The CompilePython action has been fixed to accept macros at the
      beginning of its arguments, fixing a bug new in Conary 0.70.3.
    * The Requires policy can now be given synthetic RPATH elements;
      this is useful when programs are only intended to be run under
      scripts that set LD_LIBRARY_PATH and so do not intrinsically have
      the information they need to find their libraries.
    * Added --test to clone, branch, and shadow commands
    * Clone now supports --skip-build-info for less rigid version checks
      on cloned troves
    * Fixed usage message to better reflect reality
    * Cloning to a branch which already has a version with a compatible
      flavor now works.
    * cpio archive files are now supported for r.addArchive()
  o Repository Changes
    * The repository now serves up stored OpenPGP keys as a "Limited
      Keyserver"; users can retrieve keys, but not search or browse them.
      The keys are available via /getOpenPGPKey?search=KEY_ID. This
      is meant only to allow conary to automatically retrieve OpenPGP
      keys used to sign packages.

Changes in 0.70.3:
  o Client Changes (conary)
    * Conary now works harder to avoid having separate erase/installs,
      instead preferring to link those up into one update when possible.
    * Conary configuration now supports contexts.  Contexts are defined in
      sections starting with a [<name>] line, and provide contextual
      configurations for certain variables, defined in the man page.  All
      configuration options after the [<name>] will be associated with that
      context, and will override the default configuration when that context
      is active.  The current context can be selected by using the --context
      parameter, or by setting the CONARY_CONTEXT environment variable.
    * 'conary config --show-contexts' will display the available contexts
  o Build Changes (cvc)
    * A local cook of a trove foo will ensure that the changeset created is
      installable on your local system, by making sure the version number
      created is unique.
    * The builddir is no longer allowed to appear in ELF RPATHs.
    * The build documentation strings have been significantly updated
      to document the fact that for most strings, a relative path
      is relative to the builddir, but an absolute path is relative
      to the destdir.
    * The ManualConfigure action now sets the standard Configure
      environment.
    * cvc will allow you to cook a trove locally even when you are unable
      to access the trove's source repository
  * Common Changes:
    * Version closeness was improperly measured for troves on different
      branches when then label structure was identical
  o Repository Changes
    * Repository now has a config flag called requireSigs. Setting it to
      True will force all troves to have valid package signatures.  Troves
      lacking this will be rejected.  Enabling this option prevents the
      generation of branches, shadows, or clones since these troves are not
      signed.  It is not recommended that this option be enabled until the
      infrastructure is in place to provide package signatures for all types
      of troves.

Changes in 0.70.2:
  o Client Changes (conary)
    * GnuPG compatible trust metrics for OpenPGP Keys now exists. This
      makes it possible for conary clients to refuse troves that
      aren't properly trusted. The metrics currently in place mimic
      gpg behavior.
    * Running "conary update" in a directory that does not exist no
      longer fails with an error (bugzilla #212).  Note that "cvc
      update" still requires that the current working directory exists
      of course.
    * HTTP error conditions are handled more gracefully when commiting
      a change set. (bugzilla #334)
    * conary more reliably sets a non-zero exit status when an error
      occurs. (bugzilla #312)
    * When performing an update of a group that adds a trove foo,
      search the system for a older version of foo to replace if the
      original update command found a replacement by searching the
      system.
    * New option, "conary update-conary" has been added in an attempt
      to provide a workaround for future drastic protocol revisions
      such as what happened for 0.70
    * Methods for parsing command line update request and changeset requests
      have been added to conaryclient.cmdline
    * A metric for the distance between arbitrary versions on different
      branches has been added, and the code which matches troves changes
      between collections uses this code to give well-defined matches
      for all cases.
    * Rollbacks are now listed with the most recent on top
    * Troves which a group operation tries to remove will be left behind
      if they satisfy dependencies for other troves
    * updateall command respects pins on top-level troves
    * Dependency resolution no longer blows away pinned troves
    * conary update now takes a changeSpec, allowing you to specify both
      the version to remove and the update version, like
      'conary update foo=2.0--3.0'

  o Build Changes (cvc)
    * cvc more reliably sets a non-zero exit status when an error
      occurs. (bugzilla #312)
    * Building groups w/ autoResolve displays the revision of the
      troves which are being included
    * The change to automatically split up hardlink groups into
      per-directory hardlink groups has been reverted.  Instead,
      Conary enforces that link groups do not cross directories, but
      provides an exception mechanism for the rare cases where it is
      appropriate to do so.  The old LinkCount policy was renamed
      LinkType, and the new policy enforcing link group directory
      counting is now called LinkCount.
    * The NormalizeCompression policy no longer causes an error if you
      have two files in the filesystem that differ only by the .gz or
      .bz2 extension.
    * The Provides policy will not longer automatically provide soname
      dependencies for executable files that provide sonames.  A few
      executables do provide sonames, and 0.70.1 provided them as
      harmless extraneous provisions.

   o Repository Changes
     * A new getConaryUrl() method has been implemented to support the
       "conary update-conary" feature
     * Exception handling has been re-worked.  All exception classes
       that are marshaled back to the client are now in the
       repository.errors module.  Some of the most commonly used
       exception classes have been included in their previous modules
       for compatibility until code can be modified to use the new
       repository.errors module.

Changes in 0.70.1:
  * Collection merging didn't handle (admittedly obscure) cases where
    a component on the local system was updated to a new version of a
    trove, and updating that package also tries to update to that version
    but using a different path
  * Redirects are allowed in group cooking as long as the target of the
    redirect is also specified in the group (this allows cleaner handling
    when trying to clean up after label multiplicity)
  * Shorten display for versions and flavors in internal debugging output.
    Make str() output for versions and flavors return formatted strings.
  * ELF files finding non-system libraries via an RPATH did not always
    have the path to the library encoded in their dependency requirement,
    depending on whether the package also included some other (unrelated)
    non-system library.  Futhermore, system paths encoded in an RPATH were
    incorrectly honored.  Both of these bugs have been fixed.
  * Ownership policy now uses macros in the user and group definitions.
  * Symbolic links to shared libraries can now provide path-encoded
    soname dependencies (only manually, never automatically).
  * Removed outdated code with convoluted code for preventing providing
    soname dependencies in some cases; that code has been functionally
    replaced by limiting automatic soname dependencies to system library
    directories.
  * Instead of complaining about hardlinks spanning directories, Conary
    simply creates one link group per directory per hardlinked file.
  * Fixed bug which made source commits fail on cloned source troves

Changes in 0.70.0:
  o The client and server protocol versions have been changed and
    the filecontainer version number updated.
    * Upgrading from previous versions of Conary to 0.70.0 will
      require downloading a old-format changeset file from
      ftp://download.rpath.com/pub/conary/
    * Adding path hash data to TroveInfo overflowed the amount of
      storage space available in a StreamSet when a trove contained
      several thousand files.  In order to accommodate larger data
      stored in StreamSets, we have changed the way data sizes are
      handled.
    * With the changes to StreamSet, LargeStreamSet is obsolete.
      Changeset files used to used LargeStreamSet to represent data.
      Since we now just use a StreamSet, the changeset file format
      changed.
    * Since this version of Conary is incompatible with previous
      versions, we took this opportunity to do database and repository
      migrations that will allow us to make significant code cleanups
      in the near future.

 o Other smaller changes
    * Conary now does the right thing if the same trove is listed
      twice in an update due to recursion (it checks for duplicate
      installs of the same trove).
    * A bug where None would show up in CONARY files when an
      autosource file changed contents but did not change names has
      been fixed.

Changes in 0.62.16:
  * The "conary update" and "conary erase" commands now display the actions
    they take as they run (similar to --info output).
  * The --info output for "conary erase" and "conary update" has been
    reworked to be more user-friendly.
  * Added new conaryrc option signatureKeyMap to choose which signature
    to use when signing based on the label.
  * Fixed a bug where conary would only sign the last trove listed,
    instead of signing all troves listed.
  * The ComponentRequires policy now makes :devellib components require
    :data components if they exist.
  * Don't check for bucket conflicts when resolving during group cooks - if we
    want to check for bucket conflicts in groups, it will be readded in a more
    general way.
  * Removed extra freezes and thaws of files for a 8% improvement in install
    time for absolute change sets (at the cost of some memory, but thanks
    to splitting transactions this should be a good trade off).
  * Added removeIfExist call to miscmodule for some peformance improvement.
  * ELF files that find non-system libraries via an RPATH now have the path
    to the library encoded in their dependency requirement, matching the
    path encoded in the dependency provision.  Before this, the RPATH
    was ignored and the path encoding was only guessed within one source
    package.
  * The LinkCount policy now enforces the requirement that hardlink groups
    contain only files in the same directory as each other; no hardlinks
    between files in different directories are allowed.
  * When updating a group across branches, if a subtrove within the update has
    already been manually moved to the new branch by the user, conary will
    recognize this and sync that trove with the group
  * A new "closed" configuration variable has been added to the
    apache-based networked repository server.  When set, the server
    will always raise a "RepositoryClosed" exception when a client
    attempts to access it.  The configuration variable is a string.
    The string will also be returned to the client.
  * Removed install buckets and replaced with comparisons of hashed path
    values to determine trove compatibility.
  * If a trove is included in an update twice, once directly, and once
    implicitly through recursion, ignore the recursive update.
  * More constraints added to the repository schema
  * Added hasTrove to Items table for faster trove names check

Changes in 0.62.15:
  * The MakeDevices() policy now accepts mode= as a named argument.
  * Added (undocumented) --debug (prints debugging output),
    switched old (undocumented) --debug to now be --debugger (starts debugger
    on initialization)
  * Added debug messages to conaryclient/update.py
  * Cloning to the the same branch works (providing a good way of
    reverting changes)
  * Cloning now updates buildRequirements and loadedTroves in troveInfo
    and enforces their consistency on the target branch
  * Cloning groups is now supported
  * Fix update case where a group update should cause conary to search the
    system for an older version of a trove to replace.
  * If you update a trove foo locally to a new version on the same branch, and
    then update the containing group to a new version on a different branch,
    conary will now update foo to the new branch as well.
  * fix error message when you try to pin as non-root

Changes in 0.62.14:
  * The threading changes in .13 caused some error information to be lost.
    Tracebacks have now been fixed, and the download thread checks much more
    often to see if it needs to exit.
  * Catch InstallBucketConflicts exception

Changes in 0.62.13:
  o Repository Server changes
    * The Schema creation SQL statements have been rewritten in a more
      standardized form. Some indexes have been redefined and a number
      of views have made their way into the default repository schema.
    * The new call troveNamesOnServer can be used now by the netclient
      code for a much faster retrieval of all trove names available on
      all labels on a given server. Server and client protocol numbers
      have changed.
    * The getTroveList() server side function got a rework that should
      result in about a 50% execution time speedup on most queries.
    * The Metadata SQL query has been reworked to join tables in a
      much better order, speeding up the getMetadata call on a
      repository with many versions much faster.

  o Client changes
    * Conary now compresses XML-RPC requests before sending them to
      the repository server.  In order to use compression, the remote
      server must be running Conary 0.62.13 or later.  If the server
      is running an older version, the client will fall back to
      sending uncompressed requests.
    * The database conversion in 0.62.12 did not correct all
      out-of-order file streams.  A new conversion function is in
      0.62.13 that will examine every file stream and ensure that it
      is stored correctly in the database.
    * Versions from the contrib.rpath.com repository are automatically
      rewritten to point to contrib.rpath.org.  NOTE: if you have a
      label from the contrib.rpath.com repository in your
      InstallLabelPath (such as contrib.rpath.com@rpl:devel), you will
      need to modify it to point to contrib.rpath.org.
    * Install bucket handling now works for collections which were not
      fully installed.
    * A bug where database was left locked on exception during install
      when the download thread was still executing has been fixed.
    * The conaryclient code has been split into pieces.
    * Switched rollbacks to local@local:ROLLBACK
    * The main thread no longer blocks forever when the download
      thread fails.
    * Matching referenced troves in collections is no longer dependent
      on sort order of internal dictionaries.

  o Common Repository and Client changes
    * When a changeset is applied to the local system or committed to
      a networked repository, the fileIds are recomputed from the file
      objects and verified.  This prevents corrupted or miscomputed
      changesets from being committed to the repository or applied to
      the local system.

  o Building/Branching changes
    * Many changes have been made to cloning, including sideways
      cloning (creating a clone at the same branch depth as the clone
      source), better cloning with multiple flavors, separate cloning
      of source and binaries, resilience against duplicate troves,
      proper use of existing fileIds during clones, simultaneous
      cloning of multiple troves, and better clonedFrom tracking.
    * The default optflags for x86 changed to remove -mcpu, as it is
      deprecated in gcc.

Changes in 0.62.12:
  * Conary will no longer create a "rootroot" group while installing
    users whose primary group is "root".  It will now call the
    appropriate tag handler for user/group modifications if the tag
    handler is installed.
  * EnforceConfigLogBuildRequirements no longer suggests recursive
    build requirements for packages in which the configure script
    checks to see if the package is already installed.
  * Installing new version of pinned troves leaves the pinned trove in
    place if the two troves have compatible install buckets
  * By default, when you shadow a binary trove, its source is shadowed with it.
  * Instead of a --sources option, cvc shadow and cvc branch now take
    --source-only and --binary-only options that allow you to control whether
    sources or binaries are shadowed.
  * Branch and shadow commands now take an unlimited number of troves
    to branch/shadow.
  * Files sharing versions but with different contents (thanks to flavors)
    got lost when switching from one flavor of a trove to another
  * troves can now be specified for rq, q, and update as <labelpart>/<version>,
    e.g., foo=:rpl1/1.0, or foo=contrib.rpath.com@/2.3-1-2
  * version.hasParent() handles more cases of shadows of shadows correctly.
  * cooking troves into the repository with --flavor <newflavor> now modifies
    the flavor before the recipe is even loaded, not when the recipe's setup
    function is called.
  * add a check to ensure RPATHs in cooked packages do not have %(destdir)s
    or /tmp or /var/tmp in them.
  * EnforceSonameBuildRequirements has been temporarily changed to produce
    warnings instead of errors.
  * Dependncies and flavors didn't order things properly in their frozen forms
  * StreamCollections are now properly ordered

Changes in 0.62.11:
  * InstallBucket policy now allows using macros in component names.
  * The --resume option now works correctly when conary has
    automatically discovered a non-standard path for the main build
    directory.
  * A soname dependency is again generated for libraries outside of
    library directories, but the pathname is now included in the
    dependency.  Within a package, all matching dependencies are
    modified to include the path.  This is useful for cases where
    an application packages private versions of libraries -- the
    dependencies still need to be there so that inter-component
    requirements are honored, but they must not perturb the rest
    of the system.
  * Recursive pinning now behaves itself
  * Switch group recipe syntax to use r.add() instead of r.addTrove,
    r.remove() instead of r.removeTrove(), and add a
    r.setDefaultGroup() command to set the default group.

Changes in 0.62.10:
  * EnforceSonameBuildRequirements enhanced to handle correctly cases
    where more than one trove can resolve a single soname dependency.
  * EnforceConfigLogBuildRequirements now can take exceptions, which
    can be specified either as a filename (such as /usr/bin/bison or
    %(bindir)s/bison) or as a required trove (such as bison:runtime).
  * The trove.Trove initializer no longer allows for a trove to be created
    with a name that has more than one ":" character in it.
  * EnforceSonameBuildRequirements now can take exceptions, which are
    specified as a required trove (such as libfoo:devel) to avoid adding
    to the list of requirements.
  * EnforceSonameBuildRequirements now produces errors for missing build
    requirements, and EnforceConfigLogBuildRequirements now demonstrates
    very few false positives, and so has been updated to warning instead
    of info.
  * Added a check to warn when a trove is installed multiple times from
    the same branch with incompatible install buckets (--no-conflict-check
    overrides this check)
  * Redirects can now redirect to nothing, which allows components to
    disappear gracefully on a redirection
  * A soname dependency is now provided only if the library is in a
    default library directory, or in a directory explicitly added with a
    SharedLibrary(subtrees='/path/to/dir/') call.

Changes in 0.62.9:
  * EnforceConfigLogBuildRequirements policy added.  It looks through
    all config.log files anywhere under the build directory for programs
    that configure has found, and ensures that the transitive closure
    of the build requirements contains each file listed.  (That is, if
    the file /usr/bin/perl has been found, and intltool:runtime is in
    the buildRequires list, and intltool:runtime requires perl, then the
    requirement is satisfied.)  This policy currently produces some false
    positives; the "greylist" that tries to remove false positives needs
    to be expanded.
  * The repository server now uses a repository instance specific key
    cache.  This fixes KeyNotFound errors seen when running multiple
    repositories on one server.

Changes in 0.62.8:
  * The bug, introduced in 0.62.7, that caused Conary to stop short of
    recursing to the innermost troves when handling erasures has been fixed.
  * EnforceSonameBuildRequirements enhanced to use the system database to
    find the right missing build requirements.
  * Make users and groups in a repository such that they may not differ only
    in case, i.e. if user foo exists, user Foo cannot be created.
  * files in /usr/%(lib)s/python/.* are no longer automatically given an
    architecture flavor - if there are architecture-specific files in those
    dirs, they should result in an arch-specific flavor through normal
    means.
  * By default, no OpenPGP signatures will be added to troves when
    doing commits unless a fingerprint is explicitly set in conaryrc.
    Previously, if a keyring existed, the first key found would be used.

Changes in 0.62.7:
  * Some unneeded parts of the sql query in _getTroveList have been removed,
    improving performance.
  * The performance of the default (and most used) case of the
    getAllTroveLeaves has been increased up by using a specialized
    query.
  * Exception handling in the repository when revoked or expired keys
    are used has been corrected.
  * Signature checking now correctly checks the timestamp of the signature
    against the expiration time (if any) of the key that signed it.  If
    the signature timestamp is later than the expiration timestamp,
    the signature is rejected.
  * Pass 'Database is locked' repository errors to the client as a
    RepositoryLocked exception notifying user that the server is busy.
  * The 'yuck' script is no longer installed.
  * ComponentRequires now makes :runtime, :lib, :devellib, and :devel
    components all require their matching :config component if the
    :config component exists.  The :config component is not automatically
    created, but when it exists, it's always going to be because it
    is required by multiple other components.

Changes in 0.62.6:
  * mergeCollections() didn't always handle referenced troves changing
    byDefault status
  * Various cleanups and simplifications have been made to the trove
    removal determination

Changes in 0.62.5:
  * Allow selection of individual troves from change set files via --from-file
  * Recursive queries on local database could get upset by a missing trove
  * Underlying dependency code returns version and flavor for troves with
    broken dependencies
  * Underlying dependency code returns information on what removed trove
    caused a broken dependency
  * Removed --no-deps-recurse option
  * Greatly simplify dependency resolution logic
  * The version portion of a Release (version-sourceCount-buildCount)
    is no longer required to begin with a digit.
  * The Release parsing code has been cleaned up to use consistent
    naming, API documentation, and parse error messages
  * An unhandled exception when signing a trove twice with the same key
    has been fixed.
  * Old (now invalid) changesets are now removed from the changeset
    cache when a digital signature is added to a trove.
  * A package is now counted as empty if it contains only files automatically
    found by the AutoDoc policy.
  * CPackageRecipe now requires elfutils:runtime for eu-strip; this is
    needed for the existing debugedit:runtime requirement to do useful
    work.
  * Removed DistroPackageRecipe and moved its buildRequires list to
    PackageRecipe.  Use clearBuildReqs() to remove any of the base
    requirements for a package.
  * Install buckets are respected during dependency resolution
  * Updated the troveNames() call to a faster query, which should bring
    the run time of the "conary rq" back to a more reasonable limit
  * Race conditions and robustness problems have been fixed in
    the changeset cache.

Changes in 0.62.4:
  * Many places where lots of individual db calls were done to collect
    file objects have been collapsed into batched calls (5-10% speedup
    on some operations)
  * Fixed PGP key submission to not use a hidden form element.
  * Changed PGP key submission to use an xmlrpc call instead of
    modifying the database directly.
  * Added methods to change PGP key/user associations, and thereby
    disable a key.
  * Added an index to dependency resolution for a massive improvement
    on local system dependency performance on large updates.
  * Added the ability to get troves without file lists from the local
    database and use that when getting troves through the changeset
    trove source.
  * Previously, dependency resolution could cause duplicate
    trovesource entries.  This no longer occurs.
  * :lib and :devellib automatically have lib=%(lib)s install buckets.
  * A user management bug in the repository has been fixed.
    Previously, if you deleted a group followed by the user with the
    same name of the group, an unhandled exception occurred.
  * Looking up changeset cache entries in the cache database no longer
    uses exception handling to determine when database entries are
    invalid or stale.
  * The EnforceSonameBuildRequirements policy now recognizes :devellib
    as well as :devel components in buildRequires.

Changes in 0.62.3:
  * Don't link troves to groups when the branch has changed
  * Link new troves to collections (and new collections to old troves) when
    a trove isn't installed but a suitable replacement (meaning on the same
    branch) is available
  * Installing changesets w/ not by default from files broke
  * Fix a bug in the kid template that prevented permissions (ACLs) from being
    deleted from a repository.

Changes in 0.62.2:
  * Further reworkings of update code to be fully based on job sets. The
    absolute flag now defines whether a trove is newly installed or if
    it should be an update from an existing trove (when possible). Network
    changesets and changesets from files are treated almost identically now.
  * Swapped lock terminology for pin
  * Changed table names in database schema to better match the repository
    schema

Changes in 0.62.1:
  * UtilizeGroup fixed
  * conary updateall fixed
  * Disable SHA-1 integrity checks when trove changesets don't include
    files in various places
  * conary now prevents you from cooking empty groups

Changes in 0.62.0:
  * Initial OpenPGP (RFC 2440) based signature support has been
    added. Conary reads public keys from ~/.gnupg/pubring.gpg and
    /etc/conary/pubring.pgp.  Conary reads private keys from
    ~/.gnupg/secring.pgp.  Setting the "signatureKey" configuration
    variable to a key ID will select which key to use from the
    keyring. If signatureKey is not set, and there is a valid private
    keyring, the first key on the keyring will automatically be used
    to sign changesets when committing them to the repository.
    "cvc sign" adds a signature to a trove that already exists in the
    repository.
  * Change set generation on the command line is more flexible. It can generate
    erasure changesets as well as relative to nothing changesets
  * When creating multiple groups from the same recipe using newGroup(),
    Conary now searches all subgroups when resolving dependencies within
    a parent group
  * Conary no longer resolves dependencies for troves with byDefault=False
    (such as :test and :debuginfo).  Conary will now resolve dependencies in
    those troves only if you set checkOnlyByDefaultDeps=False.  When creating
    subgroups using newGroup(), pass the checkOnlyByDefaultDeps flag as an
    argument to the newGroup() function.
  * excludeTroves now applies to troves which have been added to
    already installed collections

Changes in 0.61.12:
  * You can now search for troves by <trove>=<host>@
  * A bug when cooking groups with depCheck = True (introduced in 0.61.10)
    has been fixed.
  * A new r.ByDefault policy controls how components are included in their
    enclosing packages; the default is True except for :test and :debuginfo
    components that default to False.
  * Cloning across repositories works
  * A bug in 'conary update --info' output was fixed

Changes in 0.61.11:
  * A bug that caused a database deadlock when removing entries from the
    changeset cache in the repository server has been fixed.
  * Added RegularExpressionList in conarycfg
  * Added lockTroves configuration option for autolock
  * Recurisvely included troves could be removed incorrectly when those
    troves were already present

Changes in 0.61.10:
  * The conary update command now takes a --sync parameter, documented in
    'man conary'
  * Groups now allow you to create a reference to another cooked trove,
    and use that reference to add troves that are contained in that trove.
    For example, if you want to create a group-python based on the troves in
    an already cooked group-dist, you add a reference to the group-dist in
    group-python, and pass the group-dist reference in when you call
    addTroves.
  * Work has begun towards generalizing the concept of a trove source.
    A class SimpleTroveSource has been added that, when subclassed and given
    access to the troves, will allow you to call findTroves to search that
    source.  The same code is used in update code to unify updating from
    the repository and from changesets, and it is used to provide the search
    capabilities for the local database.
  * Conary now allows all files, not just regular files, to have
    dependencies.  This is necessary for user/group dependencies for
    non-regular files to work.  Packages built with 0.61.10 or later
    that have non-regular files with non-root user or group will not
    be readable by Conary versions 0.61.9 or earlier.
  * Shadowing now preserves the byDefault flag, and handles reshadowing
    collections gracefully now
  * Update preprocessing now works on absolute changesets instead of
    relative ones, providing massive cleanups. Code uses sets of jobs
    instead of changesets for job representation, allowing still more
    cleanups. Many bugs seem to have gone away.

Changes in 0.61.9:
  * Fix a bug added in 0.61.8 that breaks tag handlers

Changes in 0.61.8:
  * Fix a bug introduced in 0.61.7 that occurred when, in the repository,
    either the Users table or Groups table was empty when creating a new group.
  * Add --buildreqs, --flavors options to q and rq.
  * Primary troves should not have their trove change sets overridden by
    items recursively included (and fixed a pile of things this broke).
  * Locally stored change sets can't always get access to pristine files
    from the local filesystem; when it can't, make sure file sha1 checking
    doesn't get upset.
  * Unchanged troves in updated groups could be erased by items in the
    same group on a different branch.
  * The "conary q[uery]" command accepts a --diff option.  When --diff
    is used, the difference between installed and pristine troves is
    displayed.
  * An additional progress callback has been added to show when database
    transactions are committed

Changes in 0.61.7:
  * Several bugs related to updating two troves with the same name have been
    fixed - including branch affinity, flavor affinity, correct handling of
    already updated troves, and correct handling of empty flavors.
  * "conary emerge" as root (or as a user than can apply the changeset
    produced by the build) did not install anything but the toplevel
    package.  This bug has been fixed.
  * No longer hide descriptive TroveNotFound errors behind a generic
    NoNewTroves wrapper.
  * Group recipes can now request that dependencies be resolved and
    added to the group at cook time.  To automatically add required
    troves to a group add "autoResolve = True" to the recipe class.
    Optionally "autoResolveLabelPath" can be set to a list of labels
    to use during dependency resolution.
  * Locally stored rollbacks couldn't handle files changing types. As
    part of the fix, the generic file diff code is now used when creating
    changesets instead of having a special-case wrapper around it
    (fileChangeSet()).
  * The commitaction script and the changemail module did not necessarily
    show the full trailing version for branches and shadows.  (For example,
    /conary.rpath.com@rpl:devel/4.1.25-18/db41/19 showed up as "19"
    instead of "4.1.25-19".)
  * Add a --deps option for conary q.  Make that and conary rq --deps
    recurse over collections.
  * Warn about missing buildRequires entries both for soname dependencies
    and for TagSpecs applied via tag description files.
  * A bug in updating groups that switch the byDefault setting of troves
    has been fixed.
  * Add an updateThreshold config option to control the number of troves to
    include in a download.
  * Ordering didn't work for old packages depending on anything, or for
    dependencies whose provider moved between components.
  * The r.Ownership(), r.UtilizeUser(), and r.UtilizeGroup() now generate
    appropriate dependencies on info-* packages.
  * Updating packages and components installed multiple times could cause
    a component to be removed multiple times (which resulted in a traceback).
  * Fixed a bug that occurred when groups tied to a user were deleted
    without deleting the associated user, then subsequently adding a user
    with the same name.

Changes in 0.61.6:
  * InitialContents turns off EtcConfig, since a file cannot be both
    a config file and an InitialContents file.
  * Reworked repository change sets to directly reference files from the
    contents store.
  * The User() command now takes an optional supplemental= option,
    which provides a list of supplemental groups to which to add
    the user.  (SupplementalGroup() is for groups not associated
    with a user.)
  * The showcs command can now handle components that are referenced
    but not included in a changeset.
  * InfoUserRecipe and InfoGroupRecipe can now be built with buildlogging
    turned on.
  * Conary's internal handling for dyanamically finding new IDs for
    users and groups has been fixed.
  * "conary updateall" now accepts the --test flag.
  * Various fixes were made to the CIL dependency detection code.

Changes in 0.61.5:
  * Added basic clone capability (which only works cloning to parents
    branches and shadows, and on a single host).
  * Now handles degenerate case of packaging unreadable files.
  * A bug that caused conary to ask for the wrong fileId when constructing
    a changeset from multiple repositores has been fixed.
  * Conary now can add users and groups automatically at install time.  If
    there is no taghandler to add a user or a group, conary will add it
    internally as a bootstrapping measure; if there is a taghandler,
    conary will call that instead.  In order to ease transition, Conary
    does not yet create the dependencies on the info- packages; a future
    version of Conary will add those dependencies after the system user
    info- packages have been created.
  * rpm2cpio now handles rpm archives that use bzip2 to compress the
    cpio payload
  * Conary now creates dependencies (provides and requires) for CIL
    files, if mono's monodis is installed on the system or being built
    in the current package.
  * Troves moving between troves could cause conary to attempt double
    erasures
  * The networked repository handles cases where contents are not
    found in the contents store.  The exception is passed back to
    the client.
  * The networked repository handles cases where a file stream is not
    found when the client asks for file contents.  The exception is
    passwd back to the client.
  * An error that caused getPackageBranchPathIds() to return the
    oldest fileIds instead of the youngest fileIds has been corrected.
  * Reworked finding old versions of troves to avoid a single trove
    being removed multiple times

Changes in 0.61.4:
  * %(datadir)s/.../lib/ files will no longer show up in :lib - presumption
    being that anything under %(datadir)s really is arch independenct
  * Creating branches and shadows had a command line parsing bug
  * "cvc newpkg" takes --dir and now complains for unexpected arguments
    (which is used to just ignore)
  * when using flavor affinity for installed troves, merge subarchitecture
    flags
  * group handling didn't always preserve troves which were needed by a
    newly installed trove properly

Changes in 0.61.3:
  * Corrected a bug that snuck in 0.61.2 that caused a temporary SQL table
    to not be temporary, which makes multiple httpd processes fail with
    'database schema changed' errors.

Changes in 0.61.2:
  * Fix a bunch of typos in the authentication checking server side
  * Add permission editing capabilities to the server component and hooks
    in the netclient
  * Overhaul of ACL system so that uniqueness constraints on Troves and
    Labels can be enforced: we now use a special Trove and Label "0 | ALL"
    instead of Null
  * Dependency resolution enforces label ACLs.
  * Module arguments to commitaction are parsed according to shell
    quoting rules.
  * The changemail commitaction module now takes an optional '--from'
    argument.
  * added clearBuildReqs() - will clear all or some of superclass buildreqs
    when cooking.
  * The pickled version of Dependency objects changed, therefore the
    schema version of the changeset cache has been incremented.
  * When Configure() detects a failure and input or output is not a
    tty, all config.log files will be included in the output in order
    to ease debugging from captured log files.
  * Part of the infrastructure for adding users and groups has been added:
    it is possible to create info-<name>:{user,group} packages via
    UserInfoRecipe and GroupInfoRecipe classes.  The User(), Group(),
    and SupplementalGroup() policies are deprecated; those lines should
    move to their own recipes intact (the syntax remains the same).
    The install-time code does not yet install info-* packages first in
    their own transaction; when it does, the Ownership(), UtilizeUser(),
    and UtilizeGroup() policies will create dependencies on the
    appropriate info-* packages.
  * The networked repository server and client code has been changed
    to use the 'deflate' Content-encoding type instead of 'zlib',
    which makes the code RFC 2616 (HTTP 1.1) compliant.
  * A new function called hasUnresolvedSymbols() has been added to the
    elf module.  This could be useful for a contributor to implement a
    policy that checks to make sure that shared libraries do not have
    unresolved symbols.  Additional code could be written to check
    binaries too.
  * cvc checkout, update, and commit now show progress when communicating
    with the repository server
  * Progress is now displayed while downloading file contents from a
    repository (such as when assembling a changeset that is distributed
    across multiple repositories)

Changes in 0.61.1:
  * Cleaned up error message which results from Conary not being able to
    determine which trove to remove when a new one is installed
  * Dependency object use slots
  * Hash values for DependencySet, Version, and Branch objects are cached
  * UIDs and GIDs that cannot be mapped to symbolic names no
    longer cause the buildpackage code to traceback.  The ownerships
    from the filesystem were never used anyway, so it's safe to assume
    that all files are owned by root:root
  * Implemented proper updateall
  * Files in troves are downloadable from the repository browser.
  * Troves in the repository browser are separated by first letter
    instead of showing all troves in one page.

Changes in 0.61.0:
  * New functionality for maintaining user groups: renaming and updating
    members
  * Added repository interfaces for deleting users and groups
  * Added a repository iterator function to list the members of a group
  * The web interface to the Conary repository now has a repository
    contents browser, accessible either from the main page (if you are
    logged into the web interface), or from the /browse url. Example:
        http://conary.example.com/conary/browse
  * A bug preventing all access to the web interface if an anonymous
    user existed has been fixed.
  * "Large" updates are split into multiple pieces which are downloaded
     and installed independently of one another
  * Trove updates are tracked through collections
  * Group handling completely rewritten to function as a three way merge
    instead of a set of heuristics
  * Trove removal handles references troves which are referenced by multiple
    collections
  * Rollback format unified for local and nonlocal rollbacks
  * Dependency ordering forces collections to be installed after all of their
    referenced troves (allowing simple restarts)
  * Database migration removes stale versions
  * --replace-files marks the replaced versions of the files as no longer
    present
  * Troves store information about Install Buckets - not used yet.
    By specifying a component's install bin, which is a set of key-value
    pairs, you can describe whether two versions of a component are
    installable side-by-side.  If two versions of the component share the
    same keys for their install bins, but at least one different value, then
    the components are installable side-by-side.
  * Troves store information about troves loaded when building a recipe
  * Build Requirements are stored with the trove
  * Add isCollection() to TroveInfo
  * Changesets download while instals are going on
  * StreamSet.twm() respects ignoreUnknown now
  * Rollbacks of locally cooked and emerged troves works

Changes in 0.60.12:
  * Previously, if you ran "conary update foo", and foo requires a new
    version of bar, but updating to the new version of bar would break
    existing dependencies of other troves on the system, a very
    unuseful "Troves being removed create unresolved dependencies"
    message would be printed.  Conary now says that "Additional troves
    are needed" instead.  If --resolve is used, it will report the
    troves that have been added before displaying the dependency
    failures caused by erase.
  * Symlinks no longer confuse AutoDoc policy.
  * Autosource files which have changed confused cvc update
  * allow a \ at the end of a line in config files to do line continuations
  * several bugs in the multitag handler have been fixed

Changes in 0.60.11:
  * The '-f' flag was added to the arguments to gzip when
    recompressing compressed files
  * Added progress callbacks for uploading the changeset when cooking
  * Improved automatic mainDir detection for some corner cases.
  * Put development docs back in :devel component (they were
    inadvertantly removed from it by a previous fix).

Changes in 0.60.10:
  * BadFilenames policy absolutely prohibits filenames with newlines
    in them, no exceptions allowed.  Other similarly bad filenames may
    later be forbidden by this policy.
  * UTF8Filenames moved to packagepolicy, where it belongs, and it now
    raises an error instead of printing a warning.
  * Conary now enforces the rule that tag names must have no whitespace
    and must be all alphanumeric characters, -, or _.
  * Conary can now run a single instance of a single tag handler to
    process multiple tags.  The tag description files for each tag
    must point to the same tag handler, and must each specify the
    multitag datasource.  The data is passed to the tag handler on
    standard input using the protocol "tag list for file1\nfile1\n..."
  * Fixed ftp server busy detection when fetching files via URL.

Changes in 0.60.9:
  * The changemail script is replaced by a generic commitaction script
    that loads modules, and a changemail.py module is supplied.  There is
    a backward-compatible changemail script which calls commitaction
    with the changemail.py module.  --email and --*user options now are
    changemail module options, so the commitAction should be specified
    something like this:
    commitAction /.../conary/commitaction --repmap ... --module "/.../conary/changemail --user %(user)s --email foo@example.com --email bar@example.com"
    You can add your own modules and run them all from the same commitaction
    using multiple --module arguments to the commitaction script.
  * Conary can now almost always guess the correct name for the mainDir
    when it is not %(name)s-%(version)s, if the first addArchive()
    instance creates exactly one top-level subdirectory and no other
    top-level files of any sort, in which case it will use that name as
    the mainDir.

Changes in 0.60.8:
  * The changemail script is now actually packaged, in
    /usr/lib{,64}/python2.4/site-packages/conary/changemail
  * Build requirements for superclasses are automatically added to
    subclasses.
  * Build requirements now look at all labels in a version to see if they
    satisfy a build requirement.
  * The NormalizeManPages policy now automatically converts man pages
    encoded in iso-8859-1 to man pages encoded in utf-8.  Additionally,
    it runs faster and no longer calls sed.

Changes in 0.60.7:
  * The changemail script is now distributed with conary, and is called
    with a different calling convention; instead of being called once
    per trove with trove-specific command line options, it is called
    once per commit (of however many troves) and creates more readable
    summary email messages.  Remove --trove, --version, and --flavor
    arguments from your changemail invocations.  Added --user argument
    to changemail; specify in .cnr files as "--user %(user)s".  Or, to
    only print users for source or binary commits, use "--sourceuser
    %(user)s" or "--binaryuser %(user)s", respectively.
  * The cvc rdiff command now recognizes creating a shadow as such.
  * Build requirement tracking is now half-enabled; conary is now able
    to read "buildReqs" tags, but will not yet generate them.
  * Files in /tmp and /var/tmp, and all cvs temporary files, will no
    longer be packaged by default,
  * The addArchive(), addSource(), and addPatch() actions can now fetch
    via HTTPS as well as HTTP and FTP.
  * The repository now handles creating a changeset between two troves
    that both contain a version of a file that is stored on a different
    repository

Changes in 0.60.6:
  * Erasing emerged troves works properly
  * Calling Doc() no longer disables the AutoDoc() policy.
  * A more reliable method is used for finding the port of an
    Apache connection

Changes in 0.60.5:
  * 'conary emerge' works again
  * Distributed group changesets failed when remote troves disappeared
    from the group
  * build logs are now tagged with 'buildlog' tag
  * Conary now handles cases when a directory becomes a symlink when
    applying a changeset.  An error message is displayed which tells the
    user how to apply the update.

Changes in 0.60.4:
  * An error in the automatic database conversion of 0.60.2 systems
    has been corrected.

Changes in 0.60.3:
  * Reimplemented LargeStreamSet in C
  * Added StreamCollection
  * Policies now announce their names in their information, warning,
    debug, and error messages, making it easier to determine how to
    resolve problems.
  * The database conversion for to 0.60.2 didn't work well; a proper
    conversion is now in place

Changes in 0.60.2:
  * Added InitialContent flag
  * Fixed bug which caused servers to leak file descriptors when the sqldb
    was replaced
  * "repquery --deps" output fixed (broken in 0.60.1)
  * Added AutoDoc policy which finds common documentation files and puts
    them in %(thisdocdir)s automatically.
    AutoDoc is disabled by calling
    Doc without calling AutoDoc, which means that existing recipes that
    call Doc will not show changes.
  * getPackageBranchPathIds() now returns version and fileId as well,
    so that the IdGen class can determine if an older version number
    should be assigned to files.  getPackageBranchPathIds() is now the
    primary mechanism for populating the pathId dictionary.
  * The local label methods of the version object have been
    refactored. isLocal() is now onLocalLabel(), isEmerge() is now
    onEmergeLabel(), etc. isOnLocalHost() has been added as a method
    to easily determine if a version only exists in the database
  * Moved logic for explicitly creating a changeset from cscmd.py to the
    ConaryClient object
  * Added the (unused) ability to lock and unlock troves. Ignore this for now.
  * "query --info" behaves much more like "repquery --info" now
  * isSourceVersion() method has been to the Version object
  * most of the remaining erroneous references to "Package" have been
    changed to "Trove" throughout the code.  This includes method
    names such as getPrimaryPackageList() -> getPrimaryTroveList().  Some
    more commonly used methods were left as deprecated thunking methods
  * dependency resolution couldn't resolve a requirement w/o flags against
    a provides w/ flags

Changes in 0.60.1:
  * Support for legacy clients (protocol version 29) has been removed from
    the server
  * The server raises an server-side exception if any client with
    protocol less than 32
  * Updated the URL provided in a server-side client version mismatch
    exception
  * Server-side dependency suggestions return more choices, leaving it
    to the client to sort it all out
  * Client uses timestamps to determine which troves to install when their
    flavors score equally
  * Fixed build-side bug handling meta characters ([,*,etc) in file names
  * "cvc newpkg" now accepts pkgname=label syntax
  * files.contentsChanged() function updated to work with StreamSets
  * Basic local changeset creation, retargeting, and commits work
  * Permissions weren't merged for operations run as non-root users
  * The structure of the repository web interface has been redesigned
    and some authentication UI bugs have been fixed.
  * The repository web interface now requires the conary-web-common package
    to be installed.
  * Committing troves to the repository no longer recompresses non-config
    files
  * Timestamps are set on the server at commit time; the timestamps the
    client assigned is not used (this is to protect against clients with
    a bad idea of time; servers should be consistent, even if they're
    wrong, and as long as time doesn't go backwards on that server all is
    good)
  * Reworked troves to be representable as streams and implement *basic*
    signature capability
  * Local cook versions are now more sensible.

Changes in 0.60.0:
  * Changed changesets to compress individual files instead of the combined
    stream.
  * Cleaned up file content objects to no longer track file sizes.
  * Switched away from TupleStream to StreamSet both for better performance
    and for improved flexibility in the format (at the price of larger
    frozen streams).
  * Troves explicitly provide their own names.
  * Troves can now provide "capability flags", and trove requirements
    can now include references to the capability flags.
    r.ComponentProvides(('ASDF', 'FDSA')) will cause all components built
    from the current recipe to provide the 'ASDF' and 'FDSA' capability
    flags, and r.Requires('/path/to/file', 'foo:runtime(ASDF FDSA)')
    will make /path/to/file require the foo:runtime component built
    with the ASDF and FDSA capability flags.
  * Dependency components can contain : characters now.

Changes in 0.50.14:
  * Dependency checking now returns reordering information (which isn't
    used yet)
  * Allow groups to include other groups defined in the same recipe (but
    explicitly disallow cycles in groups)
  * Fixed bug in building multiple groups with a single recipe when some
    of the groups already exist, but others don't

Changes in 0.50.13:
  * Added automatic :data component for /usr/share, to which you should
    add any platform-independent files that are needed by :lib components
    but not in a libdir-derived path.  These might include configuration
    files and supporting data files needed by both library and runtime
    programs.
  * Added automatic intra-package inter-component dependencies; now within
    a single package, the :devel component will automatically require the
    :lib component if both components exist.  These dependency sets can be
    modified with the ComponentRequires policy.
  * The build/buildpackage.py file has variable and function names changed
    to better match our terminology for packages and components.
  * Change flavor specified in the conaryrc to a flavor path -- accept the
    flavor config parameter multiple times to create a flavor path
  * Added a "filewrap" argument to r.Run() that inserts an LD_PRELOAD
    wrapper that overrides some library funtions to look in %(destdir)s
    first before looking in the filesystem.  This is subject to change
    as we experiment with it!

Changes in 0.50.12:
  * Implemented --quiet for conary update changeset commands, and cvc cook.
    Also implemented the 'quiet' configuration value. This option suppresses
    progress indicators.
  * Split loadRecipe into loadInstalled and loadSuperClass, depending on the
    purpose of the recipe loading.  loadInstalled will examine the local
    system to look for a matching installed trove, and load that version,
    while loadSuperClass will not.
  * Logs of builds are now stored in cooked changesets in the :debuginfo
    component -- generally in
    /usr/src/debug/buildlogs/<name>-<version>-log.bz2, controlled by
    macros.buildlogpath
  * Added lib/logger.py
  * Fixed conarybugz.py to work with Conary's new site-packages location
  * Cleaned up yuck, rpm2cpio, and rpm2ccs scripts to use new "import conary"
    mechanism for finding conary.
  * Check sha1s for all files written into the repository or file system
  * conary scs --deps works again

Changes in 0.50.11:
  * Reworked file addition to local database a bit for better performance
  * Fixed sorting for --info
  * Don't make --info installs require a writeable database
  * Added an exception to group updating, restricting removal of existing
    troves to match the group's contents to troves on the same branch
  * Groups which had the same trove added (via a referenced trove) and
    removed (from the primary trove) got confused
  * conary showcs now takes trove version
  * conary showcs will display erased troves in changesets, and erased troves
    that are referenced but not within the changeset
  * conary changeset now support trove=<version>-- to create a changeset that
    erases the trove
  * Cache user id to name mapping
  * Improved the progress indicators for preparingUpdate and
    creatingDatabaseTransaction
  * Implemented progress indicator on source downloads
  * Fixed bug in update process which caused files to be incorrectly skipped

Changes in 0.50.10:
  * Added callback for creating database transaction, so that it does
    not look like we spend an inordinate amount of time executing tag
    pre scripts.
  * Added findtrove.py to the Makefile so that it is included in
    the distributed version of conary.
  * Added distcheck rule to Makefile to try and avoid missing files in the
    future

Changes in 0.50.9:
  * reimplemented StreamSet in C
  * moved findTroves out to findtrove.py, reworked it to be more modular
  * getSourceVersion now correctly handles branched binaries by looking
    up the branch to find the source component.
  * reimplemented StringStream in C
  * fixed bugs in --info

Changes in 0.50.8:
  * sort update --info alphabetically, display old versions, and display
    a letter summarizing the type of change
  * NormalizeInterpreterPaths() policy now looks in the package currently
    being built, as well as on the installed system, to determine how to
    resolve #!/usr/bin/env scripts.
  * groupName argument to addTrove() can now be a list of group names as
    well as a single group name.
  * --no-recurse works on the erase path
  * fix to walkTroveSet (which was horribly broken)
  * enable (optional) dependency checking when building groups
  * 'cvc cook' error output when there are unresolved build
    requirements is more user friendly
  * filesystem conflicts are handled properly when applying a rollback
  * updating a package to a version that comes from a different
    repository when that package had an uninstalled component works
    now.
  * conary now resides in /usr/$LIB/python$PYVERSION/site-packages/conary/
  * calling r.Replace on a non-regular file results in a warning instead
    of an unhandled exception
  * implemented basic callbacks for update, erase, and changesets

Changes in 0.50.7:
  * Added the XInetdService action to avoid having to include
    /etc/xinetd.d/ files separately, and to make xinetd.d files
    be consistent, making recipe-provided changes less likely to
    conflict with local configuration changes.
  * groups are no longer allowed to contain redirects
  * added setLabelPath to group recipe
  * Allow r.Provides("soname: libfoo.so(FLAGS)", "/some/file") (added
    the "(FLAGS)" part).
  * don't allow spaces and commas in revisions

Changes in 0.50.6:
  * conaryclient.updateChangeSet should have recursed by default
  * Metadata retrieval now works along distributed branches and shadows.
  * reworked troves being added to database to handle missing parts
    of packages and groups properly (and make things faster and more
    elegant)
  * merged update and erase code paths in conaryclient
  * update and erase now take +,- modifiers on trove names
  * added --info to see what an update or erase command will do
  * a single group recipe can now build multiple groups

Changes in 0.50.5:
  * Streams return their value through __call__ instead of value()
  * Reimplemented ShortStream and IntStream in C
  * conary config now takes --show-passwords option, and does not pretty
    print config file values when not printing to screen.  This means that
    conary config > <file> will result in a valid configuration file.
  * Updating groups didn't work when the group referenced troves as new
    which were already installed on the system
  * r.ComponentSpec('somecomponent', '.*') will no longer override the
    file specifications for packaging :debuginfo and :test components.
  * loadRecipe now takes a troveSpec as its first parameter, and uses that
    troveSpec to find the trove on the local system that matches the source
    component that is being loaded.  loadRecipe also automatically searches
    the labels that are parents of the current recipe, so if you shadow a
    recipe, any loadRecipe lines contained in that recipe should still do
    what you want.
  * merge didn't handle files converging
  * merge doesn't need to deal with autosource files
  * diffs between groups failed when members disappeared

Changes in 0.50.4:
  * Most rollback information is stored as a reference to a repository
    instead of storing full rollback data on the local system. The
    localRollbacks flag in conaryrc allows the old behavior to remain.
  * The CONARY state after a merge operation on a shadow now has the
    correct fileId for files that are not different than the parent
    version.
  * Added /usr/lib/conary/conarybugz.py to make it easy to automatically
    populate bugzilla databases from repositories.
  * Sped up Strip, NormalizeInitscriptLocation, NormalizePamConfig,
    TagDescription, and TagHandler policies by limiting them to
    only appropriate directories.
  * Fixed :debuginfo to work with binaries built from more than one
    source file, and made it less aggressive by only stripping debug
    information out to the :debuginfo files, which both makes stack
    traces better without :debuginfo installed and makes libraries
    stripped for :debuginfo more likely to work.
  * When existing fileId's had no streams but the streams are provided
    by a later commit, those streams weren't always merged properly if
    there were multiple files for that fileId
  * conary config output masks user/password info in repository maps
  * the config option useDir has been changed to useDirs, and archDir has been
    changed to archDirs, to allow for tiered use/arch flag definitions, and
    the tweaking of use and arch flag settings.  By default, useDirs and
    archDirs look in /etc/conary/<dir>, followed by /etc/conary/distro/<dir>,
    follwed by ~/.conary/<dir>, where dir is use or arch, depending on the
    context.
  * Arch files can now contain arbitrary macro definitions, and in the future
    will contain values for macros like %(lib)s, which is lib64
    on some platforms.
  * when using --keep-existing, the install label path and install flavor
    are used to determine which version to install instead of using affinity
    to install something close to what you already have.
  * a bug that prevented a changeset from applying to the system when
    the changeset removed a component from a package and the component
    is not installed on the system has been fixed.

Changes in 0.50.3:
  * database findTrove now has an interface that is much closer to the
    repository findTrove function -- this enables conary q to work like
    conary rq.
  * Group handling didn't work for multiple levels of group inclusion.
  * Database.hasTrove() no longer needs to instantiate troves.
  * Fixed overly-aggressive cleaning of the cache.
  * Added repository findTroves call to parallelize findTrove calls.
  * Added the NonMultilibDirectories policy to prevent 32-bit troves from
    utilizing lib64 directories.
  * the NormalizeInterpreterPath policy can now handle unwriteable files
  * fixed the network client code to return file contents properly when
    multiple file contents are requested from the server (bz#50)
  * rewrote Database.getTroveLatestVersion()
  * Added :debuginfo handling in Strip policy, which requires debugging
    to be turned on in optflags and elfutils's eu-strip and debugedit to
    be installed.  Like :test components, :debuginfo components are not
    installed by default.
  * File versions are now properly set to a branched version after a
    merge operation
  * cvc commit aborts again when the current versions of files are not
    the latest versions

Changes in 0.50.2:
  * Any %(lib)s-derived path (/%(lib)s, %(libdir)s, %(krbprefix)s/%(lib)s,
    or %(x11prefix)s/%(lib)s) will now cause the entire package and all
    components to be flavored with the base instruction set flavor, so
    that architecture-sensitive but non-code files in (say) /usr/lib64
    do not show up on 32-bit platforms.
  * Sped up dependency resolution on the client
  * The reworked getFileContents call now asks for contents from the
    correct server when contents from more than one server are requested

Changes in 0.50.1:
  * Add support for trove=<troveVersion> in rq, cvc co, and other places that
    use findTrove
  * Add conary q --info option to display flavors
  * changeset command uses system flavor if no flavor is specified, skips
    troves which are not included in packages and groups by default,
    takes a --no-recurse option, and filters based on the excludeTroves
    configuration setting
  * Added automatic :perl component that works like the :python component,
    and extended the multilib-friendly-or-architecture-neutral policy to
    work with perl as well as python.
  * client/server protocol negotiation is a whole lot smarter now
  * getChangeSet() results in a single URL rather than one per primary trove
  * group, fileset, and redirect recipes have macros that contain the
    buildlabel and buildbranch.
  * fixed a bug with merging absolute change sets which contain config files
  * redirections to troves w/ older versions already installed didn't work
  * the pathId generation code has changed.  For cooked troves, the
    pathId will be the same for any particular version of a path.
    Code must not depend on this behavior, however; it may change in the
    future.

Changes in 0.50.0:
  * Redirections work
  * Sped up group generation
  * Troves which reference other troves (groups and packages) can now specify
    whether a trove is installed by default or not. Packages now reference
    :test, but don't install it by default
  * Added optional 'recurse' parameter to netclient.createChangeSetFile
  * The first argument to the Requires and TagSpec commands can now have
    macros interpolated, as in r.Requires('%(bindir)s/foo', ...)
  * Groups can have requirements now
  * protocol-level getFileContents works on multiple files simultaneously
  * repository log had too many files added to it
  * set instruction set flavor for a cooked trove whenever any Arch flags are
    checked

Changes in 0.14.12:
  * The shadow command looks at buildLabel instead of following
    installLabelPath
  * In some cases, troves with an incompatible flavor were chosen when
    --resolve was used. The proper flavor is now used, or the
    dependency is reported as unsatisfiable.
  * Several more instances of %(lib)s were moved out of the default
    specification for generic components like :runtime and :devel for
    better multilib support.
  * Policy now helps ensure that :python components are either
    architecture-neutral or multilib-friendly.
  * Better error messages for "%(foo)/" (which should be "%(foo)s/")
  * Looking up files in the local database gave erroneous results in
    some cases (this was noticeably primarily when distributed change
    sets were being generated)

Changes in 0.14.11:
  * Local systems store config files in sql tables now.  Use
    /usr/share/conary/convertcontents to convert to the new data store.
    Note that this means that any *config file* managed by conary can be
    read through the main SQL database file in /var/lib/conarydb/conarydb.
  * Actually check build requirements before building, use --no-deps to
    ignore the check.
  * make conary q and conary update convert all flavors to  strong flavors
    for comparison; ~readline becomes readline, and ~!readline becomes
    !readline, so that conary q foo[readline] works as expected.
  * no default flavor is presumed for local operations (erase, q)
  * changed getPackageBranchPathIds to base64 encode the filename in
    order to ensure that the resulting XML-RPC will be UTF-8 clean.
  * localoutofdate renamed to "yuck", a man page added, and the script
    and man page are now installed on the system.
  * rename --use-macro and --use-flavor options for cook to --macro
    and --flavor
  * support new cook syntax: cvc cook <trove>[flavor] to set the troves flavor
    while cooking
  * fixed rq output when iterating over subtroves within a trove or group
  * TroveNotFound exceptions are handled gracefully in cvc.  'conary cook
    foo' will no longer traceback when foo:souce could not be found in
    the repository.
  * Unsynchronized updates work for packages and groups
  * The database is now opened with a 30 second timeout.  This should allow
    better concurrency.
  * added --exclude-troves and excludeTroves conaryrc entry
  * repository .cnr file's commitAction configuration item now has a
    flavor provided to it as %(flavor)s and the default changemail
    script uses it.
  * don't allow the same label to appear twice in sequence in a version

Changes in 0.14.10:
  * FlavorMap sense wasn't set right for base instruction set

Changes in 0.14.9:
  * Shadow Branch objects didn't return parent branches properly. This
    caused incorrect pathId's to show up on cook on shallow shadows.
  * Reworked the code which looks up pathIds to take advantage of a new
    server call (getPackageBranchPathIds) which is faster and looks on
    both the full branch and full parent branches.
  * The Apache repository server now allows mixed ssl and normal requests.
  * Added forceSSL option to apache repository server configuration.
  * The network client code now supports accessing servers over https.
  * Proper salts are used for user passwords.
  * The default value for macros.optflags is "-O2" again, instead of
    an empty string.
  * The http handler in the conary server now sends back proper error
    codes in the case of an authentication error.

Changes in 0.14.8:
  * Fixed bug where streams for commits on distributed branches didn't always
    get set properly
  * reworked findTrove() in repository to return (name, version, flavor)
    tuples instead of full troves
  * Split conary.1 into conary.1 and cvc.1
  * Allow cvc cook trove=<version>
  * remove --target-branch cook option
  * added default :devellib component for architecture-specific devel bits,
    made all files with an architecture-specific multilib path that are
    not in :devellib go into :lib instead of having many of them fall into
    :runtime

Changes in 0.14.7:
  * ELF libraries with sonames that have paths in them are now handled
    sanely, by removing the path (and complaining...)
  * split march into targetArch and unameArch -- requires a new distro-release
  * rework command line arguments to shadow and branch to match how versions
    are normally specified, and allow a flavor specificatoin
  * added --sources to branch and shadow commands

Changes in 0.14.6:
  * fix for generating changesets between repositories
  * policies that look at shared libraries are now multilib-aware,
    fixing shared library permissions and dependency provision
  * autosources didn't work when committing across a shadow

Changes in 0.14.5:
  * allow groups to contain troves with conflicting flavors
  * make repository-side change set caching less buggy
  * fix config files changing to symlinks
  * allow duplicate items to be specified for erase and update
  * changeset command allows flavors to be specified
  * repquery --info shows trove flavor
  * fixed bug with not matching base instruction set flavor

Changes in 0.14.4:
  * several bugs in the 'cvc update' code paths have been fixed
    - it no longer retrieves autosource sources
    - the CONARY file now gets populated entries for autosource files
    - the fileids in CONARY files are now correct after an update
  * several bugs in error handling have been fixed
  * several docstrings have been fixed
  * packagepolicy now automatically adds usermode:runtime requirement to files
    that are dangling symlinks to consolehelper
  * the templating engine for the web interface to the server has been
    changed to kid; kid and elementtree are now required to run a server.
  * the web interface now supports limited editing of ACLs
  * the server now only supports protocol version 26 (it was a mistake
    to leave in support for 24 and 25)
  * old code that supported ancient protocol versions has been
    removed from the server
  * recipes loaded from within recipes follow the label= argument if
    it is given

Changes in 0.14.3:
  * Fixed usage message to no longer print 1 at bottom; improved option
    handling error messages
  * Fixed versions when branching from a shadow
  * The lookaside cache now fetches from the repository into the right
    location and with the right permissions, and fetches manually-added
    as well as automatically-added sources.
  * In recipes, addSource can now take dest='/path/to/file'
  * Change %(servicedir)s location from /var to /srv

Changes in 0.14.2:
  * contents are now stored as diffs when either the new file or the
    old file is empty
  * diffs of numeric streams can now express a change to the value of
    None

Changes in 0.14.1:
  * fixed a typo in lookaside.py that prevented commits from working
  * added a descriptive exception message when fileids in your database
    do not match the fileids in the repository

Changes in 0.14.0
  * added ability for changesets to ignore unknown fields in some places
    (making changesets somewhat less brittle)
  * fixed bug in source handling with non-recipe files in the local directory
  * added framework for generic trove information
  * checkout no longer pulls all sources from the repository
  * used new trove info framework to store the source trove, build time,
    total file size, and version of conary used when building binary
    troves.
  * lib/elf.c no longer uses mmap to read elf files.  Some architectures
    may have elf structures on disk that are not naturally aligned, and
    using mmap to read them won't work.
  * the repository code now uses a 30 second timeout when attempting to
    access the database
  * Have architectures control their march values in the architecture
    config files.
  * add Arch.getCurrentArch() to get the major architecture that is in use
    during a build

Changes in 0.13.3
  * added ability for a contents log file (makes syncing much easier)
  * file tags weren't used on updates
  * "description update" tag action replaced with "handler update"
    (which gets called when either the tag description or the tag handler gets
    updated)
  * "description preremove" tag action replaced with "handler preremove"
  * sources get committed automatically

Changes in 0.13.2
  * reworked use.py code almost entirely.
  * added /etc/conary/arch directory to contain architecture definition files;
    changed /etc/conary/use files to contain more information about how
    flags are used when building.  Flag definitions are no longer in use.py.
  * fixed buildFlavor so that it affects cooking packages as well as
    determining troves to include when cooking a group
  * changed --noclean to --no-clean to be in line with the rest of the
    options; documented it
  * removed Use.foo and Flags.foo options from conary config files.  Macros.foo
    is still there.  Added --use-flavor option to cvc cook which takes a flavor
    and overrides the build flavor while cooking.
  * groups now take flavor strings to determine the flavor of a trove to
    include, not flag sets.
  * dependencies resolution is flavor sensitive now (and uses flavor
    affinity)
  * added trove version/release number to dependency messages
  * renamed classes and methods in versions.py to match current terminology

Changes in 0.13.1
  * repquery wasn't filtering by flavor properly (exposed by a bug fix
    in 0.13.0)

Changes in 0.13.0
  * removed importrpm.py
  * diffs between a file object that has a non-empty provides or requires
    to a file object that has an empty provides or requires are now properly
    generated and applied.
  * added checks to validate merged file objects against the fileIds
    in the changeset
  * implemented shadows
  * framework for redirects in place
  * removed (unused) parentId field from Branches repository table

Changes in 0.12.5
  * reworked dependency resolution a bit for a big speedup in the server
  * moved destdir to %(builddir)s/_ROOT_
  * made macros.destdir available during the unpacking of sources
  * source commands (r.addAction, etc.), if given absolute paths for
    their dir keywords, will perform their actions in the destdir instead
    of the builddir
  * most build commands (r.Make, r.Create, etc.), will work in either builddir
    or destdir, depending on whether they are given relative or absolute
    paths
  * add dir keyword for r.Run
  * include /usr/bin/rpm2cpio

Changes in 0.12.4
  * set more arch flags for x86 and x86_64
  * troves can have multiple instruction set flavors now
  * flipped around use: and is: sections of flavor strings
  * Version and Branch object completely separated

Changes in 0.12.3
  * conary verify updated to new API so that it works again
  * conary q (with no arguments) works again

Changes in 0.12.2
  * added getTroveVersionsByBranch
  * make better use of _mergeQueryResults
  * moved version affinity into findTrove from ConaryClient
  * fixed branch affinity so that it's actually branch affinity instead of
    label affinity
  * rdiff changes for 0.12.0 broke negative numbers for oldVersion
  * rdiff diff'd based on label instead of branch
  * update has flavor affinity now
  * flavors can now be specified on the command line for update, erase
    repquery, and query
  * unspecified flavor flags got scores of zero, which was wrong
  * added python code for flavor scoring (useful for the client)
  * repository queries didn't work properly when looking for multiple flavors
    of a single version
  * fix for updating multiple flavors of a single version of a trove
    simultaneously
  * reworked getTroveVersionList and getAllTroveVersions for per-trove
    flavor filtering

Changes in 0.12.1
  * repquery and query always showed dependency information
  * getTroveLeavesByBranch did extra demarshalling of the flavor
  * repquery didn't deal with nonexistant troves well
  * dependency failures on erase didn't reassemble dependency flags properly
  * fixed bug in dependency sets creation which caused dependency flags
    to get mangled
  * added a check to prevent mangled flags from getting committed

Changes in 0.12.0
  * document config command, and display supplied macro/use/arch information
    in output
  * repository acl's work for almost everything
  * anonymous access must be explicitly enabled by creating an acl for
    user 'anonymous' with password 'anonymous'
  * server side flavor scoring used
  * queries reworked for flavor matching

Changes in 0.11.10.1
  * move to python2.4
  * repository caching (which isn't used yet) didn't track the recurse flag

Changes in 0.11.10
  * changed flavor tracking when loadRecipe() is used to only track
    flavors in loaded recipes that are superclasses of the recipe
    class in the loading recipe.  (e.g. loading python.recipe to get
    the distribution python version will not add all of the python
    recipe's flavor information to the loading recipe class, as long
    as the loading recipe does not subclass the Python class.)
  * add conary verify command for comparing the local system's state to
    the state it was in at install time
  * when a trove is installed for the first time, it comes from a single
    repository
  * didn't handle file types changing on update
  * fixed problem assigning depNums
  * components disappearing from troves caused problems in relative changesets
  * files moving from removed troves in changesets caused update to fail

Changes in 0.11.9
  * change the order of permissions setting (chmod after chown)
    because some versions of the Linux kernel remove setuid/gid bits
    when setting ownership to root

Changes in 0.11.8
  * work around a python bug w/ fdopen() resetting file permissions
  * r.Replace() as an alternative to r.Run("sed -i '...' file")
  * Policy enforcing UTF-8 filenames
  * r.macros.tagdatadir as a standard place to put data just for taghandlers

Changes in 0.11.7
  * changed server.py to take extra config files via --config-file instead
    of as an extra argument
  * extra config files (specified with --config-file) were ignored if they
    didn't exist; issue an error message now
  * Added r.ConsoleHelper() for recipes
  * PAM configuration files shouldn't have paths to modules by default,
    so we remove what used to be the standard path
  * changed repository user authentication to use user groups (currently
    one per user)
  * added password salt
  * restructured repository a bit
  * removed lots of unused code from FilesystemRepository

Changes in 0.11.6
  * branches are created as changesets now instead of as a protocol call
  * merged authdb into primary repository
  * fix for rdiff (broken by flavor rework in 0.11.5)

Changes in 0.11.5
  * Internals reworked to eliminate flavor of None in favor of empty flavor
  * Added (currently unused) code to parse command line flavor specifications
  * static libraries (.a files) get proper flavors now
  * Handle attempts to update already installed troves from absolute
    change sets

Changes in 0.11.4
  * all components built from a single recipe share a common flavor
  * loadRecipe's label= keyword argument can actually take a label
    as well as a hostname

Changes in 0.11.3:
  * optimized a sqlite update statement to use indexed columns
  * added --test to update and erase
  * dependency check didn't handle new components providing the same
    items as old components (broken by 0.11.1 performance enhancements)

Changes in 0.11.2:
  * standalone server was broken by --add-user changes in 0.11.1
  * dependency check no longer allows packages being removed to cause
    dependency failures
  * changed how dependencies are frozen to make the order deterministic
    (so fileId's don't change around)
  * added a database version to the database schema

Changes in 0.11.1:
  * erasing troves enforces dependencies -- this requires a database
    conversion (run the conary-add-filedeps script which fixed the
    conversion to 0.11.0 after updating conary)
  * reworked dependency queries to take advantage of indices for much
    better performance
  * add --add-user to server.py for creating the authdb

Changes in 0.11.0:
  * massive rework of fileId mechanism to allow better flavor support
  * added columns to dependency tables to allow erase dependency checks
    (which are not yet implemented)
  * enabled trove requirements
  * added cvcdesc and the 'describe' command to cvc to generate
    and use metadata XML files.
  * getMetadata follows the branch structure up until it finds metadata
    for the trove.
  * changed getFileContents() to not need trove name or trove version
  * byte-compiled emacs lisp files are transient, like python
    byte-compiled files
  * addSource recipe action now can take a mode= keyword argument
  * cook now enforces having no dash characters in version numbers
  * files are explicitly disallowed from depending on groups, packages,
    or filesets; the only trove dependency that a file or component
    can have is on a component.  Only filesets can depend on filesets.

Changes in 0.10.11:
  * reworked how absolute change sets get converted to relative change
    sets for better efficiency
  * chained dependency resolution caused duplicate troves in the final
    changeset (and a lot of extra work)
  * added --config to stand alone repository
  * source flag wasn't set properly for newly added non-text files
  * flavor information is now printed by "conary query" when multiple
    flavors of the same version of a trove are installed
  * "conary repquery --all" flavor output formatting has been improved

Changes in 0.10.10:
  * changesets get downloaded into a single (meta) file instead of lots
    of separate files
  * fix several bugs in the freshmeat record parsing
  * add a freshmeat project page URL to the metadata by default
  * add a "source" item to metadata
  * the server implementation of troveNames() was horrible
  * enabled file dependencies

Changes in 0.10.9:
  * fixed some authorization issues with the xml-rpc repository interface
  * the web management interface for the repository works now; see
    http://wiki.specifix.com/ConaryConversion for information on how
    to convert existing authdb's to support this
  * fixed a bug with distributed branches
  * users can change their passwords through the repository's web api
  * improved logic apachehooks use to find top level URL
  * fixed bug in server side repository resolution

Changes in 0.10.8:
  * changed iterAllTroves() to troveNames(), which searches a single
    label instead of the whole repository
  * reworked http authentication and CGI request handling and added the
    beginning of a web interface to the repository for user administration
    and metadata management.

Changes in 0.10.7:
  * dependency sql code reworked to use temporary tables
  * new macro called "servicedir" that defines the location for
    service data (%(servicedir)s{ftp,http,etc})
  * added busy wait to sqlite3 python binding when executing SQL
    statements on a busy database

Changes in 0.10.6:
  * Lots of bug fixes for distributed branching
  * Some code rearrangement
  * The start of metadata support code is now included

Changes in 0.10.5:
  * The local database is used for fetching file information (but not
    contents), reducing network traffic when creating change sets
    across repositories.
  * Update works on troves which were locally cooked or emerged
  * Internal changes to move toward getFileContents() working in batches
    rather then on individual files. For now this prevents the repository
    from copying files between the content store and /tmp to serve them.
  * Arch flags are now included in flavors
  * Emerge follows the installLabelPath instead of the buildLabel
  * The extended debugger has been extensively modified
  * Conary can handle filenames with '%' in them
  * The showcs command has been significantly updated, and the updates
    are documented in the conary.1 manpage
  * New syntax for flags distinguishes requirements from "optimized for";
    see http://wiki.specifix.com/FlavorRankSpec

Changes in 0.10.4:
  * Bug fixes for updating from absolute change sets (which basically
    just didn't work for troves which contained config files)
  * Bug fixes for distributed branching
  * The database is used for fetching trove information (but not yet
    file information) when the client constructs change sets across
    distributed branches
  * various other bug fixes

Changes in 0.10.3:
  * this version introduces changes to the network protocol for
    obtaining file contents and changeset generation. The client
    protocol version number has increased, so version 0.10.3 can only
    communicate with servers running the server from 0.10.3. The
    server remains backward compatible with older clients.
  * a warning message is now displayed when the user attempts to
    create a branch that already exists on a trove.
  * the correct trove names are displayed when automatically resolving
    dependencies
  * packages no longer get the union of all the dependency information
    of the components they contain.  This information would have to be
    recalculated if a user installed a package then removed a
    component afterward.
  * a package policy check was added to reject any world-writable
    executable file.
  * r.TagSpec('tagname', exceptions='filter') now overrides a match by
    another r.TagSpec('tagname', 'filter')
  * more changes to metadata interface
  * various other bug fixes and improvements

Changes in 0.10.2:
  * the repository code is now included in the main conary source
    archive
  * "conary showchangeset" produces a more user-friendly output
  * large responses from the repository server are now compressed
  * the protocol for getFileContents() changed to take a fileId
    instead of the file's path.  The repository code can still handle
    old requests, but the client code now requires the latest
    repository code.
  * bug fixes

Changes in 0.10.1:
  * when applying a changeset, dependency failures are resolved by
    querying servers in the installLabelPath
  * troves that satisfy a dependency can automatically be added to a
    transaction.  This behavior is controlled by the "autoResolve"
    variable in conaryrc or the "--resolve" command line option to
    "conary update"
  * dependency resolution is calculated recursively.  To limit the
    recursion depth to check only first order dependencies, a
    "--no-deps-recurse" option has been added to "conary update"
  * "conary repquery" now takes a "--deps" argument, which prints the
    Requires and Provides information for the trove that is being
    queried.
  * changes have been made to the build side of Conary to facilitate
    building recipes that use cross compilers
  * symlinks now get the appropriate ownership set when they are
    restored
  * groups can now specify which flavor of a trove to include
  * repository queries that don't need file information no longer ask
    the repository for files.
  * various bug fixes and cleanups

Changes in 0.10.0:
  * dependency checking is now performed before changesets are
    applied.  This uses new tables in the local system's database.
    If you are using a database created by a version of Conary older
    than 0.10.0, it must be converted before it can be used.  See:
      http://wiki.specifix.com/ConaryConversion
    for details
  * Shared library dependency information in changesets is now stored
    in a different format.  This means that repositories that use old
    versions of Conary will be unable to give valid changesets to
    Conary 0.10.0 or later.  Therefore, the protocol version number has
    been increased.
  * --no-deps argument added
  * "cvc co" is now a synonym for "cvc checkout"

Changes in 0.9.6:
  * dependency enforcement infrastructure has been added (the code is
    currently disabled)
  * bug fixes
    * applying a changeset that un-hardlinks files now works
    * conary rq [trove] --info now works
    * running "conary update [trove]" when more than one flavor of
      [trove] exists no longer tracebacks.  It installs both flavors
      of the trove (which is not always the desired behavior - this
      will be addressed later)
    * only files with execute permissions are checked for
      #!interpreter.
    * "conary rq [trove] --ls" no longer tracebacks when [trove]
      exists in more than one repository
    * various code cleanups

Changes in 0.9.5:
  * new methods for specifying dependency information in recipes have
    been added
  * #! interpreters get added as dependencies
  * local flag overrides now work
  * cvc cook --resume can be used multiple times
  * conary invokes gpg with --no-options to avoid creating or using
    ~/.gnupg

Changes in 0.9.4:
  * fixes to cvc annotate
  * flavors and dependency generation code has been refactored to be
    policy based
  * better error handling when invalid changeset files are given to
    conary
  * minor code cleanups

Changes in 0.9.3:
  * New "cvc annotate" feature
  * Man page updates
  * Changesets which remove a file and replace it now apply correctly.
  * "cvc update" no longer complains and fails to update the CONARY
    state file properly  when ownerships differ
  * FileId generation now looks for previous versions of all the
    packages that have just been created, not just the name of the
    recipe.
  * Cooking as root is no longer allowed
  * Miscellaneous bug fixes.

Changes in 0.9.2:
 * Bug fixes:
   * Applying changesets that have more than one hard link groups
     sharing the same contents sha1 works now.
 * Build changes:
   * Recipes can now create new top level packages.

Changes in 0.9.1:
 * Bug fixes:
   * Applying a changeset that has a flavor which is a superset of the
     previous version's flavor now works.
   * Parsing optional arguments to command line parameters that appear as
     the last thing on the command line works
 * Build changes:
   * Package policy now checks to ensure that files in /etc/cron.*/*
     are executable
 * Update changes:
   * Conary no longer complains if a transient file has been modified
     on disk but no longer exists in a new version of a component.
 * Miscellaneous changes:
   * Version 1 on-disk changeset file support has been removed.

Changes in 0.9.0:
 * protocol versioning is much more granular now allowing for backwards
   compatible versions of functions
 * changeset command now generates changesets for multiple troves spread
   across multiple repositories
 * change sets are transferred as a set of independent change sets now
   (laying the groundwork for repository change set caching, with which
   this version will work just fine)

Changes in 0.8.3:
 * Man page updates.
 * The "conary query" command now accepts multiple arguments for
   troves and paths
 * Fixed "conary erase" command which was broken in 0.8.2

Changes in 0.8.2:
 * You can now install multiple troves at once (even a combination of
   changeset files and troves from repositories), and the entire
   action is recorded in a single rollback (this required a change in
   command-line arguments for updating troves).
 * The beginnings of support for searching multiple repositories
 * Miscellaneous code cleanup and bug fixes.

Changes in 0.8.1:
 * The source code has been re-arranged for easier maintenance, and
   conary has been split into two programs: conary and cvc.
 * Better error messages and debugging tracebacks

Changes in 0.8.0:
 * A new changeset format supports hard links but requires staged update.
 * The new changeset format also collapses duplicate contents even
   when hardlinks are not used.
 * By default, rc?.d/{K,S}* symlinks are no longer packaged. The
   chkconfig program is relied on to create them at package
   install/update time. Init scripts are explicitly required to
   support the chkconfig protocol by default
 * Improved error messages
 * Several bug fixes.

Changes in 0.7.7:
 * Extended debugger saves and emails
 * Tracebacks now include arguments and locals
 * More size optimizations were made when applying changesets
 * Applying absolute changesets when a trove is already installed is
   now much more efficient than it was
 * Self-referential symlinks raise a packaging exception.
 * Several bugs fixes.

Changes in 0.7.6:
 * Installation
   * Hardlink handling
   * enhanced debugging capabilities (including saving a debugging
     state file to enable remote debugging)

   * using binary file ids and iterators for significant memory savings
   * and runtime support for the x86.x86_64 sub-architecture
 * Cooking
   * more robust handling of the --resume option
   * policy normalization of where app-defaults files go.

Changes in 0.7.5:
 * Hard links are implemented (but not yet enabled, in order to
   preserve changeset compatibility for now).
 * Several bugs have been fixed for installing and cooking.

Changes in 0.7.4:
 * Fileids are now stored and transmitted in binary rather than
   encoded.
 * Better handling of multiple versions of packages/troves installed
   at the same time
 * Missing file handling improvements
 * Recipe inheritance is now possible between repositories
 * Enhanced Interrupted builds
 * The dynamic tag protocol was slightly modified
 * Added Arch.x86.amd64 and Arch.x86.em64t
 * several bugs fixes

Changes in 0.7.0:
 * sqlite3 is used for the database
 * better handling of multiple packages with the same name installed at once.

Changes in 0.6.6:
 * repository protocol update
 * changeset format update
 * added the ability to resume halted local builds
 * added the ability to easily package build-time tests to run at
   install time to qualify new/changed environments
 * better handling of packaged .pyc/.pyo files
 * better shared library handling
 * improved inline documentation
 * optimizations for both space and time
 * numerous bugfixes<|MERGE_RESOLUTION|>--- conflicted
+++ resolved
@@ -1,24 +1,20 @@
 Changes in @NEW@:
   o New Features:
-<<<<<<< HEAD
+    * Added --diff option to verify command to display local changes as
+      a git-formatted diff
     * Conary now allows configuration files that appear to be encoded
       in Windows Code Page 1252 if they do not have other specific
       characteristics of binary files. (CNY-3353)
 
+  o Internal Changes
+    * Optimized StreamCollection diff and __eq__ operations to use frozen
+      data if available
+    * Merged internals of localcs/verify implementation into new classes
   o Bug Fixes:
     * CheckinCallback moved from cvc to commit in order to prevent
       conary from depending on conary-build. (CNY-3314)
     * Zero epochs are no longer stored as NULL in the troveInfo.
       (CNY-3350)
-=======
-    * Added --diff option to verify command to display local changes as
-      a git-formatted diff
-
-  o Internal Changes
-    * Optimized StreamCollection diff and __eq__ operations to use frozen
-      data if available
-    * Merged internals of localcs/verify implementation into new classes
->>>>>>> 6ef22059
 
 Changes in 2.1.6:
   o Bug Fixes:
