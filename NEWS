--- conflicted
+++ resolved
@@ -14,13 +14,9 @@
     * A list of X.org mirrors has been added to the default mirrors.
     * "cvc diff" now returns 2 on error, 1 if there are differences, and
       0 if there are no differences (CNY-938).
-<<<<<<< HEAD
-    * Added addResolveSource method will will change how dependeny resolution
-=======
     * "cvc cook" is now more efficient in looking up files that are part of
       the built troves (CNY-1008).
-    * added addResolveSource method will will change how dependeny resolution
->>>>>>> b2232756
+    * Added addResolveSource method which will change how dependency resolution
       is done when building a group - instead of searching the label path
       defined in the group for solutions, the resolve source will be searched
       instead. (CNY-1061)
