<<<<<<< HEAD
Changes in @NEW@:
  o New Features:
    * Recipes that have a class member list named 'pathIdSearchBranches' will
      search the branches defined in the list for pathIds to reuse while 
      cooking. (CNY-3398)

  o Bug Fixes:
    * Build groups whose flavors end up identical now causes one of those
      builds to be discarded rather than an exception about "maximum
      recursion depth exceeded" (CNY-3401)
    * Optimized population of lookaside cache for recipes containing large 
      numbers of source actions such that it is *much* faster. (CNY-3406)
    * Conary proxies will no longer cache changesets that were
      truncated in transit. Additionally, clients will produce a more
      useful error message if they download a truncated changeset.  (CNY-3140)
    * The filewrap and wrapdir options for r.Run() previously did not
      wrap fopen64 or freopen64. (CNY-3405)
    * Previously, user and password information for the http/https proxy
      were visible in a traceback if a network exception occured. (RBL-5191)

  o Internal Changes:
=======
    * Split out info packages from jobs even when RPM capsules are
      used (CNY-3387)
>>>>>>> 259a77fd

Changes in 2.1.14:
  o Bug Fixes:
    * Disable diff/patch merging for RPM config files (CNY-3399)

  o New Features:
    * Added support for RPM capsules to ChangesetExploder class

  o Internal Changes:
    * Added file flags to allow conary to override file contents and attributes
      for capsule-based files (such as from RPM).
    * Changesets are now loaded incrementally rather than as one big string;
      this avoids a potentially large memory spike opening large changesets
    * Added slots to various stream and trove objects
    * StreamCollections are intialized as if thawing an empty string rather
      than instantiating all of the child elements (which are often not needed
      anyway). This reduces total ram usage by more than 5% on large
      changesets.

Changes in 2.1.13:
  o Bug Fixes:
    * Fixed crash in lookaside.fetchURL when accessing an authenticated http
      URI using python 2.6.5. (CNY-3393)
    * Changes for sharing files with different fileIDs are now done for
      non-encapsulated files as well. (CNY-3396)
    * Installing critical packages as part of jobs which cannot be split
      due to capsules no longer causes an exception.
    * The Conary command-line client will no longer traceback when command
      specific options are given without a command
      (e.g. 'conary --what-requires'). (CNY-3364)

Changes in 2.1.12:
  o New Features:
    * Config files from RPM capsules are now handled by Conary instead of
      RPM, including diff/patch merging.
    * Emulate RPM file coloring behavior to allow a package to take
      ownership of files from another package based on the ABI used
      by those binaries. (CNY-3385)
    * File sharing no longer requires identical fileIds. Files can now be
      shared between troves even if metadata like link groups is different
      between the files.
    * The caching layer in the Conary proxy will now use locking
      to prevent other processes from trying to do the same work.
      (CNY-3374)

  o Bug Fixes:
    * gzip files that are corrupt in the first 4KB of compressed data
      no longer cause all policies that check for file type using
      conary's "magic" module to trace back. (CNY-3377)
    * conary.lib.util now has an fnmatchTranslate function that strips
      the end-of-string termination consistently in python 2.6.5 and
      in older versions. (CNY-3378)
    * dbstore's createIndex() method no longer fails if invoked multiple
      times without reloading the schema. (CNY-3380)
    * A bug related to Java files containing classes with no requirements
      is now fixed. (CNY-3379)
    * Unicode representations of flavors are now converted to ASCII
      strings before being parsed. (CNY-3381)
    * Fixed problem with the lookaside cache when a recipe defines a custom
      source action. (CNY-3386)
    * Fixed bug in verify which caused traceback with error messages
      about incorrect trove signatures.
    * Previously, user and password information for Conary repositories
      was hidden in backtraces only when the the user and password
      information came from separate "user" configuration.  Now, even
      if the user/password information is provided directly within a
      repository URL, it will still be hidden. (RBL-5191)
    * Python 2.6.5 now enforces that file objects opened with fdopen be
      passed a "w+" mode (instead of plain "w") if read operations
      are also intended. (CNY-3388)

  o Internal Changes:
    * Renamed isPayload file flag to isEncapsulatedContent.
    * Added file flags to allow conary to override file contents and
      attributes for capsule-based files (such as from RPM).

Changes in 2.1.11:
  o New Features:
    * The recreatedb script is now capable of populating the Conary
      database with packages in the RPM database that are found in
      the Conary repositories in the installLabelPath. (CNY-3373)

  o Internal Changes:
    * Added ability to commit changesets without executing capsule
      implementations. This allows us to build a conarydb which reflects
      the current state of a system without reinstalling packages through
      the capsule handler.

  o Bug Fixes:
    * The Java package policies for computing provides and requires are
      now more efficient. (CNY-3372)

Changes in 2.1.10:
  o New Features:
    * The "conary migrate" command no longer requires interactive
      mode, and now defaults to yes rather than no. (CNY-3361)
    * Added --diff option to verify and showchangeset commands to display
      output as a git-formatted diff
    * Added --new-files option to verify to include files which were added
      to the system outside of conary package management. The
      verifyDirsNoNewFiles configuration option was added to pare down the
      tree conary looks through for new files.
    * Added exceptions and exceptDeps options to RPMRequires

  o Internal Changes:
    * Optimized StreamCollection diff and __eq__ operations to use frozen
      data if available
    * Merged internals of localcs/verify implementation into new classes
    * Flavor objects can now be used with the stdlib "pickle" module.

  o Bug Fixes:
    * SSL XMLRPC connections will now retry before raising an exception
      (CNY-3369)
    * Java requirements for classes depending on other classes for which
      provides have been dropped no longer propagate as trove or file
      requirements. (CNY-3362)
    * Auto-sourced files will now be fetched through an proxy if the
      appropriate *_proxy environment variable is set of the a proxy is
      configured for conary. (RBL-5714)
    * Lookaside fixed for files that have identical names but different
      contents (CNY-3256)
    * Jobs would be split inappropriately when capsules were pulled in
      through dependency resolution (CNY-3367)

Changes in 2.1.9:
  o Bug Fixes:
    * The NO_PROXY environment variable no longer applies to conary
      proxies. (CNY-3360)

Changes in 2.1.8:
  o Bug Fixes:
    * Added abort-on-error to conary rollback command which causes rollback
      be aborted if any pre scripts fail. (CNY-3327)
    * Fixed bug introduced in Conary 2.1.0 which caused conary to ignore
      ownership differences for executable files. (CNY-3354)
    * When SetModes() is called twice, honor the last invocation with
      regard to setuid and setgid, including if neither setuid nor
      setgid is set.  Also, make it possible to override setuid and
      setgid bits in a derived package. (CNY-3344)
    * Fixed a bug in Conary 2.1.0 which caused updates to fail
      because a temporary table persisted across jobs. (CNY-3339)
    * Changed default behavior of imageGroup flag in group recipes so that
      checkOnlyByDefaultDeps is now set to True (CNY-3356)

Changes in 2.1.7:
  o New Features:
    * Conary now allows configuration files that appear to be encoded
      in Windows Code Page 1252 if they do not have other specific
      characteristics of binary files. (CNY-3353)

  o Bug Fixes:
    * CheckinCallback was moved from cvc.py to commit.py, in order to
      prevent the conary package from depending on conary-build.
      (CNY-3314)
    * Zero epochs are no longer stored as NULL in the troveInfo.
      (CNY-3350)
    * A file descriptor leak caused by a circular dependency in the
      update code has been fixed. (CNY-3352)

Changes in 2.1.6:
  o Bug Fixes:
    * A bug in the getChangeSetFingerprints call that resulted in
      fingerprints different from those calculated by Conary proxies has
      been corrected.
    * Rollbacks no longer fail if a file type changed before and after
      the relevant update has been appliend. (CNY-3340)
    * Ghost files that are part of rpm capsules are marked as being part
      of the changeset (as opposed to being included in the capsule).
      The proxy code that injects contents was made aware of that, to
      avoid creating incomplete changesets. (CNY-3346)

Changes in 2.1.5:
  o Bug Fixes:
    * PythonSetup now respects the r.macros.pyver if it is set;
      r.macros.pyver now reflects the currently running version of
      python if it is not set by other means. (CNY-3325)
    * The documentation for the Automake build action was corrected.
      (CNY-3329)
    * A bug in unusual commit paths, that would cause repositories to
      not store file contents for contents which were part of capsules
      as well as part of normal troves, was fixed. (CNY-3332)
    * RPM capsules properly update when files stayed the same between
      old and new versions of the RPM. (CNY-3335)
    * Ghost symlinks shared between multiple capsules being packaged
      together as part of the same conary source component no longer
      cause the build to fail. (CNY-3336)

Changes in 2.1.4:
  o Bug Fixes:
    * A redundant check that could trigger an assertion error in
      the lazy cache code has been removed. (CNY-3331)

Changes in 2.1.3
  o New Features:
    * Conary now stores RPM obsolete information as troveinfo data.
      (CNY-3328)

  o Bug Fixes:
    * Building rpm capsules properly eliminates dependencies in the
      RPM namespace that are also discovered by Conary. (CNY-3318)

Changes in 2.1.2:
  o New Features:
    * Conary now runs all destdir policies for capsule packages.
      Previously, it disabled destdir policies to avoid unintentional
      modification; now all destdir policies should take capsules
      into account and some destdir policies are required. (CNY-3320)
    * Scripts from capsules are now written as files that are not
      packaged but are available for inspection during the packaging
      process, and policy can investigate script files. (CNY-3321)

  o Bug Fixes:
    * Committing relative changesets with multiple specifications for
      a single fileId no longer causes a repository traceback when
      those specifications are part of different troves. (CNY-3316)

Changes in 2.1.1:
  o New Features:
    * Added repair command as an experimental feature. (CNY-1800)
    * Files marked as "missingok" in encapsulated RPMs now have that
      status represented by a "MissingOkay" flag on the corresponding
      Conary file object. (CNY-3306)
    * Files from encapsulated RPMs now have the mtime from the
      RPM recorded in troveInfo.  The mtime of last change is
      still used to calculate fileIds, preserving knowledge of
      when meaningful file information has changed. (CNY-3307)
    * Added support in verify and update paths for prelinked
      binaries. (CNY-3298)

  o Bug Fixes:
    * Changeset reassembly for capsules ignores directories. (CNY-3305)
    * Encapsulated symbolic links are represented as having the mode
      that will exist on the filesystem, even if that varies from the
      mode recorded in the capsule. (CNY-3304)
    * Previously, getTroveLeavesByPath() didn't return leaves; it
      returned the most recent trove which includes that path.
      It now returns only leaves (most recent versions) that include
      that path, and if the path is only included in older versions,
      no troves are returned. (CNP-184)

  o Internal Changes:
    * Database connection objects now have a close_fork() method that
      closes the connection without notifying the server.

Changes in 2.1.0:
  o New Features:
    * Conary now allows packages to be installed using foreign package
      managers via wrapped content called capsules. RPM capsule support
      is included in this release. (CNY-3217, CNY-3213)
    * Added ignoreDependencies configuration option, which allows users
      to specify certain dependency classes which should be ignored
      during installs. The default is "abi rpmlib".
    * The xz compression file format is now supported for decompressing
      sources. (CNY-3207)
    * The changemail.py repository commit action module now takes an
      optional --maxsize argument and truncates changemail messages
      to fit. (CNY-3205)
    * The Run build action now does path-based build requirement
      discovery like most build actions. (CNY-3222)
    * Conary now allows identical files to be shared during installs
      and updates. Both troves own the shared files, and they must be
      updated at the same time when the shared files change.
    * Conary now honors the no_proxy environment variable to allow
      direct connections to specific hosts and domains. (CNY-3246)
    * Added excludeCapsuleContents config option for servers.
    * Added ChangeSet.removeCommitted() to filter already-committed
      troves from a changeset.
    * The bootstrap python module dependency discovery proxy now
      provides additional useful informational messages to aid
      debugging.
    * Conary proxies are responsible for reassembling the content for
      changesets containing capsules. (CNY-3228, CNY-3259)
    * The --capsules command line option modifies showchangeset,
      repquery, and query commands to display file information for
      capsules instead of for installed files.
    * A new Conary proxy setting, injectCapsuleContentServers, controls
      changeset content injection for proxies talking only to hosts in
      this list. (CNY-3261)
    * Conary no longer uses regular expressions to represent manifest
      files and other internally-generated lists of files matched by
      policy, and so will not raise OverflowError for manifests with
      many files, or from policy generated from source objects, on
      platforms with a restricted regular expression code size.
      (CNY-3282)
    * The python dependency finder client has been modified to resolve
      incompatibilities on the client side with python 2.3. (CNY-3285)
    * Conary can now read cpio archives directly. (CNY-3280)
    * The Conary repository now provides a method for obtaining commit
      progress updates. "conary commit" now provides progress
      output. (CNY-3290)

  o Build Changes:
    * When cooking groups where checkOnlyByDefaultDeps is set to False,
      added dependencies will now inherit the byDefault setting of the
      depending component. (CNY-3195)
    * The imageGroup flag in group recipes now implies
      checkOnlyByDefaultDeps=False. (CNY-3195)
    * Group search paths may now contain lists or tuples of troves to be
      considered as a single "bucket". (CNY-3286)

  o Bug Fixes:
    * In-core changesets previously could be merged only once into a
      ReadOnlyChangeSet.  After multiple merges, reset() previously
      failed to reset the underlying in-core changeset.  This has been
      fixed.
    * Conary no longer exits with an unhandled KeyError exception if
      an unknown dependency type is encountered in the local database.
      (CNY-3232)
    * Decompression with xz is preferred over unlzma, as CNY-3194
      intended. (CNY-3231)
    * rpm2cpio now correctly handles rpm packages compressed with xz.
      (CNY-3234)
    * Unpacking an RPM with addArchive or addCapsule now functions
      correctly even if the CPIO archive in the RPM contains a
      non-traversable directory. (CNY-3244)
    * When running an external entitlement generator, use /dev/null for
      stdin instead of closing the file descriptor.
    * Added logging to several source actions to ensure that some output
      is provided to make debugging build failures easier.
    * Call lstat() instead of stat() to deal with circular links.
      (CNY-3251)
    * Bootstrapping python dependencies now uses python source intead
      of a version-specific compiled python file.
    * The addCapsule source action properly verifies GPG keys when a
      keyid argument is supplied. (CNY-3258)
    * Commiting signed troves to repositories without signatures no
      longer causes repository tracebacks.
    * Repositories no longer store duplicate file path information when
      a path is committed for the first time by a job which references
      it multiple times.
    * Replacing a symlink with a regular file no longer creates the
      regular file as the target of the symlink.
    * Local rollbacks properly restore file contents when the file was
      replaced by a non-regular file (such as a symlink)
    * Cooks will no longer block indefinitely if a subprocess forks and
      does not exit. (CNY-3284)
    * When startGroup is called, flags will now be properly copied from
      the parent group. (CNY-3287)
    * Replacing a symlink which was part of a loop no longer causes a
      traceback.

  o Internal Changes:
    * A repository's internal getfile function now avoids any database
      access when no files have been requested.
    * Loading troveinfo data uses bulk operations, speeding up
      repository commits.
    * Committing changesets now iterates over troves the changeset is
      relative to, rather than getting them one at a time, significantly
      reducing the number of sql calls.
    * Conary now uses a single call when validating that file objects
      exist in the repository during a commit.
    * Repository commits now handle file paths and file streams
      separately, in order to reduce the size of the temporary tables
      and the commit path.
    * The number of SQL calls used to create the flavors needed by a
      repository commit has been dramatically reduced.
    * No-operation SQL calls during repository commits when no redirects
      are being commited were eliminated.
    * Repository commits now merge all dependencies from the temporary
      tables into the final tables at once rather than once per trove.
    * Repository commits now update permission tables for all new troves
      at once.
    * Updates to latest tables are now done for all troves at once, and
      are based on the current latest entries and the new trove. Formerly
      they were done one at a time based on everything in the repository
      (through a view).
    * The rpmhelper.Header object can now produce dependency sets that
      represent what an RPM requires and provides.
    * A new RPM dependency class has been added. This class is used
      to represent dependencies expressed in RPM packages that cannot
      be mapped directly to a native Conary dependency.
    * Colons in dependency flags are now escaped as \: to allow
      deterministic thawing.
    * CIL dependency parsing uses xml.etree.ElementTree, if available,
      instead of elementree.ElementTree.
    * The LDFLAGS setting is now honored when linking binaries.
    * Trove and TroveChangeSet objects now represent paths as
      directory/basename pairs.
    * Changeset dict of absolute file object changes are now indexed more
      efficiently.
    * StreamCollection classes can now choose to ignore the skipSet when
      freezing for a performance boost
    * Dirnames/basenames are added as a single operation at the beginning
      of a repository commit to make the ids available for the files
      build removing the need for large, complex joins later.

Changes in 2.0.50:
  o Bug Fixes:
    * cvc rdiff now functions correctly on trove versions where no
      previous version exists. (CNY-3218)
    * Updates of multiple flavored groups containing pre-update scripts
      no longer fail after the critical update is applied. The fixed
      Conary issue is related to CNY-3216, but only manifests itself
      when multiple groups are present. (CNY-3219)
    * Path-based action build requirement discovery now functions
      correctly when spaces are present in environment variables or
      adjacent spaces are present before the name of the executable in
      a command string. (CNY-3224)
    * When building local changes, conary would sometimes look through
      the database by fileId to get the path for a file it needed,
      instead of just looking in the filesystem directly. That caused a
      failure when two paths had the same fileId but one of them had
      been removed from the system. (CNY-3226)
    * Building from the repository will no longer attempt to re-download
      autosourced files. (CNY-3221)

  o Internal Changes:
    * Conary will now link against an embedded copy of sqlite if a
      specific version of sqlite has previously been configured and
      built under the conary/pysqlite3/ directory.  At this time,
      the supported version is 3.6.18.

Changes in 2.0.49:
  o Bug Fixes:
    * Updates of flavored groups containing pre-update scripts no
      longer fail to continue after the critical update is applied.
      (CNY-3216)
    * Old rpm packages that do not have a PAYLOADCOMPRESSOR tag in their
      headers are correctly handled. (CNY-3210)

Changes in 2.0.48:
  o Bug Fixes:
    * A bug introduced in the previous release that caused installations
      of device nodes as a non-root user to crash has been fixed.
      (CNY-3208)

Changes in 2.0.47:
  o Bug Fixes:
    * Directory permissions are no longer unnecessarily updated if they
      have not changed. (CNY-3202)
    * A race condition in restoring files that share content has been
      fixed. The race involved changing the contents of the restored
      file before references to that file are restored. (CNY-3203)

Changes in 2.0.46:
  o New Features
    * If python-keyutils is available, cvc will try to interact with
      the user's session keyring. (CNY-3190)
    * Conary now uses xz in preference to unlzma to decompress lzma
      data. (CNY-3194)
    * A new function, parseChangeSpec, that parses a single trove
      update specification such as name=ver1[flv1]--ver2[flv2], was
      added to cmdline.py. (CNY-3197)

  o Internal Changes:
    * The code path leading to getChangeSet was reworked to use
      significantly fewer repository calls, resulting in a massive
      speedup for uncached, large requests.

  o Bug Fixes:
    * PGP passphrases, required for signing troves, are now fetched
      using a callback. (CNY-3189)
    * Repositories running on postgresql can properly handle queries
      for labels sharing the hostname portion. (CNY-3192)
    * The sha1 for files in a repository could be improperly left as
      NULL for some cases involving shadows. This has been fixed,
      and migrating existing repositories to version 17.3 will fix
      existing missing sha1 checksums.
    * Group pre-execution scripts now run exactly before any package
      that is part of the group. Previously, pre-execution scripts
      were run at the very beginning of the update, where the
      probability of their interpreter not being installed was high,
      especially for pre-install scripts. (CNY-2705)
    * Group pre-execution scripts no longer unnecessarily fetch
      information they already have from the repository. (CNY-3196)
    * Password information for XMLRPC server URLs is now hidden in
      tracebacks. (CNY-3198)

Changes in 2.0.45:
  o New Features:
    * The standalone Conary repository server now prints a message if
      it fails to import the Conary REST api.
    * Added the restore command, which restores file ownership to troves
      from which they were removed (because of a remove operation or
      --replace-files).
    * The addGitSnapshot action now accepts a branch= argument.
      (CNY-2368)

  o Internal Changes:
    * Fetching path hashes from a changeset now uses absolute trove info
      when available (which it is for any recent enough server), instead
      of merging differential trove info with database trove info, which
      significantly speeds up update planning.
    * Database operations now use the TRUNCATE command where available,
      which may speed up some repository queries.
    * An internal API used for emulating repository access by certain
      roles previously did not function when given a specific set of
      roles; this has been corrected.

  o Bug Fixes:
    * A consistent exception is now raised when bad XML-RPC data is fed
      into conary's parser on systems without the sgmlop package
      installed. (CNY-3180)
    * An error in handling queries for labels sharing the host name
      component has been fixed. (CNY-3187)

Changes in 2.0.44:
  o New Features:
    * Conary can now be configured with a set of certificate authorities
      (trustedCerts) against which all secure repository access will be
      validated. (CNY-2735)
    * Conary now logs the starting, output, and error exit codes of
      trove scripts to the /var/log/conary file. (CNY-3150)
    * The "conary updateall" command now honors the --just-db
      option. (CNY-3167)
    * The EULA_Conary.txt file has been renamed to
      EULA_Conary_Dual_License.txt in order to highlight the contents
      of the beginning of the file, which describe a choice of license
      terms.  The contents of the file are not changed, and the licenses
      under which Conary may be used are not changed. (CNY-3168)
    * The SetModes build action now takes an optional allowNoMatch
      keyword argument, that causes a warning to be printed instead of
      failing the build when the target file does not exist. (CNY-3171)

  o API Changes:
    * Added removeInvalidRollbacks() to client API. (CNY-2933)
    * The conary.lib.mainhandler.MainHandler.main() method now sets
      sys.excepthook only if the setSysExcepthook method variable
      is True (as it is by default), allowing subclasses to take
      responsibility for setting sys.excepthook differently. (CNY-3170)

  o Bug Fixes:
    * An internal function used for installing files no longer leaks a
      file descriptor on error. (CNY-3152)
    * Unknown errors while retrieving PGP keys for archive verification
      are now gracefully handled. (CNY-3120)
    * The cvc refresh command now ignores negative cache entries.
      (CNY-3157)
    * The cvc sign command properly handles keys specified by key ID, in
      addition to fingerprints. (CNY-3139)
    * The conary updateall --items command now honors --labels,
      --full-versions and --flavors flags. (CNY-3138)
    * The --lsprof option now writes out profiling information even if an
      exception occurs, for both the conary and cvc commands.
    * Dependency numbers in temporary dependency checking tables no longer
      overlap dependency numbers in the persistent database.
    * Dependencies with multiple flags previously were not marked as
      satisfied during dependency resolution passes, forcing extra work
      on subsequent passes.
    * Local rollbacks previously failed to restore contents when a file's
      metadata changed but the contents stayed the same.
    * Generating local rollbacks previously failed for non-root users when
      the file was unreadable due to permissions.
    * The ccs2tar script uses tarfile.open() in a way that is compatible
      with both python 2.4 and 2.6 (CNY-3160)
    * Brace expansion produces results similar to bash. (CNY-3158)
    * Trove searches with invalid (non-ASCII) input no longer cause a
      crash on PostgreSQL-backed repositories. (CNY-3165)
    * Flavor processing in depSetFreeze previously did not properly handle
      return codes from depFreezeRaw, which could lead to a segmentation
      fault. (CNY-3166)
    * Path normalization no longer produces erroneous double-slash entries
      in /etc/ld.so.conf. (CNY-3142)
    * Accessing a server through a Conary proxy that injects entitlements
      now correctly forces the use of SSL. (CNY-3176)

  o Internal Changes:
    * Update handling now looks for preerase trove scripts in the local
      database instead of instantiating full troves from the database and
      looking in those troves.
    * Dependency tables for removed troves are no longer dropped and
      rebuilt during each iteration of dependency solving; they are now
      incrementally built during subsequent iterations.
    * Dependency ordering code now looks in the local database for trove
      references instead of instantiating troves to get that information.
    * Code which decides what referenced troves need to be erased when
      collections are erased now:
        - looks in the local database for trove references instead of
          instantiating troves to get that information.
        - batches reference checks, pin checks, and presence checks
          across troves instead of checking those for each trove
          individually.
    * Fast-pathed code which matches old troves with new troves for the
      case where only a single old trove and a single new trove with
      a given name exist.
    * Graph calculations for dependency ordering now only occur when the
      results are needed instead of for every pass through the dependency
      resolver.
    * Reworked rdiff to not download a full changeset from the
      repository. It now downloads only the config (text) files and diffs
      them on the client. This allows it to show diffs for changes across
      repositories and yields a nice speedup. (CNY-3039)
    * Reworked "conary remove" functionality to generate a changeset for
      the file remove and commit that through the normal update path.
    * During dependency checks for new troves, Conary no longer includes
      every trove which requires a given dependency in the SQL tables.
      Instead, it includes that dependency only once and expands the
      matched requirements when we order troves (which is the only time
      it matters).
    * Added simple caching of path hashes from the database to improve
      performance of large system updates.

Changes in 2.0.43:
  o Internal Changes:
    * Additional information is now included when Conary receives
      corrupt changesets, to assist in diagnosing the cause of
      the changeset corruption. (CNY-2629)

  o Bug Fixes:
    * File paths from changesets are now properly normalized, and the
      rest of the code correctly handles the single-slash prefix in
      the case of installing to the main root directory. This fix
      completes the change introduced in Conary 2.0.41 and reverted
      in Conary 2.0.42, that caused tag handlers to malfunction
      when run by Conary 2.0.41. (CNY-3142)
    * Conary now puts libtool .la files in :devellib components
      by default, rather than in :lib components, for better
      multilib development environment support. (CNY-3143)
    * An internal function, mkdirChain, used to create directories,
      could be subject to a race condition on Python 2.4. This has
      been corrected. (CNY-3145)
    * The documentation for the mode= argument to several build
      actions has been improved to make it clearer to specify an
      octal number. (CNY-3146)
    * The cvc refresh command properly handles URL strings that contain
      username and password specifications. (CNY-3108)

Changes in 2.0.42:
  o Bug Fixes:
    * A previous change that normalized paths before being passed into
     tag handlers has been reverted. (CNY-3141)

Changes in 2.0.41:
  o Bug Fixes:
    * When a derived packages was created incorrectly, Conary could
      sometimes trace back; in these cases, Conary will now print a
      more useful error message. (CNY-3125)
    * Displaying the output from verify spent a significant amount of time
      querying repositories for information which was available in the local
      database. All data accesses for verify are now satisfied locally
      for a significant (10x) speedup in performance).
    * The output for conary verify is more succinct; instead of two
      summary lines per component validated, it now prints one line
      per component that has differences to display. (CNY-2419)
    * Using --verbose on verify now gives some progress indication.
    * Removed improper options for localcs from the man page.
    * Verify significantly sped up.
    * Turned off threading in recreatedb, because threading broke
      for some manifests. (CNY-3128)
    * Rewrote SQL query which removes old dependencies for better performance.
    * The cvc file cache now understand file mode changes as well as 
      content changes. (CNY-3082)
    * Key signatures for archives in source components are no longer checked 
      when the source is in the repository, but rather checked at commit
      time. (CNY-3130)
    * Fixed bug which caused files to be dropped from builds when two
      paths shared the same pathId somewhere in the history of that
      trove. (CNY-3133)
    * Updates and local changeset generation handle troves with renames,
      though cases with multiple versions of such troves being installed
      simultaneously have known shortcomings. (CNY-3134)
    * Updating source directories to versions which added or removed a
      factory now updates the CONARY file properly. (CNY-3073)

  o New Features:
    * Verify now relies on file size and mtime to determine whether files
      have been modified.  The --hash option has been added to verify to
      force sha1s to be used instead.
    * The system database can now return file objects along with troves
      to avoid double walking of the file tables.

  o Internal Changes:
    * TroveSource.walkTroveSet now walks troves in a sorted, depth first order.

Changes in 2.0.40:
  o Bug Fixes:
    * keepRequired now recognizes that local troves may have had files
      removed, preventing file conflicts with incoming troves
    * Fixed formatting error in cvc explain that caused policy actions to be
      listed twice. (CNY-3107)
    * Conary ignores configuration file errors for certain local
      operations including conary query, rblist, and showcs. (CNY-3111)
    * Python flags on a Requires dep now use exactly the flags on the 
      corresponding Provides, rather than being trimmed to match flags on
      python:runtime's Requires deps. (CNY-3030)
    * Disallow characters '"\\()[] in labels

  o New Features:
    * Added getLabelsForHost call, and bumped server protocol to 66. (CNY-2771)
    * Added getFilesFromTrove call, and bumped server protocol to 67. (CNY-3100)
    * Repositories now check the database to see which files already exist
      instead of looking in the filesystem for a noticeable speedup in commit
      time for systems with NFS based data stores.
    * In a GroupRecipe, r.remove now takes a use flag to determine if a trove
      should be removed. This matches the behavior of r.add*. (CNY-3115)
    * Added types to allow creation of sockets and named pipes via
      conaryclient/newtrove.py code paths
    * The "migrate" command now accepts the "--from-file" option (CNY-3114)
    * Standalone and apache servers now pull in REST api from the crest
      project if the code is available. Note that restlib and xobj are
      required for the crest implementation, and that the "baseUri" must
      be specified in the server config file (it's normally /conary).
    * Repository commits now take advantage of knowing which parts of the
      commit have not changed since the old version for better performance
    * The internal OpenPGP implementation can now change passphrases
      on secret keys. (CNY-3123)

Changes in 2.0.39:
  o Bug Fixes:
    * Fixed potential segfault in sqlite bindings when running under
      python 2.6. (CNY-3103)
    * Promoting a binary foo from a to b, and then promoting a group containing
      foo from b to a will no longer cause foo to be unnecessarily repromoted.
      (CNY-3088)
    * Fixed an interaction with loadRecipe overrides used by rmake and
      autoloadRecipes that would cause rmake to not find any matches
      for autoloadRecipes that were included in biarch flavored superclasses.
      (CNY-3090)
    * Redirect components should not have build requires set (CNY-3069)
    * Updates are no longer halted by the signal SIGWINCH, or SIGURG, which are 
      normally ignored. (CNY-3098)
    * getTrovesBySource now returns a list of the accessible binaries associated
      with a source even if the source is not accessible. (CNY-3099)
    * Changeset-based migrations no longer fail when a flavor is dropped
      from the group that is being migrated. (CNY-3101)

  o New Features:
    * Attempting to promote a binary will no longer reclone the binary 
      if a binary is already the latest at the target branch, even if
      there is a later source committed on the target branch. (CNY-3089)

Changes in 2.0.38:
  o Bug Fixes:
    * Conary versions 1.1.20 (April 2007) through 2.0.37, inclusive, use a 
      SHA256 implementation provided by the pycrypto package, which contained 
      an implementation that generates faulty digests for certain message 
      lengths. To compensate, a backward compatibility module that implements 
      bug-for-bug compatibility with the incorrect SHA256 algorithm has been
      added, in order to inter-operate (generate and validate signatures) 
      with Conary versions which use the incorrect SHA256 implementation 
      in pycrypto. (CNY-3086)
           
Changes in 2.0.37:
  o Bug Fixes:
    * Resolved a bug introduced in the 2.0.36 sha1Uncompress function
      that could cause update operations to fail. (CNY-3084)

Changes in 2.0.36:
  o New Features:
    * Policy can now be added per distribution in the directory
      /usr/lib/conary/distro/policy. (CNY-3071)

  o Bug Fixes:
    * More fixes for flavored superclass groups - you can now commit
      recipes when autoloading flavored superclass groups. (CNY-3061)
    * Schema migrations are now transactional, meaning that any failure
      during migration will roll back cleanly where possible. (CNY-2789)
    * If a user removes a file, and then recreates the file as a
      directory, the warning message previously did not include the
      affected path.  This has been fixed. (CNY-3076)
    * Path conflicts generated during group cooks correctly print. (CNY-3079)
    * You can now display buildreqs using --show-buildreqs for other
      types of recipes other than packages (CNY-3075)
    * You can now add archives with files with % in them when perserving 
      ownership. (CNY-3080)
    * All troveInfo is now used to calculate a changeset fingerprint, 
      regardless of the client version specified.  This allows a proxy 
      to expire its cached version when extended trove info is 
      updated. (CNY-3083)
    * Bugs that could cause erroneous error messages in
      conary.lib.misc.sha1Copy() and conary.lib.misc.sha1Uncompress()
      have been fixed.

Changes in 2.0.35:
  o Bug Fixes:
    * setTroveInfo no longer sends extended metadata information to 
      update services that cannot understand it. (CNY-3050)

Changes in 2.0.34:
  o Bug Fixes:
    * You can now have flavored groups for superclass groups - these can
      be created when superclass groups are created as a part of another
      group recipe. This release includes additional fixes over
      those added in 2.0.33.  (CNY-3061)
    * Post-mortem debugging sessions with recipes using --debug-all now start 
      at the point of the innermost exception, making debugging easier.

Changes in 2.0.33:
  o New Features:
    * When adding an XML file (filename ending in ".xml") to a source
      component, it will be added as a text (config) file by default,
      and so changes will be managed with diff/patch merging.  Specify
      the --binary option to avoid merging. (CNY-3045)
    * When adding groups via addAll, conary now reports the exact
      name, version, and flavor of the group being added. (CNY-2977)

  o Bug Fixes:
    * Fixed reporting of errors when using glob objects in actions such as 
      r.Remove. (CNY-3055)
    * Promotion of source components where files have been renamed across
      repositories has been fixed. (CNY-3059)
    * Preserving ownership in tar archives containing files with missing
      intermediate directories now functions. (CNY-3060)
    * Added support for python module discovery in python 2.6, which 
      uses a new PREFIXES variable to determine where to search for modules.
      (CNY-3063)
    * Metadata promotion is more robust in the context of other inaccessible
      or missing older troves. (CNY-2611)
    * Promotion of inidividual components is no longer allowed. (CNY-2941)
    * Fixed a case conaryclient.makeSourceTrove could fail to create
      a trove because it tried to assign it a previously existing version.
      (CNY-3028)
    * You can now have flavored groups for superclass groups - these can
      be created when superclass groups are created as a part of another
      group recipe.  (CNY-3061)
    * A bug that caused an IOError when a repository attempted to
      commit a changeset larger than 2 GiB has been fixed (CNY-3065)

Changes in 2.0.32:
  o New Features:
    * FlavorPreferences now handle s390{,x}. (CNY-3056)

  o Internal Changes:
    * Extended traceback representations display longer strings. (CNY-3053)

  o API Changes:
    * Extended logic in deps.getShortFlavorDescriptors to handle cases where
      prefers vs requires needs to be distinguished. (CNY-3054)
    * checkin.refresh is now a developerApi and takes a new dirName
      parameter. (RBLD-139)

  o Bug Fixes:
    * Git no longer defaults to the master branch, so we now specify the 
      branch when pulling. (CNY-3012)

Changes in 2.0.31:
  o Client Changes:
    * addMetadataItems() automatically creates digests
    * MetadataItem.freeze() no longer creates metadata digests
    * Metadata now has a version 1 digest computed only if it includes
      extended metadata

  o Server Changes:
    * Hide extended metadata from old clients (CNY-3050)
    * addMetadataItems() now rejects metadata items which don't have digests

Changes in 2.0.30:
  o Internal Changes:
    * Refactored the code used for cvc diff and cvc rdiff to provide
      an internal iterator interface that does not directly print
      output, for rBuild. (CNY-3043)

  o Bug Fixes:
    * On multiarch systems, a repository query for all versions of a trove
      could prefer an x86 troves over a multiarch trove, if the x86 flavor
      scored higher against the system flavor (CNY-3041)
    * Conary would unpack 64 bit integers incorrectly on platforms where
      long was 64 bits instead of 32 (CNY-3042)
    * Conary unpacked 16 bit values by treating them as 32 bit values,
      which broke on big endian machines (CNY-3042)
    * Disallow empty trove names and component names
    * Metadata now allows new types to be added, and key/value metadata
      is a new type. Without this troves with key/data metadata attached
      were unuseable by older versions of conary (CNY-3040).
    * Added a new signature type which includes new metadata types.
    * Made Trove.verifyDigests() verify signatures of metadata.
    * A bug that caused python dependencies to not be discovered when
      using alternate versions of python has been fixed (CNY-3029).

Changes in 2.0.29:
  o New Features:
    * cvc diff now optionally takes a set of files to diff.  Note that
      providing a revision now requires the --revision argument, to
      differentiate revisions from files. (CNY-2384)
    * Added --build-log and --show-file parameters to conary rq. (CNY-2584)
    * Group, Fileset, and Redirect recipes now check and record build 
      requirements. (CNY-3016)

  o Client Changes:
    * Support for obtaining changeset fingerprints has been added to
      the network repository client.
    * Transient files whose contents have changed will be restored if the
      file had been previously removed from the local system (CNY-2987)
    * generateStatus() call didn't handle a root parameter properly. This
      didn't cause cvc problems, but didn't work properly within rbuild
      (CNY-3026).

  o Server Changes:
    * Code using a shim client can now more securely "imitate" a user by
      passing in a ValidPasswordToken object in lieu of the actual
      password. (CNY-2968)
    * Writing files into the content store now decompresses and validates
      the sha1 once instead of once per content store. Additionally, file
      creation and the sha1 computation are now done in C instead of python.
    * Significantly reduced the number of SQL queries used to commit groups
      to repositories for a noticeable improvement in commit performance.
    * Temporary tables for commits of collection and files are merged into
      the final tables at the end of the changeset commit instead of
      incrementally following each trove.
    * The original client IP is now used for logging and
      authentication when a request is received from a HTTP proxy.
      (CNY-3006)

  o Bug Fixes:
    * ABI dependencies are no longer checked on erase. (CNY-2991)
    * createSourceTrove now honors filestreams marked as config. (CNY-3011)
    * Subscribing to log messages now works with a system time
      that requires more than 10 characters to represent the seconds
      (after Saturday November 20 2286 17:46:39 UTC). (CNY-3019)
    * Committing now works through restrictive proxies. (CNY-3032)
    * A bug that manifested itself as a TroveNotFound when accessing
      multiple repositories through the same url has been fixed. (CNY-3027)
    * A bug that caused conary to segfault while creating changesets under
      python 2.6 has been fixed. (CNY-3033)
    * An API method nologUpdateSrc has been added, which raises exceptions
      instead of returning None to indicate failure as the old updateSrc method
      did.  (CNY-3035)

Changes in 2.0.28:
  o New Features:
    * Groups now support pre-rollback scripts. (CNY-2908)

  o Server Changes:
    * Added paranoidCommits option which checks trove data has been stored
      properly in the SQL database before allowing the commit to complete.

  o Bug Fixes:
    * Fixed handling of troves erased by an update job which satisfy
      dependencies of packages being installed, so that an error
      message is given instead of an assertion being raised (CNY-2996).

  o Build Changes:
    * The default build requirements for rmake have been added to the
      BaseRequiresPackage base class to allow rMake to build against non-rPath
      Linux platforms (CNY-3005).

  o Other Changes:
    * New PGP signing keys have been added.

Changes in 2.0.27:
  o New Features:
    * Metadata information can now be extracted from debian packages.
      (CNY-2995)

  o Client Changes:
    * The "conary rollback" command now handles --info and --interactive
      flags, which behave similarly to the "conary update" flags. (CNY-820)

  o Bug Fixes:
    * Conary no longer checks for the existence of a db journal on startup,
      making it possible to perform cvc operations while updating your
      system. (CNY-2958)
    * Files with (only) unsatisfied Java requirements that are filtered
      out using r.Requires(exceptDeps) no longer have their provides
      removed. (CNY-3001)
    * A bug that caused the frozen list of trove script compatibility
      information (created if using the "toClass=" keyword argument
      when adding a trove script) to be recorded in a random order has
      been fixed.  Because sorting the list causes a different Trove
      signature digest to be generated, this version of Conary
      introduces version 2 trove signatures.  Conary will ignore
      version 1 trove signatures on old troves that have multiple
      trove script compatibility entries.  (CNY-2997)
    * Conary ignores journal if the database is currently being locked
      by an update.  Its existence does not signify a failed update,
      but rather a currently running one. (CNY-3008)


  o Build Changes:
    * A new type of metadata information, storing key-value pairs,
      is now available. (CNY-2983)

Changes in 2.0.26:
  o Build Changes:
    * The way that factories are cooked has been changed so that buildRequires
      are set (for building in rMake) and so that platforms may override the
      default build requirements. (CNY-2986)

  o Bug Fixes:
    * A bug causing cooks to fail when Perl was not installed on the
      build system has been fixed. (CNY-2989)
    * A bug that prevented Java dependencies from being parsed
      correctly in some cases, for example when given on a "conary rq
      --what-provides" command line, has been fixed.  Previously a
      "bad java dependency: flags required" error message was
      generated. (CNY-2990)

Changes in 2.0.25:
  o Bug Fixes:
    * "conary emerge" no longer emits warnings. (CNY-2835)
    * A bug that prevented proper ownership and permissions from being
      recorded when using r.addArchive(..., perserveOwnership=True)
      and the archive had a prefix of "./" has been fixed.
      Additionally, a bug that could cause permissions to be assigned
      to files with similar paths as those created by addArchive has
      been fixed. (CNY-2953)
    * Promote in 2.0.24 could traceback instead of printing an error message
      if no troves were present to clone.
    * A bug causing addSource to use the wrong file if there was a name
      collision between a filename in an rpm and the source directory
      has been fixed. (CNY-2627)
    * A bug causing createNewSourceTrove to erroneously change pathIds
      has been fixed. (CNY-2971)
    * When installing with the --root option and a trailing '/'
      character provided, Conary previously wrote new entries
      in the ld.so.conf without a leading '/' character.  This
      has been fixed. (CNY-2982)

  o Build Changes:
    * Cross-compiling packages that include perl modules can now
      provide perl: dependencies; the perl @INC path needs to
      be provided via the r.Requires(bootstrapPerlIncPath=...)
      keyword argument. (CNY-2943)
    * Packaging a version of perl that requires libraries in the
      destdir to start but does not use RPATH now succeeds. (CNY-2955)
    * When the perl @INC path includes elements that are symlinks in
      the destdir, the symlinks are now resolved for correct perl:
      provides. (CNY-2949)
    * When discovering perl: dependencies using a bootstrap perl,
      Conary now sets LD_LIBRARY_PATH. (CNY-2959)
    * ComponentRequires now handles :cil, :java, :perl, :python, and :ruby
      components in the same manner it handles :lib. (CNY-2935)
    * The r.addArchive() method can now extract file contents from
      dpkg .deb files when the data is bzip2-compressed. (CNY-2967)
    * Promote now uses hasTroves to check to check the completeness of a
      promote instead of fetching group troves for improved performance.
    * Builtin recipes have been broken out so that there's no need to
      commit conary internals to repository based recipes. BaseRequiresRecipe
      has been introduced. (CNY-2898)
    * Files in /var/log, /var/run, and /var/cache are now automatically marked
      InitialContents. (CNY-2578)
    * Explicit calls to r.Requires are now honored in derived recipes.
      (CNY-1760)
    * The r.addArchive() method can now extract control contents from
      dpkg .deb archive files. (CNY-2967)

  o Client Changes:
    * Shim commitChangeSet() and getFileContents() calls now fall back to
      network access properly

  o Server Changes:
    * Added --lsprof argument to standalone server
    * If a user's mirror permission was granted by the second or subsequent
      role, the anonymous permissions were inappropriately granted to the user
      (CNY-2964)

  o Internal Changes:
    * Reimplemented dependency freezing in C
    * DependencySet objects now store the frozen depenedency by default
      and thaw it only when the thawed objects are needed (CNY-2410)
    * Intern frozen dependency and frozen StringCollection strings (CNY-2410)
    * DependenciesStream and FlavorStream objects now subclass from
      DependenciesSet instead of having a DependenciesSet object as an
      attribute. This saves one object per instance. (CNY-2410)

Changes in 2.0.24:
  o New Features:
    * includeConfigFile now interprets paths relative to the file
      currently being processed, for files and URIs. (CNY-2950)
    * includeConfigFile now supports a ~/path syntax to substitute the
      current user's home directory. (CNY-1650)

  o Client Changes:
    * Added support for getFileContents call to ShimNetClient (CNY-1669)
    * Added support for commitChangeSet and commitChangeSetFile to
      ShimNetClient (CNY-2545)
    * During promote operations use the cloned history for packages for
      the components of those packages as well. (CNY-1867)
    * Promote now uses group weak references to learn about all of the
      components for a package instead of downloading all of the package
      troves for the source. (CNY-1867)

  o Bug Fixes:
    * The ccs2tar script now correctly handles changeset files containing
      directories, symlinks, and other non-regular files. (CNY-2954)

  o Internal Changes:
    * More of the file installation path was moved into C for improved
      performance
    * Added misc.pack() and use it to freeze TroveRefsFilesStream and
      StreamCollection objects
    * Initial step of promote takes advantage of weak references to avoid
      downloading so many packages (CNY-1867,CNY-2410)
    * The shim network client now supports CONARY_CLIENT_LOG environment
      variable
    * Conary update no longer caches all hostnames immediately on
      update - instead hostnames are cached as they are accessed.  This
      avoids unnecessary caches when installing from changesets. (CNY-2832)
    * Track CLONEDFROMLIST in troveInfo now as well as CLONEDFROM. This
      keeps track of the full clone history of a trove, with the most
      recent parent at the end of the list.
    * Use CLONEDFROMLIST instead of CLONEDFROM where available to remove
      the need to follow the cloned from history in time. (CNY-1867)

Changes in 2.0.23:
  o New Features:
    * A new commitaction module that logs to a database the results of
      all commits in to a repository has been added as logaction.py 
      (CNY-2814, CNY-2849)
    * Some trove sources now deal better with being passed a trove name
      of None when using findTroves. (CNY-2923)
    * Added --replace-files, --replace-modified-files, replace-config-files,
      --replace-managed-files to updateall. (CNY-2512)

  o Build Changes:
    * Promote now uses the source trove for packages to determine the
      source trove for components instead of downloading the components
      themselves. (CNY-1867)
    * Promote no longer uses getTroves() to look up clone history; it uses
      getTroveInfo() instead. This provides a significant performance
      improvement as well as a significant RAM savings. (CNY-1867)
    * Checking for recloning (due to changes in referenced trove sets) now
      skips components, improving promote performance. (CNY-1867)
    * The file contents of dpkg .deb files can now be extracted by
      r.addArchive() (CNY-2926)
    * Conary now provides python: dependencies during incompatible
      cross-builds. (CNY-2914)
    * The Transient policy now follows packaging instead of walking
      the filesystem, avoiding inconsistencies caused by side effects
      of other policies. (CNY-2939)
    * When bootstrapping a python that is unable to load the pydeps
      module for python dependency discovery, fall back to the
      cross-compiling case. (CNY-2940)

  o Bug Fixes:
    * Recipes containing a mirror:// style source can be properly committed
      to the repository. (CNY-2848)

  o Internal Changes:
    * Moved findOrdering boolean into DependencyCheck object.
    * Cleaned up graph code during dependency checks to remove redundant
      calls in some (relatively obscure) cases.
    * Reworked MPI-to-long conversion to work on four bytes at a time.
    * TroveChangeSet objects in changesets are now sorted by the
      name/version/flavor of the new trove.
    * Thawing ReferencedTroveSet objects now looks up values with a single
      slice instead of one index at a time for a performance improvement.
    * Check the dependencyCache when thawing Dependency objects before
      thawing them instead of after (helping performance as well as memory
      usage).
    * Use a WeakValueDictionary for the dependencyCache instead of an
      ObjectCache.

Changes in 2.0.22:
  o Build Changes:
    * The loadSuperClass and loadInstalled methods now returns the loaded
      recipe class so that the loaded class can be referenced anonymously.
      This makes factories more flexible. (CNY-2900)
    * The addPatch source action now takes a "filter" keyword argument
      that provides a command line that can modify the patch; for
      example, by calling the filterdiff program. (CNY-2874)
    * Builds previously failed in some circumstances when Conary
      discovered no need only for :runtime components listed in
      buildRequires.  This has been fixed, and error reporting
      improved for similar classes of bugs in the future. (CNY-2904)

  o Client Changes:
    * The new boolean conaryrc option downloadFirst has been added to
      instruct Conary to download all required changesets from the
      repository before proceeding to update steps. (CNY-2808)

  o Bug Fixes:
    * Conary 2.0.20 introduced a bug adding dependencies to postgres-based
      repositories; this has been resolved.
    * Starting in 2.0.20, dependency resolution started locking the
      database unnecessarily.  This affected rmake dependency resolution,
      and is now resolved.
    * Mirroring code now correctly detects when access control changes
      in the source repository require the generation of absolute
      changesets for mirroring. (CNY-2888)
    * A permission check error for users that only have trove access
      entitlements has been fixed. (CNY-2761)
    * A problem with the autoLoadRecipes config option has been fixed.
      (CNY-2909)
    * A permission check problem when trove names are used as trove
      patterns in ACLs has been fixed. (CNY-2913)

Changes in 2.0.21:
  o Build Changes:
    * Added support for RPM payloads which have been compressed with
      lzma.  The /usr/bin/unlzma program must be available to use this
      feature.  (CNY-2834)

  o Client Changes:
    * Added separate s390x architecture. (CNY-2852)
    * An error introduced in 2.0.20 which caused an assertion failure during
      dependency checking has been fixed (CNY-2883)

Changes in 2.0.20:
  o Code Changes:
    * Dependency checking can now be run without computing the dependency
      order
    * Added closeDatabase parameter when creating an updateJob to prevent
      that updateJob from closing the database when it's destroyed. This
      is a workaround to support CNY-1834
    * Build dependency temporary tables incrementally instead of rebuilding
      them each time. This results in speedup for group building approaching
      50%.

  o Bug Fixes:
    * updates after a local update of a package that is referenced in
      multiple groups now function again. (CNY-2882)

Changes in 2.0.19:
  o Bug Fixes:
    * Removed unnecessary repository accesses that were occuring while
      determining local system changes during an update. (CNY-2876)
    * "import os" within recipes now functions again. (CNY-2879)

Changes in 2.0.18:
  o Protocol Changes:
    * The addRoleMember() and getRoleMembers() calls are now exposed
      via XMLRPC. (CNY-2862)
    * Added support for package creator specific data to trove info and
      the getPackageCreatorTroves() repository call (CNY-2855)

  o Bug Fixes:
    * A rare error that occurred when an updating containing several groups
      that contained different versions of the same package has been 
      fixed. (CNY-2860)
    * Some .car format files previously caused builds to fail; this
      has been corrected. (CNY-2871)
    * Tracebacks no longer print each filename twice (bug introduced
      in Conary 2.0.16). (CNY-2872)

  o Build Changes:
    * When the configure script run by r.Configure() or r.ManualConfigure()
      fails, "command not found" messages are highlighted, and possible
      missing buildRequires based on those messages are sought in the
      repository. (CNY-2708)
    * All missing buildRequires found by noticing programs used in source
      actions, build actions, and policies are reported immediately as well
      as summarized at the end of the build, to make it clearer why each
      requirement has been suggested. (CNY-2858)
    * The r.addPatch() method now takes an optional patchName keyword
      argument, which is the name of the patch program to use to apply
      the patch. (CNY-2858)

Changes in 2.0.17:
  o Build Changes:
    * Recipes loaded based on the autoLoadRecipe configuration directive
      are now ordered based on the loadedTroves list in the packages
      containing those recipes. (CNY-2694)
    * The information provided by the "cvc status" command is now
      available through the checkin.generateStatus API call, and
      it now handles new packages that have not yet been checked
      in. (CNY-2843)
    * The "cvc log" command now has a --newer option that prints
      only log messages that are newer than the current checkout,
      and has been modified to be consumable via a new
      checkin.iterLog API call. (CNY-2840)
    * Building factories which haven't been checked in should work now
      (CNY-2757)
    * Specifying checkDeps and resolveDeps no longer causes an extra
      dependency check when building a group
    * Checking out a source trove without a buildLabel set, but with
      a version specified, no longer gives a confusing warning about
      the buildLabel being unset. (CNY-2783)

  o Bug Fixes:
    * A bug that caused a traceback when rolling back the installation
      of a group containing a post-rollback script has been corrected.
      (CNY-2844)
    * A bug that caused a traceback during metadata lookup when
      installing files to a new component has been corrected.  (CNY-2846)
    * A bug causing magic to identify almost every file as a tarfile
      has been fixed. (CNP-135)
    * When rolling back an update started with Conary version 2.0.15 or
      older, that generated multiple rollback points (generally as a
      result of the presence of critical updates as part of the job),
      the rollback scripts are properly executed. (CNY-2845)
   
  o Server Changes:
    * The deleteUserByName() xmlrpc call now only deletes the role
      with a matching name on very limited situations (CNY-2775)

Changes in 2.0.16:
  o Code Changes:
    * magic has been extended to identify tar archives. (CNY-2825)

  o Bug Fixes:
    * Derived packages created from an unmodified shadow now choose
      the correct binary from which to derive. (CNY-2776)
    * A bug that caused conary to traceback when formating strings in the
      syslog logger has been fixed. (CNY-2689)
    * A workaround for a bug in the standard python library that can
      prevent the display of extended debugging information has been
      added.
    * Unmodified shadows will be recognized as already present when
      promoting them to their parent branch.  Previously they would be 
      re-promoted unnecessarily. (CNY-2837)
    * conary update --test no longer executes the tagscripts associated 
      with the update. (CNY-2800)
    * Multi-stage rollbacks correctly execute the post-rollback script
      after all affected troves have been rolled back, instead of between
      stages. (CNY-2829)

  o Build Changes:
    * Info recipe actions (r.User, r.Group, and r.SupplementalGroup) are
      now available in package recipes. (CNY-2723)
    * Python packages now use %(libdir)s instead of %(prefix)s/lib for pure
      Python libraries.  This is an artifact left behind from fixing CNY-2110
      and CNP-121.
    * A bug causing log output to be lost if conary's log module was
      imported in a recipe has been fixed. (CNY-2813)

  o Server Changes:
    * Testing the HTTPS environment variable to know whether a
      connection is secure is now case-insensitive, because existing
      implementations differ in case. (CNY-2838)

Changes in 2.0.15:
  o Code Changes:
    * We've started using a @publicApi decorator to tag methods which
      are part of the public conary API. (CNY-2367)
    * xmldata.py is no longer part of the Conary library. (CNY-2765)

  o Bug Fixes:
    * An incompatibility of the db2db migration script with the latest
      repository schema has been corrected. (CNY-2774)
    * An error in the handling of multiple URLs with addArchive has
      been fixed. (CNY-2778)
    * sys.argv is not defined under mod_python; importing cvc.py should
      no longer fail as a result of using sys.argv as a default argument
      to main(). (CNY-2786)
    * kernel:runtime is no longer included as a critical update when
      updating conary, because we no longer use abi dependencies to order
      updates.  (CNY-2787)
    * repository code handles correctly the removal of groups that
      include troves from other repositories. (CNY-2802)
    * When using sqlite, some temporary tables used the invalid column
      datatype of STRING instead of TEXT. This has been fixed. (CNY-2013)
    * Fixed bug that made the repository code return incomplete data
      for the getPackageBranchPathIds call in certain situations. (CNY-2810)

  o Build Changes:
    * Removed defaultBasePackages configuration option as well as the
      functionality for loading recipes from the filesystem based
      on configuration.
    * Reworked recipe loading to make the code more understandable.
    * Implemented autoLoadRecipes configuration option. (CNY-2694)
    * Using the byDefault parameter to startGroup only determines the
      byDefault setting when the new group is added to its parent group.
      (CNY-2791)

  o Protocol Changes:
    * The commitCheck() xmlrpc API call has been added that will check
      commit permissions for a trovelist before having to send the 
      changeset for commit (CNY-2683)
    * The getPackageBranchPathIds xmlrpc API call accepts now a list of 
      dirnames instead of prefixes for improved performance (CNY-2743)

  o Client Changes:
    * Added an option --exclude-groups to promote that allows the promotion
      of all the packages within a group without the promotion of the group
      itself. (CNY-2801)

Changes in 2.0.14:
  o Bug Fixes:
    * A bug causing python-setuptools to incorrectly appear to be an
      excessive build requirement has been fixed. (CNY-2738)
    * A bug in which python-setuptools was sometimes incorrectly not
      recognized as being needed in buildRequires has been fixed. (CNY-2772)
    * A regression has been fixed that caused rMake to abort when recursing
      through a group recipe that added troves with full versions. (CNY-2768)
    * When reporting possibly excessive buildRequires, not mentioning
      buildRequires at all in the recipe caused Conary to report the
      immediate superclass's buildRequires as the recipe's buildRequires.
      This bug has been resolved. (CNY-2769)
    * A bug that caused the --context flag to not be recognized when
      specified before a command has been fixed. (CNY-2770)
    * A bug that caused buildRequires calculation in TagSpec to be slow has
      been fixed. (CNY-2773)

Changes in 2.0.13:
  o Build Changes:
    * When cooked, factories can now package additional files in their
     :recipe component. (CNY-2748)
    * Moved VersionConflicts to pluggable policy and removed default
      exceptions. (CNY-2716)

  o Client Changes:
    * PGP Keyring location is no longer determined using $HOME, which
      is unreliable; a getpwuid(3) lookup is used instead. (CNY-2722)
    * The number of retries for providing a passphrase when signing
      troves changed from 3 to 5. (CNY-2709)

  o Code Changes:
    * Some incompatibilities with python2.5 have been removed.

  o Bug Fixes:
    * More optimizations for the pathId lookup query times for some
      package builds. (CNY-2742)
    * A bug that caused an InsufficientPermission error when a user
      only has repository access permissions added by trove calls
      getNewTroveList() has been fixed. (CNY-2755)
    * A bug that caused a request to add access to a trove for a role
      to be ignored if the same trove was used previously to grant
      access to a different role has been fixed. (CNY-2758)
    * A bug that caused an InsufficientPermission error when a user
      requests a changeset to which the user has been granted access
      with addTroveAccess has been fixed. (CNY-2760)
    * The XML writer in xmldata.py is now encoding using UTF-8.
      (CNY-2756)

Changes in 2.0.12:
  o Build Changes:
    * Conary now warns about some possibly unused build requirements.
      This requires conary-policy 1.0.16 or later. (CNY-2232)
    * Suggested additions to buildRequires lists are now separately
      encoded in the XML build log. (CNY-2621)
    * Loaded recipe modules are no longer tracked in sys.modules (RPL-2409)
    * The source components needed to build everything in a group can
      now be found when the group uses searchPaths. (CNY-2710)
    * The SubscriptionLogWriter (CNY-2622) sometimes caused builds
      to fail.  This issue has been resolved. (CNY-2717)
    * Group builds now store the searchPath used with the built troves in
      the repository. (CNY-2721)

  o Client Changes:
    * Conary will now re-read /etc/resolv.conf if an error occurs when
      resolving a hostname. (CNY-2703)
    * Conary now caches the result of IP lookups and uses the cached
      results if an IP address lookup fails during an update. (CNY-2260)
    * Migrate now preserves local installs only of groups and kernels.
      Before, all manually-installed components and troves that were
      referenced by the group being migrated would be updated instead
      of erased. (CNY-2569)
    * An API (the createSourceTrove() method of client objects) has
      been added which creates source troves without using the
      conary.checkin module. (CNY-2498)

  o Bug Fixes:
    * The internal function _ensureReadableRollbackStatus now directly
      ensures that it collects the necessary state it needs to succeed
      instead of relying on that state having been previously collected.
      (CNY-2711)
    * Conary repository migration from repository databases created by
      conary 1.2.x has been fixed. (CNY-2731)
    * In rare cases, some output could corrupt logging data during
      builds.  This has been fixed. (CNY-2734)
    * MySQL performance when inserting troves with large numbers of
      files has been fixed. (CNY-2737)

  o Repository Changes:
    * The addUser() xmlrpc call no longer automatically creates a
      matching role. (CNY-2604)

  o Server Changes
    * The repository code and repository schema have been updated to
      allow for faster processing and lookup of file pathIds (CNY-2468)

Changes in 2.0.11:
  o Build Changes:
    * Added 'factory' command to cvc for displaying and changing the factory
      of the currently checked out recipe (CNY-2690)
    * The SubscriptionLogWriter now handles line continuation. (CNY-2693)

  o Bug Fixes:
    * A regression introduced by the build requirements suggestions for
      recipes using r.MakePathsInstall has been fixed. (CNY-2697)
    * A bug that caused a traceback when r.MakeDevices() is called
      with a path that contains 'lib' has been fixed. (CNY-2692)
    * A regression introduced by the multi-URL support for addArchive
      has been fixed. (CNY-2696)

Changes in 2.0.10:
  o Build Changes:
    * An xml formatted log has been added to :debuginfo. This is in
      addition to the human readable log. The xml log contains the same
      information as the human readable log, plus additional contextual
      information useful for formatting the log data. (CNY-2487)
    * AutoResolve defaults to True for image groups. (CNY-2291)
    * Exceptions and inclusions to policies that don't match anything
      will now emit an error. (CNY-2221)
    * A new selective logging facility for policy to use to inspect
      build output has been added. (CNY-2622)
    * It is now possible to pass a list of multiple URLs to addArchive.
      Conary will try to download the source from each URL, in order,
      until it succeeds. (CNY-2505)
    * Recipe actions have now the ability to suggest build requirements.
      (CNY-935)
    * Running "cvc cook" in a directory with a CONARY file now builds the
      sources specified by that checkout.  This is particularly useful for
      source troves which do not provide recipes thanks to a factory.
      (CNY-2642)
    * Conary now looks for factories in the same places it looks for
      superclasses, including the current working directory for local
      cooks. (CNY-2641)
    * Suggesting build requirements produces a warning if the supplied
      command cannot be found in the search path. (CNY-2663)
    * Skip FactoryRecipeClass when loading recipes to make it easier to
      develop factory recipes. (CNY-2666)
    * Checking out multiple sources with a single command line once again
      creates the CONARY files properly. (CNY-2645)
    * The addArchive source action now supports .war and .jar archives.
      (CNY-2684) 

  o Bug Fixes:
    * Previously, rollbacks could restore files from local rollbacks
      by overwriting existing contents rather than replacing the file.
      In addition, the operation was not journaled properly.  (CNY-2596)
    * A bug in finding the sources required to build all the packages for
      a group that omitted replace() packages has been fixed.  This mainly
      affected rmake builds of group recipes. (CNY-2605)
    * An error in the repository that caused a malformed exception to
      be returned to the client when a trove was missing has been
      corrected. (CNY-2624)
    * If launched with sudo, Conary will no longer change the owner
      on the user's PGP keyring, and will use the proper system-wide
      keyring. (CNY-2630)
    * When using PostgreSQL as a repository backend, some queries
      could be executed with poor execution plans (CNY-2639)
    * A bug that caused a local cook (e.g., "cvc cook pkg.recipe") to
      fail at "Copying forward metadata to newly built items..." when
      the Conary repository for that recipe is not available has been
      fixed. (CNY-2640)
    * Checking out source components which used factories now preserves
      the factory
    * Building directly from recipe files which use factories for superclasses
      now works (CNY-2656)
    * The conary rdiff command works correctly for groups that include
      troves from foreign repositories. (CNY-2544)
    * An issue related to the build logger not properly setting the
      logging pseudo-tty in raw mode has been fixed. (CNY-2647)
    * Conary can now parse perl dependencies with periods in them from
      the command line. (CNY-2667)
    * On failure, the proper URL is returned to the Conary client
      library. This fixes a regression introduced in the Conary 2
      codebase, where only the selector part of the URL would be
      returned. (CNY-2517)
    * A source of circular references which could cause unpredictable
      memory usage has been removed. (CNY-2674)
    * Tighten the rules for what characters are allowed in version strings
      (CNY-2657)
    * Fixed a file descriptor leak when using in-memory-only databases.
    * Performance problems when retrieving an uncached changeset with
      a Postgresql backend have a workaround (CNY-2695)

  o Client changes
    * More of the update logic is now protected by the filesystem journal,
      and the journal now cleans up rollback state on failure. (CNY-2592)
    * Conary now displays more progress information during the
      "Preparing changeset request..." phase.  Much of the time in
      this phase is spent communicating with the repository.  Now
      "Requesting changeset ..." and "Downloading" will be shown as
      data is transferred.

Changes in 2.0.9:
  o Bug Fixes:
    * A bug that occasionally caused a thread deadlock when multiple
      threads access the local system Conary database concurrently has
      been fixed. (CNY-2586)
    * Checking out sources unpacks duplicate binary files (CNY-2543)
    * Derived packages use the revision which was shadowed from to find
      the version to derive from instead of the latest on the branch
      (CNY-2577)
    * A bug that occurred when rMake recursed through a group recipe
      that made use of the replace command has been fixed. (CNY-2606)

Changes in 2.0.8:
  o Client Changes:
    * A close() method has been added to UpdateJob objects. It is
      recommended to call the method explicitly instead of relying
      on the object to be collected when going out of scope.
      (CNY-2489)

  o Build Changes:
    * Group recipes now implement a requireLatest command. It can be
      passed as a keyword argument to r.add, r.replace, r.addAll, and
      r.addCopy.  This flag defaults to True. (CNY-1611)
    * requireLatest has also been implemented as a recipe level
      attribute.  Setting requireLatest to False for a recipe will
      affect the default for all calls to r.add, r.replace, r.addAll,
      and r.addCopy. (CNY-1707)
    * Conary now has support for group policies. Policies deriving from
      GroupEnforcementPolicy and ImageGroupEnforcementPolicy will be
      run on groups at the end of the cook process. (CNY-2378)
    * ImageGroup is now an attribute tracked in a group's troveInfo.
      This attribute is set for groups meant to define a complete,
      functional system, and implies that ImageGroupEnforcementPolicy
      group policies have been run for that group, recursively.
      (CNY-2520)
    * The VersionConflicts group policy has been added. This group
      policy enforces that two different versions of a trove will not
      be accidentally included in one install image. (CNY-2371)
    * TroveFilters now exist. Trove filters allow a packager to
      reference particular troves within a group for group policy
      inclusions/exceptions. (CNY-2477)
    * The Conary policy to fix trailing newlines in config files has
      been corrected to handle non-writable config files. (CNY-2559)
    * Conary will now warn if the PGP keyring is not writable, and
      will continue, instead of stopping with an error. (CNY-2555)
    * The "cvc derive" command now creates a reference directory
      named _OLD_ROOT_ alongside _ROOT_ when the --extract argument
      is provided. (CNY-2530)
    * A new group recipe command, startGroup, has been added, which
      calls createGroup, addNewGroup and setDefaultGroup in one step.
      (CNY-2197)
    * The addCvsSnapshot source action no longer caches the HEAD of
      the repository, since cvs export will not use it. (CNY-2568)
    * Macros from config files and from the command line are now
      available to group recipes. (CNY-2574)
    * A new concept, recipe factories, has been implemented. (CNY-2549)
    * Binary packages built from superclass recipes will be unflavored,
      regardless of any flavor-related references in a recipe.
      (CNY-2576)

  o Bug Fixes:
    * Conary no longer loses ownership of changed files when updating
      multiple flavors of the same version of the same package at the same
      time. (CNY-2553)
    * If Conary is running on kernels which, under certain circumstances,
      return EINVAL when calling poll(), the lazy file cache will only
      count the file descriptors it has open itself. (CNY-2571)
    * conary rdiff works correctly for groups that include troves from
      foreign repositories. (CNY-2544)
    * Job invocation information no longer uses null characters,
      which are not allowed in an XML document. (CNY-2580)
    * Updating files which point to other files (due to a PTR in the
      changeset) previously failed when those other files were not
      being installed at the same time (due to a "conary remove"
      on those files, for example). (CNY-2595)
    * Excluding all Java files in the r.Provides policy no longer
      produces a stack trace. (CNY-2594)

Changes in 2.0.7:
  o Build Changes:
    * Handling pkg-config dependencies has been moved to conary-policy.
      (CNP-93)

  o Bug Fixes:
    * When resuming the update after the execution of a critical update,
      Conary will now use the original file replacement flags. This
      corrects file conflict errors in a migrate when a critical update
      was present. (CNY-2513)
    * The lazy file cache was using /proc/self/fd as a method of
      determining the number of open file descriptors for the current
      process. However, under certain circumstances the directory is not
      readable. The lazy file cache now uses a poll(2)-based technique.
      (CNY-2536)
    * If the directory where the public keyring is stored does not exist,
      it is now automatically created. (CNY-2504)

  o Other changes:
    * Reading metadata from RPM files now validates the size of the RPM
      and the sha1 of the full set of metadata.

Changes in 2.0.6:
  o Build Changes:
    * Java dependencies for classes that are not dependency-complete
      are now automatically disabled. To re-enable them, the missing
      dependencies should be added as buildRequires. (CNY-2175)
    * Build actions that do not match anything (r.Move, r.Copy, etc.)
      will now log exactly what they were trying to do. (CNY-2216)

  o Bug Fixes:
    * A minor bug in the display of the password prompt has been fixed.
      (CNY-2497)
    * When x86_64 is specified and a biarch package is available, Conary
      will mention the biarch as an alternative flavor instead of the x86 one.
    * Derived packages will now work on x86_64 systems even if a biarch 
      flavor is specified. (CNY-2494)
    * Signatures of unexpected types on subkeys are now ignored. (CNY-2490)
    * When updating a group which contained a package that used to be
      byDefault False but is now byDefault True, Conary will now install
      the package. (CNY-2507)
    * When using the tagScript argument with the client's applyUpdateJob
      call, the paths to group scripts to be executed are stored relative
      to the root of the installation, instead of absolute. The tag
      script is always supposed to be executed under chroot. (CNY-2523)

  o Server Changes:
    * The serverName configuration option now allows glob-style
      wildcards.  (CNY-2293)
    * Slow SQL queries used to remove unused entries from the
      TroveFiles table and TroveTroves table have been rewritten to
      make some queries faster with repositories implemented with a
      sqlite database. (CNY-2515)

  o Other changes:
    * The file EULA_Conary.txt has been added to clarify that Conary
      is available under two licenses, and to state the conditions
      under which the two licenses apply.

Changes in 2.0.5:
  o Client Changes:
    * Conary now attempts to provide hints about flavor combinations that would
      work if it cannot find a flavor that matches your exact request 
      (CNY-1920).
    * The rollback API now raises a RollbackError instead of returning
      non-zero on errors. (CNY-1643)

  o Build Changes:
    * When file conflicts occur while cooking groups, the deps that
      caused a package to be pulled in are listed. (CNY-2308)
    * Config policy will automatically append a newline to non-binary files.
      Files that are marked as Config and appear to be binary will
      continue to trigger an error as they have previously. (CNY-2422)
    * Perl requirements that are not present on the system or provided by
      the package being built are dropped. (CNY-2180)
    * Two expansion functions have been introduced to package recipes:
      r.glob and r.regexp. These functions return an object that can be
      substituted for any API parameter that calls for a string based
      regexp or glob. (CNY-2222)
    * Group recipe actions like "r.addAll" and "r.addCopy" now record
      the version of the group that is being copied from into the newly
      created group. (CNY-2359)
    * Add code to display new-style metadata through rq, q, and showchangeset,
      as well as propagate that metadata via cooking, promoting, shadowing,
      and committing source packages.  Entering this metadata must still 
      be done through scripts.  (CNY-1808)
    * Added a hook that allows build requirements to be overridden by
      rMake. (CNY-2427)

  o Bug Fixes:
    * Conary no longer tracebacks when building a package that contains 
      a pkgconfig reference to a file in the current package that is in a
      symlinked directory. (CNY-2455)
    * The order in which configuration files are read when a glob was
      passed to includeConfigFile is now deterministic. (CNY-2483)

  o Server Changes:
    * Roles that have the mirror flag set no longer assume anonymous
      fallback for trove access authentication (CNY-2473)

Changes in 2.0.4:
  o Bug Fixes:
    * Moving an unmodified shadow to tip via cvc promote no longer causes
      an error. (CNY-2441)
    * Recipes using addSvnSnapshot no longer modify the conary
      configuration object's tmpDir setting (CNY-2401)
    * Fixed a rare bug in which dependency resolution would fail when
      a dependency that used to be provided by one installed package
      is now provided by two new packages. (CNY-2459)

  o Client Changes:
    * Conary will now use the proxy settings stored in its local
      configuration when loading remote configuration files. (CNY-2363)
    * PGP keys having some self signatures that fail to pass are
      no longer failing, as long as at least one self signature passes.
      (CNY-2439)
    * The client enforces the trust model using the internal
      implementation of OpenPGP. (CNY-1895)

  o Build Changes:
    * Policies that move files in destdir now track path changes they
      make so that files will end up in the correct package or component
      after being moved, when "package=" or "component=" has been used
      in a build action. (CNY-1679)

Changes in 2.0.3:
  o Build Changes:
    * PGP version 3 keys are now supported for verification of
      package signatures. According to RFC4880, version 3 keys are
      deprecated. (CNY-2420)
    * Superclasses are now loaded from the filesystem. Superclasses
      can now be cooked. Doing so will make a changeset that installs
      the recipe itself on the filesystem. (CNY-983)
    * When building packages, Conary now reads /etc/ld.so.conf.d/*.conf
      files to determine whether to include the path in the dependency.
      (CNY-2433)
    * The /etc/ld.so.conf.d/*.conf handling added to Conary 1.2.13
      introduced a bug that could erase necessary entries from
      ld.so.conf in some circumstances.  This bug has been
      resolved. (CNY-2440)
    * Spaces in URLs are now automatically escaped. (CNY-2389)
    * The Requires() policy now inspects Lib: and Lib.private:
      pkg-config keywords in .pc files to find library files, and
      where it finds them, it adds appropriate Conary trove
      requirements to the .pc files. (CNY-2370)

  o Client Changes:
    * The implementation of the util.mkdirChain function has been
      changed to no longer use exceptions internally to signal that the
      directory already exists. Raising exceptions is a relatively
      expensive operation that slows down the data store. Exceptions are
      still used internally in the very infrequent case of intermediate
      directories not existing. (CNY-2405)
    * Conary will not downgrade packages if no version is specified by
      the user, but, due to an out of date mirror or other reasons, the
      update available for a package is older than the currently
      installed package. (CNY-2402)
    * Conary now recognizes /etc/ld.so.conf.d/*.conf files, adding an
      include line to /etc/ld.so.conf if they exist, and does not add
      new duplicate entries to /etc/ld.so.conf for directories already
      specified in /etc/ld.so.conf.d/*.conf files. (CNY-2432)
    * A getDatabase() method has been added to the ConaryClient class.
      This method returns the local system database object. Code that
      needs to query the local system database should use this method
      to obtain the database object. (CNY-2316)

  o Bug Fixes:
    * A bug that caused an unhandled exception when adding a new role
      in the Conary repository web interface has been fixed.

Changes in 2.0.2:
  o Build Changes:
    * PGP version 2 signatures are now properly parsed. Version 2
      signatures are documented in the outdated RFC1991 and are
      considered deprecated, but some PGP keys contain them.
      (CNY-2417)

Changes in 2.0.1:
  o Build Changes:
    * The Requires() policy now inspects Lib: and Lib.private:
      pkg-config keywords in .pc files to find library files, and
      where it finds them, it adds appropriate Conary trove
      requirements to the .pc files. (CNY-2370)

  o Bug Fixes:
    * An update bug that could result in a trove integrity error has
      been fixed. The issue would occur when updating packages where,
      for some files, the only changes are to file versions. (CNY-2403)

Changes in 2.0.0:
  o Major Changes:
    * The way Conary handles architecture flavors has been changed,
      primarily for better support for multilib systems that support
      having both 32-bit and 64-bit packages installed.
    * The Conary repository Access Control List capabilities have been
      significantly upgraded to support per-trove ACLs. Trove
      permissions are cached and recalculated whenever the ACLs change
      or new troves are added to the repository, for better scaling
      and fast changeset retrieval.
    * All dependencies on the GnuPG "gpg" program have been removed;
      Conary now implements the required OpenPGP functionality
      internally.

  o Optimizations:
    * Conary 2.0 is significantly faster for many repository commit
      operations.  Some "cvc promote" operations, in particular,
      have a 200% performance improvement.  Some group commit
      operations are 75% faster.  Creating a new shadow can be as much
      as 100% faster.  Details of some of the changes that provide
      the improvement are below.
    * Committing to repositories has been reworked to pull all
      modified streams from the repository or database with one
      query. (CNY-2053)
    * Unchanged stream sets now return None on diff.  This prevents
      the Conary repository from having to do unnecessary work to
      retrieve the "old" version of a stream and apply a diff when
      nothing actually changed.
    * Unchanged file streams are now 2-byte, backwards compatible,
      sequences instead of more complex representations of "nothing
      changed".
    * The commit code (both client and server) recognizes unchanged
      files and does not merge stream sets for them.
    * Distributed changeset creation no longer recompresses file
      contents.
    * "cvc promote" no longer recompresses non-config files during
      changeset assembly. (CNY-2202)
    * "cvc promote" now gets file contents and streams from changesets
      when a lot of them are needed from the same trove. (CNY-2202)
    * Changesets that represent a "cvc promote" operation have been
      changed to be relative to either the source of the promote (if
      promoting within a server) or to the current version on the
      target. (CNY-2202)
    * The "cvc shadow" command now commits relative changesets when
      the shadow is made to the same repository as the original trove.
    * The Conary client now tries to perform update jobs as close to
      updateThreshold (without going over) as practical for a
      noticeable performance improvement. (CNY-2283)
    * Committing changesets to the repository has been modified to
      check for files which don't have contents available (during a
      promote or shadow, for example) with one SQL query. Previously,
      a single SQL query was used to check for each file. (CNY-2053)

  o Build Changes:
    * Conary will now ignore flavoring and requirements from ELF
      libraries that are built for architectures other than the
      architecture that is being built for.  This avoids a common
      problem where a single extra (unused) sparc file library
      causes an entire package to be flavored to be installed on
      systems that support both x86 and sparc instruction sets,
      as that configuration is not meaningful. (CNY-1717)
    * The rarely used "cvc describe" command line interface has been
      removed. (CNY-2357)
    * The rarely used "cvcdesc" script has been removed. (CNY-2357)
    * Spaces in URLs provided in source actions such as addArchive
      are now automatically escaped to make them legal URLs. (CNY-2389)
    * The "cvc promote" command now uses the labels and branches
      specified in the "from" section of any promote as the place to
      search for packages (CNY-2235).
    * The PackageSpec documentation incorrectly stated that you could
      pass both package and component information to it; this has
      been corrected to properly redirect to ComponentSpec for this
      usage. (CNY-2387)

  o Client Changes:
    * The "getTroveLatestByLabel" client-side call has been added.
    * Most repository exceptions are demarshalled using logic in the
      exception class itself rather than in a large if/elif block.
      (CNY-747)
    * The "troveNames" and "troveNamesByServer" methods now accept a
      "troveTypes" argument, and by default return only troves that
      are present. (CNY-1838)
    * The mirror client supports a --fast-sync flag which will only
      scan for new troves in the source and skip the time-expensive
      scans for changed trove info records. (CNY-1756)
    * The mirror client supports a --absolute flag which will make it
      use only absolute changesets to mirror content. (CNY-1755)
    * The rollback stack code has been split into a separate class.
      (CNY-2061)
    * A new "conary rmrollback" command that removes old rollbacks has
      been added. (CNY-2061)
    * Rollback objects now have an "isLocal" method to tell whether
      applying that rollback will require repository access. (CNY-2077)
    * Conary now allows a biarch system to have one flavor that
      expresses both the x86 and x86_64 support. The flavorPreferences
      configuration option informs conary to prefer x86_64 packages.
      This change allows group building to automatically resolve x86
      packages. (CNY-525)
    * Conary no longer uses gnupg for OpenPGP key management. (CNY-2349)
    * Conary clients no longer send an absolute URI when talking
      directly to a repository server. (CNY-2324)
    * Many repository permission handling methods have been renamed
      for consistency. For a complete list, see doc/PROTOCOL.versions
      in the Conary source code. (CNY-2298)
    * Setting/resetting the admin field permission is now handled by the
      setUserGroupIsAdmin() call instead of addAcl/editAcl. (CNY-1782)

  o Server Changes:
    * The scoring for target flavor sets has been fixed. (CNY-1539)
    * The (unimplemented) concept of caps for permissions has been
      removed.
    * Server methods have been decorated with the
      @requireClientProtocol decorator.
    * The "usergroups" term has been replaced with "roles" in the
      repository web user interface. (CNY-1973)
    * Server exceptions have been reworked to have marshalling logic in
      the exception class instead of in a large if/elif block. (CNY-747)
    * Server exceptions are marshalled in the proxy layer now instead of
      in both the proxy and server layers.
    * When the repository database is locked, "RepositoryLocked"
      exceptions are now returned for all code paths. (CNY-1596)
    * The repository call log now tracks changeset cache misses. (CNY-1843)
    * Repositories no longer pass anonymous hints to the proxy layer.
      The hint has been False since Conary 1.1.29.
    * The "troveNames" method now filters by using the "troveTypes"
      argument. (CNY-1838)
    * The "getPackageBranchPathIds" method no longer requires access
      to the entire version history of a package; it returns the
      pathIds and fileIds for troves the user is allowed to
      see. Previously, an InsufficientPermission exception was raised
      if part of the version history of a package was not visible to
      the user. (CNY-2038)
    * The repository call log now records the time required to service
      the request. (CNY-2305)
    * A "serializeCommits" boolean server configuration option has been
      added.  This is best turned on for repositories used for development,
      but is unneeded for repositories that are mirrors. (CNY-2285)

  o Protocol Changes:
    * The XML-RPC protocol now allows passing keyword arguments for
      exceptions.  (CNY-747)
    * XML-RPC return values no longer include the "useAnonymous" flag.

Changes in 1.2.12:
  o Client Changes:
    * A getDatabase() method has been added to the ConaryClient class.
      This method returns the local system database object. Code that
      needs to query the local system database should use this method
      to obtain the database object. (CNY-2316)

  o Build Changes:
    * Spaces in URLs are now automatically escaped. (CNY-2389)
    * The Requires() policy now inspects Lib: and Lib.private:
      pkg-config keywords in .pc files to find library files, and
      where it finds them, it adds appropriate Conary trove
      requirements to the .pc files. (CNY-2370)

  o Bug Fixes:
    * The PackageSpec documentation incorrectly stated that you could
      pass both package and component information to it; this has
      been corrected to properly redirect to ComponentSpec for this
      usage. (CNY-2387)
    * An update bug that could result in a trove integrity error has
      been fixed. The issue would occur when updating packages where,
      for some files, the only changes are to file versions. (CNY-2403)

Changes in 1.2.11:
  o Client Changes:
    * The error message printed when Conary encounters an unhandled
      exception has been changed to reflect the fact that the common
      case is merely poor handling of the error condition, rather than
      another bug.  It has also been reformatted to display better in
      rITS. (CNY-2265)
    * The "conary-debug" script that collects information to help
      debug a crash has been enhanced to include the recently-added
      manifest file. (CNY-2338)

  o Build Changes:
    * PythonSetup synopsis now mentions the setupName keyword
      argument. (CNY-2360)
    * The conary.1 manual page now documents the purpose of the
      /etc/conary/components directory. (CNY-2361)
    * The clearBuildReqs() function now has a synonym called
      clearBuildRequires() and the clearCrossReqs() function now has a
      synonym called clearCrossRequires().  The old function names
      will be deprecated in the future. (CNY-834)

  o Bug Fixes:
    * When building groups, r.addCopy() now respects the groupName
      flag. (CNY-2345)
    * The searchPath parameter in group methods now works when it
      contains packages (before it worked only with labels). (CNY-2372)
    * A bug that was preventing users with colons in their passwords
      to use the web interface has been fixed. (CNY-2374)
    * Attempting to add entitlements for unknown entitlement classes
      now raises an UnknownEntitlementGroup exception. (CNY-2377)
    * Committing source packages that use shell-style brace and
      glob expansion in addPatch() can now be committed to a
      repository. (CNY-1152)

Changes in 1.2.10:
  o Client Changes:
    * The "conary verify" command no longer complains about files which
      have been removed with "conary remove". (CNY-950)
    * Local rollbacks for removals now store the original contents for
      modified config files. (CNY-2350)
    * Permission errors now list both the URL and the repository
      hostname. (CNY-2211)

  o Server Changes:
    * A new boolean server configuration option, serializeCommits,
      has been added to explicitly limit contention in certain cases.
      Successfully enabling it requires a minor schema update. (CNY-2285)
    * Servers in maintenance mode no longer return Internal Server
      Errors to GET requests from clients. (CNY-2229)

  o Build Changes:
    * The addPatch() source action honors shell-style brace and glob
      expansion when sourceDir is defined. (CNY-1152)
    * A new "cvc explain" command has been added. "cvc explain"
      displays the documentation for recipe methods.  For example,
      "cvc explain addSource" shows the on-line documentation for the
      addSource() source action. (CNY-2242)
    * The command line interface to cvc derive (added in Conary 1.2.8)
      has been changed.  It now derives onto your buildLabel by default,
      with a --target option to derive onto a different label.
      The cvc derive interface is subject to further change.

  o Bug Fixes:
    * A bug that caused an exception when inspecting ELF files with a
      standalone ABI has been fixed. (CNY-2333)
    * A bug that caused updates with group scripts to fail when run
      with the '--root' option with a trailing slash in the path has
      been fixed. (CNY-2348)
    * An issue related to file placeholders potentially being lost while
      rewriting rollback changesets has been fixed.

Changes in 1.2.9:
  o Documentation Changes:
    * The documentation strings for the update code have been revised
      to include the most common exceptions raised as part of
      prepareChangeSet and updateChangeSet. (CNY-1732)

  o Build Changes:
    * File level requirements provided by the same file are dropped.
      (CNY-2177)
    * Java dependencies that do not start with a valid TLD are now
      excluded. (CNY-2176)
    * The exceptDeps keyword parameter is now allowed for r.Provides(),
      analogously to r.Requires(). (CNY-1485)
    * The new sourceDir keyword parameter is now available for
      r.addSource(), r.addPatch(), and r.addArchive() to specify that
      the source is found within the maindir. (CNY-1439)
    * LD_LIBRARY_PATH is now set when calling bootstrapped python, in
      order to load the correct python libraries. (CNY-2319)
    * The :config component is built by file location, rather than
      from files marked as config files by the Config policy.
      This means that the configComponent configuration item no
      longer operates. (CNY-2256)

  o Client Changes:
    * A keepRequired config option has been added. This has the same
      effect as always setting the --keep-required flag on update.
      (CNY-569)
    * The error message for erased dependencies is now more explicit
      about what happened to the package that is no longer providing
      dependencies, and where the package with the missing dependencies
      came from. (CNY-2248)
    * We now record the current state of the database to a flat file
      after updates as an extreme recovery mechanism.  (CNY-1801)

  o Bug Fixes:
    * The "logcat" script no longer errors out if the log file is empty
      or contains None for entitlements. (CNY-2252)
    * Repositories running under Apache are now correctly displaying
      the real error when trying to generate the verbose traceback
      emails. (CNY-2320)
    * An update job that includes a critical update and an update to a
      group that includes a pre-update script will no longer run the
      script twice. (CNY-2325)
    * A bug that could cause incorrect SQLite database error messages
      has been fixed. (CNY-1840)

Changes in 1.2.8:
  o Client Changes:
    * Added the cvc derive command. (CNY-2237)
    * A new method, conary.conaryclient.getClient(), has been added to
      allow the creation of a conaryclient with configuration to match
      that would be used with a conary command line client. (CNY-1745)
    * Unhandled exceptions that are raised inside a progress callback
      no longer terminate the update process.  A warning is emitted
      and the update continues. (CNY-2304)

  o Internal Changes:
    * The Conary library now has a parallel implementation to gpg
      for the trust algorithm. (CNY-1988)

  o Bug Fixes:
    * A problem occurring when updating troves sharing a large
      number of identical files has been fixed. (CNY-2273)
    * Repository traceback emails are now more verbose. (CNY-2287)
    * Methods starting with two underscore characters are considered
      internal and are no longer passed to the XML-RPC library for
      marshaling. (CNY-2289)
    * It is now possible to clone a group that contains references to
      both a cloned package and the version that the cloned package
      originated from. (CNY-2302)
    * When data from stdin is provided to a taghandler, but the
      taghandler is missing or fails to read some or all of the data,
      it will no longer result in a database locked error. (CNY-2257)
    * Conary no longer exits with an unhandled exception if /tmp does
      not exist when attempting to run a trove script (e.g., group
      pre/post scripts). (CNY-2303)

  o Client Changes:
    * Added cvc derive as a client-side call (CNY-2237)
    * A new method, conary.conaryclient.getClient(), has been added to
      allow the creation of a conaryclient with configuration to match
      that would be used with a conary command line client. (CNY-1745)
    * CONARY_CLIENT_LOG environment variable can now specify a path for
      a log of all of the repository calls made by the client (use logcat
      to view it) (CNY-2313)

Changes in 1.2.7:

  o Build Changes:
    * The cvc command now prints out the most recent log message from
      the underlying source code control system when creating new
      snapshot archives. (CNY-1778)
    * Conary now has support for cmake, using the r.CMake() build
      action in recipes. (CNY-1321)

  o Bug Fixes:
    * Fixed a traceback that would occur when a component doesn't exist
      even though its containing package does. (CNY-2213)
    * Cloning with --default-only no longer removes references to
      components of packages that are not being cloned. (CNY-2226)
    * A bug that prevented "cvc cook" from being able to look up path
      IDs if a component of the package being built was missing from
      the repository has been fixed. (CNY-2250)
    * PGP keys using unknown string-to-key specifiers (as generated by
      "gpg --export-secret-subkeys" for the corresponding secret key)
      are no longer producing an error when iterating through the
      keyring. (CNY-2258)
    * Embedded signatures in secret subkeys now use the public key's
      cryptographic key, which does not require a passphrase to
      be decoded. (CNY-2224)

Changes in 1.2.6:
  o Build Changes:
    * When cooking packages or groups, conary now displays the methods
      that are called. It also displays the methods that are unused,
      making it easier to see if a function from a superclass has been
      left out. (CNY-2193)

  o Bug Fixes:
    * Use of macros in the r.Link() build action worked only in limited
      cases. (CNY-2209)

  o Client Changes:
    * Mirror mode now includes full file streams in changesets, instead
      of differential streams. (CNY-2210)

Changes in 1.2.5:
  o Client Changes:
    * The OpenPGP implementation now merges PGP keys properly.
      (CNY-1987)
    * The OpenPGP implementation is capable of generating trust
      signatures. (CNY-1990)
    * A bug which could cause troves containing *identical* files to
      become corruped in a system database has been fixed. Note that
      repository databases were not affected. (CNY-2191)

  o Build Changes:
    * MakeDirs now handles trailing '/' characters in directory names.
      (CNY-1526)
    * Using the new provideGroup keyword argument to the r.User()
      method in a UserGroupRecipe, you can now specify that the user's
      primary group needs to be already on the system, rather than be
      added while creating the user. (CNY-2096)

  o Bug Fixes:
    * A bug that resulted in a KeyError when removing a trove from a
      group that has 3 levels of subgroups has been fixed. (CNY-1372)
    * A bug that could result in a decremented source count when
      promoting a package to a sibling of a parent branch has been
      fixed. (CNY-2108)
    * A problem resulting in derived packages corrupting files with the
      same content was fixed. (CNY-2157)
    * A bug that caused internal server errors when retrieving
      changesets that contained compressed file data over 4 GiB in size
      has been fixed. (CNY-2170, CNY-2173)
    * HTTP error codes generated by HTTP proxies are now properly
      interpreted by Conary clients. (CNY-2181)
    * When talking to a repository, Conary proxies will now
      automatically switch the protocol to HTTPS whenever authentication
      information is injected on behalf of the client. (CNY-2184)
    * addSvnSnapshot no longer generates conflicts in the paths for
      temporary checkouts. (CNY-2196)

Changes in 1.2.4:
  o Bug Fixes:
    * A file that was mistakenly ommitted from packaging has been
      added to the build. (CNY-2155)

Changes in 1.2.3:
  o Build Changes:
    * The addSvnSnapshot() source action now has the ability to add
      specific SVN revisions via the 'revision' argument. (CNY-2156)
  o Bug Fixes:
    * An update failure that would occur when two versions of a package
      have been installed, one local, one from a repository, has been
      fixed. (CNY-2127)
    * A regression introduced in 1.2.1 affecting patch files that apply
      multiple changes to the same file has been fixed. (CNY-2142)
    * Group scripts now have file descriptor 0 (stdin) connected to
      /dev/null. Previously, stdin was closed, a potential problem
      for scripts that open file descriptors and then disconnect from
      the terminal. (CNY-2143)

  o Client Changes:
    * Added listkeys, addkey, and getkey commands to cvc for basic
      command line PGP key management. (CNY-2150)

Changes in 1.2.2:
  o Build Changes:
    * Python and Ruby dependencies with lib-specific flags now cause
      the package to be architecture-flavored. (CNY-2110)
    * Groups using setSearchPath now prefer packages on the labels and
      troves listed explicitly in the searchPath over other labels,
      even if the label is specified in the add() command. For example,
      if your searchPath includes foo=conary.rpath.com@rpl:1/1-1-1, then
      r.add('foo', 'conary.rpath.com@rpl:1') in a group recipe will now
      find version 1-1-1 over later versions. Before, it would find the
      latest version in the repository if you specified the label in the
      r.add() command. (CNY-1993)

  o Client Changes:
    * The conary command line now accepts 'rb' as an alias for
      'rollback'.
    * The output of 'rblist' now combines packages and their components
      in a single line (similar to the output of 'update'). (CNY-2134)

  o Bug Fixes:
    * When parsing the GPG keyring, PGP version 2 keys are now ignored.
      (CNY-2115)
    * Direct key signatures for PGP keys are now accepted. (CNY-2120)
    * Source control recipe actions such as addMercurialSnapshot()
      no longer produce directory names that can collide with
      a trove with the same name on a different label, producing
      a snapshot of a different source control repository. (CNY-2124)
    * Tag scripts are now closing file descriptors larger than 2
      before calling a function from the exec family. (CNY-2114)
    * A bug in determining the correct version for packages when
      multiple branches of that package exist on the same label has
      been fixed. (CNY-2128)
    * Multiple entitlements to the same host name are now properly
      handled. (CNY-2105)
    * The URL sent back to the client when connecting through an
      HTTP proxy is now correctly computed by repositories. (CNY-2117)
    * setSearchPath now searches the leaves for every source in the
      search path before falling back and searching the rest of the
      repository. Before, it would search the leaves for each label,
      then the rest of the labels, and finally groups. (CNY-2131)

Changes in 1.2.1:
  o Build Changes:
    * The addGitSnapshot() source action is now available. (CNY-1965)
    * Cooking derived packages no longer warns about their
      experimental state. (CNY-2092)
    * loadInstalled does not search the local database for a matching
      package on checkin, but instead searches the repository. This
      makes it easier to develop packages that are correct, with the
      potential of not building on the current machine. (CNY-2027)

  o Client Changes:
    * The Conary client is now less aggressive in sending keepalive
      packets with long-running requests. (CNY-2104)
    * Promote and clone callbacks are more verbose. (CNY-2063)

  o Bug Fixes:
    * Schema migration for the Latest table now correctly handles
      branches that end in redirects. (CNY-2081)
    * Adding a large number of user maps is now more efficient
      if the new addServerGlobs method is used. (CNY-2083)
    * Redirects between branches on the same label, which were
      necessary before Conary 1.2.0, are again handled correctly.
      (CNY-2103)
    * The 'conary updateall' command again properly handles the
      --replace-files command-line argument. (CNY-2112)
    * Patches are no longer partially applied when building. A
      partially applying patch results now in a failure. (CNY-2017)
    * A bug which caused Conary to incorrectly determine the flags
      for python dependencies on 64-bit systems has been fixed.
      (CNY-2091)
    * Ruby dependencies now function properly in a bootstrap build
      of the ruby package. (CNY-2109)

Changes in 1.2.0:
  o Build Changes:
    * A bug which caused Conary to compute python dependencies
      incorrectly when using an external version of python (such
      as when building python itself) has been fixed. (CNY-2087)

Changes in 1.1.96:
  o Server Changes
    * External entitlement servers can now specify per-entitlement
      timeouts and automatic retry values (CNY-2060)

  o Client Changes:
    * Update journal did not have an entry for hard links which were
      made to targets which already existed on the system, causing
      system corruption if the journal had to be rolled back. (CNY-1671)
    * The critical update information now includes enough data to
      re-create the original update job. (CNY-1608)
    * Unknown trove info types in the database are properly stored in
      extracted trove info. (CNY-2059)
    * diff and patch now support files without trailing newlines.
      (CNY-1979)

  o Build Changes:
    * More paths (/usr/lib/.*-sharp.*/) have been added to :cil
      components. (CNY-2080)
    * Path ID lookups now ignore permission errors; in such a case, a
      new path ID is computed. (CNY-1911)
    * Conary now handles python files that specify a python interpreter
      that is not available on the system or in the builddir.  It will
      print a warning and not attempt to compute dependency information
      for those files. (CNY-2050)
    * loadSuperClass and loadInstalled now print out name, version
      flavor of the package that was used when loading. (CNY-1967)

  o Bug Fixes:
    * When running in threaded mode, don't install signal handlers,
      since that is not supported. (CNY-2040)
    * URLs returned by prepareChangeSet, getChangeSet, and
      getFileContents are all based on the URL the client used to call
      the repository instead of built internally by the repository.
      (CNY-2034)
    * An issue that was preventing the repository server, under certain
      circumstances, to determine the proper URL to use has been fixed.
      (CNY-2056, CNY-2058)
    * A regression from Conary 1.1.34 related to self-signature
      verification on private PGP keys has been fixed. (CNY-2047)
    * An issue related to Conary proxies running in non-SSL mode,
      talking to SSL-enabled repository servers has been fixed.
      (CNY-2067)
    * Related to CNY-2034, Conary proxies are now properly computing
      the return URL. (CNY-2069)
    * The client is now properly computing the downloaded file's
      digest if a size limit was specified. (CNY-2072)
    * A regression from Conary 1.1.94 that caused some local cooks to
      fail to be installable due to incorrect primary trove information
      has been fixed (CNY-2078)

  o Other Changes
    * InodeStreams and FileStreams now preserve unknown elements,
      allowing future additions to those without breaking fileId
      computation. (CNY-1971)

Changes in 1.1.95:
  o Server Changes
    * A bug which triggered an exception while migrating postgresql
      repositories has been fixed. (CNY-1912)
    * The getNewTroveInfo call works faster for mirror operations.
      (CNY-2006)
    * An issue that prevented the server from responding with the
      proper error message when in maintenance mode has been fixed.
      (CNY-2005)
    * An issue that was affecting cooking performance when looking
      up path IDs has been fixed. (CNY-1996)

  o Client Changes:
    * A bug which prevented the mirror client from using hidden commits
      when mirroring to a single target has been fixed. (CNY-1981)
    * Clone/promote no longer complains when a buildreq is not also
      being cloned to the new location. (CNY-1844)
    * Turned off flavorPreferences for 1.2 release, as they are not
      quite ready. (CNY-2023)

  o Bug Fixes:
    * Bootstrapping python can now find system conary when using the
      bootstrapped python to determine python dependencies. (CNY-2001)
    * A bug in findTroves when using partial labels, introduced as
      part of 1.1.90, has been fixed. (CNY-2011)
    * cvc operations no longer trace back when the current working
      directory can no longer be accessed. (CNY-2014)
    * Redirects to nothing are now displayed when using --trove-flags.
      (CNY-2025)
    * Stack frames now wrap long lines to make them easier to read.
      (CNY-2016)
    * Comparison of VersionSequence objects is now more robust.
      (CNY-2020)
    * Autosourced files added to both a shadow and its parent now merge
      properly. (CNY-1856)

Changes in 1.1.94:
  o Bug Fixes:
    * Python extension modules installed at the top level of the Python
      search path no longer produce a traceback when computing
      dependencies. (CNY-1995)

Changes in 1.1.93:
  o Build Changes:
    * Filesets now accept macros. (CNY-148)
    * crossRequires are now ignored when not cross compiling. (CNY-1950)
    * Malformed .jar files are now ignored when computing Java
      dependencies. Previously, Conary exited with an error while
      attempting to process them. (CNY-1983)
    * Conary dependencies are no longer attempted when cross-compiling,
      and when bootstrapping python, modules are now sought in system
      python directories as well as in the destdir. (CNY-1986)
    * Python extension modules (.so files) now expose the proper
      dependencies by providing, for example, itertools (the true
      name) as well as itertoolsmodule (as it has previously), but
      requiring the shorter name if it is available on the system.
      (CNY-1077)

  o Client Changes:
    * The cvc promote and clone commands are now more efficient and do
      not download unnecessary packages. This also makes it possible
      to clone packages where access to some of the included troves
      is unavailable at the time of the promote or clone operation.
      (CNY-1913)
    * A bug which prevented the mirror client from using hidden commits
      when mirroring to a single target has been fixed. (CNY-1981)
    * Filesets are now cloneable. (CNY-1297)

  o Server Changes
    * A bug which triggered an exception while migrating postgresql
      repositories has been fixed. (CNY-1912)

  o Bug Fixes:
    * The clone and promote commands now work when cloning over removed
      packages. (CNY-1955)
    * searchPath will now provide only the best flavor match when
      matching against groups with more than one version of a package
      available. Previously, it would return all matches. (CNY-1881)

Changes in 1.1.92:
  o Bug Fixes:
    * ccs2tar correctly handles changesets with duplicate contents and
      hard links. (CNY-1953)
    * An error in the way attributes of ServerProxy classes get
      marshaled has been fixed. (CNY-1956)
    * If local flags (e.g. kernel.smp) are defined in /etc/conary/use,
      cooking no longer produces a traceback. (CNY-1963)
    * The last trove source in a trove source stack is now properly
      passed flavor information. (CNY-1969)
    * Derived packages properly handle files that were not flavored due
      to an exception in the upstream packages. (CNY-1954)
    * The transport layer is automatically encoding non-ASCII strings
      into XMLRPC Binary objects. (CNY-1932)
    * An error that was causing warnings to be printed while cooking
      groups has been fixed. (CNY-1957)

  o Server Changes
    * A bug which triggered an exception while migrating postgresql
      repositories has been fixed. (CNY-1912)

  o Build Changes:
    * Mono (CIL) files are now placed in :cil components by default.
      (CNY-1821)

  o Other Changes
    * The transport layer is using BoundedStringIO objects for
      compression, decompression and XMLRPC encoding/decoding, to
      avoid excessive memory consumption. (CNY-1968)

Changes in 1.1.91:
  o Client Changes:
    * A new configuration option, "flavorPreferences", has been added.
      The client uses this list of flavors in trove selection.
      (CNY-1710)
    * Large files are now compressed on disk instead of in memory when
      creating rollbacks. (CNY-1896)
    * The Conary client API is now more careful with releasing open
      file descriptors. (CNY-1834)
    * The "migrate" mode has changed to overwrite changes made to
      files that are not yet owned by Conary, but already exist on the
      system, as well managed, non-configuration files that have
      changed. (CNY-1868)
    * When signals are received during updates, the journal is now
      rolled back before conary terminates. (CNY-1393)
    * A 'cvc checkout' of multiple projects uses far fewer repository
      calls now, and uses a single changeset.
    * The 'cvc update' and 'cvc diff' commands now accept a source
      version argument without a source count. (CNY-1921)

  o Server Changes:
    * Setting "forceSSL" once again requires a HTTPS connection be
      used when authentication data is passed to an Apache based
      Conary Repository. (CNY-1880)
    * A bug that caused incorrect values for sourceItemId and
      clonedFromId to be used when groups and components were
      committed as part of one changeset has been fixed. (CNY-1903)
    * A bug that caused the Latest table to be rebuilt incorrectly
      when migrating to schema version 15.0 has been fixed.
      (CNY-1909)

  o Build Changes:
    * Redirects will now be followed in group recipes. Previously,
      including redirects would result in an error. (CNY-1693)
    * Derived recipes can now be based on troves which have files
      that have the same content (SHA1) as each other but are
      members of different link groups (are not intended to be
      installed as hard links to each other). (CNY-1733)
    * Derived packages now work properly if the troves they are based
      on contain dangling symlinks. (CNY-1914)
    * Symbolic links that have not changed in a derived package are
      now correctly ignored by policies that are not interested in
      unmodified files. (CNY-1879)
    * The build flavor string used for building a trove is now stored
      as part of that trove's troveInfo field. (CNY-1678)
    * Looking up path IDs now stops when all files have been found,
      instead of always walking the shadow hierarchy. (CNY-1911)
    * multilib cooks set only Arch.x86_64. (CNY-1711)

  o Bug Fixes:
    * The new OpenPGP parsing code now accepts Version 3 keys and
      signatures, without verifying them. (CNY-1931)
    * A file descriptor leak in the getFileContents method has been
      fixed.
    * If ignoreErrors is set for a configuration file, that setting is
      now honored for contexts as well.
    * Troves with large numbers of identical files now erase faster,
      thanks to a SQL fix in sqldb.iterFiles. (CNY-1937)
    * Python dependency determination now properly ignores filenames
      like "python.so" when looking for version flags. (CNY-1940)
    * Conary now correctly avoids assuming that standard I/O files
      are objects with fileno() methods. Previously, calling
      Conary interfaces with non-file objects associated with
      standard input, output, or error could trace back. (CNY-1946)
    * The --buildreqs option for 'conary q' now functions when
      multiple build requirements have the same name.
    * An issue related to the flavor preferences list not being
      properly populated when a group was cooked has been fixed.
      (CNY-1951)

  o Other Changes:
    * Conary tracebacks now report values for each variable in the
      local namespace in each frame. (CNY-1922)
    * select() calls have been replaced with poll() for higher
      efficiency. (CNY-1933)

Changes in 1.1.35:
  o Client Changes:
    * Unknown trove info types in the database are stored in extracted
      trove info properly (CNY-2059)
    * diff and patch now support files without trailing newlines (CNY-1979)

Changes in 1.1.34:
  o Build Changes:
    * The default settings from r.add() will now override the default
      settings from an r.addAll() (CNY-1882)
    * Looking up path IDs is now stop when all files have been found,
      instead of always walking the shadow hierarchy. (CNY-1911)

  o Bug Fixes:
    * A bug that caused an error message in the rPath Appliance
      Platform Agent (rAPA) when using an entitlement generator has
      been fixed. (CNY-1946)

Changes in 1.1.33:
  o Build Changes:
    * The addArchive() source action now handles xpi archives. (CNY-1793)
    * Unknown flags are now ignored when calling loadRecipe with a
      flavor, instead of printing a traceback.

  o Update Changes:
    * Updates to groups are now allowed to be merged with other groups
      in update jobs, reducing the number of jobs that are used for
      updates.

  o Client Changes:
    * Cloning now always increments group version counts, mimicing
      the behavior of group cooking. (CNY-1724)
    * When promoting, --all-flavors is now on by default.  However, if
      a flavor to promote or clone is specified, promotes will be
      limited by that flavor. (CNY-1535)
    * Several commands, such as promote, update and rq, now take an
      --exact-flavors flag.  If specified, the flavors for each trove
      must match exactly - no system flavor or heuristic is used to
      find the trove you want. (CNY-1829)
    * If there is a problem with domain name resolution, conary will
      retry 5 times. However, if the connection fails after those
      attempts, future connection requests will now fail after one try.
      (CNY-1814)

  o Bug Fixes:
    * The SQLite "ANALYZE" command is no longer run on local SQLite
      databases. Any data stored by the "ANALYZE" command will be
      removed from the local database unless it is being accessed
      read-only. Database performance is poor on databases with
      "ANALYZE" data in them. (CNY-778)
    * Some bugs related to installing relative changesets were fixed.
      These bugs would manifest themselves by making relative changesets
      not installable when the network was down. (CNY-1814)

Changes in 1.1.32:
  o Client Changes:
    * A getDownloadSizes() method has been added to the ConaryClient
      object to determine the over-the-wire transfer size of the jobs
      in an UpdateJob object.  Call requires a single repository be
      the source of the entire update. (CNY-1757)
    * cvc reports a more accurate error message when the CONARY file in
      the current directory is not a regular file

  o Server Changes:
    * A "infoOnly" parameter to has been added to the getChangeSet()
      repository method in protocol version 51. (CNY-1757)
    * The list of repository methods is now automatically generated
      instead of statically listed. (CNY-1781)
  
  o Bug Fixes:
    * The addSvnSnapshot() source action now uses the lookaside directory
      for generating the snapshot, instead of using the remote repository.
      (CNY-1777)
    * A bug that prevented unused entries in the Versions table of the
      system Conary database from being cleaned up after erasures has
      been fixed.
    * A bug that caused changes in the byDefault status of a trove to
      be omitted from local rollbacks has been fixed. (CNY-1796)

Changes in 1.1.31.4:
  o Server changes:
    * Setting "forceSSL" once again requires a HTTPS connection be
      used when authentication data is passed to an Apache based
      Conary Repository. (CNY-1880)
    * A bug that caused incorrect values for sourceItemId and
      clonedFromId to be used when groups and components were
      committed as part of one changeset has been fixed. (CNY-1903)
    * A bug that caused the Latest table to be rebuilt incorrectly
      when migrating to schema version 15.0 has been fixed.
      (CNY-1909)

  o Client changes:
    * Large files are now compressed on disk instead of in memory when
      creating rollbacks. (CNY-1896)

Changes in 1.1.90:
  o Major Changes:
    * Label multiplicity, in which a trove on the same label
      appearing on multiple branches was understood as meaning that
      all the trove can be installed at once, is being generally
      deprecated.  Instead, a newer trove on a different branch that
      ends with the same label as an older trove will be considered
      together with and generally preferred to the older trove.
      Branch affinity, in which Conary keeps packages from the same
      branch during an update, is therefore replaced with label
      affinity, in which Conary keeps packages from the same label
      during an update.  Many of the individual changes in this
      version are parts of implementing this general change in
      behavior.

  o Client Changes:
    * Added getTroveLatestByLabel as a client-side call.
    * Label lookups pick the latest version which matches instead of
      the latest version on each branch.
    * Replaced branch affinity with label affinity.
    * getAllTroveLeavesByLabel() filters results by server names to
      eliminate spurious results from repositories which host multiple
      server names. (CNY-1771)
    * The cvc and conary commands now ignore broken pipes on standard
      output instead of producing a traceback. (CNY-1853)
    * Redirects follow the label of the branch they were built with
      instead of the branch itself.
    * Building redirects to a branch is now deprecated; redirects should
      point to labels instead. (CNY-1857)
    * The --replace-files option has been split into
      --replace-managed-files, --replace-unmanaged-files,
      --replace-modified-files, and --replace-config-files. The original
      option is still accepted, and is equivalent to specifying all four
      of the new options simultaneously (CNY-1270)
    * When updating, conary will never automatically drop an architecture
      from an installed trove (unless you specify the flavor to update to 
      explicitly).  (CNY-1714)
    * Dependency resolution now allows updates to go across branches if the
      branches are on the same label.
    * Dependency resolution now follows the same "never drop an architecture"
      rule as other update code. (CNY-1713).
    * Added --show-files parameter to "conary config" to display where
      configuration items came from.
    * Newly installed transient files now silently replace files which are
      otherwise unowned. (CNY-1841)

  o Build Changes:
    * The cvc update command can now update multiple directories
      simultaneously.
    * Java files are now put in a :java component by default. (CNY-527)
    * Python dependencies now include flags designating the major version
      of python involved, as well as a flag distinguishing the target
      architecture library directory (normally "lib" or "lib64") to
      enhance update reliability.  When building a bootstrap python
      or using a different python executable than Conary is running
      with, Conary will use an external python process to determine
      python dependencies. (CNY-1517)
    * Ruby dependencies are now generated, and Ruby modules are placed
      in a :ruby component by default.  Flags are included in the
      dependencies similar to the Python flags, except that they are
      not conditional. (CNY-612)
    * Ensure that two binaries with the same source count but different
      build counts end up with the same build count after cloning. (CNY-1871)

  o Scripts Changes:
    * Repository database migration scripts have been integrated into a 
      common unit.

  o Bug Fixes:
    * Fix a bug in commit code that made r.macros.buildlabel unusable because
      you could not commit recipes that used it.  (CNY-1752)
    * An internal class, _AbstractPackageRecipe, has been renamed to
      AbstractPackageRecipe, in order to allow the inclusion of its
      methods in its subclasses' documentation pages.  The old name is
      still available for compatibility with older modules.  (CNY-1848)
    * Multiple entitlements can be stored for a single hostname or glob
      (previously only the last hostname for a particular hostname/glob
      would be used). (CNY-1825)
    * Cloning the source component for filesets is now allowed.
    * includeConfigFile now sorts files that are matched in globs
    * The default settings from r.add() will now override the default
      settings from an r.addAll() (CNY-1882)
    * Cloning no longer downloads components that won't be cloned (CNY-1891)

  o Other changes:
    * The showchangeset script now displays information on redirect
      troves.

Changes in 1.1.31.3:
  o Server changes:
    * Added EntitlementTimeout exception to notify clients that an
      entitlement has timed out from the authentication cache (CNY-1862)
    * Added remote_ip to user and entitlement based external authentication
      checks (CNY-1864)
    * Fixed bug in proxy which prevented remote_ip from being passed to
      internal repository

  o Client changes:
    * Reread entitlements from disk when EntitlementTimeout is received
      (CNY-1862)

  o Other changes:
    * Logcat now works for calls which passed lists of entitlements

Changes in 1.1.31.2:
  o Proxy changes:
    * Proxy can now inject entitlements and user authentication on behalf
      of clients (CNY-1836)

Changes in 1.1.31.1:
  o Bug Fix:
    * Proxies used wrong getChangeSet call for old protocol versions (CNY-1803)

Changes in 1.1.31:
  o Bug Fix:
    * A bug that caused an Internal Server Error when a Conary proxy
      attempted to convert a changeset for an older client when the
      upstream Conary repository was not running 1.1.29 or later has
      been fixed. (CNY-1792)

Changes in 1.1.30:
  o Bug Fixes:
    * The version cache for upstream servers in the Conary proxy
      incorrectly included user information in the URL, causing
      KeyErrors when users were switched to anonymous. (CNY-1787)
    * An issue related to the formatting of repository map entries
      has been fixed. (CNY-1788)
    * The Conary proxy no longer supports protocol version 41
      (and hasn't for a few releases).
    * An issue that was affecting the performance of the getChangeSet
      API call on Conary proxies running in an apache environment
      has been fixed.

Changes in 1.1.29:
  o Client Changes:
    * In conaryrc files, repositoryMap entries can now use wildcards
      for the server name.
    * Multiple entitlements can now be sent to each server.
    * Server names in entitlements may include wildcards.
    * Entitlements may be placed in conaryrc files now using
      'entitlement server entitlement'. "conary config" displays
      entitlement information.
    * A bug that limited a single MetadataItem to less than 64 KiB has
      been fixed.  Conary 1.1.29 will produce metadata that will not
      be visible to older clients.  Likewise, metadata produced by
      older clients will not be visible to Conary 1.1.29 and later
      clients. (CNY-1746)
    * Metadata items can now store strings with NUL characters in
      them. (CNY-1750)
    * The client API will now raise an InsufficientPermission error
      instead of an OpenError when the client's entitlements are
      not allowing access. (CNY-1738)

  o Build Changes:
    * Refreshed autosource files are now displayed by 'cvc revert' and
      'cvc diff'. (CNY-1647)
    * Support for the Bazaar revision control system has been added via
      r.addBzrSnapshot(). (requires bzr >= 0.16).

  o Server Changes:
    * (Nearly) all repository operations are now performed using the
      permissions of the anonymous user in addition to the permission
      set for any user authentication information which is present.
    * Path names in the entitlementsDirectory no longer have any
      meaning. All entitlements are read, and the serverName in the
      XML for the entitlement is used to determine which server to
      send the entitlement too.
    * Entitlement classes are no longer used as part of authentication;
      they may still be specified, but repositories now look up the
      class(es) for an entitlement based on the key.

  o Internal Changes:
    * The restart information, necessary for Conary to resume execution
      after a critical update is applied, now includes the original
      command line. The way this information is stored is incompatible
      with very old versions of Conary.  Downgrading from Conary
      version 1.1.29 (or newer) to version 1.1.11 (or older) is known
      to fail. (CNY-1758)

  o Bug Fixes:
    * 'conary rblist' no longer produces a stack trace if the
      installLabelPath configuration option is not set. (CNY-1731)
    * A bug that caused an "Error parsing label" error message when
      invoking "cvc commit" on a group recipe that used
      r.setSearchPath(str(r.labelPath[0]), ...) has been
      fixed. (CNY-1740)
    * Proxy errors are now reported in the client, for easier
      debugging. (CNY-1313)
    * A bug that caused an "Unknown error downloading changeset" error
      when applying an update job that contained two different
      versions of the same trove has been fixed. (CNY-1742)
    * Adding redirects which pointed to otherwise-unused branches
      corrupted the database by creating a branch without corresponding
      label information.
    * When critical updates are present in an update job that has
      previously downloaded all the changesets, Conary will no longer
      unnecessarily re-download the troves. (CNY-1763)
    * TroveChangeSet.isRollbackFence() now returns the correct answer
      if the trove changeset does not contain absolute trove
      info. (CNY-1762)
    * A bug related to entitlement directories containing unreadable
      files has been fixed. (CNY-1765)
    * A bug that prevented epydoc from producing documentation on
      the Conary code has been fixed. (CNY-1772)
    * Conary will temporarily fall back to reading unsigned group
      script information from changeset files that are created by
      Conary < 1.1.24.  Once rBuilder creates changesets with a newer
      version of Conary, this change will be reverted. (CNY-1762)
    * Changeset files are now written as absolute paths in the
      changeset index file. (CNY-1776)
    * Entitlement configuratioon lines continue to accept an entitlement
      class for backwards compatibility purposes. (CNY-1786)

Changes in 1.1.28:
  o Documentation Changes:
    * Incorrect references to createGroup have been fixed. (CNY-1700)

  o Build Changes:
    * Files added with in the repository and locally no longer cause
      'cvc update' to fail as long as the files have the same fileId.
      (CNY-1428)
    * r.Link allows full paths to be specified for the target of the
      link as long as the directory matches the source of the link.
      (CNY-751)
    * "cvc mv" has been added as a synonym for "cvc rename".
    * r.addCvsSnapshot() now works correctly with anonymous,
      pserver-based, servers. Previously, cvs checkout would fail due
      to strange characters being in the destination directory.
    * r.add*Snapshot() will now raise errors if the shell commands they
      are executing fail for any reason

  o Bug Fixes:
    * An index has been added to improve the performance of various
      file stream related queries in a Conary repository. (CNY-1704)
    * Directories in binary directories are no longer (incorrectly)
      provided. (CNY-1721)
    * "conary update" now works with read-only changesets. (CNY-1681)
    * the setTroveInfo call refuses to update missing troves (CNY-1741)

  o Server Changes:
    * getChangeSet call now returns supplemental information
      (trovesNeeded, filesNeeded, and removedTroves) for each individual
      job separately, instead of combining them for the entire job list.
    * proxy now combines all upstream changeset requests into a single
      job request for servers running this version or later. (CNY-1716)
    * mirrorMode wasn't passed through to changeset fingerprint calls
      from the caching code.

Changes in 1.1.27:
  o New Features:
    * All group cooks for one source must be done as a large cvc cook
      action instead of one-by-one. (CNY-1303)
    * Group flavors are much shorter if you turn on the config item
      "shortenGroupFlavors".  Some flags, like
      vmware and xen and architecture flags, are always included in a
      group flavor. (CNY-1641)
    * The Conary client is now able to access the network using
      authenticated HTTP proxies. (CNY-1687)

  o Build Changes:
    * A new recipe method, r.MakeFIFO(), is available which will create
      a named pipe at a specified location. (CNY-1597).

  o Internal Changes:
    * Flags for update jobs changed from a bitmask to a class.
    * Removed vestigial support for file label priority paths.

  o Bug fixes:
    * Patch code no longer fails when trailing context is missing at
      the end of the file. (CNY-1638)
    * Files with no permissions set (chmod 0) confused Conary due to
      improper checks for None. (CNY-1678)
    * Errors in the changeset downloading code are no longer ignored
      by the client. (CNY-1682)
    * An error in the resumption of a build has been fixed. (CNY-1684)
    * The introduction of mirrorMode during changeset cration (CNY-1570)
      caused the generation of empty diffs in some cases. mirrorMode now
      includes full contents for all files instead of generating diffs
      (CNY-1699)
    * If you're promoting two flavors of the same version of the same trove,
      they will now always have the same version on the target branch.
      (CNY-1692)

Changes in 1.1.26:
  o New Features:
    * The listcachedir script has been added to help with maintenance
      tasks for the repository changeset cache. (CNY-1469)
    * Conary proxies are now adding an HTTP Via: header. (CNY-1604)

  o Internal Changes:
    * Creating changesets supports a 'mirrorMode', which includes file
      contents of files if their version has changed (even if the sha1
      of those contents are the same). Mirroring uses this to ensure
      complete contents. (CNY-1570)

  o Client Changes:
    * A potential race condition where an update could change the state
      of the Conary database while the rollback code is executing has
      been fixed. Note that as part of the fix for CNY-1591, the update
      and rollback operations cannot commit at the same time; the fix
      further ensures long-running operations detect the state change.
      (CNY-1624)

  o Bug fixes:
    * Manipulating source components now works better when a source
      component has been marked removed.
    * A problem related to the way shim clients use the ServerProxy
      object has been fixed. (CNY-1668)

Changes in 1.1.25:
  o New Feature:
    * Conary now supports a "searchPath" configuration option, which
      operates like the installLabelPath configuration option but can
      contain both packages and labels.  For example:
      "searchPath group-os contrib.rpath.org@rpl:1" can be used to
      configure conary to first install the version of a package
      referenced in group-os, then to fall back to installing from
      contrib.rpath.org@rpl:1. (CNY-1571)

  o Build Changes:
    * GroupRecipe.add*Script now accepts a path to the script as the
      initial parameter.
    * r.addArchive() now supports a preserveOwnership parameter.  When
      set to True, owners and groups from cpio, rpm, and tar archives
      are used as the owners and groups in the final package.
      (CNY-927)
    * A new "cvc revert" command has been added that reverts any local
      changes made in the current directory. (CNY-1222)
    * GroupRecipe.addCopy() copies compatibility classes and group
      scripts onto to groups.  New copyScripts and
      copyCompatibilityScripts options to GroupRecipe.addCopy() and
      GroupRecipe.addAll() can be used to change this
      behavior. (CNY-1642)
    * A new build r.IncludeLicense() action has been added. This build
      action will take either a directory structure of licenses or a
      single license file, normalize its contents, and place it in a
      directory in /usr/share/known-licenses, which will be used at a
      later date by conary-policy.  This method is only useful for
      organizations maintaining a set of packages as part of a Linux
      OS platform.

  o Client Changes:
    * An explicit commit lock is now used to prevent overlapping
      updates and rollbacks.  (CNY-1591)
    * The conaryclient module now exposes ChangeSetFromFile to
      instantiate ReadOnlyChangeSet objects from .ccs
      files. (CNY-1578)
    * "conary q --debug --info" now also displays information about
      where a trove was cloned from if it exists.
    * Redirects with multiple targets can now be built and installed.
      (CNY-1554)
    * Conary repositories now support creating changesets that contain
      files whose compressed contents are greater than or equal to 4
      GiB in size.  Old versions of Conary that attempt to access a
      changeset that contains a compressed file larger than 4 GiB in
      size will report a error of "assert(subMagic == SUBFILE_MAGIC)".
      Previously, an overflow error occurred. (CNY-1572)

  o Internal Changes:
    * Conary clients can now request a specific changeset format
      version from a Conary repository.  This feature requires Conary
      protocol version 48.  This allows one to use new Conary clients
      to generate changesets understood by older clients. (CNY-1544)
    * Internal recipe source management moved into the generic
      Recipe() class from PackageRecipeClass().

  o Server Changes:
    * Standalone Conary repositories or proxies can be run in SSL mode
      if m2crypto is installed and the configuration options "useSSL",
      "sslCert", and "sslKey" are properly set. (CNY-1649)

  o Bug Fixes:
    * A bug that sometimes caused "user/group does not exist - using
      root" messages to be displayed when running "cvc update" created
      new files has been fixed. (CNY-763)
    * The flavor of a derived package (which is an experimental
      feature) built from unflavored package is now properly set to
      unflavored. (CNY-1506)
    * Macros in arguments to the version control system recipe class
      commands are now properly expanded. (CNY-1614)
    * The Conary client will now bypass proxies running on remote
      machines with repositories running on localhost. (CNY-1621)
    * "cvc promote" no longer displays some warnings that were rarely
      helpful unless invoked with the --debug argument. (CNY-1581)
    * A bug that caused the storage of unneeded "unknown" entries in
      the TroveInfo table has been fixed. (CNY-1613)
    * A regression in "cvc annotate" that would produce a traceback
      for not finding a SequenceMatcher class in fixeddifflib was
      fixed.  (CNY-1625)
    * Build commands that invoke shell commands now perform shell
      quoting properly.  Thanks to Pavel Volkovitskiy for finding the
      bugs and submitting the patch. (CNY-1627)
    * Mirroring using group recursion has been fixed. (CNY-1629)
    * Mirroring using group recursion no longer creates
      cross-repository relative changesets. (CNY-1640)
    * r.Install will now replace files which are read-only. (CNY-1634)
    * A bug that caused an unhandled exception when creating a local
      rollback for a trove that had missing troveinfo has been fixed.
    * Attempting to run "cvc merge" in a directory which was not
      already at the tip of a shadow no longer causes a confusing
      error message.  Previously the message was "working directory is
      already based on head of branch"; now the message is "working
      directory is not at the tip of the shadow".
    * cvc commands which need to instantiate the recipe object (merge,
      refresh, and commit) no longer fail if unknown use flags are
      used by the recipe.
    * Running the command to mark a trove as removed from the
      repository on a trove that has already been marked as removed no
      longer results in an error. (CNY-1654)
    * "conary rdiff" now works properly when multiple flavors of the
      same trove are present in the same group. (CNY-1605)
    * "conary rdiff" no longer produces an error if the same file is
      present on different labels. (CNY-1623)
    * A bug that caused inconsistent behavior when troves are pinned
      has been fixed.  Previously, if an update operation would change
      the version of a pinned trove to a version included in a group
      that is installed on the system, the pin would not
      hold. (CNY-1652)
    * A bug that caused an unhandled exception in the Conary update
      code when shared contents to a file in a link group are
      duplicated in the changeset due to distributed contents has been
      fixed.

Changes in 1.1.24.1:
  o Release Correction
    * The source archive for 1.1.24 was not built from the tag for
      1.1.24 in the Mercurial repository.  1.1.24.1 is built from the
      1.1.24 tag.

Changes in 1.1.24:
  o New Feature:
    * Conary 1.1.24 introduces the framework needed to implement a new
      metadata design for Conary.  The new metadata feature allows
      various information such as description to be set for a trove.
      New XML-RPC interfaces, getNewTroveInfo() and setTroveInfo(),
      have been added to facilitate mirroring metadata.
      addMetadataItems() has been added to allow metadata to be added
      to a trove after it has been built. (CNY-1577)

  o Client Changes:
    * The Conary client now distinguishes between an upstream Conary
      proxy and a plain HTTP proxy. This is so we can properly handle
      SSL traffic through an HTTP proxy using the CONNECT HTTP method.
      As such, there is now a "conaryProxy" configuration variable, in
      addition to the "proxy" variable. (CNY-1550)
    * The "proxy" (and newly introduced "conaryProxy") variables can
      be turned off by setting them to "None". (CNY-1378)
    * Clients requesting the inclusion of configuration files residing
      on the network now upload their version. This opens up the
      possibility for the server to serve different configuration
      files to different client generations. (CNY-1588)
    * Configuration variables "localRollbacks" and "pinTroves" get
      used as defaults when applying an update job; they can be
      explicitly overridden. (CNY-1583)

  o Bug Fixes:
    * A bug in the way the proxy configuration variable is set has
      been fixed. (CNY-1586)
    * A bug that caused a traceback when rolling back group updates
      from rollback changesets created when the "localRollback"
      configuration option was set has been fixed. (CNY-1590)
    * A bug that caused a traceback when applying a local rollback
      changeset with a locally modified file has been fixed.  Conary
      needed to create the directory that the locally modified file
      resides in first. (CNY-1444)
    * Applying rollbacks could attempt to invalidate the rollback stack,
      which would cause corruption of the rollback stack (CNY-1587)

Changes in 1.1.23:
  o Client Changes:
    * A new command, "conary rdiff", has been added. This allows one
      to inspect the differences between any two troves with the same
      name. (CNY-855)

  o Build Changes:
    * Conary recipes can now directly reference source code through
      version control systems.  The new r.addMercurialSnapshot(),
      r.addCvsSnapshot(), and r.addSvnSnapshot() source actions check
      out repositories and create snapshots.  They are integrated with
      the "cvc refresh" command for fetching more recent source code
      from version control repositories. (CNY-1)
    * The r.replace() function in group recipes now supports the
      searchPath parameter. (CNY-1574)

  o Bug Fixes:
    * A corner case affecting server-side matching of troves against
      negative flavors has been fixed. (CNY-641)
    * A bug in the StreamSet thaw code that prevented frozen StreamSet
      objects with a tag value greater than 128 from being thawed
      properly has been fixed.
    * A bug has been fixed that prevented creating a diff of a Trove
      object that contained troveInfo with unknown data. (CNY-1569)
    * A bug in the logic used by Conary to determine whether or not
      the rollback stack should be invalidated based on group update
      scripts has been fixed. (CNY-1564)
    * A bug that caused an unhandled exception in a Conary proxy when
      it attempted to create a changeset from a pre-Conary-1.1.x
      server has been fixed.
    * Small race condition in populating the cache for both
      repositories and proxies has been fixed (CNY-1576)

Changes in 1.1.22:
  o Major Changes:
    * Group troves can now declare an (integer) compatibility class
      which is used to automatically invalidate rollbacks (existing
      groups are considered to be in compatibility class zero). When a
      group is upgraded to a new group which has a different
      compatibility class, the rollback stack is invalidated unless
      the group also contains postRollback script which can rollback
      to the version being updated. Postrollback scripts can now be
      defined with a list of compatibility versions they are able to
      roll back to. Old invalidateRollback parameter for some group
      scripts is no longer supported.

  o Client Changes:
    * To take advantage of Conary's ability to apply the critical
      update set and restart before applying the rest of the updates,
      three new API calls have been added: newUpdateJob,
      prepareUpdateJob and applyUpdateJob. (CNY-1454)
    * A new argument, --no-restart, has been added to conary. This has
      to be used in conjunction with --root and allows one to skip the
      restarts after applying critical updates when installing in a
      chroot. (CNY-1458)
    * Proxy configuration parameter is now of the form 'proxy protocol
      url' (i.e. 'proxy http http://proxy.some.com'), and allows
      separate proxies to be configured for http and https. If old
      'proxy url' form is used, separate proxies are configured for
      http and https rather than a single proxy being using for both
      protocols. Users who need the old behavior should set explicit
      configure the same proxy for both protocols.

    * Conary no longer runs group scripts when "--just-db" is
      specified on the command line.
    * The conary.conaryclient.mirror.mirrorRepository() function now
      accepts a list of target repositories.

  o Build Changes:
    * Conary has tools in place through a new cross flag and a new
      "target" flavor to support better defining of cross compiling
      builds.  (CNY-1003)
    * Configuration files are again allowed to have executable bits
      set, but configuration files with executable bits set are not
      included in the :config component even if the :config component
      is being created. (CNY-1260, CNY-1540)

  o Proxy Changes:
    * A proxy can now be configured to use an http proxy for all
      outgoing requests. The 'proxy' configuration item is supported
      in a manner identical to the client.
    * The (unused) ability for a standalone server to act as both a
      proxy and a standalone server has been removed; this removes the
      standalone proxies dependence on the X-Conary-Servername header.

  o Internal Changes:
    * The createTrigger() method of dbstore drivers no longer accepts
      the "pinned" keyword parameter.
    * SeekableNestedFile and FileContainer objects no longer depend on
      the file pointer for reads; pread() is used everywhere.  This
      allows the underlying file descriptors to be shared between
      objects or between threads.
    * Repository schema now understands the concept of minor and major
      schema revisions. (CNY-811)

  o Bug Fixes:
    * A bug in proxy code that caused conary to use https through a
      proxy when http was desired has been fixed. (CNY-1530)
    * A bug in clone/promote relating to cloning when there are
      flavors on the clone label that are superset of the current
      flavor, but the current flavor doesn't exist has been
      fixed. (RMK-415)
    * A race condition related to the multithreaded Conary client,
      where one thread could modify an unprotected variable assumed
      immutable by a different thread has been fixed. (CNY-1450)
    * If the database is locked, Conary will no longer display a stack
      trace, but an error message. (CNY-1292)
    * The Conary library now uses a built-in difflib if the system's
      difflib is not patched for recursion. (CNY-1377)
    * Mirroring troves marked as removed from repositories running on
      MySQL has been fixed. (CNY-1193)
    * Repository cooks now sets the subprocess' stdin to /dev/null to
      avoid hanging while waiting from stdin. (CNY-783)
    * Trove.verifyDigests() no longer fails erroneously if a signature
      version 0 digest has not been calculated and set in
      troveInfo. (CNY-1552)
    * A bug in changeset reset() which affected reusing changesets in
      merges has been fixed. (CNY-1534)
    * A bug in changeset based trove sources where the underlying
      changesets never got reset has been fixed. (CNY-1534)

Changes in 1.1.21:
  o Repository Changes:
    * A "hidden" keyword argument has been added to the
      commitChangeSet() and hasTroves() method.  This allows mirror
      users to commit troves which will never be displayed to users.
      The presentHiddenTroves() call makes all hidden troves
      visible.  The XML-RPC protocol version is now 46.

  o Internal Changes:
    * StreamSet operations in C now use a common StreamSet_GetSSD()
      function which creates the _streamDict object if it does not yet
      exist.  This fixes crashes in rare cases where a
      StreamSet.find() class method is used before any instances of
      that StreamSet have been created. (CNY-1524)
    * Numeric StreamSet types can now have values set to None (which
      indicates that there is no value set at all).  Additionally, if
      passed an empty string to the thaw() method, the value is set to
      None. (CNY-1366)

  o Bug Fixes:
    * A bug in commitChangeSet() which returned a "file not found"
      error when the user had insufficient permission for the commit
      operation has been fixed.
    * A bug that caused Conary to raise an unhandled exception when
      updating a trove that has missing TroveInfo data in the local
      database.  When new types are added to TroveInfo, older versions
      of Conary omit the new data from the database.  Once a version
      of Conary is used that understands the new data types, the
      missing data is restored to the previously incomplete trove.
    * Handling user permissions when committing under certain 
      circumstances against a Conary 1.1.20 was fixed. (CNY-1488)

Changes in 1.1.20:
  o Major Changes:
    * Groups can now include scripts which are automatically run
      before an install, after an install, after an update, and after
      a rollback.  Documentation on how to add these scripts to groups
      will be posted to wiki.rpath.com shortly.  Unlike tag handlers,
      these scripts are not inherently reversible; therefore if a post
      update script is executed, the rollback stack will be reset.  The
      rollback information is still stored in the rollback directory,
      but the "conary rollback" and "conary rblist" commands will no
      longer be able to access the previous rollbacks.

      Only Conary repositories running version 1.1.20 or later can
      store these scripts.  If the repository is not running the
      minimum required version, a "changeset being committed needs a
      newer repository server" error will be produced.

      If an older version of Conary downloads a group that has a
      script associated with it, the scripts will be silently ignored.
      Future versions of Conary may add a "Requires: trove:
      conary(group-scripts)" dependency to groups that have scripts
      associated with them. (CNY-1461)

    * Support for versioned trove signatures has been added. (CNY-1477)
    * Version 1 signatures have been added which use a SHA256 digest
      that includes the frozen form of unknown troveInfo
      segments. (CNY-1186)
    * Unknown troveInfo segments are stored in both the repository and
      local database and restored properly. (CNY-1186)

  o Client Changes:
    * Hashes of the directories in which a trove places files are now
      computed and stored in troveInfo. (CNY-857)
    * A --file-flavors option has been added to "conary query/q",
      "conary repquery/rq", and "conary showcs/scs". (CNY-1507)
    * The ability to promote using branches and to promote to siblings
      of parents has been added.  For example, you can now promote
      from /A//B to /C without first cloning uphill to A. (CNY-1513)

  o Build Changes:
    * When Conary calls an external program (python, perl, monodis) to
      determine file dependencies and that program is not a part of
      the package being built, it will warn if that external program
      is not provided by a component in build requirements. (CNY-1492)

  o Internal Changes:
    * The conary.lib.elf module can now be built against libelf
      version 0.8.0 or later as well as the libelf implementation
      provided by elfutils.  libelf can be downloaded from
      http://www.mr511.de/software/ (CNY-1501)
    * The Conary client API has a new method disconnectRepos() that
      allows one to cut access to the networked repositories.  A
      RepositoryError exception is raised if network access is
      attempted. (CNY-1474)

  o Bug Fixes:
    * StreamSet objects didn't work with inheritance because the C
      implementation treated an internal variable as inheritable when
      it should have been treated as a class variable.
    * Attempting to create a shadowed Version object that reference a
      label that is already uphill are now issues a proper error
      message. (CNY-847)
    * Running the "conary rblist" command as non-root now produces a
      proper error message. (CNY-1453)
    * Badly-formatted parentVersion strings in derived packages
      (experimental) no longer cause a stacktrace.
    * Previous versions of Conary would fail to find the UID or GID of
      a newly created user if "--root" was specified on the command
      line and C library components had not yet been installed.
      Conary would erroneously fall back to using UID 0 or GID 0
      (root) instead.  (CNY-1515)
    * A traceback that occurred when a lookaside repository cache has
      not been defined when initializing a derived package recipe
      object has been fixed. (CNY-1509)
    * The Conary network repository client no longer attempts to use a
      proxy if the repository is residing on the local machine.
    * A bug in the freezing of update jobs has been fixed. (CNY-1521)
    * r.addPatch()'s optional argument "extraArgs" will now do the right
      thing if passed a single string instead of a tuple or list.

Changes in 1.1.19:
  o Client Changes:
    * A new "cvc promote" command has been added. "cvc promote" is a
      special type of cloning based on group structure.  For more
      information on promote, see the JIRA issue until documentation
      on the wiki is updated.  (CNY-1304)
    * An "--all-flavors" option has been added to "cvc promote" which
      promotes all flavors of the latest version of the listed
      troves. (CNY-1440)
    * A programmatic interface for performing partial clones, where
      only some components out of a package are cloned based on
      byDefault settings, has been added. (CNY-1389)
    * Conary changesets can now deal with changesets that contain
      package components that share identical file contents, pathId,
      and fileId combinations. (CNY-1253)
    * The "proxy" configuration parameter will now work for standard
      http proxies such as Squid.  Previously the "proxy"
      configuration parameter could only specify a Conary repository
      proxy.  Environments that require all HTTP and HTTPS traffic
      pass through a proxy must continue to use they "http_proxy"
      environment variable, as the "proxy" configuration variable is
      only used for Conary repository calls.  Source downloads in cvc,
      for example, will only use the http_proxy environment variable.
    * Due to limitations in Apache 2.0, the Conary client will now use
      HTTP/1.1 "chunked" Transfer-encoding when committing changesets
      larger than 2 GiB.
    * An "applyRollback()" method has been added to the ConaryClient
      class. (CNY-1455)

  o Server Changes:
    * The repository cache has been completely reworked. This fixes
      problems with authorization and the cache, and has the side
      benefit of unifying the proxy code for the repository and the
      proxy. The cacheDB repository configuration parameter is
      obsolete and will cause a warning on startup. changesetCacheDir
      should now be used instead, and tmpwatch should be configured to
      clean up both the changesetCacheDir and tmpDir
      directories. (CNY-1387)
    * The repository now properly commits changesets where multiple
      troves reference the same (pathId,fileId) key. (CNY-1414)
    * The standalone server can now decode "Transfer-encoding:
      chunked" PUT requests from clients.
    * Apache based repository servers now send changeset file contents
      using the "req.write()" method instead of the "req.sendfile()"
      method when file contents are larger than 2 GiB.  This works
      around limitations in Apache 2.0.
    * The list of sizes returned by the getChangeSet() and
      getFileContents() repository methods are now returned as a list
      of strings instead of a list of integers.  XML-RPC integers can
      only hold values less than 2147483648 (a signed integer).
    * A Conary repository will now raise an exception if a client
      requests a changeset that is larger than 2 GiB in total size or
      file contents larger than 2 GiB in size and does not support the
      new version 44 protocol required to work around this limitation.

  o Build Changes:
    * A "vmware" flavor has been added to the default set of flavors.
      A trove with a vmware flavor should be intended to run as a
      VMware guest. (CNY-1421)
    * If there's a conflict when loading installed troves, the latest
      trove will be picked.
    * The loadInstalled() recipe function will now search the
      installLabelPath for troves to load when it cannot find them any
      other way.
    * A "overrideLoad" keyword parameter has been added to the
      loadInstalled() and loadSuperClass() recipe functions.  This can
      be used to override the default search mechanism.

  o Bug Fixes:
    * Local flags are now cleared after each group cook, meaning that
      multipass group cooks will have the correct local
      flavor. (CNY-1400)
    * Dependency resolution in group cooks now also take advantage of
      the group cache. (CNY-1386)
    * Changesets for source troves with missing files (because the
      file is missing from the upstream server or the upstream server
      is unavailable) are now properly written to changeset
      files. (CNY-1415)
    * Derived packages, which are still experimental, now correctly
      handle multiple architectures built from the same
      source. (CNY-1423)
    * The loadInstalled() recipe function now always works even if you
      have multiple versions of a package installed from multiple
      branches.
    * Trove names are now checked for legal characters. (CNY-1358)
    * A minor bug related to file uploads on the error codepath was
      fixed.  (CNY-1442)
    * A bug in "cvc promote" that caused it to fail when the source
      components added due to --with-sources were in conflict.  This
      could happen, for example, when different flavors of a binary
      were cooked from different source versions and all flavors to be
      cloned to the new label at the same time (CNY-1443)
    * A bug in the CfgQuotedLineList class' display function has been
      fixed.
    * Flavored items in a job list are now correctly frozen when
      writing out an update job. (CNY-1479)
    * A default UpdateCallback() is set if an update callback hasn't
      been specified when invoking the applyUpdate() method of
      ConaryClient. (CNY-1497)
    * "cvc cook --macros" works as expected now, by defining a macro (as
      passed in on the command line with --macro) per line. (CNY-1062)
    * Committing to a Conary repository when using a standard HTTP
      proxy functions properly.  A change in 1.1.18 introduced this
      incompatibility.
    * The redirect build code has been refactored.  Bugs related to
      building flavored redirects have been fixed. (CNY-727)

Changes in 1.1.18:
  o Major Changes:
    * Changesets are now indexed by a pathId,fileId combination instead of
      just by pathId. This should eliminate the vast majority of conflicts
      when creating groups containing multiple flavors of the same trove.
      Old clients will be served old-format changesets by the repository,
      and new clients continue to support old format changesets. Old and
      new format changes can be merged into a single changeset (CNY-1314).

  o Client Changes:
    * The conary rblist --flavors command now properly displays trove
      flavors. (CNY-1255)
    * When resolving dependencies while updating, conary will now search 
      the latest versions of packages for every label in your installLabelPath
      first before searching the histories of those labels.  This should make
      sure that conary prefers installing maintained troves over unmaintained 
      ones. (CNY-1312)
    * The Conary client API now has a new call, iterRollbacksList(), iterating
      over the rollback name and object. (CNY-1390)
    * Added the --just-db argument to the conary rollback command. (CNY-1398)

  o Build Changes:
    * A list of rPath mirrors for source components has been added.
    * Group recipes now support a setSearchPath method.  This provides a way
      to tell groups how to find and resolve packages by specifying a list
      containing either packages or labels. (CNY-1316)
    * The group addAll command supports "flatten" - a way to cause all troves
      in all subgroups to be included directly in the top level group - 
      flattening any structure created by intermediate groups.
    * Groups now allow you to use the commands "removeTrovesAlsoInGroup"
      and "removeTrovesAlsoInNewGroup".  These commands subtract out the
      troves included within the specified group from the currently
      active group. (CNY-1380)
    * Checking dependencies is now faster when building groups.
    * When resolving dependencies in groups, conary will now search the
      latest trove in every label in your label/search path before
      searching back in the history of that label. (CNY-1312)
    * Added moveComponents and copyComponents to group syntax. (CNY-1231)
    * Derived packages (experimental) can now change files between
      Config, InitialContents, and Transient, and can set new files
      to be any of those types.  They can call UtilizeUser and
      UtilizeGroup.  They can create new tag handlers and tag
      description files (but not make a file from the parent no longer
      be a tag handler or tag description, except by removing the file
      entirely), and add new tags to new and pre-existing files when
      TagSpec is called (but not remove existing tags from files). (CNY-1283)
    * Derived packages (experimental) can now run nearly all build and
      source actions. (CNY-1284)
    * Derived packages (experimental) now inherit byDefault settings from
      the parent (CNY-1401), but can override them in the child (CNY-1283).
    * Derived packages (experimental) now handle multiple binary packages
      built from a single source package, including overriding binary
      package name assignment in the derived package. (CNY-1399)

  o Server Changes:
    * Two new calls have been added to the server API -
      getTroveReferences and getTroveDescendants. (CNY-1349)
    * The proxy server proxies "put" calls now.
    * Cleaned up string compression code in changeset merging.

  o Bug Fixes:
    * Fixed a bug where an invalid flavor at the command line would result
      in a traceback. (CNY-1070)
    * Added an exception to allow redirect recipe names to have any format -
      including those usually reserved for group- and info- packages.
    * Removed a harmful assert that kept trove source stacks from working w/o
      installLabelPaths in some cases. (CNY-1351)
    * The cfg.root item is always stored internally as an absolute path,
      even if it is specified as a relative path. (CNY-1276)
    * cvc now properly cleans up 000-permission files from the old build 
      directory. (CNY-1359)

  o Internal Changes:
    * Changesets in an update job can be downloaded in a step separate from
      the installation. Additionally, update jobs can be frozen and reapplied
      later. (CNY-1300)
    * UpdateJob objects are now versioned for a specific state of the Conary
      database, and can be applied only if the state of the database has not
      changed. (CNY-1300)
    * Public keys can now be retrieved from a directory, with each key stored
      in a separate file. (CNY-1299)
    * Troves now track their direct parent they were cloned from, instead of
      the source-of-all-clones. (CNY-1294)

Changes in 1.1.17:
  o New Feature:
    * A caching proxy has been implemented for Conary.  A proxy server
      caches changesets as clients request them.  This can
      dramatically improve the performance of Conary when a subsequent
      request is made for the same changeset.

      The server is implemented using the existing standalone and
      Apache-based Conary repository server modules. Two new Conary
      repository configuration variables, "proxyDB" and
      "proxyContentsDir" have been created to define the proxy
      database and contents store.

      To configure the Conary client to use a proxy, a new "proxy"
      configuration variable has been added to the conaryrc file.
      Generic HTTP proxies should still be configured using the
      "http_proxy" environment variable.

      In order to facilitate authentication and proxy cache
      invalidation features, new Conary repository methods have been
      introduced.  This means that the Conary proxy requires that
      repositories it connects to run Conary version 1.1.17 or later.
      The Conary proxy is considered experimental.  Therefore future
      versions of Conary may not be able to communicate with the proxy
      as implemented in Conary 1.1.17.

  o Client Changes:
    * Filesystem permissions on rollback data restrict access to the
      owner of the database (normally root). (CNY-1289)
    * The Conary client now sends data across an idle connection to a
      Conary repository.  This will keep the connection alive when the
      repository is behind a firewall or proxy that has short timeouts
      for idle connections. (CNY-1045)
    * The error message produced by Conary when a progress callback
      method raises an unhandled exception has been improved.

  o Build Changes:
    * cvc cook --show-buildreqs works properly now.  Thanks to Pavel
      Volkovitskiy for reporting the issue and providing the
      patch. (CNY-1196)
    * The flags for other packages that are specified in the build
      flavor are now available when cooking as a part of the
      PackageFlags object.  For example, if you wish to check to see
      if kernel.pae is set, you can add "if PackageFlags.kernel.pae:".
      Note that such checks do not affect the final flavor of your
      build, and should be used with care. (CNY-1201)
    * Component and package selection by manifest, as with the
      "package=" option, could fail when large numbers of files were
      found; this bug has been resolved. (CNY-1339)
    * You can now add a labelPath to a group r.add() line by
      specifying a labelPath keyword argument.  For example:
         r.add('conary', labelPath=['conary-unstable.rpath.org@rpl:1',
                                    'conary.rpath.com@rpl:1'])
    * Repeated shadow merges now fail with an error suggesting a
      commit.  Previously, the merge operation would be attempted
      again. (CNY-1278)

  o Server Changes:
    * Conary repositories no longer allow users or groups to be
      created with names that include characters other than those
      defined in the Portable Filename Character Set.
    * Server side functions that work on large datasets (getTroveSigs
      and setTroveSigs) are now using batched SQL operations for faster
      throughput. (CNY-1118, CNY-1243)
    * The code that commits groups to the repository has been reworked
      to significantly reduce the number of SQL queries executed.
      (CNY-1273)
    * Including a symbolic link in the path to the temporary now
      returns an error immediately at startup. (CNY-958)
    * Errors opening a to-be-committed changeset now have the internal
      exception logged and CommitError returned to the client (CNY-1182)
    * Cached Changesets are now versioned depending on the client's
      version.  This allows for the same changeset to be cached for
      different client generations. (CNY-1203)

  o Internal Changes:
    * A StringStream can now be set from a Unicode object.  The
      StringStream stores the UTF-8 encoding of the Unicode
      object. (CNY-366)
    * The ByteStream and LongLongStream classes have been
      reimplemented in C.  Modifications have been made to the
      NumericStream types implemented in C so that they can be used as
      base classes in Python.
    * PathID lookups are now done by file prefix and file ID. This
      allows for identifying files in different package flavors or in
      versions older than the latest one. (CNY-1203)
    * StreamSet objects can now preserve unknown elements of the stream
      instead of silently skipping them. Those elements are retained for
      freeze(), letting the older stream object exactly replicate the
      frozen stream of the newer object. Unknown elements are preserved
      through merges into old object as long as the old object has not
      been locally modified.

  o Bug Fixes:
    * Conary now displays a useful error message when it is unable to
      parse a "user" line in a configuration line.  Previously Conary
      would raise an unhandled exception. (CNY-1267)
    * Mirror configurations no longer use /etc/conary/entitlements/ as
      the default location to read entitlements used to mirror.
      Normally the entitlements used to mirror are different than the
      entitlements required to update the system.  Therefore they
      should not be used when attempting to access source or target
      repositories when mirroring. (CNY-1239)
    * "cvc emerge" now displays error messages when the underlying
      cook process results in an exception.  Previously, an unhandled
      exception message was generated. (CNY-995)
    * Derived packages now support setuid and setgid files. (CNY-1281)
    * You can no longer accidentally include a group in itself by
      using addAll. (CNY-1123, CNY-1124)
    * An error message is produced when troves could not be found
      during "conary migrate" in the same manner they are alerted
      during a "conary update".  Previously these errors were
      masked. (CNY-1171)
    * A bug that caused update failures when a changeset held file
      contents that were both InitialContents and a normal file has
      been fixed. (CNY-1084)
    * Filesets now honor buildFlavor. (CNY-1127)
    * The TroveSource class tried to raise a DuplicateTrove exception,
      which doesn't exist. It now raises InternalConaryError instead.
      (CNY-1197)
    * A proper error is now produced when Conary is unable to create
      the directory for the local database due to a permission
      failure. (CNY-953)
    * Group recipes could sometimes include a trove for dependency
      resolution but not move to include the package directly in the
      group that is doing dependency resolution.  Now the package and
      component both are always included immediately in the group that
      is resolving dependencies. (CNY-1305)
    * A "no new troves available" error message is now given when
      there are no new versions to migrate to (CNY-1246)
    * Attempting to clone without name or contact information set now
      gives a proper error message. (CNY-1315)
    * The client code no longer exits with a sys.exit(0) if one of the
      callbacks fails. (CNY-1271)
    * When multiple labels of a trove exist in a group and that group is 
      being searched for that trove, conary will no longer arbitrarily pick
      one of the labels to return.
    * A bug in the default update callback class that causes a hang
      when unhandled exceptions occur has been fixed.
    * Cloning a trove multiple times that was already cloned no longer
      increments the source count. (CNY-1335)
    * The Conary network client erroneously specified the latest
      protocol version it knew about when calling a server, even if
      the server couldn't understand that version. (CNY-1345)

Changes in 1.1.16:
  o Server Changes:
    * The repository now returns recursive changesets with special
      "removed" trove changesets if a trove is missing or has been
      removed.  This allows the client to determine if it has the
      needed troves to perform an update.  Previously, the repository
      would raise an exception, which prevented updates from mirrors
      with byDefault=False troves (such as :debuginfo) excluded.
    * A getTroveInfo() method has been added to the Conary repository
      server.
    * Repository changeset cache database operations are now retried
      before giving up (CNY-1143)

  o Client Changes:
    * A new "isMissing" trove flag has been added.  This flag is set
      by a Conary repository when a Trove is missing.  This allows the
      client to display an appropriate message when it attempts to
      update from an incomplete mirror.
    * Including a configuration file from an unreachable URL will now
      reasonably time out instead of hanging for 3 minutes (the default TCP
      connection timeout). (CNY-1161)
    * Conary will now correctly erase a trove whose files have changed owners
      or groups to values not mapped to users or groups on the current system.
      (CNY-1071)
    * Conary will now display files that are transient as transient when
      --tags is used.
    * Support for the new getTroveInfo() method has been added to the
      Conary repository client.

  o Build changes:
    * The "cvc cook" command will now log a message when deleting old
      build trees to make way for an upcoming build.
    * The "cvc refresh" command will now print a warning instead of
      failing with an error when an attempt to refresh a
      non-autosourced file is made. (CNY-1160)
    * The BuildPackageRecipe class now requires file:runtime, which is
      needed to run many configure scripts. (CNY-1259)
    * Configuration files are now automatically added to :config
      components only if they do not have any executable bits
      set. (CNY-1260)

  o Bug Fixes:
    * Conary 1.1.14 and 1.1.15 failed to update when encountering the
      multitag protocol; this regression is resolved. (CNY-1257)
    * The logparse module now correctly parses python tracebacks in
      conary log files. (CNY-1258)

Changes in 1.1.15:
  o Client Changes:
    * On the update path, errors and warnings are now handled by callbacks.
      This allows applications using the Conary API to capture and process
      them as appropriate. (CNY-1184)

  o Bug Fixes:
    * "conary erase --help" now displays options as "Erase Options"
      instead of "Update Options". (CNY-1090)

  o Build Changes:
    * Change in assembling recipe namespace changed how unknown recipe
      attributes were handled (they appeared as None instead of raising
      an Attribute Error).
    * Packaged directories are no longer included in :lib components
      because doing so can create multilib failures.  (CNY-1199)

Changes in 1.1.14:
  o Client Changes:
    * Tag handler output is now redirected to a callback. The command line
      callback places "[ tag ]" in front of the output from each tag handler
      to help with debugging. (CNY-906)
    * All filesystem operations are journaled now to allow recovery if an
      unexpected failure occurs. "conary revert" has been added to recover
      from cases where the journal is left behind unexpectedly. (CNY-1010)

  o Build Changes:
    * cvc will no longer fail if the EDITOR environment variable points
      to an invalid editor. (CNY-688)
    * Redirects now build erase redirects for package components which
      existed in the past but have disappeared on head. (CNY-453)
    * The TagSpec policy now checks the transitive closure of build
      requirements when determining whether the build requirements
      are sufficient to ensure that a needed tag description will
      be installed. (CNY-1109)
    * Repositories can now be made read-only to allow for maintenance.
      (CNY-659)
    * PIE executables, which appear to be shared libraries in binary
      directories, will no longer export soname dependencies. (CNY-1128)
    * ELF files in %(testdir)s and %(debuglibdir)s will no longer export
      soname provides.  (CNY-1138, CNY-1139)
    * cvc is now able to check out source troves that have been shadowed from
      a branch that no longer contains the files. (CNY-462)
    * The Install recipe class now has the ability to copy symbolic links.
      (CNY-288)
    * The output produced by cvc when attempting to find the
      appropriate patch level when applying a patch has been
      improved. (CNY-588)
    * When cooking (either from a recipe or from the repository),
      cvc will always use the (auto)source files from the repository,
      instead of re-downloading them. This allows for rebuilds from
      recipes even if the upstream source is no longer available,
      without using the cvc cook --prep command first to cache the
      repository copies. (Auto)sources can still be re-downloaded
      using cvc refresh. (CNY-31)
    * The ordering for the rules used to determine which component a
      file should be in was reversed when a file was under /usr/share
      but had /lib/ somewhere in the path name. (CNY-1155)
    * The cvc add command will now refuse to add symbolic links that
      are absolute, dangling, pointing to files outside of the current
      directory or pointing to files that are not tracked by Conary.
      (CNY-468)
    * Use objects now record which file on system define them. (CNY-1179)
    * ExcludeDirectories built-in policy will now remove the empty
      directories it has excluded from the _ROOT_ in order to prevent
      later policies from thinking they are going to be on the target
      system. (CNY-1195)

  o Internal changes:
    * Conary now supports being built against an internal copy of the
      sqlite3 library for cases when the system sqlite3 is not the
      optimal version for Conary.
    * The repository schema's string types are no longer restricted to
      arbitrary sizes for backends that support indexing larger strings
      than MySQL's InnoDB storage engine. (CNY-1054)

  o Bug Fixes:
    * The SQL query that implements the getTrovesByPath() repository
      method has been reworked to avoid slow queries under
      MySQL. (CNY-1178)
    * Builds that resulted in changesets containing the same file
      in different locations would fail to commit if the files differed
      only by mtime. (CNY-1114)
    * The mirror script now correctly handles the cases where
      the PathIdConflict errors are raised by certain source repositories
      during mirroring. (CNY-426)
    * The mirror script now can correctly mirror removed troves when a
      removed and regular versions appear in the same mirror chunk.
    * Perl dependency strings containing double colons are now properly
      accepted on the command line. (CNY-1132)
    * The cvc stat command now correctly displays the usage information
      when extra arguments are specified. (CNY-1126)
    * The conary update --apply-critical command will now behave correctly
      if the update job contains linked troves (besides the conary package
      which is the source of critical updates). Linked troves are troves
      with overlapping paths.  (CNY-1115)
    * A GET request to the "changeset" URL of a repository server that
      does not supply any arguments no longer results in an Internal
      Server Error.  The repository can be configured to send email to
      an email address with debugging information. (CNY-1142)
    * When checking to make sure that the URL used to upload a
      changeset matches the repository base URL, both URLs are now
      normalized before the comparison is made. (CNY-1140)
    * The conary.lib.logparse module now provides the correct date
      strings for each logged event.
    * The Conary command line argument parser checks for the --help
      option earlier.  This corrects some instances where commands
      like "conary rq --help" would not display help. (CNY-1153)
    * The conary [command] --help --verbose command now correctly
      displays verbose option help.
    * Conary no longer fails with an unhandled exception when the 
      local database is locked.  A useful error message is now
      produced. (CNY-1175)
    * The cvc annotate command now attributes the correct name to the
      person who committed the initial revision of a file. (CNY-1066)
    * Conary will give a better error message if you try to run the
      conary emerge command without conary-build installed. (CNY-995)

Changes in 1.1.13:
  o Build Changes:
    * All files in "binary directories" now provide their path as a
      file: dependency. This allows more flexibility for files that
      have requirements such as "file: /usr/bin/cp". (CNY-930)
    * A addRemoveRedirect() method has been added to the
      RedirectRecipe class to allow redirecting packages to nothing
      (which causes them to be erased on update). The client code has
      been updated to remove package components properly for this
      case.  (CNY-764)

  o Bug Fixes:
    * Config files, though added to the :config component by default
      (CNY-172), can now be appropriately overridden by
      ComponentSpec. (CNY-1107)
    * ELF files that have no DT_NEEDED or DT_SONAME entries no longer
      cause Conary to trace back attempting to discover the ELF
      ABI. (CNY-1072)
    * Conary will no longer attempt to update troves in the namespace
      "local" when using updateall.
    * Redirect recipes which contain conflicting redirects now give an
      error message instead of a traceback. (CNY-449)
    * The previous fix for CNY-699 wrongly encoded the soname rather
      than the filename in provisions for symbolic links to shared
      libraries when the shared library had a soname.  Additionally,
      symlinks from directories not in the system shared library path
      to ELF shared libraries in directories in the shared library
      path wrongly caused internal dependencies to have the full path
      to the symlink encoded in the shared library requirement.  These
      bugs have been resolved. (CNY-1088)

Changes in 1.1.12:
  o Client Changes:
    * A signature callback has been added, which allows one to catch
      the troves with bad signatures and react appropriately (display
      an error message, lower trust level, etc). (CNY-1008)
    * The conary.lib.logparse module has been added to provide
      parsed access to conary log files. (CNY-1075)

  o Build Changes:
    * "cvc cook" is now more efficient in looking up files that are
      part of the built troves (CNY-1008).
    * A "commitRelativeChangeset" configuration variable has been
      added to control whether Conary creates relative or absolute
      changesets when cooking.  It defaults to True, but can be
      changed to False to cause Conary to cook and commit absolute
      changesets. (CNY-912)
    * A list of X.org mirrors has been added to the default mirrors.
    * "cvc diff" now returns an return code of 2 on error, 1 if there
      are differences, and 0 if there are no differences. (CNY-938)
    * An "addResolveSource" method has been added to GroupRecipe.
      This will change how dependency resolution is done when building
      a group.  Instead of searching the label path defined in the
      group for solutions, the resolve source will be searched
      instead. This allows you to resolve dependencies against a
      particular version of a group. (CNY-1061)
    * Cloning multiple flavors of the same package in a single step is
      now possible. (CNY-1080)
    * Perl dependencies now include provides for .ph files, as well as
      .pl and .pm files, found in the perl @INC path. (CNY-1083)

  o Bug Fixes
    * The previous fix for CNY-699 introduced two errors in handling
      shared library dependencies that were not in shared library
      paths and thus need to have their paths encoded.  These bugs
      have been resolved. (CNY-1088)
    * The build time in the troveInfo page of the repository browser
      is now displayed properly as "(unknown)" if a trove has no build
      time set. (CNY-990)
    * dbsh now properly loads the schema when one of the .show
      commands is executed. (CNY-1064)
    * The Conary client version is saved before the re-execution of
      conary that follows the application of a critical
      update. (CNY-1034)
    * A condition that was causing sys.exit() to not terminate the
      server process when running in coverage mode has been
      fixed. (CNY-1038)
    * If a configuration value is a list and has a non-empty default,
      appending values to that default does not reset that list to
      empty (Conary itself never triggers this case, but rMake does
      with defaultBuildReqs). (CNY-1078)
    * FileContainers don't store the path of the filecontainer in the
      gzip header for contents which are being transparently compressed
      by the object
    * Creating referential changesets obtained the path of files in the
      data store multiple times. When one content store in a round-robin
      content store configuration is corrupt, that would lead to inconsistent
      changesets. Instead, we will include those corrupt contents in
      a valid changeset and let the install content validation catch the
      problem.

Changes in 1.1.11:
  o Client Changes:
    * "conary help [command]" now displays the usage message for
      the command.
    * The --help options will now display a smaller number of flags by
      default, and more when the --verbose flag is added.
    * A getUpdateItemList() method has been added to the ConaryClient
      class.  It returns a list of top level troves on the local
      system. (CNY-1025)
    * "conary rq package:source --tags" will now show an "autosource"
      tag on autosourced files.
    * Conary now correctly uses "KB/s" instead of "Kb/s" when
      displaying transfer rates. (CNY-330)
    * conary rblist is now more readable, and supports --labels and
      --full-versions. (CNY-410)

  o Build Changes:
    * When using "cvc refresh" to refresh autosourced files, the
      refresh flag is now reset after the commit.  Previously, the
      file would continue to be refreshed on subsequent commits.
    * When using "cvc commit", cvc no longer downloads autosourced
      files which haven't changed (CNY-611, CNY-463)
    * Files that were previously marked as autosource files can now be
      made a regular file by calling "cvc add".
    * When using "cvc remove" to remove a file from the local checkout
      directory and the file is still specified in the recipe file as
      being automatically downloaded, the file will now be switched to
      an autosource file (preserving the pathId).
    * The autosource state is now stored explicitly in CONARY files.
    * CONARY files now use textual identifiers for flags instead of
      digits.
    * "cvc refresh" no longer downloads all autosource files.  Only
      the file(s) specified are downloaded.
    * Files removed with "cvc remove" are no longer erroneously
      re-added when committing changes to the repository.  This used
      to happen when the file was in the previous version of the
      source component and also present in the lookaside
      cache. (CNY-601)
    * Conary now produces a warning instead of an error when an
      unknown use flag is specified in the buildFlavor configuration
      variable.  It will still produce an error if the unknown use
      flag is accessed in the recipe.
    * Package builds now create relative changesets for components instead
      of absolute changesets, reducing the size of the upload to the
      repository (CNY-912)
    * The download code in cvc now accepts cookies.  This is required
      to download files from Colabnet sites. (CNY-321)
    * The download code in cvc can now handle basic HTTP
      authentication. (CNY-981)
    * Shared libraries and symlinks to shared libraries provide their
      filenames as soname dependency provisions, as well as DT_SONAME
      records listed within the shared library, if any. (CNY-699)
    * Malformed regular expressions passed as exceptDeps arguments to
      the r.Requires policy are now reported gracefully. (CNY-942)
    * A list of GNOME mirrors has been added to the default mirrors.
    * Commit log messages may now be provided with the "cvc --log-file"
      command, with support for standard input using the filename "-".
      (CNY-937)
    * The default ComponentSpec information is now loaded from
      files in the /etc/conary/components/ directory tree, and the
      defaults can now be overridden on a per-distribution basis in
      the /etc/conary/distro/components/ directory tree. (CNY-317)
    * Freeform documentation from /usr/share/doc is now included
      in the new ":supdoc" component instead of the ":doc" component
      by default. (CNY-883)
    * Configuration files are now put into a ":config" component to
      make it easier to override them.  This configuration can be
      disabled by setting the configComponent configuration item
      to False. (CNY-172)
    * Empty directories that have owner or group information explicitly
      set are now included in packages by default. (CNY-724)

  o Bugfixes:
    * Files added in both the repository and locally with cvc now give
      an error message on update rather than corrupting the CONARY
      file (CNY-1024)
    * Adding a file locally and then merging that file from upstream
      now causes an error as expected (it would traceback
      before). (CNY-1021)
    * Cooking a group recipe that defines an empty groups with
      resolveDependencies set no longer results in a traceback.
      Conary will display an error message as expected. (CNY-1030)
    * Specifying a bad protocol in a repositoryMap entry (a protocol
      other than http or https) no longer causes an unhandled
      exception. (CNY-932)
    * When migrating, conary now utilizes update mode with all updates
      explicitly specified when re-executing after critical updates.
      Previously, the migration failed if a critical update was
      applied. (CNY-980)
    * Infinite loops are now detected when including configuration
      files. (CNY-914)
    * Temporary files created when critical updates are applied are
      now cleaned up. (CNY-1012)
    * Conary repositories now detect when changesets that are being
      committed are missing files. (CNY-749)
    * Conary now prints an error message when trying to write a
      changeset file to a location that cannot be written (directory,
      read-only file etc.). (CNY-903)

Changes in 1.1.10:
  o Bugfixes:
    * A warning message produced when attempting to retrieve a OpenPGP
      key has been fixed.  The warning was introduced in CNY-589.

Changes in 1.1.9:
  o Client Changes:
    * The usage message displayed when running "conary" or "cvc" has
      been simplified and improved. (CNY-560)
    * When choosing how to match up troves with the same name, conary now
      takes paths into account, if there's a choice to make between matching
      up two old troves that are otherwise equivalent with a new trove, conary
      will choose the one that shares paths with the new trove. (CNY-819)
    * Conary will now allow "conary migrate --info" and "conary migrate
      --interactive" without displaying usage information. (CNY-985)
    * Conary now only warns about being able to execute gpg if a
      signature trust threshold has been set. (CNY-589)
    * Fixed cvcdesc after the refactoring of configuration options. (CNY-984)

  o Server Changes:
    * PostgreSQL support has been finalized and some SQL queries have
      been updated in the repository code for PostgreSQL
      compatibility.  PostgreSQL will be officially supported in a
      future release of Conary.
    * The repository browser is now viewable by Internet Explorer.

  o Build Changes:
    * cvc now allows files to be switched from autosource to normal
      and from normal to autosourced. (CNY-946)
    * Recipes will now automatically inherit a major_version macro,
      which is defined to be the first two decimal-seperated parts of
      the upstream version, combined with a decimal. For example, a
      version string of 2.16.1.3 would have a major_version of
      2.16. (CNY-629)
    * A list of KDE mirrors has been added to the default mirror
      configuration. (CNY-895)
    * If a group is cooked twice at the same command line, for example
      "cvc cook group-dist[ssl] group-dist[!ssl]", then conary will
      cache the trove found during the first group cook and use it for
      subsequent group cooks. (CNY-818)
    * Unpacking a tarball now preserved permissions only when
      unpacking into the root proxy, not unpacking sources into the
      build directory. (CNY-998)

  o Code Cleanups
    * The command line options common between cvc and conary are now
      defined in one place.
    * The code to add options to the command line parser for an option
      has been refactored to remove duplication.

  o Bug Fixes:
    * A bug that caused an Internal Server Error when marking a group
      :source component as removed in a repository has been fixed.
    * A bug that caused group cook with a replace or remove with a
      flavor and no matching trove to emit a traceback instead of a
      warning has been fixed. (CNY-977)
    * A bug that caused an unhandled exception when two packages with
      the same name require a trove that was being erased has been
      fixed.
    * Timeouts that occur when attempting to read the XML-RPC request
      from a client are now logged and return an exception (instead of
      causing a unhandled exception in the server).

Changes in 1.1.8:
  o Bug Fixes:
    * The fix for CNY-926, which allows a ShimNetClient to create
      changes directly from an in-process Conary Repository, did not
      properly merge changesets when multiple servers were involved.
    * The r.setByDefault() method in group recipes was broken in
      1.0.34.  It would cause a traceback.  This has been fixed.

Changes in 1.1.7:
  o Client Changes:
    * You can now delete troves, update from changeset files, and
      update with a full version specified without an installLabelPath
      set. (CNY-281)
    * "conary rm" has been added as an alias for the "conary remove"
      command. (CNY-952)
    * Conary now produces an error message when an invalid context is
      specified. (CNY-890)
    * User settings in a context will override but not remove user
      settings from the main conary configuration file. (CNY-972)

  o Build (cvc) Changes:
    * "cvc cook --prep" now warns about missing dependencies instead
      of raising an error.  "cvc cook --download" does not warn or
      error. (CNY-787)
    * In a group recipe, if you use r.remove() to remove a component
      from a package in a group (which marks the component
      byDefault=False), and the package no longer contains any
      byDefault=True components, the package itself will also be made
      byDefault=False. This avoids installing packages with no
      components on the system. (CNY-774)
    * Previously, Java files that have no discoverable provided or
      required interfaces (for example, due to EAR dependencies)
      caused a traceback.  Conary now handles this case correctly and
      does not traceback.
    * Merging when the current version is already based on the parent
      version now gives an error message instead of writing out an
      incorrect CONARY file (CNY-968)

  o Bug Fixes:
    * Erases of critical troves is no longer considered a reason to
      restart Conary.
    * A bug triggered when a critical update of a trove depended on an
      erase has been fixed.
    * A bug that caused changesets to be invalidated from the
      changeset cache when signatures were not modified by
      setTroveSigs() has been fixed.
    * A bug that caused an Internal Server Error (ISE) when attempting
      to browse the files in a shadowed component via the Conary
      repository browser has been fixed. (CNY-926)
    * A bug introduced 1.0.32 that affected the ability to update two
      troves due to the same broken dependency when using
      "resolveLevel 2" has been fixed.  This bug affected the ability
      to simply run "conary update conary" when conary-build and
      conary-repository will both installed. (CNY-949)
    * Conary will now display config lines that are equivalent to the
      default configuration value but are set explicitly by the
      user. (CNY-959)
    * Specifying "includeConfigFile" within a context will now include
      the file also within that context. (CNY-622)
    * A memory leak in conary.lib.misc.depSplit() has been fixed.
    * The client no longer loops forever trying to create
      cross-repository relative changesets when the trove is missing
      from one of the repositories. (CNY-948)
    * Repositories no longer return empty troves when
      createChangeSet() is called on troves which are referenced
      within the repository but present on a remote repository.
      (CNY-948)
    * Repository queries no longer return matches for troves which are
      referenced by groups but are not present in the
      repository. (CNY-947)
    * Specifying a root (through conaryrc configuration or the
      "--root" command line parameter) that is not a directory no
      longer results in an unhandled exception. (CNY-814)
    * Renaming and changing a source file no longer results in
      tracebacks on "cvc update" and "cvc merge" (CNY-944, CNY-967)

Changes in 1.1.6:
  o Client Changes:
    * The "cvc" and "conary" command line programs have new command
      line argument aliases.  They accept "-r" as an alias for
      "--root" and "-c" as an alias for "--config".  Commands that
      accept "--info" now accept "-i" as an alias.
    * Contexts can now override any configuration option. (CNY-812)
    * The meaning of the "--components" command line option has
      changed to be more intuitive.  For example, "conary q
      --components" will show all the components for all packages,
      indented as expected. (CNY-822)

  o Build (cvc) Changes:
    * "cvc commit -m'commit message'" is now accepted.  Previously, a
      space was required between the -m and the message.
    * Permissions are now preserved by tar when extracting a tar
      archive added with r.addArchive().
    * The Requires policy now parses pkg-config files more reliably.
    * "cvc cook" now has a "--download" option, which fetches the
      applicable sources from upstream or from the repository and then
      stops. (CNY-837)
    * If cooking a group results in conflicts, the error message will now
      show you the reason why the troves in conflict were included in the
      group. (CNY-876)
    * A new r.addCopy() command is now available to group recipes.  It
      performs the actions required to create a new group, add all of
      the troves from a different group, and add the new group to the
      current group. (CNY-360)
    * In a group recipe, if r.replace() or r.remove() does nothing, a
      warning message is given unless the keyword allowNoMatches is
      used. (CNY-931)
    * In a group recipe, if r.replace() would match against a package
      included inside another group that you are not building, conary
      will warn that replace cannot possibly do anything and will
      suggest using r.addCopy() to resolve the problem. (CNY-360)
    * The Autoconf() build action now enforces buildRequirements of
      automake:runtime and autoconf:runtime if used. (CNY-672)
    * All build actions that enforce buildRequires additions now report
      them through the reportMissingBuildRequires summary policy.

  o Optimizations:
    * Retrieving a large number of troves without files from the local
      database has been sped up by 30%. (CNY-907)
    * On one test machine: "conary q --troves" is 2 times
      faster. "conary q", "conary q --deps" and "conary q --info" are
      30% faster.  "conary q --troves --recurse" is 4-6 times faster.

  o Bug Fixes:
    * r.Replace() no longer fails when a glob matches a dangling
      symlink.  It now reports that no action is taking on the
      dangling symlink due to it being a non-regular file.  This is
      the same behavior as running r.Replace() on non-dangling
      symlinks.

Changes in 1.1.5:
  o Optimizations
    * Duplicate trove instantiations have been removed. Build requires are
      no longer thawed out of abstract change sets, and methods were added
      to get dependency and path hash information directly from trove
      change set objects. These changes combined for a 50% speedup on
      update --info of a large group into an empty root and saved a few
      megs of memory as well (CNY-892)
    * The changes in the previous version of Conary in how XML-RPC
      responses are decompressed actually made Conary slower.  These
      changes have been reverted.

  o Build (cvc) Changes:
    * The Requires() policy now reads pkg-config files and converts the
      "Requires:" lines in them into trove dependencies, removing the
      need to specify those dependencies manually. (CNY-896)
    * Files in /etc/conary/macros.d/ are now loaded in sorted order
      after initial macros are read from /etc/conary/macros. (CNY-878)

  o Bug Fixes:
    * Conary now runs tagscripts correctly when passed a relative root 
      parameter (CNY-416).
    * cvc log now works when there are multiple branches matching for the
      same trove on the same label.
    * Fixed resolveLevel 2 so that it does not try to update packages that
      are already a part of the update. (CNY-886, CNY-780)
    * Fixed resolveLevel 2 so that it does not repeatedly try to perform 
      the same update. (CNY-887)
    * cvc cook | less now leaves less in control of the terminal. (CNY-802)
    * The download thread terminating during an update is now a fatal
      error.
    * The web interface to a conary repository will now print an error
      message instead of a traceback when adding an entitlement class
      with access to a group that does not exist.
    * Parent troves in repository changeset caches are now invalidated
      when a member trove is invalidated (CNY-746)
    * cvc cook group now limits the number of path conflicts displayed for 
      one trove to 10. (CNY-910)
    * Conary update now respects local changes when a group update occurs
      along with the update of the switched trove.  For example, switch
      foo to be installed from another branch instead of the default, 
      and then update foo and its containing group at the same time would
      cause conary to try to reinstall the original foo (resulting in path
      conflicts). (CNY-915)
    * loadRecipe now selects the most recent of two recipes available
      in the case where there are multiple choices due to label
      multiplicity. (CNY-918)

Changes in 1.1.4:
  o Client Changes:
    * Conary now restarts itself after updating critical conary
      components (currently, that consists of conary).  Hooks have
      been added for other components using the conary api to specify
      other troves as critical.  Also, hooks have been added for other
      components to specify a trove to update last. (CNY-805, CNY-808)
    * Conary now warns the user when they will be causing label
      conflicts - that is when an operation would cause two different
      branches of development for a single trove to end up with the
      same trailing label.  Since most conary operations are label
      based, such label conflicts can be confusing to work with and
      are almost never desireable - except in those few cases where
      they are necessary.  (CNY-796)
    * The conary repository client now retries when a DNS lookup of a
      server hostname fails with a "temporary failure in name
      resolution" error.

  o Optimizations
    * The getFileContents() and getFileVersions() server side calls
      have been optimized for faster execution.
    * The SQL query in getTroveList() has been sped up by a 3-5x factor.
    * dbstore now has support for executemany()
    * Inserts into local database now use executemany().

  o Server Changes
    * Several SQL queries have been updated for PostgreSQL compatibility

  o Build (cvc) Changes:
    * The "cvc add" command no longer assumes files it doesn't know to
      be binary are text files; there are lists for both binary and
      text types, and files which are added which aren't in either
      list need to be added with "--text" or "--binary". (CNY-838)
    * A "cvc set" command has been added to change files between
      binary and text mode for files in source components.
    * The "cvc diff" command no longer tries to display the contents
      of autosource files. (CNY-866)
    * The "cvc annotate" command no longer displays pathIds in the
      error message for the specified path not being included in the
      source trove.  It displays the path name instead.
    * The "cvc annotate" command now gives an error when it is run on
      a binary file.
    * A "cvc refresh" command has been added.  It allows you to
      request that cvc fetch new upstream versions of files referenced
      by URL.  Thanks to Pavel Volkovitskiy for the initial
      implementation of this feature. (CNY-743)
    * The "cvc newpkg" command and the PackageSpec policy now disallow
      certain potentially confusing characters in trove
      names. (CNY-842)
    * The PythonSetup() build action has been modified to be more
      consistent with other build actions. The "setupName" paramater
      has been added, which can specify a command to run (defaults to
      "setup.py"). The first argument, similar to Configure(), passes
      arguments to the command being specified by setupName. (CNY-355)
    * The "cvc commit" command now recognizes .html, .css, .kid, and .cfg
      as extensions that identify text files. (CNY-891)
    * The PythonSetup build action has been modified to make it
      clearer what its "dir" and "rootDir" options specify. (CNY-328)

  o Bug Fixes:
    * Conary commands no longer perform an unnecessary database check
      on the local system. (CNY-571)
    * A bug that could allow conary to consider a no-op update as an
      install (and could result in tracebacks in some situations) has
      been fixed. (CNY-845)
    * If you've made a local modification to a package and then try to
      downgrade it later, Conary will now downgrade included
      components as well. (CNY-836)
    * The error message produced by "cvc cook" when a source component
      exists on multiple branches with the same trailing label has
      been improved. (CNY-714)
    * Error handling when manipulating entitlements via XML-RPC has
      been improved. (CNY-692)
    * The usage message displayed when running "conary changeset" has
      been corrected. (CNY-864)
    * Conary no longer tracebacks when a disconnected cook tries to
      load a superclass.  Conary also gives better messages when the
      loaded recipe has a traceback.  Thanks to David Coulthart for
      the core of this patch. (CNY-518, CNY-713)
    * A bug in soname dependency scoring has been fixed.  Dependency
      scoring when multiple sonames were being scored would simply use
      the value of the last soname, instead of the cumulative score.
      Note that the dependencies that did not match at all would still
      return as not matching, so this bug only affected Conary's
      ability to select the best match.
    * A bug in architecture dependency scoring has been fixed.
      Matching architectures are now counted as having a positive
      value, so that when performing dependency resolution on an
      x86_64 machine, troves that have flavor "is: x86_64 x86" will be
      preferred to those with flavor "is: x86".
    * The PythonSetup command ignored any C compiler macros that had
      been set.  The template has been changed to use them in the same
      way that Configure() uses them; as environment variables.
    * The warning message produced when r.Replace() refuses to modify
      a non-regular file now includes the path, as intended.
      (CNY-844)
    * A traceback that occurred when a resolveLevel 2 update resulted
      in a component being erased has been fixed. (CNY-879)
    * Conary now works around a possible threading deadlock when
      exceptions are raised in Threading.join().  The bug is in the
      standard Python threading library, and is fixed in 2.4.3.
      Conary will use a workaround when running under older versions
      of Python. (CNY-795)
    * Checks have been added to the XML-RPC transport system to see if
      an abort has been requested while waiting for a response from
      the server.  This allows the main thread to terminate the
      changeset download thread if it is waiting for an XML-RPC
      response from the server.  (CNY-795)
    * A bug in Conary's handling of an unusual case when multiple
      files being installed share the same content, and one of the
      files has been erased locally has been fixed.
    * A traceback that occurred when a manually removed file switches
      packages during an update has been fixed. (CNY-869)
    * When you remove a file and replace it with a directory, Conary
      now treats it as a removal. (CNY-872)
    * Conary's OpenPGP implementation now dynamically uses RIPEMD if
      it is available from PyCrpyto.  Some PyCrypto builds don't
      include RIPEMD hash support. (CNY-868)
    * A bug that allowed merging changesets with conflicting file
      contents for configuration files with the same pathId has been
      fixed.  Applying the resulting merged changeset caused
      IntegrityErrors.  (CNY-888)

  o Optimizations
    * The getFileContents and getFileVersions server side calls have
      been optimized for faster execution
    * The SQL query in getTroveList has been sped up by a 3-5x factor.
    * dbstore now has support for executemany()
    * Inserts into local database now use executemany().

  o Server Changes
    * Several SQL queries have been updated for PostgreSQL compatibility

Changes in 1.1.3:
  o System Update Changes:
    These changes make Conary much more robust when applying updates
    that move files from one package to another.

    * Components that modify the same files are now required to be in
      the same update job.  For example, if a file moves from
      component a:runtime to component b:runtime, the erase of
      component a:runtime and the install of component b:runtime will
      occur at the same time. (CNY-758).
    * Files moving between components as part of a single job are now
      treated as file updates instead of separate add/remove events.
      (CNY-750, CNY-786, CNY-359)

  o Client Changes:
    * The source component is now displayed in "conary rq --info"
      output.
    * Entitlements can now be passed into ConaryClient and
      NetworkRepositoryClient objects directly. (CNY-640)
    * Exceptions raised in callback functions are now issued as
      warnings and the current job is finished before
      existing. KeyboardInterrupts and SystemExits are handled
      immediately. (CNY-806)
    * The "--debug" command line flag now provides information that is
      useful to the end-user during the update process.  The
      "--debug=all" flag will provide output that is useful to conary
      developers.
    * The output of "--debug" has been modified when performing
      dependency resolution.  The output should be more helpful to end
      users.  Also rearranged the output given when dependencies
      fail. (CNY-779)
    * Config files and diffs are no longer cached in ram during installs;
      they are now reread from the changeset whenever they are needed
      (CNY-821)
    * Binary conflicts no longer cause a traceback in cvc update
      (CNY-644,CNY-785)

  o Optimizations
    On a test system, "conary updateall --info" is around 24% faster
    than previous versions of Conary.

    * The SQL query used to retrieve troves from the local database
      has been optimized.  The new code is nearly four times faster
      for operations like "conary q group-dist --info".
    * The SQL query in getTroveContainers() used to determine the
      parent package(s) and groups(s) of a set of troves as recorded
      in the local database has been optimized.  The new code is
      almost 95 times faster. (0.2 seconds versus 19 seconds)
    * The code in getCompleteTroveSet() that creates Version and
      Flavor objects from entries in the database now caches the
      created object.  This is approximately a 4.5 times speed
      up. (2.10 seconds versus 9.4 seconds)
    * The code in iterUpdateContainerInfo has had similar version
      and flavor caching optimizations that make the code about 
      2.5 times faster (from 10 seconds to 4 seconds).

  o Server Changes:
    The Conary repository server now sends a InvalidClientVersion
    exception when a conary 1.0.x client attempts to manipulate an
    entitlement through addEntitlement() or deleteEntitlement().

  o Build (cvc) Changes:
    * "cvc merge" and "cvc update" are now more verbose when
      patching. (CNY-406)
    * "cvc clone" now requires that you specify a message when cloning
      source components unless you specify --message.  It also gives
      more output about what it is doing (CNY-766, CNY-430).
    * "cvc clone" now has a --test parameter that runs through all
      steps of cloning without performing the clone.  --info is now
      more lightweight - it no longer downloads all of the file
      contents that would be cloned.
    * "cvc clone" now has a --full-recurse parameter that controls how
      recursion is performed.  Cloning a group no longer recurses by
      default.  The only way that a recursive group clone could
      succeed is if all troves in the group came from the same branch.
      This is almost never the case.
    * The "cvc cook" command now prints the flavor being built,
      as well as the version. (CNY-817)
    * The command line argument parsing in "cvc" has been modified.
      To use the "--resume" command line argument to specify that you
      wish to resume at a particular location, you must use
      "--resume=<loc>".  "--resume <loc>" will not work anymore.  This
      removes an ambiguity in how we parse optional parameters in
      Conary.
    * The PythonSetup build action no longer provides the older
      --single-version-externally-managed argument, and instead
      provides the --prefix, --install-purelib, --install-platlib,
      and --install-data arguments, which can be overridden with the
      purelib, platlib, and data keyword arguments, respectively.  This
      allows it to work correctly with a greater number of packages.
      It also provides the option of providing a "purePython=False"
      argument for python packages that mix architecture-specific
      and architecture-neutral files, and tries to automatically
      discover cases when it should be provided. (CNY-809)
    * Python dependencies were previously incorrectly calculated
      for certain module path elements added in some Python C
      code (for example, contents of the lib-dynload directory);
      these errors are now resolved by using external python
      to find system path elements. (CNY-813)
    * /etc/conary/mirrors/gnu has been added to enable mirror://
      references to the GNU mirror system.
    * The GNU mirror list was then significantly expanded and
      re-sorted.  (CNY-824)
    * /etc/conary/mirrors/cpan has been added to enable mirror://
      references to the Comprehensive Perl Archive network mirror
      system.
    * In group recipes, the methods r.add(), r.addAll(), and
      r.addNewGroup() have been modified to accept the use= parameter,
      which defaults to True (CNY-830).

  o Bug Fixes:
    * A bug that caused a traceback in the web interface when a
      non-admin user attempts to manage their entitlement classes has
      been fixed. (CNY-798)
    * "conary rq" (with no arguments) no longer hides troves if the
      flavor that matches the system flavor is not built for the
      latest version. (CNY-784)
    * "cvc cook" now displays the correct label of the thing it is
      building, even when it is not the build label.
    * Running "cvc update" in a directory that has been created with
      "cvc newpkg" but has not yet been committed to the repository
      will now fail with an appropriate error message instead of
      displaying a traceback. (CNY-715)
    * Conary can now apply updates that change a file that is not a
      directory to a directory.
    * Currently version objects are cached to optimize Conary.
      Unfortunately, version objects are mutable objects.  That means
      that if two different pieces of code are given the same version
      object, modifications made by one part of the code could affect
      the other inadvertently.  A warning message has been added to
      the version object when setting or resetting timestamps to make
      developers aware of the problem.  Developers should copy the
      version object before calling setTimeStamps(),
      resetTimeStamps(), incrementSourceCount(), or
      incrementBuildCount() on it.  When creating a version object
      from a string and time stamp set, use the timeStamps= keyword
      argument to versions.VersionFromString() to avoid the copy.  In
      a later version of Conary, version objects will be immutable.
      New methods will be introduced that return new modified objects.
    * Conary no longer hangs waiting for the download thread when an error
      occured in the download thread which caused it to terminate.
    * "conary migrate" now returns an error much earlier if you are
      not using interactive mode. (CNY-826)
    * Files removed from troves (most often by --replace-files) are now
      properly skipped on updates to that trove when the file didn't change
      between versions. (CNY-828)
    * includeConfigFile now gives a much better error message when it
      cannot include a config file. (CNY-618)

Changes in 1.1.2:
  o Bug Fixes:
    * Conary now removes sources from the lookaside before unpacking SRPMs to
      ensure that the source referenced from the SRPM is actually contained in
      the SRPM. (CNY-771)
    * Errors found in the recipe while checking in will now display file name
      and line number information along with the error found.
    * The trove browser no longer shows duplicate entries for multihomed
      repositories.
    * A bug that kept sqlite-based 64-bit mirrors from being used as a source 
      for further mirrors has been fixed.

  o Build Changes:
    * Conary no longer prints policy error messages three times; it
      now prints each error immediately when it is found, and then
      summarizes all policy errors once (instead of twice) at the
      end of the build process. (CNY-776)

Changes in 1.1.1:
  o Client Changes:
    * Migrate no longer replaces by default as if --replace-files was
      specified. (CNY-769)

  o Server Changes:
    * The log retrieval function now returns a HTTP_NOT_IMPLEMENTED
      (501) instead of a HTTP_NOT_FOUND (404) if the logFile
      directive is not configured.

  o Build Changes:
    * Conary now recognizes that pkgconfig finds its files in
      /usr/share/pkgconfig as well as /usr/lib*/pkgconfig. (CNY-754)
    * /etc/conary/mirrors/cran has been added to enable mirror://
      references to the Comprehensive R Archive Network. (CNY-761)

  o Bug Fixes:
    * Conary now resets the timeStamps in all cases when
      getSourceVersion is called (CNY-708).
    * SQLite ANALYZE locks the database after it is run, causing
      updates to fail.
    * A bug that caused lists such as installLabelPath in
      configuration files to be parsed incorrectly when more than one
      space was between list elements has been fixed
    * A bug that caused Locally changed files to no be marked properly
      in rollbacks that were stored locally (including rollbacks for
      locally built troves) has been fixed. (CNY-645)
    * A bug that could cause "cvc cook" to create groups that include
      components needed to resolve dependencies that are already
      included not-by-default has been fixed.
    * A bug that caused a traceback message when adding a user through
      the web interface has been fixed.

Changes in 1.1.0:
  o 1.1 Release Overview

    Conary 1.1.0 is the first version in the 1.1 series.  New
    functionality has been added to Conary that required modifications
    to the repository database schema and XML-RPC protocol.  A Conary
    1.1.x-compatible client is required to access many of the new
    features.  The XML-RPC interface includes version information so
    that old clients continue to work with new servers, and new
    clients continue to work with old servers.

    New Features:
      * Conary can now remove packages and components from a
        repository server.  This is a privileged operation and should
        not normally be used.  Only users with a special "can remove"
        ACL can remove from the repository.  As removing something
        from a Conary repository is an act of last resort and modifies
        repository internals, the command line option will not appear
        in the reference documentation.  rPath will assist users that
        need more information.
      * Conary can now query the repository by path.  Use
        "conary repquery --path /path/to/find" to find components that
        include a particular path.
      * Several enhancements were added to the entitlement management
        facilities in a Conary repository.
      * Conary can now redirect a group.

  Detailed changes follow:

  o Server Changes:
    * Entitlement keys were artificially limited to 63 characters in
      length.  This restriction has been raised to the max length
      permitted in the database column (255).
    * Entitlement classes can now provide access to multiple access
      groups (and updated the web UI to support that) (CNY-600)
    * addEntitlement() and deleteEntitlement() repository calls replaced
      by addEntitlements and deleteEntitlements calls.  These calls
      operate on more than one entitlement simultaneously.
    * Added getTroveLeavesByPath() and getTroveVersionsByPath(). (for
      CNY-74)
    * Conary now checks to ensure you have write access to all the
      things the client is trying to commit before you send them
      across the wire. (CNY-616)
    * deleteAcl() and listAcls() methods have been added to
      ConaryClient.

  o Client Changes:
    * "conary rq" now supports "--path", which allows you to search
      for troves in the repository by path. (CNY-74)
    * "conary rq" now has a "--show-removed" option that allows you to
      see removed trove markers.  A [Removed] flag will be displayed
      when the --trove-flags option is added.

  o Bug Fixes:
    * Conary now resets the timeStamps in all cases when
      getSourceVersion is called (CNY-708).
    * SQLite ANALYZE locks the database after it is run, causing
      updates to fail.
    * A bug that caused lists such as installLabelPath in
      configuration files to be parsed incorrectly when more than one
      space was between list elements has been fixed
    * A bug that caused Locally changed files to no be marked properly
      in rollbacks that were stored locally (including rollbacks for
      locally built troves) has been fixed. (CNY-645)
    * A bug that could cause "cvc cook" to create groups that include
      components needed to resolve dependencies that are already
      included not-by-default has been fixed.

Changes in 1.0.27:
  o Client Changes:
    * A "files preupdate" tag script method has been Implemented which
      gets run before tagged files are installed or changed. (CNY-636)
    * A bug that could cause "--replace-files" to remove ownership
      from every file in a trove has been fixed. (CNY-733)

    * Multiple bugs where using "--replace-files" could result in the
      new file having no owner have been fixed. (CNY-733)
    * The logcat script now supports revision 1 log entries.
    * The logcat script is now installed to /usr/share/conary/logcat

  o Build Changes:
    * Improved handling of the "package=" keyword argument for build
      actions.  In particular, made it available to all build actions,
      removed double-applying macros to the package specification,
      and fixed failure in cases like "MakeInstall(dir=doesnotexist,
      skipMissingDir=True, package=...)". (CNY-737, CNY-738)
    * The lookaside cache now looks in the repository for local sources
      when doing a repository cook. (CNY-744)
    * The mirror:// pseudo-URL handling now detects bad mirrors that
      provide an HTML document instead of the real archive when a
      full archive name is provided; previously, it did so only when
      guessing an archive name.  Thanks to Pavel Volkovitskiy for this
      fix. (CNY-745)
    * The Flavor policy has been slightly optimized for speed.

  o Server Changes:
    * ACL patterns now match to the end of the trove name instead of
      partial strings (CNY-719)

  o Bug Fixes:
    * The Conary repository server now invalidates changeset cache
      entries when adding a digital signature to a previously mirrored
      trove.
    * A bug that caused the mirror code to traceback when no callback
      function was provided to it has been fixed. (CNY-728)
    * Rolling back changes when the current trove has gone missing from
      the server now causes the client to generate the changeset to apply
      based on the trove stored in the local database (CNY-693)

Changes in 1.0.26:
  o Build Changes:
    * When cooking a group, adding "--debug" to the "cvc cook" command
      line now displays detailed information about why a component is
      being included to solve a dependency. (CNY-711)
    * The mirror:// functionality introduced in Conary 1.0.25 had two
      small bugs, one of which prevented mirror:// pseudo-URLs from
      working.  These bugs are now fixed, thanks to Pavel
      Volkovitskiy. (CNY-704)
    * The "cvc cook" command now announces which label it is building
      at the beginning of the cook, making it easier to catch mistakes
      early. Thanks to Pavel Volkovitskiy for this fix. (CNY-615)
    * The source actions (addSource, addArchive, etc.) can now take
      a "package=" argument like the build actions do.  Thanks to
      Pavel Volkovitskiy for contributing this capability.  (CNY-665)
    * The "preMake" option had a bad test for the ';' character; this
      test has been fixed and extended to include && and ||.
      thanks to Pavel Volkovitskiy for this fix. (CNY-580)
    * Many actions had a variety of options (dir=, subdir=, and
      subDir=) for specifying which directory to affect.  These have
      been converted to all prefer "dir=", though compatibility
      with older recipes is retained by continuing to allow the
      subDir= and subdir= options in cases where they have been
      allowed in the past. Thanks to Pavel Volkovitskiy for this
      enhancement. (CNY-668)

Changes in 1.0.26:
  o Server Changes:
    * The Conary web interface now provides a method to rely solely on
      a remote repository server to do authentication checks. (CNY-705)
    * The ACL checks on file contents and file object methods have
      been improved. (CNY-700)
    * Assertions have been added to prevent redirect entries from
      being added to normal troves.
    * An assertion has been added to ensure that redirects specify a
      branch, not a version.
    * The server returns a new FileStreamsMissing exception when the
      client requests file streams with getFileVersion or
      getFileVersions and the requested file stream is not present in
      the repository database. (CNY-721)
    * getFileVersions() now raises FileStreamMissing when it is given
      invalid request.
    * getFileContents() now raises a new FileHasNoContents exception
      when contents are requested for a file type which has no
      contents (such as a symlink).

  o Bug Fixes:
    * A bug that could cause "conary updateall" to attempt to erase
      the same trove twice due to a local update has been fixed.
      (CNY-603)
    * Attempts to target a clone to a version are now caught.  Only
      branches are valid clone targets. (CNY-709)
    * A bug that caused Trove() equality checks to fail when comparing
      redirects has been fixed.
    * A bug that caused the flavor of a redirect to be store
      improperly in the repository database has been fixed.
    * The resha1 script now properly skips troves which aren't present
      in the repository.
    * Conary 1.0.24 incorporated a fix for CNY-684 to correct behavior
      when storing src.rpm files rather than their contents.  The fix
      worked for local builds but not for commits to repositories.
      Conary 1.0.26 includes a fix that corrects the behavior when
      committing to a repository as well. (CNY-684)
    * A bug that prevented flavored redirects from being loaded from
      the repository database has been fixed.
    * "Conary migrate" now will follow redirects. (CNY-722)

Changes in 1.0.25:
  o Build Changes:
    * The addArchive() source action will search for reasonably-named
      archive files based on the name and version if given a URL ending
      with a "/" character. Thanks to Pavel Volkovitskiy for the
      initial implementation. (CNY-671)
    * All source actions, when given a URL that starts with "mirror://",
      will search a set of mirrors based on files in the mirrorDirs
      configuration entry, with default files provided in the
      /etc/conary/mirrors/ directory. Thanks to Pavel Volkovitskiy for
      the initial implementation. (CNY-171)
    * Symbolic links are now allowed to provide a soname even if they
      reference an ELF file only indirectly through other symbolic
      links.  Previously, a symbolic link could only provide a soname
      if it directly referenced an ELF file. (CNY-696)

  o Bug Fixes:
    * A bug that caused unhandled exceptions when downloading the file
      contents needed for a distributed changeset in threaded mode has
      been fixed. This bug was introduced in 1.0.24. (CNY-701)

Changes in 1.0.24:
  o Server Changes:
    * The server binary access log can now be downloaded by an
      administrator by visiting the http://servername/conary/log
      URL. Once the log is accessed it is rotated automatically by the
      repository server. Subsequent accesses to the log URL will only
      yield log entries added since the last access. (CNY-638)
    * The Users and Groups tab in the web management UI is no longer
      highlighted when administrators change their passwords.

  o Client Changes:
    * A --what-provides option has been added to "conary query" and
      "conary repquery".
    * A bug that installed extra components of a package that is being
      installed instead of updated due to the existing package being
      pinned has been fixed. (CNY-682)

  o Build Changes:
    * When pulling files out of a src.rpm file, Conary now stores the
      src.rpm file itself in the repository rather than the files
      pulled from it. (CNY-684)
    * Mono dependency version mappings are now discovered in CIL policy
      .config files. (CNY-686)
    * The internal util.literalRegex() function has been replaced by
      use of re.escape(). (CNY-634)

  o Bug Fixes:
    * The Conary Repository web interface no longer returns a
      HTTP_FORBIDDEN (403) when a bad password is given by the user.
      This allows the user to re-try authentication.
    * The --signatures and --buildreqs flags now work with "conary
      showcs".  (CNY-642)
    * A bug in the NetworkRepositoryClient default pwPrompt mechanism
      has been fixed.
    * Error messages when entitlements fail to load have been
      improved. (CNY-662)
    * The repository client no longer caches repository access info
      when the attempt to access was unsuccessful. (CNY-673, affects
      CNY-578)
    * A bug that caused x86 flavored troves from being updated
      properly when using "conary updateall" on an x86_64 system has
      been fixed. (CNY-628)
    * A bug that caused migrate behavior to not respect pins when the
      pinned troves were set to be erased (CNY-680).
    * Calling r.ComponentSpec(':foo') works again; it is exactly
      equivalent to r.ComponentSpec('foo'). (CNY-637)
    * Calling r.Move() with only one argument now fails explicitly
      rather than silently doing nothing. (CNY-614)

Changes in 1.0.23:
  o API Additions:
    * The interface to create, list and delete access groups and
      modify the users therein through is now exposed though
      ConaryClient.
    * The interface to delete entitlement groups is now exposed
      through ConaryClient.

  o Client Changes:
    * "conary updateall" now accepts the --keep-required command line
      argument.
    * the mirror script now provides download/commit feedback using
      display callbacks like other conary commands
    * the excludeTroves config option will now keep fresh installs from
      happening when an update job is split due to a pinned trove.

  o Server Changes:
    * The repository database migration code now reports an error when
      trying to migrate old-style redirects.  The code to perform the
      migration is incomplete and creates invalid new-style
      redirects.  If you have a repository with old-style redirects,
      contact rPath for assistance with your migration. (CNY-590)

  o Bug Fixes:
    * Subdirectories within source components are now better supported.
      Specifically, different subdirectories with the same filename will
      now work. (CNY-617)
    * The util.literalRegex() function now escapes parenthesis characters.
      (CNY-630)
    * Manifest files now handle file names containing "%" characters.
      Fix from Pavel Volkovitskiy. (CNY-627)
    * Fixed a bug in migrate that caused its behavior to shift when migrating 
      to the same version that is currently installed.
    * Fixed a bug in the logcat script that caused the entitlement field to
      display the user information instead. (CNY-629)

  o Build Changes:
    * The r.addArchive() source action can now unpack Rock Ridge and
      Joliet ISO images, with some limitations. (CNY-625)

Changes in 1.0.22:
  o Client Changes:
    * Conary now has hooks for allowing you to be prompted for both name
      and password when necessary.
    * Conary will no longer report a traceback when trying to perform 
      dependency resolution against repositories that are not available.
      Instead, it will print out a warning. (CNY-578)

  o Build Changes:
    * It is now possible to set environment variables to use within
      Conary builds from within conary configuration files, using the
      new "environment" configuration item.  Thanks to Pavel
      Volkovitskiy for implementing this feature. (CNY-592)
    * In previous versions of Conary, calls to r.PackageSpec() would
      improperly override previous calls to r.ComponentSpec(); now
      the ordering is preserved.  Thanks to Pavel Volkovitskiy for 
      this fix. (CNY-613)

  o Bug Fixes:
    * A bug that would allow recursively generated changesets to
      potentially have missing redirect flags has been fixed.
    * A bug in redirect handling when the branch changed but the trove
      name didn't has been fixed - conary will do a better job of
      determining what jobs to perform in this situation. (CNY-599, CNY-602)
    * Errors relating to PGP now just display the error instead of causing 
      conary to traceback. (CNY-591)
    * Conary sync on a locally cooked trove will no longer traceback (CNY-568)
    * --from-file and sync now work together.
    * An AssertionError that was occasionally reached by incorrect repository
      setups is now a ConaryInternalError
    * A bug when updating to a locally cooked trove when the user had 
      manually removed files has been fixed. (CNY-604)
    * CONARY files that are not accessible will no longer cause conary to
      traceback when trying to read context from them. (CNY-456)
    * signatureKeyMap configuration entries are now checked to ensure
      they are valid. (CNY-531)

Changes in 1.0.21:
  o Client Changes:
    * The "conary migrate" command has changed behavior significantly
      in order to make it more useful for updating a system to exactly
      match a different group.  However, this change makes it much
      less useful for updating normal systems.  "conary migrate"
      should not be used without first reading the man page
      description of its behavior.  The old migrate behavior is now
      available by using "conary sync --full".  "conary syncchildren"
      has been renamed to "conary sync", and its behavior has also
      been modified slightly as a result.  The old behavior is
      available by using "conary sync --current". Please read the man
      page for a full description of the "sync" command as well.  (CNY-477)

  o Build Changes:
    * A "package" keyword parameter has been added to build actions,
      which specifies the package and/or component to which to assign
      the files that are added (not modified or deleted) by that build
      action.  For example, r.MakeInstall(package="foo") will place
      all the new files installed by the MakeInstall action into the
      "foo" package.  Thanks to Pavel Volkovitskiy for contributing
      this capability.  (CNY-562)
    * A "httpHeaders" keyword parameter has been added to the
      r.addArchive(), r.addPatch(), and r.addSource() source actions
      so that headers can be added to the HTTP request.

  o Bug Fixes:
    * The r.addPatch() build action no longer depends on nohup to
      create a file in the current directory (a bug introduced in
      conary 1.0.19). (CNY-575)
    * Commits with missing files no longer traceback. (CNY-455)
    * A bug that caused "#!/usr/bin/env /bin/bash" to not be
      normalized to /bin/bash by the NormalizeInterpreterPaths policy
      has been fixed.
    * A bug that prevented Conary from being able to download files
      that contain '&' or ';' characters has been fixed.  This allows
      Conary to download sources from cgi-bin URLs.
    * "cvc merge" no longer fails to merge changes from the parent
      branch when the shadowed version doesn't exist on the parent
      branch.

Changes in 1.0.20:
  o Build Changes:
    * "jvmdir", "javadir", "javadocdir", and "thisjavadocdir" have
       been added to the default set of macros.
    * A r.JavaDoc() build action has been added.  It funtions
      exactly like the "r.Doc()" build action, except it coppies into
      "%(thisjavadocdir)s".
    * When the r.addArchive() source action attempts to guess the main
      directory in which to build, it now recognizes when when sources
      have been added in an order that defeats its algorithm and provides
      a helpful error message. (CNY-557)

  o Client Changes:
    * A --tag-script parameter has been added to the rollback
      command. (CNY-519)

  o Bug Fixes:
    * A bug in clone behavior that caused Conary to try to clone
      excessive troves has been fixed.  If you were cloning uphill
      from branch /a/b to /a, and a buildreq was satisfied by a trove
      on /a//c, Conary would try to clone the buildreq to /a as well.
      (CNY-499)
    * A bug in the "r.Ant()" and "r.JavaCompile()" build actions which
      caused the CLASSPATH variable to get mangled has been fixed.
    * A bug in 'r.ClassPath()' that caused a traceback has been fixed.
    * A bug that caused the "change password" tab to be displayed when
      browsing the repository via the web as an anonymous user has
      been fixed.
    * The web service code no longer permits the anonymous user to
      view the "change password" (/conary/chPassForm) form.
    * The r.addPatch() source action no longer hangs when presented
      with large patches, which fixes a bug introduced in Conary
      1.0.19.

Changes in 1.0.19:
  o API Change:
    * In order to fully represent empty flavors in Conary, a new Flavor
      object class has been added.  Previously, DependencySet objects
      were used to store flavor information.  Unfortunately it was not
      possible to distinguish "empty flavor" from "flavor not specified".
      When dealing with thawing frozen flavors, use ThawFlavor() instead
      of ThawDependencySet().  When testing to see if a flavor is empty,
      use the isEmpty() method of the flavor object.

  o Client Changes:
    * The default resolveLevel setting is now 2, this means that
      conary will try to update troves that would otherwise cause an
      update to fail.  See the conary man page for more details.
    * Multiple bugs have been fixed in interactive prompting for user
      passwords (CNY-466):
      - Password prompts are based on the server name portion of the
        label being accessed, not the actual hostname of the server
        (these are often different when repositoryMaps are used).
      - When no password callback is available, the operation will
        fail with an open error (which is identical to what would
        happen if no user name was present) instead of giving a
        traceback.
      - The download thread uses the passwords which the original
        thread obtained from the user.
      - The download thread is able to prompt for passwords from the
        user if distributed changesets require access to additional
        repositories.

  o Build Changes:
    * "r.Ant()", "r.JavaCompile()", and "r.ClassPath()" build actions
      have been added to support building java with conary.
    * "r.addPatch()" will now determine the patchlevel without users
      needing to add level= in the r.addPatch() call. The level
      parameter is still honored, but should not be needed.
    * "cvc cook --show-buildreqs" now displays build requirements
      inherited from parent recipe classes. (CNY-520)
    * The output of "cvc diff" and "cvc rdiff" can now be used as an
      input to patch when files are added between two versions. (CNY-424)
    * Use flags have been added for dom0 and domU.  They default to
      "sense prefernot".  The domU flag should be used to build
      binaries specific to Xen domU environments where special
      provisions are made for paravirtualization.  The dom0 flag
      should be used to build binaries specific to Xen dom0
      environments where special provisions are made for the
      hypervisor.  The existing "xen" flag should be used to build
      binaries specific to Xen which apply equally to Xen dom0 and
      domU environments.
    * Warning message for modes specified without an initial "0" have
      been improved to include the path that is affected. (CNY-530)

  o Server Changes:
    * Use the term Entitlement Class in all conary repository web interfaces
      replacing Entitlement Group.

  o Bugs Fixed:
    * The Conary Repository now returns an error to a client when
      committing duplicate troves that have an empty flavor. (CNY-476)
    * When checking out a source trove from a repository using
      "cvc checkout", the user is no longer warned about not being able
      to change the ownership of the files checked out.
    * A bug has been fixed in conary's determination of what troves
      had been updated locally.  This bug caused "conary updateall" to
      consider many x86 troves as needing to be updated separately
      instead of as a part of group-dist.  This could cause updateall
      failures. (CNY-497)
    * A bug that caused 'conary q tmpwatch:runtime --recurse' to traceback
      has been fixed (CNY-460)
    * Interactive mode now handles EOF by assuming it means 'no';
      thanks go to David Coulthart for the patch. (CNY-391)
    * Configuration settings in contexts can now be overridden from
      the command line. (CNY-22)
    * Redirect changesets now have primary troves, meaning they will
      display better when using "conary showchangeset". (CNY-450)
    * User's passwords are now masked when using "cvc context" (unless
      --show-passwords is specified). (CNY-471)
    * Removed excess output from commitaction which was caused by a
      change in option parsing code (CNY-405)

Changes in 1.0.18:
  o Client Changes:
    * Trying to shadow a cooked redirect now results in an error. (CNY-447)
    * A --keep-required option has been added to tell Conary to leave
      troves installed when removing them would break
      dependencies. This used to be the default behavior; Conary now
      issues a dependency error instead. (CNY-6)
    * "delete-entitlement" and "list-entitlements" options have been
      added to the "manageents" script.

  o Build Changes:
    * Python dependencies are now generated for .pyc files as well as
      for .py files. (CNY-459)

  o Server Changes:
    * Support for deleting entitlements, listing the entitlement
      groups a user can manage, and removing the ACL which lets a group
      manage an entitlement group has been added.
    * Entitlement management has been added to the Conary repository
      web interface. (CNY-483)

  o Bug Fixes:
    * The "list-groups" option to the "manageents" script has been
      corrected to list the groups the user can manage instead of the
      groups that user belongs to.

Changes in 1.0.17:
  o Client Changes:
    * Individual file removals performed by "conary remove" now create
      rollbacks. (CNY-7)
    * The repository mirroring client supports two new configuration
      options:
      - matchTroves is a regexp list that limits what troves will be
        mirrored based on the trove names;
      - recurseGroups takes a boolean value (True/False) which will
        cause the miror client to recurse through a groups and mirror
        everything that they include into the target repository.

  o Server Changes:
    * A single conary repository can host multiple serverNames. In the
      Conary repository's configuration file, the serverName directive
      can now specify a space separated list of valid server names
      which will be accepted and served from that repository. (CNY-16)

Changes in 1.0.16
  o Build Changes:
    * A check has been added to "cvc commit" that ensures a .recipe
      file exists in the CONARY state file.
    * Recipe classes can now set an "abstractBaseClass" class
      variable.  When set, Conary will not require a setup() method in
      the class.  This is used for creating superclass recipes where
      setup() methods are not needed.

  o Server Changes:
    * A new "entitlementCheckURL" configuration option has been added.
      This is a hook that allows external validation of entitlements.
    * The Conary Repository web interface look and feel has been
      updated.  The interface will look incorrect unless
      conary-web-common 1.0 or later is installed.

  o Bug Fixes:
    * When running "cvc log" on a newly created source component, cvc now
      errors gracefully instead of tracing back. (bz #863)
    * Conary now changes to the / directory before running tag
      scripts. (bz #1134)
    * "cvc co foo=invalidversionstring" now gives a more helpful error
      message. (bz #1037)
    * Cloning binary troves uphill now correctly checks for the source
      trove uphill.
    * A bug that would cause "conary migrate" to raise a KeyError when
      updating a group that referenced the same trove twice (through
      two subgroups) has been fixed.
    * A bug that caused miscalculations when determining whether a
      shadow has been modified has been fixed.
    * A number of bugs affecting resetting distributed changesets have
      been fixed.
    * A bug in the MySQL dbstore driver that caused the wrong
      character encoding to be used when switching databases has been
      fixed.
    * A bug where running updateall when one of the two groups that
      reference a trove has no update caused an erase of that trove to
      be requested has been fixed (CNY-748).

Changes in 1.0.15
  o Client Changes:
    * When writing files as non-root, Conary will no longer create
      files setuid or setgid unless the uid/gid creating the file
      matches the username/groupname in the package.
    * Conary now checks the rollback count argument for non-positive
      numbers and numbers greater then the number of rollbacks
      available. (bz #1072)
    * The entitlement parser has been reimplemented using expat
      instead of a hand-coded parser.  A correctly formatted
      entitlement file should now be enclosed in an
      <entitlement></entitlement> element.  Conary will continue to
      work with files that do not contain the toplevel <entitlement>
      element.

  o Build Changes:
    * Support has been added for recipe templates.  Now when running
      "cvc newpkg", cvc will automatically create a recipe from a
      template specified by the recipeTemplate configuration
      option. (bz #671, #1059)
    * Policy objects can now accept globs and brace expansions when
      specifying subtrees.
    * Cross-compile builds now provide CONFIG_SITE files to enable
      cross-compiling programs that require external site config
      files.  The default site config files are included.
    * The "cvc checkout" command can now check out multiple source
      troves in a single invocation.

  o Server Changes:
    * An "externalPasswordURL" configuration option has been added,
      which tells the server to call an external URL for password
      verification.  When this option is used, user passwords stored
      in the repository are ignored, and those passwords cannot be
      changed.
    * An authentication cache has been added, which is enabled by
      setting The authCacheTimeout configuration to the number of
      seconds the cache entry should be valid for.

  o Bug Fixes:
    * A bug that caused using groupName parameter with r.replace() to
      traceback has been fixed. (bz #1066)
    * Minimally corrupted/incorrect conary state files will no longer cause 
      conary to traceback. (bz #1107)
    * A bug that prevented upload progress from being displayed when
      using "cvc commit" has been fixed. (bz #969)

Changes in 1.0.14:
  o Client Changes:
    * Conary now creates shadows instead of branches when cooking onto
      a target label.  This means, for example, that local cooks will
      result in a shadow instead of a branch.
    * Conary now creates shadows on the local label when creating rollbacks
      instead of branches.
    * The branch command has been removed.  Any potential branch should be 
      done with a shadow instead.
    * The verify command now shows local changes on a local shadow instead
      of a local branch
    * Local changesets create diffs against a local shadow (instead of
      a branch) and --target for the commit command retargets to a shadow
    * User conaryrc entries are now searched from most specific target to
      least specific (bz #997)
    * A fresh install of a group will cause all of its contained components 
      to be installed or upgraded as well, without reference to what is 
      currently installed on your system -- no trove will be skipped because
      it is referenced by other troves on your system but not installed.
    * Changeset generation across distributed shadows now force file 
      information to be absolute instead of relative when the files are on
      different servers, eliminating server crosstalk on source checkin and
      when committing local changesets. (bz #1033)
    * Cvc merge now takes a revision, to allow you merge only up to a certain
      point instead of to head.

  o Server Changes:
    * Removed the ability for the server to log updates to its contents
      store (mirroring has made this capability obsolete)
    * logFile configuration directive now logs all XML calls
    * Split user management out from core authorization object
    * All user management calls are based on user and group names now
    * The user management web interface for the repository now allows
      the administrator to enable and disable mirroring for groups

  o Bug Fixes:
    * Conary will not traceback if you try to update to a trove with a name
      that matches a filesystem path that you don't have access to (bz #1010).
    * Conary will not raise an exception if a standard config file (~/.conaryrc,
      for example) exists but is not accessible.
    * cvc no longer allows . and .. to be added to source troves (bz #1014)
    * cvc remove handles removing directories (bz #1014)
    * conary rollback no longer tracebacks if you do not have write access to
      the conary database.
    * deeply shadowed versions would fail when performing some version 
      operations.  This caused, for example, local cooks of shadowed troves
      to fail.
    * using loadInstalled with a multiarch trove no longer tracebacks (bz #1039)
    * group recipes that include a trove explicitly byDefault False could result
      in a trove when cooked that had the components of that trove byDefault
      True.
    * Stop sending duplicate Host: headers, proxies (at least squid) mangle 
      these into one host header, causing failures when accessing rbuilder
      repositories that depend on that host header (bz #795)
    * The Symlink() build action should not enforce symlinks not
      dangling, and should instead rely solely on the DanglingSymlinks
      policy.
    * A bug that caused conary to treat a reference as an install when it
      should have been an update due to a miscalculation of what local updates
      had been made on the system has been fixed.

Changes in 1.0.13:
  o Client Changes:
    * A new "conary migrate" command for updating troves has been
      added.  "conary migrate" is useful for circumstances when you
      want to update the software state on a system to be synchronized
      with the default state of a group.  To do this, "conary migrate"
      calculates the changeset required to: 1) update the trove (if an
      update is available); 2) install any missing included troves; 3)
      synchronize included troves that have a mismatched version; 4)
      remove any referenced troves that are not installed by default.
    * The includeConfigFiles configuration directive now accepts http
      and https URLs.  This allows organizations to set up centralized
      site-wide conary configuration.
    * Conary now gives a more detailed error message when a changeset
      attempts to replace an empty directory with a file and
      --replace-files is not specified.

  o Build Changes:
    * The addSource source action will now replace existing files,
      rather than replacing their contents.  This implies that the
      mode of the existing file will not be inherited, and an
      existing read-only file will not prevent addSource from
      working.
    * The internal setModes policy now reports "suid/sgid" only for
      files that are setuid or setgid, rather than all files which
      have an explicitly set mode.  (bz #935)
    * TagSpec no longer will print out ignored TagSpec matches twice,
      once for tags specified in the recipe, and once for tags
      discovered in /etc/conary/tags/*.  (bz #902)
    * TagSpec will now summarize all its suggested additions to
      buildRequires in a single line.  (bz #868)
    * A new reportMissingBuildRequires policy has been added to summarize
      all suggested additions to buildRequires in a single line at the
      end of the entire build process, to make it easier to enhance the
      buildRequires list via cut-and-paste.  (bz #869)

  o Bug Fixes:
    * A bug that caused conary to traceback when a file on the file
      system is owned by unknown uid/gid has been fixed.  Conary will
      now print an error message instead.  (bz #977)
    * A bug that caused conary to traceback when an unknown Use flag
      was used when cooking has been fixed.  Previously, "cvc cook
      --flavor 'foobar'" would create a traceback.  Conary now says
      'Error setting build flag values: No Such Use Flag foobar'.
      (bz #982)
    * Pinned troves are now excluded from updateall operations.
      Previously conary would try to find updates for pinned troves.
    * Conary now handles applying rollbacks which include overlapping
      files correctly.  Previously --replace-files was required to
      apply these rollbacks.
    * the config file directive includeConfigFile is no longer case sensitive 
      (bz #995)

Changes in 1.0.12:
  o Client changes:
    * The rollback command now applies rollbacks up to and including
      the rollback number specified on the command line. It also
      allows the user to specify the number of rollbacks to apply
      (from the top of the stack) instead of which rollback to
      apply. (bz #884)
    * Previously, the code path for installing files as part of a new
      trove required an exception to be handled.  The code has been
      refactored to eliminate the exception in order to reduce install
      times.

  o Build Changes:
    * The cvc command now has a --show-buildreqs option that prints all
      build requirements.  The --no-deps argument for cvc has been
      aliased to --ignore-buildreqs for consistency.

  o Bug Fixes:
    * Installing into a relative root <e.g. --root foo> when running
      as root no longer generates a traceback. (bz #873)
    * Replaced files are now stored in rollbacks. (bz #915)
    * File conflicts are now also detected via the database, not just
      via real file conflicts in the filesystem.
    * A bug that resulted in multiple troves owning a file has been fixed.
    * Rollbacks of troves that were cooked locally will no longer
      raise a TroveIntegrityError.
    * The "conary remove" command no longer generates a traceback when
      the filename given cannot be unlinked. (bz #887)
    * The missing usage message displayed when "cvc" and "conary" are
      run with no command line arguments has been restored.
    * Rollbacks for initial contents files didn't work; applying
      rollbacks now ignores that flag to get the correct contents on
      disk. (bz #924)
    * The patch implementation now properly gives up on patch hunks
      which include changed lines-to-erase, which avoids erasing lines
      which did not appear in the origial version of the file. (bz
      #949)
    * Previously, when a normal error occurred while prepping sources
      for cooking (extracting sources from source archives, for
      example), conary would treat it as a major internal error.  Now
      the error message is simply printed to the screen instead.
    * A typo in a macro will now result in a more helpful error
      message.
    * A bug that caused a traceback when performing "conary rq" on an
      x86_64 box with a large installLabelPath where only an x86
      flavor of a trove was available on one label in the
      installLabelPath has been fixed (bz #961).
    * Conary no longer creates a rollback status file when one isn't
      needed.  This allows /var/lib/conarydb to be on read-only media
      and have queries continue to work/.
    * Reworked "conary remove" to improve error messages and fix
      problems with multiple files being specified, broken symlinks,
      and relative paths (bz #853, #854)
    * The mirror script's --test mode now works correctly instead of
      doing a single iteration and stopping.

Changes in 1.0.11:
  o Client Changes:
    * Conary will now allow generic options to be placed before the command
      you are giving to conary.  For example, 'conary --root=/foo query'
      will now work.
    * the remove command no longer removes file tags from files for no good 
      reason
    * rollbacks now restore files from other troves which are replaced as part
      of an update (thanks to, say, --replace-files or identical contents)
    * --replace-files now marks files as owned by the trove which used to
      claim them
    * You can now kill conary with SIGUSR1 to make conary enter a debugger
      when you Ctrl-C (or a SIGINT is raised)
    * --debug-all now enters a debugger in more situations, including option
      parsing fails, and when you hit Ctrl-C.
    * added ccs2tar, which will convert most absolute changesets (like those
      that cook produces) into tarballs
    * Troves now don't require dependencies that are provided by themselves.
      As troves are built with this new behavior, it should significantly speed
      up dependency resolution.
    * added a script to recalculate the sha1s on a server (after a label
      rename, for instance)
    * added a script to calculate an md5 password (for use in an info recipe,
      for example)

  o Build Changes:
    * Conary now supports a saltedPassword option to r.User in user info-
      packages.  Full use of this option will require that a new shadow package
      be installed.

  o Bug Fixes:
    * command-line configurations now override context settings

  o Build Changes:

Changes in 1.0.10:
  o Client Changes
    * Given a system based on rPath linux where you only installed
      !smp kernels, conary would eventually start installing smp
      kernels on your system, due to the way the update algorithm
      would determine whether you should install a newly available
      trove.  Conary now respects flavor affinity in this case and
      does not install the smp kernel.
    * Mirror configuration files can now specify uploadRateLimit and
      downloadRateLimit.
    * Updates utilizing changeset files are now split into multiple
      jobs properly, allowing changeset files which create users to
      work proprely.
    * "conary rollback" now displays progress information that matches
      the "conary update" progress information.
    * added --with-sources option for clone

  o Bug Fixes:
    * A bug that caused an assertion error when switching from an
      incomplete trove to a complete trove has been fixed.
    * A bug in perl dependencies that caused extra directories to be
      considered part of the dependency has been fixed.
    * A bug affecting updates where a pinned, partially installed
      package was supposed to be updated due to dependency resolution
      has been fixed.
    * A bug that prevented updates from working when part of a locally
      cooked package was replaced with a non-locally cooked component
      has been fixed.  The bug was introduced in Conary 1.0.8.
    * A bug that caused a segfault when providing an invalid type to
      StringStream has been fixed.
    * The troveInfo web page in the repository browser now displays
      useful error messages instead of traceback messages.  The
      troveInfo page also handles both frozen and non-frozen version
      strings.
    * A bug that caused conary to download unnecessary files when checking out
      shadow sources has been fixed.
    * A bug that caused "cvc rdiff" between versions of a trove that
      were on different hosts to fail has been fixed.
    * Fixed a bug when determining local file system changes involving a file 
      or directory with mtime 0.
    * The --signature-key option was restored

Changes in 1.0.9:
  o Client Changes:
    * A new dependency resolution method has been added which can be turned
      on by setting resolveLevel to 2 in your conarycfg:  If updating trove 'a'
      removes a dependency needed by trove 'b', attempt to update 'b' to
      solve the dependency issue.  This will allow 'conary update conary'
      to work as expected when you have conary-build installed, for example.
    * Switched to using more of optparse's capabilities, including --help
      messages.
    * One short option has been added, cvc -m for message.

  o Bug Fixes:
    * Recipes that use loadRecipe('foo') and rely on conary to look upstream
      to find their branch now work correctly when committing.
    * A bug affecting systems with multiple groups referencing the same troves,
      where the groups are out of sync, has been fixed.
    * the mirror client now correctly handles duplicate items returned in
      trove lists by older servers
    * A bug that caused the mirror client to loop indefinitely when
      doing a --full-trove-sync has been fixed
    * conary rq --trove-flags will now display redirect info even if you
      do not specify --troves (bug #877)
    * dep resolution now support --flavors --full-versions output (bug #751)
    * cvc merge no longer tracebacks if files were added on both upstream
      and on the shadow
    * admin web access for the server doesn't require write permission for
      operations which also require admin access (bug #833)
    * A bug that caused r.remove() in a group to fail if the trove being
      removed was recursively included from another group has been fixed.
    * Conary update tmpwatch -tmpwatch:debuginfo will now erase 
      tmpwatch:debuginfo.
    * An ordering bug that caused info packages to not be updated with their
      components has been fixed.
    * Updates will now happen in a more consistent order based on an
      alphabetic sort.
    * the repository server now handles database deadlocks when committing
       changesets
  o Server Changes:
    * getNewSigList and getNewTroveList could return troveLists with
      duplicate entries

  o Documentation Changes:
    * The inline documentation for recipes has been significantly
      improved and expanded, including many new usage examples.

Changes in 1.0.8
  o Client changes:
    * Conary will now replace symlinks and regular files as long as their
      contents agree (bug #626)

  o Bug Fixes:
    * An error in the method of determining what local changes have been 
      made has been fixed.

Changes in 1.0.7:
  o Client changes:
    * A better method of determining what local changes have been made to a
      local system has been implemented, improving conary's behavior when
      updating.

  o Bugfixes:
    * A bug that caused the user to be prompted for their OpenPGP
      passphrase when building on a target label that does not match
      any signatureKeyMap entry has been fixed.  Previously, if you
      had a signatureKeyMap entry for conary.example.com, and your
      buildLabel was set to conary.example.com@rpl:devel, you would be
      prompted to enter a passphrase even when cooking locally to the
      local@local:COOK label.
    * Dependency resolution will no longer cause a trove to switch
      branches.
    * If a component is kept when performing dependency resolution
      because it is still needed, it's package will be kept as well if
      possible.
    * "conary q --path" now expands symlinks found in the path to the
      file in question. (bug #855)
    * Committing a changeset that provided duplicate file streams for
      streams the server previously referenced from other servers no
      longer causes a traceback.
    * Conary's patch implementation how handles patches which are
      already applied. (bug #640)
    * A server error triggered when using long flavor strings in
      server queries has been fixed.

  o Build fixes:
    * Group cooking now produces output to make it easier to tell what
      is happening.  The --debug flag can be used to get a more
      detailed log of what troves are being included.

  o Server changes:
    * The server traceLog now logs more information about the
      repository calls


Changes in 1.0.6:
  o Repository changes:
    * The commitaction script now accepts the standard conary arguments
      --config and --config-file.

  o Bugfixes:
    * cvc merge on a non-shadow no longer returns a traceback (bz# 792),
      and cvc context foo does not return a traceback when context foo does
      not exist (bz #757)  Fixed by David Coulthart.
    * A bug that caused new OpenPGP keys to be skipped when troves
      were filtered out during mirroring has been fixed.
    * opening invalid changesets now gives a good error message instead of
      a traceback
    * removed obsolete changemail script
    * Exceptions which display fileId's display them as hex sha1s now
      instead of as python strings
    * A bug where including a redirect in a group that has autoResolve 
      caused conary to traceback has been fixed.
    * A bug that kept conary from prompting for your password when committing
      has been fixed.
    * A bug that randomized the order of the labels in the  installLabelPath 
      in some error messages has been fixed.

  o Build fixes:
    * The default ComponentSpec for :perl components now include files
      in site_perl as well as in vendor_perl.
    * Ruby uses /usr/share/ri for its documentation system, so all files
      in %(datadir)s/ri are now included in the default :doc ComponentSpec.

Changes in 1.0.5:
  o Performance improvements:
    * The use of copy.deepcopy() has been eliminated from the
      dependency code.  The new routines are up to 80% faster for
      operations like DependencySet.copy().
    * Removing files looks directly into the file stream of the file
      being removed when cleaning up config file contents rather than
      thawing the full file stream.
    * Getting a single trove from the database without files returned file
      information anyway
    * Trove.applyChangeSet() optionally skips merging file information
    * Cache troves on the update/erase path to avoid duplicate fetchs from
      the local database

  o Bugfixes
    * Installing from a changeset needlessly relied on troves from the 
      database having file information while processing redirects
    * Extraneous dependency cache checks have been removed from the
      addDep() path.
    * When removing files, conary now looks up the file flags directly
      in the file stream in order to clean up config file contents.
      Previously the entire file stream was thawed, which is much more
      resource intensive.

  o Build fixes:
    * r.addArchive() now supports rpms with bzip2-compressed payloads.

Changes in 1.0.4:
  o Performance improvements:
    * The speed of erasing troves with many dependencies has been
      significantly improved.
    * The join order of tables is forced through the use of
      STRAIGHT_JOIN in TroveStore.iterTroves() to work around some
      MySQL optimizer shortcomings.
    * An --analyze command line option has been added to the
      stand-alone server (server.py) to re-ANALYZE the SQL tables for
      MySQL and SQLite.  This can significantly improve repository
      performance in some cases.
    * The changes made to dependency string parsing were a loss in
      some cases due to inefficiency in PyArg_ParseTuple().
      Performance sensitive paths in misc.c now parse the arguments
      directly.

  o Bugfixes:
    * An Apache-based conary repository server no longer logs
      tracebacks in error_log when a client disconnects before all
      data is sent.
    * A bug that caused cross repository commits of changesets that involved
      a branched trove to fail in some cases has been fixed.
    * If an entitlement is used for repository access, it is now sent
      over HTTPS instead of HTTP by default.
    * The conary emerge command no longer attempts to write to the root
      user's conary log file.
    * conary showcs --all now shows not-by-default troves.
    * Previously, there was no way using showcs to display only the troves
      actually in a changeset - conary would by default access the repository
      to fill in any missing troves.  Now, you must specify the
      --recurse-repository option to cause conary to search the repository
      for missing troves.  The --trove-flags option will now display when a
      trove is missing in a changeset.
    * A bug that caused showcs --all to display file lists even when --ls
      was not specified has been fixed.
    * When mirroring, you are now allowed to commit a trove that does
      not have a SHA1 checksum set.  This is an accurate replication
      of the data coming from the source repository.
    * A bug affecting multiple uses of r.replace() in a group recipe has been
      fixed.
    * A bug that caused components not to be erased when their packages were 
      erased when a group referencing those packages was installed has been 
      fixed.

Changes in 1.0.3
  o Client changes:
    * Conary displays full paths when in the error message generated
      when it can't open a log file rather than leaving out the root 
      directory.

  o Performance improvements:
    * A find() class method has been added to StreamSet which enables
      member lookups without complete thawing.
    * The code path for committing filestreams to repositories now
      uses find() to minimize file stream thaws.
    * DBstore now supports precompiled SQL statements for SQLite.
    * Retrieving troves from the local system database no longer
      returns file information when file information is not requested.
    * Dependencies, dependency sets, StreamCollections, file
      dictionaries, and referenced file lists now use C parsing code
      for stream thawing.
    * Extraneous trove instantiations on the system update path have
      been eliminated.
    * Adding troves to the local database now uses temporary tables to
      batch the insertions.

  o Bugfixes:
    * A bug that caused a mismatch between file objects and fileIds
      when cloning a trove has been fixed.

Changes in 1.0.2:
  o Bugfixes:
    * A bug that caused redirects to fail to build when multiple
      flavors of a trove exist has been fixed.
    * A bug with cooking flavored redirects has been fixed.
    * The cvc command no longer enforces managed policy with --prep.
    * A bug that caused disttools based python packages to be built as
      .egg files has been fixed.  This bug was introduced in conary
      0.94.
    * A bug that prevented checking in a recipe that deleted policy
      has been fixed.
    * A bug that prevented entitlements from being recognized by an
      Apache conary repository server when no username and password
      were set for a server has been fixed.
    * A bug that prevented errors from being returned to the client
      if it attempts to add an invalid entitlement key or has
      insufficient permission to add the entitlement key has been
      fixed.  An InvalidEntitlement exception has been added.
    * A repository bug prevented the mirror client from obtaining a
      full list of new troves available for mirorring has been fixed.
    * A bug in cooking groups caused the groups resulting from an
      r.addAll() to not respect the original group's byDefault
      settings in some cases has been fixed.

Changes in 1.0.1:
  o Database schema migration
    * Over time, the Conary system database schema has undergone
      several revisions.  Conary has done incremental schema
      migrations to bring old databases in line with the new schema as
      much as possible, but some remnants of the old schema remain.
      When Conary 1.0.1 runs for the first time, the database will be
      reloaded with a fresh schema.  This corrects errors that can
      occur due to incorrect SQL data types in table definitions.  An
      old copy of the database will be saved as "conarydb-pre-schema-update".

Changes in 1.0:
  o Bugfixes
    * A bug that allowed a group to be installed before children of
      its children were installed has been fixed.  This ensures this
      if a an update is partially completed, it can be restarted from
      where it left off.
    * A bug in python dependencies that sometimes resulted in a plain 
      python: __init__ dependency has been fixed.
    * A bug that dropped additional r.UtilizeUser matches for a file after
      the first one has been fixed.
    * Accessing a repository with the wrong server name no longer
      results in an Internal Server Error.  The error is marshaled
      back to the client.

Changes in 0.97.1:
  o Bugfixes
    * A bug has been fixed that allowed the "incomplete" flag to be
      unset in the database when applying changesets of troves that
      have no "incomplete" flag.  This resulted in "StopIteration"
      exceptions when updating the trove.
    * A bug has been fixed in the code that selects the OpenPGP key
      to be used for signing changesets at cook time.

Changes in 0.97:
  o Client changes:
    * All troves that are committed to repository through commits,
      cooks, branches, shadows, and clones, now always have SHA1
      checksums calculated for them.
    * Trove objects now have a version number set in them.  The
      version number is increased when the data types in the Trove
      object are modified.  This is required to ensure that a Conary
      database or repository has the capability of storing all the
      information in a Trove.  All trove data must be present in order
      to re-calculate SHA1 checksums.  If a local system understands
      version 1 of the Trove object, and a repository server sends a
      changeset that contains a version 2 Trove, an "incomplete" flag
      will be set for trove's entry in the database.  When accessing
      that trove later for merging in an update, the client will go
      back and retrieve the pristine Trove data from the repository
      server so it will have all the data needed to preform three way
      merges and signature verification.

  o Repository changes:
    * Repositories will now reject commits whose troves do not have
      correct SHA1 checksums.

Changes in 0.96:
  o Client changes:
    * conary rq now does not use affinity by default, use --affinity to turn
      it on.  The rq --compatible-troves flag has disappeared.  Now 
      you can switch between displaying all troves that match your system 
      flavor and that match affinity flavor by switching between
      --available-troves with and without the --affinity flag.
    * conary q now displays installed, not by default troves by default,
      but skips missing troves.
    * Fixed an update bug where updating an x86 library on an x86_64 system
      would cause conary to switch other x86_64 components for that library
      to x86 versions.
    * update job output is compressed again
    * Fixed an update bug where if you had made a local change to foo, and then 
      updated a group that pointed to an earlier version of that trove,
      the trove could get downgraded

  o Other changes:
    * Mirroring now mirrors trove signature

Changes in 0.95:
  o Client changes:
    * The "conary verify" command now handles non-regular files with
      provides and requires (for example, symlinks to shared libraries
      that provide sonames).
    * The "conary showchangeset" command now takes --recurse and
      --no-recurse arguments.
    * All info-* packages are now updated in their own individual jobs;
      this is required for their dependencies to be reliable.
    * The conary syncchildren command now will install new packages
      when appropriate.

  o Repository changes:
    * Additional logging has been added to the repository server.
      Logging is controlled by the "traceLog" config file variable,
      which takes a logging level and log path as arguments.
    * Conary now detects MySQL Database Locked errors and will retry
      the operation a configurable number of times.  The "deadlockRetry"
      configuration variable controls the number of retries and
      defaults to 5.

  o Build changes:
    * Conary now uses site.py to find all possible correct elements of
      sys.path when generating python provides and requires.  Previously,
      new elements added via .pth files in the package being built would
      be ignored for that package.
    * The PythonSetup() build action now works properly with setup.py
      files that use "from setuptools import..." instead of "import
      setuptools".

  o Other changes:
    * The conarybugz.py script has been restored to functionality by
      moving to the conaryclient interface for accessing the
      repository.

Changes in 0.94:

  o Redirects no longer point to a specific trove; they now redirect
    to a branch. The client chooses the latest version on that branch
    which is compatible with the local system.

  o Bug Fixes
    * A bug in getNewTroveList() that could cause duplicate
      troves to be returned has been fixed.
    * A bug that caused a repository server running under Apache to
      fail with an Internal Server Error (500) when a client requested
      a changeset file that does not exist has been fixed.
    * Conary no longer displays an error when attempting to write to a
      broken pipe.  (bug #474)
    * Conary now respects branch affinity when moving from old-style
      groups to new-style groups.

  o Client changes:
    * The query/repquery/showcs command line options have been
      reworked.  See the conary man page for details.
    * When "cvc merge" is used to merge changes made on the parent
      branch with changes made on a shadow, conary now records the
      version from the parent branch that was used for the merge.
      This is required to allow conary to handle changing the upstream
      version on a shadow.  It is also useful for accounting
      purposes.  (bug #220)
    * "conary emerge" can now be performed on a recipe file.
      Previously you were required to emerge from a repository. (bug
      #526)
    * Progress is now displayed as conary applies a rollback. (bug #363)
    * Java, Perl, and Python dependencies are now enforced by default.

  o Build changes
    * PythonSetup() no longer passes the --single-version-externally-managed
      argument to setup.py when it uses distutils instead of setuptools.

Changes in 0.93:
  o Bug Fixes
    * A bug in the "conary verify" code sometimes resulted in an
      unhandled TroveIntegrity exception when local modifications were
      made on the system. (bug #507)
    * Usernames and passwords with RFC 2396 reserved characters (such
      as '/') are now handled properly. (bug #587)

  o Server changes
    * Standalone server reports warnings for unsupported configuration options
      instead of exiting with a traceback.
    * Compatibility for repositoryDir has been removed.
    * A bug caused queries for multiple flavors of the same trove
      to return incorrect results has been fixed.
    * Apache hooks now ignore IOErrors when writing changesets to the
      client.  These normally occur when the client closes the
      connection before all the data is sent.

  o Client changes
    * SHA1 checksums are now computed for source checkins and local
      change set commits.
    * Flavor affinity is now more relaxed when updating troves.  For
      example, if you have a trove with flavor that requires sse2 but
      your system flavor is ~!sse2, conary will only prefer troves
      with sse2 enabled instead of requiring it.

  o Build changes
    * PythonSetup() now correctly requires python-setuptools:python
      instead of python-setuptools:runtime.
    * Automatic python dependency provision now searches more directories
      to better support multilib python.
    * Conary now defaults to building in ~/conary/builds instead of
      /var/tmp/conary/builds, and caching in ~/conary/cache instead
      of /var/cache/conary.

Changes in 0.92:
  o Package Building Changes:
    * Conary policy has been split out into the conary-policy package.
      (Some policy was left in conary proper; it is needed for
      internal packaging work.)
    * Conary prints out the name of each policy as it runs, making it
      possible to see which policies take the most time.
    * BuildLog files no longer contain lines that end with \r.
    * A new 'emergeUser' config item has been added.  Conary will
      change to this user when emerging packages as root.
    * --no-deps is now accepted by 'conary emerge'.

  o Group Building Changes:
    * A bug has been fixed in dependency checking when using
      autoResolve where deleted weak troves would be included in
      autoResolve and depChecks.

  o Client changes:
    * Conary can now rate limit uploads and downloads.  The rate limit
      is controlled by the "uploadRateLimit" and "downloadRateLimit"
      configuration variables, which is expressed in bytes per second.
      Also, Conary displays the transfer rate when uploading and
      downloading.  Thanks to Pavel Volkovitskiy for these features.
    * The client didn't write config files for merged changesets in
      the right order, which could result in changesets which could
      not be committed to a repository.
    * Fixed a bug in the update code caused conary to behave
      incorrectly when updating groups.  Conary would install
      components of troves that were not installed.

  o General Bug Fixes
    * Conary did not include the trove sha1 in the troveinfo diff
      unconditionally.  This prevents clients from being able to
      update when a repository is forced to recalculate sha1
      signatures.

Changes in 0.91:
  o Bugfixes
    * A bug was fixed the code that freezes path hashes.  Previously,
      path hashes were not sorted in the frozen representation.  Code
      to fix the frozen path hashes in databases and repositories has
      beed added.
  o Build
    * added cleanAfterCook config that controls whether conary tries to
      clean up after a successful build

Changes in 0.90.0:
  o Code Structure/Architecture Changes:
    * Conary now has the concept of "weak references", where a weak reference
      allows conary to be able to recognize the relationship between a
      collection and the children of collections it contains.  This allows
      us to add several new features to conary, documented in Client and Build
      changes.
    * SQL operations have been migrated to the dbstore driver to allow
      for an easier switch of the database backends for the server side.
    * Various query and code structure optimizations have been
      implemented to allow running under MySQL and PostgreSQL.

  o Documentation Changes:
    * Added summaries about updateall in the conary man page and added
      information about the command-line options for conary rq.
    * Clarified behavior of "conary shadow --source-only" with respect to
      rPath bug #500.
    * Added synonyms for cvc and conary commands which have shortcuts
      (ex: checkout and co).
    * Added man page entry about cvc clone.

  o Package Building Changes:
    * Build logs now contain unexpanded macros, since not all macros
      may be defined when the build log is initially created.
    * The emerge command can now accept version strings.
    * The RemoveNonPackageFiles policy now removes fonts.cache*,
      fonts.dir, and fonts.scale files, since they are always
      handled by tag handlers.
    * The Make() build action can now take a makeName keyword argument
      for cases when the normal Make() handling is exactly right but
      a different make program is required (nmake, qmake, etc.).
    * The new PythonSetup() build action uses very recent versions
      of the python setuptools package to install python programs
      which have a setup.py that uses either the old disttools or
      new setuptools package.
    * fixed bug #bz470: loadInstalled('foo') will now work when you have
      installed a local cook of foo.

  o Group Building Changes:
    * add() now takes a "components" option.  r.add(<package>,
      components=['devel', 'runtime'])  will install <package>, but only the
      'runtime' and 'devel' components of <package> by default.
    * remove() can now 'remove' troves within child troves.
    * When a component is added, (either via r.add() or dep resolution)
      is automatically added as well (though not all its sibling components)
    * A new r.removeComponents(<complist>) command has been added.  It
      allows you to create a group where all devel components are
      byDefault False, for example: r.removeComponents(['devel',
      'devellib']).
    * The installPath used to build a group in is now stored in troveInfo.
    * r.addAll() now recurses through all the included groups
      and creates local versions of them as well by default.
    * A new r.replace(<name>, <newversion>, <newflavor>) command has
      been added.  It removes all versions of name from all groups in
      the recipe and replaces them with the version found by searching
      for newVersion, newFlavor.

  o Client Changes:
    * When committing source changes in interactive mode, conary will ask you
      you to confirm the commit.
    * A new configuration option, autoResolvePackages, tells conary to install
      the packages that include the components needed for dep resolution.
    * You can now install locally cooked groups.
    * If foo is a redirect to bar, and you run 'conary update foo' when
      foo is not installed on your system, conary will act as if you had
      typed 'conary update bar'.  Previously, it would act as if you had typed
      'conary update bar --no-recurse'.

  o Config Changes:
    * Conary config handling now supports comments at the end of config lines.
      # can be escaped by a \ to use a literal # in a configuration option.
    * Default macros used in cooking are now stored in /etc/conary/macros.
      The 'defaultMacros' parameter determines where cvc searches for macro
      definitions.
    * Conary configuration now searches for configuration files in 
      /etc/conary/conf.d/ after reading in /etc/conaryrc

  o Server Changes:
    * Creating changesets atomically moves complete changesets into place.
    * The contents store no longer reference counts entries.
    * Added support for trove marks to support mirroring.  A client
      can use a trove mark to ask the server for any trove that has
      been added since the last trove mark mirrored.
    * Added the hasTroves() interface to support mirroring.  This allows
      the mirror client to make sure that the target mirror does not
      already have a trove that is a candidate for mirroring from the
      source repository.
    * Added support for traceback emails from the repository server.
    * The repository contents store was reworked to avoid reading
      precompressed gzipped data twice (once to double check the uncompressed
      contents sha1 and once to copy the file in place).
    * We have changed the way schema creation and migration is handled
      in the repository code. For administrative and data safety reasons,
      schema upgrades and installs can be performed from now on only by
      running the standalone server (conary/server/server.py --migrate),
      thus avoiding race conditions previously created by having multiple
      Apache processes trying to deal with the SQL schema updates.

   o Command Changes
    * A new script that mirrors repositories has been added.  It is in
      the scripts/ directory in the source distribution of Conary.

Changes in 0.80.4:
  o Build Changes:
    * PackageRecipe has been changed to follow our change to split
      conary into three packages.
    * x86_64 packaging elimintated the conary:lib component to follow x86
      (those files now belong in conary-build:lib)

Changes in 0.80.3:
  o Client Changes:
    * The internal branch source and branch binary flags were changed
      to a bitmask.
    * The warning message printed when multiple branches match a cvc
      checkout command has been improved.
    * Only interactive mode can create binary shadows and branches, and
      a warning is displayed before they are created (since source branches
      are normally the right thing to use).

  o Build Changes:
    * Files in subdirectories named "tmp" are no longer automatically
      excluded from packaging, except for /tmp and /var/tmp.
    * DanglingSymlinks now traverses intermediate symlinks; a symlink
      to a symlink to a symlink will no longer confuse it.

Changes in 0.80.2:
  o Client Changes:
    * Bugs in "conary update foo=<old>--<new>" behavior have been
      fixed.
    * "cvc co foo=<label>" will now work even if you don't have a
      buildLabel set
    * "conary showcs" will now work more nicely with group changesets.
    * "conary showcs --all" no longer shows ids and sha1s.
    * We now never erase pinned items until they are explicitly unpinned.
    * "conary verify" and "conary q --diff" work again.
    * "conary q tmpwatch --components" will display the components
      installed for a package.
    * The pinTroves config item behavior has been fixed.  It now
      consistently pins all troves that match a pinTrove line.
    * When a trove is left on the system because of dependency resolution
      during an update, a warning message is printed.
    * Command line configuration, such as --config
      'buildLabel conary.rpath.com@rpl:devel', now overrides context
      configuration.

  o Server Changes:
    * The repository server now retries a request as an anonymous user
      if the provided user authentication information does not allow
      a client request to succeed.
    * When using "server.py --add-user" to add a user to a repository
      server, the user will only be given admin privileges if --admin
      is added to the command line.  Previously, all users added with
      server.py had admin privileges.  Additionally, if the username
      being added is "anonymous", write access is not granted.

  o Build Changes:
    * It is now possible for a recipe to request that specific
      individual requirements be removed from files using the
      exceptDeps keyword argument to r.Requires().  Previously
      you had to accept all the dependencies generated by r.Requires()
      or none of them.
    * r.Replace() now takes a lines=<regexp> argument, to match a line based
      on a regexp.
    * The EnforceJavaBuildRequirements policy has been added.  When
      you are packaging precompiled Java software where you have
      .class/.jar files but no .java files, you can use "del
      EnforceJavaBuildRequirements" to prevent this from policy from
      generating false positives.
    * The EnforceCILBuildRequirements policy has been added.
    * Enforce*BuildRequirements now warn when a package has requirements
      which they don't fulfill themselves and which are not fulfilled by
      the system database.  (for example, soname dependencies from linking
      against libraries that are not managed by Conary on the system.)
    * Automated Perl dependencies have been added, for both provides
      and requires.  They are not yet enforced, in order to give time
      to adapt while perl packages are being re-built.
    * The EnforcePerlBuildRequirements policy has been added.
      Failures found by this policy may be caused by packages on the
      system not having been rebuilt yet with Perl dependencies, but
      could also show bugs in the Perl dependency code.
    * Automated Python dependencies have been added, for both provides
      and requires.  Like Perl dependencies, they are not yet
      enforced.
    * The EnforcePythonBuildRequirements policy has been added, with
      the same caveats as EnforcePerlBuildRequirements.
    * Conary now writes more information about the build environment
      to the build log when cooking.
    * A bug that caused r.Requires('file:runtime') to create a file
      dependency on 'runtime' instead of trove dependency on
      'file:runtime' has been fixed.
    * Java dependencies now properly ignore array elements in all cases,
      removing false Java dependencies like "[[I" and "[[B".


Changes in 0.80.1:
  o Client Changes:
    * User names and passwords are no longer allowed in repository maps;
      "user" configuration entries must be used instead.
    * The clone command now allows you to clone a binary onto the same
      branch, without having to reclone the source.
    * The TroveInfo table on the client is getting corrupted with
      LoadedTrove and BuildReq entries for components.  These entries
      are only valid on packages.  Code was added to catch when this
      happens to aid debugging.  Additionally, Conary will
      automatically remove the invalid entries the first time 0.80.1
      is run.
    * Environment variables are expanded in paths in conary configuration files.
    * localcs now allows the version and flavor to be specified for a trove
    * conary scs --all now behaves the way it used to again
  o Build Changes:
    * Java dependency generation is now enabled; Java dependency enforcement
      is still disabled.
    * The skipMissingSubDir keyword argument now actually works correctly
      when the subdirectory is missing.
  o Common Changes:
    * Entitlement support has been added as an alternate method of
      authentication.

Changes in 0.80.0:
  o Client Changes:
    * The logic for defining updates across a hierarchy has been completely
      replaced. Instead of rigidly following the trove digraph, we flatten
      the update to choose how troves get updated, and walk the hierarchy
      to determine which updates to actually apply.
    * Dependency resolution could include troves which caused duplicate
      removals for the troves those included troves replace
    * Chroot handling was broken in 0.71.2 and prevented the user name
      lookup code for the chroot from exiting back out of the chroot
    * showchangeset on relative changesets now displays them as jobs.
    * query and queryrep now exclude components if they match their
      package name
    * Conary cleans up rollbacks when a changeset fails to apply.
      Previously, an invalid changeset was saved in the rollback
      stack, which made applying it impossible
    * Removed direct instantiation of NetworkRepositoryClient object; it
      should be created by calling ConaryClient
    * repositoryMap should not contain usernames and passwords now; user
      config file option should hold those instead (user *.rpath.org user pass)
    * If a user name is given without a password the password will be prompted
      for if the repository returns a permissions error
    * added --components parameter to q and rq to not hide components
    * conary update --full-versions --flavors now will work as expected
    * fixed a bug with conary erase foo=/branchname
    * When in multi-threaded mode, the download thread now checks to see
      if the update thread wants to exit.  This fixes many of the
      "timeout waiting for download thread to terminate" messages.
    * Fixed bug where conary erase foo --no-deps wouldn't erase a component
      of foo if it was required by something else
  o Build Changes:
    * Dependencies are now generated for Java .class and .jar files.
      They are not yet enforced, to give time to rebuild Java packages.
    * Java dependency generation has been turned off until 0.80.1 in
      order to wait until there is a deployed version of Conary with
      long dependency handling; some .jar files have so many
      dependencies that they overflowed dependency data structures.
    * CheckDesktopFiles now looks in /usr/share/icons for icons, and
      can find icon names without extensions specified.
    * Build actions which take a subDir keyword argument now also can
      take a skipMissingSubDir keyword argument which, if set to True,
      causes the build action to be skipped if the specified subdirectory
      does not exist.  By default, those build actions will now raise
      an error if the directory does not exist, rather than running in
      the wrong subdirectory as they did previously.
    * You can now cook a recipe that has a superclass that is defined
      locally but a has supersuperclass that is in the repository.  Similarly,
      if you have a superclass that is in the repository but a supersuperclass
      locally, conary will find that as well
    * r.Replace with parameters in the wrong order will now behave correctly
    * The automatic :config component for configuration files has been
      disabled because Conary does not handle files moving between
      troves, and config files were being re-initialized when packages
      were updated.
  o Code structure:
    * queryrep, query, showchangeset, and update --info all use the same
      code to determine how to display their data.  Display.py was changed
      to perform general display operations.
    * query.py added
    * added JobSource concept for searching and manipulating lists of jobs.
    * moved datastore.py into repository module
    * Stubs have been added for adding python and perl dependencies, and
      the stubs have been set to be initially ignored.
    * The internal structure for conary configuration objects has changed
    * A new DYNAMIC size has been added to the StreamSet object.  This will
      cause StreamSet to use either a short or long int to store the size
      of the frozen data that is included in a frozen StreamSet, depending
      on the size of the data being stored.

Changes in 0.71.2
  o Client Changes:
    * The update-conary option has been renamed updateconary per
      bugzilla #428
    * buildPath can be set in contexts
    * cvc co <foo> will work even if there are two foos on the same label with
      different branches.  In that case, it will warn about the older foo
      which it doesn't check out
    * Test mode didn't work for updates and erases which were split into
      multiple jobs
  o Build Changes:
    * Combined the EtcConfig and Config policies, and deprecated
      the EtcConfig policy.
    * All config files default to being put into a :config component.
      This is overridden by any ComponentSpec specifications in the recipe.
    * A use flag has been added for xen defaulting to 'sense prefernot'.  This
      flag should be used to specify flavors for xen domU builds where special
      provisions are made for paravirtualized domU.
    * Added new CheckDesktopFiles policy to catch some more common errors
      in .desktop files.  (For now, it looks for common cases of missing
      icons; more may be added over time.)
    * The Requires policy now interprets synthetic RPATH elements (passed in
      with the rpath= keyword argument) as shell-style globs that are
      interpreted relative first to the destdir and then to the system.

Changes in 0.71.1:
  o Server Changes
    * Added iterTroves() call which iterates over large numbers of troves
      much more efficiently than a single getTrove() call would.
    * Split out FileRetriever object to allow file information to be pulled
      from the repository inside of an iterTroves() loop
    * The web interface shows the troves contained in a group trove instead
      of trying to list all files in a group.
  o Client Changes
    * Config file options that take a path as a value now support ~ for
      home directory substitution
    * Trove.diff() returns a standard job list instead of the previous
      only-used-here format
    * /var/log/conary tracks all update, remove, rollback, and erase events
    * Progress output is simplified when stdout is not a tty (no line
      overwrites)
    * Tracebacks during logged commands get copied to the log
    * Code which checked to see if a shadow has been locally modified didn't
      work for shadows more than a single level deep
    * When you are installing from changesets using --from-files, other troves
      in the changesets can be used for dependency resolution
  o Build Changes (cvc)
    * Additional calls are emulated by the filename_wrapper for the
      r.Run calls.
  o Code Structure
    * Split build/recipe.py into several smaller files
    * Moved OpenPGP keyTable access up call stack so that it can now be
      accessed outside of kid templates.
    * Move epdb code into its own package

Changes in 0.71.0:
  o Code Structure
    * conary now imports all python modules from a toplevel "conary"
      module.  This prevents conary from polluting the module namespace.
  o Client Changes
    * Clone didn't handle shadow version numbers correctly (and could create
      inconsistent version numbers)

Changes in 0.70.5:
  o Client Changes
    * Files changing to config files across distributed repositories now works.
    * The update code uses more consistent use of trove sources, and only
      makes explicit calls to the repository if asked.  This should make it
      possible to create interesting update filters.
    * Clone updated sequences it was iterating over, which is generally
      a bad idea (and caused clone to commit inconsistent troves)
  o Build Changes (cvc)
    * Locally cooked filesets now include file contents, making the
      filesets installable.
    * Fileset cooks now retrieve all of the file objects in a single
      network request per repository.
    * The new NormalizeLibrarySymlinks policy runs the ldconfig program
      in all system library directories.  This ensures that all the
      same symlinks that ldconfig would create when the shlib tag handler
      runs are packaged.  It also warns if ldconfig finds missing files.
    * New argument to r.Run(): "wrapdir" keyword argument behaves much
      like "filewrap" but takes a string argument, which limits the scope of
      %(destdir)s relocation only to the directories under the specified
      wrapdir, which is interpreted relative to %(destdir)s.  Works best
      for applications that install under one single directory, such
      as /opt/<app>
    * Clone, branch, and shadow all take --info now instead of --test
    * ELF files that dlopen() libraries can now be provided with
      synthetic soname dependencies with
      r.Requires('soname: libfoo.so', '/path/to/file')
    * r.Requires now enforces that packages that require a file and
      include that required file must also explicitly provide it. (bz #148)
  o Server Changes
    * Packages added to the repository are checked to ensure the version and
      flavor of all referenced components are the same as for the package

Changes in 0.70.4:
  o Client Changes
    * The trove that satisfies a dependency that is broken by erase is
      now displayed in the "Troves being removed create unresolved
      dependencies" message.
    * Components are now displayed on the same line as their parent
      package in "conary update" output.
    * A new 'interactive' option has been added to conary configuration.
      When set to true, conary will display info about clone, branch,
      update, and erase operations, and then ask before proceding.
  o Build Changes (cvc)
    * The CompilePython action has been fixed to accept macros at the
      beginning of its arguments, fixing a bug new in Conary 0.70.3.
    * The Requires policy can now be given synthetic RPATH elements;
      this is useful when programs are only intended to be run under
      scripts that set LD_LIBRARY_PATH and so do not intrinsically have
      the information they need to find their libraries.
    * Added --test to clone, branch, and shadow commands
    * Clone now supports --skip-build-info for less rigid version checks
      on cloned troves
    * Fixed usage message to better reflect reality
    * Cloning to a branch which already has a version with a compatible
      flavor now works.
    * cpio archive files are now supported for r.addArchive()
  o Repository Changes
    * The repository now serves up stored OpenPGP keys as a "Limited
      Keyserver"; users can retrieve keys, but not search or browse them.
      The keys are available via /getOpenPGPKey?search=KEY_ID. This
      is meant only to allow conary to automatically retrieve OpenPGP
      keys used to sign packages.

Changes in 0.70.3:
  o Client Changes (conary)
    * Conary now works harder to avoid having separate erase/installs,
      instead preferring to link those up into one update when possible.
    * Conary configuration now supports contexts.  Contexts are defined in
      sections starting with a [<name>] line, and provide contextual
      configurations for certain variables, defined in the man page.  All
      configuration options after the [<name>] will be associated with that
      context, and will override the default configuration when that context
      is active.  The current context can be selected by using the --context
      parameter, or by setting the CONARY_CONTEXT environment variable.
    * 'conary config --show-contexts' will display the available contexts
  o Build Changes (cvc)
    * A local cook of a trove foo will ensure that the changeset created is
      installable on your local system, by making sure the version number
      created is unique.
    * The builddir is no longer allowed to appear in ELF RPATHs.
    * The build documentation strings have been significantly updated
      to document the fact that for most strings, a relative path
      is relative to the builddir, but an absolute path is relative
      to the destdir.
    * The ManualConfigure action now sets the standard Configure
      environment.
    * cvc will allow you to cook a trove locally even when you are unable
      to access the trove's source repository
  * Common Changes:
    * Version closeness was improperly measured for troves on different
      branches when then label structure was identical
  o Repository Changes
    * Repository now has a config flag called requireSigs. Setting it to
      True will force all troves to have valid package signatures.  Troves
      lacking this will be rejected.  Enabling this option prevents the
      generation of branches, shadows, or clones since these troves are not
      signed.  It is not recommended that this option be enabled until the
      infrastructure is in place to provide package signatures for all types
      of troves.

Changes in 0.70.2:
  o Client Changes (conary)
    * GnuPG compatible trust metrics for OpenPGP Keys now exists. This
      makes it possible for conary clients to refuse troves that
      aren't properly trusted. The metrics currently in place mimic
      gpg behavior.
    * Running "conary update" in a directory that does not exist no
      longer fails with an error (bugzilla #212).  Note that "cvc
      update" still requires that the current working directory exists
      of course.
    * HTTP error conditions are handled more gracefully when commiting
      a change set. (bugzilla #334)
    * conary more reliably sets a non-zero exit status when an error
      occurs. (bugzilla #312)
    * When performing an update of a group that adds a trove foo,
      search the system for a older version of foo to replace if the
      original update command found a replacement by searching the
      system.
    * New option, "conary update-conary" has been added in an attempt
      to provide a workaround for future drastic protocol revisions
      such as what happened for 0.70
    * Methods for parsing command line update request and changeset requests
      have been added to conaryclient.cmdline
    * A metric for the distance between arbitrary versions on different
      branches has been added, and the code which matches troves changes
      between collections uses this code to give well-defined matches
      for all cases.
    * Rollbacks are now listed with the most recent on top
    * Troves which a group operation tries to remove will be left behind
      if they satisfy dependencies for other troves
    * updateall command respects pins on top-level troves
    * Dependency resolution no longer blows away pinned troves
    * conary update now takes a changeSpec, allowing you to specify both
      the version to remove and the update version, like
      'conary update foo=2.0--3.0'

  o Build Changes (cvc)
    * cvc more reliably sets a non-zero exit status when an error
      occurs. (bugzilla #312)
    * Building groups w/ autoResolve displays the revision of the
      troves which are being included
    * The change to automatically split up hardlink groups into
      per-directory hardlink groups has been reverted.  Instead,
      Conary enforces that link groups do not cross directories, but
      provides an exception mechanism for the rare cases where it is
      appropriate to do so.  The old LinkCount policy was renamed
      LinkType, and the new policy enforcing link group directory
      counting is now called LinkCount.
    * The NormalizeCompression policy no longer causes an error if you
      have two files in the filesystem that differ only by the .gz or
      .bz2 extension.
    * The Provides policy will not longer automatically provide soname
      dependencies for executable files that provide sonames.  A few
      executables do provide sonames, and 0.70.1 provided them as
      harmless extraneous provisions.

   o Repository Changes
     * A new getConaryUrl() method has been implemented to support the
       "conary update-conary" feature
     * Exception handling has been re-worked.  All exception classes
       that are marshaled back to the client are now in the
       repository.errors module.  Some of the most commonly used
       exception classes have been included in their previous modules
       for compatibility until code can be modified to use the new
       repository.errors module.

Changes in 0.70.1:
  * Collection merging didn't handle (admittedly obscure) cases where
    a component on the local system was updated to a new version of a
    trove, and updating that package also tries to update to that version
    but using a different path
  * Redirects are allowed in group cooking as long as the target of the
    redirect is also specified in the group (this allows cleaner handling
    when trying to clean up after label multiplicity)
  * Shorten display for versions and flavors in internal debugging output.
    Make str() output for versions and flavors return formatted strings.
  * ELF files finding non-system libraries via an RPATH did not always
    have the path to the library encoded in their dependency requirement,
    depending on whether the package also included some other (unrelated)
    non-system library.  Futhermore, system paths encoded in an RPATH were
    incorrectly honored.  Both of these bugs have been fixed.
  * Ownership policy now uses macros in the user and group definitions.
  * Symbolic links to shared libraries can now provide path-encoded
    soname dependencies (only manually, never automatically).
  * Removed outdated code with convoluted code for preventing providing
    soname dependencies in some cases; that code has been functionally
    replaced by limiting automatic soname dependencies to system library
    directories.
  * Instead of complaining about hardlinks spanning directories, Conary
    simply creates one link group per directory per hardlinked file.
  * Fixed bug which made source commits fail on cloned source troves

Changes in 0.70.0:
  o The client and server protocol versions have been changed and
    the filecontainer version number updated.
    * Upgrading from previous versions of Conary to 0.70.0 will
      require downloading a old-format changeset file from
      ftp://download.rpath.com/pub/conary/
    * Adding path hash data to TroveInfo overflowed the amount of
      storage space available in a StreamSet when a trove contained
      several thousand files.  In order to accommodate larger data
      stored in StreamSets, we have changed the way data sizes are
      handled.
    * With the changes to StreamSet, LargeStreamSet is obsolete.
      Changeset files used to used LargeStreamSet to represent data.
      Since we now just use a StreamSet, the changeset file format
      changed.
    * Since this version of Conary is incompatible with previous
      versions, we took this opportunity to do database and repository
      migrations that will allow us to make significant code cleanups
      in the near future.

 o Other smaller changes
    * Conary now does the right thing if the same trove is listed
      twice in an update due to recursion (it checks for duplicate
      installs of the same trove).
    * A bug where None would show up in CONARY files when an
      autosource file changed contents but did not change names has
      been fixed.

Changes in 0.62.16:
  * The "conary update" and "conary erase" commands now display the actions
    they take as they run (similar to --info output).
  * The --info output for "conary erase" and "conary update" has been
    reworked to be more user-friendly.
  * Added new conaryrc option signatureKeyMap to choose which signature
    to use when signing based on the label.
  * Fixed a bug where conary would only sign the last trove listed,
    instead of signing all troves listed.
  * The ComponentRequires policy now makes :devellib components require
    :data components if they exist.
  * Don't check for bucket conflicts when resolving during group cooks - if we
    want to check for bucket conflicts in groups, it will be readded in a more
    general way.
  * Removed extra freezes and thaws of files for a 8% improvement in install
    time for absolute change sets (at the cost of some memory, but thanks
    to splitting transactions this should be a good trade off).
  * Added removeIfExist call to miscmodule for some peformance improvement.
  * ELF files that find non-system libraries via an RPATH now have the path
    to the library encoded in their dependency requirement, matching the
    path encoded in the dependency provision.  Before this, the RPATH
    was ignored and the path encoding was only guessed within one source
    package.
  * The LinkCount policy now enforces the requirement that hardlink groups
    contain only files in the same directory as each other; no hardlinks
    between files in different directories are allowed.
  * When updating a group across branches, if a subtrove within the update has
    already been manually moved to the new branch by the user, conary will
    recognize this and sync that trove with the group
  * A new "closed" configuration variable has been added to the
    apache-based networked repository server.  When set, the server
    will always raise a "RepositoryClosed" exception when a client
    attempts to access it.  The configuration variable is a string.
    The string will also be returned to the client.
  * Removed install buckets and replaced with comparisons of hashed path
    values to determine trove compatibility.
  * If a trove is included in an update twice, once directly, and once
    implicitly through recursion, ignore the recursive update.
  * More constraints added to the repository schema
  * Added hasTrove to Items table for faster trove names check

Changes in 0.62.15:
  * The MakeDevices() policy now accepts mode= as a named argument.
  * Added (undocumented) --debug (prints debugging output),
    switched old (undocumented) --debug to now be --debugger (starts debugger
    on initialization)
  * Added debug messages to conaryclient/update.py
  * Cloning to the the same branch works (providing a good way of
    reverting changes)
  * Cloning now updates buildRequirements and loadedTroves in troveInfo
    and enforces their consistency on the target branch
  * Cloning groups is now supported
  * Fix update case where a group update should cause conary to search the
    system for an older version of a trove to replace.
  * If you update a trove foo locally to a new version on the same branch, and
    then update the containing group to a new version on a different branch,
    conary will now update foo to the new branch as well.
  * fix error message when you try to pin as non-root

Changes in 0.62.14:
  * The threading changes in .13 caused some error information to be lost.
    Tracebacks have now been fixed, and the download thread checks much more
    often to see if it needs to exit.
  * Catch InstallBucketConflicts exception

Changes in 0.62.13:
  o Repository Server changes
    * The Schema creation SQL statements have been rewritten in a more
      standardized form. Some indexes have been redefined and a number
      of views have made their way into the default repository schema.
    * The new call troveNamesOnServer can be used now by the netclient
      code for a much faster retrieval of all trove names available on
      all labels on a given server. Server and client protocol numbers
      have changed.
    * The getTroveList() server side function got a rework that should
      result in about a 50% execution time speedup on most queries.
    * The Metadata SQL query has been reworked to join tables in a
      much better order, speeding up the getMetadata call on a
      repository with many versions much faster.

  o Client changes
    * Conary now compresses XML-RPC requests before sending them to
      the repository server.  In order to use compression, the remote
      server must be running Conary 0.62.13 or later.  If the server
      is running an older version, the client will fall back to
      sending uncompressed requests.
    * The database conversion in 0.62.12 did not correct all
      out-of-order file streams.  A new conversion function is in
      0.62.13 that will examine every file stream and ensure that it
      is stored correctly in the database.
    * Versions from the contrib.rpath.com repository are automatically
      rewritten to point to contrib.rpath.org.  NOTE: if you have a
      label from the contrib.rpath.com repository in your
      InstallLabelPath (such as contrib.rpath.com@rpl:devel), you will
      need to modify it to point to contrib.rpath.org.
    * Install bucket handling now works for collections which were not
      fully installed.
    * A bug where database was left locked on exception during install
      when the download thread was still executing has been fixed.
    * The conaryclient code has been split into pieces.
    * Switched rollbacks to local@local:ROLLBACK
    * The main thread no longer blocks forever when the download
      thread fails.
    * Matching referenced troves in collections is no longer dependent
      on sort order of internal dictionaries.

  o Common Repository and Client changes
    * When a changeset is applied to the local system or committed to
      a networked repository, the fileIds are recomputed from the file
      objects and verified.  This prevents corrupted or miscomputed
      changesets from being committed to the repository or applied to
      the local system.

  o Building/Branching changes
    * Many changes have been made to cloning, including sideways
      cloning (creating a clone at the same branch depth as the clone
      source), better cloning with multiple flavors, separate cloning
      of source and binaries, resilience against duplicate troves,
      proper use of existing fileIds during clones, simultaneous
      cloning of multiple troves, and better clonedFrom tracking.
    * The default optflags for x86 changed to remove -mcpu, as it is
      deprecated in gcc.

Changes in 0.62.12:
  * Conary will no longer create a "rootroot" group while installing
    users whose primary group is "root".  It will now call the
    appropriate tag handler for user/group modifications if the tag
    handler is installed.
  * EnforceConfigLogBuildRequirements no longer suggests recursive
    build requirements for packages in which the configure script
    checks to see if the package is already installed.
  * Installing new version of pinned troves leaves the pinned trove in
    place if the two troves have compatible install buckets
  * By default, when you shadow a binary trove, its source is shadowed with it.
  * Instead of a --sources option, cvc shadow and cvc branch now take
    --source-only and --binary-only options that allow you to control whether
    sources or binaries are shadowed.
  * Branch and shadow commands now take an unlimited number of troves
    to branch/shadow.
  * Files sharing versions but with different contents (thanks to flavors)
    got lost when switching from one flavor of a trove to another
  * troves can now be specified for rq, q, and update as <labelpart>/<version>,
    e.g., foo=:rpl1/1.0, or foo=contrib.rpath.com@/2.3-1-2
  * version.hasParent() handles more cases of shadows of shadows correctly.
  * cooking troves into the repository with --flavor <newflavor> now modifies
    the flavor before the recipe is even loaded, not when the recipe's setup
    function is called.
  * add a check to ensure RPATHs in cooked packages do not have %(destdir)s
    or /tmp or /var/tmp in them.
  * EnforceSonameBuildRequirements has been temporarily changed to produce
    warnings instead of errors.
  * Dependncies and flavors didn't order things properly in their frozen forms
  * StreamCollections are now properly ordered

Changes in 0.62.11:
  * InstallBucket policy now allows using macros in component names.
  * The --resume option now works correctly when conary has
    automatically discovered a non-standard path for the main build
    directory.
  * A soname dependency is again generated for libraries outside of
    library directories, but the pathname is now included in the
    dependency.  Within a package, all matching dependencies are
    modified to include the path.  This is useful for cases where
    an application packages private versions of libraries -- the
    dependencies still need to be there so that inter-component
    requirements are honored, but they must not perturb the rest
    of the system.
  * Recursive pinning now behaves itself
  * Switch group recipe syntax to use r.add() instead of r.addTrove,
    r.remove() instead of r.removeTrove(), and add a
    r.setDefaultGroup() command to set the default group.

Changes in 0.62.10:
  * EnforceSonameBuildRequirements enhanced to handle correctly cases
    where more than one trove can resolve a single soname dependency.
  * EnforceConfigLogBuildRequirements now can take exceptions, which
    can be specified either as a filename (such as /usr/bin/bison or
    %(bindir)s/bison) or as a required trove (such as bison:runtime).
  * The trove.Trove initializer no longer allows for a trove to be created
    with a name that has more than one ":" character in it.
  * EnforceSonameBuildRequirements now can take exceptions, which are
    specified as a required trove (such as libfoo:devel) to avoid adding
    to the list of requirements.
  * EnforceSonameBuildRequirements now produces errors for missing build
    requirements, and EnforceConfigLogBuildRequirements now demonstrates
    very few false positives, and so has been updated to warning instead
    of info.
  * Added a check to warn when a trove is installed multiple times from
    the same branch with incompatible install buckets (--no-conflict-check
    overrides this check)
  * Redirects can now redirect to nothing, which allows components to
    disappear gracefully on a redirection
  * A soname dependency is now provided only if the library is in a
    default library directory, or in a directory explicitly added with a
    SharedLibrary(subtrees='/path/to/dir/') call.

Changes in 0.62.9:
  * EnforceConfigLogBuildRequirements policy added.  It looks through
    all config.log files anywhere under the build directory for programs
    that configure has found, and ensures that the transitive closure
    of the build requirements contains each file listed.  (That is, if
    the file /usr/bin/perl has been found, and intltool:runtime is in
    the buildRequires list, and intltool:runtime requires perl, then the
    requirement is satisfied.)  This policy currently produces some false
    positives; the "greylist" that tries to remove false positives needs
    to be expanded.
  * The repository server now uses a repository instance specific key
    cache.  This fixes KeyNotFound errors seen when running multiple
    repositories on one server.

Changes in 0.62.8:
  * The bug, introduced in 0.62.7, that caused Conary to stop short of
    recursing to the innermost troves when handling erasures has been fixed.
  * EnforceSonameBuildRequirements enhanced to use the system database to
    find the right missing build requirements.
  * Make users and groups in a repository such that they may not differ only
    in case, i.e. if user foo exists, user Foo cannot be created.
  * files in /usr/%(lib)s/python/.* are no longer automatically given an
    architecture flavor - if there are architecture-specific files in those
    dirs, they should result in an arch-specific flavor through normal
    means.
  * By default, no OpenPGP signatures will be added to troves when
    doing commits unless a fingerprint is explicitly set in conaryrc.
    Previously, if a keyring existed, the first key found would be used.

Changes in 0.62.7:
  * Some unneeded parts of the sql query in _getTroveList have been removed,
    improving performance.
  * The performance of the default (and most used) case of the
    getAllTroveLeaves has been increased up by using a specialized
    query.
  * Exception handling in the repository when revoked or expired keys
    are used has been corrected.
  * Signature checking now correctly checks the timestamp of the signature
    against the expiration time (if any) of the key that signed it.  If
    the signature timestamp is later than the expiration timestamp,
    the signature is rejected.
  * Pass 'Database is locked' repository errors to the client as a
    RepositoryLocked exception notifying user that the server is busy.
  * The 'yuck' script is no longer installed.
  * ComponentRequires now makes :runtime, :lib, :devellib, and :devel
    components all require their matching :config component if the
    :config component exists.  The :config component is not automatically
    created, but when it exists, it's always going to be because it
    is required by multiple other components.

Changes in 0.62.6:
  * mergeCollections() didn't always handle referenced troves changing
    byDefault status
  * Various cleanups and simplifications have been made to the trove
    removal determination

Changes in 0.62.5:
  * Allow selection of individual troves from change set files via --from-file
  * Recursive queries on local database could get upset by a missing trove
  * Underlying dependency code returns version and flavor for troves with
    broken dependencies
  * Underlying dependency code returns information on what removed trove
    caused a broken dependency
  * Removed --no-deps-recurse option
  * Greatly simplify dependency resolution logic
  * The version portion of a Release (version-sourceCount-buildCount)
    is no longer required to begin with a digit.
  * The Release parsing code has been cleaned up to use consistent
    naming, API documentation, and parse error messages
  * An unhandled exception when signing a trove twice with the same key
    has been fixed.
  * Old (now invalid) changesets are now removed from the changeset
    cache when a digital signature is added to a trove.
  * A package is now counted as empty if it contains only files automatically
    found by the AutoDoc policy.
  * CPackageRecipe now requires elfutils:runtime for eu-strip; this is
    needed for the existing debugedit:runtime requirement to do useful
    work.
  * Removed DistroPackageRecipe and moved its buildRequires list to
    PackageRecipe.  Use clearBuildReqs() to remove any of the base
    requirements for a package.
  * Install buckets are respected during dependency resolution
  * Updated the troveNames() call to a faster query, which should bring
    the run time of the "conary rq" back to a more reasonable limit
  * Race conditions and robustness problems have been fixed in
    the changeset cache.

Changes in 0.62.4:
  * Many places where lots of individual db calls were done to collect
    file objects have been collapsed into batched calls (5-10% speedup
    on some operations)
  * Fixed PGP key submission to not use a hidden form element.
  * Changed PGP key submission to use an xmlrpc call instead of
    modifying the database directly.
  * Added methods to change PGP key/user associations, and thereby
    disable a key.
  * Added an index to dependency resolution for a massive improvement
    on local system dependency performance on large updates.
  * Added the ability to get troves without file lists from the local
    database and use that when getting troves through the changeset
    trove source.
  * Previously, dependency resolution could cause duplicate
    trovesource entries.  This no longer occurs.
  * :lib and :devellib automatically have lib=%(lib)s install buckets.
  * A user management bug in the repository has been fixed.
    Previously, if you deleted a group followed by the user with the
    same name of the group, an unhandled exception occurred.
  * Looking up changeset cache entries in the cache database no longer
    uses exception handling to determine when database entries are
    invalid or stale.
  * The EnforceSonameBuildRequirements policy now recognizes :devellib
    as well as :devel components in buildRequires.

Changes in 0.62.3:
  * Don't link troves to groups when the branch has changed
  * Link new troves to collections (and new collections to old troves) when
    a trove isn't installed but a suitable replacement (meaning on the same
    branch) is available
  * Installing changesets w/ not by default from files broke
  * Fix a bug in the kid template that prevented permissions (ACLs) from being
    deleted from a repository.

Changes in 0.62.2:
  * Further reworkings of update code to be fully based on job sets. The
    absolute flag now defines whether a trove is newly installed or if
    it should be an update from an existing trove (when possible). Network
    changesets and changesets from files are treated almost identically now.
  * Swapped lock terminology for pin
  * Changed table names in database schema to better match the repository
    schema

Changes in 0.62.1:
  * UtilizeGroup fixed
  * conary updateall fixed
  * Disable SHA-1 integrity checks when trove changesets don't include
    files in various places
  * conary now prevents you from cooking empty groups

Changes in 0.62.0:
  * Initial OpenPGP (RFC 2440) based signature support has been
    added. Conary reads public keys from ~/.gnupg/pubring.gpg and
    /etc/conary/pubring.pgp.  Conary reads private keys from
    ~/.gnupg/secring.pgp.  Setting the "signatureKey" configuration
    variable to a key ID will select which key to use from the
    keyring. If signatureKey is not set, and there is a valid private
    keyring, the first key on the keyring will automatically be used
    to sign changesets when committing them to the repository.
    "cvc sign" adds a signature to a trove that already exists in the
    repository.
  * Change set generation on the command line is more flexible. It can generate
    erasure changesets as well as relative to nothing changesets
  * When creating multiple groups from the same recipe using newGroup(),
    Conary now searches all subgroups when resolving dependencies within
    a parent group
  * Conary no longer resolves dependencies for troves with byDefault=False
    (such as :test and :debuginfo).  Conary will now resolve dependencies in
    those troves only if you set checkOnlyByDefaultDeps=False.  When creating
    subgroups using newGroup(), pass the checkOnlyByDefaultDeps flag as an
    argument to the newGroup() function.
  * excludeTroves now applies to troves which have been added to
    already installed collections

Changes in 0.61.12:
  * You can now search for troves by <trove>=<host>@
  * A bug when cooking groups with depCheck = True (introduced in 0.61.10)
    has been fixed.
  * A new r.ByDefault policy controls how components are included in their
    enclosing packages; the default is True except for :test and :debuginfo
    components that default to False.
  * Cloning across repositories works
  * A bug in 'conary update --info' output was fixed

Changes in 0.61.11:
  * A bug that caused a database deadlock when removing entries from the
    changeset cache in the repository server has been fixed.
  * Added RegularExpressionList in conarycfg
  * Added lockTroves configuration option for autolock
  * Recurisvely included troves could be removed incorrectly when those
    troves were already present

Changes in 0.61.10:
  * The conary update command now takes a --sync parameter, documented in
    'man conary'
  * Groups now allow you to create a reference to another cooked trove,
    and use that reference to add troves that are contained in that trove.
    For example, if you want to create a group-python based on the troves in
    an already cooked group-dist, you add a reference to the group-dist in
    group-python, and pass the group-dist reference in when you call
    addTroves.
  * Work has begun towards generalizing the concept of a trove source.
    A class SimpleTroveSource has been added that, when subclassed and given
    access to the troves, will allow you to call findTroves to search that
    source.  The same code is used in update code to unify updating from
    the repository and from changesets, and it is used to provide the search
    capabilities for the local database.
  * Conary now allows all files, not just regular files, to have
    dependencies.  This is necessary for user/group dependencies for
    non-regular files to work.  Packages built with 0.61.10 or later
    that have non-regular files with non-root user or group will not
    be readable by Conary versions 0.61.9 or earlier.
  * Shadowing now preserves the byDefault flag, and handles reshadowing
    collections gracefully now
  * Update preprocessing now works on absolute changesets instead of
    relative ones, providing massive cleanups. Code uses sets of jobs
    instead of changesets for job representation, allowing still more
    cleanups. Many bugs seem to have gone away.

Changes in 0.61.9:
  * Fix a bug added in 0.61.8 that breaks tag handlers

Changes in 0.61.8:
  * Fix a bug introduced in 0.61.7 that occurred when, in the repository,
    either the Users table or Groups table was empty when creating a new group.
  * Add --buildreqs, --flavors options to q and rq.
  * Primary troves should not have their trove change sets overridden by
    items recursively included (and fixed a pile of things this broke).
  * Locally stored change sets can't always get access to pristine files
    from the local filesystem; when it can't, make sure file sha1 checking
    doesn't get upset.
  * Unchanged troves in updated groups could be erased by items in the
    same group on a different branch.
  * The "conary q[uery]" command accepts a --diff option.  When --diff
    is used, the difference between installed and pristine troves is
    displayed.
  * An additional progress callback has been added to show when database
    transactions are committed

Changes in 0.61.7:
  * Several bugs related to updating two troves with the same name have been
    fixed - including branch affinity, flavor affinity, correct handling of
    already updated troves, and correct handling of empty flavors.
  * "conary emerge" as root (or as a user than can apply the changeset
    produced by the build) did not install anything but the toplevel
    package.  This bug has been fixed.
  * No longer hide descriptive TroveNotFound errors behind a generic
    NoNewTroves wrapper.
  * Group recipes can now request that dependencies be resolved and
    added to the group at cook time.  To automatically add required
    troves to a group add "autoResolve = True" to the recipe class.
    Optionally "autoResolveLabelPath" can be set to a list of labels
    to use during dependency resolution.
  * Locally stored rollbacks couldn't handle files changing types. As
    part of the fix, the generic file diff code is now used when creating
    changesets instead of having a special-case wrapper around it
    (fileChangeSet()).
  * The commitaction script and the changemail module did not necessarily
    show the full trailing version for branches and shadows.  (For example,
    /conary.rpath.com@rpl:devel/4.1.25-18/db41/19 showed up as "19"
    instead of "4.1.25-19".)
  * Add a --deps option for conary q.  Make that and conary rq --deps
    recurse over collections.
  * Warn about missing buildRequires entries both for soname dependencies
    and for TagSpecs applied via tag description files.
  * A bug in updating groups that switch the byDefault setting of troves
    has been fixed.
  * Add an updateThreshold config option to control the number of troves to
    include in a download.
  * Ordering didn't work for old packages depending on anything, or for
    dependencies whose provider moved between components.
  * The r.Ownership(), r.UtilizeUser(), and r.UtilizeGroup() now generate
    appropriate dependencies on info-* packages.
  * Updating packages and components installed multiple times could cause
    a component to be removed multiple times (which resulted in a traceback).
  * Fixed a bug that occurred when groups tied to a user were deleted
    without deleting the associated user, then subsequently adding a user
    with the same name.

Changes in 0.61.6:
  * InitialContents turns off EtcConfig, since a file cannot be both
    a config file and an InitialContents file.
  * Reworked repository change sets to directly reference files from the
    contents store.
  * The User() command now takes an optional supplemental= option,
    which provides a list of supplemental groups to which to add
    the user.  (SupplementalGroup() is for groups not associated
    with a user.)
  * The showcs command can now handle components that are referenced
    but not included in a changeset.
  * InfoUserRecipe and InfoGroupRecipe can now be built with buildlogging
    turned on.
  * Conary's internal handling for dyanamically finding new IDs for
    users and groups has been fixed.
  * "conary updateall" now accepts the --test flag.
  * Various fixes were made to the CIL dependency detection code.

Changes in 0.61.5:
  * Added basic clone capability (which only works cloning to parents
    branches and shadows, and on a single host).
  * Now handles degenerate case of packaging unreadable files.
  * A bug that caused conary to ask for the wrong fileId when constructing
    a changeset from multiple repositores has been fixed.
  * Conary now can add users and groups automatically at install time.  If
    there is no taghandler to add a user or a group, conary will add it
    internally as a bootstrapping measure; if there is a taghandler,
    conary will call that instead.  In order to ease transition, Conary
    does not yet create the dependencies on the info- packages; a future
    version of Conary will add those dependencies after the system user
    info- packages have been created.
  * rpm2cpio now handles rpm archives that use bzip2 to compress the
    cpio payload
  * Conary now creates dependencies (provides and requires) for CIL
    files, if mono's monodis is installed on the system or being built
    in the current package.
  * Troves moving between troves could cause conary to attempt double
    erasures
  * The networked repository handles cases where contents are not
    found in the contents store.  The exception is passed back to
    the client.
  * The networked repository handles cases where a file stream is not
    found when the client asks for file contents.  The exception is
    passwd back to the client.
  * An error that caused getPackageBranchPathIds() to return the
    oldest fileIds instead of the youngest fileIds has been corrected.
  * Reworked finding old versions of troves to avoid a single trove
    being removed multiple times

Changes in 0.61.4:
  * %(datadir)s/.../lib/ files will no longer show up in :lib - presumption
    being that anything under %(datadir)s really is arch independenct
  * Creating branches and shadows had a command line parsing bug
  * "cvc newpkg" takes --dir and now complains for unexpected arguments
    (which is used to just ignore)
  * when using flavor affinity for installed troves, merge subarchitecture
    flags
  * group handling didn't always preserve troves which were needed by a
    newly installed trove properly

Changes in 0.61.3:
  * Corrected a bug that snuck in 0.61.2 that caused a temporary SQL table
    to not be temporary, which makes multiple httpd processes fail with
    'database schema changed' errors.

Changes in 0.61.2:
  * Fix a bunch of typos in the authentication checking server side
  * Add permission editing capabilities to the server component and hooks
    in the netclient
  * Overhaul of ACL system so that uniqueness constraints on Troves and
    Labels can be enforced: we now use a special Trove and Label "0 | ALL"
    instead of Null
  * Dependency resolution enforces label ACLs.
  * Module arguments to commitaction are parsed according to shell
    quoting rules.
  * The changemail commitaction module now takes an optional '--from'
    argument.
  * added clearBuildReqs() - will clear all or some of superclass buildreqs
    when cooking.
  * The pickled version of Dependency objects changed, therefore the
    schema version of the changeset cache has been incremented.
  * When Configure() detects a failure and input or output is not a
    tty, all config.log files will be included in the output in order
    to ease debugging from captured log files.
  * Part of the infrastructure for adding users and groups has been added:
    it is possible to create info-<name>:{user,group} packages via
    UserInfoRecipe and GroupInfoRecipe classes.  The User(), Group(),
    and SupplementalGroup() policies are deprecated; those lines should
    move to their own recipes intact (the syntax remains the same).
    The install-time code does not yet install info-* packages first in
    their own transaction; when it does, the Ownership(), UtilizeUser(),
    and UtilizeGroup() policies will create dependencies on the
    appropriate info-* packages.
  * The networked repository server and client code has been changed
    to use the 'deflate' Content-encoding type instead of 'zlib',
    which makes the code RFC 2616 (HTTP 1.1) compliant.
  * A new function called hasUnresolvedSymbols() has been added to the
    elf module.  This could be useful for a contributor to implement a
    policy that checks to make sure that shared libraries do not have
    unresolved symbols.  Additional code could be written to check
    binaries too.
  * cvc checkout, update, and commit now show progress when communicating
    with the repository server
  * Progress is now displayed while downloading file contents from a
    repository (such as when assembling a changeset that is distributed
    across multiple repositories)

Changes in 0.61.1:
  * Cleaned up error message which results from Conary not being able to
    determine which trove to remove when a new one is installed
  * Dependency object use slots
  * Hash values for DependencySet, Version, and Branch objects are cached
  * UIDs and GIDs that cannot be mapped to symbolic names no
    longer cause the buildpackage code to traceback.  The ownerships
    from the filesystem were never used anyway, so it's safe to assume
    that all files are owned by root:root
  * Implemented proper updateall
  * Files in troves are downloadable from the repository browser.
  * Troves in the repository browser are separated by first letter
    instead of showing all troves in one page.

Changes in 0.61.0:
  * New functionality for maintaining user groups: renaming and updating
    members
  * Added repository interfaces for deleting users and groups
  * Added a repository iterator function to list the members of a group
  * The web interface to the Conary repository now has a repository
    contents browser, accessible either from the main page (if you are
    logged into the web interface), or from the /browse url. Example:
        http://conary.example.com/conary/browse
  * A bug preventing all access to the web interface if an anonymous
    user existed has been fixed.
  * "Large" updates are split into multiple pieces which are downloaded
     and installed independently of one another
  * Trove updates are tracked through collections
  * Group handling completely rewritten to function as a three way merge
    instead of a set of heuristics
  * Trove removal handles references troves which are referenced by multiple
    collections
  * Rollback format unified for local and nonlocal rollbacks
  * Dependency ordering forces collections to be installed after all of their
    referenced troves (allowing simple restarts)
  * Database migration removes stale versions
  * --replace-files marks the replaced versions of the files as no longer
    present
  * Troves store information about Install Buckets - not used yet.
    By specifying a component's install bin, which is a set of key-value
    pairs, you can describe whether two versions of a component are
    installable side-by-side.  If two versions of the component share the
    same keys for their install bins, but at least one different value, then
    the components are installable side-by-side.
  * Troves store information about troves loaded when building a recipe
  * Build Requirements are stored with the trove
  * Add isCollection() to TroveInfo
  * Changesets download while instals are going on
  * StreamSet.twm() respects ignoreUnknown now
  * Rollbacks of locally cooked and emerged troves works

Changes in 0.60.12:
  * Previously, if you ran "conary update foo", and foo requires a new
    version of bar, but updating to the new version of bar would break
    existing dependencies of other troves on the system, a very
    unuseful "Troves being removed create unresolved dependencies"
    message would be printed.  Conary now says that "Additional troves
    are needed" instead.  If --resolve is used, it will report the
    troves that have been added before displaying the dependency
    failures caused by erase.
  * Symlinks no longer confuse AutoDoc policy.
  * Autosource files which have changed confused cvc update
  * allow a \ at the end of a line in config files to do line continuations
  * several bugs in the multitag handler have been fixed

Changes in 0.60.11:
  * The '-f' flag was added to the arguments to gzip when
    recompressing compressed files
  * Added progress callbacks for uploading the changeset when cooking
  * Improved automatic mainDir detection for some corner cases.
  * Put development docs back in :devel component (they were
    inadvertantly removed from it by a previous fix).

Changes in 0.60.10:
  * BadFilenames policy absolutely prohibits filenames with newlines
    in them, no exceptions allowed.  Other similarly bad filenames may
    later be forbidden by this policy.
  * UTF8Filenames moved to packagepolicy, where it belongs, and it now
    raises an error instead of printing a warning.
  * Conary now enforces the rule that tag names must have no whitespace
    and must be all alphanumeric characters, -, or _.
  * Conary can now run a single instance of a single tag handler to
    process multiple tags.  The tag description files for each tag
    must point to the same tag handler, and must each specify the
    multitag datasource.  The data is passed to the tag handler on
    standard input using the protocol "tag list for file1\nfile1\n..."
  * Fixed ftp server busy detection when fetching files via URL.

Changes in 0.60.9:
  * The changemail script is replaced by a generic commitaction script
    that loads modules, and a changemail.py module is supplied.  There is
    a backward-compatible changemail script which calls commitaction
    with the changemail.py module.  --email and --*user options now are
    changemail module options, so the commitAction should be specified
    something like this:
    commitAction /.../conary/commitaction --repmap ... --module "/.../conary/changemail --user %(user)s --email foo@example.com --email bar@example.com"
    You can add your own modules and run them all from the same commitaction
    using multiple --module arguments to the commitaction script.
  * Conary can now almost always guess the correct name for the mainDir
    when it is not %(name)s-%(version)s, if the first addArchive()
    instance creates exactly one top-level subdirectory and no other
    top-level files of any sort, in which case it will use that name as
    the mainDir.

Changes in 0.60.8:
  * The changemail script is now actually packaged, in
    /usr/lib{,64}/python2.4/site-packages/conary/changemail
  * Build requirements for superclasses are automatically added to
    subclasses.
  * Build requirements now look at all labels in a version to see if they
    satisfy a build requirement.
  * The NormalizeManPages policy now automatically converts man pages
    encoded in iso-8859-1 to man pages encoded in utf-8.  Additionally,
    it runs faster and no longer calls sed.

Changes in 0.60.7:
  * The changemail script is now distributed with conary, and is called
    with a different calling convention; instead of being called once
    per trove with trove-specific command line options, it is called
    once per commit (of however many troves) and creates more readable
    summary email messages.  Remove --trove, --version, and --flavor
    arguments from your changemail invocations.  Added --user argument
    to changemail; specify in .cnr files as "--user %(user)s".  Or, to
    only print users for source or binary commits, use "--sourceuser
    %(user)s" or "--binaryuser %(user)s", respectively.
  * The cvc rdiff command now recognizes creating a shadow as such.
  * Build requirement tracking is now half-enabled; conary is now able
    to read "buildReqs" tags, but will not yet generate them.
  * Files in /tmp and /var/tmp, and all cvs temporary files, will no
    longer be packaged by default,
  * The addArchive(), addSource(), and addPatch() actions can now fetch
    via HTTPS as well as HTTP and FTP.
  * The repository now handles creating a changeset between two troves
    that both contain a version of a file that is stored on a different
    repository

Changes in 0.60.6:
  * Erasing emerged troves works properly
  * Calling Doc() no longer disables the AutoDoc() policy.
  * A more reliable method is used for finding the port of an
    Apache connection

Changes in 0.60.5:
  * 'conary emerge' works again
  * Distributed group changesets failed when remote troves disappeared
    from the group
  * build logs are now tagged with 'buildlog' tag
  * Conary now handles cases when a directory becomes a symlink when
    applying a changeset.  An error message is displayed which tells the
    user how to apply the update.

Changes in 0.60.4:
  * An error in the automatic database conversion of 0.60.2 systems
    has been corrected.

Changes in 0.60.3:
  * Reimplemented LargeStreamSet in C
  * Added StreamCollection
  * Policies now announce their names in their information, warning,
    debug, and error messages, making it easier to determine how to
    resolve problems.
  * The database conversion for to 0.60.2 didn't work well; a proper
    conversion is now in place

Changes in 0.60.2:
  * Added InitialContent flag
  * Fixed bug which caused servers to leak file descriptors when the sqldb
    was replaced
  * "repquery --deps" output fixed (broken in 0.60.1)
  * Added AutoDoc policy which finds common documentation files and puts
    them in %(thisdocdir)s automatically.
    AutoDoc is disabled by calling
    Doc without calling AutoDoc, which means that existing recipes that
    call Doc will not show changes.
  * getPackageBranchPathIds() now returns version and fileId as well,
    so that the IdGen class can determine if an older version number
    should be assigned to files.  getPackageBranchPathIds() is now the
    primary mechanism for populating the pathId dictionary.
  * The local label methods of the version object have been
    refactored. isLocal() is now onLocalLabel(), isEmerge() is now
    onEmergeLabel(), etc. isOnLocalHost() has been added as a method
    to easily determine if a version only exists in the database
  * Moved logic for explicitly creating a changeset from cscmd.py to the
    ConaryClient object
  * Added the (unused) ability to lock and unlock troves. Ignore this for now.
  * "query --info" behaves much more like "repquery --info" now
  * isSourceVersion() method has been to the Version object
  * most of the remaining erroneous references to "Package" have been
    changed to "Trove" throughout the code.  This includes method
    names such as getPrimaryPackageList() -> getPrimaryTroveList().  Some
    more commonly used methods were left as deprecated thunking methods
  * dependency resolution couldn't resolve a requirement w/o flags against
    a provides w/ flags

Changes in 0.60.1:
  * Support for legacy clients (protocol version 29) has been removed from
    the server
  * The server raises an server-side exception if any client with
    protocol less than 32
  * Updated the URL provided in a server-side client version mismatch
    exception
  * Server-side dependency suggestions return more choices, leaving it
    to the client to sort it all out
  * Client uses timestamps to determine which troves to install when their
    flavors score equally
  * Fixed build-side bug handling meta characters ([,*,etc) in file names
  * "cvc newpkg" now accepts pkgname=label syntax
  * files.contentsChanged() function updated to work with StreamSets
  * Basic local changeset creation, retargeting, and commits work
  * Permissions weren't merged for operations run as non-root users
  * The structure of the repository web interface has been redesigned
    and some authentication UI bugs have been fixed.
  * The repository web interface now requires the conary-web-common package
    to be installed.
  * Committing troves to the repository no longer recompresses non-config
    files
  * Timestamps are set on the server at commit time; the timestamps the
    client assigned is not used (this is to protect against clients with
    a bad idea of time; servers should be consistent, even if they're
    wrong, and as long as time doesn't go backwards on that server all is
    good)
  * Reworked troves to be representable as streams and implement *basic*
    signature capability
  * Local cook versions are now more sensible.

Changes in 0.60.0:
  * Changed changesets to compress individual files instead of the combined
    stream.
  * Cleaned up file content objects to no longer track file sizes.
  * Switched away from TupleStream to StreamSet both for better performance
    and for improved flexibility in the format (at the price of larger
    frozen streams).
  * Troves explicitly provide their own names.
  * Troves can now provide "capability flags", and trove requirements
    can now include references to the capability flags.
    r.ComponentProvides(('ASDF', 'FDSA')) will cause all components built
    from the current recipe to provide the 'ASDF' and 'FDSA' capability
    flags, and r.Requires('/path/to/file', 'foo:runtime(ASDF FDSA)')
    will make /path/to/file require the foo:runtime component built
    with the ASDF and FDSA capability flags.
  * Dependency components can contain : characters now.

Changes in 0.50.14:
  * Dependency checking now returns reordering information (which isn't
    used yet)
  * Allow groups to include other groups defined in the same recipe (but
    explicitly disallow cycles in groups)
  * Fixed bug in building multiple groups with a single recipe when some
    of the groups already exist, but others don't

Changes in 0.50.13:
  * Added automatic :data component for /usr/share, to which you should
    add any platform-independent files that are needed by :lib components
    but not in a libdir-derived path.  These might include configuration
    files and supporting data files needed by both library and runtime
    programs.
  * Added automatic intra-package inter-component dependencies; now within
    a single package, the :devel component will automatically require the
    :lib component if both components exist.  These dependency sets can be
    modified with the ComponentRequires policy.
  * The build/buildpackage.py file has variable and function names changed
    to better match our terminology for packages and components.
  * Change flavor specified in the conaryrc to a flavor path -- accept the
    flavor config parameter multiple times to create a flavor path
  * Added a "filewrap" argument to r.Run() that inserts an LD_PRELOAD
    wrapper that overrides some library funtions to look in %(destdir)s
    first before looking in the filesystem.  This is subject to change
    as we experiment with it!

Changes in 0.50.12:
  * Implemented --quiet for conary update changeset commands, and cvc cook.
    Also implemented the 'quiet' configuration value. This option suppresses
    progress indicators.
  * Split loadRecipe into loadInstalled and loadSuperClass, depending on the
    purpose of the recipe loading.  loadInstalled will examine the local
    system to look for a matching installed trove, and load that version,
    while loadSuperClass will not.
  * Logs of builds are now stored in cooked changesets in the :debuginfo
    component -- generally in
    /usr/src/debug/buildlogs/<name>-<version>-log.bz2, controlled by
    macros.buildlogpath
  * Added lib/logger.py
  * Fixed conarybugz.py to work with Conary's new site-packages location
  * Cleaned up yuck, rpm2cpio, and rpm2ccs scripts to use new "import conary"
    mechanism for finding conary.
  * Check sha1s for all files written into the repository or file system
  * conary scs --deps works again

Changes in 0.50.11:
  * Reworked file addition to local database a bit for better performance
  * Fixed sorting for --info
  * Don't make --info installs require a writeable database
  * Added an exception to group updating, restricting removal of existing
    troves to match the group's contents to troves on the same branch
  * Groups which had the same trove added (via a referenced trove) and
    removed (from the primary trove) got confused
  * conary showcs now takes trove version
  * conary showcs will display erased troves in changesets, and erased troves
    that are referenced but not within the changeset
  * conary changeset now support trove=<version>-- to create a changeset that
    erases the trove
  * Cache user id to name mapping
  * Improved the progress indicators for preparingUpdate and
    creatingDatabaseTransaction
  * Implemented progress indicator on source downloads
  * Fixed bug in update process which caused files to be incorrectly skipped

Changes in 0.50.10:
  * Added callback for creating database transaction, so that it does
    not look like we spend an inordinate amount of time executing tag
    pre scripts.
  * Added findtrove.py to the Makefile so that it is included in
    the distributed version of conary.
  * Added distcheck rule to Makefile to try and avoid missing files in the
    future

Changes in 0.50.9:
  * reimplemented StreamSet in C
  * moved findTroves out to findtrove.py, reworked it to be more modular
  * getSourceVersion now correctly handles branched binaries by looking
    up the branch to find the source component.
  * reimplemented StringStream in C
  * fixed bugs in --info

Changes in 0.50.8:
  * sort update --info alphabetically, display old versions, and display
    a letter summarizing the type of change
  * NormalizeInterpreterPaths() policy now looks in the package currently
    being built, as well as on the installed system, to determine how to
    resolve #!/usr/bin/env scripts.
  * groupName argument to addTrove() can now be a list of group names as
    well as a single group name.
  * --no-recurse works on the erase path
  * fix to walkTroveSet (which was horribly broken)
  * enable (optional) dependency checking when building groups
  * 'cvc cook' error output when there are unresolved build
    requirements is more user friendly
  * filesystem conflicts are handled properly when applying a rollback
  * updating a package to a version that comes from a different
    repository when that package had an uninstalled component works
    now.
  * conary now resides in /usr/$LIB/python$PYVERSION/site-packages/conary/
  * calling r.Replace on a non-regular file results in a warning instead
    of an unhandled exception
  * implemented basic callbacks for update, erase, and changesets

Changes in 0.50.7:
  * Added the XInetdService action to avoid having to include
    /etc/xinetd.d/ files separately, and to make xinetd.d files
    be consistent, making recipe-provided changes less likely to
    conflict with local configuration changes.
  * groups are no longer allowed to contain redirects
  * added setLabelPath to group recipe
  * Allow r.Provides("soname: libfoo.so(FLAGS)", "/some/file") (added
    the "(FLAGS)" part).
  * don't allow spaces and commas in revisions

Changes in 0.50.6:
  * conaryclient.updateChangeSet should have recursed by default
  * Metadata retrieval now works along distributed branches and shadows.
  * reworked troves being added to database to handle missing parts
    of packages and groups properly (and make things faster and more
    elegant)
  * merged update and erase code paths in conaryclient
  * update and erase now take +,- modifiers on trove names
  * added --info to see what an update or erase command will do
  * a single group recipe can now build multiple groups

Changes in 0.50.5:
  * Streams return their value through __call__ instead of value()
  * Reimplemented ShortStream and IntStream in C
  * conary config now takes --show-passwords option, and does not pretty
    print config file values when not printing to screen.  This means that
    conary config > <file> will result in a valid configuration file.
  * Updating groups didn't work when the group referenced troves as new
    which were already installed on the system
  * r.ComponentSpec('somecomponent', '.*') will no longer override the
    file specifications for packaging :debuginfo and :test components.
  * loadRecipe now takes a troveSpec as its first parameter, and uses that
    troveSpec to find the trove on the local system that matches the source
    component that is being loaded.  loadRecipe also automatically searches
    the labels that are parents of the current recipe, so if you shadow a
    recipe, any loadRecipe lines contained in that recipe should still do
    what you want.
  * merge didn't handle files converging
  * merge doesn't need to deal with autosource files
  * diffs between groups failed when members disappeared

Changes in 0.50.4:
  * Most rollback information is stored as a reference to a repository
    instead of storing full rollback data on the local system. The
    localRollbacks flag in conaryrc allows the old behavior to remain.
  * The CONARY state after a merge operation on a shadow now has the
    correct fileId for files that are not different than the parent
    version.
  * Added /usr/lib/conary/conarybugz.py to make it easy to automatically
    populate bugzilla databases from repositories.
  * Sped up Strip, NormalizeInitscriptLocation, NormalizePamConfig,
    TagDescription, and TagHandler policies by limiting them to
    only appropriate directories.
  * Fixed :debuginfo to work with binaries built from more than one
    source file, and made it less aggressive by only stripping debug
    information out to the :debuginfo files, which both makes stack
    traces better without :debuginfo installed and makes libraries
    stripped for :debuginfo more likely to work.
  * When existing fileId's had no streams but the streams are provided
    by a later commit, those streams weren't always merged properly if
    there were multiple files for that fileId
  * conary config output masks user/password info in repository maps
  * the config option useDir has been changed to useDirs, and archDir has been
    changed to archDirs, to allow for tiered use/arch flag definitions, and
    the tweaking of use and arch flag settings.  By default, useDirs and
    archDirs look in /etc/conary/<dir>, followed by /etc/conary/distro/<dir>,
    follwed by ~/.conary/<dir>, where dir is use or arch, depending on the
    context.
  * Arch files can now contain arbitrary macro definitions, and in the future
    will contain values for macros like %(lib)s, which is lib64
    on some platforms.
  * when using --keep-existing, the install label path and install flavor
    are used to determine which version to install instead of using affinity
    to install something close to what you already have.
  * a bug that prevented a changeset from applying to the system when
    the changeset removed a component from a package and the component
    is not installed on the system has been fixed.

Changes in 0.50.3:
  * database findTrove now has an interface that is much closer to the
    repository findTrove function -- this enables conary q to work like
    conary rq.
  * Group handling didn't work for multiple levels of group inclusion.
  * Database.hasTrove() no longer needs to instantiate troves.
  * Fixed overly-aggressive cleaning of the cache.
  * Added repository findTroves call to parallelize findTrove calls.
  * Added the NonMultilibDirectories policy to prevent 32-bit troves from
    utilizing lib64 directories.
  * the NormalizeInterpreterPath policy can now handle unwriteable files
  * fixed the network client code to return file contents properly when
    multiple file contents are requested from the server (bz#50)
  * rewrote Database.getTroveLatestVersion()
  * Added :debuginfo handling in Strip policy, which requires debugging
    to be turned on in optflags and elfutils's eu-strip and debugedit to
    be installed.  Like :test components, :debuginfo components are not
    installed by default.
  * File versions are now properly set to a branched version after a
    merge operation
  * cvc commit aborts again when the current versions of files are not
    the latest versions

Changes in 0.50.2:
  * Any %(lib)s-derived path (/%(lib)s, %(libdir)s, %(krbprefix)s/%(lib)s,
    or %(x11prefix)s/%(lib)s) will now cause the entire package and all
    components to be flavored with the base instruction set flavor, so
    that architecture-sensitive but non-code files in (say) /usr/lib64
    do not show up on 32-bit platforms.
  * Sped up dependency resolution on the client
  * The reworked getFileContents call now asks for contents from the
    correct server when contents from more than one server are requested

Changes in 0.50.1:
  * Add support for trove=<troveVersion> in rq, cvc co, and other places that
    use findTrove
  * Add conary q --info option to display flavors
  * changeset command uses system flavor if no flavor is specified, skips
    troves which are not included in packages and groups by default,
    takes a --no-recurse option, and filters based on the excludeTroves
    configuration setting
  * Added automatic :perl component that works like the :python component,
    and extended the multilib-friendly-or-architecture-neutral policy to
    work with perl as well as python.
  * client/server protocol negotiation is a whole lot smarter now
  * getChangeSet() results in a single URL rather than one per primary trove
  * group, fileset, and redirect recipes have macros that contain the
    buildlabel and buildbranch.
  * fixed a bug with merging absolute change sets which contain config files
  * redirections to troves w/ older versions already installed didn't work
  * the pathId generation code has changed.  For cooked troves, the
    pathId will be the same for any particular version of a path.
    Code must not depend on this behavior, however; it may change in the
    future.

Changes in 0.50.0:
  * Redirections work
  * Sped up group generation
  * Troves which reference other troves (groups and packages) can now specify
    whether a trove is installed by default or not. Packages now reference
    :test, but don't install it by default
  * Added optional 'recurse' parameter to netclient.createChangeSetFile
  * The first argument to the Requires and TagSpec commands can now have
    macros interpolated, as in r.Requires('%(bindir)s/foo', ...)
  * Groups can have requirements now
  * protocol-level getFileContents works on multiple files simultaneously
  * repository log had too many files added to it
  * set instruction set flavor for a cooked trove whenever any Arch flags are
    checked

Changes in 0.14.12:
  * The shadow command looks at buildLabel instead of following
    installLabelPath
  * In some cases, troves with an incompatible flavor were chosen when
    --resolve was used. The proper flavor is now used, or the
    dependency is reported as unsatisfiable.
  * Several more instances of %(lib)s were moved out of the default
    specification for generic components like :runtime and :devel for
    better multilib support.
  * Policy now helps ensure that :python components are either
    architecture-neutral or multilib-friendly.
  * Better error messages for "%(foo)/" (which should be "%(foo)s/")
  * Looking up files in the local database gave erroneous results in
    some cases (this was noticeably primarily when distributed change
    sets were being generated)

Changes in 0.14.11:
  * Local systems store config files in sql tables now.  Use
    /usr/share/conary/convertcontents to convert to the new data store.
    Note that this means that any *config file* managed by conary can be
    read through the main SQL database file in /var/lib/conarydb/conarydb.
  * Actually check build requirements before building, use --no-deps to
    ignore the check.
  * make conary q and conary update convert all flavors to  strong flavors
    for comparison; ~readline becomes readline, and ~!readline becomes
    !readline, so that conary q foo[readline] works as expected.
  * no default flavor is presumed for local operations (erase, q)
  * changed getPackageBranchPathIds to base64 encode the filename in
    order to ensure that the resulting XML-RPC will be UTF-8 clean.
  * localoutofdate renamed to "yuck", a man page added, and the script
    and man page are now installed on the system.
  * rename --use-macro and --use-flavor options for cook to --macro
    and --flavor
  * support new cook syntax: cvc cook <trove>[flavor] to set the troves flavor
    while cooking
  * fixed rq output when iterating over subtroves within a trove or group
  * TroveNotFound exceptions are handled gracefully in cvc.  'conary cook
    foo' will no longer traceback when foo:souce could not be found in
    the repository.
  * Unsynchronized updates work for packages and groups
  * The database is now opened with a 30 second timeout.  This should allow
    better concurrency.
  * added --exclude-troves and excludeTroves conaryrc entry
  * repository .cnr file's commitAction configuration item now has a
    flavor provided to it as %(flavor)s and the default changemail
    script uses it.
  * don't allow the same label to appear twice in sequence in a version

Changes in 0.14.10:
  * FlavorMap sense wasn't set right for base instruction set

Changes in 0.14.9:
  * Shadow Branch objects didn't return parent branches properly. This
    caused incorrect pathId's to show up on cook on shallow shadows.
  * Reworked the code which looks up pathIds to take advantage of a new
    server call (getPackageBranchPathIds) which is faster and looks on
    both the full branch and full parent branches.
  * The Apache repository server now allows mixed ssl and normal requests.
  * Added forceSSL option to apache repository server configuration.
  * The network client code now supports accessing servers over https.
  * Proper salts are used for user passwords.
  * The default value for macros.optflags is "-O2" again, instead of
    an empty string.
  * The http handler in the conary server now sends back proper error
    codes in the case of an authentication error.

Changes in 0.14.8:
  * Fixed bug where streams for commits on distributed branches didn't always
    get set properly
  * reworked findTrove() in repository to return (name, version, flavor)
    tuples instead of full troves
  * Split conary.1 into conary.1 and cvc.1
  * Allow cvc cook trove=<version>
  * remove --target-branch cook option
  * added default :devellib component for architecture-specific devel bits,
    made all files with an architecture-specific multilib path that are
    not in :devellib go into :lib instead of having many of them fall into
    :runtime

Changes in 0.14.7:
  * ELF libraries with sonames that have paths in them are now handled
    sanely, by removing the path (and complaining...)
  * split march into targetArch and unameArch -- requires a new distro-release
  * rework command line arguments to shadow and branch to match how versions
    are normally specified, and allow a flavor specificatoin
  * added --sources to branch and shadow commands

Changes in 0.14.6:
  * fix for generating changesets between repositories
  * policies that look at shared libraries are now multilib-aware,
    fixing shared library permissions and dependency provision
  * autosources didn't work when committing across a shadow

Changes in 0.14.5:
  * allow groups to contain troves with conflicting flavors
  * make repository-side change set caching less buggy
  * fix config files changing to symlinks
  * allow duplicate items to be specified for erase and update
  * changeset command allows flavors to be specified
  * repquery --info shows trove flavor
  * fixed bug with not matching base instruction set flavor

Changes in 0.14.4:
  * several bugs in the 'cvc update' code paths have been fixed
    - it no longer retrieves autosource sources
    - the CONARY file now gets populated entries for autosource files
    - the fileids in CONARY files are now correct after an update
  * several bugs in error handling have been fixed
  * several docstrings have been fixed
  * packagepolicy now automatically adds usermode:runtime requirement to files
    that are dangling symlinks to consolehelper
  * the templating engine for the web interface to the server has been
    changed to kid; kid and elementtree are now required to run a server.
  * the web interface now supports limited editing of ACLs
  * the server now only supports protocol version 26 (it was a mistake
    to leave in support for 24 and 25)
  * old code that supported ancient protocol versions has been
    removed from the server
  * recipes loaded from within recipes follow the label= argument if
    it is given

Changes in 0.14.3:
  * Fixed usage message to no longer print 1 at bottom; improved option
    handling error messages
  * Fixed versions when branching from a shadow
  * The lookaside cache now fetches from the repository into the right
    location and with the right permissions, and fetches manually-added
    as well as automatically-added sources.
  * In recipes, addSource can now take dest='/path/to/file'
  * Change %(servicedir)s location from /var to /srv

Changes in 0.14.2:
  * contents are now stored as diffs when either the new file or the
    old file is empty
  * diffs of numeric streams can now express a change to the value of
    None

Changes in 0.14.1:
  * fixed a typo in lookaside.py that prevented commits from working
  * added a descriptive exception message when fileids in your database
    do not match the fileids in the repository

Changes in 0.14.0
  * added ability for changesets to ignore unknown fields in some places
    (making changesets somewhat less brittle)
  * fixed bug in source handling with non-recipe files in the local directory
  * added framework for generic trove information
  * checkout no longer pulls all sources from the repository
  * used new trove info framework to store the source trove, build time,
    total file size, and version of conary used when building binary
    troves.
  * lib/elf.c no longer uses mmap to read elf files.  Some architectures
    may have elf structures on disk that are not naturally aligned, and
    using mmap to read them won't work.
  * the repository code now uses a 30 second timeout when attempting to
    access the database
  * Have architectures control their march values in the architecture
    config files.
  * add Arch.getCurrentArch() to get the major architecture that is in use
    during a build

Changes in 0.13.3
  * added ability for a contents log file (makes syncing much easier)
  * file tags weren't used on updates
  * "description update" tag action replaced with "handler update"
    (which gets called when either the tag description or the tag handler gets
    updated)
  * "description preremove" tag action replaced with "handler preremove"
  * sources get committed automatically

Changes in 0.13.2
  * reworked use.py code almost entirely.
  * added /etc/conary/arch directory to contain architecture definition files;
    changed /etc/conary/use files to contain more information about how
    flags are used when building.  Flag definitions are no longer in use.py.
  * fixed buildFlavor so that it affects cooking packages as well as
    determining troves to include when cooking a group
  * changed --noclean to --no-clean to be in line with the rest of the
    options; documented it
  * removed Use.foo and Flags.foo options from conary config files.  Macros.foo
    is still there.  Added --use-flavor option to cvc cook which takes a flavor
    and overrides the build flavor while cooking.
  * groups now take flavor strings to determine the flavor of a trove to
    include, not flag sets.
  * dependencies resolution is flavor sensitive now (and uses flavor
    affinity)
  * added trove version/release number to dependency messages
  * renamed classes and methods in versions.py to match current terminology

Changes in 0.13.1
  * repquery wasn't filtering by flavor properly (exposed by a bug fix
    in 0.13.0)

Changes in 0.13.0
  * removed importrpm.py
  * diffs between a file object that has a non-empty provides or requires
    to a file object that has an empty provides or requires are now properly
    generated and applied.
  * added checks to validate merged file objects against the fileIds
    in the changeset
  * implemented shadows
  * framework for redirects in place
  * removed (unused) parentId field from Branches repository table

Changes in 0.12.5
  * reworked dependency resolution a bit for a big speedup in the server
  * moved destdir to %(builddir)s/_ROOT_
  * made macros.destdir available during the unpacking of sources
  * source commands (r.addAction, etc.), if given absolute paths for
    their dir keywords, will perform their actions in the destdir instead
    of the builddir
  * most build commands (r.Make, r.Create, etc.), will work in either builddir
    or destdir, depending on whether they are given relative or absolute
    paths
  * add dir keyword for r.Run
  * include /usr/bin/rpm2cpio

Changes in 0.12.4
  * set more arch flags for x86 and x86_64
  * troves can have multiple instruction set flavors now
  * flipped around use: and is: sections of flavor strings
  * Version and Branch object completely separated

Changes in 0.12.3
  * conary verify updated to new API so that it works again
  * conary q (with no arguments) works again

Changes in 0.12.2
  * added getTroveVersionsByBranch
  * make better use of _mergeQueryResults
  * moved version affinity into findTrove from ConaryClient
  * fixed branch affinity so that it's actually branch affinity instead of
    label affinity
  * rdiff changes for 0.12.0 broke negative numbers for oldVersion
  * rdiff diff'd based on label instead of branch
  * update has flavor affinity now
  * flavors can now be specified on the command line for update, erase
    repquery, and query
  * unspecified flavor flags got scores of zero, which was wrong
  * added python code for flavor scoring (useful for the client)
  * repository queries didn't work properly when looking for multiple flavors
    of a single version
  * fix for updating multiple flavors of a single version of a trove
    simultaneously
  * reworked getTroveVersionList and getAllTroveVersions for per-trove
    flavor filtering

Changes in 0.12.1
  * repquery and query always showed dependency information
  * getTroveLeavesByBranch did extra demarshalling of the flavor
  * repquery didn't deal with nonexistant troves well
  * dependency failures on erase didn't reassemble dependency flags properly
  * fixed bug in dependency sets creation which caused dependency flags
    to get mangled
  * added a check to prevent mangled flags from getting committed

Changes in 0.12.0
  * document config command, and display supplied macro/use/arch information
    in output
  * repository acl's work for almost everything
  * anonymous access must be explicitly enabled by creating an acl for
    user 'anonymous' with password 'anonymous'
  * server side flavor scoring used
  * queries reworked for flavor matching

Changes in 0.11.10.1
  * move to python2.4
  * repository caching (which isn't used yet) didn't track the recurse flag

Changes in 0.11.10
  * changed flavor tracking when loadRecipe() is used to only track
    flavors in loaded recipes that are superclasses of the recipe
    class in the loading recipe.  (e.g. loading python.recipe to get
    the distribution python version will not add all of the python
    recipe's flavor information to the loading recipe class, as long
    as the loading recipe does not subclass the Python class.)
  * add conary verify command for comparing the local system's state to
    the state it was in at install time
  * when a trove is installed for the first time, it comes from a single
    repository
  * didn't handle file types changing on update
  * fixed problem assigning depNums
  * components disappearing from troves caused problems in relative changesets
  * files moving from removed troves in changesets caused update to fail

Changes in 0.11.9
  * change the order of permissions setting (chmod after chown)
    because some versions of the Linux kernel remove setuid/gid bits
    when setting ownership to root

Changes in 0.11.8
  * work around a python bug w/ fdopen() resetting file permissions
  * r.Replace() as an alternative to r.Run("sed -i '...' file")
  * Policy enforcing UTF-8 filenames
  * r.macros.tagdatadir as a standard place to put data just for taghandlers

Changes in 0.11.7
  * changed server.py to take extra config files via --config-file instead
    of as an extra argument
  * extra config files (specified with --config-file) were ignored if they
    didn't exist; issue an error message now
  * Added r.ConsoleHelper() for recipes
  * PAM configuration files shouldn't have paths to modules by default,
    so we remove what used to be the standard path
  * changed repository user authentication to use user groups (currently
    one per user)
  * added password salt
  * restructured repository a bit
  * removed lots of unused code from FilesystemRepository

Changes in 0.11.6
  * branches are created as changesets now instead of as a protocol call
  * merged authdb into primary repository
  * fix for rdiff (broken by flavor rework in 0.11.5)

Changes in 0.11.5
  * Internals reworked to eliminate flavor of None in favor of empty flavor
  * Added (currently unused) code to parse command line flavor specifications
  * static libraries (.a files) get proper flavors now
  * Handle attempts to update already installed troves from absolute
    change sets

Changes in 0.11.4
  * all components built from a single recipe share a common flavor
  * loadRecipe's label= keyword argument can actually take a label
    as well as a hostname

Changes in 0.11.3:
  * optimized a sqlite update statement to use indexed columns
  * added --test to update and erase
  * dependency check didn't handle new components providing the same
    items as old components (broken by 0.11.1 performance enhancements)

Changes in 0.11.2:
  * standalone server was broken by --add-user changes in 0.11.1
  * dependency check no longer allows packages being removed to cause
    dependency failures
  * changed how dependencies are frozen to make the order deterministic
    (so fileId's don't change around)
  * added a database version to the database schema

Changes in 0.11.1:
  * erasing troves enforces dependencies -- this requires a database
    conversion (run the conary-add-filedeps script which fixed the
    conversion to 0.11.0 after updating conary)
  * reworked dependency queries to take advantage of indices for much
    better performance
  * add --add-user to server.py for creating the authdb

Changes in 0.11.0:
  * massive rework of fileId mechanism to allow better flavor support
  * added columns to dependency tables to allow erase dependency checks
    (which are not yet implemented)
  * enabled trove requirements
  * added cvcdesc and the 'describe' command to cvc to generate
    and use metadata XML files.
  * getMetadata follows the branch structure up until it finds metadata
    for the trove.
  * changed getFileContents() to not need trove name or trove version
  * byte-compiled emacs lisp files are transient, like python
    byte-compiled files
  * addSource recipe action now can take a mode= keyword argument
  * cook now enforces having no dash characters in version numbers
  * files are explicitly disallowed from depending on groups, packages,
    or filesets; the only trove dependency that a file or component
    can have is on a component.  Only filesets can depend on filesets.

Changes in 0.10.11:
  * reworked how absolute change sets get converted to relative change
    sets for better efficiency
  * chained dependency resolution caused duplicate troves in the final
    changeset (and a lot of extra work)
  * added --config to stand alone repository
  * source flag wasn't set properly for newly added non-text files
  * flavor information is now printed by "conary query" when multiple
    flavors of the same version of a trove are installed
  * "conary repquery --all" flavor output formatting has been improved

Changes in 0.10.10:
  * changesets get downloaded into a single (meta) file instead of lots
    of separate files
  * fix several bugs in the freshmeat record parsing
  * add a freshmeat project page URL to the metadata by default
  * add a "source" item to metadata
  * the server implementation of troveNames() was horrible
  * enabled file dependencies

Changes in 0.10.9:
  * fixed some authorization issues with the xml-rpc repository interface
  * the web management interface for the repository works now; see
    http://wiki.specifix.com/ConaryConversion for information on how
    to convert existing authdb's to support this
  * fixed a bug with distributed branches
  * users can change their passwords through the repository's web api
  * improved logic apachehooks use to find top level URL
  * fixed bug in server side repository resolution

Changes in 0.10.8:
  * changed iterAllTroves() to troveNames(), which searches a single
    label instead of the whole repository
  * reworked http authentication and CGI request handling and added the
    beginning of a web interface to the repository for user administration
    and metadata management.

Changes in 0.10.7:
  * dependency sql code reworked to use temporary tables
  * new macro called "servicedir" that defines the location for
    service data (%(servicedir)s{ftp,http,etc})
  * added busy wait to sqlite3 python binding when executing SQL
    statements on a busy database

Changes in 0.10.6:
  * Lots of bug fixes for distributed branching
  * Some code rearrangement
  * The start of metadata support code is now included

Changes in 0.10.5:
  * The local database is used for fetching file information (but not
    contents), reducing network traffic when creating change sets
    across repositories.
  * Update works on troves which were locally cooked or emerged
  * Internal changes to move toward getFileContents() working in batches
    rather then on individual files. For now this prevents the repository
    from copying files between the content store and /tmp to serve them.
  * Arch flags are now included in flavors
  * Emerge follows the installLabelPath instead of the buildLabel
  * The extended debugger has been extensively modified
  * Conary can handle filenames with '%' in them
  * The showcs command has been significantly updated, and the updates
    are documented in the conary.1 manpage
  * New syntax for flags distinguishes requirements from "optimized for";
    see http://wiki.specifix.com/FlavorRankSpec

Changes in 0.10.4:
  * Bug fixes for updating from absolute change sets (which basically
    just didn't work for troves which contained config files)
  * Bug fixes for distributed branching
  * The database is used for fetching trove information (but not yet
    file information) when the client constructs change sets across
    distributed branches
  * various other bug fixes

Changes in 0.10.3:
  * this version introduces changes to the network protocol for
    obtaining file contents and changeset generation. The client
    protocol version number has increased, so version 0.10.3 can only
    communicate with servers running the server from 0.10.3. The
    server remains backward compatible with older clients.
  * a warning message is now displayed when the user attempts to
    create a branch that already exists on a trove.
  * the correct trove names are displayed when automatically resolving
    dependencies
  * packages no longer get the union of all the dependency information
    of the components they contain.  This information would have to be
    recalculated if a user installed a package then removed a
    component afterward.
  * a package policy check was added to reject any world-writable
    executable file.
  * r.TagSpec('tagname', exceptions='filter') now overrides a match by
    another r.TagSpec('tagname', 'filter')
  * more changes to metadata interface
  * various other bug fixes and improvements

Changes in 0.10.2:
  * the repository code is now included in the main conary source
    archive
  * "conary showchangeset" produces a more user-friendly output
  * large responses from the repository server are now compressed
  * the protocol for getFileContents() changed to take a fileId
    instead of the file's path.  The repository code can still handle
    old requests, but the client code now requires the latest
    repository code.
  * bug fixes

Changes in 0.10.1:
  * when applying a changeset, dependency failures are resolved by
    querying servers in the installLabelPath
  * troves that satisfy a dependency can automatically be added to a
    transaction.  This behavior is controlled by the "autoResolve"
    variable in conaryrc or the "--resolve" command line option to
    "conary update"
  * dependency resolution is calculated recursively.  To limit the
    recursion depth to check only first order dependencies, a
    "--no-deps-recurse" option has been added to "conary update"
  * "conary repquery" now takes a "--deps" argument, which prints the
    Requires and Provides information for the trove that is being
    queried.
  * changes have been made to the build side of Conary to facilitate
    building recipes that use cross compilers
  * symlinks now get the appropriate ownership set when they are
    restored
  * groups can now specify which flavor of a trove to include
  * repository queries that don't need file information no longer ask
    the repository for files.
  * various bug fixes and cleanups

Changes in 0.10.0:
  * dependency checking is now performed before changesets are
    applied.  This uses new tables in the local system's database.
    If you are using a database created by a version of Conary older
    than 0.10.0, it must be converted before it can be used.  See:
      http://wiki.specifix.com/ConaryConversion
    for details
  * Shared library dependency information in changesets is now stored
    in a different format.  This means that repositories that use old
    versions of Conary will be unable to give valid changesets to
    Conary 0.10.0 or later.  Therefore, the protocol version number has
    been increased.
  * --no-deps argument added
  * "cvc co" is now a synonym for "cvc checkout"

Changes in 0.9.6:
  * dependency enforcement infrastructure has been added (the code is
    currently disabled)
  * bug fixes
    * applying a changeset that un-hardlinks files now works
    * conary rq [trove] --info now works
    * running "conary update [trove]" when more than one flavor of
      [trove] exists no longer tracebacks.  It installs both flavors
      of the trove (which is not always the desired behavior - this
      will be addressed later)
    * only files with execute permissions are checked for
      #!interpreter.
    * "conary rq [trove] --ls" no longer tracebacks when [trove]
      exists in more than one repository
    * various code cleanups

Changes in 0.9.5:
  * new methods for specifying dependency information in recipes have
    been added
  * #! interpreters get added as dependencies
  * local flag overrides now work
  * cvc cook --resume can be used multiple times
  * conary invokes gpg with --no-options to avoid creating or using
    ~/.gnupg

Changes in 0.9.4:
  * fixes to cvc annotate
  * flavors and dependency generation code has been refactored to be
    policy based
  * better error handling when invalid changeset files are given to
    conary
  * minor code cleanups

Changes in 0.9.3:
  * New "cvc annotate" feature
  * Man page updates
  * Changesets which remove a file and replace it now apply correctly.
  * "cvc update" no longer complains and fails to update the CONARY
    state file properly  when ownerships differ
  * FileId generation now looks for previous versions of all the
    packages that have just been created, not just the name of the
    recipe.
  * Cooking as root is no longer allowed
  * Miscellaneous bug fixes.

Changes in 0.9.2:
 * Bug fixes:
   * Applying changesets that have more than one hard link groups
     sharing the same contents sha1 works now.
 * Build changes:
   * Recipes can now create new top level packages.

Changes in 0.9.1:
 * Bug fixes:
   * Applying a changeset that has a flavor which is a superset of the
     previous version's flavor now works.
   * Parsing optional arguments to command line parameters that appear as
     the last thing on the command line works
 * Build changes:
   * Package policy now checks to ensure that files in /etc/cron.*/*
     are executable
 * Update changes:
   * Conary no longer complains if a transient file has been modified
     on disk but no longer exists in a new version of a component.
 * Miscellaneous changes:
   * Version 1 on-disk changeset file support has been removed.

Changes in 0.9.0:
 * protocol versioning is much more granular now allowing for backwards
   compatible versions of functions
 * changeset command now generates changesets for multiple troves spread
   across multiple repositories
 * change sets are transferred as a set of independent change sets now
   (laying the groundwork for repository change set caching, with which
   this version will work just fine)

Changes in 0.8.3:
 * Man page updates.
 * The "conary query" command now accepts multiple arguments for
   troves and paths
 * Fixed "conary erase" command which was broken in 0.8.2

Changes in 0.8.2:
 * You can now install multiple troves at once (even a combination of
   changeset files and troves from repositories), and the entire
   action is recorded in a single rollback (this required a change in
   command-line arguments for updating troves).
 * The beginnings of support for searching multiple repositories
 * Miscellaneous code cleanup and bug fixes.

Changes in 0.8.1:
 * The source code has been re-arranged for easier maintenance, and
   conary has been split into two programs: conary and cvc.
 * Better error messages and debugging tracebacks

Changes in 0.8.0:
 * A new changeset format supports hard links but requires staged update.
 * The new changeset format also collapses duplicate contents even
   when hardlinks are not used.
 * By default, rc?.d/{K,S}* symlinks are no longer packaged. The
   chkconfig program is relied on to create them at package
   install/update time. Init scripts are explicitly required to
   support the chkconfig protocol by default
 * Improved error messages
 * Several bug fixes.

Changes in 0.7.7:
 * Extended debugger saves and emails
 * Tracebacks now include arguments and locals
 * More size optimizations were made when applying changesets
 * Applying absolute changesets when a trove is already installed is
   now much more efficient than it was
 * Self-referential symlinks raise a packaging exception.
 * Several bugs fixes.

Changes in 0.7.6:
 * Installation
   * Hardlink handling
   * enhanced debugging capabilities (including saving a debugging
     state file to enable remote debugging)

   * using binary file ids and iterators for significant memory savings
   * and runtime support for the x86.x86_64 sub-architecture
 * Cooking
   * more robust handling of the --resume option
   * policy normalization of where app-defaults files go.

Changes in 0.7.5:
 * Hard links are implemented (but not yet enabled, in order to
   preserve changeset compatibility for now).
 * Several bugs have been fixed for installing and cooking.

Changes in 0.7.4:
 * Fileids are now stored and transmitted in binary rather than
   encoded.
 * Better handling of multiple versions of packages/troves installed
   at the same time
 * Missing file handling improvements
 * Recipe inheritance is now possible between repositories
 * Enhanced Interrupted builds
 * The dynamic tag protocol was slightly modified
 * Added Arch.x86.amd64 and Arch.x86.em64t
 * several bugs fixes

Changes in 0.7.0:
 * sqlite3 is used for the database
 * better handling of multiple packages with the same name installed at once.

Changes in 0.6.6:
 * repository protocol update
 * changeset format update
 * added the ability to resume halted local builds
 * added the ability to easily package build-time tests to run at
   install time to qualify new/changed environments
 * better handling of packaged .pyc/.pyo files
 * better shared library handling
 * improved inline documentation
 * optimizations for both space and time
 * numerous bugfixes<|MERGE_RESOLUTION|>--- conflicted
+++ resolved
@@ -1,4 +1,3 @@
-<<<<<<< HEAD
 Changes in @NEW@:
   o New Features:
     * Recipes that have a class member list named 'pathIdSearchBranches' will
@@ -18,12 +17,10 @@
       wrap fopen64 or freopen64. (CNY-3405)
     * Previously, user and password information for the http/https proxy
       were visible in a traceback if a network exception occured. (RBL-5191)
-
-  o Internal Changes:
-=======
     * Split out info packages from jobs even when RPM capsules are
       used (CNY-3387)
->>>>>>> 259a77fd
+
+  o Internal Changes:
 
 Changes in 2.1.14:
   o Bug Fixes:
