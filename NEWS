<<<<<<< HEAD
Changes in 2.0.50:
  o Bug Fixes:
    * cvc rdiff now functions correctly on trove versions where no
      previous version exists. (CNY-3218)
    * Updates of multiple flavored groups containing pre-update scripts
      no longer fail after the critical update is applied. The fixed
      Conary issue is related to CNY-3216, but only manifests itself
      when multiple groups are present. (CNY-3219)
=======
Changes in @NEW@:
  o New Features
    * The xz compression file format is now supported for decompressing
      sources. (CNY-3207)
    * The changemail.py repository commit action module now takes an
      optional --maxsize argument and truncates changemail messages
      to fit. (CNY-3205)
    * The Run build action now does path-based build requirement
      discovery like most build actions. (CNY-3222)

  o Internal Changes:
    * Repository internal getfile function now avoids and database access
      when no files have been requested
    * Use bulk operatings for loading troveinfo data, speeding up repository
      commits.
    * Committing changesets now iterates over troves the changeset is
      relative to rather than getting them one at a time, significantly
      reducing the number of sql calls.
    * Conary now uses a single call when validating that file objects exist
      in the repository during a commit.
    * Repository commits now handle file paths and file streams separately
      to reduce the size of the temporary tables and the commit path.
    * The number of SQL calls used to create the flavors needed by a repository
      commit has been dramatically reduced.
    * Avoid noop SQL calls during repository commits when no redirects are
      being commited.
    * Repository commits now merge all dependencies from the temporary tables
      into the final tables at once rather than once per trove.
    * Repository commits now updates permission tables for all new troves
      at once.
    * Updates to latest tables are now done for all troves at once, and
      are based on the current latest entries and the new trove. Formerly
      they were done one at a time based on everything in the repository
      (through a view).
    * The rpmhelper.Header object can now produce dependency sets that
      represent what an RPM requires and provides.
    * A new RPM dependency class has been added. This class is used
      to represent dependencies expressed in RPM packages that cannot
      be mapped directly to a native Conary dependency.

  o Build Changes:
    * When cooking groups where checkOnlyByDefaultDeps is set to False added
      dependencies will now inherit the byDefaultness of the depending
      component. (CNY-3195)
    * The imageGroup flag in group recipes now implies
      checkOnlyByDefaultDeps=False. (CNY-3195)

Changes in @NEW@:
  o Bug Fixes:
    * cvc rdiff now functions correctly on trove versions where no
      previous version exists. (CNY-3218)
    * Updates of multiple flavored groups containing pre-update
      scripts no longer fail after the critical update is applied.
      The fixed Conary issue is related to CNY-3216, but only
      manifests itself when multiple groups are present. (CNY-3219)
>>>>>>> b41fc011
    * Path-based action build requirement discovery now functions
      correctly when spaces are present in environment variables or
      adjacent spaces are present before the name of the executable in
      a command string. (CNY-3224)
    * When building local changes, conary would sometimes look through
      the database by fileId to get the path for a file it needed,
      instead of just looking in the filesystem directly. That caused a
      failure when two paths had the same fileId but one of them had
      been removed from the system. (CNY-3226)
    * Building from the repository will no longer attempt to re-download
      autosourced files. (CNY-3221)

  o Internal Changes:
    * Conary will now link against an embedded copy of sqlite if a
      specific version of sqlite has previously been configured and
      built under the conary/pysqlite3/ directory.  At this time,
      the supported version is 3.6.18.

Changes in 2.0.49:
  o Bug Fixes:
    * Updates of flavored groups containing pre-update scripts no
      longer fail to continue after the critical update is applied.
      (CNY-3216)
    * Old rpm packages that do not have a PAYLOADCOMPRESSOR tag in their
      headers are correctly handled. (CNY-3210)

Changes in 2.0.48:
  o Bug Fixes:
    * A bug introduced in the previous release that caused installations
      of device nodes as a non-root user to crash has been fixed.
      (CNY-3208)

Changes in 2.0.47:
  o Bug Fixes:
    * Directory permissions are no longer unnecessarily updated if they
      have not changed. (CNY-3202)
    * A race condition in restoring files that share content has been
      fixed. The race involved changing the contents of the restored
      file before references to that file are restored. (CNY-3203)

Changes in 2.0.46:
  o New Features
    * If python-keyutils is available, cvc will try to interact with
      the user's session keyring. (CNY-3190)
    * Conary now uses xz in preference to unlzma to decompress lzma
      data. (CNY-3194)
    * A new function, parseChangeSpec, that parses a single trove
      update specification such as name=ver1[flv1]--ver2[flv2], was
      added to cmdline.py. (CNY-3197)

  o Internal Changes:
    * The code path leading to getChangeSet was reworked to use
      significantly fewer repository calls, resulting in a massive
      speedup for uncached, large requests.

  o Bug Fixes:
    * PGP passphrases, required for signing troves, are now fetched
      using a callback. (CNY-3189)
    * Repositories running on postgresql can properly handle queries
      for labels sharing the hostname portion. (CNY-3192)
    * The sha1 for files in a repository could be improperly left as
      NULL for some cases involving shadows. This has been fixed,
      and migrating existing repositories to version 17.3 will fix
      existing missing sha1 checksums.
    * Group pre-execution scripts now run exactly before any package
      that is part of the group. Previously, pre-execution scripts
      were run at the very beginning of the update, where the
      probability of their interpreter not being installed was high,
      especially for pre-install scripts. (CNY-2705)
    * Group pre-execution scripts no longer unnecessarily fetch
      information they already have from the repository. (CNY-3196)
    * Password information for XMLRPC server URLs is now hidden in
      tracebacks. (CNY-3198)

Changes in 2.0.45:
  o New Features:
    * The standalone Conary repository server now prints a message if
      it fails to import the Conary REST api.
    * Added the restore command, which restores file ownership to troves
      from which they were removed (because of a remove operation or
      --replace-files).
    * The addGitSnapshot action now accepts a branch= argument.
      (CNY-2368)

  o Internal Changes:
    * Fetching path hashes from a changeset now uses absolute trove info
      when available (which it is for any recent enough server), instead
      of merging differential trove info with database trove info, which
      significantly speeds up update planning.
    * Database operations now use the TRUNCATE command where available,
      which may speed up some repository queries.
    * An internal API used for emulating repository access by certain
      roles previously did not function when given a specific set of
      roles; this has been corrected.

  o Bug Fixes:
    * A consistent exception is now raised when bad XML-RPC data is fed
      into conary's parser on systems without the sgmlop package
      installed. (CNY-3180)
    * An error in handling queries for labels sharing the host name
      component has been fixed. (CNY-3187)

Changes in 2.0.44:
  o New Features:
    * Conary can now be configured with a set of certificate authorities
      (trustedCerts) against which all secure repository access will be
      validated. (CNY-2735)
    * Conary now logs the starting, output, and error exit codes of
      trove scripts to the /var/log/conary file. (CNY-3150)
    * The "conary updateall" command now honors the --just-db
      option. (CNY-3167)
    * The EULA_Conary.txt file has been renamed to
      EULA_Conary_Dual_License.txt in order to highlight the contents
      of the beginning of the file, which describe a choice of license
      terms.  The contents of the file are not changed, and the licenses
      under which Conary may be used are not changed. (CNY-3168)
    * The SetModes build action now takes an optional allowNoMatch
      keyword argument, that causes a warning to be printed instead of
      failing the build when the target file does not exist. (CNY-3171)

  o API Changes:
    * Added removeInvalidRollbacks() to client API. (CNY-2933)
    * The conary.lib.mainhandler.MainHandler.main() method now sets
      sys.excepthook only if the setSysExcepthook method variable
      is True (as it is by default), allowing subclasses to take
      responsibility for setting sys.excepthook differently. (CNY-3170)

  o Bug Fixes:
    * An internal function used for installing files no longer leaks a
      file descriptor on error. (CNY-3152)
    * Unknown errors while retrieving PGP keys for archive verification
      are now gracefully handled. (CNY-3120)
    * The cvc refresh command now ignores negative cache entries.
      (CNY-3157)
    * The cvc sign command properly handles keys specified by key ID, in
      addition to fingerprints. (CNY-3139)
    * The conary updateall --items command now honors --labels,
      --full-versions and --flavors flags. (CNY-3138)
    * The --lsprof option now writes out profiling information even if an
      exception occurs, for both the conary and cvc commands.
    * Dependency numbers in temporary dependency checking tables no longer
      overlap dependency numbers in the persistent database.
    * Dependencies with multiple flags previously were not marked as
      satisfied during dependency resolution passes, forcing extra work
      on subsequent passes.
    * Local rollbacks previously failed to restore contents when a file's
      metadata changed but the contents stayed the same.
    * Generating local rollbacks previously failed for non-root users when
      the file was unreadable due to permissions.
    * The ccs2tar script uses tarfile.open() in a way that is compatible
      with both python 2.4 and 2.6 (CNY-3160)
    * Brace expansion produces results similar to bash. (CNY-3158)
    * Trove searches with invalid (non-ASCII) input no longer cause a
      crash on PostgreSQL-backed repositories. (CNY-3165)
    * Flavor processing in depSetFreeze previously did not properly handle
      return codes from depFreezeRaw, which could lead to a segmentation
      fault. (CNY-3166)
    * Path normalization no longer produces erroneous double-slash entries
      in /etc/ld.so.conf. (CNY-3142)
    * Accessing a server through a Conary proxy that injects entitlements
      now correctly forces the use of SSL. (CNY-3176)

  o Internal Changes:
    * Update handling now looks for preerase trove scripts in the local
      database instead of instantiating full troves from the database and
      looking in those troves.
    * Dependency tables for removed troves are no longer dropped and
      rebuilt during each iteration of dependency solving; they are now
      incrementally built during subsequent iterations.
    * Dependency ordering code now looks in the local database for trove
      references instead of instantiating troves to get that information.
    * Code which decides what referenced troves need to be erased when
      collections are erased now:
        - looks in the local database for trove references instead of
          instantiating troves to get that information.
        - batches reference checks, pin checks, and presence checks
          across troves instead of checking those for each trove
          individually.
    * Fast-pathed code which matches old troves with new troves for the
      case where only a single old trove and a single new trove with
      a given name exist.
    * Graph calculations for dependency ordering now only occur when the
      results are needed instead of for every pass through the dependency
      resolver.
    * Reworked rdiff to not download a full changeset from the
      repository. It now downloads only the config (text) files and diffs
      them on the client. This allows it to show diffs for changes across
      repositories and yields a nice speedup. (CNY-3039)
    * Reworked "conary remove" functionality to generate a changeset for
      the file remove and commit that through the normal update path.
    * During dependency checks for new troves, Conary no longer includes
      every trove which requires a given dependency in the SQL tables.
      Instead, it includes that dependency only once and expands the
      matched requirements when we order troves (which is the only time
      it matters).
    * Added simple caching of path hashes from the database to improve
      performance of large system updates.

Changes in 2.0.43:
  o Internal Changes:
    * Additional information is now included when Conary receives
      corrupt changesets, to assist in diagnosing the cause of
      the changeset corruption. (CNY-2629)

  o Bug Fixes:
    * File paths from changesets are now properly normalized, and the
      rest of the code correctly handles the single-slash prefix in
      the case of installing to the main root directory. This fix
      completes the change introduced in Conary 2.0.41 and reverted
      in Conary 2.0.42, that caused tag handlers to malfunction
      when run by Conary 2.0.41. (CNY-3142)
    * Conary now puts libtool .la files in :devellib components
      by default, rather than in :lib components, for better
      multilib development environment support. (CNY-3143)
    * An internal function, mkdirChain, used to create directories,
      could be subject to a race condition on Python 2.4. This has
      been corrected. (CNY-3145)
    * The documentation for the mode= argument to several build
      actions has been improved to make it clearer to specify an
      octal number. (CNY-3146)
    * The cvc refresh command properly handles URL strings that contain
      username and password specifications. (CNY-3108)

Changes in 2.0.42:
  o Bug Fixes:
    * A previous change that normalized paths before being passed into
     tag handlers has been reverted. (CNY-3141)

Changes in 2.0.41:
  o Bug Fixes:
    * When a derived packages was created incorrectly, Conary could
      sometimes trace back; in these cases, Conary will now print a
      more useful error message. (CNY-3125)
    * Displaying the output from verify spent a significant amount of time
      querying repositories for information which was available in the local
      database. All data accesses for verify are now satisfied locally
      for a significant (10x) speedup in performance).
    * The output for conary verify is more succinct; instead of two
      summary lines per component validated, it now prints one line
      per component that has differences to display. (CNY-2419)
    * Using --verbose on verify now gives some progress indication.
    * Removed improper options for localcs from the man page.
    * Verify significantly sped up.
    * Turned off threading in recreatedb, because threading broke
      for some manifests. (CNY-3128)
    * Rewrote SQL query which removes old dependencies for better performance.
    * The cvc file cache now understand file mode changes as well as 
      content changes. (CNY-3082)
    * Key signatures for archives in source components are no longer checked 
      when the source is in the repository, but rather checked at commit
      time. (CNY-3130)
    * Fixed bug which caused files to be dropped from builds when two
      paths shared the same pathId somewhere in the history of that
      trove. (CNY-3133)
    * Updates and local changeset generation handle troves with renames,
      though cases with multiple versions of such troves being installed
      simultaneously have known shortcomings. (CNY-3134)
    * Updating source directories to versions which added or removed a
      factory now updates the CONARY file properly. (CNY-3073)

  o New Features:
    * Verify now relies on file size and mtime to determine whether files
      have been modified.  The --hash option has been added to verify to
      force sha1s to be used instead.
    * The system database can now return file objects along with troves
      to avoid double walking of the file tables.

  o Internal Changes:
    * TroveSource.walkTroveSet now walks troves in a sorted, depth first order.

Changes in 2.0.40:
  o Bug Fixes:
    * keepRequired now recognizes that local troves may have had files
      removed, preventing file conflicts with incoming troves
    * Fixed formatting error in cvc explain that caused policy actions to be
      listed twice. (CNY-3107)
    * Conary ignores configuration file errors for certain local
      operations including conary query, rblist, and showcs. (CNY-3111)
    * Python flags on a Requires dep now use exactly the flags on the 
      corresponding Provides, rather than being trimmed to match flags on
      python:runtime's Requires deps. (CNY-3030)
    * Disallow characters '"\\()[] in labels

  o New Features:
    * Added getLabelsForHost call, and bumped server protocol to 66. (CNY-2771)
    * Added getFilesFromTrove call, and bumped server protocol to 67. (CNY-3100)
    * Repositories now check the database to see which files already exist
      instead of looking in the filesystem for a noticeable speedup in commit
      time for systems with NFS based data stores.
    * In a GroupRecipe, r.remove now takes a use flag to determine if a trove
      should be removed. This matches the behavior of r.add*. (CNY-3115)
    * Added types to allow creation of sockets and named pipes via
      conaryclient/newtrove.py code paths
    * The "migrate" command now accepts the "--from-file" option (CNY-3114)
    * Standalone and apache servers now pull in REST api from the crest
      project if the code is available. Note that restlib and xobj are
      required for the crest implementation, and that the "baseUri" must
      be specified in the server config file (it's normally /conary).
    * Repository commits now take advantage of knowing which parts of the
      commit have not changed since the old version for better performance
    * The internal OpenPGP implementation can now change passphrases
      on secret keys. (CNY-3123)

Changes in 2.0.39:
  o Bug Fixes:
    * Fixed potential segfault in sqlite bindings when running under
      python 2.6. (CNY-3103)
    * Promoting a binary foo from a to b, and then promoting a group containing
      foo from b to a will no longer cause foo to be unnecessarily repromoted.
      (CNY-3088)
    * Fixed an interaction with loadRecipe overrides used by rmake and
      autoloadRecipes that would cause rmake to not find any matches
      for autoloadRecipes that were included in biarch flavored superclasses.
      (CNY-3090)
    * Redirect components should not have build requires set (CNY-3069)
    * Updates are no longer halted by the signal SIGWINCH, or SIGURG, which are 
      normally ignored. (CNY-3098)
    * getTrovesBySource now returns a list of the accessible binaries associated
      with a source even if the source is not accessible. (CNY-3099)
    * Changeset-based migrations no longer fail when a flavor is dropped
      from the group that is being migrated. (CNY-3101)

  o New Features:
    * Attempting to promote a binary will no longer reclone the binary 
      if a binary is already the latest at the target branch, even if
      there is a later source committed on the target branch. (CNY-3089)

Changes in 2.0.38:
  o Bug Fixes:
    * Conary versions 1.1.20 (April 2007) through 2.0.37, inclusive, use a 
      SHA256 implementation provided by the pycrypto package, which contained 
      an implementation that generates faulty digests for certain message 
      lengths. To compensate, a backward compatibility module that implements 
      bug-for-bug compatibility with the incorrect SHA256 algorithm has been
      added, in order to inter-operate (generate and validate signatures) 
      with Conary versions which use the incorrect SHA256 implementation 
      in pycrypto. (CNY-3086)
           
Changes in 2.0.37:
  o Bug Fixes:
    * Resolved a bug introduced in the 2.0.36 sha1Uncompress function
      that could cause update operations to fail. (CNY-3084)

Changes in 2.0.36:
  o New Features:
    * Policy can now be added per distribution in the directory
      /usr/lib/conary/distro/policy. (CNY-3071)

  o Bug Fixes:
    * More fixes for flavored superclass groups - you can now commit
      recipes when autoloading flavored superclass groups. (CNY-3061)
    * Schema migrations are now transactional, meaning that any failure
      during migration will roll back cleanly where possible. (CNY-2789)
    * If a user removes a file, and then recreates the file as a
      directory, the warning message previously did not include the
      affected path.  This has been fixed. (CNY-3076)
    * Path conflicts generated during group cooks correctly print. (CNY-3079)
    * You can now display buildreqs using --show-buildreqs for other
      types of recipes other than packages (CNY-3075)
    * You can now add archives with files with % in them when perserving 
      ownership. (CNY-3080)
    * All troveInfo is now used to calculate a changeset fingerprint, 
      regardless of the client version specified.  This allows a proxy 
      to expire its cached version when extended trove info is 
      updated. (CNY-3083)
    * Bugs that could cause erroneous error messages in
      conary.lib.misc.sha1Copy() and conary.lib.misc.sha1Uncompress()
      have been fixed.

Changes in 2.0.35:
  o Bug Fixes:
    * setTroveInfo no longer sends extended metadata information to 
      update services that cannot understand it. (CNY-3050)

Changes in 2.0.34:
  o Bug Fixes:
    * You can now have flavored groups for superclass groups - these can
      be created when superclass groups are created as a part of another
      group recipe. This release includes additional fixes over
      those added in 2.0.33.  (CNY-3061)
    * Post-mortem debugging sessions with recipes using --debug-all now start 
      at the point of the innermost exception, making debugging easier.

Changes in 2.0.33:
  o New Features:
    * When adding an XML file (filename ending in ".xml") to a source
      component, it will be added as a text (config) file by default,
      and so changes will be managed with diff/patch merging.  Specify
      the --binary option to avoid merging. (CNY-3045)
    * When adding groups via addAll, conary now reports the exact
      name, version, and flavor of the group being added. (CNY-2977)

  o Bug Fixes:
    * Fixed reporting of errors when using glob objects in actions such as 
      r.Remove. (CNY-3055)
    * Promotion of source components where files have been renamed across
      repositories has been fixed. (CNY-3059)
    * Preserving ownership in tar archives containing files with missing
      intermediate directories now functions. (CNY-3060)
    * Added support for python module discovery in python 2.6, which 
      uses a new PREFIXES variable to determine where to search for modules.
      (CNY-3063)
    * Metadata promotion is more robust in the context of other inaccessible
      or missing older troves. (CNY-2611)
    * Promotion of inidividual components is no longer allowed. (CNY-2941)
    * Fixed a case conaryclient.makeSourceTrove could fail to create
      a trove because it tried to assign it a previously existing version.
      (CNY-3028)
    * You can now have flavored groups for superclass groups - these can
      be created when superclass groups are created as a part of another
      group recipe.  (CNY-3061)
    * A bug that caused an IOError when a repository attempted to
      commit a changeset larger than 2 GiB has been fixed (CNY-3065)

Changes in 2.0.32:
  o New Features:
    * FlavorPreferences now handle s390{,x}. (CNY-3056)

  o Internal Changes:
    * Extended traceback representations display longer strings. (CNY-3053)

  o API Changes:
    * Extended logic in deps.getShortFlavorDescriptors to handle cases where
      prefers vs requires needs to be distinguished. (CNY-3054)
    * checkin.refresh is now a developerApi and takes a new dirName
      parameter. (RBLD-139)

  o Bug Fixes:
    * Git no longer defaults to the master branch, so we now specify the 
      branch when pulling. (CNY-3012)

Changes in 2.0.31:
  o Client Changes:
    * addMetadataItems() automatically creates digests
    * MetadataItem.freeze() no longer creates metadata digests
    * Metadata now has a version 1 digest computed only if it includes
      extended metadata

  o Server Changes:
    * Hide extended metadata from old clients (CNY-3050)
    * addMetadataItems() now rejects metadata items which don't have digests

Changes in 2.0.30:
  o Internal Changes:
    * Refactored the code used for cvc diff and cvc rdiff to provide
      an internal iterator interface that does not directly print
      output, for rBuild. (CNY-3043)

  o Bug Fixes:
    * On multiarch systems, a repository query for all versions of a trove
      could prefer an x86 troves over a multiarch trove, if the x86 flavor
      scored higher against the system flavor (CNY-3041)
    * Conary would unpack 64 bit integers incorrectly on platforms where
      long was 64 bits instead of 32 (CNY-3042)
    * Conary unpacked 16 bit values by treating them as 32 bit values,
      which broke on big endian machines (CNY-3042)
    * Disallow empty trove names and component names
    * Metadata now allows new types to be added, and key/value metadata
      is a new type. Without this troves with key/data metadata attached
      were unuseable by older versions of conary (CNY-3040).
    * Added a new signature type which includes new metadata types.
    * Made Trove.verifyDigests() verify signatures of metadata.
    * A bug that caused python dependencies to not be discovered when
      using alternate versions of python has been fixed (CNY-3029).

Changes in 2.0.29:
  o New Features:
    * cvc diff now optionally takes a set of files to diff.  Note that
      providing a revision now requires the --revision argument, to
      differentiate revisions from files. (CNY-2384)
    * Added --build-log and --show-file parameters to conary rq. (CNY-2584)
    * Group, Fileset, and Redirect recipes now check and record build 
      requirements. (CNY-3016)

  o Client Changes:
    * Support for obtaining changeset fingerprints has been added to
      the network repository client.
    * Transient files whose contents have changed will be restored if the
      file had been previously removed from the local system (CNY-2987)
    * generateStatus() call didn't handle a root parameter properly. This
      didn't cause cvc problems, but didn't work properly within rbuild
      (CNY-3026).

  o Server Changes:
    * Code using a shim client can now more securely "imitate" a user by
      passing in a ValidPasswordToken object in lieu of the actual
      password. (CNY-2968)
    * Writing files into the content store now decompresses and validates
      the sha1 once instead of once per content store. Additionally, file
      creation and the sha1 computation are now done in C instead of python.
    * Significantly reduced the number of SQL queries used to commit groups
      to repositories for a noticeable improvement in commit performance.
    * Temporary tables for commits of collection and files are merged into
      the final tables at the end of the changeset commit instead of
      incrementally following each trove.
    * The original client IP is now used for logging and
      authentication when a request is received from a HTTP proxy.
      (CNY-3006)

  o Bug Fixes:
    * ABI dependencies are no longer checked on erase. (CNY-2991)
    * createSourceTrove now honors filestreams marked as config. (CNY-3011)
    * Subscribing to log messages now works with a system time
      that requires more than 10 characters to represent the seconds
      (after Saturday November 20 2286 17:46:39 UTC). (CNY-3019)
    * Committing now works through restrictive proxies. (CNY-3032)
    * A bug that manifested itself as a TroveNotFound when accessing
      multiple repositories through the same url has been fixed. (CNY-3027)
    * A bug that caused conary to segfault while creating changesets under
      python 2.6 has been fixed. (CNY-3033)
    * An API method nologUpdateSrc has been added, which raises exceptions
      instead of returning None to indicate failure as the old updateSrc method
      did.  (CNY-3035)

Changes in 2.0.28:
  o New Features:
    * Groups now support pre-rollback scripts. (CNY-2908)

  o Server Changes:
    * Added paranoidCommits option which checks trove data has been stored
      properly in the SQL database before allowing the commit to complete.

  o Bug Fixes:
    * Fixed handling of troves erased by an update job which satisfy
      dependencies of packages being installed, so that an error
      message is given instead of an assertion being raised (CNY-2996).

  o Build Changes:
    * The default build requirements for rmake have been added to the
      BaseRequiresPackage base class to allow rMake to build against non-rPath
      Linux platforms (CNY-3005).

  o Other Changes:
    * New PGP signing keys have been added.

Changes in 2.0.27:
  o New Features:
    * Metadata information can now be extracted from debian packages.
      (CNY-2995)

  o Client Changes:
    * The "conary rollback" command now handles --info and --interactive
      flags, which behave similarly to the "conary update" flags. (CNY-820)

  o Bug Fixes:
    * Conary no longer checks for the existence of a db journal on startup,
      making it possible to perform cvc operations while updating your
      system. (CNY-2958)
    * Files with (only) unsatisfied Java requirements that are filtered
      out using r.Requires(exceptDeps) no longer have their provides
      removed. (CNY-3001)
    * A bug that caused the frozen list of trove script compatibility
      information (created if using the "toClass=" keyword argument
      when adding a trove script) to be recorded in a random order has
      been fixed.  Because sorting the list causes a different Trove
      signature digest to be generated, this version of Conary
      introduces version 2 trove signatures.  Conary will ignore
      version 1 trove signatures on old troves that have multiple
      trove script compatibility entries.  (CNY-2997)
    * Conary ignores journal if the database is currently being locked
      by an update.  Its existence does not signify a failed update,
      but rather a currently running one. (CNY-3008)


  o Build Changes:
    * A new type of metadata information, storing key-value pairs,
      is now available. (CNY-2983)

Changes in 2.0.26:
  o Build Changes:
    * The way that factories are cooked has been changed so that buildRequires
      are set (for building in rMake) and so that platforms may override the
      default build requirements. (CNY-2986)

  o Bug Fixes:
    * A bug causing cooks to fail when Perl was not installed on the
      build system has been fixed. (CNY-2989)
    * A bug that prevented Java dependencies from being parsed
      correctly in some cases, for example when given on a "conary rq
      --what-provides" command line, has been fixed.  Previously a
      "bad java dependency: flags required" error message was
      generated. (CNY-2990)

Changes in 2.0.25:
  o Bug Fixes:
    * "conary emerge" no longer emits warnings. (CNY-2835)
    * A bug that prevented proper ownership and permissions from being
      recorded when using r.addArchive(..., perserveOwnership=True)
      and the archive had a prefix of "./" has been fixed.
      Additionally, a bug that could cause permissions to be assigned
      to files with similar paths as those created by addArchive has
      been fixed. (CNY-2953)
    * Promote in 2.0.24 could traceback instead of printing an error message
      if no troves were present to clone.
    * A bug causing addSource to use the wrong file if there was a name
      collision between a filename in an rpm and the source directory
      has been fixed. (CNY-2627)
    * A bug causing createNewSourceTrove to erroneously change pathIds
      has been fixed. (CNY-2971)
    * When installing with the --root option and a trailing '/'
      character provided, Conary previously wrote new entries
      in the ld.so.conf without a leading '/' character.  This
      has been fixed. (CNY-2982)

  o Build Changes:
    * Cross-compiling packages that include perl modules can now
      provide perl: dependencies; the perl @INC path needs to
      be provided via the r.Requires(bootstrapPerlIncPath=...)
      keyword argument. (CNY-2943)
    * Packaging a version of perl that requires libraries in the
      destdir to start but does not use RPATH now succeeds. (CNY-2955)
    * When the perl @INC path includes elements that are symlinks in
      the destdir, the symlinks are now resolved for correct perl:
      provides. (CNY-2949)
    * When discovering perl: dependencies using a bootstrap perl,
      Conary now sets LD_LIBRARY_PATH. (CNY-2959)
    * ComponentRequires now handles :cil, :java, :perl, :python, and :ruby
      components in the same manner it handles :lib. (CNY-2935)
    * The r.addArchive() method can now extract file contents from
      dpkg .deb files when the data is bzip2-compressed. (CNY-2967)
    * Promote now uses hasTroves to check to check the completeness of a
      promote instead of fetching group troves for improved performance.
    * Builtin recipes have been broken out so that there's no need to
      commit conary internals to repository based recipes. BaseRequiresRecipe
      has been introduced. (CNY-2898)
    * Files in /var/log, /var/run, and /var/cache are now automatically marked
      InitialContents. (CNY-2578)
    * Explicit calls to r.Requires are now honored in derived recipes.
      (CNY-1760)
    * The r.addArchive() method can now extract control contents from
      dpkg .deb archive files. (CNY-2967)

  o Client Changes:
    * Shim commitChangeSet() and getFileContents() calls now fall back to
      network access properly

  o Server Changes:
    * Added --lsprof argument to standalone server
    * If a user's mirror permission was granted by the second or subsequent
      role, the anonymous permissions were inappropriately granted to the user
      (CNY-2964)

  o Internal Changes:
    * Reimplemented dependency freezing in C
    * DependencySet objects now store the frozen depenedency by default
      and thaw it only when the thawed objects are needed (CNY-2410)
    * Intern frozen dependency and frozen StringCollection strings (CNY-2410)
    * DependenciesStream and FlavorStream objects now subclass from
      DependenciesSet instead of having a DependenciesSet object as an
      attribute. This saves one object per instance. (CNY-2410)

Changes in 2.0.24:
  o New Features:
    * includeConfigFile now interprets paths relative to the file
      currently being processed, for files and URIs. (CNY-2950)
    * includeConfigFile now supports a ~/path syntax to substitute the
      current user's home directory. (CNY-1650)

  o Client Changes:
    * Added support for getFileContents call to ShimNetClient (CNY-1669)
    * Added support for commitChangeSet and commitChangeSetFile to
      ShimNetClient (CNY-2545)
    * During promote operations use the cloned history for packages for
      the components of those packages as well. (CNY-1867)
    * Promote now uses group weak references to learn about all of the
      components for a package instead of downloading all of the package
      troves for the source. (CNY-1867)

  o Bug Fixes:
    * The ccs2tar script now correctly handles changeset files containing
      directories, symlinks, and other non-regular files. (CNY-2954)

  o Internal Changes:
    * More of the file installation path was moved into C for improved
      performance
    * Added misc.pack() and use it to freeze TroveRefsFilesStream and
      StreamCollection objects
    * Initial step of promote takes advantage of weak references to avoid
      downloading so many packages (CNY-1867,CNY-2410)
    * The shim network client now supports CONARY_CLIENT_LOG environment
      variable
    * Conary update no longer caches all hostnames immediately on
      update - instead hostnames are cached as they are accessed.  This
      avoids unnecessary caches when installing from changesets. (CNY-2832)
    * Track CLONEDFROMLIST in troveInfo now as well as CLONEDFROM. This
      keeps track of the full clone history of a trove, with the most
      recent parent at the end of the list.
    * Use CLONEDFROMLIST instead of CLONEDFROM where available to remove
      the need to follow the cloned from history in time. (CNY-1867)

Changes in 2.0.23:
  o New Features:
    * A new commitaction module that logs to a database the results of
      all commits in to a repository has been added as logaction.py 
      (CNY-2814, CNY-2849)
    * Some trove sources now deal better with being passed a trove name
      of None when using findTroves. (CNY-2923)
    * Added --replace-files, --replace-modified-files, replace-config-files,
      --replace-managed-files to updateall. (CNY-2512)

  o Build Changes:
    * Promote now uses the source trove for packages to determine the
      source trove for components instead of downloading the components
      themselves. (CNY-1867)
    * Promote no longer uses getTroves() to look up clone history; it uses
      getTroveInfo() instead. This provides a significant performance
      improvement as well as a significant RAM savings. (CNY-1867)
    * Checking for recloning (due to changes in referenced trove sets) now
      skips components, improving promote performance. (CNY-1867)
    * The file contents of dpkg .deb files can now be extracted by
      r.addArchive() (CNY-2926)
    * Conary now provides python: dependencies during incompatible
      cross-builds. (CNY-2914)
    * The Transient policy now follows packaging instead of walking
      the filesystem, avoiding inconsistencies caused by side effects
      of other policies. (CNY-2939)
    * When bootstrapping a python that is unable to load the pydeps
      module for python dependency discovery, fall back to the
      cross-compiling case. (CNY-2940)

  o Bug Fixes:
    * Recipes containing a mirror:// style source can be properly committed
      to the repository. (CNY-2848)

  o Internal Changes:
    * Moved findOrdering boolean into DependencyCheck object.
    * Cleaned up graph code during dependency checks to remove redundant
      calls in some (relatively obscure) cases.
    * Reworked MPI-to-long conversion to work on four bytes at a time.
    * TroveChangeSet objects in changesets are now sorted by the
      name/version/flavor of the new trove.
    * Thawing ReferencedTroveSet objects now looks up values with a single
      slice instead of one index at a time for a performance improvement.
    * Check the dependencyCache when thawing Dependency objects before
      thawing them instead of after (helping performance as well as memory
      usage).
    * Use a WeakValueDictionary for the dependencyCache instead of an
      ObjectCache.

Changes in 2.0.22:
  o Build Changes:
    * The loadSuperClass and loadInstalled methods now returns the loaded
      recipe class so that the loaded class can be referenced anonymously.
      This makes factories more flexible. (CNY-2900)
    * The addPatch source action now takes a "filter" keyword argument
      that provides a command line that can modify the patch; for
      example, by calling the filterdiff program. (CNY-2874)
    * Builds previously failed in some circumstances when Conary
      discovered no need only for :runtime components listed in
      buildRequires.  This has been fixed, and error reporting
      improved for similar classes of bugs in the future. (CNY-2904)

  o Client Changes:
    * The new boolean conaryrc option downloadFirst has been added to
      instruct Conary to download all required changesets from the
      repository before proceeding to update steps. (CNY-2808)

  o Bug Fixes:
    * Conary 2.0.20 introduced a bug adding dependencies to postgres-based
      repositories; this has been resolved.
    * Starting in 2.0.20, dependency resolution started locking the
      database unnecessarily.  This affected rmake dependency resolution,
      and is now resolved.
    * Mirroring code now correctly detects when access control changes
      in the source repository require the generation of absolute
      changesets for mirroring. (CNY-2888)
    * A permission check error for users that only have trove access
      entitlements has been fixed. (CNY-2761)
    * A problem with the autoLoadRecipes config option has been fixed.
      (CNY-2909)
    * A permission check problem when trove names are used as trove
      patterns in ACLs has been fixed. (CNY-2913)

Changes in 2.0.21:
  o Build Changes:
    * Added support for RPM payloads which have been compressed with
      lzma.  The /usr/bin/unlzma program must be available to use this
      feature.  (CNY-2834)

  o Client Changes:
    * Added separate s390x architecture. (CNY-2852)
    * An error introduced in 2.0.20 which caused an assertion failure during
      dependency checking has been fixed (CNY-2883)

Changes in 2.0.20:
  o Code Changes:
    * Dependency checking can now be run without computing the dependency
      order
    * Added closeDatabase parameter when creating an updateJob to prevent
      that updateJob from closing the database when it's destroyed. This
      is a workaround to support CNY-1834
    * Build dependency temporary tables incrementally instead of rebuilding
      them each time. This results in speedup for group building approaching
      50%.

  o Bug Fixes:
    * updates after a local update of a package that is referenced in
      multiple groups now function again. (CNY-2882)

Changes in 2.0.19:
  o Bug Fixes:
    * Removed unnecessary repository accesses that were occuring while
      determining local system changes during an update. (CNY-2876)
    * "import os" within recipes now functions again. (CNY-2879)

Changes in 2.0.18:
  o Protocol Changes:
    * The addRoleMember() and getRoleMembers() calls are now exposed
      via XMLRPC. (CNY-2862)
    * Added support for package creator specific data to trove info and
      the getPackageCreatorTroves() repository call (CNY-2855)

  o Bug Fixes:
    * A rare error that occurred when an updating containing several groups
      that contained different versions of the same package has been 
      fixed. (CNY-2860)
    * Some .car format files previously caused builds to fail; this
      has been corrected. (CNY-2871)
    * Tracebacks no longer print each filename twice (bug introduced
      in Conary 2.0.16). (CNY-2872)

  o Build Changes:
    * When the configure script run by r.Configure() or r.ManualConfigure()
      fails, "command not found" messages are highlighted, and possible
      missing buildRequires based on those messages are sought in the
      repository. (CNY-2708)
    * All missing buildRequires found by noticing programs used in source
      actions, build actions, and policies are reported immediately as well
      as summarized at the end of the build, to make it clearer why each
      requirement has been suggested. (CNY-2858)
    * The r.addPatch() method now takes an optional patchName keyword
      argument, which is the name of the patch program to use to apply
      the patch. (CNY-2858)

Changes in 2.0.17:
  o Build Changes:
    * Recipes loaded based on the autoLoadRecipe configuration directive
      are now ordered based on the loadedTroves list in the packages
      containing those recipes. (CNY-2694)
    * The information provided by the "cvc status" command is now
      available through the checkin.generateStatus API call, and
      it now handles new packages that have not yet been checked
      in. (CNY-2843)
    * The "cvc log" command now has a --newer option that prints
      only log messages that are newer than the current checkout,
      and has been modified to be consumable via a new
      checkin.iterLog API call. (CNY-2840)
    * Building factories which haven't been checked in should work now
      (CNY-2757)
    * Specifying checkDeps and resolveDeps no longer causes an extra
      dependency check when building a group
    * Checking out a source trove without a buildLabel set, but with
      a version specified, no longer gives a confusing warning about
      the buildLabel being unset. (CNY-2783)

  o Bug Fixes:
    * A bug that caused a traceback when rolling back the installation
      of a group containing a post-rollback script has been corrected.
      (CNY-2844)
    * A bug that caused a traceback during metadata lookup when
      installing files to a new component has been corrected.  (CNY-2846)
    * A bug causing magic to identify almost every file as a tarfile
      has been fixed. (CNP-135)
    * When rolling back an update started with Conary version 2.0.15 or
      older, that generated multiple rollback points (generally as a
      result of the presence of critical updates as part of the job),
      the rollback scripts are properly executed. (CNY-2845)
   
  o Server Changes:
    * The deleteUserByName() xmlrpc call now only deletes the role
      with a matching name on very limited situations (CNY-2775)

Changes in 2.0.16:
  o Code Changes:
    * magic has been extended to identify tar archives. (CNY-2825)

  o Bug Fixes:
    * Derived packages created from an unmodified shadow now choose
      the correct binary from which to derive. (CNY-2776)
    * A bug that caused conary to traceback when formating strings in the
      syslog logger has been fixed. (CNY-2689)
    * A workaround for a bug in the standard python library that can
      prevent the display of extended debugging information has been
      added.
    * Unmodified shadows will be recognized as already present when
      promoting them to their parent branch.  Previously they would be 
      re-promoted unnecessarily. (CNY-2837)
    * conary update --test no longer executes the tagscripts associated 
      with the update. (CNY-2800)
    * Multi-stage rollbacks correctly execute the post-rollback script
      after all affected troves have been rolled back, instead of between
      stages. (CNY-2829)

  o Build Changes:
    * Info recipe actions (r.User, r.Group, and r.SupplementalGroup) are
      now available in package recipes. (CNY-2723)
    * Python packages now use %(libdir)s instead of %(prefix)s/lib for pure
      Python libraries.  This is an artifact left behind from fixing CNY-2110
      and CNP-121.
    * A bug causing log output to be lost if conary's log module was
      imported in a recipe has been fixed. (CNY-2813)

  o Server Changes:
    * Testing the HTTPS environment variable to know whether a
      connection is secure is now case-insensitive, because existing
      implementations differ in case. (CNY-2838)

Changes in 2.0.15:
  o Code Changes:
    * We've started using a @publicApi decorator to tag methods which
      are part of the public conary API. (CNY-2367)
    * xmldata.py is no longer part of the Conary library. (CNY-2765)

  o Bug Fixes:
    * An incompatibility of the db2db migration script with the latest
      repository schema has been corrected. (CNY-2774)
    * An error in the handling of multiple URLs with addArchive has
      been fixed. (CNY-2778)
    * sys.argv is not defined under mod_python; importing cvc.py should
      no longer fail as a result of using sys.argv as a default argument
      to main(). (CNY-2786)
    * kernel:runtime is no longer included as a critical update when
      updating conary, because we no longer use abi dependencies to order
      updates.  (CNY-2787)
    * repository code handles correctly the removal of groups that
      include troves from other repositories. (CNY-2802)
    * When using sqlite, some temporary tables used the invalid column
      datatype of STRING instead of TEXT. This has been fixed. (CNY-2013)
    * Fixed bug that made the repository code return incomplete data
      for the getPackageBranchPathIds call in certain situations. (CNY-2810)

  o Build Changes:
    * Removed defaultBasePackages configuration option as well as the
      functionality for loading recipes from the filesystem based
      on configuration.
    * Reworked recipe loading to make the code more understandable.
    * Implemented autoLoadRecipes configuration option. (CNY-2694)
    * Using the byDefault parameter to startGroup only determines the
      byDefault setting when the new group is added to its parent group.
      (CNY-2791)

  o Protocol Changes:
    * The commitCheck() xmlrpc API call has been added that will check
      commit permissions for a trovelist before having to send the 
      changeset for commit (CNY-2683)
    * The getPackageBranchPathIds xmlrpc API call accepts now a list of 
      dirnames instead of prefixes for improved performance (CNY-2743)

  o Client Changes:
    * Added an option --exclude-groups to promote that allows the promotion
      of all the packages within a group without the promotion of the group
      itself. (CNY-2801)

Changes in 2.0.14:
  o Bug Fixes:
    * A bug causing python-setuptools to incorrectly appear to be an
      excessive build requirement has been fixed. (CNY-2738)
    * A bug in which python-setuptools was sometimes incorrectly not
      recognized as being needed in buildRequires has been fixed. (CNY-2772)
    * A regression has been fixed that caused rMake to abort when recursing
      through a group recipe that added troves with full versions. (CNY-2768)
    * When reporting possibly excessive buildRequires, not mentioning
      buildRequires at all in the recipe caused Conary to report the
      immediate superclass's buildRequires as the recipe's buildRequires.
      This bug has been resolved. (CNY-2769)
    * A bug that caused the --context flag to not be recognized when
      specified before a command has been fixed. (CNY-2770)
    * A bug that caused buildRequires calculation in TagSpec to be slow has
      been fixed. (CNY-2773)

Changes in 2.0.13:
  o Build Changes:
    * When cooked, factories can now package additional files in their
     :recipe component. (CNY-2748)
    * Moved VersionConflicts to pluggable policy and removed default
      exceptions. (CNY-2716)

  o Client Changes:
    * PGP Keyring location is no longer determined using $HOME, which
      is unreliable; a getpwuid(3) lookup is used instead. (CNY-2722)
    * The number of retries for providing a passphrase when signing
      troves changed from 3 to 5. (CNY-2709)

  o Code Changes:
    * Some incompatibilities with python2.5 have been removed.

  o Bug Fixes:
    * More optimizations for the pathId lookup query times for some
      package builds. (CNY-2742)
    * A bug that caused an InsufficientPermission error when a user
      only has repository access permissions added by trove calls
      getNewTroveList() has been fixed. (CNY-2755)
    * A bug that caused a request to add access to a trove for a role
      to be ignored if the same trove was used previously to grant
      access to a different role has been fixed. (CNY-2758)
    * A bug that caused an InsufficientPermission error when a user
      requests a changeset to which the user has been granted access
      with addTroveAccess has been fixed. (CNY-2760)
    * The XML writer in xmldata.py is now encoding using UTF-8.
      (CNY-2756)

Changes in 2.0.12:
  o Build Changes:
    * Conary now warns about some possibly unused build requirements.
      This requires conary-policy 1.0.16 or later. (CNY-2232)
    * Suggested additions to buildRequires lists are now separately
      encoded in the XML build log. (CNY-2621)
    * Loaded recipe modules are no longer tracked in sys.modules (RPL-2409)
    * The source components needed to build everything in a group can
      now be found when the group uses searchPaths. (CNY-2710)
    * The SubscriptionLogWriter (CNY-2622) sometimes caused builds
      to fail.  This issue has been resolved. (CNY-2717)
    * Group builds now store the searchPath used with the built troves in
      the repository. (CNY-2721)

  o Client Changes:
    * Conary will now re-read /etc/resolv.conf if an error occurs when
      resolving a hostname. (CNY-2703)
    * Conary now caches the result of IP lookups and uses the cached
      results if an IP address lookup fails during an update. (CNY-2260)
    * Migrate now preserves local installs only of groups and kernels.
      Before, all manually-installed components and troves that were
      referenced by the group being migrated would be updated instead
      of erased. (CNY-2569)
    * An API (the createSourceTrove() method of client objects) has
      been added which creates source troves without using the
      conary.checkin module. (CNY-2498)

  o Bug Fixes:
    * The internal function _ensureReadableRollbackStatus now directly
      ensures that it collects the necessary state it needs to succeed
      instead of relying on that state having been previously collected.
      (CNY-2711)
    * Conary repository migration from repository databases created by
      conary 1.2.x has been fixed. (CNY-2731)
    * In rare cases, some output could corrupt logging data during
      builds.  This has been fixed. (CNY-2734)
    * MySQL performance when inserting troves with large numbers of
      files has been fixed. (CNY-2737)

  o Repository Changes:
    * The addUser() xmlrpc call no longer automatically creates a
      matching role. (CNY-2604)

  o Server Changes
    * The repository code and repository schema have been updated to
      allow for faster processing and lookup of file pathIds (CNY-2468)

Changes in 2.0.11:
  o Build Changes:
    * Added 'factory' command to cvc for displaying and changing the factory
      of the currently checked out recipe (CNY-2690)
    * The SubscriptionLogWriter now handles line continuation. (CNY-2693)

  o Bug Fixes:
    * A regression introduced by the build requirements suggestions for
      recipes using r.MakePathsInstall has been fixed. (CNY-2697)
    * A bug that caused a traceback when r.MakeDevices() is called
      with a path that contains 'lib' has been fixed. (CNY-2692)
    * A regression introduced by the multi-URL support for addArchive
      has been fixed. (CNY-2696)

Changes in 2.0.10:
  o Build Changes:
    * An xml formatted log has been added to :debuginfo. This is in
      addition to the human readable log. The xml log contains the same
      information as the human readable log, plus additional contextual
      information useful for formatting the log data. (CNY-2487)
    * AutoResolve defaults to True for image groups. (CNY-2291)
    * Exceptions and inclusions to policies that don't match anything
      will now emit an error. (CNY-2221)
    * A new selective logging facility for policy to use to inspect
      build output has been added. (CNY-2622)
    * It is now possible to pass a list of multiple URLs to addArchive.
      Conary will try to download the source from each URL, in order,
      until it succeeds. (CNY-2505)
    * Recipe actions have now the ability to suggest build requirements.
      (CNY-935)
    * Running "cvc cook" in a directory with a CONARY file now builds the
      sources specified by that checkout.  This is particularly useful for
      source troves which do not provide recipes thanks to a factory.
      (CNY-2642)
    * Conary now looks for factories in the same places it looks for
      superclasses, including the current working directory for local
      cooks. (CNY-2641)
    * Suggesting build requirements produces a warning if the supplied
      command cannot be found in the search path. (CNY-2663)
    * Skip FactoryRecipeClass when loading recipes to make it easier to
      develop factory recipes. (CNY-2666)
    * Checking out multiple sources with a single command line once again
      creates the CONARY files properly. (CNY-2645)
    * The addArchive source action now supports .war and .jar archives.
      (CNY-2684) 

  o Bug Fixes:
    * Previously, rollbacks could restore files from local rollbacks
      by overwriting existing contents rather than replacing the file.
      In addition, the operation was not journaled properly.  (CNY-2596)
    * A bug in finding the sources required to build all the packages for
      a group that omitted replace() packages has been fixed.  This mainly
      affected rmake builds of group recipes. (CNY-2605)
    * An error in the repository that caused a malformed exception to
      be returned to the client when a trove was missing has been
      corrected. (CNY-2624)
    * If launched with sudo, Conary will no longer change the owner
      on the user's PGP keyring, and will use the proper system-wide
      keyring. (CNY-2630)
    * When using PostgreSQL as a repository backend, some queries
      could be executed with poor execution plans (CNY-2639)
    * A bug that caused a local cook (e.g., "cvc cook pkg.recipe") to
      fail at "Copying forward metadata to newly built items..." when
      the Conary repository for that recipe is not available has been
      fixed. (CNY-2640)
    * Checking out source components which used factories now preserves
      the factory
    * Building directly from recipe files which use factories for superclasses
      now works (CNY-2656)
    * The conary rdiff command works correctly for groups that include
      troves from foreign repositories. (CNY-2544)
    * An issue related to the build logger not properly setting the
      logging pseudo-tty in raw mode has been fixed. (CNY-2647)
    * Conary can now parse perl dependencies with periods in them from
      the command line. (CNY-2667)
    * On failure, the proper URL is returned to the Conary client
      library. This fixes a regression introduced in the Conary 2
      codebase, where only the selector part of the URL would be
      returned. (CNY-2517)
    * A source of circular references which could cause unpredictable
      memory usage has been removed. (CNY-2674)
    * Tighten the rules for what characters are allowed in version strings
      (CNY-2657)
    * Fixed a file descriptor leak when using in-memory-only databases.
    * Performance problems when retrieving an uncached changeset with
      a Postgresql backend have a workaround (CNY-2695)

  o Client changes
    * More of the update logic is now protected by the filesystem journal,
      and the journal now cleans up rollback state on failure. (CNY-2592)
    * Conary now displays more progress information during the
      "Preparing changeset request..." phase.  Much of the time in
      this phase is spent communicating with the repository.  Now
      "Requesting changeset ..." and "Downloading" will be shown as
      data is transferred.

Changes in 2.0.9:
  o Bug Fixes:
    * A bug that occasionally caused a thread deadlock when multiple
      threads access the local system Conary database concurrently has
      been fixed. (CNY-2586)
    * Checking out sources unpacks duplicate binary files (CNY-2543)
    * Derived packages use the revision which was shadowed from to find
      the version to derive from instead of the latest on the branch
      (CNY-2577)
    * A bug that occurred when rMake recursed through a group recipe
      that made use of the replace command has been fixed. (CNY-2606)

Changes in 2.0.8:
  o Client Changes:
    * A close() method has been added to UpdateJob objects. It is
      recommended to call the method explicitly instead of relying
      on the object to be collected when going out of scope.
      (CNY-2489)

  o Build Changes:
    * Group recipes now implement a requireLatest command. It can be
      passed as a keyword argument to r.add, r.replace, r.addAll, and
      r.addCopy.  This flag defaults to True. (CNY-1611)
    * requireLatest has also been implemented as a recipe level
      attribute.  Setting requireLatest to False for a recipe will
      affect the default for all calls to r.add, r.replace, r.addAll,
      and r.addCopy. (CNY-1707)
    * Conary now has support for group policies. Policies deriving from
      GroupEnforcementPolicy and ImageGroupEnforcementPolicy will be
      run on groups at the end of the cook process. (CNY-2378)
    * ImageGroup is now an attribute tracked in a group's troveInfo.
      This attribute is set for groups meant to define a complete,
      functional system, and implies that ImageGroupEnforcementPolicy
      group policies have been run for that group, recursively.
      (CNY-2520)
    * The VersionConflicts group policy has been added. This group
      policy enforces that two different versions of a trove will not
      be accidentally included in one install image. (CNY-2371)
    * TroveFilters now exist. Trove filters allow a packager to
      reference particular troves within a group for group policy
      inclusions/exceptions. (CNY-2477)
    * The Conary policy to fix trailing newlines in config files has
      been corrected to handle non-writable config files. (CNY-2559)
    * Conary will now warn if the PGP keyring is not writable, and
      will continue, instead of stopping with an error. (CNY-2555)
    * The "cvc derive" command now creates a reference directory
      named _OLD_ROOT_ alongside _ROOT_ when the --extract argument
      is provided. (CNY-2530)
    * A new group recipe command, startGroup, has been added, which
      calls createGroup, addNewGroup and setDefaultGroup in one step.
      (CNY-2197)
    * The addCvsSnapshot source action no longer caches the HEAD of
      the repository, since cvs export will not use it. (CNY-2568)
    * Macros from config files and from the command line are now
      available to group recipes. (CNY-2574)
    * A new concept, recipe factories, has been implemented. (CNY-2549)
    * Binary packages built from superclass recipes will be unflavored,
      regardless of any flavor-related references in a recipe.
      (CNY-2576)

  o Bug Fixes:
    * Conary no longer loses ownership of changed files when updating
      multiple flavors of the same version of the same package at the same
      time. (CNY-2553)
    * If Conary is running on kernels which, under certain circumstances,
      return EINVAL when calling poll(), the lazy file cache will only
      count the file descriptors it has open itself. (CNY-2571)
    * conary rdiff works correctly for groups that include troves from
      foreign repositories. (CNY-2544)
    * Job invocation information no longer uses null characters,
      which are not allowed in an XML document. (CNY-2580)
    * Updating files which point to other files (due to a PTR in the
      changeset) previously failed when those other files were not
      being installed at the same time (due to a "conary remove"
      on those files, for example). (CNY-2595)
    * Excluding all Java files in the r.Provides policy no longer
      produces a stack trace. (CNY-2594)

Changes in 2.0.7:
  o Build Changes:
    * Handling pkg-config dependencies has been moved to conary-policy.
      (CNP-93)

  o Bug Fixes:
    * When resuming the update after the execution of a critical update,
      Conary will now use the original file replacement flags. This
      corrects file conflict errors in a migrate when a critical update
      was present. (CNY-2513)
    * The lazy file cache was using /proc/self/fd as a method of
      determining the number of open file descriptors for the current
      process. However, under certain circumstances the directory is not
      readable. The lazy file cache now uses a poll(2)-based technique.
      (CNY-2536)
    * If the directory where the public keyring is stored does not exist,
      it is now automatically created. (CNY-2504)

  o Other changes:
    * Reading metadata from RPM files now validates the size of the RPM
      and the sha1 of the full set of metadata.

Changes in 2.0.6:
  o Build Changes:
    * Java dependencies for classes that are not dependency-complete
      are now automatically disabled. To re-enable them, the missing
      dependencies should be added as buildRequires. (CNY-2175)
    * Build actions that do not match anything (r.Move, r.Copy, etc.)
      will now log exactly what they were trying to do. (CNY-2216)

  o Bug Fixes:
    * A minor bug in the display of the password prompt has been fixed.
      (CNY-2497)
    * When x86_64 is specified and a biarch package is available, Conary
      will mention the biarch as an alternative flavor instead of the x86 one.
    * Derived packages will now work on x86_64 systems even if a biarch 
      flavor is specified. (CNY-2494)
    * Signatures of unexpected types on subkeys are now ignored. (CNY-2490)
    * When updating a group which contained a package that used to be
      byDefault False but is now byDefault True, Conary will now install
      the package. (CNY-2507)
    * When using the tagScript argument with the client's applyUpdateJob
      call, the paths to group scripts to be executed are stored relative
      to the root of the installation, instead of absolute. The tag
      script is always supposed to be executed under chroot. (CNY-2523)

  o Server Changes:
    * The serverName configuration option now allows glob-style
      wildcards.  (CNY-2293)
    * Slow SQL queries used to remove unused entries from the
      TroveFiles table and TroveTroves table have been rewritten to
      make some queries faster with repositories implemented with a
      sqlite database. (CNY-2515)

  o Other changes:
    * The file EULA_Conary.txt has been added to clarify that Conary
      is available under two licenses, and to state the conditions
      under which the two licenses apply.

Changes in 2.0.5:
  o Client Changes:
    * Conary now attempts to provide hints about flavor combinations that would
      work if it cannot find a flavor that matches your exact request 
      (CNY-1920).
    * The rollback API now raises a RollbackError instead of returning
      non-zero on errors. (CNY-1643)

  o Build Changes:
    * When file conflicts occur while cooking groups, the deps that
      caused a package to be pulled in are listed. (CNY-2308)
    * Config policy will automatically append a newline to non-binary files.
      Files that are marked as Config and appear to be binary will
      continue to trigger an error as they have previously. (CNY-2422)
    * Perl requirements that are not present on the system or provided by
      the package being built are dropped. (CNY-2180)
    * Two expansion functions have been introduced to package recipes:
      r.glob and r.regexp. These functions return an object that can be
      substituted for any API parameter that calls for a string based
      regexp or glob. (CNY-2222)
    * Group recipe actions like "r.addAll" and "r.addCopy" now record
      the version of the group that is being copied from into the newly
      created group. (CNY-2359)
    * Add code to display new-style metadata through rq, q, and showchangeset,
      as well as propagate that metadata via cooking, promoting, shadowing,
      and committing source packages.  Entering this metadata must still 
      be done through scripts.  (CNY-1808)
    * Added a hook that allows build requirements to be overridden by
      rMake. (CNY-2427)

  o Bug Fixes:
    * Conary no longer tracebacks when building a package that contains 
      a pkgconfig reference to a file in the current package that is in a
      symlinked directory. (CNY-2455)
    * The order in which configuration files are read when a glob was
      passed to includeConfigFile is now deterministic. (CNY-2483)

  o Server Changes:
    * Roles that have the mirror flag set no longer assume anonymous
      fallback for trove access authentication (CNY-2473)

Changes in 2.0.4:
  o Bug Fixes:
    * Moving an unmodified shadow to tip via cvc promote no longer causes
      an error. (CNY-2441)
    * Recipes using addSvnSnapshot no longer modify the conary
      configuration object's tmpDir setting (CNY-2401)
    * Fixed a rare bug in which dependency resolution would fail when
      a dependency that used to be provided by one installed package
      is now provided by two new packages. (CNY-2459)

  o Client Changes:
    * Conary will now use the proxy settings stored in its local
      configuration when loading remote configuration files. (CNY-2363)
    * PGP keys having some self signatures that fail to pass are
      no longer failing, as long as at least one self signature passes.
      (CNY-2439)
    * The client enforces the trust model using the internal
      implementation of OpenPGP. (CNY-1895)

  o Build Changes:
    * Policies that move files in destdir now track path changes they
      make so that files will end up in the correct package or component
      after being moved, when "package=" or "component=" has been used
      in a build action. (CNY-1679)

Changes in 2.0.3:
  o Build Changes:
    * PGP version 3 keys are now supported for verification of
      package signatures. According to RFC4880, version 3 keys are
      deprecated. (CNY-2420)
    * Superclasses are now loaded from the filesystem. Superclasses
      can now be cooked. Doing so will make a changeset that installs
      the recipe itself on the filesystem. (CNY-983)
    * When building packages, Conary now reads /etc/ld.so.conf.d/*.conf
      files to determine whether to include the path in the dependency.
      (CNY-2433)
    * The /etc/ld.so.conf.d/*.conf handling added to Conary 1.2.13
      introduced a bug that could erase necessary entries from
      ld.so.conf in some circumstances.  This bug has been
      resolved. (CNY-2440)
    * Spaces in URLs are now automatically escaped. (CNY-2389)
    * The Requires() policy now inspects Lib: and Lib.private:
      pkg-config keywords in .pc files to find library files, and
      where it finds them, it adds appropriate Conary trove
      requirements to the .pc files. (CNY-2370)

  o Client Changes:
    * The implementation of the util.mkdirChain function has been
      changed to no longer use exceptions internally to signal that the
      directory already exists. Raising exceptions is a relatively
      expensive operation that slows down the data store. Exceptions are
      still used internally in the very infrequent case of intermediate
      directories not existing. (CNY-2405)
    * Conary will not downgrade packages if no version is specified by
      the user, but, due to an out of date mirror or other reasons, the
      update available for a package is older than the currently
      installed package. (CNY-2402)
    * Conary now recognizes /etc/ld.so.conf.d/*.conf files, adding an
      include line to /etc/ld.so.conf if they exist, and does not add
      new duplicate entries to /etc/ld.so.conf for directories already
      specified in /etc/ld.so.conf.d/*.conf files. (CNY-2432)
    * A getDatabase() method has been added to the ConaryClient class.
      This method returns the local system database object. Code that
      needs to query the local system database should use this method
      to obtain the database object. (CNY-2316)

  o Bug Fixes:
    * A bug that caused an unhandled exception when adding a new role
      in the Conary repository web interface has been fixed.

Changes in 2.0.2:
  o Build Changes:
    * PGP version 2 signatures are now properly parsed. Version 2
      signatures are documented in the outdated RFC1991 and are
      considered deprecated, but some PGP keys contain them.
      (CNY-2417)

Changes in 2.0.1:
  o Build Changes:
    * The Requires() policy now inspects Lib: and Lib.private:
      pkg-config keywords in .pc files to find library files, and
      where it finds them, it adds appropriate Conary trove
      requirements to the .pc files. (CNY-2370)

  o Bug Fixes:
    * An update bug that could result in a trove integrity error has
      been fixed. The issue would occur when updating packages where,
      for some files, the only changes are to file versions. (CNY-2403)

Changes in 2.0.0:
  o Major Changes:
    * The way Conary handles architecture flavors has been changed,
      primarily for better support for multilib systems that support
      having both 32-bit and 64-bit packages installed.
    * The Conary repository Access Control List capabilities have been
      significantly upgraded to support per-trove ACLs. Trove
      permissions are cached and recalculated whenever the ACLs change
      or new troves are added to the repository, for better scaling
      and fast changeset retrieval.
    * All dependencies on the GnuPG "gpg" program have been removed;
      Conary now implements the required OpenPGP functionality
      internally.

  o Optimizations:
    * Conary 2.0 is significantly faster for many repository commit
      operations.  Some "cvc promote" operations, in particular,
      have a 200% performance improvement.  Some group commit
      operations are 75% faster.  Creating a new shadow can be as much
      as 100% faster.  Details of some of the changes that provide
      the improvement are below.
    * Committing to repositories has been reworked to pull all
      modified streams from the repository or database with one
      query. (CNY-2053)
    * Unchanged stream sets now return None on diff.  This prevents
      the Conary repository from having to do unnecessary work to
      retrieve the "old" version of a stream and apply a diff when
      nothing actually changed.
    * Unchanged file streams are now 2-byte, backwards compatible,
      sequences instead of more complex representations of "nothing
      changed".
    * The commit code (both client and server) recognizes unchanged
      files and does not merge stream sets for them.
    * Distributed changeset creation no longer recompresses file
      contents.
    * "cvc promote" no longer recompresses non-config files during
      changeset assembly. (CNY-2202)
    * "cvc promote" now gets file contents and streams from changesets
      when a lot of them are needed from the same trove. (CNY-2202)
    * Changesets that represent a "cvc promote" operation have been
      changed to be relative to either the source of the promote (if
      promoting within a server) or to the current version on the
      target. (CNY-2202)
    * The "cvc shadow" command now commits relative changesets when
      the shadow is made to the same repository as the original trove.
    * The Conary client now tries to perform update jobs as close to
      updateThreshold (without going over) as practical for a
      noticeable performance improvement. (CNY-2283)
    * Committing changesets to the repository has been modified to
      check for files which don't have contents available (during a
      promote or shadow, for example) with one SQL query. Previously,
      a single SQL query was used to check for each file. (CNY-2053)

  o Build Changes:
    * Conary will now ignore flavoring and requirements from ELF
      libraries that are built for architectures other than the
      architecture that is being built for.  This avoids a common
      problem where a single extra (unused) sparc file library
      causes an entire package to be flavored to be installed on
      systems that support both x86 and sparc instruction sets,
      as that configuration is not meaningful. (CNY-1717)
    * The rarely used "cvc describe" command line interface has been
      removed. (CNY-2357)
    * The rarely used "cvcdesc" script has been removed. (CNY-2357)
    * Spaces in URLs provided in source actions such as addArchive
      are now automatically escaped to make them legal URLs. (CNY-2389)
    * The "cvc promote" command now uses the labels and branches
      specified in the "from" section of any promote as the place to
      search for packages (CNY-2235).
    * The PackageSpec documentation incorrectly stated that you could
      pass both package and component information to it; this has
      been corrected to properly redirect to ComponentSpec for this
      usage. (CNY-2387)

  o Client Changes:
    * The "getTroveLatestByLabel" client-side call has been added.
    * Most repository exceptions are demarshalled using logic in the
      exception class itself rather than in a large if/elif block.
      (CNY-747)
    * The "troveNames" and "troveNamesByServer" methods now accept a
      "troveTypes" argument, and by default return only troves that
      are present. (CNY-1838)
    * The mirror client supports a --fast-sync flag which will only
      scan for new troves in the source and skip the time-expensive
      scans for changed trove info records. (CNY-1756)
    * The mirror client supports a --absolute flag which will make it
      use only absolute changesets to mirror content. (CNY-1755)
    * The rollback stack code has been split into a separate class.
      (CNY-2061)
    * A new "conary rmrollback" command that removes old rollbacks has
      been added. (CNY-2061)
    * Rollback objects now have an "isLocal" method to tell whether
      applying that rollback will require repository access. (CNY-2077)
    * Conary now allows a biarch system to have one flavor that
      expresses both the x86 and x86_64 support. The flavorPreferences
      configuration option informs conary to prefer x86_64 packages.
      This change allows group building to automatically resolve x86
      packages. (CNY-525)
    * Conary no longer uses gnupg for OpenPGP key management. (CNY-2349)
    * Conary clients no longer send an absolute URI when talking
      directly to a repository server. (CNY-2324)
    * Many repository permission handling methods have been renamed
      for consistency. For a complete list, see doc/PROTOCOL.versions
      in the Conary source code. (CNY-2298)
    * Setting/resetting the admin field permission is now handled by the
      setUserGroupIsAdmin() call instead of addAcl/editAcl. (CNY-1782)

  o Server Changes:
    * The scoring for target flavor sets has been fixed. (CNY-1539)
    * The (unimplemented) concept of caps for permissions has been
      removed.
    * Server methods have been decorated with the
      @requireClientProtocol decorator.
    * The "usergroups" term has been replaced with "roles" in the
      repository web user interface. (CNY-1973)
    * Server exceptions have been reworked to have marshalling logic in
      the exception class instead of in a large if/elif block. (CNY-747)
    * Server exceptions are marshalled in the proxy layer now instead of
      in both the proxy and server layers.
    * When the repository database is locked, "RepositoryLocked"
      exceptions are now returned for all code paths. (CNY-1596)
    * The repository call log now tracks changeset cache misses. (CNY-1843)
    * Repositories no longer pass anonymous hints to the proxy layer.
      The hint has been False since Conary 1.1.29.
    * The "troveNames" method now filters by using the "troveTypes"
      argument. (CNY-1838)
    * The "getPackageBranchPathIds" method no longer requires access
      to the entire version history of a package; it returns the
      pathIds and fileIds for troves the user is allowed to
      see. Previously, an InsufficientPermission exception was raised
      if part of the version history of a package was not visible to
      the user. (CNY-2038)
    * The repository call log now records the time required to service
      the request. (CNY-2305)
    * A "serializeCommits" boolean server configuration option has been
      added.  This is best turned on for repositories used for development,
      but is unneeded for repositories that are mirrors. (CNY-2285)

  o Protocol Changes:
    * The XML-RPC protocol now allows passing keyword arguments for
      exceptions.  (CNY-747)
    * XML-RPC return values no longer include the "useAnonymous" flag.

Changes in 1.2.12:
  o Client Changes:
    * A getDatabase() method has been added to the ConaryClient class.
      This method returns the local system database object. Code that
      needs to query the local system database should use this method
      to obtain the database object. (CNY-2316)

  o Build Changes:
    * Spaces in URLs are now automatically escaped. (CNY-2389)
    * The Requires() policy now inspects Lib: and Lib.private:
      pkg-config keywords in .pc files to find library files, and
      where it finds them, it adds appropriate Conary trove
      requirements to the .pc files. (CNY-2370)

  o Bug Fixes:
    * The PackageSpec documentation incorrectly stated that you could
      pass both package and component information to it; this has
      been corrected to properly redirect to ComponentSpec for this
      usage. (CNY-2387)
    * An update bug that could result in a trove integrity error has
      been fixed. The issue would occur when updating packages where,
      for some files, the only changes are to file versions. (CNY-2403)

Changes in 1.2.11:
  o Client Changes:
    * The error message printed when Conary encounters an unhandled
      exception has been changed to reflect the fact that the common
      case is merely poor handling of the error condition, rather than
      another bug.  It has also been reformatted to display better in
      rITS. (CNY-2265)
    * The "conary-debug" script that collects information to help
      debug a crash has been enhanced to include the recently-added
      manifest file. (CNY-2338)

  o Build Changes:
    * PythonSetup synopsis now mentions the setupName keyword
      argument. (CNY-2360)
    * The conary.1 manual page now documents the purpose of the
      /etc/conary/components directory. (CNY-2361)
    * The clearBuildReqs() function now has a synonym called
      clearBuildRequires() and the clearCrossReqs() function now has a
      synonym called clearCrossRequires().  The old function names
      will be deprecated in the future. (CNY-834)

  o Bug Fixes:
    * When building groups, r.addCopy() now respects the groupName
      flag. (CNY-2345)
    * The searchPath parameter in group methods now works when it
      contains packages (before it worked only with labels). (CNY-2372)
    * A bug that was preventing users with colons in their passwords
      to use the web interface has been fixed. (CNY-2374)
    * Attempting to add entitlements for unknown entitlement classes
      now raises an UnknownEntitlementGroup exception. (CNY-2377)
    * Committing source packages that use shell-style brace and
      glob expansion in addPatch() can now be committed to a
      repository. (CNY-1152)

Changes in 1.2.10:
  o Client Changes:
    * The "conary verify" command no longer complains about files which
      have been removed with "conary remove". (CNY-950)
    * Local rollbacks for removals now store the original contents for
      modified config files. (CNY-2350)
    * Permission errors now list both the URL and the repository
      hostname. (CNY-2211)

  o Server Changes:
    * A new boolean server configuration option, serializeCommits,
      has been added to explicitly limit contention in certain cases.
      Successfully enabling it requires a minor schema update. (CNY-2285)
    * Servers in maintenance mode no longer return Internal Server
      Errors to GET requests from clients. (CNY-2229)

  o Build Changes:
    * The addPatch() source action honors shell-style brace and glob
      expansion when sourceDir is defined. (CNY-1152)
    * A new "cvc explain" command has been added. "cvc explain"
      displays the documentation for recipe methods.  For example,
      "cvc explain addSource" shows the on-line documentation for the
      addSource() source action. (CNY-2242)
    * The command line interface to cvc derive (added in Conary 1.2.8)
      has been changed.  It now derives onto your buildLabel by default,
      with a --target option to derive onto a different label.
      The cvc derive interface is subject to further change.

  o Bug Fixes:
    * A bug that caused an exception when inspecting ELF files with a
      standalone ABI has been fixed. (CNY-2333)
    * A bug that caused updates with group scripts to fail when run
      with the '--root' option with a trailing slash in the path has
      been fixed. (CNY-2348)
    * An issue related to file placeholders potentially being lost while
      rewriting rollback changesets has been fixed.

Changes in 1.2.9:
  o Documentation Changes:
    * The documentation strings for the update code have been revised
      to include the most common exceptions raised as part of
      prepareChangeSet and updateChangeSet. (CNY-1732)

  o Build Changes:
    * File level requirements provided by the same file are dropped.
      (CNY-2177)
    * Java dependencies that do not start with a valid TLD are now
      excluded. (CNY-2176)
    * The exceptDeps keyword parameter is now allowed for r.Provides(),
      analogously to r.Requires(). (CNY-1485)
    * The new sourceDir keyword parameter is now available for
      r.addSource(), r.addPatch(), and r.addArchive() to specify that
      the source is found within the maindir. (CNY-1439)
    * LD_LIBRARY_PATH is now set when calling bootstrapped python, in
      order to load the correct python libraries. (CNY-2319)
    * The :config component is built by file location, rather than
      from files marked as config files by the Config policy.
      This means that the configComponent configuration item no
      longer operates. (CNY-2256)

  o Client Changes:
    * A keepRequired config option has been added. This has the same
      effect as always setting the --keep-required flag on update.
      (CNY-569)
    * The error message for erased dependencies is now more explicit
      about what happened to the package that is no longer providing
      dependencies, and where the package with the missing dependencies
      came from. (CNY-2248)
    * We now record the current state of the database to a flat file
      after updates as an extreme recovery mechanism.  (CNY-1801)

  o Bug Fixes:
    * The "logcat" script no longer errors out if the log file is empty
      or contains None for entitlements. (CNY-2252)
    * Repositories running under Apache are now correctly displaying
      the real error when trying to generate the verbose traceback
      emails. (CNY-2320)
    * An update job that includes a critical update and an update to a
      group that includes a pre-update script will no longer run the
      script twice. (CNY-2325)
    * A bug that could cause incorrect SQLite database error messages
      has been fixed. (CNY-1840)

Changes in 1.2.8:
  o Client Changes:
    * Added the cvc derive command. (CNY-2237)
    * A new method, conary.conaryclient.getClient(), has been added to
      allow the creation of a conaryclient with configuration to match
      that would be used with a conary command line client. (CNY-1745)
    * Unhandled exceptions that are raised inside a progress callback
      no longer terminate the update process.  A warning is emitted
      and the update continues. (CNY-2304)

  o Internal Changes:
    * The Conary library now has a parallel implementation to gpg
      for the trust algorithm. (CNY-1988)

  o Bug Fixes:
    * A problem occurring when updating troves sharing a large
      number of identical files has been fixed. (CNY-2273)
    * Repository traceback emails are now more verbose. (CNY-2287)
    * Methods starting with two underscore characters are considered
      internal and are no longer passed to the XML-RPC library for
      marshaling. (CNY-2289)
    * It is now possible to clone a group that contains references to
      both a cloned package and the version that the cloned package
      originated from. (CNY-2302)
    * When data from stdin is provided to a taghandler, but the
      taghandler is missing or fails to read some or all of the data,
      it will no longer result in a database locked error. (CNY-2257)
    * Conary no longer exits with an unhandled exception if /tmp does
      not exist when attempting to run a trove script (e.g., group
      pre/post scripts). (CNY-2303)

  o Client Changes:
    * Added cvc derive as a client-side call (CNY-2237)
    * A new method, conary.conaryclient.getClient(), has been added to
      allow the creation of a conaryclient with configuration to match
      that would be used with a conary command line client. (CNY-1745)
    * CONARY_CLIENT_LOG environment variable can now specify a path for
      a log of all of the repository calls made by the client (use logcat
      to view it) (CNY-2313)

Changes in 1.2.7:

  o Build Changes:
    * The cvc command now prints out the most recent log message from
      the underlying source code control system when creating new
      snapshot archives. (CNY-1778)
    * Conary now has support for cmake, using the r.CMake() build
      action in recipes. (CNY-1321)

  o Bug Fixes:
    * Fixed a traceback that would occur when a component doesn't exist
      even though its containing package does. (CNY-2213)
    * Cloning with --default-only no longer removes references to
      components of packages that are not being cloned. (CNY-2226)
    * A bug that prevented "cvc cook" from being able to look up path
      IDs if a component of the package being built was missing from
      the repository has been fixed. (CNY-2250)
    * PGP keys using unknown string-to-key specifiers (as generated by
      "gpg --export-secret-subkeys" for the corresponding secret key)
      are no longer producing an error when iterating through the
      keyring. (CNY-2258)
    * Embedded signatures in secret subkeys now use the public key's
      cryptographic key, which does not require a passphrase to
      be decoded. (CNY-2224)

Changes in 1.2.6:
  o Build Changes:
    * When cooking packages or groups, conary now displays the methods
      that are called. It also displays the methods that are unused,
      making it easier to see if a function from a superclass has been
      left out. (CNY-2193)

  o Bug Fixes:
    * Use of macros in the r.Link() build action worked only in limited
      cases. (CNY-2209)

  o Client Changes:
    * Mirror mode now includes full file streams in changesets, instead
      of differential streams. (CNY-2210)

Changes in 1.2.5:
  o Client Changes:
    * The OpenPGP implementation now merges PGP keys properly.
      (CNY-1987)
    * The OpenPGP implementation is capable of generating trust
      signatures. (CNY-1990)
    * A bug which could cause troves containing *identical* files to
      become corruped in a system database has been fixed. Note that
      repository databases were not affected. (CNY-2191)

  o Build Changes:
    * MakeDirs now handles trailing '/' characters in directory names.
      (CNY-1526)
    * Using the new provideGroup keyword argument to the r.User()
      method in a UserGroupRecipe, you can now specify that the user's
      primary group needs to be already on the system, rather than be
      added while creating the user. (CNY-2096)

  o Bug Fixes:
    * A bug that resulted in a KeyError when removing a trove from a
      group that has 3 levels of subgroups has been fixed. (CNY-1372)
    * A bug that could result in a decremented source count when
      promoting a package to a sibling of a parent branch has been
      fixed. (CNY-2108)
    * A problem resulting in derived packages corrupting files with the
      same content was fixed. (CNY-2157)
    * A bug that caused internal server errors when retrieving
      changesets that contained compressed file data over 4 GiB in size
      has been fixed. (CNY-2170, CNY-2173)
    * HTTP error codes generated by HTTP proxies are now properly
      interpreted by Conary clients. (CNY-2181)
    * When talking to a repository, Conary proxies will now
      automatically switch the protocol to HTTPS whenever authentication
      information is injected on behalf of the client. (CNY-2184)
    * addSvnSnapshot no longer generates conflicts in the paths for
      temporary checkouts. (CNY-2196)

Changes in 1.2.4:
  o Bug Fixes:
    * A file that was mistakenly ommitted from packaging has been
      added to the build. (CNY-2155)

Changes in 1.2.3:
  o Build Changes:
    * The addSvnSnapshot() source action now has the ability to add
      specific SVN revisions via the 'revision' argument. (CNY-2156)
  o Bug Fixes:
    * An update failure that would occur when two versions of a package
      have been installed, one local, one from a repository, has been
      fixed. (CNY-2127)
    * A regression introduced in 1.2.1 affecting patch files that apply
      multiple changes to the same file has been fixed. (CNY-2142)
    * Group scripts now have file descriptor 0 (stdin) connected to
      /dev/null. Previously, stdin was closed, a potential problem
      for scripts that open file descriptors and then disconnect from
      the terminal. (CNY-2143)

  o Client Changes:
    * Added listkeys, addkey, and getkey commands to cvc for basic
      command line PGP key management. (CNY-2150)

Changes in 1.2.2:
  o Build Changes:
    * Python and Ruby dependencies with lib-specific flags now cause
      the package to be architecture-flavored. (CNY-2110)
    * Groups using setSearchPath now prefer packages on the labels and
      troves listed explicitly in the searchPath over other labels,
      even if the label is specified in the add() command. For example,
      if your searchPath includes foo=conary.rpath.com@rpl:1/1-1-1, then
      r.add('foo', 'conary.rpath.com@rpl:1') in a group recipe will now
      find version 1-1-1 over later versions. Before, it would find the
      latest version in the repository if you specified the label in the
      r.add() command. (CNY-1993)

  o Client Changes:
    * The conary command line now accepts 'rb' as an alias for
      'rollback'.
    * The output of 'rblist' now combines packages and their components
      in a single line (similar to the output of 'update'). (CNY-2134)

  o Bug Fixes:
    * When parsing the GPG keyring, PGP version 2 keys are now ignored.
      (CNY-2115)
    * Direct key signatures for PGP keys are now accepted. (CNY-2120)
    * Source control recipe actions such as addMercurialSnapshot()
      no longer produce directory names that can collide with
      a trove with the same name on a different label, producing
      a snapshot of a different source control repository. (CNY-2124)
    * Tag scripts are now closing file descriptors larger than 2
      before calling a function from the exec family. (CNY-2114)
    * A bug in determining the correct version for packages when
      multiple branches of that package exist on the same label has
      been fixed. (CNY-2128)
    * Multiple entitlements to the same host name are now properly
      handled. (CNY-2105)
    * The URL sent back to the client when connecting through an
      HTTP proxy is now correctly computed by repositories. (CNY-2117)
    * setSearchPath now searches the leaves for every source in the
      search path before falling back and searching the rest of the
      repository. Before, it would search the leaves for each label,
      then the rest of the labels, and finally groups. (CNY-2131)

Changes in 1.2.1:
  o Build Changes:
    * The addGitSnapshot() source action is now available. (CNY-1965)
    * Cooking derived packages no longer warns about their
      experimental state. (CNY-2092)
    * loadInstalled does not search the local database for a matching
      package on checkin, but instead searches the repository. This
      makes it easier to develop packages that are correct, with the
      potential of not building on the current machine. (CNY-2027)

  o Client Changes:
    * The Conary client is now less aggressive in sending keepalive
      packets with long-running requests. (CNY-2104)
    * Promote and clone callbacks are more verbose. (CNY-2063)

  o Bug Fixes:
    * Schema migration for the Latest table now correctly handles
      branches that end in redirects. (CNY-2081)
    * Adding a large number of user maps is now more efficient
      if the new addServerGlobs method is used. (CNY-2083)
    * Redirects between branches on the same label, which were
      necessary before Conary 1.2.0, are again handled correctly.
      (CNY-2103)
    * The 'conary updateall' command again properly handles the
      --replace-files command-line argument. (CNY-2112)
    * Patches are no longer partially applied when building. A
      partially applying patch results now in a failure. (CNY-2017)
    * A bug which caused Conary to incorrectly determine the flags
      for python dependencies on 64-bit systems has been fixed.
      (CNY-2091)
    * Ruby dependencies now function properly in a bootstrap build
      of the ruby package. (CNY-2109)

Changes in 1.2.0:
  o Build Changes:
    * A bug which caused Conary to compute python dependencies
      incorrectly when using an external version of python (such
      as when building python itself) has been fixed. (CNY-2087)

Changes in 1.1.96:
  o Server Changes
    * External entitlement servers can now specify per-entitlement
      timeouts and automatic retry values (CNY-2060)

  o Client Changes:
    * Update journal did not have an entry for hard links which were
      made to targets which already existed on the system, causing
      system corruption if the journal had to be rolled back. (CNY-1671)
    * The critical update information now includes enough data to
      re-create the original update job. (CNY-1608)
    * Unknown trove info types in the database are properly stored in
      extracted trove info. (CNY-2059)
    * diff and patch now support files without trailing newlines.
      (CNY-1979)

  o Build Changes:
    * More paths (/usr/lib/.*-sharp.*/) have been added to :cil
      components. (CNY-2080)
    * Path ID lookups now ignore permission errors; in such a case, a
      new path ID is computed. (CNY-1911)
    * Conary now handles python files that specify a python interpreter
      that is not available on the system or in the builddir.  It will
      print a warning and not attempt to compute dependency information
      for those files. (CNY-2050)
    * loadSuperClass and loadInstalled now print out name, version
      flavor of the package that was used when loading. (CNY-1967)

  o Bug Fixes:
    * When running in threaded mode, don't install signal handlers,
      since that is not supported. (CNY-2040)
    * URLs returned by prepareChangeSet, getChangeSet, and
      getFileContents are all based on the URL the client used to call
      the repository instead of built internally by the repository.
      (CNY-2034)
    * An issue that was preventing the repository server, under certain
      circumstances, to determine the proper URL to use has been fixed.
      (CNY-2056, CNY-2058)
    * A regression from Conary 1.1.34 related to self-signature
      verification on private PGP keys has been fixed. (CNY-2047)
    * An issue related to Conary proxies running in non-SSL mode,
      talking to SSL-enabled repository servers has been fixed.
      (CNY-2067)
    * Related to CNY-2034, Conary proxies are now properly computing
      the return URL. (CNY-2069)
    * The client is now properly computing the downloaded file's
      digest if a size limit was specified. (CNY-2072)
    * A regression from Conary 1.1.94 that caused some local cooks to
      fail to be installable due to incorrect primary trove information
      has been fixed (CNY-2078)

  o Other Changes
    * InodeStreams and FileStreams now preserve unknown elements,
      allowing future additions to those without breaking fileId
      computation. (CNY-1971)

Changes in 1.1.95:
  o Server Changes
    * A bug which triggered an exception while migrating postgresql
      repositories has been fixed. (CNY-1912)
    * The getNewTroveInfo call works faster for mirror operations.
      (CNY-2006)
    * An issue that prevented the server from responding with the
      proper error message when in maintenance mode has been fixed.
      (CNY-2005)
    * An issue that was affecting cooking performance when looking
      up path IDs has been fixed. (CNY-1996)

  o Client Changes:
    * A bug which prevented the mirror client from using hidden commits
      when mirroring to a single target has been fixed. (CNY-1981)
    * Clone/promote no longer complains when a buildreq is not also
      being cloned to the new location. (CNY-1844)
    * Turned off flavorPreferences for 1.2 release, as they are not
      quite ready. (CNY-2023)

  o Bug Fixes:
    * Bootstrapping python can now find system conary when using the
      bootstrapped python to determine python dependencies. (CNY-2001)
    * A bug in findTroves when using partial labels, introduced as
      part of 1.1.90, has been fixed. (CNY-2011)
    * cvc operations no longer trace back when the current working
      directory can no longer be accessed. (CNY-2014)
    * Redirects to nothing are now displayed when using --trove-flags.
      (CNY-2025)
    * Stack frames now wrap long lines to make them easier to read.
      (CNY-2016)
    * Comparison of VersionSequence objects is now more robust.
      (CNY-2020)
    * Autosourced files added to both a shadow and its parent now merge
      properly. (CNY-1856)

Changes in 1.1.94:
  o Bug Fixes:
    * Python extension modules installed at the top level of the Python
      search path no longer produce a traceback when computing
      dependencies. (CNY-1995)

Changes in 1.1.93:
  o Build Changes:
    * Filesets now accept macros. (CNY-148)
    * crossRequires are now ignored when not cross compiling. (CNY-1950)
    * Malformed .jar files are now ignored when computing Java
      dependencies. Previously, Conary exited with an error while
      attempting to process them. (CNY-1983)
    * Conary dependencies are no longer attempted when cross-compiling,
      and when bootstrapping python, modules are now sought in system
      python directories as well as in the destdir. (CNY-1986)
    * Python extension modules (.so files) now expose the proper
      dependencies by providing, for example, itertools (the true
      name) as well as itertoolsmodule (as it has previously), but
      requiring the shorter name if it is available on the system.
      (CNY-1077)

  o Client Changes:
    * The cvc promote and clone commands are now more efficient and do
      not download unnecessary packages. This also makes it possible
      to clone packages where access to some of the included troves
      is unavailable at the time of the promote or clone operation.
      (CNY-1913)
    * A bug which prevented the mirror client from using hidden commits
      when mirroring to a single target has been fixed. (CNY-1981)
    * Filesets are now cloneable. (CNY-1297)

  o Server Changes
    * A bug which triggered an exception while migrating postgresql
      repositories has been fixed. (CNY-1912)

  o Bug Fixes:
    * The clone and promote commands now work when cloning over removed
      packages. (CNY-1955)
    * searchPath will now provide only the best flavor match when
      matching against groups with more than one version of a package
      available. Previously, it would return all matches. (CNY-1881)

Changes in 1.1.92:
  o Bug Fixes:
    * ccs2tar correctly handles changesets with duplicate contents and
      hard links. (CNY-1953)
    * An error in the way attributes of ServerProxy classes get
      marshaled has been fixed. (CNY-1956)
    * If local flags (e.g. kernel.smp) are defined in /etc/conary/use,
      cooking no longer produces a traceback. (CNY-1963)
    * The last trove source in a trove source stack is now properly
      passed flavor information. (CNY-1969)
    * Derived packages properly handle files that were not flavored due
      to an exception in the upstream packages. (CNY-1954)
    * The transport layer is automatically encoding non-ASCII strings
      into XMLRPC Binary objects. (CNY-1932)
    * An error that was causing warnings to be printed while cooking
      groups has been fixed. (CNY-1957)

  o Server Changes
    * A bug which triggered an exception while migrating postgresql
      repositories has been fixed. (CNY-1912)

  o Build Changes:
    * Mono (CIL) files are now placed in :cil components by default.
      (CNY-1821)

  o Other Changes
    * The transport layer is using BoundedStringIO objects for
      compression, decompression and XMLRPC encoding/decoding, to
      avoid excessive memory consumption. (CNY-1968)

Changes in 1.1.91:
  o Client Changes:
    * A new configuration option, "flavorPreferences", has been added.
      The client uses this list of flavors in trove selection.
      (CNY-1710)
    * Large files are now compressed on disk instead of in memory when
      creating rollbacks. (CNY-1896)
    * The Conary client API is now more careful with releasing open
      file descriptors. (CNY-1834)
    * The "migrate" mode has changed to overwrite changes made to
      files that are not yet owned by Conary, but already exist on the
      system, as well managed, non-configuration files that have
      changed. (CNY-1868)
    * When signals are received during updates, the journal is now
      rolled back before conary terminates. (CNY-1393)
    * A 'cvc checkout' of multiple projects uses far fewer repository
      calls now, and uses a single changeset.
    * The 'cvc update' and 'cvc diff' commands now accept a source
      version argument without a source count. (CNY-1921)

  o Server Changes:
    * Setting "forceSSL" once again requires a HTTPS connection be
      used when authentication data is passed to an Apache based
      Conary Repository. (CNY-1880)
    * A bug that caused incorrect values for sourceItemId and
      clonedFromId to be used when groups and components were
      committed as part of one changeset has been fixed. (CNY-1903)
    * A bug that caused the Latest table to be rebuilt incorrectly
      when migrating to schema version 15.0 has been fixed.
      (CNY-1909)

  o Build Changes:
    * Redirects will now be followed in group recipes. Previously,
      including redirects would result in an error. (CNY-1693)
    * Derived recipes can now be based on troves which have files
      that have the same content (SHA1) as each other but are
      members of different link groups (are not intended to be
      installed as hard links to each other). (CNY-1733)
    * Derived packages now work properly if the troves they are based
      on contain dangling symlinks. (CNY-1914)
    * Symbolic links that have not changed in a derived package are
      now correctly ignored by policies that are not interested in
      unmodified files. (CNY-1879)
    * The build flavor string used for building a trove is now stored
      as part of that trove's troveInfo field. (CNY-1678)
    * Looking up path IDs now stops when all files have been found,
      instead of always walking the shadow hierarchy. (CNY-1911)
    * multilib cooks set only Arch.x86_64. (CNY-1711)

  o Bug Fixes:
    * The new OpenPGP parsing code now accepts Version 3 keys and
      signatures, without verifying them. (CNY-1931)
    * A file descriptor leak in the getFileContents method has been
      fixed.
    * If ignoreErrors is set for a configuration file, that setting is
      now honored for contexts as well.
    * Troves with large numbers of identical files now erase faster,
      thanks to a SQL fix in sqldb.iterFiles. (CNY-1937)
    * Python dependency determination now properly ignores filenames
      like "python.so" when looking for version flags. (CNY-1940)
    * Conary now correctly avoids assuming that standard I/O files
      are objects with fileno() methods. Previously, calling
      Conary interfaces with non-file objects associated with
      standard input, output, or error could trace back. (CNY-1946)
    * The --buildreqs option for 'conary q' now functions when
      multiple build requirements have the same name.
    * An issue related to the flavor preferences list not being
      properly populated when a group was cooked has been fixed.
      (CNY-1951)

  o Other Changes:
    * Conary tracebacks now report values for each variable in the
      local namespace in each frame. (CNY-1922)
    * select() calls have been replaced with poll() for higher
      efficiency. (CNY-1933)

Changes in 1.1.35:
  o Client Changes:
    * Unknown trove info types in the database are stored in extracted
      trove info properly (CNY-2059)
    * diff and patch now support files without trailing newlines (CNY-1979)

Changes in 1.1.34:
  o Build Changes:
    * The default settings from r.add() will now override the default
      settings from an r.addAll() (CNY-1882)
    * Looking up path IDs is now stop when all files have been found,
      instead of always walking the shadow hierarchy. (CNY-1911)

  o Bug Fixes:
    * A bug that caused an error message in the rPath Appliance
      Platform Agent (rAPA) when using an entitlement generator has
      been fixed. (CNY-1946)

Changes in 1.1.33:
  o Build Changes:
    * The addArchive() source action now handles xpi archives. (CNY-1793)
    * Unknown flags are now ignored when calling loadRecipe with a
      flavor, instead of printing a traceback.

  o Update Changes:
    * Updates to groups are now allowed to be merged with other groups
      in update jobs, reducing the number of jobs that are used for
      updates.

  o Client Changes:
    * Cloning now always increments group version counts, mimicing
      the behavior of group cooking. (CNY-1724)
    * When promoting, --all-flavors is now on by default.  However, if
      a flavor to promote or clone is specified, promotes will be
      limited by that flavor. (CNY-1535)
    * Several commands, such as promote, update and rq, now take an
      --exact-flavors flag.  If specified, the flavors for each trove
      must match exactly - no system flavor or heuristic is used to
      find the trove you want. (CNY-1829)
    * If there is a problem with domain name resolution, conary will
      retry 5 times. However, if the connection fails after those
      attempts, future connection requests will now fail after one try.
      (CNY-1814)

  o Bug Fixes:
    * The SQLite "ANALYZE" command is no longer run on local SQLite
      databases. Any data stored by the "ANALYZE" command will be
      removed from the local database unless it is being accessed
      read-only. Database performance is poor on databases with
      "ANALYZE" data in them. (CNY-778)
    * Some bugs related to installing relative changesets were fixed.
      These bugs would manifest themselves by making relative changesets
      not installable when the network was down. (CNY-1814)

Changes in 1.1.32:
  o Client Changes:
    * A getDownloadSizes() method has been added to the ConaryClient
      object to determine the over-the-wire transfer size of the jobs
      in an UpdateJob object.  Call requires a single repository be
      the source of the entire update. (CNY-1757)
    * cvc reports a more accurate error message when the CONARY file in
      the current directory is not a regular file

  o Server Changes:
    * A "infoOnly" parameter to has been added to the getChangeSet()
      repository method in protocol version 51. (CNY-1757)
    * The list of repository methods is now automatically generated
      instead of statically listed. (CNY-1781)
  
  o Bug Fixes:
    * The addSvnSnapshot() source action now uses the lookaside directory
      for generating the snapshot, instead of using the remote repository.
      (CNY-1777)
    * A bug that prevented unused entries in the Versions table of the
      system Conary database from being cleaned up after erasures has
      been fixed.
    * A bug that caused changes in the byDefault status of a trove to
      be omitted from local rollbacks has been fixed. (CNY-1796)

Changes in 1.1.31.4:
  o Server changes:
    * Setting "forceSSL" once again requires a HTTPS connection be
      used when authentication data is passed to an Apache based
      Conary Repository. (CNY-1880)
    * A bug that caused incorrect values for sourceItemId and
      clonedFromId to be used when groups and components were
      committed as part of one changeset has been fixed. (CNY-1903)
    * A bug that caused the Latest table to be rebuilt incorrectly
      when migrating to schema version 15.0 has been fixed.
      (CNY-1909)

  o Client changes:
    * Large files are now compressed on disk instead of in memory when
      creating rollbacks. (CNY-1896)

Changes in 1.1.90:
  o Major Changes:
    * Label multiplicity, in which a trove on the same label
      appearing on multiple branches was understood as meaning that
      all the trove can be installed at once, is being generally
      deprecated.  Instead, a newer trove on a different branch that
      ends with the same label as an older trove will be considered
      together with and generally preferred to the older trove.
      Branch affinity, in which Conary keeps packages from the same
      branch during an update, is therefore replaced with label
      affinity, in which Conary keeps packages from the same label
      during an update.  Many of the individual changes in this
      version are parts of implementing this general change in
      behavior.

  o Client Changes:
    * Added getTroveLatestByLabel as a client-side call.
    * Label lookups pick the latest version which matches instead of
      the latest version on each branch.
    * Replaced branch affinity with label affinity.
    * getAllTroveLeavesByLabel() filters results by server names to
      eliminate spurious results from repositories which host multiple
      server names. (CNY-1771)
    * The cvc and conary commands now ignore broken pipes on standard
      output instead of producing a traceback. (CNY-1853)
    * Redirects follow the label of the branch they were built with
      instead of the branch itself.
    * Building redirects to a branch is now deprecated; redirects should
      point to labels instead. (CNY-1857)
    * The --replace-files option has been split into
      --replace-managed-files, --replace-unmanaged-files,
      --replace-modified-files, and --replace-config-files. The original
      option is still accepted, and is equivalent to specifying all four
      of the new options simultaneously (CNY-1270)
    * When updating, conary will never automatically drop an architecture
      from an installed trove (unless you specify the flavor to update to 
      explicitly).  (CNY-1714)
    * Dependency resolution now allows updates to go across branches if the
      branches are on the same label.
    * Dependency resolution now follows the same "never drop an architecture"
      rule as other update code. (CNY-1713).
    * Added --show-files parameter to "conary config" to display where
      configuration items came from.
    * Newly installed transient files now silently replace files which are
      otherwise unowned. (CNY-1841)

  o Build Changes:
    * The cvc update command can now update multiple directories
      simultaneously.
    * Java files are now put in a :java component by default. (CNY-527)
    * Python dependencies now include flags designating the major version
      of python involved, as well as a flag distinguishing the target
      architecture library directory (normally "lib" or "lib64") to
      enhance update reliability.  When building a bootstrap python
      or using a different python executable than Conary is running
      with, Conary will use an external python process to determine
      python dependencies. (CNY-1517)
    * Ruby dependencies are now generated, and Ruby modules are placed
      in a :ruby component by default.  Flags are included in the
      dependencies similar to the Python flags, except that they are
      not conditional. (CNY-612)
    * Ensure that two binaries with the same source count but different
      build counts end up with the same build count after cloning. (CNY-1871)

  o Scripts Changes:
    * Repository database migration scripts have been integrated into a 
      common unit.

  o Bug Fixes:
    * Fix a bug in commit code that made r.macros.buildlabel unusable because
      you could not commit recipes that used it.  (CNY-1752)
    * An internal class, _AbstractPackageRecipe, has been renamed to
      AbstractPackageRecipe, in order to allow the inclusion of its
      methods in its subclasses' documentation pages.  The old name is
      still available for compatibility with older modules.  (CNY-1848)
    * Multiple entitlements can be stored for a single hostname or glob
      (previously only the last hostname for a particular hostname/glob
      would be used). (CNY-1825)
    * Cloning the source component for filesets is now allowed.
    * includeConfigFile now sorts files that are matched in globs
    * The default settings from r.add() will now override the default
      settings from an r.addAll() (CNY-1882)
    * Cloning no longer downloads components that won't be cloned (CNY-1891)

  o Other changes:
    * The showchangeset script now displays information on redirect
      troves.

Changes in 1.1.31.3:
  o Server changes:
    * Added EntitlementTimeout exception to notify clients that an
      entitlement has timed out from the authentication cache (CNY-1862)
    * Added remote_ip to user and entitlement based external authentication
      checks (CNY-1864)
    * Fixed bug in proxy which prevented remote_ip from being passed to
      internal repository

  o Client changes:
    * Reread entitlements from disk when EntitlementTimeout is received
      (CNY-1862)

  o Other changes:
    * Logcat now works for calls which passed lists of entitlements

Changes in 1.1.31.2:
  o Proxy changes:
    * Proxy can now inject entitlements and user authentication on behalf
      of clients (CNY-1836)

Changes in 1.1.31.1:
  o Bug Fix:
    * Proxies used wrong getChangeSet call for old protocol versions (CNY-1803)

Changes in 1.1.31:
  o Bug Fix:
    * A bug that caused an Internal Server Error when a Conary proxy
      attempted to convert a changeset for an older client when the
      upstream Conary repository was not running 1.1.29 or later has
      been fixed. (CNY-1792)

Changes in 1.1.30:
  o Bug Fixes:
    * The version cache for upstream servers in the Conary proxy
      incorrectly included user information in the URL, causing
      KeyErrors when users were switched to anonymous. (CNY-1787)
    * An issue related to the formatting of repository map entries
      has been fixed. (CNY-1788)
    * The Conary proxy no longer supports protocol version 41
      (and hasn't for a few releases).
    * An issue that was affecting the performance of the getChangeSet
      API call on Conary proxies running in an apache environment
      has been fixed.

Changes in 1.1.29:
  o Client Changes:
    * In conaryrc files, repositoryMap entries can now use wildcards
      for the server name.
    * Multiple entitlements can now be sent to each server.
    * Server names in entitlements may include wildcards.
    * Entitlements may be placed in conaryrc files now using
      'entitlement server entitlement'. "conary config" displays
      entitlement information.
    * A bug that limited a single MetadataItem to less than 64 KiB has
      been fixed.  Conary 1.1.29 will produce metadata that will not
      be visible to older clients.  Likewise, metadata produced by
      older clients will not be visible to Conary 1.1.29 and later
      clients. (CNY-1746)
    * Metadata items can now store strings with NUL characters in
      them. (CNY-1750)
    * The client API will now raise an InsufficientPermission error
      instead of an OpenError when the client's entitlements are
      not allowing access. (CNY-1738)

  o Build Changes:
    * Refreshed autosource files are now displayed by 'cvc revert' and
      'cvc diff'. (CNY-1647)
    * Support for the Bazaar revision control system has been added via
      r.addBzrSnapshot(). (requires bzr >= 0.16).

  o Server Changes:
    * (Nearly) all repository operations are now performed using the
      permissions of the anonymous user in addition to the permission
      set for any user authentication information which is present.
    * Path names in the entitlementsDirectory no longer have any
      meaning. All entitlements are read, and the serverName in the
      XML for the entitlement is used to determine which server to
      send the entitlement too.
    * Entitlement classes are no longer used as part of authentication;
      they may still be specified, but repositories now look up the
      class(es) for an entitlement based on the key.

  o Internal Changes:
    * The restart information, necessary for Conary to resume execution
      after a critical update is applied, now includes the original
      command line. The way this information is stored is incompatible
      with very old versions of Conary.  Downgrading from Conary
      version 1.1.29 (or newer) to version 1.1.11 (or older) is known
      to fail. (CNY-1758)

  o Bug Fixes:
    * 'conary rblist' no longer produces a stack trace if the
      installLabelPath configuration option is not set. (CNY-1731)
    * A bug that caused an "Error parsing label" error message when
      invoking "cvc commit" on a group recipe that used
      r.setSearchPath(str(r.labelPath[0]), ...) has been
      fixed. (CNY-1740)
    * Proxy errors are now reported in the client, for easier
      debugging. (CNY-1313)
    * A bug that caused an "Unknown error downloading changeset" error
      when applying an update job that contained two different
      versions of the same trove has been fixed. (CNY-1742)
    * Adding redirects which pointed to otherwise-unused branches
      corrupted the database by creating a branch without corresponding
      label information.
    * When critical updates are present in an update job that has
      previously downloaded all the changesets, Conary will no longer
      unnecessarily re-download the troves. (CNY-1763)
    * TroveChangeSet.isRollbackFence() now returns the correct answer
      if the trove changeset does not contain absolute trove
      info. (CNY-1762)
    * A bug related to entitlement directories containing unreadable
      files has been fixed. (CNY-1765)
    * A bug that prevented epydoc from producing documentation on
      the Conary code has been fixed. (CNY-1772)
    * Conary will temporarily fall back to reading unsigned group
      script information from changeset files that are created by
      Conary < 1.1.24.  Once rBuilder creates changesets with a newer
      version of Conary, this change will be reverted. (CNY-1762)
    * Changeset files are now written as absolute paths in the
      changeset index file. (CNY-1776)
    * Entitlement configuratioon lines continue to accept an entitlement
      class for backwards compatibility purposes. (CNY-1786)

Changes in 1.1.28:
  o Documentation Changes:
    * Incorrect references to createGroup have been fixed. (CNY-1700)

  o Build Changes:
    * Files added with in the repository and locally no longer cause
      'cvc update' to fail as long as the files have the same fileId.
      (CNY-1428)
    * r.Link allows full paths to be specified for the target of the
      link as long as the directory matches the source of the link.
      (CNY-751)
    * "cvc mv" has been added as a synonym for "cvc rename".
    * r.addCvsSnapshot() now works correctly with anonymous,
      pserver-based, servers. Previously, cvs checkout would fail due
      to strange characters being in the destination directory.
    * r.add*Snapshot() will now raise errors if the shell commands they
      are executing fail for any reason

  o Bug Fixes:
    * An index has been added to improve the performance of various
      file stream related queries in a Conary repository. (CNY-1704)
    * Directories in binary directories are no longer (incorrectly)
      provided. (CNY-1721)
    * "conary update" now works with read-only changesets. (CNY-1681)
    * the setTroveInfo call refuses to update missing troves (CNY-1741)

  o Server Changes:
    * getChangeSet call now returns supplemental information
      (trovesNeeded, filesNeeded, and removedTroves) for each individual
      job separately, instead of combining them for the entire job list.
    * proxy now combines all upstream changeset requests into a single
      job request for servers running this version or later. (CNY-1716)
    * mirrorMode wasn't passed through to changeset fingerprint calls
      from the caching code.

Changes in 1.1.27:
  o New Features:
    * All group cooks for one source must be done as a large cvc cook
      action instead of one-by-one. (CNY-1303)
    * Group flavors are much shorter if you turn on the config item
      "shortenGroupFlavors".  Some flags, like
      vmware and xen and architecture flags, are always included in a
      group flavor. (CNY-1641)
    * The Conary client is now able to access the network using
      authenticated HTTP proxies. (CNY-1687)

  o Build Changes:
    * A new recipe method, r.MakeFIFO(), is available which will create
      a named pipe at a specified location. (CNY-1597).

  o Internal Changes:
    * Flags for update jobs changed from a bitmask to a class.
    * Removed vestigial support for file label priority paths.

  o Bug fixes:
    * Patch code no longer fails when trailing context is missing at
      the end of the file. (CNY-1638)
    * Files with no permissions set (chmod 0) confused Conary due to
      improper checks for None. (CNY-1678)
    * Errors in the changeset downloading code are no longer ignored
      by the client. (CNY-1682)
    * An error in the resumption of a build has been fixed. (CNY-1684)
    * The introduction of mirrorMode during changeset cration (CNY-1570)
      caused the generation of empty diffs in some cases. mirrorMode now
      includes full contents for all files instead of generating diffs
      (CNY-1699)
    * If you're promoting two flavors of the same version of the same trove,
      they will now always have the same version on the target branch.
      (CNY-1692)

Changes in 1.1.26:
  o New Features:
    * The listcachedir script has been added to help with maintenance
      tasks for the repository changeset cache. (CNY-1469)
    * Conary proxies are now adding an HTTP Via: header. (CNY-1604)

  o Internal Changes:
    * Creating changesets supports a 'mirrorMode', which includes file
      contents of files if their version has changed (even if the sha1
      of those contents are the same). Mirroring uses this to ensure
      complete contents. (CNY-1570)

  o Client Changes:
    * A potential race condition where an update could change the state
      of the Conary database while the rollback code is executing has
      been fixed. Note that as part of the fix for CNY-1591, the update
      and rollback operations cannot commit at the same time; the fix
      further ensures long-running operations detect the state change.
      (CNY-1624)

  o Bug fixes:
    * Manipulating source components now works better when a source
      component has been marked removed.
    * A problem related to the way shim clients use the ServerProxy
      object has been fixed. (CNY-1668)

Changes in 1.1.25:
  o New Feature:
    * Conary now supports a "searchPath" configuration option, which
      operates like the installLabelPath configuration option but can
      contain both packages and labels.  For example:
      "searchPath group-os contrib.rpath.org@rpl:1" can be used to
      configure conary to first install the version of a package
      referenced in group-os, then to fall back to installing from
      contrib.rpath.org@rpl:1. (CNY-1571)

  o Build Changes:
    * GroupRecipe.add*Script now accepts a path to the script as the
      initial parameter.
    * r.addArchive() now supports a preserveOwnership parameter.  When
      set to True, owners and groups from cpio, rpm, and tar archives
      are used as the owners and groups in the final package.
      (CNY-927)
    * A new "cvc revert" command has been added that reverts any local
      changes made in the current directory. (CNY-1222)
    * GroupRecipe.addCopy() copies compatibility classes and group
      scripts onto to groups.  New copyScripts and
      copyCompatibilityScripts options to GroupRecipe.addCopy() and
      GroupRecipe.addAll() can be used to change this
      behavior. (CNY-1642)
    * A new build r.IncludeLicense() action has been added. This build
      action will take either a directory structure of licenses or a
      single license file, normalize its contents, and place it in a
      directory in /usr/share/known-licenses, which will be used at a
      later date by conary-policy.  This method is only useful for
      organizations maintaining a set of packages as part of a Linux
      OS platform.

  o Client Changes:
    * An explicit commit lock is now used to prevent overlapping
      updates and rollbacks.  (CNY-1591)
    * The conaryclient module now exposes ChangeSetFromFile to
      instantiate ReadOnlyChangeSet objects from .ccs
      files. (CNY-1578)
    * "conary q --debug --info" now also displays information about
      where a trove was cloned from if it exists.
    * Redirects with multiple targets can now be built and installed.
      (CNY-1554)
    * Conary repositories now support creating changesets that contain
      files whose compressed contents are greater than or equal to 4
      GiB in size.  Old versions of Conary that attempt to access a
      changeset that contains a compressed file larger than 4 GiB in
      size will report a error of "assert(subMagic == SUBFILE_MAGIC)".
      Previously, an overflow error occurred. (CNY-1572)

  o Internal Changes:
    * Conary clients can now request a specific changeset format
      version from a Conary repository.  This feature requires Conary
      protocol version 48.  This allows one to use new Conary clients
      to generate changesets understood by older clients. (CNY-1544)
    * Internal recipe source management moved into the generic
      Recipe() class from PackageRecipeClass().

  o Server Changes:
    * Standalone Conary repositories or proxies can be run in SSL mode
      if m2crypto is installed and the configuration options "useSSL",
      "sslCert", and "sslKey" are properly set. (CNY-1649)

  o Bug Fixes:
    * A bug that sometimes caused "user/group does not exist - using
      root" messages to be displayed when running "cvc update" created
      new files has been fixed. (CNY-763)
    * The flavor of a derived package (which is an experimental
      feature) built from unflavored package is now properly set to
      unflavored. (CNY-1506)
    * Macros in arguments to the version control system recipe class
      commands are now properly expanded. (CNY-1614)
    * The Conary client will now bypass proxies running on remote
      machines with repositories running on localhost. (CNY-1621)
    * "cvc promote" no longer displays some warnings that were rarely
      helpful unless invoked with the --debug argument. (CNY-1581)
    * A bug that caused the storage of unneeded "unknown" entries in
      the TroveInfo table has been fixed. (CNY-1613)
    * A regression in "cvc annotate" that would produce a traceback
      for not finding a SequenceMatcher class in fixeddifflib was
      fixed.  (CNY-1625)
    * Build commands that invoke shell commands now perform shell
      quoting properly.  Thanks to Pavel Volkovitskiy for finding the
      bugs and submitting the patch. (CNY-1627)
    * Mirroring using group recursion has been fixed. (CNY-1629)
    * Mirroring using group recursion no longer creates
      cross-repository relative changesets. (CNY-1640)
    * r.Install will now replace files which are read-only. (CNY-1634)
    * A bug that caused an unhandled exception when creating a local
      rollback for a trove that had missing troveinfo has been fixed.
    * Attempting to run "cvc merge" in a directory which was not
      already at the tip of a shadow no longer causes a confusing
      error message.  Previously the message was "working directory is
      already based on head of branch"; now the message is "working
      directory is not at the tip of the shadow".
    * cvc commands which need to instantiate the recipe object (merge,
      refresh, and commit) no longer fail if unknown use flags are
      used by the recipe.
    * Running the command to mark a trove as removed from the
      repository on a trove that has already been marked as removed no
      longer results in an error. (CNY-1654)
    * "conary rdiff" now works properly when multiple flavors of the
      same trove are present in the same group. (CNY-1605)
    * "conary rdiff" no longer produces an error if the same file is
      present on different labels. (CNY-1623)
    * A bug that caused inconsistent behavior when troves are pinned
      has been fixed.  Previously, if an update operation would change
      the version of a pinned trove to a version included in a group
      that is installed on the system, the pin would not
      hold. (CNY-1652)
    * A bug that caused an unhandled exception in the Conary update
      code when shared contents to a file in a link group are
      duplicated in the changeset due to distributed contents has been
      fixed.

Changes in 1.1.24.1:
  o Release Correction
    * The source archive for 1.1.24 was not built from the tag for
      1.1.24 in the Mercurial repository.  1.1.24.1 is built from the
      1.1.24 tag.

Changes in 1.1.24:
  o New Feature:
    * Conary 1.1.24 introduces the framework needed to implement a new
      metadata design for Conary.  The new metadata feature allows
      various information such as description to be set for a trove.
      New XML-RPC interfaces, getNewTroveInfo() and setTroveInfo(),
      have been added to facilitate mirroring metadata.
      addMetadataItems() has been added to allow metadata to be added
      to a trove after it has been built. (CNY-1577)

  o Client Changes:
    * The Conary client now distinguishes between an upstream Conary
      proxy and a plain HTTP proxy. This is so we can properly handle
      SSL traffic through an HTTP proxy using the CONNECT HTTP method.
      As such, there is now a "conaryProxy" configuration variable, in
      addition to the "proxy" variable. (CNY-1550)
    * The "proxy" (and newly introduced "conaryProxy") variables can
      be turned off by setting them to "None". (CNY-1378)
    * Clients requesting the inclusion of configuration files residing
      on the network now upload their version. This opens up the
      possibility for the server to serve different configuration
      files to different client generations. (CNY-1588)
    * Configuration variables "localRollbacks" and "pinTroves" get
      used as defaults when applying an update job; they can be
      explicitly overridden. (CNY-1583)

  o Bug Fixes:
    * A bug in the way the proxy configuration variable is set has
      been fixed. (CNY-1586)
    * A bug that caused a traceback when rolling back group updates
      from rollback changesets created when the "localRollback"
      configuration option was set has been fixed. (CNY-1590)
    * A bug that caused a traceback when applying a local rollback
      changeset with a locally modified file has been fixed.  Conary
      needed to create the directory that the locally modified file
      resides in first. (CNY-1444)
    * Applying rollbacks could attempt to invalidate the rollback stack,
      which would cause corruption of the rollback stack (CNY-1587)

Changes in 1.1.23:
  o Client Changes:
    * A new command, "conary rdiff", has been added. This allows one
      to inspect the differences between any two troves with the same
      name. (CNY-855)

  o Build Changes:
    * Conary recipes can now directly reference source code through
      version control systems.  The new r.addMercurialSnapshot(),
      r.addCvsSnapshot(), and r.addSvnSnapshot() source actions check
      out repositories and create snapshots.  They are integrated with
      the "cvc refresh" command for fetching more recent source code
      from version control repositories. (CNY-1)
    * The r.replace() function in group recipes now supports the
      searchPath parameter. (CNY-1574)

  o Bug Fixes:
    * A corner case affecting server-side matching of troves against
      negative flavors has been fixed. (CNY-641)
    * A bug in the StreamSet thaw code that prevented frozen StreamSet
      objects with a tag value greater than 128 from being thawed
      properly has been fixed.
    * A bug has been fixed that prevented creating a diff of a Trove
      object that contained troveInfo with unknown data. (CNY-1569)
    * A bug in the logic used by Conary to determine whether or not
      the rollback stack should be invalidated based on group update
      scripts has been fixed. (CNY-1564)
    * A bug that caused an unhandled exception in a Conary proxy when
      it attempted to create a changeset from a pre-Conary-1.1.x
      server has been fixed.
    * Small race condition in populating the cache for both
      repositories and proxies has been fixed (CNY-1576)

Changes in 1.1.22:
  o Major Changes:
    * Group troves can now declare an (integer) compatibility class
      which is used to automatically invalidate rollbacks (existing
      groups are considered to be in compatibility class zero). When a
      group is upgraded to a new group which has a different
      compatibility class, the rollback stack is invalidated unless
      the group also contains postRollback script which can rollback
      to the version being updated. Postrollback scripts can now be
      defined with a list of compatibility versions they are able to
      roll back to. Old invalidateRollback parameter for some group
      scripts is no longer supported.

  o Client Changes:
    * To take advantage of Conary's ability to apply the critical
      update set and restart before applying the rest of the updates,
      three new API calls have been added: newUpdateJob,
      prepareUpdateJob and applyUpdateJob. (CNY-1454)
    * A new argument, --no-restart, has been added to conary. This has
      to be used in conjunction with --root and allows one to skip the
      restarts after applying critical updates when installing in a
      chroot. (CNY-1458)
    * Proxy configuration parameter is now of the form 'proxy protocol
      url' (i.e. 'proxy http http://proxy.some.com'), and allows
      separate proxies to be configured for http and https. If old
      'proxy url' form is used, separate proxies are configured for
      http and https rather than a single proxy being using for both
      protocols. Users who need the old behavior should set explicit
      configure the same proxy for both protocols.

    * Conary no longer runs group scripts when "--just-db" is
      specified on the command line.
    * The conary.conaryclient.mirror.mirrorRepository() function now
      accepts a list of target repositories.

  o Build Changes:
    * Conary has tools in place through a new cross flag and a new
      "target" flavor to support better defining of cross compiling
      builds.  (CNY-1003)
    * Configuration files are again allowed to have executable bits
      set, but configuration files with executable bits set are not
      included in the :config component even if the :config component
      is being created. (CNY-1260, CNY-1540)

  o Proxy Changes:
    * A proxy can now be configured to use an http proxy for all
      outgoing requests. The 'proxy' configuration item is supported
      in a manner identical to the client.
    * The (unused) ability for a standalone server to act as both a
      proxy and a standalone server has been removed; this removes the
      standalone proxies dependence on the X-Conary-Servername header.

  o Internal Changes:
    * The createTrigger() method of dbstore drivers no longer accepts
      the "pinned" keyword parameter.
    * SeekableNestedFile and FileContainer objects no longer depend on
      the file pointer for reads; pread() is used everywhere.  This
      allows the underlying file descriptors to be shared between
      objects or between threads.
    * Repository schema now understands the concept of minor and major
      schema revisions. (CNY-811)

  o Bug Fixes:
    * A bug in proxy code that caused conary to use https through a
      proxy when http was desired has been fixed. (CNY-1530)
    * A bug in clone/promote relating to cloning when there are
      flavors on the clone label that are superset of the current
      flavor, but the current flavor doesn't exist has been
      fixed. (RMK-415)
    * A race condition related to the multithreaded Conary client,
      where one thread could modify an unprotected variable assumed
      immutable by a different thread has been fixed. (CNY-1450)
    * If the database is locked, Conary will no longer display a stack
      trace, but an error message. (CNY-1292)
    * The Conary library now uses a built-in difflib if the system's
      difflib is not patched for recursion. (CNY-1377)
    * Mirroring troves marked as removed from repositories running on
      MySQL has been fixed. (CNY-1193)
    * Repository cooks now sets the subprocess' stdin to /dev/null to
      avoid hanging while waiting from stdin. (CNY-783)
    * Trove.verifyDigests() no longer fails erroneously if a signature
      version 0 digest has not been calculated and set in
      troveInfo. (CNY-1552)
    * A bug in changeset reset() which affected reusing changesets in
      merges has been fixed. (CNY-1534)
    * A bug in changeset based trove sources where the underlying
      changesets never got reset has been fixed. (CNY-1534)

Changes in 1.1.21:
  o Repository Changes:
    * A "hidden" keyword argument has been added to the
      commitChangeSet() and hasTroves() method.  This allows mirror
      users to commit troves which will never be displayed to users.
      The presentHiddenTroves() call makes all hidden troves
      visible.  The XML-RPC protocol version is now 46.

  o Internal Changes:
    * StreamSet operations in C now use a common StreamSet_GetSSD()
      function which creates the _streamDict object if it does not yet
      exist.  This fixes crashes in rare cases where a
      StreamSet.find() class method is used before any instances of
      that StreamSet have been created. (CNY-1524)
    * Numeric StreamSet types can now have values set to None (which
      indicates that there is no value set at all).  Additionally, if
      passed an empty string to the thaw() method, the value is set to
      None. (CNY-1366)

  o Bug Fixes:
    * A bug in commitChangeSet() which returned a "file not found"
      error when the user had insufficient permission for the commit
      operation has been fixed.
    * A bug that caused Conary to raise an unhandled exception when
      updating a trove that has missing TroveInfo data in the local
      database.  When new types are added to TroveInfo, older versions
      of Conary omit the new data from the database.  Once a version
      of Conary is used that understands the new data types, the
      missing data is restored to the previously incomplete trove.
    * Handling user permissions when committing under certain 
      circumstances against a Conary 1.1.20 was fixed. (CNY-1488)

Changes in 1.1.20:
  o Major Changes:
    * Groups can now include scripts which are automatically run
      before an install, after an install, after an update, and after
      a rollback.  Documentation on how to add these scripts to groups
      will be posted to wiki.rpath.com shortly.  Unlike tag handlers,
      these scripts are not inherently reversible; therefore if a post
      update script is executed, the rollback stack will be reset.  The
      rollback information is still stored in the rollback directory,
      but the "conary rollback" and "conary rblist" commands will no
      longer be able to access the previous rollbacks.

      Only Conary repositories running version 1.1.20 or later can
      store these scripts.  If the repository is not running the
      minimum required version, a "changeset being committed needs a
      newer repository server" error will be produced.

      If an older version of Conary downloads a group that has a
      script associated with it, the scripts will be silently ignored.
      Future versions of Conary may add a "Requires: trove:
      conary(group-scripts)" dependency to groups that have scripts
      associated with them. (CNY-1461)

    * Support for versioned trove signatures has been added. (CNY-1477)
    * Version 1 signatures have been added which use a SHA256 digest
      that includes the frozen form of unknown troveInfo
      segments. (CNY-1186)
    * Unknown troveInfo segments are stored in both the repository and
      local database and restored properly. (CNY-1186)

  o Client Changes:
    * Hashes of the directories in which a trove places files are now
      computed and stored in troveInfo. (CNY-857)
    * A --file-flavors option has been added to "conary query/q",
      "conary repquery/rq", and "conary showcs/scs". (CNY-1507)
    * The ability to promote using branches and to promote to siblings
      of parents has been added.  For example, you can now promote
      from /A//B to /C without first cloning uphill to A. (CNY-1513)

  o Build Changes:
    * When Conary calls an external program (python, perl, monodis) to
      determine file dependencies and that program is not a part of
      the package being built, it will warn if that external program
      is not provided by a component in build requirements. (CNY-1492)

  o Internal Changes:
    * The conary.lib.elf module can now be built against libelf
      version 0.8.0 or later as well as the libelf implementation
      provided by elfutils.  libelf can be downloaded from
      http://www.mr511.de/software/ (CNY-1501)
    * The Conary client API has a new method disconnectRepos() that
      allows one to cut access to the networked repositories.  A
      RepositoryError exception is raised if network access is
      attempted. (CNY-1474)

  o Bug Fixes:
    * StreamSet objects didn't work with inheritance because the C
      implementation treated an internal variable as inheritable when
      it should have been treated as a class variable.
    * Attempting to create a shadowed Version object that reference a
      label that is already uphill are now issues a proper error
      message. (CNY-847)
    * Running the "conary rblist" command as non-root now produces a
      proper error message. (CNY-1453)
    * Badly-formatted parentVersion strings in derived packages
      (experimental) no longer cause a stacktrace.
    * Previous versions of Conary would fail to find the UID or GID of
      a newly created user if "--root" was specified on the command
      line and C library components had not yet been installed.
      Conary would erroneously fall back to using UID 0 or GID 0
      (root) instead.  (CNY-1515)
    * A traceback that occurred when a lookaside repository cache has
      not been defined when initializing a derived package recipe
      object has been fixed. (CNY-1509)
    * The Conary network repository client no longer attempts to use a
      proxy if the repository is residing on the local machine.
    * A bug in the freezing of update jobs has been fixed. (CNY-1521)
    * r.addPatch()'s optional argument "extraArgs" will now do the right
      thing if passed a single string instead of a tuple or list.

Changes in 1.1.19:
  o Client Changes:
    * A new "cvc promote" command has been added. "cvc promote" is a
      special type of cloning based on group structure.  For more
      information on promote, see the JIRA issue until documentation
      on the wiki is updated.  (CNY-1304)
    * An "--all-flavors" option has been added to "cvc promote" which
      promotes all flavors of the latest version of the listed
      troves. (CNY-1440)
    * A programmatic interface for performing partial clones, where
      only some components out of a package are cloned based on
      byDefault settings, has been added. (CNY-1389)
    * Conary changesets can now deal with changesets that contain
      package components that share identical file contents, pathId,
      and fileId combinations. (CNY-1253)
    * The "proxy" configuration parameter will now work for standard
      http proxies such as Squid.  Previously the "proxy"
      configuration parameter could only specify a Conary repository
      proxy.  Environments that require all HTTP and HTTPS traffic
      pass through a proxy must continue to use they "http_proxy"
      environment variable, as the "proxy" configuration variable is
      only used for Conary repository calls.  Source downloads in cvc,
      for example, will only use the http_proxy environment variable.
    * Due to limitations in Apache 2.0, the Conary client will now use
      HTTP/1.1 "chunked" Transfer-encoding when committing changesets
      larger than 2 GiB.
    * An "applyRollback()" method has been added to the ConaryClient
      class. (CNY-1455)

  o Server Changes:
    * The repository cache has been completely reworked. This fixes
      problems with authorization and the cache, and has the side
      benefit of unifying the proxy code for the repository and the
      proxy. The cacheDB repository configuration parameter is
      obsolete and will cause a warning on startup. changesetCacheDir
      should now be used instead, and tmpwatch should be configured to
      clean up both the changesetCacheDir and tmpDir
      directories. (CNY-1387)
    * The repository now properly commits changesets where multiple
      troves reference the same (pathId,fileId) key. (CNY-1414)
    * The standalone server can now decode "Transfer-encoding:
      chunked" PUT requests from clients.
    * Apache based repository servers now send changeset file contents
      using the "req.write()" method instead of the "req.sendfile()"
      method when file contents are larger than 2 GiB.  This works
      around limitations in Apache 2.0.
    * The list of sizes returned by the getChangeSet() and
      getFileContents() repository methods are now returned as a list
      of strings instead of a list of integers.  XML-RPC integers can
      only hold values less than 2147483648 (a signed integer).
    * A Conary repository will now raise an exception if a client
      requests a changeset that is larger than 2 GiB in total size or
      file contents larger than 2 GiB in size and does not support the
      new version 44 protocol required to work around this limitation.

  o Build Changes:
    * A "vmware" flavor has been added to the default set of flavors.
      A trove with a vmware flavor should be intended to run as a
      VMware guest. (CNY-1421)
    * If there's a conflict when loading installed troves, the latest
      trove will be picked.
    * The loadInstalled() recipe function will now search the
      installLabelPath for troves to load when it cannot find them any
      other way.
    * A "overrideLoad" keyword parameter has been added to the
      loadInstalled() and loadSuperClass() recipe functions.  This can
      be used to override the default search mechanism.

  o Bug Fixes:
    * Local flags are now cleared after each group cook, meaning that
      multipass group cooks will have the correct local
      flavor. (CNY-1400)
    * Dependency resolution in group cooks now also take advantage of
      the group cache. (CNY-1386)
    * Changesets for source troves with missing files (because the
      file is missing from the upstream server or the upstream server
      is unavailable) are now properly written to changeset
      files. (CNY-1415)
    * Derived packages, which are still experimental, now correctly
      handle multiple architectures built from the same
      source. (CNY-1423)
    * The loadInstalled() recipe function now always works even if you
      have multiple versions of a package installed from multiple
      branches.
    * Trove names are now checked for legal characters. (CNY-1358)
    * A minor bug related to file uploads on the error codepath was
      fixed.  (CNY-1442)
    * A bug in "cvc promote" that caused it to fail when the source
      components added due to --with-sources were in conflict.  This
      could happen, for example, when different flavors of a binary
      were cooked from different source versions and all flavors to be
      cloned to the new label at the same time (CNY-1443)
    * A bug in the CfgQuotedLineList class' display function has been
      fixed.
    * Flavored items in a job list are now correctly frozen when
      writing out an update job. (CNY-1479)
    * A default UpdateCallback() is set if an update callback hasn't
      been specified when invoking the applyUpdate() method of
      ConaryClient. (CNY-1497)
    * "cvc cook --macros" works as expected now, by defining a macro (as
      passed in on the command line with --macro) per line. (CNY-1062)
    * Committing to a Conary repository when using a standard HTTP
      proxy functions properly.  A change in 1.1.18 introduced this
      incompatibility.
    * The redirect build code has been refactored.  Bugs related to
      building flavored redirects have been fixed. (CNY-727)

Changes in 1.1.18:
  o Major Changes:
    * Changesets are now indexed by a pathId,fileId combination instead of
      just by pathId. This should eliminate the vast majority of conflicts
      when creating groups containing multiple flavors of the same trove.
      Old clients will be served old-format changesets by the repository,
      and new clients continue to support old format changesets. Old and
      new format changes can be merged into a single changeset (CNY-1314).

  o Client Changes:
    * The conary rblist --flavors command now properly displays trove
      flavors. (CNY-1255)
    * When resolving dependencies while updating, conary will now search 
      the latest versions of packages for every label in your installLabelPath
      first before searching the histories of those labels.  This should make
      sure that conary prefers installing maintained troves over unmaintained 
      ones. (CNY-1312)
    * The Conary client API now has a new call, iterRollbacksList(), iterating
      over the rollback name and object. (CNY-1390)
    * Added the --just-db argument to the conary rollback command. (CNY-1398)

  o Build Changes:
    * A list of rPath mirrors for source components has been added.
    * Group recipes now support a setSearchPath method.  This provides a way
      to tell groups how to find and resolve packages by specifying a list
      containing either packages or labels. (CNY-1316)
    * The group addAll command supports "flatten" - a way to cause all troves
      in all subgroups to be included directly in the top level group - 
      flattening any structure created by intermediate groups.
    * Groups now allow you to use the commands "removeTrovesAlsoInGroup"
      and "removeTrovesAlsoInNewGroup".  These commands subtract out the
      troves included within the specified group from the currently
      active group. (CNY-1380)
    * Checking dependencies is now faster when building groups.
    * When resolving dependencies in groups, conary will now search the
      latest trove in every label in your label/search path before
      searching back in the history of that label. (CNY-1312)
    * Added moveComponents and copyComponents to group syntax. (CNY-1231)
    * Derived packages (experimental) can now change files between
      Config, InitialContents, and Transient, and can set new files
      to be any of those types.  They can call UtilizeUser and
      UtilizeGroup.  They can create new tag handlers and tag
      description files (but not make a file from the parent no longer
      be a tag handler or tag description, except by removing the file
      entirely), and add new tags to new and pre-existing files when
      TagSpec is called (but not remove existing tags from files). (CNY-1283)
    * Derived packages (experimental) can now run nearly all build and
      source actions. (CNY-1284)
    * Derived packages (experimental) now inherit byDefault settings from
      the parent (CNY-1401), but can override them in the child (CNY-1283).
    * Derived packages (experimental) now handle multiple binary packages
      built from a single source package, including overriding binary
      package name assignment in the derived package. (CNY-1399)

  o Server Changes:
    * Two new calls have been added to the server API -
      getTroveReferences and getTroveDescendants. (CNY-1349)
    * The proxy server proxies "put" calls now.
    * Cleaned up string compression code in changeset merging.

  o Bug Fixes:
    * Fixed a bug where an invalid flavor at the command line would result
      in a traceback. (CNY-1070)
    * Added an exception to allow redirect recipe names to have any format -
      including those usually reserved for group- and info- packages.
    * Removed a harmful assert that kept trove source stacks from working w/o
      installLabelPaths in some cases. (CNY-1351)
    * The cfg.root item is always stored internally as an absolute path,
      even if it is specified as a relative path. (CNY-1276)
    * cvc now properly cleans up 000-permission files from the old build 
      directory. (CNY-1359)

  o Internal Changes:
    * Changesets in an update job can be downloaded in a step separate from
      the installation. Additionally, update jobs can be frozen and reapplied
      later. (CNY-1300)
    * UpdateJob objects are now versioned for a specific state of the Conary
      database, and can be applied only if the state of the database has not
      changed. (CNY-1300)
    * Public keys can now be retrieved from a directory, with each key stored
      in a separate file. (CNY-1299)
    * Troves now track their direct parent they were cloned from, instead of
      the source-of-all-clones. (CNY-1294)

Changes in 1.1.17:
  o New Feature:
    * A caching proxy has been implemented for Conary.  A proxy server
      caches changesets as clients request them.  This can
      dramatically improve the performance of Conary when a subsequent
      request is made for the same changeset.

      The server is implemented using the existing standalone and
      Apache-based Conary repository server modules. Two new Conary
      repository configuration variables, "proxyDB" and
      "proxyContentsDir" have been created to define the proxy
      database and contents store.

      To configure the Conary client to use a proxy, a new "proxy"
      configuration variable has been added to the conaryrc file.
      Generic HTTP proxies should still be configured using the
      "http_proxy" environment variable.

      In order to facilitate authentication and proxy cache
      invalidation features, new Conary repository methods have been
      introduced.  This means that the Conary proxy requires that
      repositories it connects to run Conary version 1.1.17 or later.
      The Conary proxy is considered experimental.  Therefore future
      versions of Conary may not be able to communicate with the proxy
      as implemented in Conary 1.1.17.

  o Client Changes:
    * Filesystem permissions on rollback data restrict access to the
      owner of the database (normally root). (CNY-1289)
    * The Conary client now sends data across an idle connection to a
      Conary repository.  This will keep the connection alive when the
      repository is behind a firewall or proxy that has short timeouts
      for idle connections. (CNY-1045)
    * The error message produced by Conary when a progress callback
      method raises an unhandled exception has been improved.

  o Build Changes:
    * cvc cook --show-buildreqs works properly now.  Thanks to Pavel
      Volkovitskiy for reporting the issue and providing the
      patch. (CNY-1196)
    * The flags for other packages that are specified in the build
      flavor are now available when cooking as a part of the
      PackageFlags object.  For example, if you wish to check to see
      if kernel.pae is set, you can add "if PackageFlags.kernel.pae:".
      Note that such checks do not affect the final flavor of your
      build, and should be used with care. (CNY-1201)
    * Component and package selection by manifest, as with the
      "package=" option, could fail when large numbers of files were
      found; this bug has been resolved. (CNY-1339)
    * You can now add a labelPath to a group r.add() line by
      specifying a labelPath keyword argument.  For example:
         r.add('conary', labelPath=['conary-unstable.rpath.org@rpl:1',
                                    'conary.rpath.com@rpl:1'])
    * Repeated shadow merges now fail with an error suggesting a
      commit.  Previously, the merge operation would be attempted
      again. (CNY-1278)

  o Server Changes:
    * Conary repositories no longer allow users or groups to be
      created with names that include characters other than those
      defined in the Portable Filename Character Set.
    * Server side functions that work on large datasets (getTroveSigs
      and setTroveSigs) are now using batched SQL operations for faster
      throughput. (CNY-1118, CNY-1243)
    * The code that commits groups to the repository has been reworked
      to significantly reduce the number of SQL queries executed.
      (CNY-1273)
    * Including a symbolic link in the path to the temporary now
      returns an error immediately at startup. (CNY-958)
    * Errors opening a to-be-committed changeset now have the internal
      exception logged and CommitError returned to the client (CNY-1182)
    * Cached Changesets are now versioned depending on the client's
      version.  This allows for the same changeset to be cached for
      different client generations. (CNY-1203)

  o Internal Changes:
    * A StringStream can now be set from a Unicode object.  The
      StringStream stores the UTF-8 encoding of the Unicode
      object. (CNY-366)
    * The ByteStream and LongLongStream classes have been
      reimplemented in C.  Modifications have been made to the
      NumericStream types implemented in C so that they can be used as
      base classes in Python.
    * PathID lookups are now done by file prefix and file ID. This
      allows for identifying files in different package flavors or in
      versions older than the latest one. (CNY-1203)
    * StreamSet objects can now preserve unknown elements of the stream
      instead of silently skipping them. Those elements are retained for
      freeze(), letting the older stream object exactly replicate the
      frozen stream of the newer object. Unknown elements are preserved
      through merges into old object as long as the old object has not
      been locally modified.

  o Bug Fixes:
    * Conary now displays a useful error message when it is unable to
      parse a "user" line in a configuration line.  Previously Conary
      would raise an unhandled exception. (CNY-1267)
    * Mirror configurations no longer use /etc/conary/entitlements/ as
      the default location to read entitlements used to mirror.
      Normally the entitlements used to mirror are different than the
      entitlements required to update the system.  Therefore they
      should not be used when attempting to access source or target
      repositories when mirroring. (CNY-1239)
    * "cvc emerge" now displays error messages when the underlying
      cook process results in an exception.  Previously, an unhandled
      exception message was generated. (CNY-995)
    * Derived packages now support setuid and setgid files. (CNY-1281)
    * You can no longer accidentally include a group in itself by
      using addAll. (CNY-1123, CNY-1124)
    * An error message is produced when troves could not be found
      during "conary migrate" in the same manner they are alerted
      during a "conary update".  Previously these errors were
      masked. (CNY-1171)
    * A bug that caused update failures when a changeset held file
      contents that were both InitialContents and a normal file has
      been fixed. (CNY-1084)
    * Filesets now honor buildFlavor. (CNY-1127)
    * The TroveSource class tried to raise a DuplicateTrove exception,
      which doesn't exist. It now raises InternalConaryError instead.
      (CNY-1197)
    * A proper error is now produced when Conary is unable to create
      the directory for the local database due to a permission
      failure. (CNY-953)
    * Group recipes could sometimes include a trove for dependency
      resolution but not move to include the package directly in the
      group that is doing dependency resolution.  Now the package and
      component both are always included immediately in the group that
      is resolving dependencies. (CNY-1305)
    * A "no new troves available" error message is now given when
      there are no new versions to migrate to (CNY-1246)
    * Attempting to clone without name or contact information set now
      gives a proper error message. (CNY-1315)
    * The client code no longer exits with a sys.exit(0) if one of the
      callbacks fails. (CNY-1271)
    * When multiple labels of a trove exist in a group and that group is 
      being searched for that trove, conary will no longer arbitrarily pick
      one of the labels to return.
    * A bug in the default update callback class that causes a hang
      when unhandled exceptions occur has been fixed.
    * Cloning a trove multiple times that was already cloned no longer
      increments the source count. (CNY-1335)
    * The Conary network client erroneously specified the latest
      protocol version it knew about when calling a server, even if
      the server couldn't understand that version. (CNY-1345)

Changes in 1.1.16:
  o Server Changes:
    * The repository now returns recursive changesets with special
      "removed" trove changesets if a trove is missing or has been
      removed.  This allows the client to determine if it has the
      needed troves to perform an update.  Previously, the repository
      would raise an exception, which prevented updates from mirrors
      with byDefault=False troves (such as :debuginfo) excluded.
    * A getTroveInfo() method has been added to the Conary repository
      server.
    * Repository changeset cache database operations are now retried
      before giving up (CNY-1143)

  o Client Changes:
    * A new "isMissing" trove flag has been added.  This flag is set
      by a Conary repository when a Trove is missing.  This allows the
      client to display an appropriate message when it attempts to
      update from an incomplete mirror.
    * Including a configuration file from an unreachable URL will now
      reasonably time out instead of hanging for 3 minutes (the default TCP
      connection timeout). (CNY-1161)
    * Conary will now correctly erase a trove whose files have changed owners
      or groups to values not mapped to users or groups on the current system.
      (CNY-1071)
    * Conary will now display files that are transient as transient when
      --tags is used.
    * Support for the new getTroveInfo() method has been added to the
      Conary repository client.

  o Build changes:
    * The "cvc cook" command will now log a message when deleting old
      build trees to make way for an upcoming build.
    * The "cvc refresh" command will now print a warning instead of
      failing with an error when an attempt to refresh a
      non-autosourced file is made. (CNY-1160)
    * The BuildPackageRecipe class now requires file:runtime, which is
      needed to run many configure scripts. (CNY-1259)
    * Configuration files are now automatically added to :config
      components only if they do not have any executable bits
      set. (CNY-1260)

  o Bug Fixes:
    * Conary 1.1.14 and 1.1.15 failed to update when encountering the
      multitag protocol; this regression is resolved. (CNY-1257)
    * The logparse module now correctly parses python tracebacks in
      conary log files. (CNY-1258)

Changes in 1.1.15:
  o Client Changes:
    * On the update path, errors and warnings are now handled by callbacks.
      This allows applications using the Conary API to capture and process
      them as appropriate. (CNY-1184)

  o Bug Fixes:
    * "conary erase --help" now displays options as "Erase Options"
      instead of "Update Options". (CNY-1090)

  o Build Changes:
    * Change in assembling recipe namespace changed how unknown recipe
      attributes were handled (they appeared as None instead of raising
      an Attribute Error).
    * Packaged directories are no longer included in :lib components
      because doing so can create multilib failures.  (CNY-1199)

Changes in 1.1.14:
  o Client Changes:
    * Tag handler output is now redirected to a callback. The command line
      callback places "[ tag ]" in front of the output from each tag handler
      to help with debugging. (CNY-906)
    * All filesystem operations are journaled now to allow recovery if an
      unexpected failure occurs. "conary revert" has been added to recover
      from cases where the journal is left behind unexpectedly. (CNY-1010)

  o Build Changes:
    * cvc will no longer fail if the EDITOR environment variable points
      to an invalid editor. (CNY-688)
    * Redirects now build erase redirects for package components which
      existed in the past but have disappeared on head. (CNY-453)
    * The TagSpec policy now checks the transitive closure of build
      requirements when determining whether the build requirements
      are sufficient to ensure that a needed tag description will
      be installed. (CNY-1109)
    * Repositories can now be made read-only to allow for maintenance.
      (CNY-659)
    * PIE executables, which appear to be shared libraries in binary
      directories, will no longer export soname dependencies. (CNY-1128)
    * ELF files in %(testdir)s and %(debuglibdir)s will no longer export
      soname provides.  (CNY-1138, CNY-1139)
    * cvc is now able to check out source troves that have been shadowed from
      a branch that no longer contains the files. (CNY-462)
    * The Install recipe class now has the ability to copy symbolic links.
      (CNY-288)
    * The output produced by cvc when attempting to find the
      appropriate patch level when applying a patch has been
      improved. (CNY-588)
    * When cooking (either from a recipe or from the repository),
      cvc will always use the (auto)source files from the repository,
      instead of re-downloading them. This allows for rebuilds from
      recipes even if the upstream source is no longer available,
      without using the cvc cook --prep command first to cache the
      repository copies. (Auto)sources can still be re-downloaded
      using cvc refresh. (CNY-31)
    * The ordering for the rules used to determine which component a
      file should be in was reversed when a file was under /usr/share
      but had /lib/ somewhere in the path name. (CNY-1155)
    * The cvc add command will now refuse to add symbolic links that
      are absolute, dangling, pointing to files outside of the current
      directory or pointing to files that are not tracked by Conary.
      (CNY-468)
    * Use objects now record which file on system define them. (CNY-1179)
    * ExcludeDirectories built-in policy will now remove the empty
      directories it has excluded from the _ROOT_ in order to prevent
      later policies from thinking they are going to be on the target
      system. (CNY-1195)

  o Internal changes:
    * Conary now supports being built against an internal copy of the
      sqlite3 library for cases when the system sqlite3 is not the
      optimal version for Conary.
    * The repository schema's string types are no longer restricted to
      arbitrary sizes for backends that support indexing larger strings
      than MySQL's InnoDB storage engine. (CNY-1054)

  o Bug Fixes:
    * The SQL query that implements the getTrovesByPath() repository
      method has been reworked to avoid slow queries under
      MySQL. (CNY-1178)
    * Builds that resulted in changesets containing the same file
      in different locations would fail to commit if the files differed
      only by mtime. (CNY-1114)
    * The mirror script now correctly handles the cases where
      the PathIdConflict errors are raised by certain source repositories
      during mirroring. (CNY-426)
    * The mirror script now can correctly mirror removed troves when a
      removed and regular versions appear in the same mirror chunk.
    * Perl dependency strings containing double colons are now properly
      accepted on the command line. (CNY-1132)
    * The cvc stat command now correctly displays the usage information
      when extra arguments are specified. (CNY-1126)
    * The conary update --apply-critical command will now behave correctly
      if the update job contains linked troves (besides the conary package
      which is the source of critical updates). Linked troves are troves
      with overlapping paths.  (CNY-1115)
    * A GET request to the "changeset" URL of a repository server that
      does not supply any arguments no longer results in an Internal
      Server Error.  The repository can be configured to send email to
      an email address with debugging information. (CNY-1142)
    * When checking to make sure that the URL used to upload a
      changeset matches the repository base URL, both URLs are now
      normalized before the comparison is made. (CNY-1140)
    * The conary.lib.logparse module now provides the correct date
      strings for each logged event.
    * The Conary command line argument parser checks for the --help
      option earlier.  This corrects some instances where commands
      like "conary rq --help" would not display help. (CNY-1153)
    * The conary [command] --help --verbose command now correctly
      displays verbose option help.
    * Conary no longer fails with an unhandled exception when the 
      local database is locked.  A useful error message is now
      produced. (CNY-1175)
    * The cvc annotate command now attributes the correct name to the
      person who committed the initial revision of a file. (CNY-1066)
    * Conary will give a better error message if you try to run the
      conary emerge command without conary-build installed. (CNY-995)

Changes in 1.1.13:
  o Build Changes:
    * All files in "binary directories" now provide their path as a
      file: dependency. This allows more flexibility for files that
      have requirements such as "file: /usr/bin/cp". (CNY-930)
    * A addRemoveRedirect() method has been added to the
      RedirectRecipe class to allow redirecting packages to nothing
      (which causes them to be erased on update). The client code has
      been updated to remove package components properly for this
      case.  (CNY-764)

  o Bug Fixes:
    * Config files, though added to the :config component by default
      (CNY-172), can now be appropriately overridden by
      ComponentSpec. (CNY-1107)
    * ELF files that have no DT_NEEDED or DT_SONAME entries no longer
      cause Conary to trace back attempting to discover the ELF
      ABI. (CNY-1072)
    * Conary will no longer attempt to update troves in the namespace
      "local" when using updateall.
    * Redirect recipes which contain conflicting redirects now give an
      error message instead of a traceback. (CNY-449)
    * The previous fix for CNY-699 wrongly encoded the soname rather
      than the filename in provisions for symbolic links to shared
      libraries when the shared library had a soname.  Additionally,
      symlinks from directories not in the system shared library path
      to ELF shared libraries in directories in the shared library
      path wrongly caused internal dependencies to have the full path
      to the symlink encoded in the shared library requirement.  These
      bugs have been resolved. (CNY-1088)

Changes in 1.1.12:
  o Client Changes:
    * A signature callback has been added, which allows one to catch
      the troves with bad signatures and react appropriately (display
      an error message, lower trust level, etc). (CNY-1008)
    * The conary.lib.logparse module has been added to provide
      parsed access to conary log files. (CNY-1075)

  o Build Changes:
    * "cvc cook" is now more efficient in looking up files that are
      part of the built troves (CNY-1008).
    * A "commitRelativeChangeset" configuration variable has been
      added to control whether Conary creates relative or absolute
      changesets when cooking.  It defaults to True, but can be
      changed to False to cause Conary to cook and commit absolute
      changesets. (CNY-912)
    * A list of X.org mirrors has been added to the default mirrors.
    * "cvc diff" now returns an return code of 2 on error, 1 if there
      are differences, and 0 if there are no differences. (CNY-938)
    * An "addResolveSource" method has been added to GroupRecipe.
      This will change how dependency resolution is done when building
      a group.  Instead of searching the label path defined in the
      group for solutions, the resolve source will be searched
      instead. This allows you to resolve dependencies against a
      particular version of a group. (CNY-1061)
    * Cloning multiple flavors of the same package in a single step is
      now possible. (CNY-1080)
    * Perl dependencies now include provides for .ph files, as well as
      .pl and .pm files, found in the perl @INC path. (CNY-1083)

  o Bug Fixes
    * The previous fix for CNY-699 introduced two errors in handling
      shared library dependencies that were not in shared library
      paths and thus need to have their paths encoded.  These bugs
      have been resolved. (CNY-1088)
    * The build time in the troveInfo page of the repository browser
      is now displayed properly as "(unknown)" if a trove has no build
      time set. (CNY-990)
    * dbsh now properly loads the schema when one of the .show
      commands is executed. (CNY-1064)
    * The Conary client version is saved before the re-execution of
      conary that follows the application of a critical
      update. (CNY-1034)
    * A condition that was causing sys.exit() to not terminate the
      server process when running in coverage mode has been
      fixed. (CNY-1038)
    * If a configuration value is a list and has a non-empty default,
      appending values to that default does not reset that list to
      empty (Conary itself never triggers this case, but rMake does
      with defaultBuildReqs). (CNY-1078)
    * FileContainers don't store the path of the filecontainer in the
      gzip header for contents which are being transparently compressed
      by the object
    * Creating referential changesets obtained the path of files in the
      data store multiple times. When one content store in a round-robin
      content store configuration is corrupt, that would lead to inconsistent
      changesets. Instead, we will include those corrupt contents in
      a valid changeset and let the install content validation catch the
      problem.

Changes in 1.1.11:
  o Client Changes:
    * "conary help [command]" now displays the usage message for
      the command.
    * The --help options will now display a smaller number of flags by
      default, and more when the --verbose flag is added.
    * A getUpdateItemList() method has been added to the ConaryClient
      class.  It returns a list of top level troves on the local
      system. (CNY-1025)
    * "conary rq package:source --tags" will now show an "autosource"
      tag on autosourced files.
    * Conary now correctly uses "KB/s" instead of "Kb/s" when
      displaying transfer rates. (CNY-330)
    * conary rblist is now more readable, and supports --labels and
      --full-versions. (CNY-410)

  o Build Changes:
    * When using "cvc refresh" to refresh autosourced files, the
      refresh flag is now reset after the commit.  Previously, the
      file would continue to be refreshed on subsequent commits.
    * When using "cvc commit", cvc no longer downloads autosourced
      files which haven't changed (CNY-611, CNY-463)
    * Files that were previously marked as autosource files can now be
      made a regular file by calling "cvc add".
    * When using "cvc remove" to remove a file from the local checkout
      directory and the file is still specified in the recipe file as
      being automatically downloaded, the file will now be switched to
      an autosource file (preserving the pathId).
    * The autosource state is now stored explicitly in CONARY files.
    * CONARY files now use textual identifiers for flags instead of
      digits.
    * "cvc refresh" no longer downloads all autosource files.  Only
      the file(s) specified are downloaded.
    * Files removed with "cvc remove" are no longer erroneously
      re-added when committing changes to the repository.  This used
      to happen when the file was in the previous version of the
      source component and also present in the lookaside
      cache. (CNY-601)
    * Conary now produces a warning instead of an error when an
      unknown use flag is specified in the buildFlavor configuration
      variable.  It will still produce an error if the unknown use
      flag is accessed in the recipe.
    * Package builds now create relative changesets for components instead
      of absolute changesets, reducing the size of the upload to the
      repository (CNY-912)
    * The download code in cvc now accepts cookies.  This is required
      to download files from Colabnet sites. (CNY-321)
    * The download code in cvc can now handle basic HTTP
      authentication. (CNY-981)
    * Shared libraries and symlinks to shared libraries provide their
      filenames as soname dependency provisions, as well as DT_SONAME
      records listed within the shared library, if any. (CNY-699)
    * Malformed regular expressions passed as exceptDeps arguments to
      the r.Requires policy are now reported gracefully. (CNY-942)
    * A list of GNOME mirrors has been added to the default mirrors.
    * Commit log messages may now be provided with the "cvc --log-file"
      command, with support for standard input using the filename "-".
      (CNY-937)
    * The default ComponentSpec information is now loaded from
      files in the /etc/conary/components/ directory tree, and the
      defaults can now be overridden on a per-distribution basis in
      the /etc/conary/distro/components/ directory tree. (CNY-317)
    * Freeform documentation from /usr/share/doc is now included
      in the new ":supdoc" component instead of the ":doc" component
      by default. (CNY-883)
    * Configuration files are now put into a ":config" component to
      make it easier to override them.  This configuration can be
      disabled by setting the configComponent configuration item
      to False. (CNY-172)
    * Empty directories that have owner or group information explicitly
      set are now included in packages by default. (CNY-724)

  o Bugfixes:
    * Files added in both the repository and locally with cvc now give
      an error message on update rather than corrupting the CONARY
      file (CNY-1024)
    * Adding a file locally and then merging that file from upstream
      now causes an error as expected (it would traceback
      before). (CNY-1021)
    * Cooking a group recipe that defines an empty groups with
      resolveDependencies set no longer results in a traceback.
      Conary will display an error message as expected. (CNY-1030)
    * Specifying a bad protocol in a repositoryMap entry (a protocol
      other than http or https) no longer causes an unhandled
      exception. (CNY-932)
    * When migrating, conary now utilizes update mode with all updates
      explicitly specified when re-executing after critical updates.
      Previously, the migration failed if a critical update was
      applied. (CNY-980)
    * Infinite loops are now detected when including configuration
      files. (CNY-914)
    * Temporary files created when critical updates are applied are
      now cleaned up. (CNY-1012)
    * Conary repositories now detect when changesets that are being
      committed are missing files. (CNY-749)
    * Conary now prints an error message when trying to write a
      changeset file to a location that cannot be written (directory,
      read-only file etc.). (CNY-903)

Changes in 1.1.10:
  o Bugfixes:
    * A warning message produced when attempting to retrieve a OpenPGP
      key has been fixed.  The warning was introduced in CNY-589.

Changes in 1.1.9:
  o Client Changes:
    * The usage message displayed when running "conary" or "cvc" has
      been simplified and improved. (CNY-560)
    * When choosing how to match up troves with the same name, conary now
      takes paths into account, if there's a choice to make between matching
      up two old troves that are otherwise equivalent with a new trove, conary
      will choose the one that shares paths with the new trove. (CNY-819)
    * Conary will now allow "conary migrate --info" and "conary migrate
      --interactive" without displaying usage information. (CNY-985)
    * Conary now only warns about being able to execute gpg if a
      signature trust threshold has been set. (CNY-589)
    * Fixed cvcdesc after the refactoring of configuration options. (CNY-984)

  o Server Changes:
    * PostgreSQL support has been finalized and some SQL queries have
      been updated in the repository code for PostgreSQL
      compatibility.  PostgreSQL will be officially supported in a
      future release of Conary.
    * The repository browser is now viewable by Internet Explorer.

  o Build Changes:
    * cvc now allows files to be switched from autosource to normal
      and from normal to autosourced. (CNY-946)
    * Recipes will now automatically inherit a major_version macro,
      which is defined to be the first two decimal-seperated parts of
      the upstream version, combined with a decimal. For example, a
      version string of 2.16.1.3 would have a major_version of
      2.16. (CNY-629)
    * A list of KDE mirrors has been added to the default mirror
      configuration. (CNY-895)
    * If a group is cooked twice at the same command line, for example
      "cvc cook group-dist[ssl] group-dist[!ssl]", then conary will
      cache the trove found during the first group cook and use it for
      subsequent group cooks. (CNY-818)
    * Unpacking a tarball now preserved permissions only when
      unpacking into the root proxy, not unpacking sources into the
      build directory. (CNY-998)

  o Code Cleanups
    * The command line options common between cvc and conary are now
      defined in one place.
    * The code to add options to the command line parser for an option
      has been refactored to remove duplication.

  o Bug Fixes:
    * A bug that caused an Internal Server Error when marking a group
      :source component as removed in a repository has been fixed.
    * A bug that caused group cook with a replace or remove with a
      flavor and no matching trove to emit a traceback instead of a
      warning has been fixed. (CNY-977)
    * A bug that caused an unhandled exception when two packages with
      the same name require a trove that was being erased has been
      fixed.
    * Timeouts that occur when attempting to read the XML-RPC request
      from a client are now logged and return an exception (instead of
      causing a unhandled exception in the server).

Changes in 1.1.8:
  o Bug Fixes:
    * The fix for CNY-926, which allows a ShimNetClient to create
      changes directly from an in-process Conary Repository, did not
      properly merge changesets when multiple servers were involved.
    * The r.setByDefault() method in group recipes was broken in
      1.0.34.  It would cause a traceback.  This has been fixed.

Changes in 1.1.7:
  o Client Changes:
    * You can now delete troves, update from changeset files, and
      update with a full version specified without an installLabelPath
      set. (CNY-281)
    * "conary rm" has been added as an alias for the "conary remove"
      command. (CNY-952)
    * Conary now produces an error message when an invalid context is
      specified. (CNY-890)
    * User settings in a context will override but not remove user
      settings from the main conary configuration file. (CNY-972)

  o Build (cvc) Changes:
    * "cvc cook --prep" now warns about missing dependencies instead
      of raising an error.  "cvc cook --download" does not warn or
      error. (CNY-787)
    * In a group recipe, if you use r.remove() to remove a component
      from a package in a group (which marks the component
      byDefault=False), and the package no longer contains any
      byDefault=True components, the package itself will also be made
      byDefault=False. This avoids installing packages with no
      components on the system. (CNY-774)
    * Previously, Java files that have no discoverable provided or
      required interfaces (for example, due to EAR dependencies)
      caused a traceback.  Conary now handles this case correctly and
      does not traceback.
    * Merging when the current version is already based on the parent
      version now gives an error message instead of writing out an
      incorrect CONARY file (CNY-968)

  o Bug Fixes:
    * Erases of critical troves is no longer considered a reason to
      restart Conary.
    * A bug triggered when a critical update of a trove depended on an
      erase has been fixed.
    * A bug that caused changesets to be invalidated from the
      changeset cache when signatures were not modified by
      setTroveSigs() has been fixed.
    * A bug that caused an Internal Server Error (ISE) when attempting
      to browse the files in a shadowed component via the Conary
      repository browser has been fixed. (CNY-926)
    * A bug introduced 1.0.32 that affected the ability to update two
      troves due to the same broken dependency when using
      "resolveLevel 2" has been fixed.  This bug affected the ability
      to simply run "conary update conary" when conary-build and
      conary-repository will both installed. (CNY-949)
    * Conary will now display config lines that are equivalent to the
      default configuration value but are set explicitly by the
      user. (CNY-959)
    * Specifying "includeConfigFile" within a context will now include
      the file also within that context. (CNY-622)
    * A memory leak in conary.lib.misc.depSplit() has been fixed.
    * The client no longer loops forever trying to create
      cross-repository relative changesets when the trove is missing
      from one of the repositories. (CNY-948)
    * Repositories no longer return empty troves when
      createChangeSet() is called on troves which are referenced
      within the repository but present on a remote repository.
      (CNY-948)
    * Repository queries no longer return matches for troves which are
      referenced by groups but are not present in the
      repository. (CNY-947)
    * Specifying a root (through conaryrc configuration or the
      "--root" command line parameter) that is not a directory no
      longer results in an unhandled exception. (CNY-814)
    * Renaming and changing a source file no longer results in
      tracebacks on "cvc update" and "cvc merge" (CNY-944, CNY-967)

Changes in 1.1.6:
  o Client Changes:
    * The "cvc" and "conary" command line programs have new command
      line argument aliases.  They accept "-r" as an alias for
      "--root" and "-c" as an alias for "--config".  Commands that
      accept "--info" now accept "-i" as an alias.
    * Contexts can now override any configuration option. (CNY-812)
    * The meaning of the "--components" command line option has
      changed to be more intuitive.  For example, "conary q
      --components" will show all the components for all packages,
      indented as expected. (CNY-822)

  o Build (cvc) Changes:
    * "cvc commit -m'commit message'" is now accepted.  Previously, a
      space was required between the -m and the message.
    * Permissions are now preserved by tar when extracting a tar
      archive added with r.addArchive().
    * The Requires policy now parses pkg-config files more reliably.
    * "cvc cook" now has a "--download" option, which fetches the
      applicable sources from upstream or from the repository and then
      stops. (CNY-837)
    * If cooking a group results in conflicts, the error message will now
      show you the reason why the troves in conflict were included in the
      group. (CNY-876)
    * A new r.addCopy() command is now available to group recipes.  It
      performs the actions required to create a new group, add all of
      the troves from a different group, and add the new group to the
      current group. (CNY-360)
    * In a group recipe, if r.replace() or r.remove() does nothing, a
      warning message is given unless the keyword allowNoMatches is
      used. (CNY-931)
    * In a group recipe, if r.replace() would match against a package
      included inside another group that you are not building, conary
      will warn that replace cannot possibly do anything and will
      suggest using r.addCopy() to resolve the problem. (CNY-360)
    * The Autoconf() build action now enforces buildRequirements of
      automake:runtime and autoconf:runtime if used. (CNY-672)
    * All build actions that enforce buildRequires additions now report
      them through the reportMissingBuildRequires summary policy.

  o Optimizations:
    * Retrieving a large number of troves without files from the local
      database has been sped up by 30%. (CNY-907)
    * On one test machine: "conary q --troves" is 2 times
      faster. "conary q", "conary q --deps" and "conary q --info" are
      30% faster.  "conary q --troves --recurse" is 4-6 times faster.

  o Bug Fixes:
    * r.Replace() no longer fails when a glob matches a dangling
      symlink.  It now reports that no action is taking on the
      dangling symlink due to it being a non-regular file.  This is
      the same behavior as running r.Replace() on non-dangling
      symlinks.

Changes in 1.1.5:
  o Optimizations
    * Duplicate trove instantiations have been removed. Build requires are
      no longer thawed out of abstract change sets, and methods were added
      to get dependency and path hash information directly from trove
      change set objects. These changes combined for a 50% speedup on
      update --info of a large group into an empty root and saved a few
      megs of memory as well (CNY-892)
    * The changes in the previous version of Conary in how XML-RPC
      responses are decompressed actually made Conary slower.  These
      changes have been reverted.

  o Build (cvc) Changes:
    * The Requires() policy now reads pkg-config files and converts the
      "Requires:" lines in them into trove dependencies, removing the
      need to specify those dependencies manually. (CNY-896)
    * Files in /etc/conary/macros.d/ are now loaded in sorted order
      after initial macros are read from /etc/conary/macros. (CNY-878)

  o Bug Fixes:
    * Conary now runs tagscripts correctly when passed a relative root 
      parameter (CNY-416).
    * cvc log now works when there are multiple branches matching for the
      same trove on the same label.
    * Fixed resolveLevel 2 so that it does not try to update packages that
      are already a part of the update. (CNY-886, CNY-780)
    * Fixed resolveLevel 2 so that it does not repeatedly try to perform 
      the same update. (CNY-887)
    * cvc cook | less now leaves less in control of the terminal. (CNY-802)
    * The download thread terminating during an update is now a fatal
      error.
    * The web interface to a conary repository will now print an error
      message instead of a traceback when adding an entitlement class
      with access to a group that does not exist.
    * Parent troves in repository changeset caches are now invalidated
      when a member trove is invalidated (CNY-746)
    * cvc cook group now limits the number of path conflicts displayed for 
      one trove to 10. (CNY-910)
    * Conary update now respects local changes when a group update occurs
      along with the update of the switched trove.  For example, switch
      foo to be installed from another branch instead of the default, 
      and then update foo and its containing group at the same time would
      cause conary to try to reinstall the original foo (resulting in path
      conflicts). (CNY-915)
    * loadRecipe now selects the most recent of two recipes available
      in the case where there are multiple choices due to label
      multiplicity. (CNY-918)

Changes in 1.1.4:
  o Client Changes:
    * Conary now restarts itself after updating critical conary
      components (currently, that consists of conary).  Hooks have
      been added for other components using the conary api to specify
      other troves as critical.  Also, hooks have been added for other
      components to specify a trove to update last. (CNY-805, CNY-808)
    * Conary now warns the user when they will be causing label
      conflicts - that is when an operation would cause two different
      branches of development for a single trove to end up with the
      same trailing label.  Since most conary operations are label
      based, such label conflicts can be confusing to work with and
      are almost never desireable - except in those few cases where
      they are necessary.  (CNY-796)
    * The conary repository client now retries when a DNS lookup of a
      server hostname fails with a "temporary failure in name
      resolution" error.

  o Optimizations
    * The getFileContents() and getFileVersions() server side calls
      have been optimized for faster execution.
    * The SQL query in getTroveList() has been sped up by a 3-5x factor.
    * dbstore now has support for executemany()
    * Inserts into local database now use executemany().

  o Server Changes
    * Several SQL queries have been updated for PostgreSQL compatibility

  o Build (cvc) Changes:
    * The "cvc add" command no longer assumes files it doesn't know to
      be binary are text files; there are lists for both binary and
      text types, and files which are added which aren't in either
      list need to be added with "--text" or "--binary". (CNY-838)
    * A "cvc set" command has been added to change files between
      binary and text mode for files in source components.
    * The "cvc diff" command no longer tries to display the contents
      of autosource files. (CNY-866)
    * The "cvc annotate" command no longer displays pathIds in the
      error message for the specified path not being included in the
      source trove.  It displays the path name instead.
    * The "cvc annotate" command now gives an error when it is run on
      a binary file.
    * A "cvc refresh" command has been added.  It allows you to
      request that cvc fetch new upstream versions of files referenced
      by URL.  Thanks to Pavel Volkovitskiy for the initial
      implementation of this feature. (CNY-743)
    * The "cvc newpkg" command and the PackageSpec policy now disallow
      certain potentially confusing characters in trove
      names. (CNY-842)
    * The PythonSetup() build action has been modified to be more
      consistent with other build actions. The "setupName" paramater
      has been added, which can specify a command to run (defaults to
      "setup.py"). The first argument, similar to Configure(), passes
      arguments to the command being specified by setupName. (CNY-355)
    * The "cvc commit" command now recognizes .html, .css, .kid, and .cfg
      as extensions that identify text files. (CNY-891)
    * The PythonSetup build action has been modified to make it
      clearer what its "dir" and "rootDir" options specify. (CNY-328)

  o Bug Fixes:
    * Conary commands no longer perform an unnecessary database check
      on the local system. (CNY-571)
    * A bug that could allow conary to consider a no-op update as an
      install (and could result in tracebacks in some situations) has
      been fixed. (CNY-845)
    * If you've made a local modification to a package and then try to
      downgrade it later, Conary will now downgrade included
      components as well. (CNY-836)
    * The error message produced by "cvc cook" when a source component
      exists on multiple branches with the same trailing label has
      been improved. (CNY-714)
    * Error handling when manipulating entitlements via XML-RPC has
      been improved. (CNY-692)
    * The usage message displayed when running "conary changeset" has
      been corrected. (CNY-864)
    * Conary no longer tracebacks when a disconnected cook tries to
      load a superclass.  Conary also gives better messages when the
      loaded recipe has a traceback.  Thanks to David Coulthart for
      the core of this patch. (CNY-518, CNY-713)
    * A bug in soname dependency scoring has been fixed.  Dependency
      scoring when multiple sonames were being scored would simply use
      the value of the last soname, instead of the cumulative score.
      Note that the dependencies that did not match at all would still
      return as not matching, so this bug only affected Conary's
      ability to select the best match.
    * A bug in architecture dependency scoring has been fixed.
      Matching architectures are now counted as having a positive
      value, so that when performing dependency resolution on an
      x86_64 machine, troves that have flavor "is: x86_64 x86" will be
      preferred to those with flavor "is: x86".
    * The PythonSetup command ignored any C compiler macros that had
      been set.  The template has been changed to use them in the same
      way that Configure() uses them; as environment variables.
    * The warning message produced when r.Replace() refuses to modify
      a non-regular file now includes the path, as intended.
      (CNY-844)
    * A traceback that occurred when a resolveLevel 2 update resulted
      in a component being erased has been fixed. (CNY-879)
    * Conary now works around a possible threading deadlock when
      exceptions are raised in Threading.join().  The bug is in the
      standard Python threading library, and is fixed in 2.4.3.
      Conary will use a workaround when running under older versions
      of Python. (CNY-795)
    * Checks have been added to the XML-RPC transport system to see if
      an abort has been requested while waiting for a response from
      the server.  This allows the main thread to terminate the
      changeset download thread if it is waiting for an XML-RPC
      response from the server.  (CNY-795)
    * A bug in Conary's handling of an unusual case when multiple
      files being installed share the same content, and one of the
      files has been erased locally has been fixed.
    * A traceback that occurred when a manually removed file switches
      packages during an update has been fixed. (CNY-869)
    * When you remove a file and replace it with a directory, Conary
      now treats it as a removal. (CNY-872)
    * Conary's OpenPGP implementation now dynamically uses RIPEMD if
      it is available from PyCrpyto.  Some PyCrypto builds don't
      include RIPEMD hash support. (CNY-868)
    * A bug that allowed merging changesets with conflicting file
      contents for configuration files with the same pathId has been
      fixed.  Applying the resulting merged changeset caused
      IntegrityErrors.  (CNY-888)

  o Optimizations
    * The getFileContents and getFileVersions server side calls have
      been optimized for faster execution
    * The SQL query in getTroveList has been sped up by a 3-5x factor.
    * dbstore now has support for executemany()
    * Inserts into local database now use executemany().

  o Server Changes
    * Several SQL queries have been updated for PostgreSQL compatibility

Changes in 1.1.3:
  o System Update Changes:
    These changes make Conary much more robust when applying updates
    that move files from one package to another.

    * Components that modify the same files are now required to be in
      the same update job.  For example, if a file moves from
      component a:runtime to component b:runtime, the erase of
      component a:runtime and the install of component b:runtime will
      occur at the same time. (CNY-758).
    * Files moving between components as part of a single job are now
      treated as file updates instead of separate add/remove events.
      (CNY-750, CNY-786, CNY-359)

  o Client Changes:
    * The source component is now displayed in "conary rq --info"
      output.
    * Entitlements can now be passed into ConaryClient and
      NetworkRepositoryClient objects directly. (CNY-640)
    * Exceptions raised in callback functions are now issued as
      warnings and the current job is finished before
      existing. KeyboardInterrupts and SystemExits are handled
      immediately. (CNY-806)
    * The "--debug" command line flag now provides information that is
      useful to the end-user during the update process.  The
      "--debug=all" flag will provide output that is useful to conary
      developers.
    * The output of "--debug" has been modified when performing
      dependency resolution.  The output should be more helpful to end
      users.  Also rearranged the output given when dependencies
      fail. (CNY-779)
    * Config files and diffs are no longer cached in ram during installs;
      they are now reread from the changeset whenever they are needed
      (CNY-821)
    * Binary conflicts no longer cause a traceback in cvc update
      (CNY-644,CNY-785)

  o Optimizations
    On a test system, "conary updateall --info" is around 24% faster
    than previous versions of Conary.

    * The SQL query used to retrieve troves from the local database
      has been optimized.  The new code is nearly four times faster
      for operations like "conary q group-dist --info".
    * The SQL query in getTroveContainers() used to determine the
      parent package(s) and groups(s) of a set of troves as recorded
      in the local database has been optimized.  The new code is
      almost 95 times faster. (0.2 seconds versus 19 seconds)
    * The code in getCompleteTroveSet() that creates Version and
      Flavor objects from entries in the database now caches the
      created object.  This is approximately a 4.5 times speed
      up. (2.10 seconds versus 9.4 seconds)
    * The code in iterUpdateContainerInfo has had similar version
      and flavor caching optimizations that make the code about 
      2.5 times faster (from 10 seconds to 4 seconds).

  o Server Changes:
    The Conary repository server now sends a InvalidClientVersion
    exception when a conary 1.0.x client attempts to manipulate an
    entitlement through addEntitlement() or deleteEntitlement().

  o Build (cvc) Changes:
    * "cvc merge" and "cvc update" are now more verbose when
      patching. (CNY-406)
    * "cvc clone" now requires that you specify a message when cloning
      source components unless you specify --message.  It also gives
      more output about what it is doing (CNY-766, CNY-430).
    * "cvc clone" now has a --test parameter that runs through all
      steps of cloning without performing the clone.  --info is now
      more lightweight - it no longer downloads all of the file
      contents that would be cloned.
    * "cvc clone" now has a --full-recurse parameter that controls how
      recursion is performed.  Cloning a group no longer recurses by
      default.  The only way that a recursive group clone could
      succeed is if all troves in the group came from the same branch.
      This is almost never the case.
    * The "cvc cook" command now prints the flavor being built,
      as well as the version. (CNY-817)
    * The command line argument parsing in "cvc" has been modified.
      To use the "--resume" command line argument to specify that you
      wish to resume at a particular location, you must use
      "--resume=<loc>".  "--resume <loc>" will not work anymore.  This
      removes an ambiguity in how we parse optional parameters in
      Conary.
    * The PythonSetup build action no longer provides the older
      --single-version-externally-managed argument, and instead
      provides the --prefix, --install-purelib, --install-platlib,
      and --install-data arguments, which can be overridden with the
      purelib, platlib, and data keyword arguments, respectively.  This
      allows it to work correctly with a greater number of packages.
      It also provides the option of providing a "purePython=False"
      argument for python packages that mix architecture-specific
      and architecture-neutral files, and tries to automatically
      discover cases when it should be provided. (CNY-809)
    * Python dependencies were previously incorrectly calculated
      for certain module path elements added in some Python C
      code (for example, contents of the lib-dynload directory);
      these errors are now resolved by using external python
      to find system path elements. (CNY-813)
    * /etc/conary/mirrors/gnu has been added to enable mirror://
      references to the GNU mirror system.
    * The GNU mirror list was then significantly expanded and
      re-sorted.  (CNY-824)
    * /etc/conary/mirrors/cpan has been added to enable mirror://
      references to the Comprehensive Perl Archive network mirror
      system.
    * In group recipes, the methods r.add(), r.addAll(), and
      r.addNewGroup() have been modified to accept the use= parameter,
      which defaults to True (CNY-830).

  o Bug Fixes:
    * A bug that caused a traceback in the web interface when a
      non-admin user attempts to manage their entitlement classes has
      been fixed. (CNY-798)
    * "conary rq" (with no arguments) no longer hides troves if the
      flavor that matches the system flavor is not built for the
      latest version. (CNY-784)
    * "cvc cook" now displays the correct label of the thing it is
      building, even when it is not the build label.
    * Running "cvc update" in a directory that has been created with
      "cvc newpkg" but has not yet been committed to the repository
      will now fail with an appropriate error message instead of
      displaying a traceback. (CNY-715)
    * Conary can now apply updates that change a file that is not a
      directory to a directory.
    * Currently version objects are cached to optimize Conary.
      Unfortunately, version objects are mutable objects.  That means
      that if two different pieces of code are given the same version
      object, modifications made by one part of the code could affect
      the other inadvertently.  A warning message has been added to
      the version object when setting or resetting timestamps to make
      developers aware of the problem.  Developers should copy the
      version object before calling setTimeStamps(),
      resetTimeStamps(), incrementSourceCount(), or
      incrementBuildCount() on it.  When creating a version object
      from a string and time stamp set, use the timeStamps= keyword
      argument to versions.VersionFromString() to avoid the copy.  In
      a later version of Conary, version objects will be immutable.
      New methods will be introduced that return new modified objects.
    * Conary no longer hangs waiting for the download thread when an error
      occured in the download thread which caused it to terminate.
    * "conary migrate" now returns an error much earlier if you are
      not using interactive mode. (CNY-826)
    * Files removed from troves (most often by --replace-files) are now
      properly skipped on updates to that trove when the file didn't change
      between versions. (CNY-828)
    * includeConfigFile now gives a much better error message when it
      cannot include a config file. (CNY-618)

Changes in 1.1.2:
  o Bug Fixes:
    * Conary now removes sources from the lookaside before unpacking SRPMs to
      ensure that the source referenced from the SRPM is actually contained in
      the SRPM. (CNY-771)
    * Errors found in the recipe while checking in will now display file name
      and line number information along with the error found.
    * The trove browser no longer shows duplicate entries for multihomed
      repositories.
    * A bug that kept sqlite-based 64-bit mirrors from being used as a source 
      for further mirrors has been fixed.

  o Build Changes:
    * Conary no longer prints policy error messages three times; it
      now prints each error immediately when it is found, and then
      summarizes all policy errors once (instead of twice) at the
      end of the build process. (CNY-776)

Changes in 1.1.1:
  o Client Changes:
    * Migrate no longer replaces by default as if --replace-files was
      specified. (CNY-769)

  o Server Changes:
    * The log retrieval function now returns a HTTP_NOT_IMPLEMENTED
      (501) instead of a HTTP_NOT_FOUND (404) if the logFile
      directive is not configured.

  o Build Changes:
    * Conary now recognizes that pkgconfig finds its files in
      /usr/share/pkgconfig as well as /usr/lib*/pkgconfig. (CNY-754)
    * /etc/conary/mirrors/cran has been added to enable mirror://
      references to the Comprehensive R Archive Network. (CNY-761)

  o Bug Fixes:
    * Conary now resets the timeStamps in all cases when
      getSourceVersion is called (CNY-708).
    * SQLite ANALYZE locks the database after it is run, causing
      updates to fail.
    * A bug that caused lists such as installLabelPath in
      configuration files to be parsed incorrectly when more than one
      space was between list elements has been fixed
    * A bug that caused Locally changed files to no be marked properly
      in rollbacks that were stored locally (including rollbacks for
      locally built troves) has been fixed. (CNY-645)
    * A bug that could cause "cvc cook" to create groups that include
      components needed to resolve dependencies that are already
      included not-by-default has been fixed.
    * A bug that caused a traceback message when adding a user through
      the web interface has been fixed.

Changes in 1.1.0:
  o 1.1 Release Overview

    Conary 1.1.0 is the first version in the 1.1 series.  New
    functionality has been added to Conary that required modifications
    to the repository database schema and XML-RPC protocol.  A Conary
    1.1.x-compatible client is required to access many of the new
    features.  The XML-RPC interface includes version information so
    that old clients continue to work with new servers, and new
    clients continue to work with old servers.

    New Features:
      * Conary can now remove packages and components from a
        repository server.  This is a privileged operation and should
        not normally be used.  Only users with a special "can remove"
        ACL can remove from the repository.  As removing something
        from a Conary repository is an act of last resort and modifies
        repository internals, the command line option will not appear
        in the reference documentation.  rPath will assist users that
        need more information.
      * Conary can now query the repository by path.  Use
        "conary repquery --path /path/to/find" to find components that
        include a particular path.
      * Several enhancements were added to the entitlement management
        facilities in a Conary repository.
      * Conary can now redirect a group.

  Detailed changes follow:

  o Server Changes:
    * Entitlement keys were artificially limited to 63 characters in
      length.  This restriction has been raised to the max length
      permitted in the database column (255).
    * Entitlement classes can now provide access to multiple access
      groups (and updated the web UI to support that) (CNY-600)
    * addEntitlement() and deleteEntitlement() repository calls replaced
      by addEntitlements and deleteEntitlements calls.  These calls
      operate on more than one entitlement simultaneously.
    * Added getTroveLeavesByPath() and getTroveVersionsByPath(). (for
      CNY-74)
    * Conary now checks to ensure you have write access to all the
      things the client is trying to commit before you send them
      across the wire. (CNY-616)
    * deleteAcl() and listAcls() methods have been added to
      ConaryClient.

  o Client Changes:
    * "conary rq" now supports "--path", which allows you to search
      for troves in the repository by path. (CNY-74)
    * "conary rq" now has a "--show-removed" option that allows you to
      see removed trove markers.  A [Removed] flag will be displayed
      when the --trove-flags option is added.

  o Bug Fixes:
    * Conary now resets the timeStamps in all cases when
      getSourceVersion is called (CNY-708).
    * SQLite ANALYZE locks the database after it is run, causing
      updates to fail.
    * A bug that caused lists such as installLabelPath in
      configuration files to be parsed incorrectly when more than one
      space was between list elements has been fixed
    * A bug that caused Locally changed files to no be marked properly
      in rollbacks that were stored locally (including rollbacks for
      locally built troves) has been fixed. (CNY-645)
    * A bug that could cause "cvc cook" to create groups that include
      components needed to resolve dependencies that are already
      included not-by-default has been fixed.

Changes in 1.0.27:
  o Client Changes:
    * A "files preupdate" tag script method has been Implemented which
      gets run before tagged files are installed or changed. (CNY-636)
    * A bug that could cause "--replace-files" to remove ownership
      from every file in a trove has been fixed. (CNY-733)

    * Multiple bugs where using "--replace-files" could result in the
      new file having no owner have been fixed. (CNY-733)
    * The logcat script now supports revision 1 log entries.
    * The logcat script is now installed to /usr/share/conary/logcat

  o Build Changes:
    * Improved handling of the "package=" keyword argument for build
      actions.  In particular, made it available to all build actions,
      removed double-applying macros to the package specification,
      and fixed failure in cases like "MakeInstall(dir=doesnotexist,
      skipMissingDir=True, package=...)". (CNY-737, CNY-738)
    * The lookaside cache now looks in the repository for local sources
      when doing a repository cook. (CNY-744)
    * The mirror:// pseudo-URL handling now detects bad mirrors that
      provide an HTML document instead of the real archive when a
      full archive name is provided; previously, it did so only when
      guessing an archive name.  Thanks to Pavel Volkovitskiy for this
      fix. (CNY-745)
    * The Flavor policy has been slightly optimized for speed.

  o Server Changes:
    * ACL patterns now match to the end of the trove name instead of
      partial strings (CNY-719)

  o Bug Fixes:
    * The Conary repository server now invalidates changeset cache
      entries when adding a digital signature to a previously mirrored
      trove.
    * A bug that caused the mirror code to traceback when no callback
      function was provided to it has been fixed. (CNY-728)
    * Rolling back changes when the current trove has gone missing from
      the server now causes the client to generate the changeset to apply
      based on the trove stored in the local database (CNY-693)

Changes in 1.0.26:
  o Build Changes:
    * When cooking a group, adding "--debug" to the "cvc cook" command
      line now displays detailed information about why a component is
      being included to solve a dependency. (CNY-711)
    * The mirror:// functionality introduced in Conary 1.0.25 had two
      small bugs, one of which prevented mirror:// pseudo-URLs from
      working.  These bugs are now fixed, thanks to Pavel
      Volkovitskiy. (CNY-704)
    * The "cvc cook" command now announces which label it is building
      at the beginning of the cook, making it easier to catch mistakes
      early. Thanks to Pavel Volkovitskiy for this fix. (CNY-615)
    * The source actions (addSource, addArchive, etc.) can now take
      a "package=" argument like the build actions do.  Thanks to
      Pavel Volkovitskiy for contributing this capability.  (CNY-665)
    * The "preMake" option had a bad test for the ';' character; this
      test has been fixed and extended to include && and ||.
      thanks to Pavel Volkovitskiy for this fix. (CNY-580)
    * Many actions had a variety of options (dir=, subdir=, and
      subDir=) for specifying which directory to affect.  These have
      been converted to all prefer "dir=", though compatibility
      with older recipes is retained by continuing to allow the
      subDir= and subdir= options in cases where they have been
      allowed in the past. Thanks to Pavel Volkovitskiy for this
      enhancement. (CNY-668)

Changes in 1.0.26:
  o Server Changes:
    * The Conary web interface now provides a method to rely solely on
      a remote repository server to do authentication checks. (CNY-705)
    * The ACL checks on file contents and file object methods have
      been improved. (CNY-700)
    * Assertions have been added to prevent redirect entries from
      being added to normal troves.
    * An assertion has been added to ensure that redirects specify a
      branch, not a version.
    * The server returns a new FileStreamsMissing exception when the
      client requests file streams with getFileVersion or
      getFileVersions and the requested file stream is not present in
      the repository database. (CNY-721)
    * getFileVersions() now raises FileStreamMissing when it is given
      invalid request.
    * getFileContents() now raises a new FileHasNoContents exception
      when contents are requested for a file type which has no
      contents (such as a symlink).

  o Bug Fixes:
    * A bug that could cause "conary updateall" to attempt to erase
      the same trove twice due to a local update has been fixed.
      (CNY-603)
    * Attempts to target a clone to a version are now caught.  Only
      branches are valid clone targets. (CNY-709)
    * A bug that caused Trove() equality checks to fail when comparing
      redirects has been fixed.
    * A bug that caused the flavor of a redirect to be store
      improperly in the repository database has been fixed.
    * The resha1 script now properly skips troves which aren't present
      in the repository.
    * Conary 1.0.24 incorporated a fix for CNY-684 to correct behavior
      when storing src.rpm files rather than their contents.  The fix
      worked for local builds but not for commits to repositories.
      Conary 1.0.26 includes a fix that corrects the behavior when
      committing to a repository as well. (CNY-684)
    * A bug that prevented flavored redirects from being loaded from
      the repository database has been fixed.
    * "Conary migrate" now will follow redirects. (CNY-722)

Changes in 1.0.25:
  o Build Changes:
    * The addArchive() source action will search for reasonably-named
      archive files based on the name and version if given a URL ending
      with a "/" character. Thanks to Pavel Volkovitskiy for the
      initial implementation. (CNY-671)
    * All source actions, when given a URL that starts with "mirror://",
      will search a set of mirrors based on files in the mirrorDirs
      configuration entry, with default files provided in the
      /etc/conary/mirrors/ directory. Thanks to Pavel Volkovitskiy for
      the initial implementation. (CNY-171)
    * Symbolic links are now allowed to provide a soname even if they
      reference an ELF file only indirectly through other symbolic
      links.  Previously, a symbolic link could only provide a soname
      if it directly referenced an ELF file. (CNY-696)

  o Bug Fixes:
    * A bug that caused unhandled exceptions when downloading the file
      contents needed for a distributed changeset in threaded mode has
      been fixed. This bug was introduced in 1.0.24. (CNY-701)

Changes in 1.0.24:
  o Server Changes:
    * The server binary access log can now be downloaded by an
      administrator by visiting the http://servername/conary/log
      URL. Once the log is accessed it is rotated automatically by the
      repository server. Subsequent accesses to the log URL will only
      yield log entries added since the last access. (CNY-638)
    * The Users and Groups tab in the web management UI is no longer
      highlighted when administrators change their passwords.

  o Client Changes:
    * A --what-provides option has been added to "conary query" and
      "conary repquery".
    * A bug that installed extra components of a package that is being
      installed instead of updated due to the existing package being
      pinned has been fixed. (CNY-682)

  o Build Changes:
    * When pulling files out of a src.rpm file, Conary now stores the
      src.rpm file itself in the repository rather than the files
      pulled from it. (CNY-684)
    * Mono dependency version mappings are now discovered in CIL policy
      .config files. (CNY-686)
    * The internal util.literalRegex() function has been replaced by
      use of re.escape(). (CNY-634)

  o Bug Fixes:
    * The Conary Repository web interface no longer returns a
      HTTP_FORBIDDEN (403) when a bad password is given by the user.
      This allows the user to re-try authentication.
    * The --signatures and --buildreqs flags now work with "conary
      showcs".  (CNY-642)
    * A bug in the NetworkRepositoryClient default pwPrompt mechanism
      has been fixed.
    * Error messages when entitlements fail to load have been
      improved. (CNY-662)
    * The repository client no longer caches repository access info
      when the attempt to access was unsuccessful. (CNY-673, affects
      CNY-578)
    * A bug that caused x86 flavored troves from being updated
      properly when using "conary updateall" on an x86_64 system has
      been fixed. (CNY-628)
    * A bug that caused migrate behavior to not respect pins when the
      pinned troves were set to be erased (CNY-680).
    * Calling r.ComponentSpec(':foo') works again; it is exactly
      equivalent to r.ComponentSpec('foo'). (CNY-637)
    * Calling r.Move() with only one argument now fails explicitly
      rather than silently doing nothing. (CNY-614)

Changes in 1.0.23:
  o API Additions:
    * The interface to create, list and delete access groups and
      modify the users therein through is now exposed though
      ConaryClient.
    * The interface to delete entitlement groups is now exposed
      through ConaryClient.

  o Client Changes:
    * "conary updateall" now accepts the --keep-required command line
      argument.
    * the mirror script now provides download/commit feedback using
      display callbacks like other conary commands
    * the excludeTroves config option will now keep fresh installs from
      happening when an update job is split due to a pinned trove.

  o Server Changes:
    * The repository database migration code now reports an error when
      trying to migrate old-style redirects.  The code to perform the
      migration is incomplete and creates invalid new-style
      redirects.  If you have a repository with old-style redirects,
      contact rPath for assistance with your migration. (CNY-590)

  o Bug Fixes:
    * Subdirectories within source components are now better supported.
      Specifically, different subdirectories with the same filename will
      now work. (CNY-617)
    * The util.literalRegex() function now escapes parenthesis characters.
      (CNY-630)
    * Manifest files now handle file names containing "%" characters.
      Fix from Pavel Volkovitskiy. (CNY-627)
    * Fixed a bug in migrate that caused its behavior to shift when migrating 
      to the same version that is currently installed.
    * Fixed a bug in the logcat script that caused the entitlement field to
      display the user information instead. (CNY-629)

  o Build Changes:
    * The r.addArchive() source action can now unpack Rock Ridge and
      Joliet ISO images, with some limitations. (CNY-625)

Changes in 1.0.22:
  o Client Changes:
    * Conary now has hooks for allowing you to be prompted for both name
      and password when necessary.
    * Conary will no longer report a traceback when trying to perform 
      dependency resolution against repositories that are not available.
      Instead, it will print out a warning. (CNY-578)

  o Build Changes:
    * It is now possible to set environment variables to use within
      Conary builds from within conary configuration files, using the
      new "environment" configuration item.  Thanks to Pavel
      Volkovitskiy for implementing this feature. (CNY-592)
    * In previous versions of Conary, calls to r.PackageSpec() would
      improperly override previous calls to r.ComponentSpec(); now
      the ordering is preserved.  Thanks to Pavel Volkovitskiy for 
      this fix. (CNY-613)

  o Bug Fixes:
    * A bug that would allow recursively generated changesets to
      potentially have missing redirect flags has been fixed.
    * A bug in redirect handling when the branch changed but the trove
      name didn't has been fixed - conary will do a better job of
      determining what jobs to perform in this situation. (CNY-599, CNY-602)
    * Errors relating to PGP now just display the error instead of causing 
      conary to traceback. (CNY-591)
    * Conary sync on a locally cooked trove will no longer traceback (CNY-568)
    * --from-file and sync now work together.
    * An AssertionError that was occasionally reached by incorrect repository
      setups is now a ConaryInternalError
    * A bug when updating to a locally cooked trove when the user had 
      manually removed files has been fixed. (CNY-604)
    * CONARY files that are not accessible will no longer cause conary to
      traceback when trying to read context from them. (CNY-456)
    * signatureKeyMap configuration entries are now checked to ensure
      they are valid. (CNY-531)

Changes in 1.0.21:
  o Client Changes:
    * The "conary migrate" command has changed behavior significantly
      in order to make it more useful for updating a system to exactly
      match a different group.  However, this change makes it much
      less useful for updating normal systems.  "conary migrate"
      should not be used without first reading the man page
      description of its behavior.  The old migrate behavior is now
      available by using "conary sync --full".  "conary syncchildren"
      has been renamed to "conary sync", and its behavior has also
      been modified slightly as a result.  The old behavior is
      available by using "conary sync --current". Please read the man
      page for a full description of the "sync" command as well.  (CNY-477)

  o Build Changes:
    * A "package" keyword parameter has been added to build actions,
      which specifies the package and/or component to which to assign
      the files that are added (not modified or deleted) by that build
      action.  For example, r.MakeInstall(package="foo") will place
      all the new files installed by the MakeInstall action into the
      "foo" package.  Thanks to Pavel Volkovitskiy for contributing
      this capability.  (CNY-562)
    * A "httpHeaders" keyword parameter has been added to the
      r.addArchive(), r.addPatch(), and r.addSource() source actions
      so that headers can be added to the HTTP request.

  o Bug Fixes:
    * The r.addPatch() build action no longer depends on nohup to
      create a file in the current directory (a bug introduced in
      conary 1.0.19). (CNY-575)
    * Commits with missing files no longer traceback. (CNY-455)
    * A bug that caused "#!/usr/bin/env /bin/bash" to not be
      normalized to /bin/bash by the NormalizeInterpreterPaths policy
      has been fixed.
    * A bug that prevented Conary from being able to download files
      that contain '&' or ';' characters has been fixed.  This allows
      Conary to download sources from cgi-bin URLs.
    * "cvc merge" no longer fails to merge changes from the parent
      branch when the shadowed version doesn't exist on the parent
      branch.

Changes in 1.0.20:
  o Build Changes:
    * "jvmdir", "javadir", "javadocdir", and "thisjavadocdir" have
       been added to the default set of macros.
    * A r.JavaDoc() build action has been added.  It funtions
      exactly like the "r.Doc()" build action, except it coppies into
      "%(thisjavadocdir)s".
    * When the r.addArchive() source action attempts to guess the main
      directory in which to build, it now recognizes when when sources
      have been added in an order that defeats its algorithm and provides
      a helpful error message. (CNY-557)

  o Client Changes:
    * A --tag-script parameter has been added to the rollback
      command. (CNY-519)

  o Bug Fixes:
    * A bug in clone behavior that caused Conary to try to clone
      excessive troves has been fixed.  If you were cloning uphill
      from branch /a/b to /a, and a buildreq was satisfied by a trove
      on /a//c, Conary would try to clone the buildreq to /a as well.
      (CNY-499)
    * A bug in the "r.Ant()" and "r.JavaCompile()" build actions which
      caused the CLASSPATH variable to get mangled has been fixed.
    * A bug in 'r.ClassPath()' that caused a traceback has been fixed.
    * A bug that caused the "change password" tab to be displayed when
      browsing the repository via the web as an anonymous user has
      been fixed.
    * The web service code no longer permits the anonymous user to
      view the "change password" (/conary/chPassForm) form.
    * The r.addPatch() source action no longer hangs when presented
      with large patches, which fixes a bug introduced in Conary
      1.0.19.

Changes in 1.0.19:
  o API Change:
    * In order to fully represent empty flavors in Conary, a new Flavor
      object class has been added.  Previously, DependencySet objects
      were used to store flavor information.  Unfortunately it was not
      possible to distinguish "empty flavor" from "flavor not specified".
      When dealing with thawing frozen flavors, use ThawFlavor() instead
      of ThawDependencySet().  When testing to see if a flavor is empty,
      use the isEmpty() method of the flavor object.

  o Client Changes:
    * The default resolveLevel setting is now 2, this means that
      conary will try to update troves that would otherwise cause an
      update to fail.  See the conary man page for more details.
    * Multiple bugs have been fixed in interactive prompting for user
      passwords (CNY-466):
      - Password prompts are based on the server name portion of the
        label being accessed, not the actual hostname of the server
        (these are often different when repositoryMaps are used).
      - When no password callback is available, the operation will
        fail with an open error (which is identical to what would
        happen if no user name was present) instead of giving a
        traceback.
      - The download thread uses the passwords which the original
        thread obtained from the user.
      - The download thread is able to prompt for passwords from the
        user if distributed changesets require access to additional
        repositories.

  o Build Changes:
    * "r.Ant()", "r.JavaCompile()", and "r.ClassPath()" build actions
      have been added to support building java with conary.
    * "r.addPatch()" will now determine the patchlevel without users
      needing to add level= in the r.addPatch() call. The level
      parameter is still honored, but should not be needed.
    * "cvc cook --show-buildreqs" now displays build requirements
      inherited from parent recipe classes. (CNY-520)
    * The output of "cvc diff" and "cvc rdiff" can now be used as an
      input to patch when files are added between two versions. (CNY-424)
    * Use flags have been added for dom0 and domU.  They default to
      "sense prefernot".  The domU flag should be used to build
      binaries specific to Xen domU environments where special
      provisions are made for paravirtualization.  The dom0 flag
      should be used to build binaries specific to Xen dom0
      environments where special provisions are made for the
      hypervisor.  The existing "xen" flag should be used to build
      binaries specific to Xen which apply equally to Xen dom0 and
      domU environments.
    * Warning message for modes specified without an initial "0" have
      been improved to include the path that is affected. (CNY-530)

  o Server Changes:
    * Use the term Entitlement Class in all conary repository web interfaces
      replacing Entitlement Group.

  o Bugs Fixed:
    * The Conary Repository now returns an error to a client when
      committing duplicate troves that have an empty flavor. (CNY-476)
    * When checking out a source trove from a repository using
      "cvc checkout", the user is no longer warned about not being able
      to change the ownership of the files checked out.
    * A bug has been fixed in conary's determination of what troves
      had been updated locally.  This bug caused "conary updateall" to
      consider many x86 troves as needing to be updated separately
      instead of as a part of group-dist.  This could cause updateall
      failures. (CNY-497)
    * A bug that caused 'conary q tmpwatch:runtime --recurse' to traceback
      has been fixed (CNY-460)
    * Interactive mode now handles EOF by assuming it means 'no';
      thanks go to David Coulthart for the patch. (CNY-391)
    * Configuration settings in contexts can now be overridden from
      the command line. (CNY-22)
    * Redirect changesets now have primary troves, meaning they will
      display better when using "conary showchangeset". (CNY-450)
    * User's passwords are now masked when using "cvc context" (unless
      --show-passwords is specified). (CNY-471)
    * Removed excess output from commitaction which was caused by a
      change in option parsing code (CNY-405)

Changes in 1.0.18:
  o Client Changes:
    * Trying to shadow a cooked redirect now results in an error. (CNY-447)
    * A --keep-required option has been added to tell Conary to leave
      troves installed when removing them would break
      dependencies. This used to be the default behavior; Conary now
      issues a dependency error instead. (CNY-6)
    * "delete-entitlement" and "list-entitlements" options have been
      added to the "manageents" script.

  o Build Changes:
    * Python dependencies are now generated for .pyc files as well as
      for .py files. (CNY-459)

  o Server Changes:
    * Support for deleting entitlements, listing the entitlement
      groups a user can manage, and removing the ACL which lets a group
      manage an entitlement group has been added.
    * Entitlement management has been added to the Conary repository
      web interface. (CNY-483)

  o Bug Fixes:
    * The "list-groups" option to the "manageents" script has been
      corrected to list the groups the user can manage instead of the
      groups that user belongs to.

Changes in 1.0.17:
  o Client Changes:
    * Individual file removals performed by "conary remove" now create
      rollbacks. (CNY-7)
    * The repository mirroring client supports two new configuration
      options:
      - matchTroves is a regexp list that limits what troves will be
        mirrored based on the trove names;
      - recurseGroups takes a boolean value (True/False) which will
        cause the miror client to recurse through a groups and mirror
        everything that they include into the target repository.

  o Server Changes:
    * A single conary repository can host multiple serverNames. In the
      Conary repository's configuration file, the serverName directive
      can now specify a space separated list of valid server names
      which will be accepted and served from that repository. (CNY-16)

Changes in 1.0.16
  o Build Changes:
    * A check has been added to "cvc commit" that ensures a .recipe
      file exists in the CONARY state file.
    * Recipe classes can now set an "abstractBaseClass" class
      variable.  When set, Conary will not require a setup() method in
      the class.  This is used for creating superclass recipes where
      setup() methods are not needed.

  o Server Changes:
    * A new "entitlementCheckURL" configuration option has been added.
      This is a hook that allows external validation of entitlements.
    * The Conary Repository web interface look and feel has been
      updated.  The interface will look incorrect unless
      conary-web-common 1.0 or later is installed.

  o Bug Fixes:
    * When running "cvc log" on a newly created source component, cvc now
      errors gracefully instead of tracing back. (bz #863)
    * Conary now changes to the / directory before running tag
      scripts. (bz #1134)
    * "cvc co foo=invalidversionstring" now gives a more helpful error
      message. (bz #1037)
    * Cloning binary troves uphill now correctly checks for the source
      trove uphill.
    * A bug that would cause "conary migrate" to raise a KeyError when
      updating a group that referenced the same trove twice (through
      two subgroups) has been fixed.
    * A bug that caused miscalculations when determining whether a
      shadow has been modified has been fixed.
    * A number of bugs affecting resetting distributed changesets have
      been fixed.
    * A bug in the MySQL dbstore driver that caused the wrong
      character encoding to be used when switching databases has been
      fixed.
    * A bug where running updateall when one of the two groups that
      reference a trove has no update caused an erase of that trove to
      be requested has been fixed (CNY-748).

Changes in 1.0.15
  o Client Changes:
    * When writing files as non-root, Conary will no longer create
      files setuid or setgid unless the uid/gid creating the file
      matches the username/groupname in the package.
    * Conary now checks the rollback count argument for non-positive
      numbers and numbers greater then the number of rollbacks
      available. (bz #1072)
    * The entitlement parser has been reimplemented using expat
      instead of a hand-coded parser.  A correctly formatted
      entitlement file should now be enclosed in an
      <entitlement></entitlement> element.  Conary will continue to
      work with files that do not contain the toplevel <entitlement>
      element.

  o Build Changes:
    * Support has been added for recipe templates.  Now when running
      "cvc newpkg", cvc will automatically create a recipe from a
      template specified by the recipeTemplate configuration
      option. (bz #671, #1059)
    * Policy objects can now accept globs and brace expansions when
      specifying subtrees.
    * Cross-compile builds now provide CONFIG_SITE files to enable
      cross-compiling programs that require external site config
      files.  The default site config files are included.
    * The "cvc checkout" command can now check out multiple source
      troves in a single invocation.

  o Server Changes:
    * An "externalPasswordURL" configuration option has been added,
      which tells the server to call an external URL for password
      verification.  When this option is used, user passwords stored
      in the repository are ignored, and those passwords cannot be
      changed.
    * An authentication cache has been added, which is enabled by
      setting The authCacheTimeout configuration to the number of
      seconds the cache entry should be valid for.

  o Bug Fixes:
    * A bug that caused using groupName parameter with r.replace() to
      traceback has been fixed. (bz #1066)
    * Minimally corrupted/incorrect conary state files will no longer cause 
      conary to traceback. (bz #1107)
    * A bug that prevented upload progress from being displayed when
      using "cvc commit" has been fixed. (bz #969)

Changes in 1.0.14:
  o Client Changes:
    * Conary now creates shadows instead of branches when cooking onto
      a target label.  This means, for example, that local cooks will
      result in a shadow instead of a branch.
    * Conary now creates shadows on the local label when creating rollbacks
      instead of branches.
    * The branch command has been removed.  Any potential branch should be 
      done with a shadow instead.
    * The verify command now shows local changes on a local shadow instead
      of a local branch
    * Local changesets create diffs against a local shadow (instead of
      a branch) and --target for the commit command retargets to a shadow
    * User conaryrc entries are now searched from most specific target to
      least specific (bz #997)
    * A fresh install of a group will cause all of its contained components 
      to be installed or upgraded as well, without reference to what is 
      currently installed on your system -- no trove will be skipped because
      it is referenced by other troves on your system but not installed.
    * Changeset generation across distributed shadows now force file 
      information to be absolute instead of relative when the files are on
      different servers, eliminating server crosstalk on source checkin and
      when committing local changesets. (bz #1033)
    * Cvc merge now takes a revision, to allow you merge only up to a certain
      point instead of to head.

  o Server Changes:
    * Removed the ability for the server to log updates to its contents
      store (mirroring has made this capability obsolete)
    * logFile configuration directive now logs all XML calls
    * Split user management out from core authorization object
    * All user management calls are based on user and group names now
    * The user management web interface for the repository now allows
      the administrator to enable and disable mirroring for groups

  o Bug Fixes:
    * Conary will not traceback if you try to update to a trove with a name
      that matches a filesystem path that you don't have access to (bz #1010).
    * Conary will not raise an exception if a standard config file (~/.conaryrc,
      for example) exists but is not accessible.
    * cvc no longer allows . and .. to be added to source troves (bz #1014)
    * cvc remove handles removing directories (bz #1014)
    * conary rollback no longer tracebacks if you do not have write access to
      the conary database.
    * deeply shadowed versions would fail when performing some version 
      operations.  This caused, for example, local cooks of shadowed troves
      to fail.
    * using loadInstalled with a multiarch trove no longer tracebacks (bz #1039)
    * group recipes that include a trove explicitly byDefault False could result
      in a trove when cooked that had the components of that trove byDefault
      True.
    * Stop sending duplicate Host: headers, proxies (at least squid) mangle 
      these into one host header, causing failures when accessing rbuilder
      repositories that depend on that host header (bz #795)
    * The Symlink() build action should not enforce symlinks not
      dangling, and should instead rely solely on the DanglingSymlinks
      policy.
    * A bug that caused conary to treat a reference as an install when it
      should have been an update due to a miscalculation of what local updates
      had been made on the system has been fixed.

Changes in 1.0.13:
  o Client Changes:
    * A new "conary migrate" command for updating troves has been
      added.  "conary migrate" is useful for circumstances when you
      want to update the software state on a system to be synchronized
      with the default state of a group.  To do this, "conary migrate"
      calculates the changeset required to: 1) update the trove (if an
      update is available); 2) install any missing included troves; 3)
      synchronize included troves that have a mismatched version; 4)
      remove any referenced troves that are not installed by default.
    * The includeConfigFiles configuration directive now accepts http
      and https URLs.  This allows organizations to set up centralized
      site-wide conary configuration.
    * Conary now gives a more detailed error message when a changeset
      attempts to replace an empty directory with a file and
      --replace-files is not specified.

  o Build Changes:
    * The addSource source action will now replace existing files,
      rather than replacing their contents.  This implies that the
      mode of the existing file will not be inherited, and an
      existing read-only file will not prevent addSource from
      working.
    * The internal setModes policy now reports "suid/sgid" only for
      files that are setuid or setgid, rather than all files which
      have an explicitly set mode.  (bz #935)
    * TagSpec no longer will print out ignored TagSpec matches twice,
      once for tags specified in the recipe, and once for tags
      discovered in /etc/conary/tags/*.  (bz #902)
    * TagSpec will now summarize all its suggested additions to
      buildRequires in a single line.  (bz #868)
    * A new reportMissingBuildRequires policy has been added to summarize
      all suggested additions to buildRequires in a single line at the
      end of the entire build process, to make it easier to enhance the
      buildRequires list via cut-and-paste.  (bz #869)

  o Bug Fixes:
    * A bug that caused conary to traceback when a file on the file
      system is owned by unknown uid/gid has been fixed.  Conary will
      now print an error message instead.  (bz #977)
    * A bug that caused conary to traceback when an unknown Use flag
      was used when cooking has been fixed.  Previously, "cvc cook
      --flavor 'foobar'" would create a traceback.  Conary now says
      'Error setting build flag values: No Such Use Flag foobar'.
      (bz #982)
    * Pinned troves are now excluded from updateall operations.
      Previously conary would try to find updates for pinned troves.
    * Conary now handles applying rollbacks which include overlapping
      files correctly.  Previously --replace-files was required to
      apply these rollbacks.
    * the config file directive includeConfigFile is no longer case sensitive 
      (bz #995)

Changes in 1.0.12:
  o Client changes:
    * The rollback command now applies rollbacks up to and including
      the rollback number specified on the command line. It also
      allows the user to specify the number of rollbacks to apply
      (from the top of the stack) instead of which rollback to
      apply. (bz #884)
    * Previously, the code path for installing files as part of a new
      trove required an exception to be handled.  The code has been
      refactored to eliminate the exception in order to reduce install
      times.

  o Build Changes:
    * The cvc command now has a --show-buildreqs option that prints all
      build requirements.  The --no-deps argument for cvc has been
      aliased to --ignore-buildreqs for consistency.

  o Bug Fixes:
    * Installing into a relative root <e.g. --root foo> when running
      as root no longer generates a traceback. (bz #873)
    * Replaced files are now stored in rollbacks. (bz #915)
    * File conflicts are now also detected via the database, not just
      via real file conflicts in the filesystem.
    * A bug that resulted in multiple troves owning a file has been fixed.
    * Rollbacks of troves that were cooked locally will no longer
      raise a TroveIntegrityError.
    * The "conary remove" command no longer generates a traceback when
      the filename given cannot be unlinked. (bz #887)
    * The missing usage message displayed when "cvc" and "conary" are
      run with no command line arguments has been restored.
    * Rollbacks for initial contents files didn't work; applying
      rollbacks now ignores that flag to get the correct contents on
      disk. (bz #924)
    * The patch implementation now properly gives up on patch hunks
      which include changed lines-to-erase, which avoids erasing lines
      which did not appear in the origial version of the file. (bz
      #949)
    * Previously, when a normal error occurred while prepping sources
      for cooking (extracting sources from source archives, for
      example), conary would treat it as a major internal error.  Now
      the error message is simply printed to the screen instead.
    * A typo in a macro will now result in a more helpful error
      message.
    * A bug that caused a traceback when performing "conary rq" on an
      x86_64 box with a large installLabelPath where only an x86
      flavor of a trove was available on one label in the
      installLabelPath has been fixed (bz #961).
    * Conary no longer creates a rollback status file when one isn't
      needed.  This allows /var/lib/conarydb to be on read-only media
      and have queries continue to work/.
    * Reworked "conary remove" to improve error messages and fix
      problems with multiple files being specified, broken symlinks,
      and relative paths (bz #853, #854)
    * The mirror script's --test mode now works correctly instead of
      doing a single iteration and stopping.

Changes in 1.0.11:
  o Client Changes:
    * Conary will now allow generic options to be placed before the command
      you are giving to conary.  For example, 'conary --root=/foo query'
      will now work.
    * the remove command no longer removes file tags from files for no good 
      reason
    * rollbacks now restore files from other troves which are replaced as part
      of an update (thanks to, say, --replace-files or identical contents)
    * --replace-files now marks files as owned by the trove which used to
      claim them
    * You can now kill conary with SIGUSR1 to make conary enter a debugger
      when you Ctrl-C (or a SIGINT is raised)
    * --debug-all now enters a debugger in more situations, including option
      parsing fails, and when you hit Ctrl-C.
    * added ccs2tar, which will convert most absolute changesets (like those
      that cook produces) into tarballs
    * Troves now don't require dependencies that are provided by themselves.
      As troves are built with this new behavior, it should significantly speed
      up dependency resolution.
    * added a script to recalculate the sha1s on a server (after a label
      rename, for instance)
    * added a script to calculate an md5 password (for use in an info recipe,
      for example)

  o Build Changes:
    * Conary now supports a saltedPassword option to r.User in user info-
      packages.  Full use of this option will require that a new shadow package
      be installed.

  o Bug Fixes:
    * command-line configurations now override context settings

  o Build Changes:

Changes in 1.0.10:
  o Client Changes
    * Given a system based on rPath linux where you only installed
      !smp kernels, conary would eventually start installing smp
      kernels on your system, due to the way the update algorithm
      would determine whether you should install a newly available
      trove.  Conary now respects flavor affinity in this case and
      does not install the smp kernel.
    * Mirror configuration files can now specify uploadRateLimit and
      downloadRateLimit.
    * Updates utilizing changeset files are now split into multiple
      jobs properly, allowing changeset files which create users to
      work proprely.
    * "conary rollback" now displays progress information that matches
      the "conary update" progress information.
    * added --with-sources option for clone

  o Bug Fixes:
    * A bug that caused an assertion error when switching from an
      incomplete trove to a complete trove has been fixed.
    * A bug in perl dependencies that caused extra directories to be
      considered part of the dependency has been fixed.
    * A bug affecting updates where a pinned, partially installed
      package was supposed to be updated due to dependency resolution
      has been fixed.
    * A bug that prevented updates from working when part of a locally
      cooked package was replaced with a non-locally cooked component
      has been fixed.  The bug was introduced in Conary 1.0.8.
    * A bug that caused a segfault when providing an invalid type to
      StringStream has been fixed.
    * The troveInfo web page in the repository browser now displays
      useful error messages instead of traceback messages.  The
      troveInfo page also handles both frozen and non-frozen version
      strings.
    * A bug that caused conary to download unnecessary files when checking out
      shadow sources has been fixed.
    * A bug that caused "cvc rdiff" between versions of a trove that
      were on different hosts to fail has been fixed.
    * Fixed a bug when determining local file system changes involving a file 
      or directory with mtime 0.
    * The --signature-key option was restored

Changes in 1.0.9:
  o Client Changes:
    * A new dependency resolution method has been added which can be turned
      on by setting resolveLevel to 2 in your conarycfg:  If updating trove 'a'
      removes a dependency needed by trove 'b', attempt to update 'b' to
      solve the dependency issue.  This will allow 'conary update conary'
      to work as expected when you have conary-build installed, for example.
    * Switched to using more of optparse's capabilities, including --help
      messages.
    * One short option has been added, cvc -m for message.

  o Bug Fixes:
    * Recipes that use loadRecipe('foo') and rely on conary to look upstream
      to find their branch now work correctly when committing.
    * A bug affecting systems with multiple groups referencing the same troves,
      where the groups are out of sync, has been fixed.
    * the mirror client now correctly handles duplicate items returned in
      trove lists by older servers
    * A bug that caused the mirror client to loop indefinitely when
      doing a --full-trove-sync has been fixed
    * conary rq --trove-flags will now display redirect info even if you
      do not specify --troves (bug #877)
    * dep resolution now support --flavors --full-versions output (bug #751)
    * cvc merge no longer tracebacks if files were added on both upstream
      and on the shadow
    * admin web access for the server doesn't require write permission for
      operations which also require admin access (bug #833)
    * A bug that caused r.remove() in a group to fail if the trove being
      removed was recursively included from another group has been fixed.
    * Conary update tmpwatch -tmpwatch:debuginfo will now erase 
      tmpwatch:debuginfo.
    * An ordering bug that caused info packages to not be updated with their
      components has been fixed.
    * Updates will now happen in a more consistent order based on an
      alphabetic sort.
    * the repository server now handles database deadlocks when committing
       changesets
  o Server Changes:
    * getNewSigList and getNewTroveList could return troveLists with
      duplicate entries

  o Documentation Changes:
    * The inline documentation for recipes has been significantly
      improved and expanded, including many new usage examples.

Changes in 1.0.8
  o Client changes:
    * Conary will now replace symlinks and regular files as long as their
      contents agree (bug #626)

  o Bug Fixes:
    * An error in the method of determining what local changes have been 
      made has been fixed.

Changes in 1.0.7:
  o Client changes:
    * A better method of determining what local changes have been made to a
      local system has been implemented, improving conary's behavior when
      updating.

  o Bugfixes:
    * A bug that caused the user to be prompted for their OpenPGP
      passphrase when building on a target label that does not match
      any signatureKeyMap entry has been fixed.  Previously, if you
      had a signatureKeyMap entry for conary.example.com, and your
      buildLabel was set to conary.example.com@rpl:devel, you would be
      prompted to enter a passphrase even when cooking locally to the
      local@local:COOK label.
    * Dependency resolution will no longer cause a trove to switch
      branches.
    * If a component is kept when performing dependency resolution
      because it is still needed, it's package will be kept as well if
      possible.
    * "conary q --path" now expands symlinks found in the path to the
      file in question. (bug #855)
    * Committing a changeset that provided duplicate file streams for
      streams the server previously referenced from other servers no
      longer causes a traceback.
    * Conary's patch implementation how handles patches which are
      already applied. (bug #640)
    * A server error triggered when using long flavor strings in
      server queries has been fixed.

  o Build fixes:
    * Group cooking now produces output to make it easier to tell what
      is happening.  The --debug flag can be used to get a more
      detailed log of what troves are being included.

  o Server changes:
    * The server traceLog now logs more information about the
      repository calls


Changes in 1.0.6:
  o Repository changes:
    * The commitaction script now accepts the standard conary arguments
      --config and --config-file.

  o Bugfixes:
    * cvc merge on a non-shadow no longer returns a traceback (bz# 792),
      and cvc context foo does not return a traceback when context foo does
      not exist (bz #757)  Fixed by David Coulthart.
    * A bug that caused new OpenPGP keys to be skipped when troves
      were filtered out during mirroring has been fixed.
    * opening invalid changesets now gives a good error message instead of
      a traceback
    * removed obsolete changemail script
    * Exceptions which display fileId's display them as hex sha1s now
      instead of as python strings
    * A bug where including a redirect in a group that has autoResolve 
      caused conary to traceback has been fixed.
    * A bug that kept conary from prompting for your password when committing
      has been fixed.
    * A bug that randomized the order of the labels in the  installLabelPath 
      in some error messages has been fixed.

  o Build fixes:
    * The default ComponentSpec for :perl components now include files
      in site_perl as well as in vendor_perl.
    * Ruby uses /usr/share/ri for its documentation system, so all files
      in %(datadir)s/ri are now included in the default :doc ComponentSpec.

Changes in 1.0.5:
  o Performance improvements:
    * The use of copy.deepcopy() has been eliminated from the
      dependency code.  The new routines are up to 80% faster for
      operations like DependencySet.copy().
    * Removing files looks directly into the file stream of the file
      being removed when cleaning up config file contents rather than
      thawing the full file stream.
    * Getting a single trove from the database without files returned file
      information anyway
    * Trove.applyChangeSet() optionally skips merging file information
    * Cache troves on the update/erase path to avoid duplicate fetchs from
      the local database

  o Bugfixes
    * Installing from a changeset needlessly relied on troves from the 
      database having file information while processing redirects
    * Extraneous dependency cache checks have been removed from the
      addDep() path.
    * When removing files, conary now looks up the file flags directly
      in the file stream in order to clean up config file contents.
      Previously the entire file stream was thawed, which is much more
      resource intensive.

  o Build fixes:
    * r.addArchive() now supports rpms with bzip2-compressed payloads.

Changes in 1.0.4:
  o Performance improvements:
    * The speed of erasing troves with many dependencies has been
      significantly improved.
    * The join order of tables is forced through the use of
      STRAIGHT_JOIN in TroveStore.iterTroves() to work around some
      MySQL optimizer shortcomings.
    * An --analyze command line option has been added to the
      stand-alone server (server.py) to re-ANALYZE the SQL tables for
      MySQL and SQLite.  This can significantly improve repository
      performance in some cases.
    * The changes made to dependency string parsing were a loss in
      some cases due to inefficiency in PyArg_ParseTuple().
      Performance sensitive paths in misc.c now parse the arguments
      directly.

  o Bugfixes:
    * An Apache-based conary repository server no longer logs
      tracebacks in error_log when a client disconnects before all
      data is sent.
    * A bug that caused cross repository commits of changesets that involved
      a branched trove to fail in some cases has been fixed.
    * If an entitlement is used for repository access, it is now sent
      over HTTPS instead of HTTP by default.
    * The conary emerge command no longer attempts to write to the root
      user's conary log file.
    * conary showcs --all now shows not-by-default troves.
    * Previously, there was no way using showcs to display only the troves
      actually in a changeset - conary would by default access the repository
      to fill in any missing troves.  Now, you must specify the
      --recurse-repository option to cause conary to search the repository
      for missing troves.  The --trove-flags option will now display when a
      trove is missing in a changeset.
    * A bug that caused showcs --all to display file lists even when --ls
      was not specified has been fixed.
    * When mirroring, you are now allowed to commit a trove that does
      not have a SHA1 checksum set.  This is an accurate replication
      of the data coming from the source repository.
    * A bug affecting multiple uses of r.replace() in a group recipe has been
      fixed.
    * A bug that caused components not to be erased when their packages were 
      erased when a group referencing those packages was installed has been 
      fixed.

Changes in 1.0.3
  o Client changes:
    * Conary displays full paths when in the error message generated
      when it can't open a log file rather than leaving out the root 
      directory.

  o Performance improvements:
    * A find() class method has been added to StreamSet which enables
      member lookups without complete thawing.
    * The code path for committing filestreams to repositories now
      uses find() to minimize file stream thaws.
    * DBstore now supports precompiled SQL statements for SQLite.
    * Retrieving troves from the local system database no longer
      returns file information when file information is not requested.
    * Dependencies, dependency sets, StreamCollections, file
      dictionaries, and referenced file lists now use C parsing code
      for stream thawing.
    * Extraneous trove instantiations on the system update path have
      been eliminated.
    * Adding troves to the local database now uses temporary tables to
      batch the insertions.

  o Bugfixes:
    * A bug that caused a mismatch between file objects and fileIds
      when cloning a trove has been fixed.

Changes in 1.0.2:
  o Bugfixes:
    * A bug that caused redirects to fail to build when multiple
      flavors of a trove exist has been fixed.
    * A bug with cooking flavored redirects has been fixed.
    * The cvc command no longer enforces managed policy with --prep.
    * A bug that caused disttools based python packages to be built as
      .egg files has been fixed.  This bug was introduced in conary
      0.94.
    * A bug that prevented checking in a recipe that deleted policy
      has been fixed.
    * A bug that prevented entitlements from being recognized by an
      Apache conary repository server when no username and password
      were set for a server has been fixed.
    * A bug that prevented errors from being returned to the client
      if it attempts to add an invalid entitlement key or has
      insufficient permission to add the entitlement key has been
      fixed.  An InvalidEntitlement exception has been added.
    * A repository bug prevented the mirror client from obtaining a
      full list of new troves available for mirorring has been fixed.
    * A bug in cooking groups caused the groups resulting from an
      r.addAll() to not respect the original group's byDefault
      settings in some cases has been fixed.

Changes in 1.0.1:
  o Database schema migration
    * Over time, the Conary system database schema has undergone
      several revisions.  Conary has done incremental schema
      migrations to bring old databases in line with the new schema as
      much as possible, but some remnants of the old schema remain.
      When Conary 1.0.1 runs for the first time, the database will be
      reloaded with a fresh schema.  This corrects errors that can
      occur due to incorrect SQL data types in table definitions.  An
      old copy of the database will be saved as "conarydb-pre-schema-update".

Changes in 1.0:
  o Bugfixes
    * A bug that allowed a group to be installed before children of
      its children were installed has been fixed.  This ensures this
      if a an update is partially completed, it can be restarted from
      where it left off.
    * A bug in python dependencies that sometimes resulted in a plain 
      python: __init__ dependency has been fixed.
    * A bug that dropped additional r.UtilizeUser matches for a file after
      the first one has been fixed.
    * Accessing a repository with the wrong server name no longer
      results in an Internal Server Error.  The error is marshaled
      back to the client.

Changes in 0.97.1:
  o Bugfixes
    * A bug has been fixed that allowed the "incomplete" flag to be
      unset in the database when applying changesets of troves that
      have no "incomplete" flag.  This resulted in "StopIteration"
      exceptions when updating the trove.
    * A bug has been fixed in the code that selects the OpenPGP key
      to be used for signing changesets at cook time.

Changes in 0.97:
  o Client changes:
    * All troves that are committed to repository through commits,
      cooks, branches, shadows, and clones, now always have SHA1
      checksums calculated for them.
    * Trove objects now have a version number set in them.  The
      version number is increased when the data types in the Trove
      object are modified.  This is required to ensure that a Conary
      database or repository has the capability of storing all the
      information in a Trove.  All trove data must be present in order
      to re-calculate SHA1 checksums.  If a local system understands
      version 1 of the Trove object, and a repository server sends a
      changeset that contains a version 2 Trove, an "incomplete" flag
      will be set for trove's entry in the database.  When accessing
      that trove later for merging in an update, the client will go
      back and retrieve the pristine Trove data from the repository
      server so it will have all the data needed to preform three way
      merges and signature verification.

  o Repository changes:
    * Repositories will now reject commits whose troves do not have
      correct SHA1 checksums.

Changes in 0.96:
  o Client changes:
    * conary rq now does not use affinity by default, use --affinity to turn
      it on.  The rq --compatible-troves flag has disappeared.  Now 
      you can switch between displaying all troves that match your system 
      flavor and that match affinity flavor by switching between
      --available-troves with and without the --affinity flag.
    * conary q now displays installed, not by default troves by default,
      but skips missing troves.
    * Fixed an update bug where updating an x86 library on an x86_64 system
      would cause conary to switch other x86_64 components for that library
      to x86 versions.
    * update job output is compressed again
    * Fixed an update bug where if you had made a local change to foo, and then 
      updated a group that pointed to an earlier version of that trove,
      the trove could get downgraded

  o Other changes:
    * Mirroring now mirrors trove signature

Changes in 0.95:
  o Client changes:
    * The "conary verify" command now handles non-regular files with
      provides and requires (for example, symlinks to shared libraries
      that provide sonames).
    * The "conary showchangeset" command now takes --recurse and
      --no-recurse arguments.
    * All info-* packages are now updated in their own individual jobs;
      this is required for their dependencies to be reliable.
    * The conary syncchildren command now will install new packages
      when appropriate.

  o Repository changes:
    * Additional logging has been added to the repository server.
      Logging is controlled by the "traceLog" config file variable,
      which takes a logging level and log path as arguments.
    * Conary now detects MySQL Database Locked errors and will retry
      the operation a configurable number of times.  The "deadlockRetry"
      configuration variable controls the number of retries and
      defaults to 5.

  o Build changes:
    * Conary now uses site.py to find all possible correct elements of
      sys.path when generating python provides and requires.  Previously,
      new elements added via .pth files in the package being built would
      be ignored for that package.
    * The PythonSetup() build action now works properly with setup.py
      files that use "from setuptools import..." instead of "import
      setuptools".

  o Other changes:
    * The conarybugz.py script has been restored to functionality by
      moving to the conaryclient interface for accessing the
      repository.

Changes in 0.94:

  o Redirects no longer point to a specific trove; they now redirect
    to a branch. The client chooses the latest version on that branch
    which is compatible with the local system.

  o Bug Fixes
    * A bug in getNewTroveList() that could cause duplicate
      troves to be returned has been fixed.
    * A bug that caused a repository server running under Apache to
      fail with an Internal Server Error (500) when a client requested
      a changeset file that does not exist has been fixed.
    * Conary no longer displays an error when attempting to write to a
      broken pipe.  (bug #474)
    * Conary now respects branch affinity when moving from old-style
      groups to new-style groups.

  o Client changes:
    * The query/repquery/showcs command line options have been
      reworked.  See the conary man page for details.
    * When "cvc merge" is used to merge changes made on the parent
      branch with changes made on a shadow, conary now records the
      version from the parent branch that was used for the merge.
      This is required to allow conary to handle changing the upstream
      version on a shadow.  It is also useful for accounting
      purposes.  (bug #220)
    * "conary emerge" can now be performed on a recipe file.
      Previously you were required to emerge from a repository. (bug
      #526)
    * Progress is now displayed as conary applies a rollback. (bug #363)
    * Java, Perl, and Python dependencies are now enforced by default.

  o Build changes
    * PythonSetup() no longer passes the --single-version-externally-managed
      argument to setup.py when it uses distutils instead of setuptools.

Changes in 0.93:
  o Bug Fixes
    * A bug in the "conary verify" code sometimes resulted in an
      unhandled TroveIntegrity exception when local modifications were
      made on the system. (bug #507)
    * Usernames and passwords with RFC 2396 reserved characters (such
      as '/') are now handled properly. (bug #587)

  o Server changes
    * Standalone server reports warnings for unsupported configuration options
      instead of exiting with a traceback.
    * Compatibility for repositoryDir has been removed.
    * A bug caused queries for multiple flavors of the same trove
      to return incorrect results has been fixed.
    * Apache hooks now ignore IOErrors when writing changesets to the
      client.  These normally occur when the client closes the
      connection before all the data is sent.

  o Client changes
    * SHA1 checksums are now computed for source checkins and local
      change set commits.
    * Flavor affinity is now more relaxed when updating troves.  For
      example, if you have a trove with flavor that requires sse2 but
      your system flavor is ~!sse2, conary will only prefer troves
      with sse2 enabled instead of requiring it.

  o Build changes
    * PythonSetup() now correctly requires python-setuptools:python
      instead of python-setuptools:runtime.
    * Automatic python dependency provision now searches more directories
      to better support multilib python.
    * Conary now defaults to building in ~/conary/builds instead of
      /var/tmp/conary/builds, and caching in ~/conary/cache instead
      of /var/cache/conary.

Changes in 0.92:
  o Package Building Changes:
    * Conary policy has been split out into the conary-policy package.
      (Some policy was left in conary proper; it is needed for
      internal packaging work.)
    * Conary prints out the name of each policy as it runs, making it
      possible to see which policies take the most time.
    * BuildLog files no longer contain lines that end with \r.
    * A new 'emergeUser' config item has been added.  Conary will
      change to this user when emerging packages as root.
    * --no-deps is now accepted by 'conary emerge'.

  o Group Building Changes:
    * A bug has been fixed in dependency checking when using
      autoResolve where deleted weak troves would be included in
      autoResolve and depChecks.

  o Client changes:
    * Conary can now rate limit uploads and downloads.  The rate limit
      is controlled by the "uploadRateLimit" and "downloadRateLimit"
      configuration variables, which is expressed in bytes per second.
      Also, Conary displays the transfer rate when uploading and
      downloading.  Thanks to Pavel Volkovitskiy for these features.
    * The client didn't write config files for merged changesets in
      the right order, which could result in changesets which could
      not be committed to a repository.
    * Fixed a bug in the update code caused conary to behave
      incorrectly when updating groups.  Conary would install
      components of troves that were not installed.

  o General Bug Fixes
    * Conary did not include the trove sha1 in the troveinfo diff
      unconditionally.  This prevents clients from being able to
      update when a repository is forced to recalculate sha1
      signatures.

Changes in 0.91:
  o Bugfixes
    * A bug was fixed the code that freezes path hashes.  Previously,
      path hashes were not sorted in the frozen representation.  Code
      to fix the frozen path hashes in databases and repositories has
      beed added.
  o Build
    * added cleanAfterCook config that controls whether conary tries to
      clean up after a successful build

Changes in 0.90.0:
  o Code Structure/Architecture Changes:
    * Conary now has the concept of "weak references", where a weak reference
      allows conary to be able to recognize the relationship between a
      collection and the children of collections it contains.  This allows
      us to add several new features to conary, documented in Client and Build
      changes.
    * SQL operations have been migrated to the dbstore driver to allow
      for an easier switch of the database backends for the server side.
    * Various query and code structure optimizations have been
      implemented to allow running under MySQL and PostgreSQL.

  o Documentation Changes:
    * Added summaries about updateall in the conary man page and added
      information about the command-line options for conary rq.
    * Clarified behavior of "conary shadow --source-only" with respect to
      rPath bug #500.
    * Added synonyms for cvc and conary commands which have shortcuts
      (ex: checkout and co).
    * Added man page entry about cvc clone.

  o Package Building Changes:
    * Build logs now contain unexpanded macros, since not all macros
      may be defined when the build log is initially created.
    * The emerge command can now accept version strings.
    * The RemoveNonPackageFiles policy now removes fonts.cache*,
      fonts.dir, and fonts.scale files, since they are always
      handled by tag handlers.
    * The Make() build action can now take a makeName keyword argument
      for cases when the normal Make() handling is exactly right but
      a different make program is required (nmake, qmake, etc.).
    * The new PythonSetup() build action uses very recent versions
      of the python setuptools package to install python programs
      which have a setup.py that uses either the old disttools or
      new setuptools package.
    * fixed bug #bz470: loadInstalled('foo') will now work when you have
      installed a local cook of foo.

  o Group Building Changes:
    * add() now takes a "components" option.  r.add(<package>,
      components=['devel', 'runtime'])  will install <package>, but only the
      'runtime' and 'devel' components of <package> by default.
    * remove() can now 'remove' troves within child troves.
    * When a component is added, (either via r.add() or dep resolution)
      is automatically added as well (though not all its sibling components)
    * A new r.removeComponents(<complist>) command has been added.  It
      allows you to create a group where all devel components are
      byDefault False, for example: r.removeComponents(['devel',
      'devellib']).
    * The installPath used to build a group in is now stored in troveInfo.
    * r.addAll() now recurses through all the included groups
      and creates local versions of them as well by default.
    * A new r.replace(<name>, <newversion>, <newflavor>) command has
      been added.  It removes all versions of name from all groups in
      the recipe and replaces them with the version found by searching
      for newVersion, newFlavor.

  o Client Changes:
    * When committing source changes in interactive mode, conary will ask you
      you to confirm the commit.
    * A new configuration option, autoResolvePackages, tells conary to install
      the packages that include the components needed for dep resolution.
    * You can now install locally cooked groups.
    * If foo is a redirect to bar, and you run 'conary update foo' when
      foo is not installed on your system, conary will act as if you had
      typed 'conary update bar'.  Previously, it would act as if you had typed
      'conary update bar --no-recurse'.

  o Config Changes:
    * Conary config handling now supports comments at the end of config lines.
      # can be escaped by a \ to use a literal # in a configuration option.
    * Default macros used in cooking are now stored in /etc/conary/macros.
      The 'defaultMacros' parameter determines where cvc searches for macro
      definitions.
    * Conary configuration now searches for configuration files in 
      /etc/conary/conf.d/ after reading in /etc/conaryrc

  o Server Changes:
    * Creating changesets atomically moves complete changesets into place.
    * The contents store no longer reference counts entries.
    * Added support for trove marks to support mirroring.  A client
      can use a trove mark to ask the server for any trove that has
      been added since the last trove mark mirrored.
    * Added the hasTroves() interface to support mirroring.  This allows
      the mirror client to make sure that the target mirror does not
      already have a trove that is a candidate for mirroring from the
      source repository.
    * Added support for traceback emails from the repository server.
    * The repository contents store was reworked to avoid reading
      precompressed gzipped data twice (once to double check the uncompressed
      contents sha1 and once to copy the file in place).
    * We have changed the way schema creation and migration is handled
      in the repository code. For administrative and data safety reasons,
      schema upgrades and installs can be performed from now on only by
      running the standalone server (conary/server/server.py --migrate),
      thus avoiding race conditions previously created by having multiple
      Apache processes trying to deal with the SQL schema updates.

   o Command Changes
    * A new script that mirrors repositories has been added.  It is in
      the scripts/ directory in the source distribution of Conary.

Changes in 0.80.4:
  o Build Changes:
    * PackageRecipe has been changed to follow our change to split
      conary into three packages.
    * x86_64 packaging elimintated the conary:lib component to follow x86
      (those files now belong in conary-build:lib)

Changes in 0.80.3:
  o Client Changes:
    * The internal branch source and branch binary flags were changed
      to a bitmask.
    * The warning message printed when multiple branches match a cvc
      checkout command has been improved.
    * Only interactive mode can create binary shadows and branches, and
      a warning is displayed before they are created (since source branches
      are normally the right thing to use).

  o Build Changes:
    * Files in subdirectories named "tmp" are no longer automatically
      excluded from packaging, except for /tmp and /var/tmp.
    * DanglingSymlinks now traverses intermediate symlinks; a symlink
      to a symlink to a symlink will no longer confuse it.

Changes in 0.80.2:
  o Client Changes:
    * Bugs in "conary update foo=<old>--<new>" behavior have been
      fixed.
    * "cvc co foo=<label>" will now work even if you don't have a
      buildLabel set
    * "conary showcs" will now work more nicely with group changesets.
    * "conary showcs --all" no longer shows ids and sha1s.
    * We now never erase pinned items until they are explicitly unpinned.
    * "conary verify" and "conary q --diff" work again.
    * "conary q tmpwatch --components" will display the components
      installed for a package.
    * The pinTroves config item behavior has been fixed.  It now
      consistently pins all troves that match a pinTrove line.
    * When a trove is left on the system because of dependency resolution
      during an update, a warning message is printed.
    * Command line configuration, such as --config
      'buildLabel conary.rpath.com@rpl:devel', now overrides context
      configuration.

  o Server Changes:
    * The repository server now retries a request as an anonymous user
      if the provided user authentication information does not allow
      a client request to succeed.
    * When using "server.py --add-user" to add a user to a repository
      server, the user will only be given admin privileges if --admin
      is added to the command line.  Previously, all users added with
      server.py had admin privileges.  Additionally, if the username
      being added is "anonymous", write access is not granted.

  o Build Changes:
    * It is now possible for a recipe to request that specific
      individual requirements be removed from files using the
      exceptDeps keyword argument to r.Requires().  Previously
      you had to accept all the dependencies generated by r.Requires()
      or none of them.
    * r.Replace() now takes a lines=<regexp> argument, to match a line based
      on a regexp.
    * The EnforceJavaBuildRequirements policy has been added.  When
      you are packaging precompiled Java software where you have
      .class/.jar files but no .java files, you can use "del
      EnforceJavaBuildRequirements" to prevent this from policy from
      generating false positives.
    * The EnforceCILBuildRequirements policy has been added.
    * Enforce*BuildRequirements now warn when a package has requirements
      which they don't fulfill themselves and which are not fulfilled by
      the system database.  (for example, soname dependencies from linking
      against libraries that are not managed by Conary on the system.)
    * Automated Perl dependencies have been added, for both provides
      and requires.  They are not yet enforced, in order to give time
      to adapt while perl packages are being re-built.
    * The EnforcePerlBuildRequirements policy has been added.
      Failures found by this policy may be caused by packages on the
      system not having been rebuilt yet with Perl dependencies, but
      could also show bugs in the Perl dependency code.
    * Automated Python dependencies have been added, for both provides
      and requires.  Like Perl dependencies, they are not yet
      enforced.
    * The EnforcePythonBuildRequirements policy has been added, with
      the same caveats as EnforcePerlBuildRequirements.
    * Conary now writes more information about the build environment
      to the build log when cooking.
    * A bug that caused r.Requires('file:runtime') to create a file
      dependency on 'runtime' instead of trove dependency on
      'file:runtime' has been fixed.
    * Java dependencies now properly ignore array elements in all cases,
      removing false Java dependencies like "[[I" and "[[B".


Changes in 0.80.1:
  o Client Changes:
    * User names and passwords are no longer allowed in repository maps;
      "user" configuration entries must be used instead.
    * The clone command now allows you to clone a binary onto the same
      branch, without having to reclone the source.
    * The TroveInfo table on the client is getting corrupted with
      LoadedTrove and BuildReq entries for components.  These entries
      are only valid on packages.  Code was added to catch when this
      happens to aid debugging.  Additionally, Conary will
      automatically remove the invalid entries the first time 0.80.1
      is run.
    * Environment variables are expanded in paths in conary configuration files.
    * localcs now allows the version and flavor to be specified for a trove
    * conary scs --all now behaves the way it used to again
  o Build Changes:
    * Java dependency generation is now enabled; Java dependency enforcement
      is still disabled.
    * The skipMissingSubDir keyword argument now actually works correctly
      when the subdirectory is missing.
  o Common Changes:
    * Entitlement support has been added as an alternate method of
      authentication.

Changes in 0.80.0:
  o Client Changes:
    * The logic for defining updates across a hierarchy has been completely
      replaced. Instead of rigidly following the trove digraph, we flatten
      the update to choose how troves get updated, and walk the hierarchy
      to determine which updates to actually apply.
    * Dependency resolution could include troves which caused duplicate
      removals for the troves those included troves replace
    * Chroot handling was broken in 0.71.2 and prevented the user name
      lookup code for the chroot from exiting back out of the chroot
    * showchangeset on relative changesets now displays them as jobs.
    * query and queryrep now exclude components if they match their
      package name
    * Conary cleans up rollbacks when a changeset fails to apply.
      Previously, an invalid changeset was saved in the rollback
      stack, which made applying it impossible
    * Removed direct instantiation of NetworkRepositoryClient object; it
      should be created by calling ConaryClient
    * repositoryMap should not contain usernames and passwords now; user
      config file option should hold those instead (user *.rpath.org user pass)
    * If a user name is given without a password the password will be prompted
      for if the repository returns a permissions error
    * added --components parameter to q and rq to not hide components
    * conary update --full-versions --flavors now will work as expected
    * fixed a bug with conary erase foo=/branchname
    * When in multi-threaded mode, the download thread now checks to see
      if the update thread wants to exit.  This fixes many of the
      "timeout waiting for download thread to terminate" messages.
    * Fixed bug where conary erase foo --no-deps wouldn't erase a component
      of foo if it was required by something else
  o Build Changes:
    * Dependencies are now generated for Java .class and .jar files.
      They are not yet enforced, to give time to rebuild Java packages.
    * Java dependency generation has been turned off until 0.80.1 in
      order to wait until there is a deployed version of Conary with
      long dependency handling; some .jar files have so many
      dependencies that they overflowed dependency data structures.
    * CheckDesktopFiles now looks in /usr/share/icons for icons, and
      can find icon names without extensions specified.
    * Build actions which take a subDir keyword argument now also can
      take a skipMissingSubDir keyword argument which, if set to True,
      causes the build action to be skipped if the specified subdirectory
      does not exist.  By default, those build actions will now raise
      an error if the directory does not exist, rather than running in
      the wrong subdirectory as they did previously.
    * You can now cook a recipe that has a superclass that is defined
      locally but a has supersuperclass that is in the repository.  Similarly,
      if you have a superclass that is in the repository but a supersuperclass
      locally, conary will find that as well
    * r.Replace with parameters in the wrong order will now behave correctly
    * The automatic :config component for configuration files has been
      disabled because Conary does not handle files moving between
      troves, and config files were being re-initialized when packages
      were updated.
  o Code structure:
    * queryrep, query, showchangeset, and update --info all use the same
      code to determine how to display their data.  Display.py was changed
      to perform general display operations.
    * query.py added
    * added JobSource concept for searching and manipulating lists of jobs.
    * moved datastore.py into repository module
    * Stubs have been added for adding python and perl dependencies, and
      the stubs have been set to be initially ignored.
    * The internal structure for conary configuration objects has changed
    * A new DYNAMIC size has been added to the StreamSet object.  This will
      cause StreamSet to use either a short or long int to store the size
      of the frozen data that is included in a frozen StreamSet, depending
      on the size of the data being stored.

Changes in 0.71.2
  o Client Changes:
    * The update-conary option has been renamed updateconary per
      bugzilla #428
    * buildPath can be set in contexts
    * cvc co <foo> will work even if there are two foos on the same label with
      different branches.  In that case, it will warn about the older foo
      which it doesn't check out
    * Test mode didn't work for updates and erases which were split into
      multiple jobs
  o Build Changes:
    * Combined the EtcConfig and Config policies, and deprecated
      the EtcConfig policy.
    * All config files default to being put into a :config component.
      This is overridden by any ComponentSpec specifications in the recipe.
    * A use flag has been added for xen defaulting to 'sense prefernot'.  This
      flag should be used to specify flavors for xen domU builds where special
      provisions are made for paravirtualized domU.
    * Added new CheckDesktopFiles policy to catch some more common errors
      in .desktop files.  (For now, it looks for common cases of missing
      icons; more may be added over time.)
    * The Requires policy now interprets synthetic RPATH elements (passed in
      with the rpath= keyword argument) as shell-style globs that are
      interpreted relative first to the destdir and then to the system.

Changes in 0.71.1:
  o Server Changes
    * Added iterTroves() call which iterates over large numbers of troves
      much more efficiently than a single getTrove() call would.
    * Split out FileRetriever object to allow file information to be pulled
      from the repository inside of an iterTroves() loop
    * The web interface shows the troves contained in a group trove instead
      of trying to list all files in a group.
  o Client Changes
    * Config file options that take a path as a value now support ~ for
      home directory substitution
    * Trove.diff() returns a standard job list instead of the previous
      only-used-here format
    * /var/log/conary tracks all update, remove, rollback, and erase events
    * Progress output is simplified when stdout is not a tty (no line
      overwrites)
    * Tracebacks during logged commands get copied to the log
    * Code which checked to see if a shadow has been locally modified didn't
      work for shadows more than a single level deep
    * When you are installing from changesets using --from-files, other troves
      in the changesets can be used for dependency resolution
  o Build Changes (cvc)
    * Additional calls are emulated by the filename_wrapper for the
      r.Run calls.
  o Code Structure
    * Split build/recipe.py into several smaller files
    * Moved OpenPGP keyTable access up call stack so that it can now be
      accessed outside of kid templates.
    * Move epdb code into its own package

Changes in 0.71.0:
  o Code Structure
    * conary now imports all python modules from a toplevel "conary"
      module.  This prevents conary from polluting the module namespace.
  o Client Changes
    * Clone didn't handle shadow version numbers correctly (and could create
      inconsistent version numbers)

Changes in 0.70.5:
  o Client Changes
    * Files changing to config files across distributed repositories now works.
    * The update code uses more consistent use of trove sources, and only
      makes explicit calls to the repository if asked.  This should make it
      possible to create interesting update filters.
    * Clone updated sequences it was iterating over, which is generally
      a bad idea (and caused clone to commit inconsistent troves)
  o Build Changes (cvc)
    * Locally cooked filesets now include file contents, making the
      filesets installable.
    * Fileset cooks now retrieve all of the file objects in a single
      network request per repository.
    * The new NormalizeLibrarySymlinks policy runs the ldconfig program
      in all system library directories.  This ensures that all the
      same symlinks that ldconfig would create when the shlib tag handler
      runs are packaged.  It also warns if ldconfig finds missing files.
    * New argument to r.Run(): "wrapdir" keyword argument behaves much
      like "filewrap" but takes a string argument, which limits the scope of
      %(destdir)s relocation only to the directories under the specified
      wrapdir, which is interpreted relative to %(destdir)s.  Works best
      for applications that install under one single directory, such
      as /opt/<app>
    * Clone, branch, and shadow all take --info now instead of --test
    * ELF files that dlopen() libraries can now be provided with
      synthetic soname dependencies with
      r.Requires('soname: libfoo.so', '/path/to/file')
    * r.Requires now enforces that packages that require a file and
      include that required file must also explicitly provide it. (bz #148)
  o Server Changes
    * Packages added to the repository are checked to ensure the version and
      flavor of all referenced components are the same as for the package

Changes in 0.70.4:
  o Client Changes
    * The trove that satisfies a dependency that is broken by erase is
      now displayed in the "Troves being removed create unresolved
      dependencies" message.
    * Components are now displayed on the same line as their parent
      package in "conary update" output.
    * A new 'interactive' option has been added to conary configuration.
      When set to true, conary will display info about clone, branch,
      update, and erase operations, and then ask before proceding.
  o Build Changes (cvc)
    * The CompilePython action has been fixed to accept macros at the
      beginning of its arguments, fixing a bug new in Conary 0.70.3.
    * The Requires policy can now be given synthetic RPATH elements;
      this is useful when programs are only intended to be run under
      scripts that set LD_LIBRARY_PATH and so do not intrinsically have
      the information they need to find their libraries.
    * Added --test to clone, branch, and shadow commands
    * Clone now supports --skip-build-info for less rigid version checks
      on cloned troves
    * Fixed usage message to better reflect reality
    * Cloning to a branch which already has a version with a compatible
      flavor now works.
    * cpio archive files are now supported for r.addArchive()
  o Repository Changes
    * The repository now serves up stored OpenPGP keys as a "Limited
      Keyserver"; users can retrieve keys, but not search or browse them.
      The keys are available via /getOpenPGPKey?search=KEY_ID. This
      is meant only to allow conary to automatically retrieve OpenPGP
      keys used to sign packages.

Changes in 0.70.3:
  o Client Changes (conary)
    * Conary now works harder to avoid having separate erase/installs,
      instead preferring to link those up into one update when possible.
    * Conary configuration now supports contexts.  Contexts are defined in
      sections starting with a [<name>] line, and provide contextual
      configurations for certain variables, defined in the man page.  All
      configuration options after the [<name>] will be associated with that
      context, and will override the default configuration when that context
      is active.  The current context can be selected by using the --context
      parameter, or by setting the CONARY_CONTEXT environment variable.
    * 'conary config --show-contexts' will display the available contexts
  o Build Changes (cvc)
    * A local cook of a trove foo will ensure that the changeset created is
      installable on your local system, by making sure the version number
      created is unique.
    * The builddir is no longer allowed to appear in ELF RPATHs.
    * The build documentation strings have been significantly updated
      to document the fact that for most strings, a relative path
      is relative to the builddir, but an absolute path is relative
      to the destdir.
    * The ManualConfigure action now sets the standard Configure
      environment.
    * cvc will allow you to cook a trove locally even when you are unable
      to access the trove's source repository
  * Common Changes:
    * Version closeness was improperly measured for troves on different
      branches when then label structure was identical
  o Repository Changes
    * Repository now has a config flag called requireSigs. Setting it to
      True will force all troves to have valid package signatures.  Troves
      lacking this will be rejected.  Enabling this option prevents the
      generation of branches, shadows, or clones since these troves are not
      signed.  It is not recommended that this option be enabled until the
      infrastructure is in place to provide package signatures for all types
      of troves.

Changes in 0.70.2:
  o Client Changes (conary)
    * GnuPG compatible trust metrics for OpenPGP Keys now exists. This
      makes it possible for conary clients to refuse troves that
      aren't properly trusted. The metrics currently in place mimic
      gpg behavior.
    * Running "conary update" in a directory that does not exist no
      longer fails with an error (bugzilla #212).  Note that "cvc
      update" still requires that the current working directory exists
      of course.
    * HTTP error conditions are handled more gracefully when commiting
      a change set. (bugzilla #334)
    * conary more reliably sets a non-zero exit status when an error
      occurs. (bugzilla #312)
    * When performing an update of a group that adds a trove foo,
      search the system for a older version of foo to replace if the
      original update command found a replacement by searching the
      system.
    * New option, "conary update-conary" has been added in an attempt
      to provide a workaround for future drastic protocol revisions
      such as what happened for 0.70
    * Methods for parsing command line update request and changeset requests
      have been added to conaryclient.cmdline
    * A metric for the distance between arbitrary versions on different
      branches has been added, and the code which matches troves changes
      between collections uses this code to give well-defined matches
      for all cases.
    * Rollbacks are now listed with the most recent on top
    * Troves which a group operation tries to remove will be left behind
      if they satisfy dependencies for other troves
    * updateall command respects pins on top-level troves
    * Dependency resolution no longer blows away pinned troves
    * conary update now takes a changeSpec, allowing you to specify both
      the version to remove and the update version, like
      'conary update foo=2.0--3.0'

  o Build Changes (cvc)
    * cvc more reliably sets a non-zero exit status when an error
      occurs. (bugzilla #312)
    * Building groups w/ autoResolve displays the revision of the
      troves which are being included
    * The change to automatically split up hardlink groups into
      per-directory hardlink groups has been reverted.  Instead,
      Conary enforces that link groups do not cross directories, but
      provides an exception mechanism for the rare cases where it is
      appropriate to do so.  The old LinkCount policy was renamed
      LinkType, and the new policy enforcing link group directory
      counting is now called LinkCount.
    * The NormalizeCompression policy no longer causes an error if you
      have two files in the filesystem that differ only by the .gz or
      .bz2 extension.
    * The Provides policy will not longer automatically provide soname
      dependencies for executable files that provide sonames.  A few
      executables do provide sonames, and 0.70.1 provided them as
      harmless extraneous provisions.

   o Repository Changes
     * A new getConaryUrl() method has been implemented to support the
       "conary update-conary" feature
     * Exception handling has been re-worked.  All exception classes
       that are marshaled back to the client are now in the
       repository.errors module.  Some of the most commonly used
       exception classes have been included in their previous modules
       for compatibility until code can be modified to use the new
       repository.errors module.

Changes in 0.70.1:
  * Collection merging didn't handle (admittedly obscure) cases where
    a component on the local system was updated to a new version of a
    trove, and updating that package also tries to update to that version
    but using a different path
  * Redirects are allowed in group cooking as long as the target of the
    redirect is also specified in the group (this allows cleaner handling
    when trying to clean up after label multiplicity)
  * Shorten display for versions and flavors in internal debugging output.
    Make str() output for versions and flavors return formatted strings.
  * ELF files finding non-system libraries via an RPATH did not always
    have the path to the library encoded in their dependency requirement,
    depending on whether the package also included some other (unrelated)
    non-system library.  Futhermore, system paths encoded in an RPATH were
    incorrectly honored.  Both of these bugs have been fixed.
  * Ownership policy now uses macros in the user and group definitions.
  * Symbolic links to shared libraries can now provide path-encoded
    soname dependencies (only manually, never automatically).
  * Removed outdated code with convoluted code for preventing providing
    soname dependencies in some cases; that code has been functionally
    replaced by limiting automatic soname dependencies to system library
    directories.
  * Instead of complaining about hardlinks spanning directories, Conary
    simply creates one link group per directory per hardlinked file.
  * Fixed bug which made source commits fail on cloned source troves

Changes in 0.70.0:
  o The client and server protocol versions have been changed and
    the filecontainer version number updated.
    * Upgrading from previous versions of Conary to 0.70.0 will
      require downloading a old-format changeset file from
      ftp://download.rpath.com/pub/conary/
    * Adding path hash data to TroveInfo overflowed the amount of
      storage space available in a StreamSet when a trove contained
      several thousand files.  In order to accommodate larger data
      stored in StreamSets, we have changed the way data sizes are
      handled.
    * With the changes to StreamSet, LargeStreamSet is obsolete.
      Changeset files used to used LargeStreamSet to represent data.
      Since we now just use a StreamSet, the changeset file format
      changed.
    * Since this version of Conary is incompatible with previous
      versions, we took this opportunity to do database and repository
      migrations that will allow us to make significant code cleanups
      in the near future.

 o Other smaller changes
    * Conary now does the right thing if the same trove is listed
      twice in an update due to recursion (it checks for duplicate
      installs of the same trove).
    * A bug where None would show up in CONARY files when an
      autosource file changed contents but did not change names has
      been fixed.

Changes in 0.62.16:
  * The "conary update" and "conary erase" commands now display the actions
    they take as they run (similar to --info output).
  * The --info output for "conary erase" and "conary update" has been
    reworked to be more user-friendly.
  * Added new conaryrc option signatureKeyMap to choose which signature
    to use when signing based on the label.
  * Fixed a bug where conary would only sign the last trove listed,
    instead of signing all troves listed.
  * The ComponentRequires policy now makes :devellib components require
    :data components if they exist.
  * Don't check for bucket conflicts when resolving during group cooks - if we
    want to check for bucket conflicts in groups, it will be readded in a more
    general way.
  * Removed extra freezes and thaws of files for a 8% improvement in install
    time for absolute change sets (at the cost of some memory, but thanks
    to splitting transactions this should be a good trade off).
  * Added removeIfExist call to miscmodule for some peformance improvement.
  * ELF files that find non-system libraries via an RPATH now have the path
    to the library encoded in their dependency requirement, matching the
    path encoded in the dependency provision.  Before this, the RPATH
    was ignored and the path encoding was only guessed within one source
    package.
  * The LinkCount policy now enforces the requirement that hardlink groups
    contain only files in the same directory as each other; no hardlinks
    between files in different directories are allowed.
  * When updating a group across branches, if a subtrove within the update has
    already been manually moved to the new branch by the user, conary will
    recognize this and sync that trove with the group
  * A new "closed" configuration variable has been added to the
    apache-based networked repository server.  When set, the server
    will always raise a "RepositoryClosed" exception when a client
    attempts to access it.  The configuration variable is a string.
    The string will also be returned to the client.
  * Removed install buckets and replaced with comparisons of hashed path
    values to determine trove compatibility.
  * If a trove is included in an update twice, once directly, and once
    implicitly through recursion, ignore the recursive update.
  * More constraints added to the repository schema
  * Added hasTrove to Items table for faster trove names check

Changes in 0.62.15:
  * The MakeDevices() policy now accepts mode= as a named argument.
  * Added (undocumented) --debug (prints debugging output),
    switched old (undocumented) --debug to now be --debugger (starts debugger
    on initialization)
  * Added debug messages to conaryclient/update.py
  * Cloning to the the same branch works (providing a good way of
    reverting changes)
  * Cloning now updates buildRequirements and loadedTroves in troveInfo
    and enforces their consistency on the target branch
  * Cloning groups is now supported
  * Fix update case where a group update should cause conary to search the
    system for an older version of a trove to replace.
  * If you update a trove foo locally to a new version on the same branch, and
    then update the containing group to a new version on a different branch,
    conary will now update foo to the new branch as well.
  * fix error message when you try to pin as non-root

Changes in 0.62.14:
  * The threading changes in .13 caused some error information to be lost.
    Tracebacks have now been fixed, and the download thread checks much more
    often to see if it needs to exit.
  * Catch InstallBucketConflicts exception

Changes in 0.62.13:
  o Repository Server changes
    * The Schema creation SQL statements have been rewritten in a more
      standardized form. Some indexes have been redefined and a number
      of views have made their way into the default repository schema.
    * The new call troveNamesOnServer can be used now by the netclient
      code for a much faster retrieval of all trove names available on
      all labels on a given server. Server and client protocol numbers
      have changed.
    * The getTroveList() server side function got a rework that should
      result in about a 50% execution time speedup on most queries.
    * The Metadata SQL query has been reworked to join tables in a
      much better order, speeding up the getMetadata call on a
      repository with many versions much faster.

  o Client changes
    * Conary now compresses XML-RPC requests before sending them to
      the repository server.  In order to use compression, the remote
      server must be running Conary 0.62.13 or later.  If the server
      is running an older version, the client will fall back to
      sending uncompressed requests.
    * The database conversion in 0.62.12 did not correct all
      out-of-order file streams.  A new conversion function is in
      0.62.13 that will examine every file stream and ensure that it
      is stored correctly in the database.
    * Versions from the contrib.rpath.com repository are automatically
      rewritten to point to contrib.rpath.org.  NOTE: if you have a
      label from the contrib.rpath.com repository in your
      InstallLabelPath (such as contrib.rpath.com@rpl:devel), you will
      need to modify it to point to contrib.rpath.org.
    * Install bucket handling now works for collections which were not
      fully installed.
    * A bug where database was left locked on exception during install
      when the download thread was still executing has been fixed.
    * The conaryclient code has been split into pieces.
    * Switched rollbacks to local@local:ROLLBACK
    * The main thread no longer blocks forever when the download
      thread fails.
    * Matching referenced troves in collections is no longer dependent
      on sort order of internal dictionaries.

  o Common Repository and Client changes
    * When a changeset is applied to the local system or committed to
      a networked repository, the fileIds are recomputed from the file
      objects and verified.  This prevents corrupted or miscomputed
      changesets from being committed to the repository or applied to
      the local system.

  o Building/Branching changes
    * Many changes have been made to cloning, including sideways
      cloning (creating a clone at the same branch depth as the clone
      source), better cloning with multiple flavors, separate cloning
      of source and binaries, resilience against duplicate troves,
      proper use of existing fileIds during clones, simultaneous
      cloning of multiple troves, and better clonedFrom tracking.
    * The default optflags for x86 changed to remove -mcpu, as it is
      deprecated in gcc.

Changes in 0.62.12:
  * Conary will no longer create a "rootroot" group while installing
    users whose primary group is "root".  It will now call the
    appropriate tag handler for user/group modifications if the tag
    handler is installed.
  * EnforceConfigLogBuildRequirements no longer suggests recursive
    build requirements for packages in which the configure script
    checks to see if the package is already installed.
  * Installing new version of pinned troves leaves the pinned trove in
    place if the two troves have compatible install buckets
  * By default, when you shadow a binary trove, its source is shadowed with it.
  * Instead of a --sources option, cvc shadow and cvc branch now take
    --source-only and --binary-only options that allow you to control whether
    sources or binaries are shadowed.
  * Branch and shadow commands now take an unlimited number of troves
    to branch/shadow.
  * Files sharing versions but with different contents (thanks to flavors)
    got lost when switching from one flavor of a trove to another
  * troves can now be specified for rq, q, and update as <labelpart>/<version>,
    e.g., foo=:rpl1/1.0, or foo=contrib.rpath.com@/2.3-1-2
  * version.hasParent() handles more cases of shadows of shadows correctly.
  * cooking troves into the repository with --flavor <newflavor> now modifies
    the flavor before the recipe is even loaded, not when the recipe's setup
    function is called.
  * add a check to ensure RPATHs in cooked packages do not have %(destdir)s
    or /tmp or /var/tmp in them.
  * EnforceSonameBuildRequirements has been temporarily changed to produce
    warnings instead of errors.
  * Dependncies and flavors didn't order things properly in their frozen forms
  * StreamCollections are now properly ordered

Changes in 0.62.11:
  * InstallBucket policy now allows using macros in component names.
  * The --resume option now works correctly when conary has
    automatically discovered a non-standard path for the main build
    directory.
  * A soname dependency is again generated for libraries outside of
    library directories, but the pathname is now included in the
    dependency.  Within a package, all matching dependencies are
    modified to include the path.  This is useful for cases where
    an application packages private versions of libraries -- the
    dependencies still need to be there so that inter-component
    requirements are honored, but they must not perturb the rest
    of the system.
  * Recursive pinning now behaves itself
  * Switch group recipe syntax to use r.add() instead of r.addTrove,
    r.remove() instead of r.removeTrove(), and add a
    r.setDefaultGroup() command to set the default group.

Changes in 0.62.10:
  * EnforceSonameBuildRequirements enhanced to handle correctly cases
    where more than one trove can resolve a single soname dependency.
  * EnforceConfigLogBuildRequirements now can take exceptions, which
    can be specified either as a filename (such as /usr/bin/bison or
    %(bindir)s/bison) or as a required trove (such as bison:runtime).
  * The trove.Trove initializer no longer allows for a trove to be created
    with a name that has more than one ":" character in it.
  * EnforceSonameBuildRequirements now can take exceptions, which are
    specified as a required trove (such as libfoo:devel) to avoid adding
    to the list of requirements.
  * EnforceSonameBuildRequirements now produces errors for missing build
    requirements, and EnforceConfigLogBuildRequirements now demonstrates
    very few false positives, and so has been updated to warning instead
    of info.
  * Added a check to warn when a trove is installed multiple times from
    the same branch with incompatible install buckets (--no-conflict-check
    overrides this check)
  * Redirects can now redirect to nothing, which allows components to
    disappear gracefully on a redirection
  * A soname dependency is now provided only if the library is in a
    default library directory, or in a directory explicitly added with a
    SharedLibrary(subtrees='/path/to/dir/') call.

Changes in 0.62.9:
  * EnforceConfigLogBuildRequirements policy added.  It looks through
    all config.log files anywhere under the build directory for programs
    that configure has found, and ensures that the transitive closure
    of the build requirements contains each file listed.  (That is, if
    the file /usr/bin/perl has been found, and intltool:runtime is in
    the buildRequires list, and intltool:runtime requires perl, then the
    requirement is satisfied.)  This policy currently produces some false
    positives; the "greylist" that tries to remove false positives needs
    to be expanded.
  * The repository server now uses a repository instance specific key
    cache.  This fixes KeyNotFound errors seen when running multiple
    repositories on one server.

Changes in 0.62.8:
  * The bug, introduced in 0.62.7, that caused Conary to stop short of
    recursing to the innermost troves when handling erasures has been fixed.
  * EnforceSonameBuildRequirements enhanced to use the system database to
    find the right missing build requirements.
  * Make users and groups in a repository such that they may not differ only
    in case, i.e. if user foo exists, user Foo cannot be created.
  * files in /usr/%(lib)s/python/.* are no longer automatically given an
    architecture flavor - if there are architecture-specific files in those
    dirs, they should result in an arch-specific flavor through normal
    means.
  * By default, no OpenPGP signatures will be added to troves when
    doing commits unless a fingerprint is explicitly set in conaryrc.
    Previously, if a keyring existed, the first key found would be used.

Changes in 0.62.7:
  * Some unneeded parts of the sql query in _getTroveList have been removed,
    improving performance.
  * The performance of the default (and most used) case of the
    getAllTroveLeaves has been increased up by using a specialized
    query.
  * Exception handling in the repository when revoked or expired keys
    are used has been corrected.
  * Signature checking now correctly checks the timestamp of the signature
    against the expiration time (if any) of the key that signed it.  If
    the signature timestamp is later than the expiration timestamp,
    the signature is rejected.
  * Pass 'Database is locked' repository errors to the client as a
    RepositoryLocked exception notifying user that the server is busy.
  * The 'yuck' script is no longer installed.
  * ComponentRequires now makes :runtime, :lib, :devellib, and :devel
    components all require their matching :config component if the
    :config component exists.  The :config component is not automatically
    created, but when it exists, it's always going to be because it
    is required by multiple other components.

Changes in 0.62.6:
  * mergeCollections() didn't always handle referenced troves changing
    byDefault status
  * Various cleanups and simplifications have been made to the trove
    removal determination

Changes in 0.62.5:
  * Allow selection of individual troves from change set files via --from-file
  * Recursive queries on local database could get upset by a missing trove
  * Underlying dependency code returns version and flavor for troves with
    broken dependencies
  * Underlying dependency code returns information on what removed trove
    caused a broken dependency
  * Removed --no-deps-recurse option
  * Greatly simplify dependency resolution logic
  * The version portion of a Release (version-sourceCount-buildCount)
    is no longer required to begin with a digit.
  * The Release parsing code has been cleaned up to use consistent
    naming, API documentation, and parse error messages
  * An unhandled exception when signing a trove twice with the same key
    has been fixed.
  * Old (now invalid) changesets are now removed from the changeset
    cache when a digital signature is added to a trove.
  * A package is now counted as empty if it contains only files automatically
    found by the AutoDoc policy.
  * CPackageRecipe now requires elfutils:runtime for eu-strip; this is
    needed for the existing debugedit:runtime requirement to do useful
    work.
  * Removed DistroPackageRecipe and moved its buildRequires list to
    PackageRecipe.  Use clearBuildReqs() to remove any of the base
    requirements for a package.
  * Install buckets are respected during dependency resolution
  * Updated the troveNames() call to a faster query, which should bring
    the run time of the "conary rq" back to a more reasonable limit
  * Race conditions and robustness problems have been fixed in
    the changeset cache.

Changes in 0.62.4:
  * Many places where lots of individual db calls were done to collect
    file objects have been collapsed into batched calls (5-10% speedup
    on some operations)
  * Fixed PGP key submission to not use a hidden form element.
  * Changed PGP key submission to use an xmlrpc call instead of
    modifying the database directly.
  * Added methods to change PGP key/user associations, and thereby
    disable a key.
  * Added an index to dependency resolution for a massive improvement
    on local system dependency performance on large updates.
  * Added the ability to get troves without file lists from the local
    database and use that when getting troves through the changeset
    trove source.
  * Previously, dependency resolution could cause duplicate
    trovesource entries.  This no longer occurs.
  * :lib and :devellib automatically have lib=%(lib)s install buckets.
  * A user management bug in the repository has been fixed.
    Previously, if you deleted a group followed by the user with the
    same name of the group, an unhandled exception occurred.
  * Looking up changeset cache entries in the cache database no longer
    uses exception handling to determine when database entries are
    invalid or stale.
  * The EnforceSonameBuildRequirements policy now recognizes :devellib
    as well as :devel components in buildRequires.

Changes in 0.62.3:
  * Don't link troves to groups when the branch has changed
  * Link new troves to collections (and new collections to old troves) when
    a trove isn't installed but a suitable replacement (meaning on the same
    branch) is available
  * Installing changesets w/ not by default from files broke
  * Fix a bug in the kid template that prevented permissions (ACLs) from being
    deleted from a repository.

Changes in 0.62.2:
  * Further reworkings of update code to be fully based on job sets. The
    absolute flag now defines whether a trove is newly installed or if
    it should be an update from an existing trove (when possible). Network
    changesets and changesets from files are treated almost identically now.
  * Swapped lock terminology for pin
  * Changed table names in database schema to better match the repository
    schema

Changes in 0.62.1:
  * UtilizeGroup fixed
  * conary updateall fixed
  * Disable SHA-1 integrity checks when trove changesets don't include
    files in various places
  * conary now prevents you from cooking empty groups

Changes in 0.62.0:
  * Initial OpenPGP (RFC 2440) based signature support has been
    added. Conary reads public keys from ~/.gnupg/pubring.gpg and
    /etc/conary/pubring.pgp.  Conary reads private keys from
    ~/.gnupg/secring.pgp.  Setting the "signatureKey" configuration
    variable to a key ID will select which key to use from the
    keyring. If signatureKey is not set, and there is a valid private
    keyring, the first key on the keyring will automatically be used
    to sign changesets when committing them to the repository.
    "cvc sign" adds a signature to a trove that already exists in the
    repository.
  * Change set generation on the command line is more flexible. It can generate
    erasure changesets as well as relative to nothing changesets
  * When creating multiple groups from the same recipe using newGroup(),
    Conary now searches all subgroups when resolving dependencies within
    a parent group
  * Conary no longer resolves dependencies for troves with byDefault=False
    (such as :test and :debuginfo).  Conary will now resolve dependencies in
    those troves only if you set checkOnlyByDefaultDeps=False.  When creating
    subgroups using newGroup(), pass the checkOnlyByDefaultDeps flag as an
    argument to the newGroup() function.
  * excludeTroves now applies to troves which have been added to
    already installed collections

Changes in 0.61.12:
  * You can now search for troves by <trove>=<host>@
  * A bug when cooking groups with depCheck = True (introduced in 0.61.10)
    has been fixed.
  * A new r.ByDefault policy controls how components are included in their
    enclosing packages; the default is True except for :test and :debuginfo
    components that default to False.
  * Cloning across repositories works
  * A bug in 'conary update --info' output was fixed

Changes in 0.61.11:
  * A bug that caused a database deadlock when removing entries from the
    changeset cache in the repository server has been fixed.
  * Added RegularExpressionList in conarycfg
  * Added lockTroves configuration option for autolock
  * Recurisvely included troves could be removed incorrectly when those
    troves were already present

Changes in 0.61.10:
  * The conary update command now takes a --sync parameter, documented in
    'man conary'
  * Groups now allow you to create a reference to another cooked trove,
    and use that reference to add troves that are contained in that trove.
    For example, if you want to create a group-python based on the troves in
    an already cooked group-dist, you add a reference to the group-dist in
    group-python, and pass the group-dist reference in when you call
    addTroves.
  * Work has begun towards generalizing the concept of a trove source.
    A class SimpleTroveSource has been added that, when subclassed and given
    access to the troves, will allow you to call findTroves to search that
    source.  The same code is used in update code to unify updating from
    the repository and from changesets, and it is used to provide the search
    capabilities for the local database.
  * Conary now allows all files, not just regular files, to have
    dependencies.  This is necessary for user/group dependencies for
    non-regular files to work.  Packages built with 0.61.10 or later
    that have non-regular files with non-root user or group will not
    be readable by Conary versions 0.61.9 or earlier.
  * Shadowing now preserves the byDefault flag, and handles reshadowing
    collections gracefully now
  * Update preprocessing now works on absolute changesets instead of
    relative ones, providing massive cleanups. Code uses sets of jobs
    instead of changesets for job representation, allowing still more
    cleanups. Many bugs seem to have gone away.

Changes in 0.61.9:
  * Fix a bug added in 0.61.8 that breaks tag handlers

Changes in 0.61.8:
  * Fix a bug introduced in 0.61.7 that occurred when, in the repository,
    either the Users table or Groups table was empty when creating a new group.
  * Add --buildreqs, --flavors options to q and rq.
  * Primary troves should not have their trove change sets overridden by
    items recursively included (and fixed a pile of things this broke).
  * Locally stored change sets can't always get access to pristine files
    from the local filesystem; when it can't, make sure file sha1 checking
    doesn't get upset.
  * Unchanged troves in updated groups could be erased by items in the
    same group on a different branch.
  * The "conary q[uery]" command accepts a --diff option.  When --diff
    is used, the difference between installed and pristine troves is
    displayed.
  * An additional progress callback has been added to show when database
    transactions are committed

Changes in 0.61.7:
  * Several bugs related to updating two troves with the same name have been
    fixed - including branch affinity, flavor affinity, correct handling of
    already updated troves, and correct handling of empty flavors.
  * "conary emerge" as root (or as a user than can apply the changeset
    produced by the build) did not install anything but the toplevel
    package.  This bug has been fixed.
  * No longer hide descriptive TroveNotFound errors behind a generic
    NoNewTroves wrapper.
  * Group recipes can now request that dependencies be resolved and
    added to the group at cook time.  To automatically add required
    troves to a group add "autoResolve = True" to the recipe class.
    Optionally "autoResolveLabelPath" can be set to a list of labels
    to use during dependency resolution.
  * Locally stored rollbacks couldn't handle files changing types. As
    part of the fix, the generic file diff code is now used when creating
    changesets instead of having a special-case wrapper around it
    (fileChangeSet()).
  * The commitaction script and the changemail module did not necessarily
    show the full trailing version for branches and shadows.  (For example,
    /conary.rpath.com@rpl:devel/4.1.25-18/db41/19 showed up as "19"
    instead of "4.1.25-19".)
  * Add a --deps option for conary q.  Make that and conary rq --deps
    recurse over collections.
  * Warn about missing buildRequires entries both for soname dependencies
    and for TagSpecs applied via tag description files.
  * A bug in updating groups that switch the byDefault setting of troves
    has been fixed.
  * Add an updateThreshold config option to control the number of troves to
    include in a download.
  * Ordering didn't work for old packages depending on anything, or for
    dependencies whose provider moved between components.
  * The r.Ownership(), r.UtilizeUser(), and r.UtilizeGroup() now generate
    appropriate dependencies on info-* packages.
  * Updating packages and components installed multiple times could cause
    a component to be removed multiple times (which resulted in a traceback).
  * Fixed a bug that occurred when groups tied to a user were deleted
    without deleting the associated user, then subsequently adding a user
    with the same name.

Changes in 0.61.6:
  * InitialContents turns off EtcConfig, since a file cannot be both
    a config file and an InitialContents file.
  * Reworked repository change sets to directly reference files from the
    contents store.
  * The User() command now takes an optional supplemental= option,
    which provides a list of supplemental groups to which to add
    the user.  (SupplementalGroup() is for groups not associated
    with a user.)
  * The showcs command can now handle components that are referenced
    but not included in a changeset.
  * InfoUserRecipe and InfoGroupRecipe can now be built with buildlogging
    turned on.
  * Conary's internal handling for dyanamically finding new IDs for
    users and groups has been fixed.
  * "conary updateall" now accepts the --test flag.
  * Various fixes were made to the CIL dependency detection code.

Changes in 0.61.5:
  * Added basic clone capability (which only works cloning to parents
    branches and shadows, and on a single host).
  * Now handles degenerate case of packaging unreadable files.
  * A bug that caused conary to ask for the wrong fileId when constructing
    a changeset from multiple repositores has been fixed.
  * Conary now can add users and groups automatically at install time.  If
    there is no taghandler to add a user or a group, conary will add it
    internally as a bootstrapping measure; if there is a taghandler,
    conary will call that instead.  In order to ease transition, Conary
    does not yet create the dependencies on the info- packages; a future
    version of Conary will add those dependencies after the system user
    info- packages have been created.
  * rpm2cpio now handles rpm archives that use bzip2 to compress the
    cpio payload
  * Conary now creates dependencies (provides and requires) for CIL
    files, if mono's monodis is installed on the system or being built
    in the current package.
  * Troves moving between troves could cause conary to attempt double
    erasures
  * The networked repository handles cases where contents are not
    found in the contents store.  The exception is passed back to
    the client.
  * The networked repository handles cases where a file stream is not
    found when the client asks for file contents.  The exception is
    passwd back to the client.
  * An error that caused getPackageBranchPathIds() to return the
    oldest fileIds instead of the youngest fileIds has been corrected.
  * Reworked finding old versions of troves to avoid a single trove
    being removed multiple times

Changes in 0.61.4:
  * %(datadir)s/.../lib/ files will no longer show up in :lib - presumption
    being that anything under %(datadir)s really is arch independenct
  * Creating branches and shadows had a command line parsing bug
  * "cvc newpkg" takes --dir and now complains for unexpected arguments
    (which is used to just ignore)
  * when using flavor affinity for installed troves, merge subarchitecture
    flags
  * group handling didn't always preserve troves which were needed by a
    newly installed trove properly

Changes in 0.61.3:
  * Corrected a bug that snuck in 0.61.2 that caused a temporary SQL table
    to not be temporary, which makes multiple httpd processes fail with
    'database schema changed' errors.

Changes in 0.61.2:
  * Fix a bunch of typos in the authentication checking server side
  * Add permission editing capabilities to the server component and hooks
    in the netclient
  * Overhaul of ACL system so that uniqueness constraints on Troves and
    Labels can be enforced: we now use a special Trove and Label "0 | ALL"
    instead of Null
  * Dependency resolution enforces label ACLs.
  * Module arguments to commitaction are parsed according to shell
    quoting rules.
  * The changemail commitaction module now takes an optional '--from'
    argument.
  * added clearBuildReqs() - will clear all or some of superclass buildreqs
    when cooking.
  * The pickled version of Dependency objects changed, therefore the
    schema version of the changeset cache has been incremented.
  * When Configure() detects a failure and input or output is not a
    tty, all config.log files will be included in the output in order
    to ease debugging from captured log files.
  * Part of the infrastructure for adding users and groups has been added:
    it is possible to create info-<name>:{user,group} packages via
    UserInfoRecipe and GroupInfoRecipe classes.  The User(), Group(),
    and SupplementalGroup() policies are deprecated; those lines should
    move to their own recipes intact (the syntax remains the same).
    The install-time code does not yet install info-* packages first in
    their own transaction; when it does, the Ownership(), UtilizeUser(),
    and UtilizeGroup() policies will create dependencies on the
    appropriate info-* packages.
  * The networked repository server and client code has been changed
    to use the 'deflate' Content-encoding type instead of 'zlib',
    which makes the code RFC 2616 (HTTP 1.1) compliant.
  * A new function called hasUnresolvedSymbols() has been added to the
    elf module.  This could be useful for a contributor to implement a
    policy that checks to make sure that shared libraries do not have
    unresolved symbols.  Additional code could be written to check
    binaries too.
  * cvc checkout, update, and commit now show progress when communicating
    with the repository server
  * Progress is now displayed while downloading file contents from a
    repository (such as when assembling a changeset that is distributed
    across multiple repositories)

Changes in 0.61.1:
  * Cleaned up error message which results from Conary not being able to
    determine which trove to remove when a new one is installed
  * Dependency object use slots
  * Hash values for DependencySet, Version, and Branch objects are cached
  * UIDs and GIDs that cannot be mapped to symbolic names no
    longer cause the buildpackage code to traceback.  The ownerships
    from the filesystem were never used anyway, so it's safe to assume
    that all files are owned by root:root
  * Implemented proper updateall
  * Files in troves are downloadable from the repository browser.
  * Troves in the repository browser are separated by first letter
    instead of showing all troves in one page.

Changes in 0.61.0:
  * New functionality for maintaining user groups: renaming and updating
    members
  * Added repository interfaces for deleting users and groups
  * Added a repository iterator function to list the members of a group
  * The web interface to the Conary repository now has a repository
    contents browser, accessible either from the main page (if you are
    logged into the web interface), or from the /browse url. Example:
        http://conary.example.com/conary/browse
  * A bug preventing all access to the web interface if an anonymous
    user existed has been fixed.
  * "Large" updates are split into multiple pieces which are downloaded
     and installed independently of one another
  * Trove updates are tracked through collections
  * Group handling completely rewritten to function as a three way merge
    instead of a set of heuristics
  * Trove removal handles references troves which are referenced by multiple
    collections
  * Rollback format unified for local and nonlocal rollbacks
  * Dependency ordering forces collections to be installed after all of their
    referenced troves (allowing simple restarts)
  * Database migration removes stale versions
  * --replace-files marks the replaced versions of the files as no longer
    present
  * Troves store information about Install Buckets - not used yet.
    By specifying a component's install bin, which is a set of key-value
    pairs, you can describe whether two versions of a component are
    installable side-by-side.  If two versions of the component share the
    same keys for their install bins, but at least one different value, then
    the components are installable side-by-side.
  * Troves store information about troves loaded when building a recipe
  * Build Requirements are stored with the trove
  * Add isCollection() to TroveInfo
  * Changesets download while instals are going on
  * StreamSet.twm() respects ignoreUnknown now
  * Rollbacks of locally cooked and emerged troves works

Changes in 0.60.12:
  * Previously, if you ran "conary update foo", and foo requires a new
    version of bar, but updating to the new version of bar would break
    existing dependencies of other troves on the system, a very
    unuseful "Troves being removed create unresolved dependencies"
    message would be printed.  Conary now says that "Additional troves
    are needed" instead.  If --resolve is used, it will report the
    troves that have been added before displaying the dependency
    failures caused by erase.
  * Symlinks no longer confuse AutoDoc policy.
  * Autosource files which have changed confused cvc update
  * allow a \ at the end of a line in config files to do line continuations
  * several bugs in the multitag handler have been fixed

Changes in 0.60.11:
  * The '-f' flag was added to the arguments to gzip when
    recompressing compressed files
  * Added progress callbacks for uploading the changeset when cooking
  * Improved automatic mainDir detection for some corner cases.
  * Put development docs back in :devel component (they were
    inadvertantly removed from it by a previous fix).

Changes in 0.60.10:
  * BadFilenames policy absolutely prohibits filenames with newlines
    in them, no exceptions allowed.  Other similarly bad filenames may
    later be forbidden by this policy.
  * UTF8Filenames moved to packagepolicy, where it belongs, and it now
    raises an error instead of printing a warning.
  * Conary now enforces the rule that tag names must have no whitespace
    and must be all alphanumeric characters, -, or _.
  * Conary can now run a single instance of a single tag handler to
    process multiple tags.  The tag description files for each tag
    must point to the same tag handler, and must each specify the
    multitag datasource.  The data is passed to the tag handler on
    standard input using the protocol "tag list for file1\nfile1\n..."
  * Fixed ftp server busy detection when fetching files via URL.

Changes in 0.60.9:
  * The changemail script is replaced by a generic commitaction script
    that loads modules, and a changemail.py module is supplied.  There is
    a backward-compatible changemail script which calls commitaction
    with the changemail.py module.  --email and --*user options now are
    changemail module options, so the commitAction should be specified
    something like this:
    commitAction /.../conary/commitaction --repmap ... --module "/.../conary/changemail --user %(user)s --email foo@example.com --email bar@example.com"
    You can add your own modules and run them all from the same commitaction
    using multiple --module arguments to the commitaction script.
  * Conary can now almost always guess the correct name for the mainDir
    when it is not %(name)s-%(version)s, if the first addArchive()
    instance creates exactly one top-level subdirectory and no other
    top-level files of any sort, in which case it will use that name as
    the mainDir.

Changes in 0.60.8:
  * The changemail script is now actually packaged, in
    /usr/lib{,64}/python2.4/site-packages/conary/changemail
  * Build requirements for superclasses are automatically added to
    subclasses.
  * Build requirements now look at all labels in a version to see if they
    satisfy a build requirement.
  * The NormalizeManPages policy now automatically converts man pages
    encoded in iso-8859-1 to man pages encoded in utf-8.  Additionally,
    it runs faster and no longer calls sed.

Changes in 0.60.7:
  * The changemail script is now distributed with conary, and is called
    with a different calling convention; instead of being called once
    per trove with trove-specific command line options, it is called
    once per commit (of however many troves) and creates more readable
    summary email messages.  Remove --trove, --version, and --flavor
    arguments from your changemail invocations.  Added --user argument
    to changemail; specify in .cnr files as "--user %(user)s".  Or, to
    only print users for source or binary commits, use "--sourceuser
    %(user)s" or "--binaryuser %(user)s", respectively.
  * The cvc rdiff command now recognizes creating a shadow as such.
  * Build requirement tracking is now half-enabled; conary is now able
    to read "buildReqs" tags, but will not yet generate them.
  * Files in /tmp and /var/tmp, and all cvs temporary files, will no
    longer be packaged by default,
  * The addArchive(), addSource(), and addPatch() actions can now fetch
    via HTTPS as well as HTTP and FTP.
  * The repository now handles creating a changeset between two troves
    that both contain a version of a file that is stored on a different
    repository

Changes in 0.60.6:
  * Erasing emerged troves works properly
  * Calling Doc() no longer disables the AutoDoc() policy.
  * A more reliable method is used for finding the port of an
    Apache connection

Changes in 0.60.5:
  * 'conary emerge' works again
  * Distributed group changesets failed when remote troves disappeared
    from the group
  * build logs are now tagged with 'buildlog' tag
  * Conary now handles cases when a directory becomes a symlink when
    applying a changeset.  An error message is displayed which tells the
    user how to apply the update.

Changes in 0.60.4:
  * An error in the automatic database conversion of 0.60.2 systems
    has been corrected.

Changes in 0.60.3:
  * Reimplemented LargeStreamSet in C
  * Added StreamCollection
  * Policies now announce their names in their information, warning,
    debug, and error messages, making it easier to determine how to
    resolve problems.
  * The database conversion for to 0.60.2 didn't work well; a proper
    conversion is now in place

Changes in 0.60.2:
  * Added InitialContent flag
  * Fixed bug which caused servers to leak file descriptors when the sqldb
    was replaced
  * "repquery --deps" output fixed (broken in 0.60.1)
  * Added AutoDoc policy which finds common documentation files and puts
    them in %(thisdocdir)s automatically.
    AutoDoc is disabled by calling
    Doc without calling AutoDoc, which means that existing recipes that
    call Doc will not show changes.
  * getPackageBranchPathIds() now returns version and fileId as well,
    so that the IdGen class can determine if an older version number
    should be assigned to files.  getPackageBranchPathIds() is now the
    primary mechanism for populating the pathId dictionary.
  * The local label methods of the version object have been
    refactored. isLocal() is now onLocalLabel(), isEmerge() is now
    onEmergeLabel(), etc. isOnLocalHost() has been added as a method
    to easily determine if a version only exists in the database
  * Moved logic for explicitly creating a changeset from cscmd.py to the
    ConaryClient object
  * Added the (unused) ability to lock and unlock troves. Ignore this for now.
  * "query --info" behaves much more like "repquery --info" now
  * isSourceVersion() method has been to the Version object
  * most of the remaining erroneous references to "Package" have been
    changed to "Trove" throughout the code.  This includes method
    names such as getPrimaryPackageList() -> getPrimaryTroveList().  Some
    more commonly used methods were left as deprecated thunking methods
  * dependency resolution couldn't resolve a requirement w/o flags against
    a provides w/ flags

Changes in 0.60.1:
  * Support for legacy clients (protocol version 29) has been removed from
    the server
  * The server raises an server-side exception if any client with
    protocol less than 32
  * Updated the URL provided in a server-side client version mismatch
    exception
  * Server-side dependency suggestions return more choices, leaving it
    to the client to sort it all out
  * Client uses timestamps to determine which troves to install when their
    flavors score equally
  * Fixed build-side bug handling meta characters ([,*,etc) in file names
  * "cvc newpkg" now accepts pkgname=label syntax
  * files.contentsChanged() function updated to work with StreamSets
  * Basic local changeset creation, retargeting, and commits work
  * Permissions weren't merged for operations run as non-root users
  * The structure of the repository web interface has been redesigned
    and some authentication UI bugs have been fixed.
  * The repository web interface now requires the conary-web-common package
    to be installed.
  * Committing troves to the repository no longer recompresses non-config
    files
  * Timestamps are set on the server at commit time; the timestamps the
    client assigned is not used (this is to protect against clients with
    a bad idea of time; servers should be consistent, even if they're
    wrong, and as long as time doesn't go backwards on that server all is
    good)
  * Reworked troves to be representable as streams and implement *basic*
    signature capability
  * Local cook versions are now more sensible.

Changes in 0.60.0:
  * Changed changesets to compress individual files instead of the combined
    stream.
  * Cleaned up file content objects to no longer track file sizes.
  * Switched away from TupleStream to StreamSet both for better performance
    and for improved flexibility in the format (at the price of larger
    frozen streams).
  * Troves explicitly provide their own names.
  * Troves can now provide "capability flags", and trove requirements
    can now include references to the capability flags.
    r.ComponentProvides(('ASDF', 'FDSA')) will cause all components built
    from the current recipe to provide the 'ASDF' and 'FDSA' capability
    flags, and r.Requires('/path/to/file', 'foo:runtime(ASDF FDSA)')
    will make /path/to/file require the foo:runtime component built
    with the ASDF and FDSA capability flags.
  * Dependency components can contain : characters now.

Changes in 0.50.14:
  * Dependency checking now returns reordering information (which isn't
    used yet)
  * Allow groups to include other groups defined in the same recipe (but
    explicitly disallow cycles in groups)
  * Fixed bug in building multiple groups with a single recipe when some
    of the groups already exist, but others don't

Changes in 0.50.13:
  * Added automatic :data component for /usr/share, to which you should
    add any platform-independent files that are needed by :lib components
    but not in a libdir-derived path.  These might include configuration
    files and supporting data files needed by both library and runtime
    programs.
  * Added automatic intra-package inter-component dependencies; now within
    a single package, the :devel component will automatically require the
    :lib component if both components exist.  These dependency sets can be
    modified with the ComponentRequires policy.
  * The build/buildpackage.py file has variable and function names changed
    to better match our terminology for packages and components.
  * Change flavor specified in the conaryrc to a flavor path -- accept the
    flavor config parameter multiple times to create a flavor path
  * Added a "filewrap" argument to r.Run() that inserts an LD_PRELOAD
    wrapper that overrides some library funtions to look in %(destdir)s
    first before looking in the filesystem.  This is subject to change
    as we experiment with it!

Changes in 0.50.12:
  * Implemented --quiet for conary update changeset commands, and cvc cook.
    Also implemented the 'quiet' configuration value. This option suppresses
    progress indicators.
  * Split loadRecipe into loadInstalled and loadSuperClass, depending on the
    purpose of the recipe loading.  loadInstalled will examine the local
    system to look for a matching installed trove, and load that version,
    while loadSuperClass will not.
  * Logs of builds are now stored in cooked changesets in the :debuginfo
    component -- generally in
    /usr/src/debug/buildlogs/<name>-<version>-log.bz2, controlled by
    macros.buildlogpath
  * Added lib/logger.py
  * Fixed conarybugz.py to work with Conary's new site-packages location
  * Cleaned up yuck, rpm2cpio, and rpm2ccs scripts to use new "import conary"
    mechanism for finding conary.
  * Check sha1s for all files written into the repository or file system
  * conary scs --deps works again

Changes in 0.50.11:
  * Reworked file addition to local database a bit for better performance
  * Fixed sorting for --info
  * Don't make --info installs require a writeable database
  * Added an exception to group updating, restricting removal of existing
    troves to match the group's contents to troves on the same branch
  * Groups which had the same trove added (via a referenced trove) and
    removed (from the primary trove) got confused
  * conary showcs now takes trove version
  * conary showcs will display erased troves in changesets, and erased troves
    that are referenced but not within the changeset
  * conary changeset now support trove=<version>-- to create a changeset that
    erases the trove
  * Cache user id to name mapping
  * Improved the progress indicators for preparingUpdate and
    creatingDatabaseTransaction
  * Implemented progress indicator on source downloads
  * Fixed bug in update process which caused files to be incorrectly skipped

Changes in 0.50.10:
  * Added callback for creating database transaction, so that it does
    not look like we spend an inordinate amount of time executing tag
    pre scripts.
  * Added findtrove.py to the Makefile so that it is included in
    the distributed version of conary.
  * Added distcheck rule to Makefile to try and avoid missing files in the
    future

Changes in 0.50.9:
  * reimplemented StreamSet in C
  * moved findTroves out to findtrove.py, reworked it to be more modular
  * getSourceVersion now correctly handles branched binaries by looking
    up the branch to find the source component.
  * reimplemented StringStream in C
  * fixed bugs in --info

Changes in 0.50.8:
  * sort update --info alphabetically, display old versions, and display
    a letter summarizing the type of change
  * NormalizeInterpreterPaths() policy now looks in the package currently
    being built, as well as on the installed system, to determine how to
    resolve #!/usr/bin/env scripts.
  * groupName argument to addTrove() can now be a list of group names as
    well as a single group name.
  * --no-recurse works on the erase path
  * fix to walkTroveSet (which was horribly broken)
  * enable (optional) dependency checking when building groups
  * 'cvc cook' error output when there are unresolved build
    requirements is more user friendly
  * filesystem conflicts are handled properly when applying a rollback
  * updating a package to a version that comes from a different
    repository when that package had an uninstalled component works
    now.
  * conary now resides in /usr/$LIB/python$PYVERSION/site-packages/conary/
  * calling r.Replace on a non-regular file results in a warning instead
    of an unhandled exception
  * implemented basic callbacks for update, erase, and changesets

Changes in 0.50.7:
  * Added the XInetdService action to avoid having to include
    /etc/xinetd.d/ files separately, and to make xinetd.d files
    be consistent, making recipe-provided changes less likely to
    conflict with local configuration changes.
  * groups are no longer allowed to contain redirects
  * added setLabelPath to group recipe
  * Allow r.Provides("soname: libfoo.so(FLAGS)", "/some/file") (added
    the "(FLAGS)" part).
  * don't allow spaces and commas in revisions

Changes in 0.50.6:
  * conaryclient.updateChangeSet should have recursed by default
  * Metadata retrieval now works along distributed branches and shadows.
  * reworked troves being added to database to handle missing parts
    of packages and groups properly (and make things faster and more
    elegant)
  * merged update and erase code paths in conaryclient
  * update and erase now take +,- modifiers on trove names
  * added --info to see what an update or erase command will do
  * a single group recipe can now build multiple groups

Changes in 0.50.5:
  * Streams return their value through __call__ instead of value()
  * Reimplemented ShortStream and IntStream in C
  * conary config now takes --show-passwords option, and does not pretty
    print config file values when not printing to screen.  This means that
    conary config > <file> will result in a valid configuration file.
  * Updating groups didn't work when the group referenced troves as new
    which were already installed on the system
  * r.ComponentSpec('somecomponent', '.*') will no longer override the
    file specifications for packaging :debuginfo and :test components.
  * loadRecipe now takes a troveSpec as its first parameter, and uses that
    troveSpec to find the trove on the local system that matches the source
    component that is being loaded.  loadRecipe also automatically searches
    the labels that are parents of the current recipe, so if you shadow a
    recipe, any loadRecipe lines contained in that recipe should still do
    what you want.
  * merge didn't handle files converging
  * merge doesn't need to deal with autosource files
  * diffs between groups failed when members disappeared

Changes in 0.50.4:
  * Most rollback information is stored as a reference to a repository
    instead of storing full rollback data on the local system. The
    localRollbacks flag in conaryrc allows the old behavior to remain.
  * The CONARY state after a merge operation on a shadow now has the
    correct fileId for files that are not different than the parent
    version.
  * Added /usr/lib/conary/conarybugz.py to make it easy to automatically
    populate bugzilla databases from repositories.
  * Sped up Strip, NormalizeInitscriptLocation, NormalizePamConfig,
    TagDescription, and TagHandler policies by limiting them to
    only appropriate directories.
  * Fixed :debuginfo to work with binaries built from more than one
    source file, and made it less aggressive by only stripping debug
    information out to the :debuginfo files, which both makes stack
    traces better without :debuginfo installed and makes libraries
    stripped for :debuginfo more likely to work.
  * When existing fileId's had no streams but the streams are provided
    by a later commit, those streams weren't always merged properly if
    there were multiple files for that fileId
  * conary config output masks user/password info in repository maps
  * the config option useDir has been changed to useDirs, and archDir has been
    changed to archDirs, to allow for tiered use/arch flag definitions, and
    the tweaking of use and arch flag settings.  By default, useDirs and
    archDirs look in /etc/conary/<dir>, followed by /etc/conary/distro/<dir>,
    follwed by ~/.conary/<dir>, where dir is use or arch, depending on the
    context.
  * Arch files can now contain arbitrary macro definitions, and in the future
    will contain values for macros like %(lib)s, which is lib64
    on some platforms.
  * when using --keep-existing, the install label path and install flavor
    are used to determine which version to install instead of using affinity
    to install something close to what you already have.
  * a bug that prevented a changeset from applying to the system when
    the changeset removed a component from a package and the component
    is not installed on the system has been fixed.

Changes in 0.50.3:
  * database findTrove now has an interface that is much closer to the
    repository findTrove function -- this enables conary q to work like
    conary rq.
  * Group handling didn't work for multiple levels of group inclusion.
  * Database.hasTrove() no longer needs to instantiate troves.
  * Fixed overly-aggressive cleaning of the cache.
  * Added repository findTroves call to parallelize findTrove calls.
  * Added the NonMultilibDirectories policy to prevent 32-bit troves from
    utilizing lib64 directories.
  * the NormalizeInterpreterPath policy can now handle unwriteable files
  * fixed the network client code to return file contents properly when
    multiple file contents are requested from the server (bz#50)
  * rewrote Database.getTroveLatestVersion()
  * Added :debuginfo handling in Strip policy, which requires debugging
    to be turned on in optflags and elfutils's eu-strip and debugedit to
    be installed.  Like :test components, :debuginfo components are not
    installed by default.
  * File versions are now properly set to a branched version after a
    merge operation
  * cvc commit aborts again when the current versions of files are not
    the latest versions

Changes in 0.50.2:
  * Any %(lib)s-derived path (/%(lib)s, %(libdir)s, %(krbprefix)s/%(lib)s,
    or %(x11prefix)s/%(lib)s) will now cause the entire package and all
    components to be flavored with the base instruction set flavor, so
    that architecture-sensitive but non-code files in (say) /usr/lib64
    do not show up on 32-bit platforms.
  * Sped up dependency resolution on the client
  * The reworked getFileContents call now asks for contents from the
    correct server when contents from more than one server are requested

Changes in 0.50.1:
  * Add support for trove=<troveVersion> in rq, cvc co, and other places that
    use findTrove
  * Add conary q --info option to display flavors
  * changeset command uses system flavor if no flavor is specified, skips
    troves which are not included in packages and groups by default,
    takes a --no-recurse option, and filters based on the excludeTroves
    configuration setting
  * Added automatic :perl component that works like the :python component,
    and extended the multilib-friendly-or-architecture-neutral policy to
    work with perl as well as python.
  * client/server protocol negotiation is a whole lot smarter now
  * getChangeSet() results in a single URL rather than one per primary trove
  * group, fileset, and redirect recipes have macros that contain the
    buildlabel and buildbranch.
  * fixed a bug with merging absolute change sets which contain config files
  * redirections to troves w/ older versions already installed didn't work
  * the pathId generation code has changed.  For cooked troves, the
    pathId will be the same for any particular version of a path.
    Code must not depend on this behavior, however; it may change in the
    future.

Changes in 0.50.0:
  * Redirections work
  * Sped up group generation
  * Troves which reference other troves (groups and packages) can now specify
    whether a trove is installed by default or not. Packages now reference
    :test, but don't install it by default
  * Added optional 'recurse' parameter to netclient.createChangeSetFile
  * The first argument to the Requires and TagSpec commands can now have
    macros interpolated, as in r.Requires('%(bindir)s/foo', ...)
  * Groups can have requirements now
  * protocol-level getFileContents works on multiple files simultaneously
  * repository log had too many files added to it
  * set instruction set flavor for a cooked trove whenever any Arch flags are
    checked

Changes in 0.14.12:
  * The shadow command looks at buildLabel instead of following
    installLabelPath
  * In some cases, troves with an incompatible flavor were chosen when
    --resolve was used. The proper flavor is now used, or the
    dependency is reported as unsatisfiable.
  * Several more instances of %(lib)s were moved out of the default
    specification for generic components like :runtime and :devel for
    better multilib support.
  * Policy now helps ensure that :python components are either
    architecture-neutral or multilib-friendly.
  * Better error messages for "%(foo)/" (which should be "%(foo)s/")
  * Looking up files in the local database gave erroneous results in
    some cases (this was noticeably primarily when distributed change
    sets were being generated)

Changes in 0.14.11:
  * Local systems store config files in sql tables now.  Use
    /usr/share/conary/convertcontents to convert to the new data store.
    Note that this means that any *config file* managed by conary can be
    read through the main SQL database file in /var/lib/conarydb/conarydb.
  * Actually check build requirements before building, use --no-deps to
    ignore the check.
  * make conary q and conary update convert all flavors to  strong flavors
    for comparison; ~readline becomes readline, and ~!readline becomes
    !readline, so that conary q foo[readline] works as expected.
  * no default flavor is presumed for local operations (erase, q)
  * changed getPackageBranchPathIds to base64 encode the filename in
    order to ensure that the resulting XML-RPC will be UTF-8 clean.
  * localoutofdate renamed to "yuck", a man page added, and the script
    and man page are now installed on the system.
  * rename --use-macro and --use-flavor options for cook to --macro
    and --flavor
  * support new cook syntax: cvc cook <trove>[flavor] to set the troves flavor
    while cooking
  * fixed rq output when iterating over subtroves within a trove or group
  * TroveNotFound exceptions are handled gracefully in cvc.  'conary cook
    foo' will no longer traceback when foo:souce could not be found in
    the repository.
  * Unsynchronized updates work for packages and groups
  * The database is now opened with a 30 second timeout.  This should allow
    better concurrency.
  * added --exclude-troves and excludeTroves conaryrc entry
  * repository .cnr file's commitAction configuration item now has a
    flavor provided to it as %(flavor)s and the default changemail
    script uses it.
  * don't allow the same label to appear twice in sequence in a version

Changes in 0.14.10:
  * FlavorMap sense wasn't set right for base instruction set

Changes in 0.14.9:
  * Shadow Branch objects didn't return parent branches properly. This
    caused incorrect pathId's to show up on cook on shallow shadows.
  * Reworked the code which looks up pathIds to take advantage of a new
    server call (getPackageBranchPathIds) which is faster and looks on
    both the full branch and full parent branches.
  * The Apache repository server now allows mixed ssl and normal requests.
  * Added forceSSL option to apache repository server configuration.
  * The network client code now supports accessing servers over https.
  * Proper salts are used for user passwords.
  * The default value for macros.optflags is "-O2" again, instead of
    an empty string.
  * The http handler in the conary server now sends back proper error
    codes in the case of an authentication error.

Changes in 0.14.8:
  * Fixed bug where streams for commits on distributed branches didn't always
    get set properly
  * reworked findTrove() in repository to return (name, version, flavor)
    tuples instead of full troves
  * Split conary.1 into conary.1 and cvc.1
  * Allow cvc cook trove=<version>
  * remove --target-branch cook option
  * added default :devellib component for architecture-specific devel bits,
    made all files with an architecture-specific multilib path that are
    not in :devellib go into :lib instead of having many of them fall into
    :runtime

Changes in 0.14.7:
  * ELF libraries with sonames that have paths in them are now handled
    sanely, by removing the path (and complaining...)
  * split march into targetArch and unameArch -- requires a new distro-release
  * rework command line arguments to shadow and branch to match how versions
    are normally specified, and allow a flavor specificatoin
  * added --sources to branch and shadow commands

Changes in 0.14.6:
  * fix for generating changesets between repositories
  * policies that look at shared libraries are now multilib-aware,
    fixing shared library permissions and dependency provision
  * autosources didn't work when committing across a shadow

Changes in 0.14.5:
  * allow groups to contain troves with conflicting flavors
  * make repository-side change set caching less buggy
  * fix config files changing to symlinks
  * allow duplicate items to be specified for erase and update
  * changeset command allows flavors to be specified
  * repquery --info shows trove flavor
  * fixed bug with not matching base instruction set flavor

Changes in 0.14.4:
  * several bugs in the 'cvc update' code paths have been fixed
    - it no longer retrieves autosource sources
    - the CONARY file now gets populated entries for autosource files
    - the fileids in CONARY files are now correct after an update
  * several bugs in error handling have been fixed
  * several docstrings have been fixed
  * packagepolicy now automatically adds usermode:runtime requirement to files
    that are dangling symlinks to consolehelper
  * the templating engine for the web interface to the server has been
    changed to kid; kid and elementtree are now required to run a server.
  * the web interface now supports limited editing of ACLs
  * the server now only supports protocol version 26 (it was a mistake
    to leave in support for 24 and 25)
  * old code that supported ancient protocol versions has been
    removed from the server
  * recipes loaded from within recipes follow the label= argument if
    it is given

Changes in 0.14.3:
  * Fixed usage message to no longer print 1 at bottom; improved option
    handling error messages
  * Fixed versions when branching from a shadow
  * The lookaside cache now fetches from the repository into the right
    location and with the right permissions, and fetches manually-added
    as well as automatically-added sources.
  * In recipes, addSource can now take dest='/path/to/file'
  * Change %(servicedir)s location from /var to /srv

Changes in 0.14.2:
  * contents are now stored as diffs when either the new file or the
    old file is empty
  * diffs of numeric streams can now express a change to the value of
    None

Changes in 0.14.1:
  * fixed a typo in lookaside.py that prevented commits from working
  * added a descriptive exception message when fileids in your database
    do not match the fileids in the repository

Changes in 0.14.0
  * added ability for changesets to ignore unknown fields in some places
    (making changesets somewhat less brittle)
  * fixed bug in source handling with non-recipe files in the local directory
  * added framework for generic trove information
  * checkout no longer pulls all sources from the repository
  * used new trove info framework to store the source trove, build time,
    total file size, and version of conary used when building binary
    troves.
  * lib/elf.c no longer uses mmap to read elf files.  Some architectures
    may have elf structures on disk that are not naturally aligned, and
    using mmap to read them won't work.
  * the repository code now uses a 30 second timeout when attempting to
    access the database
  * Have architectures control their march values in the architecture
    config files.
  * add Arch.getCurrentArch() to get the major architecture that is in use
    during a build

Changes in 0.13.3
  * added ability for a contents log file (makes syncing much easier)
  * file tags weren't used on updates
  * "description update" tag action replaced with "handler update"
    (which gets called when either the tag description or the tag handler gets
    updated)
  * "description preremove" tag action replaced with "handler preremove"
  * sources get committed automatically

Changes in 0.13.2
  * reworked use.py code almost entirely.
  * added /etc/conary/arch directory to contain architecture definition files;
    changed /etc/conary/use files to contain more information about how
    flags are used when building.  Flag definitions are no longer in use.py.
  * fixed buildFlavor so that it affects cooking packages as well as
    determining troves to include when cooking a group
  * changed --noclean to --no-clean to be in line with the rest of the
    options; documented it
  * removed Use.foo and Flags.foo options from conary config files.  Macros.foo
    is still there.  Added --use-flavor option to cvc cook which takes a flavor
    and overrides the build flavor while cooking.
  * groups now take flavor strings to determine the flavor of a trove to
    include, not flag sets.
  * dependencies resolution is flavor sensitive now (and uses flavor
    affinity)
  * added trove version/release number to dependency messages
  * renamed classes and methods in versions.py to match current terminology

Changes in 0.13.1
  * repquery wasn't filtering by flavor properly (exposed by a bug fix
    in 0.13.0)

Changes in 0.13.0
  * removed importrpm.py
  * diffs between a file object that has a non-empty provides or requires
    to a file object that has an empty provides or requires are now properly
    generated and applied.
  * added checks to validate merged file objects against the fileIds
    in the changeset
  * implemented shadows
  * framework for redirects in place
  * removed (unused) parentId field from Branches repository table

Changes in 0.12.5
  * reworked dependency resolution a bit for a big speedup in the server
  * moved destdir to %(builddir)s/_ROOT_
  * made macros.destdir available during the unpacking of sources
  * source commands (r.addAction, etc.), if given absolute paths for
    their dir keywords, will perform their actions in the destdir instead
    of the builddir
  * most build commands (r.Make, r.Create, etc.), will work in either builddir
    or destdir, depending on whether they are given relative or absolute
    paths
  * add dir keyword for r.Run
  * include /usr/bin/rpm2cpio

Changes in 0.12.4
  * set more arch flags for x86 and x86_64
  * troves can have multiple instruction set flavors now
  * flipped around use: and is: sections of flavor strings
  * Version and Branch object completely separated

Changes in 0.12.3
  * conary verify updated to new API so that it works again
  * conary q (with no arguments) works again

Changes in 0.12.2
  * added getTroveVersionsByBranch
  * make better use of _mergeQueryResults
  * moved version affinity into findTrove from ConaryClient
  * fixed branch affinity so that it's actually branch affinity instead of
    label affinity
  * rdiff changes for 0.12.0 broke negative numbers for oldVersion
  * rdiff diff'd based on label instead of branch
  * update has flavor affinity now
  * flavors can now be specified on the command line for update, erase
    repquery, and query
  * unspecified flavor flags got scores of zero, which was wrong
  * added python code for flavor scoring (useful for the client)
  * repository queries didn't work properly when looking for multiple flavors
    of a single version
  * fix for updating multiple flavors of a single version of a trove
    simultaneously
  * reworked getTroveVersionList and getAllTroveVersions for per-trove
    flavor filtering

Changes in 0.12.1
  * repquery and query always showed dependency information
  * getTroveLeavesByBranch did extra demarshalling of the flavor
  * repquery didn't deal with nonexistant troves well
  * dependency failures on erase didn't reassemble dependency flags properly
  * fixed bug in dependency sets creation which caused dependency flags
    to get mangled
  * added a check to prevent mangled flags from getting committed

Changes in 0.12.0
  * document config command, and display supplied macro/use/arch information
    in output
  * repository acl's work for almost everything
  * anonymous access must be explicitly enabled by creating an acl for
    user 'anonymous' with password 'anonymous'
  * server side flavor scoring used
  * queries reworked for flavor matching

Changes in 0.11.10.1
  * move to python2.4
  * repository caching (which isn't used yet) didn't track the recurse flag

Changes in 0.11.10
  * changed flavor tracking when loadRecipe() is used to only track
    flavors in loaded recipes that are superclasses of the recipe
    class in the loading recipe.  (e.g. loading python.recipe to get
    the distribution python version will not add all of the python
    recipe's flavor information to the loading recipe class, as long
    as the loading recipe does not subclass the Python class.)
  * add conary verify command for comparing the local system's state to
    the state it was in at install time
  * when a trove is installed for the first time, it comes from a single
    repository
  * didn't handle file types changing on update
  * fixed problem assigning depNums
  * components disappearing from troves caused problems in relative changesets
  * files moving from removed troves in changesets caused update to fail

Changes in 0.11.9
  * change the order of permissions setting (chmod after chown)
    because some versions of the Linux kernel remove setuid/gid bits
    when setting ownership to root

Changes in 0.11.8
  * work around a python bug w/ fdopen() resetting file permissions
  * r.Replace() as an alternative to r.Run("sed -i '...' file")
  * Policy enforcing UTF-8 filenames
  * r.macros.tagdatadir as a standard place to put data just for taghandlers

Changes in 0.11.7
  * changed server.py to take extra config files via --config-file instead
    of as an extra argument
  * extra config files (specified with --config-file) were ignored if they
    didn't exist; issue an error message now
  * Added r.ConsoleHelper() for recipes
  * PAM configuration files shouldn't have paths to modules by default,
    so we remove what used to be the standard path
  * changed repository user authentication to use user groups (currently
    one per user)
  * added password salt
  * restructured repository a bit
  * removed lots of unused code from FilesystemRepository

Changes in 0.11.6
  * branches are created as changesets now instead of as a protocol call
  * merged authdb into primary repository
  * fix for rdiff (broken by flavor rework in 0.11.5)

Changes in 0.11.5
  * Internals reworked to eliminate flavor of None in favor of empty flavor
  * Added (currently unused) code to parse command line flavor specifications
  * static libraries (.a files) get proper flavors now
  * Handle attempts to update already installed troves from absolute
    change sets

Changes in 0.11.4
  * all components built from a single recipe share a common flavor
  * loadRecipe's label= keyword argument can actually take a label
    as well as a hostname

Changes in 0.11.3:
  * optimized a sqlite update statement to use indexed columns
  * added --test to update and erase
  * dependency check didn't handle new components providing the same
    items as old components (broken by 0.11.1 performance enhancements)

Changes in 0.11.2:
  * standalone server was broken by --add-user changes in 0.11.1
  * dependency check no longer allows packages being removed to cause
    dependency failures
  * changed how dependencies are frozen to make the order deterministic
    (so fileId's don't change around)
  * added a database version to the database schema

Changes in 0.11.1:
  * erasing troves enforces dependencies -- this requires a database
    conversion (run the conary-add-filedeps script which fixed the
    conversion to 0.11.0 after updating conary)
  * reworked dependency queries to take advantage of indices for much
    better performance
  * add --add-user to server.py for creating the authdb

Changes in 0.11.0:
  * massive rework of fileId mechanism to allow better flavor support
  * added columns to dependency tables to allow erase dependency checks
    (which are not yet implemented)
  * enabled trove requirements
  * added cvcdesc and the 'describe' command to cvc to generate
    and use metadata XML files.
  * getMetadata follows the branch structure up until it finds metadata
    for the trove.
  * changed getFileContents() to not need trove name or trove version
  * byte-compiled emacs lisp files are transient, like python
    byte-compiled files
  * addSource recipe action now can take a mode= keyword argument
  * cook now enforces having no dash characters in version numbers
  * files are explicitly disallowed from depending on groups, packages,
    or filesets; the only trove dependency that a file or component
    can have is on a component.  Only filesets can depend on filesets.

Changes in 0.10.11:
  * reworked how absolute change sets get converted to relative change
    sets for better efficiency
  * chained dependency resolution caused duplicate troves in the final
    changeset (and a lot of extra work)
  * added --config to stand alone repository
  * source flag wasn't set properly for newly added non-text files
  * flavor information is now printed by "conary query" when multiple
    flavors of the same version of a trove are installed
  * "conary repquery --all" flavor output formatting has been improved

Changes in 0.10.10:
  * changesets get downloaded into a single (meta) file instead of lots
    of separate files
  * fix several bugs in the freshmeat record parsing
  * add a freshmeat project page URL to the metadata by default
  * add a "source" item to metadata
  * the server implementation of troveNames() was horrible
  * enabled file dependencies

Changes in 0.10.9:
  * fixed some authorization issues with the xml-rpc repository interface
  * the web management interface for the repository works now; see
    http://wiki.specifix.com/ConaryConversion for information on how
    to convert existing authdb's to support this
  * fixed a bug with distributed branches
  * users can change their passwords through the repository's web api
  * improved logic apachehooks use to find top level URL
  * fixed bug in server side repository resolution

Changes in 0.10.8:
  * changed iterAllTroves() to troveNames(), which searches a single
    label instead of the whole repository
  * reworked http authentication and CGI request handling and added the
    beginning of a web interface to the repository for user administration
    and metadata management.

Changes in 0.10.7:
  * dependency sql code reworked to use temporary tables
  * new macro called "servicedir" that defines the location for
    service data (%(servicedir)s{ftp,http,etc})
  * added busy wait to sqlite3 python binding when executing SQL
    statements on a busy database

Changes in 0.10.6:
  * Lots of bug fixes for distributed branching
  * Some code rearrangement
  * The start of metadata support code is now included

Changes in 0.10.5:
  * The local database is used for fetching file information (but not
    contents), reducing network traffic when creating change sets
    across repositories.
  * Update works on troves which were locally cooked or emerged
  * Internal changes to move toward getFileContents() working in batches
    rather then on individual files. For now this prevents the repository
    from copying files between the content store and /tmp to serve them.
  * Arch flags are now included in flavors
  * Emerge follows the installLabelPath instead of the buildLabel
  * The extended debugger has been extensively modified
  * Conary can handle filenames with '%' in them
  * The showcs command has been significantly updated, and the updates
    are documented in the conary.1 manpage
  * New syntax for flags distinguishes requirements from "optimized for";
    see http://wiki.specifix.com/FlavorRankSpec

Changes in 0.10.4:
  * Bug fixes for updating from absolute change sets (which basically
    just didn't work for troves which contained config files)
  * Bug fixes for distributed branching
  * The database is used for fetching trove information (but not yet
    file information) when the client constructs change sets across
    distributed branches
  * various other bug fixes

Changes in 0.10.3:
  * this version introduces changes to the network protocol for
    obtaining file contents and changeset generation. The client
    protocol version number has increased, so version 0.10.3 can only
    communicate with servers running the server from 0.10.3. The
    server remains backward compatible with older clients.
  * a warning message is now displayed when the user attempts to
    create a branch that already exists on a trove.
  * the correct trove names are displayed when automatically resolving
    dependencies
  * packages no longer get the union of all the dependency information
    of the components they contain.  This information would have to be
    recalculated if a user installed a package then removed a
    component afterward.
  * a package policy check was added to reject any world-writable
    executable file.
  * r.TagSpec('tagname', exceptions='filter') now overrides a match by
    another r.TagSpec('tagname', 'filter')
  * more changes to metadata interface
  * various other bug fixes and improvements

Changes in 0.10.2:
  * the repository code is now included in the main conary source
    archive
  * "conary showchangeset" produces a more user-friendly output
  * large responses from the repository server are now compressed
  * the protocol for getFileContents() changed to take a fileId
    instead of the file's path.  The repository code can still handle
    old requests, but the client code now requires the latest
    repository code.
  * bug fixes

Changes in 0.10.1:
  * when applying a changeset, dependency failures are resolved by
    querying servers in the installLabelPath
  * troves that satisfy a dependency can automatically be added to a
    transaction.  This behavior is controlled by the "autoResolve"
    variable in conaryrc or the "--resolve" command line option to
    "conary update"
  * dependency resolution is calculated recursively.  To limit the
    recursion depth to check only first order dependencies, a
    "--no-deps-recurse" option has been added to "conary update"
  * "conary repquery" now takes a "--deps" argument, which prints the
    Requires and Provides information for the trove that is being
    queried.
  * changes have been made to the build side of Conary to facilitate
    building recipes that use cross compilers
  * symlinks now get the appropriate ownership set when they are
    restored
  * groups can now specify which flavor of a trove to include
  * repository queries that don't need file information no longer ask
    the repository for files.
  * various bug fixes and cleanups

Changes in 0.10.0:
  * dependency checking is now performed before changesets are
    applied.  This uses new tables in the local system's database.
    If you are using a database created by a version of Conary older
    than 0.10.0, it must be converted before it can be used.  See:
      http://wiki.specifix.com/ConaryConversion
    for details
  * Shared library dependency information in changesets is now stored
    in a different format.  This means that repositories that use old
    versions of Conary will be unable to give valid changesets to
    Conary 0.10.0 or later.  Therefore, the protocol version number has
    been increased.
  * --no-deps argument added
  * "cvc co" is now a synonym for "cvc checkout"

Changes in 0.9.6:
  * dependency enforcement infrastructure has been added (the code is
    currently disabled)
  * bug fixes
    * applying a changeset that un-hardlinks files now works
    * conary rq [trove] --info now works
    * running "conary update [trove]" when more than one flavor of
      [trove] exists no longer tracebacks.  It installs both flavors
      of the trove (which is not always the desired behavior - this
      will be addressed later)
    * only files with execute permissions are checked for
      #!interpreter.
    * "conary rq [trove] --ls" no longer tracebacks when [trove]
      exists in more than one repository
    * various code cleanups

Changes in 0.9.5:
  * new methods for specifying dependency information in recipes have
    been added
  * #! interpreters get added as dependencies
  * local flag overrides now work
  * cvc cook --resume can be used multiple times
  * conary invokes gpg with --no-options to avoid creating or using
    ~/.gnupg

Changes in 0.9.4:
  * fixes to cvc annotate
  * flavors and dependency generation code has been refactored to be
    policy based
  * better error handling when invalid changeset files are given to
    conary
  * minor code cleanups

Changes in 0.9.3:
  * New "cvc annotate" feature
  * Man page updates
  * Changesets which remove a file and replace it now apply correctly.
  * "cvc update" no longer complains and fails to update the CONARY
    state file properly  when ownerships differ
  * FileId generation now looks for previous versions of all the
    packages that have just been created, not just the name of the
    recipe.
  * Cooking as root is no longer allowed
  * Miscellaneous bug fixes.

Changes in 0.9.2:
 * Bug fixes:
   * Applying changesets that have more than one hard link groups
     sharing the same contents sha1 works now.
 * Build changes:
   * Recipes can now create new top level packages.

Changes in 0.9.1:
 * Bug fixes:
   * Applying a changeset that has a flavor which is a superset of the
     previous version's flavor now works.
   * Parsing optional arguments to command line parameters that appear as
     the last thing on the command line works
 * Build changes:
   * Package policy now checks to ensure that files in /etc/cron.*/*
     are executable
 * Update changes:
   * Conary no longer complains if a transient file has been modified
     on disk but no longer exists in a new version of a component.
 * Miscellaneous changes:
   * Version 1 on-disk changeset file support has been removed.

Changes in 0.9.0:
 * protocol versioning is much more granular now allowing for backwards
   compatible versions of functions
 * changeset command now generates changesets for multiple troves spread
   across multiple repositories
 * change sets are transferred as a set of independent change sets now
   (laying the groundwork for repository change set caching, with which
   this version will work just fine)

Changes in 0.8.3:
 * Man page updates.
 * The "conary query" command now accepts multiple arguments for
   troves and paths
 * Fixed "conary erase" command which was broken in 0.8.2

Changes in 0.8.2:
 * You can now install multiple troves at once (even a combination of
   changeset files and troves from repositories), and the entire
   action is recorded in a single rollback (this required a change in
   command-line arguments for updating troves).
 * The beginnings of support for searching multiple repositories
 * Miscellaneous code cleanup and bug fixes.

Changes in 0.8.1:
 * The source code has been re-arranged for easier maintenance, and
   conary has been split into two programs: conary and cvc.
 * Better error messages and debugging tracebacks

Changes in 0.8.0:
 * A new changeset format supports hard links but requires staged update.
 * The new changeset format also collapses duplicate contents even
   when hardlinks are not used.
 * By default, rc?.d/{K,S}* symlinks are no longer packaged. The
   chkconfig program is relied on to create them at package
   install/update time. Init scripts are explicitly required to
   support the chkconfig protocol by default
 * Improved error messages
 * Several bug fixes.

Changes in 0.7.7:
 * Extended debugger saves and emails
 * Tracebacks now include arguments and locals
 * More size optimizations were made when applying changesets
 * Applying absolute changesets when a trove is already installed is
   now much more efficient than it was
 * Self-referential symlinks raise a packaging exception.
 * Several bugs fixes.

Changes in 0.7.6:
 * Installation
   * Hardlink handling
   * enhanced debugging capabilities (including saving a debugging
     state file to enable remote debugging)

   * using binary file ids and iterators for significant memory savings
   * and runtime support for the x86.x86_64 sub-architecture
 * Cooking
   * more robust handling of the --resume option
   * policy normalization of where app-defaults files go.

Changes in 0.7.5:
 * Hard links are implemented (but not yet enabled, in order to
   preserve changeset compatibility for now).
 * Several bugs have been fixed for installing and cooking.

Changes in 0.7.4:
 * Fileids are now stored and transmitted in binary rather than
   encoded.
 * Better handling of multiple versions of packages/troves installed
   at the same time
 * Missing file handling improvements
 * Recipe inheritance is now possible between repositories
 * Enhanced Interrupted builds
 * The dynamic tag protocol was slightly modified
 * Added Arch.x86.amd64 and Arch.x86.em64t
 * several bugs fixes

Changes in 0.7.0:
 * sqlite3 is used for the database
 * better handling of multiple packages with the same name installed at once.

Changes in 0.6.6:
 * repository protocol update
 * changeset format update
 * added the ability to resume halted local builds
 * added the ability to easily package build-time tests to run at
   install time to qualify new/changed environments
 * better handling of packaged .pyc/.pyo files
 * better shared library handling
 * improved inline documentation
 * optimizations for both space and time
 * numerous bugfixes<|MERGE_RESOLUTION|>--- conflicted
+++ resolved
@@ -1,13 +1,3 @@
-<<<<<<< HEAD
-Changes in 2.0.50:
-  o Bug Fixes:
-    * cvc rdiff now functions correctly on trove versions where no
-      previous version exists. (CNY-3218)
-    * Updates of multiple flavored groups containing pre-update scripts
-      no longer fail after the critical update is applied. The fixed
-      Conary issue is related to CNY-3216, but only manifests itself
-      when multiple groups are present. (CNY-3219)
-=======
 Changes in @NEW@:
   o New Features
     * The xz compression file format is now supported for decompressing
@@ -55,15 +45,14 @@
     * The imageGroup flag in group recipes now implies
       checkOnlyByDefaultDeps=False. (CNY-3195)
 
-Changes in @NEW@:
+Changes in 2.0.50:
   o Bug Fixes:
     * cvc rdiff now functions correctly on trove versions where no
       previous version exists. (CNY-3218)
-    * Updates of multiple flavored groups containing pre-update
-      scripts no longer fail after the critical update is applied.
-      The fixed Conary issue is related to CNY-3216, but only
-      manifests itself when multiple groups are present. (CNY-3219)
->>>>>>> b41fc011
+    * Updates of multiple flavored groups containing pre-update scripts
+      no longer fail after the critical update is applied. The fixed
+      Conary issue is related to CNY-3216, but only manifests itself
+      when multiple groups are present. (CNY-3219)
     * Path-based action build requirement discovery now functions
       correctly when spaces are present in environment variables or
       adjacent spaces are present before the name of the executable in
