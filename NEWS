--- conflicted
+++ resolved
@@ -1,12 +1,9 @@
 Changes in @NEW@:
   o Bug Fixes:
-<<<<<<< HEAD
     * Problem added in 2.0.20 with adding dependencies to postgres
       repositories has been resolved
-=======
     * Starting in 2.0.20, dependency resolution started locking the database 
       unnecessarily.  This affected rmake dependency resolution.
->>>>>>> 6a0adf49
 
 Changes in 2.0.21:
   o Build Changes:
