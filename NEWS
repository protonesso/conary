<<<<<<< HEAD
Changes in @NEW@:
  o Client Changes:
    * Added getDownloadSizes() to the ConaryClient object to determine
      the over-the-wire transfer size of the jobs in an UpdateJob object.
      Call requires a single repository be the source of the entire
      update and to support protocol version 50 or later. (CNY-1757)

  o Server Changes:
    * Added infoOnly parameter to getChangeSet call in protocol version
      51. (CNY-1757)
    * Changed list of repository methods to be automatically generated
      instead of statically listed. (CNY-1781)

  o Bug Fixes:
    * The addSvnSnapshot() source action now uses the lookaside directory
      for generating the snapshot, instead of using the remote repository.
      (CNY-1777)
    * A bug that prevented unused entries in the Versions table of the
      system Conary database from being cleaned up after erasures has
      been fixed.
=======
Changes in 1.1.31:
  o Bug Fix:
    * A bug that caused an Internal Server Error when a Conary proxy
      attempted to convert a changeset for an older client when the
      upstream Conary repository was not running 1.1.29 or later has
      been fixed. (CNY-1792)
>>>>>>> 1ad63983

Changes in 1.1.30:
  o Bug Fixes:
    * The version cache for upstream servers in the Conary proxy
      incorrectly included user information in the URL, causing
      KeyErrors when users were switched to anonymous. (CNY-1787)
    * An issue related to the formatting of repository map entries
      has been fixed. (CNY-1788)
    * The Conary proxy no longer supports protocol version 41
      (and hasn't for a few releases).
    * An issue that was affecting the performance of the getChangeSet
      API call on Conary proxies running in an apache environment
      has been fixed.

Changes in 1.1.29:
  o Client Changes:
    * In conaryrc files, repositoryMap entries can now use wildcards
      for the server name.
    * Multiple entitlements can now be sent to each server.
    * Server names in entitlements may include wildcards.
    * Entitlements may be placed in conaryrc files now using
      'entitlement server entitlement'. "conary config" displays
      entitlement information.
    * A bug that limited a single MetadataItem to less than 64 KiB has
      been fixed.  Conary 1.1.29 will produce metadata that will not
      be visible to older clients.  Likewise, metadata produced by
      older clients will not be visible to Conary 1.1.29 and later
      clients. (CNY-1746)
    * Metadata items can now store strings with NUL characters in
      them. (CNY-1750)
    * The client API will now raise an InsufficientPermission error
      instead of an OpenError when the client's entitlements are
      not allowing access. (CNY-1738)

  o Build Changes:
    * Refreshed autosource files are now displayed by 'cvc revert' and
      'cvc diff'. (CNY-1647)
    * Support for the Bazaar revision control system has been added via
      r.addBzrSnapshot(). (requires bzr >= 0.16).

  o Server Changes:
    * (Nearly) all repository operations are now performed using the
      permissions of the anonymous user in addition to the permission
      set for any user authentication information which is present.
    * Path names in the entitlementsDirectory no longer have any
      meaning. All entitlements are read, and the serverName in the
      XML for the entitlement is used to determine which server to
      send the entitlement too.
    * Entitlement classes are no longer used as part of authentication;
      they may still be specified, but repositories now look up the
      class(es) for an entitlement based on the key.

  o Internal Changes:
    * The restart information, necessary for Conary to resume execution
      after a critical update is applied, now includes the original
      command line. The way this information is stored is incompatible
      with very old versions of Conary.  Downgrading from Conary
      version 1.1.29 (or newer) to version 1.1.11 (or older) is known
      to fail. (CNY-1758)

  o Bug Fixes:
    * 'conary rblist' no longer produces a stack trace if the
      installLabelPath configuration option is not set. (CNY-1731)
    * A bug that caused an "Error parsing label" error message when
      invoking "cvc commit" on a group recipe that used
      r.setSearchPath(str(r.labelPath[0]), ...) has been
      fixed. (CNY-1740)
    * Proxy errors are now reported in the client, for easier
      debugging. (CNY-1313)
    * A bug that caused an "Unknown error downloading changeset" error
      when applying an update job that contained two different
      versions of the same trove has been fixed. (CNY-1742)
    * Adding redirects which pointed to otherwise-unused branches
      corrupted the database by creating a branch without corresponding
      label information.
    * When critical updates are present in an update job that has
      previously downloaded all the changesets, Conary will no longer
      unnecessarily re-download the troves. (CNY-1763)
    * TroveChangeSet.isRollbackFence() now returns the correct answer
      if the trove changeset does not contain absolute trove
      info. (CNY-1762)
    * A bug related to entitlement directories containing unreadable
      files has been fixed. (CNY-1765)
    * A bug that prevented epydoc from producing documentation on
      the Conary code has been fixed. (CNY-1772)
    * Conary will temporarily fall back to reading unsigned group
      script information from changeset files that are created by
      Conary < 1.1.24.  Once rBuilder creates changesets with a newer
      version of Conary, this change will be reverted. (CNY-1762)
    * Changeset files are now written as absolute paths in the
      changeset index file. (CNY-1776)
    * Entitlement configuratioon lines continue to accept an entitlement
      class for backwards compatibility purposes. (CNY-1786)

Changes in 1.1.28:
  o Documentation Changes:
    * Incorrect references to createGroup have been fixed. (CNY-1700)

  o Build Changes:
    * Files added with in the repository and locally no longer cause
      'cvc update' to fail as long as the files have the same fileId.
      (CNY-1428)
    * r.Link allows full paths to be specified for the target of the
      link as long as the directory matches the source of the link.
      (CNY-751)
    * "cvc mv" has been added as a synonym for "cvc rename".
    * r.addCvsSnapshot() now works correctly with anonymous,
      pserver-based, servers. Previously, cvs checkout would fail due
      to strange characters being in the destination directory.
    * r.add*Snapshot() will now raise errors if the shell commands they
      are executing fail for any reason

  o Bug Fixes:
    * An index has been added to improve the performance of various
      file stream related queries in a Conary repository. (CNY-1704)
    * Directories in binary directories are no longer (incorrectly)
      provided. (CNY-1721)
    * "conary update" now works with read-only changesets. (CNY-1681)
    * the setTroveInfo call refuses to update missing troves (CNY-1741)

  o Server Changes:
    * getChangeSet call now returns supplemental information
      (trovesNeeded, filesNeeded, and removedTroves) for each individual
      job separately, instead of combining them for the entire job list.
    * proxy now combines all upstream changeset requests into a single
      job request for servers running this version or later. (CNY-1716)
    * mirrorMode wasn't passed through to changeset fingerprint calls
      from the caching code.

Changes in 1.1.27:
  o New Features:
    * All group cooks for one source must be done as a large cvc cook
      action instead of one-by-one. (CNY-1303)
    * Group flavors are much shorter if you turn on the config item
      "shortenGroupFlavors".  Some flags, like
      vmware and xen and architecture flags, are always included in a
      group flavor. (CNY-1641)
    * The Conary client is now able to access the network using
      authenticated HTTP proxies. (CNY-1687)

  o Build Changes:
    * A new recipe method, r.MakeFIFO(), is available which will create
      a named pipe at a specified location. (CNY-1597).

  o Internal Changes:
    * Flags for update jobs changed from a bitmask to a class.
    * Removed vestigial support for file label priority paths.

  o Bug fixes:
    * Patch code no longer fails when trailing context is missing at
      the end of the file. (CNY-1638)
    * Files with no permissions set (chmod 0) confused Conary due to
      improper checks for None. (CNY-1678)
    * Errors in the changeset downloading code are no longer ignored
      by the client. (CNY-1682)
    * An error in the resumption of a build has been fixed. (CNY-1684)
    * The introduction of mirrorMode during changeset cration (CNY-1570)
      caused the generation of empty diffs in some cases. mirrorMode now
      includes full contents for all files instead of generating diffs
      (CNY-1699)
    * If you're promoting two flavors of the same version of the same trove,
      they will now always have the same version on the target branch.
      (CNY-1692)

Changes in 1.1.26:
  o New Features:
    * The listcachedir script has been added to help with maintenance
      tasks for the repository changeset cache. (CNY-1469)
    * Conary proxies are now adding an HTTP Via: header. (CNY-1604)

  o Internal Changes:
    * Creating changesets supports a 'mirrorMode', which includes file
      contents of files if their version has changed (even if the sha1
      of those contents are the same). Mirroring uses this to ensure
      complete contents. (CNY-1570)

  o Client Changes:
    * A potential race condition where an update could change the state
      of the Conary database while the rollback code is executing has
      been fixed. Note that as part of the fix for CNY-1591, the update
      and rollback operations cannot commit at the same time; the fix
      further ensures long-running operations detect the state change.
      (CNY-1624)

  o Bug fixes:
    * Manipulating source components now works better when a source
      component has been marked removed.
    * A problem related to the way shim clients use the ServerProxy
      object has been fixed. (CNY-1668)

Changes in 1.1.25:
  o New Feature:
    * Conary now supports a "searchPath" configuration option, which
      operates like the installLabelPath configuration option but can
      contain both packages and labels.  For example:
      "searchPath group-os contrib.rpath.org@rpl:1" can be used to
      configure conary to first install the version of a package
      referenced in group-os, then to fall back to installing from
      contrib.rpath.org@rpl:1. (CNY-1571)

  o Build Changes:
    * GroupRecipe.add*Script now accepts a path to the script as the
      initial parameter.
    * r.addArchive() now supports a preserveOwnership parameter.  When
      set to True, owners and groups from cpio, rpm, and tar archives
      are used as the owners and groups in the final package.
      (CNY-927)
    * A new "cvc revert" command has been added that reverts any local
      changes made in the current directory. (CNY-1222)
    * GroupRecipe.addCopy() copies compatibility classes and group
      scripts onto to groups.  New copyScripts and
      copyCompatibilityScripts options to GroupRecipe.addCopy() and
      GroupRecipe.addAll() can be used to change this
      behavior. (CNY-1642)
    * A new build r.IncludeLicense() action has been added. This build
      action will take either a directory structure of licenses or a
      single license file, normalize its contents, and place it in a
      directory in /usr/share/known-licenses, which will be used at a
      later date by conary-policy.  This method is only useful for
      organizations maintaining a set of packages as part of a Linux
      OS platform.

  o Client Changes:
    * An explicit commit lock is now used to prevent overlapping
      updates and rollbacks.  (CNY-1591)
    * The conaryclient module now exposes ChangeSetFromFile to
      instantiate ReadOnlyChangeSet objects from .ccs
      files. (CNY-1578)
    * "conary q --debug --info" now also displays information about
      where a trove was cloned from if it exists.
    * Redirects with multiple targets can now be built and installed.
      (CNY-1554)
    * Conary repositories now support creating changesets that contain
      files whose compressed contents are greater than or equal to 4
      GiB in size.  Old versions of Conary that attempt to access a
      changeset that contains a compressed file larger than 4 GiB in
      size will report a error of "assert(subMagic == SUBFILE_MAGIC)".
      Previously, an overflow error occurred. (CNY-1572)

  o Internal Changes:
    * Conary clients can now request a specific changeset format
      version from a Conary repository.  This feature requires Conary
      protocol version 48.  This allows one to use new Conary clients
      to generate changesets understood by older clients. (CNY-1544)
    * Internal recipe source management moved into the generic
      Recipe() class from PackageRecipeClass().

  o Server Changes:
    * Standalone Conary repositories or proxies can be run in SSL mode
      if m2crypto is installed and the configuration options "useSSL",
      "sslCert", and "sslKey" are properly set. (CNY-1649)

  o Bug Fixes:
    * A bug that sometimes caused "user/group does not exist - using
      root" messages to be displayed when running "cvc update" created
      new files has been fixed. (CNY-763)
    * The flavor of a derived package (which is an experimental
      feature) built from unflavored package is now properly set to
      unflavored. (CNY-1506)
    * Macros in arguments to the version control system recipe class
      commands are now properly expanded. (CNY-1614)
    * The Conary client will now bypass proxies running on remote
      machines with repositories running on localhost. (CNY-1621)
    * "cvc promote" no longer displays some warnings that were rarely
      helpful unless invoked with the --debug argument. (CNY-1581)
    * A bug that caused the storage of unneeded "unknown" entries in
      the TroveInfo table has been fixed. (CNY-1613)
    * A regression in "cvc annotate" that would produce a traceback
      for not finding a SequenceMatcher class in fixeddifflib was
      fixed.  (CNY-1625)
    * Build commands that invoke shell commands now perform shell
      quoting properly.  Thanks to Pavel Volkovitskiy for finding the
      bugs and submitting the patch. (CNY-1627)
    * Mirroring using group recursion has been fixed. (CNY-1629)
    * Mirroring using group recursion no longer creates
      cross-repository relative changesets. (CNY-1640)
    * r.Install will now replace files which are read-only. (CNY-1634)
    * A bug that caused an unhandled exception when creating a local
      rollback for a trove that had missing troveinfo has been fixed.
    * Attempting to run "cvc merge" in a directory which was not
      already at the tip of a shadow no longer causes a confusing
      error message.  Previously the message was "working directory is
      already based on head of branch"; now the message is "working
      directory is not at the tip of the shadow".
    * cvc commands which need to instantiate the recipe object (merge,
      refresh, and commit) no longer fail if unknown use flags are
      used by the recipe.
    * Running the command to mark a trove as removed from the
      repository on a trove that has already been marked as removed no
      longer results in an error. (CNY-1654)
    * "conary rdiff" now works properly when multiple flavors of the
      same trove are present in the same group. (CNY-1605)
    * "conary rdiff" no longer produces an error if the same file is
      present on different labels. (CNY-1623)
    * A bug that caused inconsistent behavior when troves are pinned
      has been fixed.  Previously, if an update operation would change
      the version of a pinned trove to a version included in a group
      that is installed on the system, the pin would not
      hold. (CNY-1652)
    * A bug that caused an unhandled exception in the Conary update
      code when shared contents to a file in a link group are
      duplicated in the changeset due to distributed contents has been
      fixed.

Changes in 1.1.24.1:
  o Release Correction
    * The source archive for 1.1.24 was not built from the tag for
      1.1.24 in the Mercurial repository.  1.1.24.1 is built from the
      1.1.24 tag.

Changes in 1.1.24:
  o New Feature:
    * Conary 1.1.24 introduces the framework needed to implement a new
      metadata design for Conary.  The new metadata feature allows
      various information such as description to be set for a trove.
      New XML-RPC interfaces, getNewTroveInfo() and setTroveInfo(),
      have been added to facilitate mirroring metadata.
      addMetadataItems() has been added to allow metadata to be added
      to a trove after it has been built. (CNY-1577)

  o Client Changes:
    * The Conary client now distinguishes between an upstream Conary
      proxy and a plain HTTP proxy. This is so we can properly handle
      SSL traffic through an HTTP proxy using the CONNECT HTTP method.
      As such, there is now a "conaryProxy" configuration variable, in
      addition to the "proxy" variable. (CNY-1550)
    * The "proxy" (and newly introduced "conaryProxy") variables can
      be turned off by setting them to "None". (CNY-1378)
    * Clients requesting the inclusion of configuration files residing
      on the network now upload their version. This opens up the
      possibility for the server to serve different configuration
      files to different client generations. (CNY-1588)
    * Configuration variables "localRollbacks" and "pinTroves" get
      used as defaults when applying an update job; they can be
      explicitly overridden. (CNY-1583)

  o Bug Fixes:
    * A bug in the way the proxy configuration variable is set has
      been fixed. (CNY-1586)
    * A bug that caused a traceback when rolling back group updates
      from rollback changesets created when the "localRollback"
      configuration option was set has been fixed. (CNY-1590)
    * A bug that caused a traceback when applying a local rollback
      changeset with a locally modified file has been fixed.  Conary
      needed to create the directory that the locally modified file
      resides in first. (CNY-1444)
    * Applying rollbacks could attempt to invalidate the rollback stack,
      which would cause corruption of the rollback stack (CNY-1587)

Changes in 1.1.23:
  o Client Changes:
    * A new command, "conary rdiff", has been added. This allows one
      to inspect the differences between any two troves with the same
      name. (CNY-855)

  o Build Changes:
    * Conary recipes can now directly reference source code through
      version control systems.  The new r.addMercurialSnapshot(),
      r.addCvsSnapshot(), and r.addSvnSnapshot() source actions check
      out repositories and create snapshots.  They are integrated with
      the "cvc refresh" command for fetching more recent source code
      from version control repositories. (CNY-1)
    * The r.replace() function in group recipes now supports the
      searchPath parameter. (CNY-1574)

  o Bug Fixes:
    * A corner case affecting server-side matching of troves against
      negative flavors has been fixed. (CNY-641)
    * A bug in the StreamSet thaw code that prevented frozen StreamSet
      objects with a tag value greater than 128 from being thawed
      properly has been fixed.
    * A bug has been fixed that prevented creating a diff of a Trove
      object that contained troveInfo with unknown data. (CNY-1569)
    * A bug in the logic used by Conary to determine whether or not
      the rollback stack should be invalidated based on group update
      scripts has been fixed. (CNY-1564)
    * A bug that caused an unhandled exception in a Conary proxy when
      it attempted to create a changeset from a pre-Conary-1.1.x
      server has been fixed.
    * Small race condition in populating the cache for both
      repositories and proxies has been fixed (CNY-1576)

Changes in 1.1.22:
  o Major Changes:
    * Group troves can now declare an (integer) compatibility class
      which is used to automatically invalidate rollbacks (existing
      groups are considered to be in compatibility class zero). When a
      group is upgraded to a new group which has a different
      compatibility class, the rollback stack is invalidated unless
      the group also contains postRollback script which can rollback
      to the version being updated. Postrollback scripts can now be
      defined with a list of compatibility versions they are able to
      roll back to. Old invalidateRollback parameter for some group
      scripts is no longer supported.

  o Client Changes:
    * To take advantage of Conary's ability to apply the critical
      update set and restart before applying the rest of the updates,
      three new API calls have been added: newUpdateJob,
      prepareUpdateJob and applyUpdateJob. (CNY-1454)
    * A new argument, --no-restart, has been added to conary. This has
      to be used in conjunction with --root and allows one to skip the
      restarts after applying critical updates when installing in a
      chroot. (CNY-1458)
    * Proxy configuration parameter is now of the form 'proxy protocol
      url' (i.e. 'proxy http http://proxy.some.com'), and allows
      separate proxies to be configured for http and https. If old
      'proxy url' form is used, separate proxies are configured for
      http and https rather than a single proxy being using for both
      protocols. Users who need the old behavior should set explicit
      configure the same proxy for both protocols.

    * Conary no longer runs group scripts when "--just-db" is
      specified on the command line.
    * The conary.conaryclient.mirror.mirrorRepository() function now
      accepts a list of target repositories.

  o Build Changes:
    * Conary has tools in place through a new cross flag and a new
      "target" flavor to support better defining of cross compiling
      builds.  (CNY-1003)
    * Configuration files are again allowed to have executable bits
      set, but configuration files with executable bits set are not
      included in the :config component even if the :config component
      is being created. (CNY-1260, CNY-1540)

  o Proxy Changes:
    * A proxy can now be configured to use an http proxy for all
      outgoing requests. The 'proxy' configuration item is supported
      in a manner identical to the client.
    * The (unused) ability for a standalone server to act as both a
      proxy and a standalone server has been removed; this removes the
      standalone proxies dependence on the X-Conary-Servername header.

  o Internal Changes:
    * The createTrigger() method of dbstore drivers no longer accepts
      the "pinned" keyword parameter.
    * SeekableNestedFile and FileContainer objects no longer depend on
      the file pointer for reads; pread() is used everywhere.  This
      allows the underlying file descriptors to be shared between
      objects or between threads.
    * Repository schema now understands the concept of minor and major
      schema revisions. (CNY-811)

  o Bug Fixes:
    * A bug in proxy code that caused conary to use https through a
      proxy when http was desired has been fixed. (CNY-1530)
    * A bug in clone/promote relating to cloning when there are
      flavors on the clone label that are superset of the current
      flavor, but the current flavor doesn't exist has been
      fixed. (RMK-415)
    * A race condition related to the multithreaded Conary client,
      where one thread could modify an unprotected variable assumed
      immutable by a different thread has been fixed. (CNY-1450)
    * If the database is locked, Conary will no longer display a stack
      trace, but an error message. (CNY-1292)
    * The Conary library now uses a built-in difflib if the system's
      difflib is not patched for recursion. (CNY-1377)
    * Mirroring troves marked as removed from repositories running on
      MySQL has been fixed. (CNY-1193)
    * Repository cooks now sets the subprocess' stdin to /dev/null to
      avoid hanging while waiting from stdin. (CNY-783)
    * Trove.verifyDigests() no longer fails erroneously if a signature
      version 0 digest has not been calculated and set in
      troveInfo. (CNY-1552)
    * A bug in changeset reset() which affected reusing changesets in
      merges has been fixed. (CNY-1534)
    * A bug in changeset based trove sources where the underlying
      changesets never got reset has been fixed. (CNY-1534)

Changes in 1.1.21:
  o Repository Changes:
    * A "hidden" keyword argument has been added to the
      commitChangeSet() and hasTroves() method.  This allows mirror
      users to commit troves which will never be displayed to users.
      The presentHiddenTroves() call makes all hidden troves
      visible.  The XML-RPC protocol version is now 46.

  o Internal Changes:
    * StreamSet operations in C now use a common StreamSet_GetSSD()
      function which creates the _streamDict object if it does not yet
      exist.  This fixes crashes in rare cases where a
      StreamSet.find() class method is used before any instances of
      that StreamSet have been created. (CNY-1524)
    * Numeric StreamSet types can now have values set to None (which
      indicates that there is no value set at all).  Additionally, if
      passed an empty string to the thaw() method, the value is set to
      None. (CNY-1366)

  o Bug Fixes:
    * A bug in commitChangeSet() which returned a "file not found"
      error when the user had insufficient permission for the commit
      operation has been fixed.
    * A bug that caused Conary to raise an unhandled exception when
      updating a trove that has missing TroveInfo data in the local
      database.  When new types are added to TroveInfo, older versions
      of Conary omit the new data from the database.  Once a version
      of Conary is used that understands the new data types, the
      missing data is restored to the previously incomplete trove.
    * Handling user permissions when committing under certain 
      circumstances against a Conary 1.1.20 was fixed. (CNY-1488)

Changes in 1.1.20:
  o Major Changes:
    * Groups can now include scripts which are automatically run
      before an install, after an install, after an update, and after
      a rollback.  Documentation on how to add these scripts to groups
      will be posted to wiki.rpath.com shortly.  Unlike tag handlers,
      these scripts are not inherently reversible; therefore if a post
      update script is executed, the rollback stack will be reset.  The
      rollback information is still stored in the rollback directory,
      but the "conary rollback" and "conary rblist" commands will no
      longer be able to access the previous rollbacks.

      Only Conary repositories running version 1.1.20 or later can
      store these scripts.  If the repository is not running the
      minimum required version, a "changeset being committed needs a
      newer repository server" error will be produced.

      If an older version of Conary downloads a group that has a
      script associated with it, the scripts will be silently ignored.
      Future versions of Conary may add a "Requires: trove:
      conary(group-scripts)" dependency to groups that have scripts
      associated with them. (CNY-1461)

    * Support for versioned trove signatures has been added. (CNY-1477)
    * Version 1 signatures have been added which use a SHA256 digest
      that includes the frozen form of unknown troveInfo
      segments. (CNY-1186)
    * Unknown troveInfo segments are stored in both the repository and
      local database and restored properly. (CNY-1186)

  o Client Changes:
    * Hashes of the directories in which a trove places files are now
      computed and stored in troveInfo. (CNY-857)
    * A --file-flavors option has been added to "conary query/q",
      "conary repquery/rq", and "conary showcs/scs". (CNY-1507)
    * The ability to promote using branches and to promote to siblings
      of parents has been added.  For example, you can now promote
      from /A//B to /C without first cloning uphill to A. (CNY-1513)

  o Build Changes:
    * When Conary calls an external program (python, perl, monodis) to
      determine file dependencies and that program is not a part of
      the package being built, it will warn if that external program
      is not provided by a component in build requirements. (CNY-1492)

  o Internal Changes:
    * The conary.lib.elf module can now be built against libelf
      version 0.8.0 or later as well as the libelf implementation
      provided by elfutils.  libelf can be downloaded from
      http://www.mr511.de/software/ (CNY-1501)
    * The Conary client API has a new method disconnectRepos() that
      allows one to cut access to the networked repositories.  A
      RepositoryError exception is raised if network access is
      attempted. (CNY-1474)

  o Bug Fixes:
    * StreamSet objects didn't work with inheritance because the C
      implementation treated an internal variable as inheritable when
      it should have been treated as a class variable.
    * Attempting to create a shadowed Version object that reference a
      label that is already uphill are now issues a proper error
      message. (CNY-847)
    * Running the "conary rblist" command as non-root now produces a
      proper error message. (CNY-1453)
    * Badly-formatted parentVersion strings in derived packages
      (experimental) no longer cause a stacktrace.
    * Previous versions of Conary would fail to find the UID or GID of
      a newly created user if "--root" was specified on the command
      line and C library components had not yet been installed.
      Conary would erroneously fall back to using UID 0 or GID 0
      (root) instead.  (CNY-1515)
    * A traceback that occurred when a lookaside repository cache has
      not been defined when initializing a derived package recipe
      object has been fixed. (CNY-1509)
    * The Conary network repository client no longer attempts to use a
      proxy if the repository is residing on the local machine.
    * A bug in the freezing of update jobs has been fixed. (CNY-1521)
    * r.addPatch()'s optional argument "extraArgs" will now do the right
      thing if passed a single string instead of a tuple or list.

Changes in 1.1.19:
  o Client Changes:
    * A new "cvc promote" command has been added. "cvc promote" is a
      special type of cloning based on group structure.  For more
      information on promote, see the JIRA issue until documentation
      on the wiki is updated.  (CNY-1304)
    * An "--all-flavors" option has been added to "cvc promote" which
      promotes all flavors of the latest version of the listed
      troves. (CNY-1440)
    * A programmatic interface for performing partial clones, where
      only some components out of a package are cloned based on
      byDefault settings, has been added. (CNY-1389)
    * Conary changesets can now deal with changesets that contain
      package components that share identical file contents, pathId,
      and fileId combinations. (CNY-1253)
    * The "proxy" configuration parameter will now work for standard
      http proxies such as Squid.  Previously the "proxy"
      configuration parameter could only specify a Conary repository
      proxy.  Environments that require all HTTP and HTTPS traffic
      pass through a proxy must continue to use they "http_proxy"
      environment variable, as the "proxy" configuration variable is
      only used for Conary repository calls.  Source downloads in cvc,
      for example, will only use the http_proxy environment variable.
    * Due to limitations in Apache 2.0, the Conary client will now use
      HTTP/1.1 "chunked" Transfer-encoding when committing changesets
      larger than 2 GiB.
    * An "applyRollback()" method has been added to the ConaryClient
      class. (CNY-1455)

  o Server Changes:
    * The repository cache has been completely reworked. This fixes
      problems with authorization and the cache, and has the side
      benefit of unifying the proxy code for the repository and the
      proxy. The cacheDB repository configuration parameter is
      obsolete and will cause a warning on startup. changesetCacheDir
      should now be used instead, and tmpwatch should be configured to
      clean up both the changesetCacheDir and tmpDir
      directories. (CNY-1387)
    * The repository now properly commits changesets where multiple
      troves reference the same (pathId,fileId) key. (CNY-1414)
    * The standalone server can now decode "Transfer-encoding:
      chunked" PUT requests from clients.
    * Apache based repository servers now send changeset file contents
      using the "req.write()" method instead of the "req.sendfile()"
      method when file contents are larger than 2 GiB.  This works
      around limitations in Apache 2.0.
    * The list of sizes returned by the getChangeSet() and
      getFileContents() repository methods are now returned as a list
      of strings instead of a list of integers.  XML-RPC integers can
      only hold values less than 2147483648 (a signed integer).
    * A Conary repository will now raise an exception if a client
      requests a changeset that is larger than 2 GiB in total size or
      file contents larger than 2 GiB in size and does not support the
      new version 44 protocol required to work around this limitation.

  o Build Changes:
    * A "vmware" flavor has been added to the default set of flavors.
      A trove with a vmware flavor should be intended to run as a
      VMware guest. (CNY-1421)
    * If there's a conflict when loading installed troves, the latest
      trove will be picked.
    * The loadInstalled() recipe function will now search the
      installLabelPath for troves to load when it cannot find them any
      other way.
    * A "overrideLoad" keyword parameter has been added to the
      loadInstalled() and loadSuperClass() recipe functions.  This can
      be used to override the default search mechanism.

  o Bug Fixes:
    * Local flags are now cleared after each group cook, meaning that
      multipass group cooks will have the correct local
      flavor. (CNY-1400)
    * Dependency resolution in group cooks now also take advantage of
      the group cache. (CNY-1386)
    * Changesets for source troves with missing files (because the
      file is missing from the upstream server or the upstream server
      is unavailable) are now properly written to changeset
      files. (CNY-1415)
    * Derived packages, which are still experimental, now correctly
      handle multiple architectures built from the same
      source. (CNY-1423)
    * The loadInstalled() recipe function now always works even if you
      have multiple versions of a package installed from multiple
      branches.
    * Trove names are now checked for legal characters. (CNY-1358)
    * A minor bug related to file uploads on the error codepath was
      fixed.  (CNY-1442)
    * A bug in "cvc promote" that caused it to fail when the source
      components added due to --with-sources were in conflict.  This
      could happen, for example, when different flavors of a binary
      were cooked from different source versions and all flavors to be
      cloned to the new label at the same time (CNY-1443)
    * A bug in the CfgQuotedLineList class' display function has been
      fixed.
    * Flavored items in a job list are now correctly frozen when
      writing out an update job. (CNY-1479)
    * A default UpdateCallback() is set if an update callback hasn't
      been specified when invoking the applyUpdate() method of
      ConaryClient. (CNY-1497)
    * "cvc cook --macros" works as expected now, by defining a macro (as
      passed in on the command line with --macro) per line. (CNY-1062)
    * Committing to a Conary repository when using a standard HTTP
      proxy functions properly.  A change in 1.1.18 introduced this
      incompatibility.
    * The redirect build code has been refactored.  Bugs related to
      building flavored redirects have been fixed. (CNY-727)

Changes in 1.1.18:
  o Major Changes:
    * Changesets are now indexed by a pathId,fileId combination instead of
      just by pathId. This should eliminate the vast majority of conflicts
      when creating groups containing multiple flavors of the same trove.
      Old clients will be served old-format changesets by the repository,
      and new clients continue to support old format changesets. Old and
      new format changes can be merged into a single changeset (CNY-1314).

  o Client Changes:
    * The conary rblist --flavors command now properly displays trove
      flavors. (CNY-1255)
    * When resolving dependencies while updating, conary will now search 
      the latest versions of packages for every label in your installLabelPath
      first before searching the histories of those labels.  This should make
      sure that conary prefers installing maintained troves over unmaintained 
      ones. (CNY-1312)
    * The Conary client API now has a new call, iterRollbacksList(), iterating
      over the rollback name and object. (CNY-1390)
    * Added the --just-db argument to the conary rollback command. (CNY-1398)

  o Build Changes:
    * A list of rPath mirrors for source components has been added.
    * Group recipes now support a setSearchPath method.  This provides a way
      to tell groups how to find and resolve packages by specifying a list
      containing either packages or labels. (CNY-1316)
    * The group addAll command supports "flatten" - a way to cause all troves
      in all subgroups to be included directly in the top level group - 
      flattening any structure created by intermediate groups.
    * Groups now allow you to use the commands "removeTrovesAlsoInGroup"
      and "removeTrovesAlsoInNewGroup".  These commands subtract out the
      troves included within the specified group from the currently
      active group. (CNY-1380)
    * Checking dependencies is now faster when building groups.
    * When resolving dependencies in groups, conary will now search the
      latest trove in every label in your label/search path before
      searching back in the history of that label. (CNY-1312)
    * Added moveComponents and copyComponents to group syntax. (CNY-1231)
    * Derived packages (experimental) can now change files between
      Config, InitialContents, and Transient, and can set new files
      to be any of those types.  They can call UtilizeUser and
      UtilizeGroup.  They can create new tag handlers and tag
      description files (but not make a file from the parent no longer
      be a tag handler or tag description, except by removing the file
      entirely), and add new tags to new and pre-existing files when
      TagSpec is called (but not remove existing tags from files). (CNY-1283)
    * Derived packages (experimental) can now run nearly all build and
      source actions. (CNY-1284)
    * Derived packages (experimental) now inherit byDefault settings from
      the parent (CNY-1401), but can override them in the child (CNY-1283).
    * Derived packages (experimental) now handle multiple binary packages
      built from a single source package, including overriding binary
      package name assignment in the derived package. (CNY-1399)

  o Server Changes:
    * Two new calls have been added to the server API -
      getTroveReferences and getTroveDescendants. (CNY-1349)
    * The proxy server proxies "put" calls now.
    * Cleaned up string compression code in changeset merging.

  o Bug Fixes:
    * Fixed a bug where an invalid flavor at the command line would result
      in a traceback. (CNY-1070)
    * Added an exception to allow redirect recipe names to have any format -
      including those usually reserved for group- and info- packages.
    * Removed a harmful assert that kept trove source stacks from working w/o
      installLabelPaths in some cases. (CNY-1351)
    * The cfg.root item is always stored internally as an absolute path,
      even if it is specified as a relative path. (CNY-1276)
    * cvc now properly cleans up 000-permission files from the old build 
      directory. (CNY-1359)

  o Internal Changes:
    * Changesets in an update job can be downloaded in a step separate from
      the installation. Additionally, update jobs can be frozen and reapplied
      later. (CNY-1300)
    * UpdateJob objects are now versioned for a specific state of the Conary
      database, and can be applied only if the state of the database has not
      changed. (CNY-1300)
    * Public keys can now be retrieved from a directory, with each key stored
      in a separate file. (CNY-1299)
    * Troves now track their direct parent they were cloned from, instead of
      the source-of-all-clones. (CNY-1294)

Changes in 1.1.17:
  o New Feature:
    * A caching proxy has been implemented for Conary.  A proxy server
      caches changesets as clients request them.  This can
      dramatically improve the performance of Conary when a subsequent
      request is made for the same changeset.

      The server is implemented using the existing standalone and
      Apache-based Conary repository server modules. Two new Conary
      repository configuration variables, "proxyDB" and
      "proxyContentsDir" have been created to define the proxy
      database and contents store.

      To configure the Conary client to use a proxy, a new "proxy"
      configuration variable has been added to the conaryrc file.
      Generic HTTP proxies should still be configured using the
      "http_proxy" environment variable.

      In order to facilitate authentication and proxy cache
      invalidation features, new Conary repository methods have been
      introduced.  This means that the Conary proxy requires that
      repositories it connects to run Conary version 1.1.17 or later.
      The Conary proxy is considered experimental.  Therefore future
      versions of Conary may not be able to communicate with the proxy
      as implemented in Conary 1.1.17.

  o Client Changes:
    * Filesystem permissions on rollback data restrict access to the
      owner of the database (normally root). (CNY-1289)
    * The Conary client now sends data across an idle connection to a
      Conary repository.  This will keep the connection alive when the
      repository is behind a firewall or proxy that has short timeouts
      for idle connections. (CNY-1045)
    * The error message produced by Conary when a progress callback
      method raises an unhandled exception has been improved.

  o Build Changes:
    * cvc cook --show-buildreqs works properly now.  Thanks to Pavel
      Volkovitskiy for reporting the issue and providing the
      patch. (CNY-1196)
    * The flags for other packages that are specified in the build
      flavor are now available when cooking as a part of the
      PackageFlags object.  For example, if you wish to check to see
      if kernel.pae is set, you can add "if PackageFlags.kernel.pae:".
      Note that such checks do not affect the final flavor of your
      build, and should be used with care. (CNY-1201)
    * Component and package selection by manifest, as with the
      "package=" option, could fail when large numbers of files were
      found; this bug has been resolved. (CNY-1339)
    * You can now add a labelPath to a group r.add() line by
      specifying a labelPath keyword argument.  For example:
         r.add('conary', labelPath=['conary-unstable.rpath.org@rpl:1',
                                    'conary.rpath.com@rpl:1'])
    * Repeated shadow merges now fail with an error suggesting a
      commit.  Previously, the merge operation would be attempted
      again. (CNY-1278)

  o Server Changes:
    * Conary repositories no longer allow users or groups to be
      created with names that include characters other than those
      defined in the Portable Filename Character Set.
    * Server side functions that work on large datasets (getTroveSigs
      and setTroveSigs) are now using batched SQL operations for faster
      throughput. (CNY-1118, CNY-1243)
    * The code that commits groups to the repository has been reworked
      to significantly reduce the number of SQL queries executed.
      (CNY-1273)
    * Including a symbolic link in the path to the temporary now
      returns an error immediately at startup. (CNY-958)
    * Errors opening a to-be-committed changeset now have the internal
      exception logged and CommitError returned to the client (CNY-1182)
    * Cached Changesets are now versioned depending on the client's
      version.  This allows for the same changeset to be cached for
      different client generations. (CNY-1203)

  o Internal Changes:
    * A StringStream can now be set from a Unicode object.  The
      StringStream stores the UTF-8 encoding of the Unicode
      object. (CNY-366)
    * The ByteStream and LongLongStream classes have been
      reimplemented in C.  Modifications have been made to the
      NumericStream types implemented in C so that they can be used as
      base classes in Python.
    * PathID lookups are now done by file prefix and file ID. This
      allows for identifying files in different package flavors or in
      versions older than the latest one. (CNY-1203)
    * StreamSet objects can now preserve unknown elements of the stream
      instead of silently skipping them. Those elements are retained for
      freeze(), letting the older stream object exactly replicate the
      frozen stream of the newer object. Unknown elements are preserved
      through merges into old object as long as the old object has not
      been locally modified.

  o Bug Fixes:
    * Conary now displays a useful error message when it is unable to
      parse a "user" line in a configuration line.  Previously Conary
      would raise an unhandled exception. (CNY-1267)
    * Mirror configurations no longer use /etc/conary/entitlements/ as
      the default location to read entitlements used to mirror.
      Normally the entitlements used to mirror are different than the
      entitlements required to update the system.  Therefore they
      should not be used when attempting to access source or target
      repositories when mirroring. (CNY-1239)
    * "cvc emerge" now displays error messages when the underlying
      cook process results in an exception.  Previously, an unhandled
      exception message was generated. (CNY-995)
    * Derived packages now support setuid and setgid files. (CNY-1281)
    * You can no longer accidentally include a group in itself by
      using addAll. (CNY-1123, CNY-1124)
    * An error message is produced when troves could not be found
      during "conary migrate" in the same manner they are alerted
      during a "conary update".  Previously these errors were
      masked. (CNY-1171)
    * A bug that caused update failures when a changeset held file
      contents that were both InitialContents and a normal file has
      been fixed. (CNY-1084)
    * Filesets now honor buildFlavor. (CNY-1127)
    * The TroveSource class tried to raise a DuplicateTrove exception,
      which doesn't exist. It now raises InternalConaryError instead.
      (CNY-1197)
    * A proper error is now produced when Conary is unable to create
      the directory for the local database due to a permission
      failure. (CNY-953)
    * Group recipes could sometimes include a trove for dependency
      resolution but not move to include the package directly in the
      group that is doing dependency resolution.  Now the package and
      component both are always included immediately in the group that
      is resolving dependencies. (CNY-1305)
    * A "no new troves available" error message is now given when
      there are no new versions to migrate to (CNY-1246)
    * Attempting to clone without name or contact information set now
      gives a proper error message. (CNY-1315)
    * The client code no longer exits with a sys.exit(0) if one of the
      callbacks fails. (CNY-1271)
    * When multiple labels of a trove exist in a group and that group is 
      being searched for that trove, conary will no longer arbitrarily pick
      one of the labels to return.
    * A bug in the default update callback class that causes a hang
      when unhandled exceptions occur has been fixed.
    * Cloning a trove multiple times that was already cloned no longer
      increments the source count. (CNY-1335)
    * The Conary network client erroneously specified the latest
      protocol version it knew about when calling a server, even if
      the server couldn't understand that version. (CNY-1345)

Changes in 1.1.16:
  o Server Changes:
    * The repository now returns recursive changesets with special
      "removed" trove changesets if a trove is missing or has been
      removed.  This allows the client to determine if it has the
      needed troves to perform an update.  Previously, the repository
      would raise an exception, which prevented updates from mirrors
      with byDefault=False troves (such as :debuginfo) excluded.
    * A getTroveInfo() method has been added to the Conary repository
      server.
    * Repository changeset cache database operations are now retried
      before giving up (CNY-1143)

  o Client Changes:
    * A new "isMissing" trove flag has been added.  This flag is set
      by a Conary repository when a Trove is missing.  This allows the
      client to display an appropriate message when it attempts to
      update from an incomplete mirror.
    * Including a configuration file from an unreachable URL will now
      reasonably time out instead of hanging for 3 minutes (the default TCP
      connection timeout). (CNY-1161)
    * Conary will now correctly erase a trove whose files have changed owners
      or groups to values not mapped to users or groups on the current system.
      (CNY-1071)
    * Conary will now display files that are transient as transient when
      --tags is used.
    * Support for the new getTroveInfo() method has been added to the
      Conary repository client.

  o Build changes:
    * The "cvc cook" command will now log a message when deleting old
      build trees to make way for an upcoming build.
    * The "cvc refresh" command will now print a warning instead of
      failing with an error when an attempt to refresh a
      non-autosourced file is made. (CNY-1160)
    * The BuildPackageRecipe class now requires file:runtime, which is
      needed to run many configure scripts. (CNY-1259)
    * Configuration files are now automatically added to :config
      components only if they do not have any executable bits
      set. (CNY-1260)

  o Bug Fixes:
    * Conary 1.1.14 and 1.1.15 failed to update when encountering the
      multitag protocol; this regression is resolved. (CNY-1257)
    * The logparse module now correctly parses python tracebacks in
      conary log files. (CNY-1258)

Changes in 1.1.15:
  o Client Changes:
    * On the update path, errors and warnings are now handled by callbacks.
      This allows applications using the Conary API to capture and process
      them as appropriate. (CNY-1184)

  o Bug Fixes:
    * "conary erase --help" now displays options as "Erase Options"
      instead of "Update Options". (CNY-1090)

  o Build Changes:
    * Change in assembling recipe namespace changed how unknown recipe
      attributes were handled (they appeared as None instead of raising
      an Attribute Error).
    * Packaged directories are no longer included in :lib components
      because doing so can create multilib failures.  (CNY-1199)

Changes in 1.1.14:
  o Client Changes:
    * Tag handler output is now redirected to a callback. The command line
      callback places "[ tag ]" in front of the output from each tag handler
      to help with debugging. (CNY-906)
    * All filesystem operations are journaled now to allow recovery if an
      unexpected failure occurs. "conary revert" has been added to recover
      from cases where the journal is left behind unexpectedly. (CNY-1010)

  o Build Changes:
    * cvc will no longer fail if the EDITOR environment variable points
      to an invalid editor. (CNY-688)
    * Redirects now build erase redirects for package components which
      existed in the past but have disappeared on head. (CNY-453)
    * The TagSpec policy now checks the transitive closure of build
      requirements when determining whether the build requirements
      are sufficient to ensure that a needed tag description will
      be installed. (CNY-1109)
    * Repositories can now be made read-only to allow for maintenance.
      (CNY-659)
    * PIE executables, which appear to be shared libraries in binary
      directories, will no longer export soname dependencies. (CNY-1128)
    * ELF files in %(testdir)s and %(debuglibdir)s will no longer export
      soname provides.  (CNY-1138, CNY-1139)
    * cvc is now able to check out source troves that have been shadowed from
      a branch that no longer contains the files. (CNY-462)
    * The Install recipe class now has the ability to copy symbolic links.
      (CNY-288)
    * The output produced by cvc when attempting to find the
      appropriate patch level when applying a patch has been
      improved. (CNY-588)
    * When cooking (either from a recipe or from the repository),
      cvc will always use the (auto)source files from the repository,
      instead of re-downloading them. This allows for rebuilds from
      recipes even if the upstream source is no longer available,
      without using the cvc cook --prep command first to cache the
      repository copies. (Auto)sources can still be re-downloaded
      using cvc refresh. (CNY-31)
    * The ordering for the rules used to determine which component a
      file should be in was reversed when a file was under /usr/share
      but had /lib/ somewhere in the path name. (CNY-1155)
    * The cvc add command will now refuse to add symbolic links that
      are absolute, dangling, pointing to files outside of the current
      directory or pointing to files that are not tracked by Conary.
      (CNY-468)
    * Use objects now record which file on system define them. (CNY-1179)
    * ExcludeDirectories built-in policy will now remove the empty
      directories it has excluded from the _ROOT_ in order to prevent
      later policies from thinking they are going to be on the target
      system. (CNY-1195)

  o Internal changes:
    * Conary now supports being built against an internal copy of the
      sqlite3 library for cases when the system sqlite3 is not the
      optimal version for Conary.
    * The repository schema's string types are no longer restricted to
      arbitrary sizes for backends that support indexing larger strings
      than MySQL's InnoDB storage engine. (CNY-1054)

  o Bug Fixes:
    * The SQL query that implements the getTrovesByPath() repository
      method has been reworked to avoid slow queries under
      MySQL. (CNY-1178)
    * Builds that resulted in changesets containing the same file
      in different locations would fail to commit if the files differed
      only by mtime. (CNY-1114)
    * The mirror script now correctly handles the cases where
      the PathIdConflict errors are raised by certain source repositories
      during mirroring. (CNY-426)
    * The mirror script now can correctly mirror removed troves when a
      removed and regular versions appear in the same mirror chunk.
    * Perl dependency strings containing double colons are now properly
      accepted on the command line. (CNY-1132)
    * The cvc stat command now correctly displays the usage information
      when extra arguments are specified. (CNY-1126)
    * The conary update --apply-critical command will now behave correctly
      if the update job contains linked troves (besides the conary package
      which is the source of critical updates). Linked troves are troves
      with overlapping paths.  (CNY-1115)
    * A GET request to the "changeset" URL of a repository server that
      does not supply any arguments no longer results in an Internal
      Server Error.  The repository can be configured to send email to
      an email address with debugging information. (CNY-1142)
    * When checking to make sure that the URL used to upload a
      changeset matches the repository base URL, both URLs are now
      normalized before the comparison is made. (CNY-1140)
    * The conary.lib.logparse module now provides the correct date
      strings for each logged event.
    * The Conary command line argument parser checks for the --help
      option earlier.  This corrects some instances where commands
      like "conary rq --help" would not display help. (CNY-1153)
    * The conary [command] --help --verbose command now correctly
      displays verbose option help.
    * Conary no longer fails with an unhandled exception when the 
      local database is locked.  A useful error message is now
      produced. (CNY-1175)
    * The cvc annotate command now attributes the correct name to the
      person who committed the initial revision of a file. (CNY-1066)
    * Conary will give a better error message if you try to run the
      conary emerge command without conary-build installed. (CNY-995)

Changes in 1.1.13:
  o Build Changes:
    * All files in "binary directories" now provide their path as a
      file: dependency. This allows more flexibility for files that
      have requirements such as "file: /usr/bin/cp". (CNY-930)
    * A addRemoveRedirect() method has been added to the
      RedirectRecipe class to allow redirecting packages to nothing
      (which causes them to be erased on update). The client code has
      been updated to remove package components properly for this
      case.  (CNY-764)

  o Bug Fixes:
    * Config files, though added to the :config component by default
      (CNY-172), can now be appropriately overridden by
      ComponentSpec. (CNY-1107)
    * ELF files that have no DT_NEEDED or DT_SONAME entries no longer
      cause Conary to trace back attempting to discover the ELF
      ABI. (CNY-1072)
    * Conary will no longer attempt to update troves in the namespace
      "local" when using updateall.
    * Redirect recipes which contain conflicting redirects now give an
      error message instead of a traceback. (CNY-449)
    * The previous fix for CNY-699 wrongly encoded the soname rather
      than the filename in provisions for symbolic links to shared
      libraries when the shared library had a soname.  Additionally,
      symlinks from directories not in the system shared library path
      to ELF shared libraries in directories in the shared library
      path wrongly caused internal dependencies to have the full path
      to the symlink encoded in the shared library requirement.  These
      bugs have been resolved. (CNY-1088)

Changes in 1.1.12:
  o Client Changes:
    * A signature callback has been added, which allows one to catch
      the troves with bad signatures and react appropriately (display
      an error message, lower trust level, etc). (CNY-1008)
    * The conary.lib.logparse module has been added to provide
      parsed access to conary log files. (CNY-1075)

  o Build Changes:
    * "cvc cook" is now more efficient in looking up files that are
      part of the built troves (CNY-1008).
    * A "commitRelativeChangeset" configuration variable has been
      added to control whether Conary creates relative or absolute
      changesets when cooking.  It defaults to True, but can be
      changed to False to cause Conary to cook and commit absolute
      changesets. (CNY-912)
    * A list of X.org mirrors has been added to the default mirrors.
    * "cvc diff" now returns an return code of 2 on error, 1 if there
      are differences, and 0 if there are no differences. (CNY-938)
    * An "addResolveSource" method has been added to GroupRecipe.
      This will change how dependency resolution is done when building
      a group.  Instead of searching the label path defined in the
      group for solutions, the resolve source will be searched
      instead. This allows you to resolve dependencies against a
      particular version of a group. (CNY-1061)
    * Cloning multiple flavors of the same package in a single step is
      now possible. (CNY-1080)
    * Perl dependencies now include provides for .ph files, as well as
      .pl and .pm files, found in the perl @INC path. (CNY-1083)

  o Bug Fixes
    * The previous fix for CNY-699 introduced two errors in handling
      shared library dependencies that were not in shared library
      paths and thus need to have their paths encoded.  These bugs
      have been resolved. (CNY-1088)
    * The build time in the troveInfo page of the repository browser
      is now displayed properly as "(unknown)" if a trove has no build
      time set. (CNY-990)
    * dbsh now properly loads the schema when one of the .show
      commands is executed. (CNY-1064)
    * The Conary client version is saved before the re-execution of
      conary that follows the application of a critical
      update. (CNY-1034)
    * A condition that was causing sys.exit() to not terminate the
      server process when running in coverage mode has been
      fixed. (CNY-1038)
    * If a configuration value is a list and has a non-empty default,
      appending values to that default does not reset that list to
      empty (Conary itself never triggers this case, but rMake does
      with defaultBuildReqs). (CNY-1078)
    * FileContainers don't store the path of the filecontainer in the
      gzip header for contents which are being transparently compressed
      by the object
    * Creating referential changesets obtained the path of files in the
      data store multiple times. When one content store in a round-robin
      content store configuration is corrupt, that would lead to inconsistent
      changesets. Instead, we will include those corrupt contents in
      a valid changeset and let the install content validation catch the
      problem.

Changes in 1.1.11:
  o Client Changes:
    * "conary help [command]" now displays the usage message for
      the command.
    * The --help options will now display a smaller number of flags by
      default, and more when the --verbose flag is added.
    * A getUpdateItemList() method has been added to the ConaryClient
      class.  It returns a list of top level troves on the local
      system. (CNY-1025)
    * "conary rq package:source --tags" will now show an "autosource"
      tag on autosourced files.
    * Conary now correctly uses "KB/s" instead of "Kb/s" when
      displaying transfer rates. (CNY-330)
    * conary rblist is now more readable, and supports --labels and
      --full-versions. (CNY-410)

  o Build Changes:
    * When using "cvc refresh" to refresh autosourced files, the
      refresh flag is now reset after the commit.  Previously, the
      file would continue to be refreshed on subsequent commits.
    * When using "cvc commit", cvc no longer downloads autosourced
      files which haven't changed (CNY-611, CNY-463)
    * Files that were previously marked as autosource files can now be
      made a regular file by calling "cvc add".
    * When using "cvc remove" to remove a file from the local checkout
      directory and the file is still specified in the recipe file as
      being automatically downloaded, the file will now be switched to
      an autosource file (preserving the pathId).
    * The autosource state is now stored explicitly in CONARY files.
    * CONARY files now use textual identifiers for flags instead of
      digits.
    * "cvc refresh" no longer downloads all autosource files.  Only
      the file(s) specified are downloaded.
    * Files removed with "cvc remove" are no longer erroneously
      re-added when committing changes to the repository.  This used
      to happen when the file was in the previous version of the
      source component and also present in the lookaside
      cache. (CNY-601)
    * Conary now produces a warning instead of an error when an
      unknown use flag is specified in the buildFlavor configuration
      variable.  It will still produce an error if the unknown use
      flag is accessed in the recipe.
    * Package builds now create relative changesets for components instead
      of absolute changesets, reducing the size of the upload to the
      repository (CNY-912)
    * The download code in cvc now accepts cookies.  This is required
      to download files from Colabnet sites. (CNY-321)
    * The download code in cvc can now handle basic HTTP
      authentication. (CNY-981)
    * Shared libraries and symlinks to shared libraries provide their
      filenames as soname dependency provisions, as well as DT_SONAME
      records listed within the shared library, if any. (CNY-699)
    * Malformed regular expressions passed as exceptDeps arguments to
      the r.Requires policy are now reported gracefully. (CNY-942)
    * A list of GNOME mirrors has been added to the default mirrors.
    * Commit log messages may now be provided with the "cvc --log-file"
      command, with support for standard input using the filename "-".
      (CNY-937)
    * The default ComponentSpec information is now loaded from
      files in the /etc/conary/components/ directory tree, and the
      defaults can now be overridden on a per-distribution basis in
      the /etc/conary/distro/components/ directory tree. (CNY-317)
    * Freeform documentation from /usr/share/doc is now included
      in the new ":supdoc" component instead of the ":doc" component
      by default. (CNY-883)
    * Configuration files are now put into a ":config" component to
      make it easier to override them.  This configuration can be
      disabled by setting the configComponent configuration item
      to False. (CNY-172)
    * Empty directories that have owner or group information explicitly
      set are now included in packages by default. (CNY-724)

  o Bugfixes:
    * Files added in both the repository and locally with cvc now give
      an error message on update rather than corrupting the CONARY
      file (CNY-1024)
    * Adding a file locally and then merging that file from upstream
      now causes an error as expected (it would traceback
      before). (CNY-1021)
    * Cooking a group recipe that defines an empty groups with
      resolveDependencies set no longer results in a traceback.
      Conary will display an error message as expected. (CNY-1030)
    * Specifying a bad protocol in a repositoryMap entry (a protocol
      other than http or https) no longer causes an unhandled
      exception. (CNY-932)
    * When migrating, conary now utilizes update mode with all updates
      explicitly specified when re-executing after critical updates.
      Previously, the migration failed if a critical update was
      applied. (CNY-980)
    * Infinite loops are now detected when including configuration
      files. (CNY-914)
    * Temporary files created when critical updates are applied are
      now cleaned up. (CNY-1012)
    * Conary repositories now detect when changesets that are being
      committed are missing files. (CNY-749)
    * Conary now prints an error message when trying to write a
      changeset file to a location that cannot be written (directory,
      read-only file etc.). (CNY-903)

Changes in 1.1.10:
  o Bugfixes:
    * A warning message produced when attempting to retrieve a OpenPGP
      key has been fixed.  The warning was introduced in CNY-589.

Changes in 1.1.9:
  o Client Changes:
    * The usage message displayed when running "conary" or "cvc" has
      been simplified and improved. (CNY-560)
    * When choosing how to match up troves with the same name, conary now
      takes paths into account, if there's a choice to make between matching
      up two old troves that are otherwise equivalent with a new trove, conary
      will choose the one that shares paths with the new trove. (CNY-819)
    * Conary will now allow "conary migrate --info" and "conary migrate
      --interactive" without displaying usage information. (CNY-985)
    * Conary now only warns about being able to execute gpg if a
      signature trust threshold has been set. (CNY-589)
    * Fixed cvcdesc after the refactoring of configuration options. (CNY-984)

  o Server Changes:
    * PostgreSQL support has been finalized and some SQL queries have
      been updated in the repository code for PostgreSQL
      compatibility.  PostgreSQL will be officially supported in a
      future release of Conary.
    * The repository browser is now viewable by Internet Explorer.

  o Build Changes:
    * cvc now allows files to be switched from autosource to normal
      and from normal to autosourced. (CNY-946)
    * Recipes will now automatically inherit a major_version macro,
      which is defined to be the first two decimal-seperated parts of
      the upstream version, combined with a decimal. For example, a
      version string of 2.16.1.3 would have a major_version of
      2.16. (CNY-629)
    * A list of KDE mirrors has been added to the default mirror
      configuration. (CNY-895)
    * If a group is cooked twice at the same command line, for example
      "cvc cook group-dist[ssl] group-dist[!ssl]", then conary will
      cache the trove found during the first group cook and use it for
      subsequent group cooks. (CNY-818)
    * Unpacking a tarball now preserved permissions only when
      unpacking into the root proxy, not unpacking sources into the
      build directory. (CNY-998)

  o Code Cleanups
    * The command line options common between cvc and conary are now
      defined in one place.
    * The code to add options to the command line parser for an option
      has been refactored to remove duplication.

  o Bug Fixes:
    * A bug that caused an Internal Server Error when marking a group
      :source component as removed in a repository has been fixed.
    * A bug that caused group cook with a replace or remove with a
      flavor and no matching trove to emit a traceback instead of a
      warning has been fixed. (CNY-977)
    * A bug that caused an unhandled exception when two packages with
      the same name require a trove that was being erased has been
      fixed.
    * Timeouts that occur when attempting to read the XML-RPC request
      from a client are now logged and return an exception (instead of
      causing a unhandled exception in the server).

Changes in 1.1.8:
  o Bug Fixes:
    * The fix for CNY-926, which allows a ShimNetClient to create
      changes directly from an in-process Conary Repository, did not
      properly merge changesets when multiple servers were involved.
    * The r.setByDefault() method in group recipes was broken in
      1.0.34.  It would cause a traceback.  This has been fixed.

Changes in 1.1.7:
  o Client Changes:
    * You can now delete troves, update from changeset files, and
      update with a full version specified without an installLabelPath
      set. (CNY-281)
    * "conary rm" has been added as an alias for the "conary remove"
      command. (CNY-952)
    * Conary now produces an error message when an invalid context is
      specified. (CNY-890)
    * User settings in a context will override but not remove user
      settings from the main conary configuration file. (CNY-972)

  o Build (cvc) Changes:
    * "cvc cook --prep" now warns about missing dependencies instead
      of raising an error.  "cvc cook --download" does not warn or
      error. (CNY-787)
    * In a group recipe, if you use r.remove() to remove a component
      from a package in a group (which marks the component
      byDefault=False), and the package no longer contains any
      byDefault=True components, the package itself will also be made
      byDefault=False. This avoids installing packages with no
      components on the system. (CNY-774)
    * Previously, Java files that have no discoverable provided or
      required interfaces (for example, due to EAR dependencies)
      caused a traceback.  Conary now handles this case correctly and
      does not traceback.
    * Merging when the current version is already based on the parent
      version now gives an error message instead of writing out an
      incorrect CONARY file (CNY-968)

  o Bug Fixes:
    * Erases of critical troves is no longer considered a reason to
      restart Conary.
    * A bug triggered when a critical update of a trove depended on an
      erase has been fixed.
    * A bug that caused changesets to be invalidated from the
      changeset cache when signatures were not modified by
      setTroveSigs() has been fixed.
    * A bug that caused an Internal Server Error (ISE) when attempting
      to browse the files in a shadowed component via the Conary
      repository browser has been fixed. (CNY-926)
    * A bug introduced 1.0.32 that affected the ability to update two
      troves due to the same broken dependency when using
      "resolveLevel 2" has been fixed.  This bug affected the ability
      to simply run "conary update conary" when conary-build and
      conary-repository will both installed. (CNY-949)
    * Conary will now display config lines that are equivalent to the
      default configuration value but are set explicitly by the
      user. (CNY-959)
    * Specifying "includeConfigFile" within a context will now include
      the file also within that context. (CNY-622)
    * A memory leak in conary.lib.misc.depSplit() has been fixed.
    * The client no longer loops forever trying to create
      cross-repository relative changesets when the trove is missing
      from one of the repositories. (CNY-948)
    * Repositories no longer return empty troves when
      createChangeSet() is called on troves which are referenced
      within the repository but present on a remote repository.
      (CNY-948)
    * Repository queries no longer return matches for troves which are
      referenced by groups but are not present in the
      repository. (CNY-947)
    * Specifying a root (through conaryrc configuration or the
      "--root" command line parameter) that is not a directory no
      longer results in an unhandled exception. (CNY-814)
    * Renaming and changing a source file no longer results in
      tracebacks on "cvc update" and "cvc merge" (CNY-944, CNY-967)

Changes in 1.1.6:
  o Client Changes:
    * The "cvc" and "conary" command line programs have new command
      line argument aliases.  They accept "-r" as an alias for
      "--root" and "-c" as an alias for "--config".  Commands that
      accept "--info" now accept "-i" as an alias.
    * Contexts can now override any configuration option. (CNY-812)
    * The meaning of the "--components" command line option has
      changed to be more intuitive.  For example, "conary q
      --components" will show all the components for all packages,
      indented as expected. (CNY-822)

  o Build (cvc) Changes:
    * "cvc commit -m'commit message'" is now accepted.  Previously, a
      space was required between the -m and the message.
    * Permissions are now preserved by tar when extracting a tar
      archive added with r.addArchive().
    * The Requires policy now parses pkg-config files more reliably.
    * "cvc cook" now has a "--download" option, which fetches the
      applicable sources from upstream or from the repository and then
      stops. (CNY-837)
    * If cooking a group results in conflicts, the error message will now
      show you the reason why the troves in conflict were included in the
      group. (CNY-876)
    * A new r.addCopy() command is now available to group recipes.  It
      performs the actions required to create a new group, add all of
      the troves from a different group, and add the new group to the
      current group. (CNY-360)
    * In a group recipe, if r.replace() or r.remove() does nothing, a
      warning message is given unless the keyword allowNoMatches is
      used. (CNY-931)
    * In a group recipe, if r.replace() would match against a package
      included inside another group that you are not building, conary
      will warn that replace cannot possibly do anything and will
      suggest using r.addCopy() to resolve the problem. (CNY-360)
    * The Autoconf() build action now enforces buildRequirements of
      automake:runtime and autoconf:runtime if used. (CNY-672)
    * All build actions that enforce buildRequires additions now report
      them through the reportMissingBuildRequires summary policy.

  o Optimizations:
    * Retrieving a large number of troves without files from the local
      database has been sped up by 30%. (CNY-907)
    * On one test machine: "conary q --troves" is 2 times
      faster. "conary q", "conary q --deps" and "conary q --info" are
      30% faster.  "conary q --troves --recurse" is 4-6 times faster.

  o Bug Fixes:
    * r.Replace() no longer fails when a glob matches a dangling
      symlink.  It now reports that no action is taking on the
      dangling symlink due to it being a non-regular file.  This is
      the same behavior as running r.Replace() on non-dangling
      symlinks.

Changes in 1.1.5:
  o Optimizations
    * Duplicate trove instantiations have been removed. Build requires are
      no longer thawed out of abstract change sets, and methods were added
      to get dependency and path hash information directly from trove
      change set objects. These changes combined for a 50% speedup on
      update --info of a large group into an empty root and saved a few
      megs of memory as well (CNY-892)
    * The changes in the previous version of Conary in how XML-RPC
      responses are decompressed actually made Conary slower.  These
      changes have been reverted.

  o Build (cvc) Changes:
    * The Requires() policy now reads pkg-config files and converts the
      "Requires:" lines in them into trove dependencies, removing the
      need to specify those dependencies manually. (CNY-896)
    * Files in /etc/conary/macros.d/ are now loaded in sorted order
      after initial macros are read from /etc/conary/macros. (CNY-878)

  o Bug Fixes:
    * Conary now runs tagscripts correctly when passed a relative root 
      parameter (CNY-416).
    * cvc log now works when there are multiple branches matching for the
      same trove on the same label.
    * Fixed resolveLevel 2 so that it does not try to update packages that
      are already a part of the update. (CNY-886, CNY-780)
    * Fixed resolveLevel 2 so that it does not repeatedly try to perform 
      the same update. (CNY-887)
    * cvc cook | less now leaves less in control of the terminal. (CNY-802)
    * The download thread terminating during an update is now a fatal
      error.
    * The web interface to a conary repository will now print an error
      message instead of a traceback when adding an entitlement class
      with access to a group that does not exist.
    * Parent troves in repository changeset caches are now invalidated
      when a member trove is invalidated (CNY-746)
    * cvc cook group now limits the number of path conflicts displayed for 
      one trove to 10. (CNY-910)
    * Conary update now respects local changes when a group update occurs
      along with the update of the switched trove.  For example, switch
      foo to be installed from another branch instead of the default, 
      and then update foo and its containing group at the same time would
      cause conary to try to reinstall the original foo (resulting in path
      conflicts). (CNY-915)
    * loadRecipe now selects the most recent of two recipes available
      in the case where there are multiple choices due to label
      multiplicity. (CNY-918)

Changes in 1.1.4:
  o Client Changes:
    * Conary now restarts itself after updating critical conary
      components (currently, that consists of conary).  Hooks have
      been added for other components using the conary api to specify
      other troves as critical.  Also, hooks have been added for other
      components to specify a trove to update last. (CNY-805, CNY-808)
    * Conary now warns the user when they will be causing label
      conflicts - that is when an operation would cause two different
      branches of development for a single trove to end up with the
      same trailing label.  Since most conary operations are label
      based, such label conflicts can be confusing to work with and
      are almost never desireable - except in those few cases where
      they are necessary.  (CNY-796)
    * The conary repository client now retries when a DNS lookup of a
      server hostname fails with a "temporary failure in name
      resolution" error.

  o Optimizations
    * The getFileContents() and getFileVersions() server side calls
      have been optimized for faster execution.
    * The SQL query in getTroveList() has been sped up by a 3-5x factor.
    * dbstore now has support for executemany()
    * Inserts into local database now use executemany().

  o Server Changes
    * Several SQL queries have been updated for PostgreSQL compatibility

  o Build (cvc) Changes:
    * The "cvc add" command no longer assumes files it doesn't know to
      be binary are text files; there are lists for both binary and
      text types, and files which are added which aren't in either
      list need to be added with "--text" or "--binary". (CNY-838)
    * A "cvc set" command has been added to change files between
      binary and text mode for files in source components.
    * The "cvc diff" command no longer tries to display the contents
      of autosource files. (CNY-866)
    * The "cvc annotate" command no longer displays pathIds in the
      error message for the specified path not being included in the
      source trove.  It displays the path name instead.
    * The "cvc annotate" command now gives an error when it is run on
      a binary file.
    * A "cvc refresh" command has been added.  It allows you to
      request that cvc fetch new upstream versions of files referenced
      by URL.  Thanks to Pavel Volkovitskiy for the initial
      implementation of this feature. (CNY-743)
    * The "cvc newpkg" command and the PackageSpec policy now disallow
      certain potentially confusing characters in trove
      names. (CNY-842)
    * The PythonSetup() build action has been modified to be more
      consistent with other build actions. The "setupName" paramater
      has been added, which can specify a command to run (defaults to
      "setup.py"). The first argument, similar to Configure(), passes
      arguments to the command being specified by setupName. (CNY-355)
    * The "cvc commit" command now recognizes .html, .css, .kid, and .cfg
      as extensions that identify text files. (CNY-891)
    * The PythonSetup build action has been modified to make it
      clearer what its "dir" and "rootDir" options specify. (CNY-328)

  o Bug Fixes:
    * Conary commands no longer perform an unnecessary database check
      on the local system. (CNY-571)
    * A bug that could allow conary to consider a no-op update as an
      install (and could result in tracebacks in some situations) has
      been fixed. (CNY-845)
    * If you've made a local modification to a package and then try to
      downgrade it later, Conary will now downgrade included
      components as well. (CNY-836)
    * The error message produced by "cvc cook" when a source component
      exists on multiple branches with the same trailing label has
      been improved. (CNY-714)
    * Error handling when manipulating entitlements via XML-RPC has
      been improved. (CNY-692)
    * The usage message displayed when running "conary changeset" has
      been corrected. (CNY-864)
    * Conary no longer tracebacks when a disconnected cook tries to
      load a superclass.  Conary also gives better messages when the
      loaded recipe has a traceback.  Thanks to David Coulthart for
      the core of this patch. (CNY-518, CNY-713)
    * A bug in soname dependency scoring has been fixed.  Dependency
      scoring when multiple sonames were being scored would simply use
      the value of the last soname, instead of the cumulative score.
      Note that the dependencies that did not match at all would still
      return as not matching, so this bug only affected Conary's
      ability to select the best match.
    * A bug in architecture dependency scoring has been fixed.
      Matching architectures are now counted as having a positive
      value, so that when performing dependency resolution on an
      x86_64 machine, troves that have flavor "is: x86_64 x86" will be
      preferred to those with flavor "is: x86".
    * The PythonSetup command ignored any C compiler macros that had
      been set.  The template has been changed to use them in the same
      way that Configure() uses them; as environment variables.
    * The warning message produced when r.Replace() refuses to modify
      a non-regular file now includes the path, as intended.
      (CNY-844)
    * A traceback that occurred when a resolveLevel 2 update resulted
      in a component being erased has been fixed. (CNY-879)
    * Conary now works around a possible threading deadlock when
      exceptions are raised in Threading.join().  The bug is in the
      standard Python threading library, and is fixed in 2.4.3.
      Conary will use a workaround when running under older versions
      of Python. (CNY-795)
    * Checks have been added to the XML-RPC transport system to see if
      an abort has been requested while waiting for a response from
      the server.  This allows the main thread to terminate the
      changeset download thread if it is waiting for an XML-RPC
      response from the server.  (CNY-795)
    * A bug in Conary's handling of an unusual case when multiple
      files being installed share the same content, and one of the
      files has been erased locally has been fixed.
    * A traceback that occurred when a manually removed file switches
      packages during an update has been fixed. (CNY-869)
    * When you remove a file and replace it with a directory, Conary
      now treats it as a removal. (CNY-872)
    * Conary's OpenPGP implementation now dynamically uses RIPEMD if
      it is available from PyCrpyto.  Some PyCrypto builds don't
      include RIPEMD hash support. (CNY-868)
    * A bug that allowed merging changesets with conflicting file
      contents for configuration files with the same pathId has been
      fixed.  Applying the resulting merged changeset caused
      IntegrityErrors.  (CNY-888)

  o Optimizations
    * The getFileContents and getFileVersions server side calls have
      been optimized for faster execution
    * The SQL query in getTroveList has been sped up by a 3-5x factor.
    * dbstore now has support for executemany()
    * Inserts into local database now use executemany().

  o Server Changes
    * Several SQL queries have been updated for PostgreSQL compatibility

Changes in 1.1.3:
  o System Update Changes:
    These changes make Conary much more robust when applying updates
    that move files from one package to another.

    * Components that modify the same files are now required to be in
      the same update job.  For example, if a file moves from
      component a:runtime to component b:runtime, the erase of
      component a:runtime and the install of component b:runtime will
      occur at the same time. (CNY-758).
    * Files moving between components as part of a single job are now
      treated as file updates instead of separate add/remove events.
      (CNY-750, CNY-786, CNY-359)

  o Client Changes:
    * The source component is now displayed in "conary rq --info"
      output.
    * Entitlements can now be passed into ConaryClient and
      NetworkRepositoryClient objects directly. (CNY-640)
    * Exceptions raised in callback functions are now issued as
      warnings and the current job is finished before
      existing. KeyboardInterrupts and SystemExits are handled
      immediately. (CNY-806)
    * The "--debug" command line flag now provides information that is
      useful to the end-user during the update process.  The
      "--debug=all" flag will provide output that is useful to conary
      developers.
    * The output of "--debug" has been modified when performing
      dependency resolution.  The output should be more helpful to end
      users.  Also rearranged the output given when dependencies
      fail. (CNY-779)
    * Config files and diffs are no longer cached in ram during installs;
      they are now reread from the changeset whenever they are needed
      (CNY-821)
    * Binary conflicts no longer cause a traceback in cvc update
      (CNY-644,CNY-785)

  o Optimizations
    On a test system, "conary updateall --info" is around 24% faster
    than previous versions of Conary.

    * The SQL query used to retrieve troves from the local database
      has been optimized.  The new code is nearly four times faster
      for operations like "conary q group-dist --info".
    * The SQL query in getTroveContainers() used to determine the
      parent package(s) and groups(s) of a set of troves as recorded
      in the local database has been optimized.  The new code is
      almost 95 times faster. (0.2 seconds versus 19 seconds)
    * The code in getCompleteTroveSet() that creates Version and
      Flavor objects from entries in the database now caches the
      created object.  This is approximately a 4.5 times speed
      up. (2.10 seconds versus 9.4 seconds)
    * The code in iterUpdateContainerInfo has had similar version
      and flavor caching optimizations that make the code about 
      2.5 times faster (from 10 seconds to 4 seconds).

  o Server Changes:
    The Conary repository server now sends a InvalidClientVersion
    exception when a conary 1.0.x client attempts to manipulate an
    entitlement through addEntitlement() or deleteEntitlement().

  o Build (cvc) Changes:
    * "cvc merge" and "cvc update" are now more verbose when
      patching. (CNY-406)
    * "cvc clone" now requires that you specify a message when cloning
      source components unless you specify --message.  It also gives
      more output about what it is doing (CNY-766, CNY-430).
    * "cvc clone" now has a --test parameter that runs through all
      steps of cloning without performing the clone.  --info is now
      more lightweight - it no longer downloads all of the file
      contents that would be cloned.
    * "cvc clone" now has a --full-recurse parameter that controls how
      recursion is performed.  Cloning a group no longer recurses by
      default.  The only way that a recursive group clone could
      succeed is if all troves in the group came from the same branch.
      This is almost never the case.
    * The "cvc cook" command now prints the flavor being built,
      as well as the version. (CNY-817)
    * The command line argument parsing in "cvc" has been modified.
      To use the "--resume" command line argument to specify that you
      wish to resume at a particular location, you must use
      "--resume=<loc>".  "--resume <loc>" will not work anymore.  This
      removes an ambiguity in how we parse optional parameters in
      Conary.
    * The PythonSetup build action no longer provides the older
      --single-version-externally-managed argument, and instead
      provides the --prefix, --install-purelib, --install-platlib,
      and --install-data arguments, which can be overridden with the
      purelib, platlib, and data keyword arguments, respectively.  This
      allows it to work correctly with a greater number of packages.
      It also provides the option of providing a "purePython=False"
      argument for python packages that mix architecture-specific
      and architecture-neutral files, and tries to automatically
      discover cases when it should be provided. (CNY-809)
    * Python dependencies were previously incorrectly calculated
      for certain module path elements added in some Python C
      code (for example, contents of the lib-dynload directory);
      these errors are now resolved by using external python
      to find system path elements. (CNY-813)
    * /etc/conary/mirrors/gnu has been added to enable mirror://
      references to the GNU mirror system.
    * The GNU mirror list was then significantly expanded and
      re-sorted.  (CNY-824)
    * /etc/conary/mirrors/cpan has been added to enable mirror://
      references to the Comprehensive Perl Archive network mirror
      system.
    * In group recipes, the methods r.add(), r.addAll(), and
      r.addNewGroup() have been modified to accept the use= parameter,
      which defaults to True (CNY-830).

  o Bug Fixes:
    * A bug that caused a traceback in the web interface when a
      non-admin user attempts to manage their entitlement classes has
      been fixed. (CNY-798)
    * "conary rq" (with no arguments) no longer hides troves if the
      flavor that matches the system flavor is not built for the
      latest version. (CNY-784)
    * "cvc cook" now displays the correct label of the thing it is
      building, even when it is not the build label.
    * Running "cvc update" in a directory that has been created with
      "cvc newpkg" but has not yet been committed to the repository
      will now fail with an appropriate error message instead of
      displaying a traceback. (CNY-715)
    * Conary can now apply updates that change a file that is not a
      directory to a directory.
    * Currently version objects are cached to optimize Conary.
      Unfortunately, version objects are mutable objects.  That means
      that if two different pieces of code are given the same version
      object, modifications made by one part of the code could affect
      the other inadvertently.  A warning message has been added to
      the version object when setting or resetting timestamps to make
      developers aware of the problem.  Developers should copy the
      version object before calling setTimeStamps(),
      resetTimeStamps(), incrementSourceCount(), or
      incrementBuildCount() on it.  When creating a version object
      from a string and time stamp set, use the timeStamps= keyword
      argument to versions.VersionFromString() to avoid the copy.  In
      a later version of Conary, version objects will be immutable.
      New methods will be introduced that return new modified objects.
    * Conary no longer hangs waiting for the download thread when an error
      occured in the download thread which caused it to terminate.
    * "conary migrate" now returns an error much earlier if you are
      not using interactive mode. (CNY-826)
    * Files removed from troves (most often by --replace-files) are now
      properly skipped on updates to that trove when the file didn't change
      between versions. (CNY-828)
    * includeConfigFile now gives a much better error message when it
      cannot include a config file. (CNY-618)

Changes in 1.1.2:
  o Bug Fixes:
    * Conary now removes sources from the lookaside before unpacking SRPMs to
      ensure that the source referenced from the SRPM is actually contained in
      the SRPM. (CNY-771)
    * Errors found in the recipe while checking in will now display file name
      and line number information along with the error found.
    * The trove browser no longer shows duplicate entries for multihomed
      repositories.
    * A bug that kept sqlite-based 64-bit mirrors from being used as a source 
      for further mirrors has been fixed.

  o Build Changes:
    * Conary no longer prints policy error messages three times; it
      now prints each error immediately when it is found, and then
      summarizes all policy errors once (instead of twice) at the
      end of the build process. (CNY-776)

Changes in 1.1.1:
  o Client Changes:
    * Migrate no longer replaces by default as if --replace-files was
      specified. (CNY-769)

  o Server Changes:
    * The log retrieval function now returns a HTTP_NOT_IMPLEMENTED
      (501) instead of a HTTP_NOT_FOUND (404) if the logFile
      directive is not configured.

  o Build Changes:
    * Conary now recognizes that pkgconfig finds its files in
      /usr/share/pkgconfig as well as /usr/lib*/pkgconfig. (CNY-754)
    * /etc/conary/mirrors/cran has been added to enable mirror://
      references to the Comprehensive R Archive Network. (CNY-761)

  o Bug Fixes:
    * Conary now resets the timeStamps in all cases when
      getSourceVersion is called (CNY-708).
    * SQLite ANALYZE locks the database after it is run, causing
      updates to fail.
    * A bug that caused lists such as installLabelPath in
      configuration files to be parsed incorrectly when more than one
      space was between list elements has been fixed
    * A bug that caused Locally changed files to no be marked properly
      in rollbacks that were stored locally (including rollbacks for
      locally built troves) has been fixed. (CNY-645)
    * A bug that could cause "cvc cook" to create groups that include
      components needed to resolve dependencies that are already
      included not-by-default has been fixed.
    * A bug that caused a traceback message when adding a user through
      the web interface has been fixed.

Changes in 1.1.0:
  o 1.1 Release Overview

    Conary 1.1.0 is the first version in the 1.1 series.  New
    functionality has been added to Conary that required modifications
    to the repository database schema and XML-RPC protocol.  A Conary
    1.1.x-compatible client is required to access many of the new
    features.  The XML-RPC interface includes version information so
    that old clients continue to work with new servers, and new
    clients continue to work with old servers.

    New Features:
      * Conary can now remove packages and components from a
        repository server.  This is a privileged operation and should
        not normally be used.  Only users with a special "can remove"
        ACL can remove from the repository.  As removing something
        from a Conary repository is an act of last resort and modifies
        repository internals, the command line option will not appear
        in the reference documentation.  rPath will assist users that
        need more information.
      * Conary can now query the repository by path.  Use
        "conary repquery --path /path/to/find" to find components that
        include a particular path.
      * Several enhancements were added to the entitlement management
        facilities in a Conary repository.
      * Conary can now redirect a group.

  Detailed changes follow:

  o Server Changes:
    * Entitlement keys were artificially limited to 63 characters in
      length.  This restriction has been raised to the max length
      permitted in the database column (255).
    * Entitlement classes can now provide access to multiple access
      groups (and updated the web UI to support that) (CNY-600)
    * addEntitlement() and deleteEntitlement() repository calls replaced
      by addEntitlements and deleteEntitlements calls.  These calls
      operate on more than one entitlement simultaneously.
    * Added getTroveLeavesByPath() and getTroveVersionsByPath(). (for
      CNY-74)
    * Conary now checks to ensure you have write access to all the
      things the client is trying to commit before you send them
      across the wire. (CNY-616)
    * deleteAcl() and listAcls() methods have been added to
      ConaryClient.

  o Client Changes:
    * "conary rq" now supports "--path", which allows you to search
      for troves in the repository by path. (CNY-74)
    * "conary rq" now has a "--show-removed" option that allows you to
      see removed trove markers.  A [Removed] flag will be displayed
      when the --trove-flags option is added.

  o Bug Fixes:
    * Conary now resets the timeStamps in all cases when
      getSourceVersion is called (CNY-708).
    * SQLite ANALYZE locks the database after it is run, causing
      updates to fail.
    * A bug that caused lists such as installLabelPath in
      configuration files to be parsed incorrectly when more than one
      space was between list elements has been fixed
    * A bug that caused Locally changed files to no be marked properly
      in rollbacks that were stored locally (including rollbacks for
      locally built troves) has been fixed. (CNY-645)
    * A bug that could cause "cvc cook" to create groups that include
      components needed to resolve dependencies that are already
      included not-by-default has been fixed.

Changes in 1.0.27:
  o Client Changes:
    * A "files preupdate" tag script method has been Implemented which
      gets run before tagged files are installed or changed. (CNY-636)
    * A bug that could cause "--replace-files" to remove ownership
      from every file in a trove has been fixed. (CNY-733)

    * Multiple bugs where using "--replace-files" could result in the
      new file having no owner have been fixed. (CNY-733)
    * The logcat script now supports revision 1 log entries.
    * The logcat script is now installed to /usr/share/conary/logcat

  o Build Changes:
    * Improved handling of the "package=" keyword argument for build
      actions.  In particular, made it available to all build actions,
      removed double-applying macros to the package specification,
      and fixed failure in cases like "MakeInstall(dir=doesnotexist,
      skipMissingDir=True, package=...)". (CNY-737, CNY-738)
    * The lookaside cache now looks in the repository for local sources
      when doing a repository cook. (CNY-744)
    * The mirror:// pseudo-URL handling now detects bad mirrors that
      provide an HTML document instead of the real archive when a
      full archive name is provided; previously, it did so only when
      guessing an archive name.  Thanks to Pavel Volkovitskiy for this
      fix. (CNY-745)
    * The Flavor policy has been slightly optimized for speed.

  o Server Changes:
    * ACL patterns now match to the end of the trove name instead of
      partial strings (CNY-719)

  o Bug Fixes:
    * The Conary repository server now invalidates changeset cache
      entries when adding a digital signature to a previously mirrored
      trove.
    * A bug that caused the mirror code to traceback when no callback
      function was provided to it has been fixed. (CNY-728)
    * Rolling back changes when the current trove has gone missing from
      the server now causes the client to generate the changeset to apply
      based on the trove stored in the local database (CNY-693)

Changes in 1.0.26:
  o Build Changes:
    * When cooking a group, adding "--debug" to the "cvc cook" command
      line now displays detailed information about why a component is
      being included to solve a dependency. (CNY-711)
    * The mirror:// functionality introduced in Conary 1.0.25 had two
      small bugs, one of which prevented mirror:// pseudo-URLs from
      working.  These bugs are now fixed, thanks to Pavel
      Volkovitskiy. (CNY-704)
    * The "cvc cook" command now announces which label it is building
      at the beginning of the cook, making it easier to catch mistakes
      early. Thanks to Pavel Volkovitskiy for this fix. (CNY-615)
    * The source actions (addSource, addArchive, etc.) can now take
      a "package=" argument like the build actions do.  Thanks to
      Pavel Volkovitskiy for contributing this capability.  (CNY-665)
    * The "preMake" option had a bad test for the ';' character; this
      test has been fixed and extended to include && and ||.
      thanks to Pavel Volkovitskiy for this fix. (CNY-580)
    * Many actions had a variety of options (dir=, subdir=, and
      subDir=) for specifying which directory to affect.  These have
      been converted to all prefer "dir=", though compatibility
      with older recipes is retained by continuing to allow the
      subDir= and subdir= options in cases where they have been
      allowed in the past. Thanks to Pavel Volkovitskiy for this
      enhancement. (CNY-668)

Changes in 1.0.26:
  o Server Changes:
    * The Conary web interface now provides a method to rely solely on
      a remote repository server to do authentication checks. (CNY-705)
    * The ACL checks on file contents and file object methods have
      been improved. (CNY-700)
    * Assertions have been added to prevent redirect entries from
      being added to normal troves.
    * An assertion has been added to ensure that redirects specify a
      branch, not a version.
    * The server returns a new FileStreamsMissing exception when the
      client requests file streams with getFileVersion or
      getFileVersions and the requested file stream is not present in
      the repository database. (CNY-721)
    * getFileVersions() now raises FileStreamMissing when it is given
      invalid request.
    * getFileContents() now raises a new FileHasNoContents exception
      when contents are requested for a file type which has no
      contents (such as a symlink).

  o Bug Fixes:
    * A bug that could cause "conary updateall" to attempt to erase
      the same trove twice due to a local update has been fixed.
      (CNY-603)
    * Attempts to target a clone to a version are now caught.  Only
      branches are valid clone targets. (CNY-709)
    * A bug that caused Trove() equality checks to fail when comparing
      redirects has been fixed.
    * A bug that caused the flavor of a redirect to be store
      improperly in the repository database has been fixed.
    * The resha1 script now properly skips troves which aren't present
      in the repository.
    * Conary 1.0.24 incorporated a fix for CNY-684 to correct behavior
      when storing src.rpm files rather than their contents.  The fix
      worked for local builds but not for commits to repositories.
      Conary 1.0.26 includes a fix that corrects the behavior when
      committing to a repository as well. (CNY-684)
    * A bug that prevented flavored redirects from being loaded from
      the repository database has been fixed.
    * "Conary migrate" now will follow redirects. (CNY-722)

Changes in 1.0.25:
  o Build Changes:
    * The addArchive() source action will search for reasonably-named
      archive files based on the name and version if given a URL ending
      with a "/" character. Thanks to Pavel Volkovitskiy for the
      initial implementation. (CNY-671)
    * All source actions, when given a URL that starts with "mirror://",
      will search a set of mirrors based on files in the mirrorDirs
      configuration entry, with default files provided in the
      /etc/conary/mirrors/ directory. Thanks to Pavel Volkovitskiy for
      the initial implementation. (CNY-171)
    * Symbolic links are now allowed to provide a soname even if they
      reference an ELF file only indirectly through other symbolic
      links.  Previously, a symbolic link could only provide a soname
      if it directly referenced an ELF file. (CNY-696)

  o Bug Fixes:
    * A bug that caused unhandled exceptions when downloading the file
      contents needed for a distributed changeset in threaded mode has
      been fixed. This bug was introduced in 1.0.24. (CNY-701)

Changes in 1.0.24:
  o Server Changes:
    * The server binary access log can now be downloaded by an
      administrator by visiting the http://servername/conary/log
      URL. Once the log is accessed it is rotated automatically by the
      repository server. Subsequent accesses to the log URL will only
      yield log entries added since the last access. (CNY-638)
    * The Users and Groups tab in the web management UI is no longer
      highlighted when administrators change their passwords.

  o Client Changes:
    * A --what-provides option has been added to "conary query" and
      "conary repquery".
    * A bug that installed extra components of a package that is being
      installed instead of updated due to the existing package being
      pinned has been fixed. (CNY-682)

  o Build Changes:
    * When pulling files out of a src.rpm file, Conary now stores the
      src.rpm file itself in the repository rather than the files
      pulled from it. (CNY-684)
    * Mono dependency version mappings are now discovered in CIL policy
      .config files. (CNY-686)
    * The internal util.literalRegex() function has been replaced by
      use of re.escape(). (CNY-634)

  o Bug Fixes:
    * The Conary Repository web interface no longer returns a
      HTTP_FORBIDDEN (403) when a bad password is given by the user.
      This allows the user to re-try authentication.
    * The --signatures and --buildreqs flags now work with "conary
      showcs".  (CNY-642)
    * A bug in the NetworkRepositoryClient default pwPrompt mechanism
      has been fixed.
    * Error messages when entitlements fail to load have been
      improved. (CNY-662)
    * The repository client no longer caches repository access info
      when the attempt to access was unsuccessful. (CNY-673, affects
      CNY-578)
    * A bug that caused x86 flavored troves from being updated
      properly when using "conary updateall" on an x86_64 system has
      been fixed. (CNY-628)
    * A bug that caused migrate behavior to not respect pins when the
      pinned troves were set to be erased (CNY-680).
    * Calling r.ComponentSpec(':foo') works again; it is exactly
      equivalent to r.ComponentSpec('foo'). (CNY-637)
    * Calling r.Move() with only one argument now fails explicitly
      rather than silently doing nothing. (CNY-614)

Changes in 1.0.23:
  o API Additions:
    * The interface to create, list and delete access groups and
      modify the users therein through is now exposed though
      ConaryClient.
    * The interface to delete entitlement groups is now exposed
      through ConaryClient.

  o Client Changes:
    * "conary updateall" now accepts the --keep-required command line
      argument.
    * the mirror script now provides download/commit feedback using
      display callbacks like other conary commands
    * the excludeTroves config option will now keep fresh installs from
      happening when an update job is split due to a pinned trove.

  o Server Changes:
    * The repository database migration code now reports an error when
      trying to migrate old-style redirects.  The code to perform the
      migration is incomplete and creates invalid new-style
      redirects.  If you have a repository with old-style redirects,
      contact rPath for assistance with your migration. (CNY-590)

  o Bug Fixes:
    * Subdirectories within source components are now better supported.
      Specifically, different subdirectories with the same filename will
      now work. (CNY-617)
    * The util.literalRegex() function now escapes parenthesis characters.
      (CNY-630)
    * Manifest files now handle file names containing "%" characters.
      Fix from Pavel Volkovitskiy. (CNY-627)
    * Fixed a bug in migrate that caused its behavior to shift when migrating 
      to the same version that is currently installed.
    * Fixed a bug in the logcat script that caused the entitlement field to
      display the user information instead. (CNY-629)

  o Build Changes:
    * The r.addArchive() source action can now unpack Rock Ridge and
      Joliet ISO images, with some limitations. (CNY-625)

Changes in 1.0.22:
  o Client Changes:
    * Conary now has hooks for allowing you to be prompted for both name
      and password when necessary.
    * Conary will no longer report a traceback when trying to perform 
      dependency resolution against repositories that are not available.
      Instead, it will print out a warning. (CNY-578)

  o Build Changes:
    * It is now possible to set environment variables to use within
      Conary builds from within conary configuration files, using the
      new "environment" configuration item.  Thanks to Pavel
      Volkovitskiy for implementing this feature. (CNY-592)
    * In previous versions of Conary, calls to r.PackageSpec() would
      improperly override previous calls to r.ComponentSpec(); now
      the ordering is preserved.  Thanks to Pavel Volkovitskiy for 
      this fix. (CNY-613)

  o Bug Fixes:
    * A bug that would allow recursively generated changesets to
      potentially have missing redirect flags has been fixed.
    * A bug in redirect handling when the branch changed but the trove
      name didn't has been fixed - conary will do a better job of
      determining what jobs to perform in this situation. (CNY-599, CNY-602)
    * Errors relating to PGP now just display the error instead of causing 
      conary to traceback. (CNY-591)
    * Conary sync on a locally cooked trove will no longer traceback (CNY-568)
    * --from-file and sync now work together.
    * An AssertionError that was occasionally reached by incorrect repository
      setups is now a ConaryInternalError
    * A bug when updating to a locally cooked trove when the user had 
      manually removed files has been fixed. (CNY-604)
    * CONARY files that are not accessible will no longer cause conary to
      traceback when trying to read context from them. (CNY-456)
    * signatureKeyMap configuration entries are now checked to ensure
      they are valid. (CNY-531)

Changes in 1.0.21:
  o Client Changes:
    * The "conary migrate" command has changed behavior significantly
      in order to make it more useful for updating a system to exactly
      match a different group.  However, this change makes it much
      less useful for updating normal systems.  "conary migrate"
      should not be used without first reading the man page
      description of its behavior.  The old migrate behavior is now
      available by using "conary sync --full".  "conary syncchildren"
      has been renamed to "conary sync", and its behavior has also
      been modified slightly as a result.  The old behavior is
      available by using "conary sync --current". Please read the man
      page for a full description of the "sync" command as well.  (CNY-477)

  o Build Changes:
    * A "package" keyword parameter has been added to build actions,
      which specifies the package and/or component to which to assign
      the files that are added (not modified or deleted) by that build
      action.  For example, r.MakeInstall(package="foo") will place
      all the new files installed by the MakeInstall action into the
      "foo" package.  Thanks to Pavel Volkovitskiy for contributing
      this capability.  (CNY-562)
    * A "httpHeaders" keyword parameter has been added to the
      r.addArchive(), r.addPatch(), and r.addSource() source actions
      so that headers can be added to the HTTP request.

  o Bug Fixes:
    * The r.addPatch() build action no longer depends on nohup to
      create a file in the current directory (a bug introduced in
      conary 1.0.19). (CNY-575)
    * Commits with missing files no longer traceback. (CNY-455)
    * A bug that caused "#!/usr/bin/env /bin/bash" to not be
      normalized to /bin/bash by the NormalizeInterpreterPaths policy
      has been fixed.
    * A bug that prevented Conary from being able to download files
      that contain '&' or ';' characters has been fixed.  This allows
      Conary to download sources from cgi-bin URLs.
    * "cvc merge" no longer fails to merge changes from the parent
      branch when the shadowed version doesn't exist on the parent
      branch.

Changes in 1.0.20:
  o Build Changes:
    * "jvmdir", "javadir", "javadocdir", and "thisjavadocdir" have
       been added to the default set of macros.
    * A r.JavaDoc() build action has been added.  It funtions
      exactly like the "r.Doc()" build action, except it coppies into
      "%(thisjavadocdir)s".
    * When the r.addArchive() source action attempts to guess the main
      directory in which to build, it now recognizes when when sources
      have been added in an order that defeats its algorithm and provides
      a helpful error message. (CNY-557)

  o Client Changes:
    * A --tag-script parameter has been added to the rollback
      command. (CNY-519)

  o Bug Fixes:
    * A bug in clone behavior that caused Conary to try to clone
      excessive troves has been fixed.  If you were cloning uphill
      from branch /a/b to /a, and a buildreq was satisfied by a trove
      on /a//c, Conary would try to clone the buildreq to /a as well.
      (CNY-499)
    * A bug in the "r.Ant()" and "r.JavaCompile()" build actions which
      caused the CLASSPATH variable to get mangled has been fixed.
    * A bug in 'r.ClassPath()' that caused a traceback has been fixed.
    * A bug that caused the "change password" tab to be displayed when
      browsing the repository via the web as an anonymous user has
      been fixed.
    * The web service code no longer permits the anonymous user to
      view the "change password" (/conary/chPassForm) form.
    * The r.addPatch() source action no longer hangs when presented
      with large patches, which fixes a bug introduced in Conary
      1.0.19.

Changes in 1.0.19:
  o API Change:
    * In order to fully represent empty flavors in Conary, a new Flavor
      object class has been added.  Previously, DependencySet objects
      were used to store flavor information.  Unfortunately it was not
      possible to distinguish "empty flavor" from "flavor not specified".
      When dealing with thawing frozen flavors, use ThawFlavor() instead
      of ThawDependencySet().  When testing to see if a flavor is empty,
      use the isEmpty() method of the flavor object.

  o Client Changes:
    * The default resolveLevel setting is now 2, this means that
      conary will try to update troves that would otherwise cause an
      update to fail.  See the conary man page for more details.
    * Multiple bugs have been fixed in interactive prompting for user
      passwords (CNY-466):
      - Password prompts are based on the server name portion of the
        label being accessed, not the actual hostname of the server
        (these are often different when repositoryMaps are used).
      - When no password callback is available, the operation will
        fail with an open error (which is identical to what would
        happen if no user name was present) instead of giving a
        traceback.
      - The download thread uses the passwords which the original
        thread obtained from the user.
      - The download thread is able to prompt for passwords from the
        user if distributed changesets require access to additional
        repositories.

  o Build Changes:
    * "r.Ant()", "r.JavaCompile()", and "r.ClassPath()" build actions
      have been added to support building java with conary.
    * "r.addPatch()" will now determine the patchlevel without users
      needing to add level= in the r.addPatch() call. The level
      parameter is still honored, but should not be needed.
    * "cvc cook --show-buildreqs" now displays build requirements
      inherited from parent recipe classes. (CNY-520)
    * The output of "cvc diff" and "cvc rdiff" can now be used as an
      input to patch when files are added between two versions. (CNY-424)
    * Use flags have been added for dom0 and domU.  They default to
      "sense prefernot".  The domU flag should be used to build
      binaries specific to Xen domU environments where special
      provisions are made for paravirtualization.  The dom0 flag
      should be used to build binaries specific to Xen dom0
      environments where special provisions are made for the
      hypervisor.  The existing "xen" flag should be used to build
      binaries specific to Xen which apply equally to Xen dom0 and
      domU environments.
    * Warning message for modes specified without an initial "0" have
      been improved to include the path that is affected. (CNY-530)

  o Server Changes:
    * Use the term Entitlement Class in all conary repository web interfaces
      replacing Entitlement Group.

  o Bugs Fixed:
    * The Conary Repository now returns an error to a client when
      committing duplicate troves that have an empty flavor. (CNY-476)
    * When checking out a source trove from a repository using
      "cvc checkout", the user is no longer warned about not being able
      to change the ownership of the files checked out.
    * A bug has been fixed in conary's determination of what troves
      had been updated locally.  This bug caused "conary updateall" to
      consider many x86 troves as needing to be updated separately
      instead of as a part of group-dist.  This could cause updateall
      failures. (CNY-497)
    * A bug that caused 'conary q tmpwatch:runtime --recurse' to traceback
      has been fixed (CNY-460)
    * Interactive mode now handles EOF by assuming it means 'no';
      thanks go to David Coulthart for the patch. (CNY-391)
    * Configuration settings in contexts can now be overridden from
      the command line. (CNY-22)
    * Redirect changesets now have primary troves, meaning they will
      display better when using "conary showchangeset". (CNY-450)
    * User's passwords are now masked when using "cvc context" (unless
      --show-passwords is specified). (CNY-471)
    * Removed excess output from commitaction which was caused by a
      change in option parsing code (CNY-405)

Changes in 1.0.18:
  o Client Changes:
    * Trying to shadow a cooked redirect now results in an error. (CNY-447)
    * A --keep-required option has been added to tell Conary to leave
      troves installed when removing them would break
      dependencies. This used to be the default behavior; Conary now
      issues a dependency error instead. (CNY-6)
    * "delete-entitlement" and "list-entitlements" options have been
      added to the "manageents" script.

  o Build Changes:
    * Python dependencies are now generated for .pyc files as well as
      for .py files. (CNY-459)

  o Server Changes:
    * Support for deleting entitlements, listing the entitlement
      groups a user can manage, and removing the ACL which lets a group
      manage an entitlement group has been added.
    * Entitlement management has been added to the Conary repository
      web interface. (CNY-483)

  o Bug Fixes:
    * The "list-groups" option to the "manageents" script has been
      corrected to list the groups the user can manage instead of the
      groups that user belongs to.

Changes in 1.0.17:
  o Client Changes:
    * Individual file removals performed by "conary remove" now create
      rollbacks. (CNY-7)
    * The repository mirroring client supports two new configuration
      options:
      - matchTroves is a regexp list that limits what troves will be
        mirrored based on the trove names;
      - recurseGroups takes a boolean value (True/False) which will
        cause the miror client to recurse through a groups and mirror
        everything that they include into the target repository.

  o Server Changes:
    * A single conary repository can host multiple serverNames. In the
      Conary repository's configuration file, the serverName directive
      can now specify a space separated list of valid server names
      which will be accepted and served from that repository. (CNY-16)

Changes in 1.0.16
  o Build Changes:
    * A check has been added to "cvc commit" that ensures a .recipe
      file exists in the CONARY state file.
    * Recipe classes can now set an "abstractBaseClass" class
      variable.  When set, Conary will not require a setup() method in
      the class.  This is used for creating superclass recipes where
      setup() methods are not needed.

  o Server Changes:
    * A new "entitlementCheckURL" configuration option has been added.
      This is a hook that allows external validation of entitlements.
    * The Conary Repository web interface look and feel has been
      updated.  The interface will look incorrect unless
      conary-web-common 1.0 or later is installed.

  o Bug Fixes:
    * When running "cvc log" on a newly created source component, cvc now
      errors gracefully instead of tracing back. (bz #863)
    * Conary now changes to the / directory before running tag
      scripts. (bz #1134)
    * "cvc co foo=invalidversionstring" now gives a more helpful error
      message. (bz #1037)
    * Cloning binary troves uphill now correctly checks for the source
      trove uphill.
    * A bug that would cause "conary migrate" to raise a KeyError when
      updating a group that referenced the same trove twice (through
      two subgroups) has been fixed.
    * A bug that caused miscalculations when determining whether a
      shadow has been modified has been fixed.
    * A number of bugs affecting resetting distributed changesets have
      been fixed.
    * A bug in the MySQL dbstore driver that caused the wrong
      character encoding to be used when switching databases has been
      fixed.
    * A bug where running updateall when one of the two groups that
      reference a trove has no update caused an erase of that trove to
      be requested has been fixed (CNY-748).

Changes in 1.0.15
  o Client Changes:
    * When writing files as non-root, Conary will no longer create
      files setuid or setgid unless the uid/gid creating the file
      matches the username/groupname in the package.
    * Conary now checks the rollback count argument for non-positive
      numbers and numbers greater then the number of rollbacks
      available. (bz #1072)
    * The entitlement parser has been reimplemented using expat
      instead of a hand-coded parser.  A correctly formatted
      entitlement file should now be enclosed in an
      <entitlement></entitlement> element.  Conary will continue to
      work with files that do not contain the toplevel <entitlement>
      element.

  o Build Changes:
    * Support has been added for recipe templates.  Now when running
      "cvc newpkg", cvc will automatically create a recipe from a
      template specified by the recipeTemplate configuration
      option. (bz #671, #1059)
    * Policy objects can now accept globs and brace expansions when
      specifying subtrees.
    * Cross-compile builds now provide CONFIG_SITE files to enable
      cross-compiling programs that require external site config
      files.  The default site config files are included.
    * The "cvc checkout" command can now check out multiple source
      troves in a single invocation.

  o Server Changes:
    * An "externalPasswordURL" configuration option has been added,
      which tells the server to call an external URL for password
      verification.  When this option is used, user passwords stored
      in the repository are ignored, and those passwords cannot be
      changed.
    * An authentication cache has been added, which is enabled by
      setting The authCacheTimeout configuration to the number of
      seconds the cache entry should be valid for.

  o Bug Fixes:
    * A bug that caused using groupName parameter with r.replace() to
      traceback has been fixed. (bz #1066)
    * Minimally corrupted/incorrect conary state files will no longer cause 
      conary to traceback. (bz #1107)
    * A bug that prevented upload progress from being displayed when
      using "cvc commit" has been fixed. (bz #969)

Changes in 1.0.14:
  o Client Changes:
    * Conary now creates shadows instead of branches when cooking onto
      a target label.  This means, for example, that local cooks will
      result in a shadow instead of a branch.
    * Conary now creates shadows on the local label when creating rollbacks
      instead of branches.
    * The branch command has been removed.  Any potential branch should be 
      done with a shadow instead.
    * The verify command now shows local changes on a local shadow instead
      of a local branch
    * Local changesets create diffs against a local shadow (instead of
      a branch) and --target for the commit command retargets to a shadow
    * User conaryrc entries are now searched from most specific target to
      least specific (bz #997)
    * A fresh install of a group will cause all of its contained components 
      to be installed or upgraded as well, without reference to what is 
      currently installed on your system -- no trove will be skipped because
      it is referenced by other troves on your system but not installed.
    * Changeset generation across distributed shadows now force file 
      information to be absolute instead of relative when the files are on
      different servers, eliminating server crosstalk on source checkin and
      when committing local changesets. (bz #1033)
    * Cvc merge now takes a revision, to allow you merge only up to a certain
      point instead of to head.

  o Server Changes:
    * Removed the ability for the server to log updates to its contents
      store (mirroring has made this capability obsolete)
    * logFile configuration directive now logs all XML calls
    * Split user management out from core authorization object
    * All user management calls are based on user and group names now
    * The user management web interface for the repository now allows
      the administrator to enable and disable mirroring for groups

  o Bug Fixes:
    * Conary will not traceback if you try to update to a trove with a name
      that matches a filesystem path that you don't have access to (bz #1010).
    * Conary will not raise an exception if a standard config file (~/.conaryrc,
      for example) exists but is not accessible.
    * cvc no longer allows . and .. to be added to source troves (bz #1014)
    * cvc remove handles removing directories (bz #1014)
    * conary rollback no longer tracebacks if you do not have write access to
      the conary database.
    * deeply shadowed versions would fail when performing some version 
      operations.  This caused, for example, local cooks of shadowed troves
      to fail.
    * using loadInstalled with a multiarch trove no longer tracebacks (bz #1039)
    * group recipes that include a trove explicitly byDefault False could result
      in a trove when cooked that had the components of that trove byDefault
      True.
    * Stop sending duplicate Host: headers, proxies (at least squid) mangle 
      these into one host header, causing failures when accessing rbuilder
      repositories that depend on that host header (bz #795)
    * The Symlink() build action should not enforce symlinks not
      dangling, and should instead rely solely on the DanglingSymlinks
      policy.
    * A bug that caused conary to treat a reference as an install when it
      should have been an update due to a miscalculation of what local updates
      had been made on the system has been fixed.

Changes in 1.0.13:
  o Client Changes:
    * A new "conary migrate" command for updating troves has been
      added.  "conary migrate" is useful for circumstances when you
      want to update the software state on a system to be synchronized
      with the default state of a group.  To do this, "conary migrate"
      calculates the changeset required to: 1) update the trove (if an
      update is available); 2) install any missing included troves; 3)
      synchronize included troves that have a mismatched version; 4)
      remove any referenced troves that are not installed by default.
    * The includeConfigFiles configuration directive now accepts http
      and https URLs.  This allows organizations to set up centralized
      site-wide conary configuration.
    * Conary now gives a more detailed error message when a changeset
      attempts to replace an empty directory with a file and
      --replace-files is not specified.

  o Build Changes:
    * The addSource source action will now replace existing files,
      rather than replacing their contents.  This implies that the
      mode of the existing file will not be inherited, and an
      existing read-only file will not prevent addSource from
      working.
    * The internal setModes policy now reports "suid/sgid" only for
      files that are setuid or setgid, rather than all files which
      have an explicitly set mode.  (bz #935)
    * TagSpec no longer will print out ignored TagSpec matches twice,
      once for tags specified in the recipe, and once for tags
      discovered in /etc/conary/tags/*.  (bz #902)
    * TagSpec will now summarize all its suggested additions to
      buildRequires in a single line.  (bz #868)
    * A new reportMissingBuildRequires policy has been added to summarize
      all suggested additions to buildRequires in a single line at the
      end of the entire build process, to make it easier to enhance the
      buildRequires list via cut-and-paste.  (bz #869)

  o Bug Fixes:
    * A bug that caused conary to traceback when a file on the file
      system is owned by unknown uid/gid has been fixed.  Conary will
      now print an error message instead.  (bz #977)
    * A bug that caused conary to traceback when an unknown Use flag
      was used when cooking has been fixed.  Previously, "cvc cook
      --flavor 'foobar'" would create a traceback.  Conary now says
      'Error setting build flag values: No Such Use Flag foobar'.
      (bz #982)
    * Pinned troves are now excluded from updateall operations.
      Previously conary would try to find updates for pinned troves.
    * Conary now handles applying rollbacks which include overlapping
      files correctly.  Previously --replace-files was required to
      apply these rollbacks.
    * the config file directive includeConfigFile is no longer case sensitive 
      (bz #995)

Changes in 1.0.12:
  o Client changes:
    * The rollback command now applies rollbacks up to and including
      the rollback number specified on the command line. It also
      allows the user to specify the number of rollbacks to apply
      (from the top of the stack) instead of which rollback to
      apply. (bz #884)
    * Previously, the code path for installing files as part of a new
      trove required an exception to be handled.  The code has been
      refactored to eliminate the exception in order to reduce install
      times.

  o Build Changes:
    * The cvc command now has a --show-buildreqs option that prints all
      build requirements.  The --no-deps argument for cvc has been
      aliased to --ignore-buildreqs for consistency.

  o Bug Fixes:
    * Installing into a relative root <e.g. --root foo> when running
      as root no longer generates a traceback. (bz #873)
    * Replaced files are now stored in rollbacks. (bz #915)
    * File conflicts are now also detected via the database, not just
      via real file conflicts in the filesystem.
    * A bug that resulted in multiple troves owning a file has been fixed.
    * Rollbacks of troves that were cooked locally will no longer
      raise a TroveIntegrityError.
    * The "conary remove" command no longer generates a traceback when
      the filename given cannot be unlinked. (bz #887)
    * The missing usage message displayed when "cvc" and "conary" are
      run with no command line arguments has been restored.
    * Rollbacks for initial contents files didn't work; applying
      rollbacks now ignores that flag to get the correct contents on
      disk. (bz #924)
    * The patch implementation now properly gives up on patch hunks
      which include changed lines-to-erase, which avoids erasing lines
      which did not appear in the origial version of the file. (bz
      #949)
    * Previously, when a normal error occurred while prepping sources
      for cooking (extracting sources from source archives, for
      example), conary would treat it as a major internal error.  Now
      the error message is simply printed to the screen instead.
    * A typo in a macro will now result in a more helpful error
      message.
    * A bug that caused a traceback when performing "conary rq" on an
      x86_64 box with a large installLabelPath where only an x86
      flavor of a trove was available on one label in the
      installLabelPath has been fixed (bz #961).
    * Conary no longer creates a rollback status file when one isn't
      needed.  This allows /var/lib/conarydb to be on read-only media
      and have queries continue to work/.
    * Reworked "conary remove" to improve error messages and fix
      problems with multiple files being specified, broken symlinks,
      and relative paths (bz #853, #854)
    * The mirror script's --test mode now works correctly instead of
      doing a single iteration and stopping.

Changes in 1.0.11:
  o Client Changes:
    * Conary will now allow generic options to be placed before the command
      you are giving to conary.  For example, 'conary --root=/foo query'
      will now work.
    * the remove command no longer removes file tags from files for no good 
      reason
    * rollbacks now restore files from other troves which are replaced as part
      of an update (thanks to, say, --replace-files or identical contents)
    * --replace-files now marks files as owned by the trove which used to
      claim them
    * You can now kill conary with SIGUSR1 to make conary enter a debugger
      when you Ctrl-C (or a SIGINT is raised)
    * --debug-all now enters a debugger in more situations, including option
      parsing fails, and when you hit Ctrl-C.
    * added ccs2tar, which will convert most absolute changesets (like those
      that cook produces) into tarballs
    * Troves now don't require dependencies that are provided by themselves.
      As troves are built with this new behavior, it should significantly speed
      up dependency resolution.
    * added a script to recalculate the sha1s on a server (after a label
      rename, for instance)
    * added a script to calculate an md5 password (for use in an info recipe,
      for example)

  o Build Changes:
    * Conary now supports a saltedPassword option to r.User in user info-
      packages.  Full use of this option will require that a new shadow package
      be installed.

  o Bug Fixes:
    * command-line configurations now override context settings

  o Build Changes:

Changes in 1.0.10:
  o Client Changes
    * Given a system based on rPath linux where you only installed
      !smp kernels, conary would eventually start installing smp
      kernels on your system, due to the way the update algorithm
      would determine whether you should install a newly available
      trove.  Conary now respects flavor affinity in this case and
      does not install the smp kernel.
    * Mirror configuration files can now specify uploadRateLimit and
      downloadRateLimit.
    * Updates utilizing changeset files are now split into multiple
      jobs properly, allowing changeset files which create users to
      work proprely.
    * "conary rollback" now displays progress information that matches
      the "conary update" progress information.
    * added --with-sources option for clone

  o Bug Fixes:
    * A bug that caused an assertion error when switching from an
      incomplete trove to a complete trove has been fixed.
    * A bug in perl dependencies that caused extra directories to be
      considered part of the dependency has been fixed.
    * A bug affecting updates where a pinned, partially installed
      package was supposed to be updated due to dependency resolution
      has been fixed.
    * A bug that prevented updates from working when part of a locally
      cooked package was replaced with a non-locally cooked component
      has been fixed.  The bug was introduced in Conary 1.0.8.
    * A bug that caused a segfault when providing an invalid type to
      StringStream has been fixed.
    * The troveInfo web page in the repository browser now displays
      useful error messages instead of traceback messages.  The
      troveInfo page also handles both frozen and non-frozen version
      strings.
    * A bug that caused conary to download unnecessary files when checking out
      shadow sources has been fixed.
    * A bug that caused "cvc rdiff" between versions of a trove that
      were on different hosts to fail has been fixed.
    * Fixed a bug when determining local file system changes involving a file 
      or directory with mtime 0.
    * The --signature-key option was restored

Changes in 1.0.9:
  o Client Changes:
    * A new dependency resolution method has been added which can be turned
      on by setting resolveLevel to 2 in your conarycfg:  If updating trove 'a'
      removes a dependency needed by trove 'b', attempt to update 'b' to
      solve the dependency issue.  This will allow 'conary update conary'
      to work as expected when you have conary-build installed, for example.
    * Switched to using more of optparse's capabilities, including --help
      messages.
    * One short option has been added, cvc -m for message.

  o Bug Fixes:
    * Recipes that use loadRecipe('foo') and rely on conary to look upstream
      to find their branch now work correctly when committing.
    * A bug affecting systems with multiple groups referencing the same troves,
      where the groups are out of sync, has been fixed.
    * the mirror client now correctly handles duplicate items returned in
      trove lists by older servers
    * A bug that caused the mirror client to loop indefinitely when
      doing a --full-trove-sync has been fixed
    * conary rq --trove-flags will now display redirect info even if you
      do not specify --troves (bug #877)
    * dep resolution now support --flavors --full-versions output (bug #751)
    * cvc merge no longer tracebacks if files were added on both upstream
      and on the shadow
    * admin web access for the server doesn't require write permission for
      operations which also require admin access (bug #833)
    * A bug that caused r.remove() in a group to fail if the trove being
      removed was recursively included from another group has been fixed.
    * Conary update tmpwatch -tmpwatch:debuginfo will now erase 
      tmpwatch:debuginfo.
    * An ordering bug that caused info packages to not be updated with their
      components has been fixed.
    * Updates will now happen in a more consistent order based on an
      alphabetic sort.
    * the repository server now handles database deadlocks when committing
       changesets
  o Server Changes:
    * getNewSigList and getNewTroveList could return troveLists with
      duplicate entries

  o Documentation Changes:
    * The inline documentation for recipes has been significantly
      improved and expanded, including many new usage examples.

Changes in 1.0.8
  o Client changes:
    * Conary will now replace symlinks and regular files as long as their
      contents agree (bug #626)

  o Bug Fixes:
    * An error in the method of determining what local changes have been 
      made has been fixed.

Changes in 1.0.7:
  o Client changes:
    * A better method of determining what local changes have been made to a
      local system has been implemented, improving conary's behavior when
      updating.

  o Bugfixes:
    * A bug that caused the user to be prompted for their OpenPGP
      passphrase when building on a target label that does not match
      any signatureKeyMap entry has been fixed.  Previously, if you
      had a signatureKeyMap entry for conary.example.com, and your
      buildLabel was set to conary.example.com@rpl:devel, you would be
      prompted to enter a passphrase even when cooking locally to the
      local@local:COOK label.
    * Dependency resolution will no longer cause a trove to switch
      branches.
    * If a component is kept when performing dependency resolution
      because it is still needed, it's package will be kept as well if
      possible.
    * "conary q --path" now expands symlinks found in the path to the
      file in question. (bug #855)
    * Committing a changeset that provided duplicate file streams for
      streams the server previously referenced from other servers no
      longer causes a traceback.
    * Conary's patch implementation how handles patches which are
      already applied. (bug #640)
    * A server error triggered when using long flavor strings in
      server queries has been fixed.

  o Build fixes:
    * Group cooking now produces output to make it easier to tell what
      is happening.  The --debug flag can be used to get a more
      detailed log of what troves are being included.

  o Server changes:
    * The server traceLog now logs more information about the
      repository calls


Changes in 1.0.6:
  o Repository changes:
    * The commitaction script now accepts the standard conary arguments
      --config and --config-file.

  o Bugfixes:
    * cvc merge on a non-shadow no longer returns a traceback (bz# 792),
      and cvc context foo does not return a traceback when context foo does
      not exist (bz #757)  Fixed by David Coulthart.
    * A bug that caused new OpenPGP keys to be skipped when troves
      were filtered out during mirroring has been fixed.
    * opening invalid changesets now gives a good error message instead of
      a traceback
    * removed obsolete changemail script
    * Exceptions which display fileId's display them as hex sha1s now
      instead of as python strings
    * A bug where including a redirect in a group that has autoResolve 
      caused conary to traceback has been fixed.
    * A bug that kept conary from prompting for your password when committing
      has been fixed.
    * A bug that randomized the order of the labels in the  installLabelPath 
      in some error messages has been fixed.

  o Build fixes:
    * The default ComponentSpec for :perl components now include files
      in site_perl as well as in vendor_perl.
    * Ruby uses /usr/share/ri for its documentation system, so all files
      in %(datadir)s/ri are now included in the default :doc ComponentSpec.

Changes in 1.0.5:
  o Performance improvements:
    * The use of copy.deepcopy() has been eliminated from the
      dependency code.  The new routines are up to 80% faster for
      operations like DependencySet.copy().
    * Removing files looks directly into the file stream of the file
      being removed when cleaning up config file contents rather than
      thawing the full file stream.
    * Getting a single trove from the database without files returned file
      information anyway
    * Trove.applyChangeSet() optionally skips merging file information
    * Cache troves on the update/erase path to avoid duplicate fetchs from
      the local database

  o Bugfixes
    * Installing from a changeset needlessly relied on troves from the 
      database having file information while processing redirects
    * Extraneous dependency cache checks have been removed from the
      addDep() path.
    * When removing files, conary now looks up the file flags directly
      in the file stream in order to clean up config file contents.
      Previously the entire file stream was thawed, which is much more
      resource intensive.

  o Build fixes:
    * r.addArchive() now supports rpms with bzip2-compressed payloads.

Changes in 1.0.4:
  o Performance improvements:
    * The speed of erasing troves with many dependencies has been
      significantly improved.
    * The join order of tables is forced through the use of
      STRAIGHT_JOIN in TroveStore.iterTroves() to work around some
      MySQL optimizer shortcomings.
    * An --analyze command line option has been added to the
      stand-alone server (server.py) to re-ANALYZE the SQL tables for
      MySQL and SQLite.  This can significantly improve repository
      performance in some cases.
    * The changes made to dependency string parsing were a loss in
      some cases due to inefficiency in PyArg_ParseTuple().
      Performance sensitive paths in misc.c now parse the arguments
      directly.

  o Bugfixes:
    * An Apache-based conary repository server no longer logs
      tracebacks in error_log when a client disconnects before all
      data is sent.
    * A bug that caused cross repository commits of changesets that involved
      a branched trove to fail in some cases has been fixed.
    * If an entitlement is used for repository access, it is now sent
      over HTTPS instead of HTTP by default.
    * The conary emerge command no longer attempts to write to the root
      user's conary log file.
    * conary showcs --all now shows not-by-default troves.
    * Previously, there was no way using showcs to display only the troves
      actually in a changeset - conary would by default access the repository
      to fill in any missing troves.  Now, you must specify the
      --recurse-repository option to cause conary to search the repository
      for missing troves.  The --trove-flags option will now display when a
      trove is missing in a changeset.
    * A bug that caused showcs --all to display file lists even when --ls
      was not specified has been fixed.
    * When mirroring, you are now allowed to commit a trove that does
      not have a SHA1 checksum set.  This is an accurate replication
      of the data coming from the source repository.
    * A bug affecting multiple uses of r.replace() in a group recipe has been
      fixed.
    * A bug that caused components not to be erased when their packages were 
      erased when a group referencing those packages was installed has been 
      fixed.

Changes in 1.0.3
  o Client changes:
    * Conary displays full paths when in the error message generated
      when it can't open a log file rather than leaving out the root 
      directory.

  o Performance improvements:
    * A find() class method has been added to StreamSet which enables
      member lookups without complete thawing.
    * The code path for committing filestreams to repositories now
      uses find() to minimize file stream thaws.
    * DBstore now supports precompiled SQL statements for SQLite.
    * Retrieving troves from the local system database no longer
      returns file information when file information is not requested.
    * Dependencies, dependency sets, StreamCollections, file
      dictionaries, and referenced file lists now use C parsing code
      for stream thawing.
    * Extraneous trove instantiations on the system update path have
      been eliminated.
    * Adding troves to the local database now uses temporary tables to
      batch the insertions.

  o Bugfixes:
    * A bug that caused a mismatch between file objects and fileIds
      when cloning a trove has been fixed.

Changes in 1.0.2:
  o Bugfixes:
    * A bug that caused redirects to fail to build when multiple
      flavors of a trove exist has been fixed.
    * A bug with cooking flavored redirects has been fixed.
    * The cvc command no longer enforces managed policy with --prep.
    * A bug that caused disttools based python packages to be built as
      .egg files has been fixed.  This bug was introduced in conary
      0.94.
    * A bug that prevented checking in a recipe that deleted policy
      has been fixed.
    * A bug that prevented entitlements from being recognized by an
      Apache conary repository server when no username and password
      were set for a server has been fixed.
    * A bug that prevented errors from being returned to the client
      if it attempts to add an invalid entitlement key or has
      insufficient permission to add the entitlement key has been
      fixed.  An InvalidEntitlement exception has been added.
    * A repository bug prevented the mirror client from obtaining a
      full list of new troves available for mirorring has been fixed.
    * A bug in cooking groups caused the groups resulting from an
      r.addAll() to not respect the original group's byDefault
      settings in some cases has been fixed.

Changes in 1.0.1:
  o Database schema migration
    * Over time, the Conary system database schema has undergone
      several revisions.  Conary has done incremental schema
      migrations to bring old databases in line with the new schema as
      much as possible, but some remnants of the old schema remain.
      When Conary 1.0.1 runs for the first time, the database will be
      reloaded with a fresh schema.  This corrects errors that can
      occur due to incorrect SQL data types in table definitions.  An
      old copy of the database will be saved as "conarydb-pre-schema-update".

Changes in 1.0:
  o Bugfixes
    * A bug that allowed a group to be installed before children of
      its children were installed has been fixed.  This ensures this
      if a an update is partially completed, it can be restarted from
      where it left off.
    * A bug in python dependencies that sometimes resulted in a plain 
      python: __init__ dependency has been fixed.
    * A bug that dropped additional r.UtilizeUser matches for a file after
      the first one has been fixed.
    * Accessing a repository with the wrong server name no longer
      results in an Internal Server Error.  The error is marshaled
      back to the client.

Changes in 0.97.1:
  o Bugfixes
    * A bug has been fixed that allowed the "incomplete" flag to be
      unset in the database when applying changesets of troves that
      have no "incomplete" flag.  This resulted in "StopIteration"
      exceptions when updating the trove.
    * A bug has been fixed in the code that selects the OpenPGP key
      to be used for signing changesets at cook time.

Changes in 0.97:
  o Client changes:
    * All troves that are committed to repository through commits,
      cooks, branches, shadows, and clones, now always have SHA1
      checksums calculated for them.
    * Trove objects now have a version number set in them.  The
      version number is increased when the data types in the Trove
      object are modified.  This is required to ensure that a Conary
      database or repository has the capability of storing all the
      information in a Trove.  All trove data must be present in order
      to re-calculate SHA1 checksums.  If a local system understands
      version 1 of the Trove object, and a repository server sends a
      changeset that contains a version 2 Trove, an "incomplete" flag
      will be set for trove's entry in the database.  When accessing
      that trove later for merging in an update, the client will go
      back and retrieve the pristine Trove data from the repository
      server so it will have all the data needed to preform three way
      merges and signature verification.

  o Repository changes:
    * Repositories will now reject commits whose troves do not have
      correct SHA1 checksums.

Changes in 0.96:
  o Client changes:
    * conary rq now does not use affinity by default, use --affinity to turn
      it on.  The rq --compatible-troves flag has disappeared.  Now 
      you can switch between displaying all troves that match your system 
      flavor and that match affinity flavor by switching between
      --available-troves with and without the --affinity flag.
    * conary q now displays installed, not by default troves by default,
      but skips missing troves.
    * Fixed an update bug where updating an x86 library on an x86_64 system
      would cause conary to switch other x86_64 components for that library
      to x86 versions.
    * update job output is compressed again
    * Fixed an update bug where if you had made a local change to foo, and then 
      updated a group that pointed to an earlier version of that trove,
      the trove could get downgraded

  o Other changes:
    * Mirroring now mirrors trove signature

Changes in 0.95:
  o Client changes:
    * The "conary verify" command now handles non-regular files with
      provides and requires (for example, symlinks to shared libraries
      that provide sonames).
    * The "conary showchangeset" command now takes --recurse and
      --no-recurse arguments.
    * All info-* packages are now updated in their own individual jobs;
      this is required for their dependencies to be reliable.
    * The conary syncchildren command now will install new packages
      when appropriate.

  o Repository changes:
    * Additional logging has been added to the repository server.
      Logging is controlled by the "traceLog" config file variable,
      which takes a logging level and log path as arguments.
    * Conary now detects MySQL Database Locked errors and will retry
      the operation a configurable number of times.  The "deadlockRetry"
      configuration variable controls the number of retries and
      defaults to 5.

  o Build changes:
    * Conary now uses site.py to find all possible correct elements of
      sys.path when generating python provides and requires.  Previously,
      new elements added via .pth files in the package being built would
      be ignored for that package.
    * The PythonSetup() build action now works properly with setup.py
      files that use "from setuptools import..." instead of "import
      setuptools".

  o Other changes:
    * The conarybugz.py script has been restored to functionality by
      moving to the conaryclient interface for accessing the
      repository.

Changes in 0.94:

  o Redirects no longer point to a specific trove; they now redirect
    to a branch. The client chooses the latest version on that branch
    which is compatible with the local system.

  o Bug Fixes
    * A bug in getNewTroveList() that could cause duplicate
      troves to be returned has been fixed.
    * A bug that caused a repository server running under Apache to
      fail with an Internal Server Error (500) when a client requested
      a changeset file that does not exist has been fixed.
    * Conary no longer displays an error when attempting to write to a
      broken pipe.  (bug #474)
    * Conary now respects branch affinity when moving from old-style
      groups to new-style groups.

  o Client changes:
    * The query/repquery/showcs command line options have been
      reworked.  See the conary man page for details.
    * When "cvc merge" is used to merge changes made on the parent
      branch with changes made on a shadow, conary now records the
      version from the parent branch that was used for the merge.
      This is required to allow conary to handle changing the upstream
      version on a shadow.  It is also useful for accounting
      purposes.  (bug #220)
    * "conary emerge" can now be performed on a recipe file.
      Previously you were required to emerge from a repository. (bug
      #526)
    * Progress is now displayed as conary applies a rollback. (bug #363)
    * Java, Perl, and Python dependencies are now enforced by default.

  o Build changes
    * PythonSetup() no longer passes the --single-version-externally-managed
      argument to setup.py when it uses distutils instead of setuptools.

Changes in 0.93:
  o Bug Fixes
    * A bug in the "conary verify" code sometimes resulted in an
      unhandled TroveIntegrity exception when local modifications were
      made on the system. (bug #507)
    * Usernames and passwords with RFC 2396 reserved characters (such
      as '/') are now handled properly. (bug #587)

  o Server changes
    * Standalone server reports warnings for unsupported configuration options
      instead of exiting with a traceback.
    * Compatibility for repositoryDir has been removed.
    * A bug caused queries for multiple flavors of the same trove
      to return incorrect results has been fixed.
    * Apache hooks now ignore IOErrors when writing changesets to the
      client.  These normally occur when the client closes the
      connection before all the data is sent.

  o Client changes
    * SHA1 checksums are now computed for source checkins and local
      change set commits.
    * Flavor affinity is now more relaxed when updating troves.  For
      example, if you have a trove with flavor that requires sse2 but
      your system flavor is ~!sse2, conary will only prefer troves
      with sse2 enabled instead of requiring it.

  o Build changes
    * PythonSetup() now correctly requires python-setuptools:python
      instead of python-setuptools:runtime.
    * Automatic python dependency provision now searches more directories
      to better support multilib python.
    * Conary now defaults to building in ~/conary/builds instead of
      /var/tmp/conary/builds, and caching in ~/conary/cache instead
      of /var/cache/conary.

Changes in 0.92:
  o Package Building Changes:
    * Conary policy has been split out into the conary-policy package.
      (Some policy was left in conary proper; it is needed for
      internal packaging work.)
    * Conary prints out the name of each policy as it runs, making it
      possible to see which policies take the most time.
    * BuildLog files no longer contain lines that end with \r.
    * A new 'emergeUser' config item has been added.  Conary will
      change to this user when emerging packages as root.
    * --no-deps is now accepted by 'conary emerge'.

  o Group Building Changes:
    * A bug has been fixed in dependency checking when using
      autoResolve where deleted weak troves would be included in
      autoResolve and depChecks.

  o Client changes:
    * Conary can now rate limit uploads and downloads.  The rate limit
      is controlled by the "uploadRateLimit" and "downloadRateLimit"
      configuration variables, which is expressed in bytes per second.
      Also, Conary displays the transfer rate when uploading and
      downloading.  Thanks to Pavel Volkovitskiy for these features.
    * The client didn't write config files for merged changesets in
      the right order, which could result in changesets which could
      not be committed to a repository.
    * Fixed a bug in the update code caused conary to behave
      incorrectly when updating groups.  Conary would install
      components of troves that were not installed.

  o General Bug Fixes
    * Conary did not include the trove sha1 in the troveinfo diff
      unconditionally.  This prevents clients from being able to
      update when a repository is forced to recalculate sha1
      signatures.

Changes in 0.91:
  o Bugfixes
    * A bug was fixed the code that freezes path hashes.  Previously,
      path hashes were not sorted in the frozen representation.  Code
      to fix the frozen path hashes in databases and repositories has
      beed added.
  o Build
    * added cleanAfterCook config that controls whether conary tries to
      clean up after a successful build

Changes in 0.90.0:
  o Code Structure/Architecture Changes:
    * Conary now has the concept of "weak references", where a weak reference
      allows conary to be able to recognize the relationship between a
      collection and the children of collections it contains.  This allows
      us to add several new features to conary, documented in Client and Build
      changes.
    * SQL operations have been migrated to the dbstore driver to allow
      for an easier switch of the database backends for the server side.
    * Various query and code structure optimizations have been
      implemented to allow running under MySQL and PostgreSQL.

  o Documentation Changes:
    * Added summaries about updateall in the conary man page and added
      information about the command-line options for conary rq.
    * Clarified behavior of "conary shadow --source-only" with respect to
      rPath bug #500.
    * Added synonyms for cvc and conary commands which have shortcuts
      (ex: checkout and co).
    * Added man page entry about cvc clone.

  o Package Building Changes:
    * Build logs now contain unexpanded macros, since not all macros
      may be defined when the build log is initially created.
    * The emerge command can now accept version strings.
    * The RemoveNonPackageFiles policy now removes fonts.cache*,
      fonts.dir, and fonts.scale files, since they are always
      handled by tag handlers.
    * The Make() build action can now take a makeName keyword argument
      for cases when the normal Make() handling is exactly right but
      a different make program is required (nmake, qmake, etc.).
    * The new PythonSetup() build action uses very recent versions
      of the python setuptools package to install python programs
      which have a setup.py that uses either the old disttools or
      new setuptools package.
    * fixed bug #bz470: loadInstalled('foo') will now work when you have
      installed a local cook of foo.

  o Group Building Changes:
    * add() now takes a "components" option.  r.add(<package>,
      components=['devel', 'runtime'])  will install <package>, but only the
      'runtime' and 'devel' components of <package> by default.
    * remove() can now 'remove' troves within child troves.
    * When a component is added, (either via r.add() or dep resolution)
      is automatically added as well (though not all its sibling components)
    * A new r.removeComponents(<complist>) command has been added.  It
      allows you to create a group where all devel components are
      byDefault False, for example: r.removeComponents(['devel',
      'devellib']).
    * The installPath used to build a group in is now stored in troveInfo.
    * r.addAll() now recurses through all the included groups
      and creates local versions of them as well by default.
    * A new r.replace(<name>, <newversion>, <newflavor>) command has
      been added.  It removes all versions of name from all groups in
      the recipe and replaces them with the version found by searching
      for newVersion, newFlavor.

  o Client Changes:
    * When committing source changes in interactive mode, conary will ask you
      you to confirm the commit.
    * A new configuration option, autoResolvePackages, tells conary to install
      the packages that include the components needed for dep resolution.
    * You can now install locally cooked groups.
    * If foo is a redirect to bar, and you run 'conary update foo' when
      foo is not installed on your system, conary will act as if you had
      typed 'conary update bar'.  Previously, it would act as if you had typed
      'conary update bar --no-recurse'.

  o Config Changes:
    * Conary config handling now supports comments at the end of config lines.
      # can be escaped by a \ to use a literal # in a configuration option.
    * Default macros used in cooking are now stored in /etc/conary/macros.
      The 'defaultMacros' parameter determines where cvc searches for macro
      definitions.
    * Conary configuration now searches for configuration files in 
      /etc/conary/conf.d/ after reading in /etc/conaryrc

  o Server Changes:
    * Creating changesets atomically moves complete changesets into place.
    * The contents store no longer reference counts entries.
    * Added support for trove marks to support mirroring.  A client
      can use a trove mark to ask the server for any trove that has
      been added since the last trove mark mirrored.
    * Added the hasTroves() interface to support mirroring.  This allows
      the mirror client to make sure that the target mirror does not
      already have a trove that is a candidate for mirroring from the
      source repository.
    * Added support for traceback emails from the repository server.
    * The repository contents store was reworked to avoid reading
      precompressed gzipped data twice (once to double check the uncompressed
      contents sha1 and once to copy the file in place).
    * We have changed the way schema creation and migration is handled
      in the repository code. For administrative and data safety reasons,
      schema upgrades and installs can be performed from now on only by
      running the standalone server (conary/server/server.py --migrate),
      thus avoiding race conditions previously created by having multiple
      Apache processes trying to deal with the SQL schema updates.

   o Command Changes
    * A new script that mirrors repositories has been added.  It is in
      the scripts/ directory in the source distribution of Conary.

Changes in 0.80.4:
  o Build Changes:
    * PackageRecipe has been changed to follow our change to split
      conary into three packages.
    * x86_64 packaging elimintated the conary:lib component to follow x86
      (those files now belong in conary-build:lib)

Changes in 0.80.3:
  o Client Changes:
    * The internal branch source and branch binary flags were changed
      to a bitmask.
    * The warning message printed when multiple branches match a cvc
      checkout command has been improved.
    * Only interactive mode can create binary shadows and branches, and
      a warning is displayed before they are created (since source branches
      are normally the right thing to use).

  o Build Changes:
    * Files in subdirectories named "tmp" are no longer automatically
      excluded from packaging, except for /tmp and /var/tmp.
    * DanglingSymlinks now traverses intermediate symlinks; a symlink
      to a symlink to a symlink will no longer confuse it.

Changes in 0.80.2:
  o Client Changes:
    * Bugs in "conary update foo=<old>--<new>" behavior have been
      fixed.
    * "cvc co foo=<label>" will now work even if you don't have a
      buildLabel set
    * "conary showcs" will now work more nicely with group changesets.
    * "conary showcs --all" no longer shows ids and sha1s.
    * We now never erase pinned items until they are explicitly unpinned.
    * "conary verify" and "conary q --diff" work again.
    * "conary q tmpwatch --components" will display the components
      installed for a package.
    * The pinTroves config item behavior has been fixed.  It now
      consistently pins all troves that match a pinTrove line.
    * When a trove is left on the system because of dependency resolution
      during an update, a warning message is printed.
    * Command line configuration, such as --config
      'buildLabel conary.rpath.com@rpl:devel', now overrides context
      configuration.

  o Server Changes:
    * The repository server now retries a request as an anonymous user
      if the provided user authentication information does not allow
      a client request to succeed.
    * When using "server.py --add-user" to add a user to a repository
      server, the user will only be given admin privileges if --admin
      is added to the command line.  Previously, all users added with
      server.py had admin privileges.  Additionally, if the username
      being added is "anonymous", write access is not granted.

  o Build Changes:
    * It is now possible for a recipe to request that specific
      individual requirements be removed from files using the
      exceptDeps keyword argument to r.Requires().  Previously
      you had to accept all the dependencies generated by r.Requires()
      or none of them.
    * r.Replace() now takes a lines=<regexp> argument, to match a line based
      on a regexp.
    * The EnforceJavaBuildRequirements policy has been added.  When
      you are packaging precompiled Java software where you have
      .class/.jar files but no .java files, you can use "del
      EnforceJavaBuildRequirements" to prevent this from policy from
      generating false positives.
    * The EnforceCILBuildRequirements policy has been added.
    * Enforce*BuildRequirements now warn when a package has requirements
      which they don't fulfill themselves and which are not fulfilled by
      the system database.  (for example, soname dependencies from linking
      against libraries that are not managed by Conary on the system.)
    * Automated Perl dependencies have been added, for both provides
      and requires.  They are not yet enforced, in order to give time
      to adapt while perl packages are being re-built.
    * The EnforcePerlBuildRequirements policy has been added.
      Failures found by this policy may be caused by packages on the
      system not having been rebuilt yet with Perl dependencies, but
      could also show bugs in the Perl dependency code.
    * Automated Python dependencies have been added, for both provides
      and requires.  Like Perl dependencies, they are not yet
      enforced.
    * The EnforcePythonBuildRequirements policy has been added, with
      the same caveats as EnforcePerlBuildRequirements.
    * Conary now writes more information about the build environment
      to the build log when cooking.
    * A bug that caused r.Requires('file:runtime') to create a file
      dependency on 'runtime' instead of trove dependency on
      'file:runtime' has been fixed.
    * Java dependencies now properly ignore array elements in all cases,
      removing false Java dependencies like "[[I" and "[[B".


Changes in 0.80.1:
  o Client Changes:
    * User names and passwords are no longer allowed in repository maps;
      "user" configuration entries must be used instead.
    * The clone command now allows you to clone a binary onto the same
      branch, without having to reclone the source.
    * The TroveInfo table on the client is getting corrupted with
      LoadedTrove and BuildReq entries for components.  These entries
      are only valid on packages.  Code was added to catch when this
      happens to aid debugging.  Additionally, Conary will
      automatically remove the invalid entries the first time 0.80.1
      is run.
    * Environment variables are expanded in paths in conary configuration files.
    * localcs now allows the version and flavor to be specified for a trove
    * conary scs --all now behaves the way it used to again
  o Build Changes:
    * Java dependency generation is now enabled; Java dependency enforcement
      is still disabled.
    * The skipMissingSubDir keyword argument now actually works correctly
      when the subdirectory is missing.
  o Common Changes:
    * Entitlement support has been added as an alternate method of
      authentication.

Changes in 0.80.0:
  o Client Changes:
    * The logic for defining updates across a hierarchy has been completely
      replaced. Instead of rigidly following the trove digraph, we flatten
      the update to choose how troves get updated, and walk the hierarchy
      to determine which updates to actually apply.
    * Dependency resolution could include troves which caused duplicate
      removals for the troves those included troves replace
    * Chroot handling was broken in 0.71.2 and prevented the user name
      lookup code for the chroot from exiting back out of the chroot
    * showchangeset on relative changesets now displays them as jobs.
    * query and queryrep now exclude components if they match their
      package name
    * Conary cleans up rollbacks when a changeset fails to apply.
      Previously, an invalid changeset was saved in the rollback
      stack, which made applying it impossible
    * Removed direct instantiation of NetworkRepositoryClient object; it
      should be created by calling ConaryClient
    * repositoryMap should not contain usernames and passwords now; user
      config file option should hold those instead (user *.rpath.org user pass)
    * If a user name is given without a password the password will be prompted
      for if the repository returns a permissions error
    * added --components parameter to q and rq to not hide components
    * conary update --full-versions --flavors now will work as expected
    * fixed a bug with conary erase foo=/branchname
    * When in multi-threaded mode, the download thread now checks to see
      if the update thread wants to exit.  This fixes many of the
      "timeout waiting for download thread to terminate" messages.
    * Fixed bug where conary erase foo --no-deps wouldn't erase a component
      of foo if it was required by something else
  o Build Changes:
    * Dependencies are now generated for Java .class and .jar files.
      They are not yet enforced, to give time to rebuild Java packages.
    * Java dependency generation has been turned off until 0.80.1 in
      order to wait until there is a deployed version of Conary with
      long dependency handling; some .jar files have so many
      dependencies that they overflowed dependency data structures.
    * CheckDesktopFiles now looks in /usr/share/icons for icons, and
      can find icon names without extensions specified.
    * Build actions which take a subDir keyword argument now also can
      take a skipMissingSubDir keyword argument which, if set to True,
      causes the build action to be skipped if the specified subdirectory
      does not exist.  By default, those build actions will now raise
      an error if the directory does not exist, rather than running in
      the wrong subdirectory as they did previously.
    * You can now cook a recipe that has a superclass that is defined
      locally but a has supersuperclass that is in the repository.  Similarly,
      if you have a superclass that is in the repository but a supersuperclass
      locally, conary will find that as well
    * r.Replace with parameters in the wrong order will now behave correctly
    * The automatic :config component for configuration files has been
      disabled because Conary does not handle files moving between
      troves, and config files were being re-initialized when packages
      were updated.
  o Code structure:
    * queryrep, query, showchangeset, and update --info all use the same
      code to determine how to display their data.  Display.py was changed
      to perform general display operations.
    * query.py added
    * added JobSource concept for searching and manipulating lists of jobs.
    * moved datastore.py into repository module
    * Stubs have been added for adding python and perl dependencies, and
      the stubs have been set to be initially ignored.
    * The internal structure for conary configuration objects has changed
    * A new DYNAMIC size has been added to the StreamSet object.  This will
      cause StreamSet to use either a short or long int to store the size
      of the frozen data that is included in a frozen StreamSet, depending
      on the size of the data being stored.

Changes in 0.71.2
  o Client Changes:
    * The update-conary option has been renamed updateconary per
      bugzilla #428
    * buildPath can be set in contexts
    * cvc co <foo> will work even if there are two foos on the same label with
      different branches.  In that case, it will warn about the older foo
      which it doesn't check out
    * Test mode didn't work for updates and erases which were split into
      multiple jobs
  o Build Changes:
    * Combined the EtcConfig and Config policies, and deprecated
      the EtcConfig policy.
    * All config files default to being put into a :config component.
      This is overridden by any ComponentSpec specifications in the recipe.
    * A use flag has been added for xen defaulting to 'sense prefernot'.  This
      flag should be used to specify flavors for xen domU builds where special
      provisions are made for paravirtualized domU.
    * Added new CheckDesktopFiles policy to catch some more common errors
      in .desktop files.  (For now, it looks for common cases of missing
      icons; more may be added over time.)
    * The Requires policy now interprets synthetic RPATH elements (passed in
      with the rpath= keyword argument) as shell-style globs that are
      interpreted relative first to the destdir and then to the system.

Changes in 0.71.1:
  o Server Changes
    * Added iterTroves() call which iterates over large numbers of troves
      much more efficiently than a single getTrove() call would.
    * Split out FileRetriever object to allow file information to be pulled
      from the repository inside of an iterTroves() loop
    * The web interface shows the troves contained in a group trove instead
      of trying to list all files in a group.
  o Client Changes
    * Config file options that take a path as a value now support ~ for
      home directory substitution
    * Trove.diff() returns a standard job list instead of the previous
      only-used-here format
    * /var/log/conary tracks all update, remove, rollback, and erase events
    * Progress output is simplified when stdout is not a tty (no line
      overwrites)
    * Tracebacks during logged commands get copied to the log
    * Code which checked to see if a shadow has been locally modified didn't
      work for shadows more than a single level deep
    * When you are installing from changesets using --from-files, other troves
      in the changesets can be used for dependency resolution
  o Build Changes (cvc)
    * Additional calls are emulated by the filename_wrapper for the
      r.Run calls.
  o Code Structure
    * Split build/recipe.py into several smaller files
    * Moved OpenPGP keyTable access up call stack so that it can now be
      accessed outside of kid templates.
    * Move epdb code into its own package

Changes in 0.71.0:
  o Code Structure
    * conary now imports all python modules from a toplevel "conary"
      module.  This prevents conary from polluting the module namespace.
  o Client Changes
    * Clone didn't handle shadow version numbers correctly (and could create
      inconsistent version numbers)

Changes in 0.70.5:
  o Client Changes
    * Files changing to config files across distributed repositories now works.
    * The update code uses more consistent use of trove sources, and only
      makes explicit calls to the repository if asked.  This should make it
      possible to create interesting update filters.
    * Clone updated sequences it was iterating over, which is generally
      a bad idea (and caused clone to commit inconsistent troves)
  o Build Changes (cvc)
    * Locally cooked filesets now include file contents, making the
      filesets installable.
    * Fileset cooks now retrieve all of the file objects in a single
      network request per repository.
    * The new NormalizeLibrarySymlinks policy runs the ldconfig program
      in all system library directories.  This ensures that all the
      same symlinks that ldconfig would create when the shlib tag handler
      runs are packaged.  It also warns if ldconfig finds missing files.
    * New argument to r.Run(): "wrapdir" keyword argument behaves much
      like "filewrap" but takes a string argument, which limits the scope of
      %(destdir)s relocation only to the directories under the specified
      wrapdir, which is interpreted relative to %(destdir)s.  Works best
      for applications that install under one single directory, such
      as /opt/<app>
    * Clone, branch, and shadow all take --info now instead of --test
    * ELF files that dlopen() libraries can now be provided with
      synthetic soname dependencies with
      r.Requires('soname: libfoo.so', '/path/to/file')
    * r.Requires now enforces that packages that require a file and
      include that required file must also explicitly provide it. (bz #148)
  o Server Changes
    * Packages added to the repository are checked to ensure the version and
      flavor of all referenced components are the same as for the package

Changes in 0.70.4:
  o Client Changes
    * The trove that satisfies a dependency that is broken by erase is
      now displayed in the "Troves being removed create unresolved
      dependencies" message.
    * Components are now displayed on the same line as their parent
      package in "conary update" output.
    * A new 'interactive' option has been added to conary configuration.
      When set to true, conary will display info about clone, branch,
      update, and erase operations, and then ask before proceding.
  o Build Changes (cvc)
    * The CompilePython action has been fixed to accept macros at the
      beginning of its arguments, fixing a bug new in Conary 0.70.3.
    * The Requires policy can now be given synthetic RPATH elements;
      this is useful when programs are only intended to be run under
      scripts that set LD_LIBRARY_PATH and so do not intrinsically have
      the information they need to find their libraries.
    * Added --test to clone, branch, and shadow commands
    * Clone now supports --skip-build-info for less rigid version checks
      on cloned troves
    * Fixed usage message to better reflect reality
    * Cloning to a branch which already has a version with a compatible
      flavor now works.
    * cpio archive files are now supported for r.addArchive()
  o Repository Changes
    * The repository now serves up stored OpenPGP keys as a "Limited
      Keyserver"; users can retrieve keys, but not search or browse them.
      The keys are available via /getOpenPGPKey?search=KEY_ID. This
      is meant only to allow conary to automatically retrieve OpenPGP
      keys used to sign packages.

Changes in 0.70.3:
  o Client Changes (conary)
    * Conary now works harder to avoid having separate erase/installs,
      instead preferring to link those up into one update when possible.
    * Conary configuration now supports contexts.  Contexts are defined in
      sections starting with a [<name>] line, and provide contextual
      configurations for certain variables, defined in the man page.  All
      configuration options after the [<name>] will be associated with that
      context, and will override the default configuration when that context
      is active.  The current context can be selected by using the --context
      parameter, or by setting the CONARY_CONTEXT environment variable.
    * 'conary config --show-contexts' will display the available contexts
  o Build Changes (cvc)
    * A local cook of a trove foo will ensure that the changeset created is
      installable on your local system, by making sure the version number
      created is unique.
    * The builddir is no longer allowed to appear in ELF RPATHs.
    * The build documentation strings have been significantly updated
      to document the fact that for most strings, a relative path
      is relative to the builddir, but an absolute path is relative
      to the destdir.
    * The ManualConfigure action now sets the standard Configure
      environment.
    * cvc will allow you to cook a trove locally even when you are unable
      to access the trove's source repository
  * Common Changes:
    * Version closeness was improperly measured for troves on different
      branches when then label structure was identical
  o Repository Changes
    * Repository now has a config flag called requireSigs. Setting it to
      True will force all troves to have valid package signatures.  Troves
      lacking this will be rejected.  Enabling this option prevents the
      generation of branches, shadows, or clones since these troves are not
      signed.  It is not recommended that this option be enabled until the
      infrastructure is in place to provide package signatures for all types
      of troves.

Changes in 0.70.2:
  o Client Changes (conary)
    * GnuPG compatible trust metrics for OpenPGP Keys now exists. This
      makes it possible for conary clients to refuse troves that
      aren't properly trusted. The metrics currently in place mimic
      gpg behavior.
    * Running "conary update" in a directory that does not exist no
      longer fails with an error (bugzilla #212).  Note that "cvc
      update" still requires that the current working directory exists
      of course.
    * HTTP error conditions are handled more gracefully when commiting
      a change set. (bugzilla #334)
    * conary more reliably sets a non-zero exit status when an error
      occurs. (bugzilla #312)
    * When performing an update of a group that adds a trove foo,
      search the system for a older version of foo to replace if the
      original update command found a replacement by searching the
      system.
    * New option, "conary update-conary" has been added in an attempt
      to provide a workaround for future drastic protocol revisions
      such as what happened for 0.70
    * Methods for parsing command line update request and changeset requests
      have been added to conaryclient.cmdline
    * A metric for the distance between arbitrary versions on different
      branches has been added, and the code which matches troves changes
      between collections uses this code to give well-defined matches
      for all cases.
    * Rollbacks are now listed with the most recent on top
    * Troves which a group operation tries to remove will be left behind
      if they satisfy dependencies for other troves
    * updateall command respects pins on top-level troves
    * Dependency resolution no longer blows away pinned troves
    * conary update now takes a changeSpec, allowing you to specify both
      the version to remove and the update version, like
      'conary update foo=2.0--3.0'

  o Build Changes (cvc)
    * cvc more reliably sets a non-zero exit status when an error
      occurs. (bugzilla #312)
    * Building groups w/ autoResolve displays the revision of the
      troves which are being included
    * The change to automatically split up hardlink groups into
      per-directory hardlink groups has been reverted.  Instead,
      Conary enforces that link groups do not cross directories, but
      provides an exception mechanism for the rare cases where it is
      appropriate to do so.  The old LinkCount policy was renamed
      LinkType, and the new policy enforcing link group directory
      counting is now called LinkCount.
    * The NormalizeCompression policy no longer causes an error if you
      have two files in the filesystem that differ only by the .gz or
      .bz2 extension.
    * The Provides policy will not longer automatically provide soname
      dependencies for executable files that provide sonames.  A few
      executables do provide sonames, and 0.70.1 provided them as
      harmless extraneous provisions.

   o Repository Changes
     * A new getConaryUrl() method has been implemented to support the
       "conary update-conary" feature
     * Exception handling has been re-worked.  All exception classes
       that are marshaled back to the client are now in the
       repository.errors module.  Some of the most commonly used
       exception classes have been included in their previous modules
       for compatibility until code can be modified to use the new
       repository.errors module.

Changes in 0.70.1:
  * Collection merging didn't handle (admittedly obscure) cases where
    a component on the local system was updated to a new version of a
    trove, and updating that package also tries to update to that version
    but using a different path
  * Redirects are allowed in group cooking as long as the target of the
    redirect is also specified in the group (this allows cleaner handling
    when trying to clean up after label multiplicity)
  * Shorten display for versions and flavors in internal debugging output.
    Make str() output for versions and flavors return formatted strings.
  * ELF files finding non-system libraries via an RPATH did not always
    have the path to the library encoded in their dependency requirement,
    depending on whether the package also included some other (unrelated)
    non-system library.  Futhermore, system paths encoded in an RPATH were
    incorrectly honored.  Both of these bugs have been fixed.
  * Ownership policy now uses macros in the user and group definitions.
  * Symbolic links to shared libraries can now provide path-encoded
    soname dependencies (only manually, never automatically).
  * Removed outdated code with convoluted code for preventing providing
    soname dependencies in some cases; that code has been functionally
    replaced by limiting automatic soname dependencies to system library
    directories.
  * Instead of complaining about hardlinks spanning directories, Conary
    simply creates one link group per directory per hardlinked file.
  * Fixed bug which made source commits fail on cloned source troves

Changes in 0.70.0:
  o The client and server protocol versions have been changed and
    the filecontainer version number updated.
    * Upgrading from previous versions of Conary to 0.70.0 will
      require downloading a old-format changeset file from
      ftp://download.rpath.com/pub/conary/
    * Adding path hash data to TroveInfo overflowed the amount of
      storage space available in a StreamSet when a trove contained
      several thousand files.  In order to accommodate larger data
      stored in StreamSets, we have changed the way data sizes are
      handled.
    * With the changes to StreamSet, LargeStreamSet is obsolete.
      Changeset files used to used LargeStreamSet to represent data.
      Since we now just use a StreamSet, the changeset file format
      changed.
    * Since this version of Conary is incompatible with previous
      versions, we took this opportunity to do database and repository
      migrations that will allow us to make significant code cleanups
      in the near future.

 o Other smaller changes
    * Conary now does the right thing if the same trove is listed
      twice in an update due to recursion (it checks for duplicate
      installs of the same trove).
    * A bug where None would show up in CONARY files when an
      autosource file changed contents but did not change names has
      been fixed.

Changes in 0.62.16:
  * The "conary update" and "conary erase" commands now display the actions
    they take as they run (similar to --info output).
  * The --info output for "conary erase" and "conary update" has been
    reworked to be more user-friendly.
  * Added new conaryrc option signatureKeyMap to choose which signature
    to use when signing based on the label.
  * Fixed a bug where conary would only sign the last trove listed,
    instead of signing all troves listed.
  * The ComponentRequires policy now makes :devellib components require
    :data components if they exist.
  * Don't check for bucket conflicts when resolving during group cooks - if we
    want to check for bucket conflicts in groups, it will be readded in a more
    general way.
  * Removed extra freezes and thaws of files for a 8% improvement in install
    time for absolute change sets (at the cost of some memory, but thanks
    to splitting transactions this should be a good trade off).
  * Added removeIfExist call to miscmodule for some peformance improvement.
  * ELF files that find non-system libraries via an RPATH now have the path
    to the library encoded in their dependency requirement, matching the
    path encoded in the dependency provision.  Before this, the RPATH
    was ignored and the path encoding was only guessed within one source
    package.
  * The LinkCount policy now enforces the requirement that hardlink groups
    contain only files in the same directory as each other; no hardlinks
    between files in different directories are allowed.
  * When updating a group across branches, if a subtrove within the update has
    already been manually moved to the new branch by the user, conary will
    recognize this and sync that trove with the group
  * A new "closed" configuration variable has been added to the
    apache-based networked repository server.  When set, the server
    will always raise a "RepositoryClosed" exception when a client
    attempts to access it.  The configuration variable is a string.
    The string will also be returned to the client.
  * Removed install buckets and replaced with comparisons of hashed path
    values to determine trove compatibility.
  * If a trove is included in an update twice, once directly, and once
    implicitly through recursion, ignore the recursive update.
  * More constraints added to the repository schema
  * Added hasTrove to Items table for faster trove names check

Changes in 0.62.15:
  * The MakeDevices() policy now accepts mode= as a named argument.
  * Added (undocumented) --debug (prints debugging output),
    switched old (undocumented) --debug to now be --debugger (starts debugger
    on initialization)
  * Added debug messages to conaryclient/update.py
  * Cloning to the the same branch works (providing a good way of
    reverting changes)
  * Cloning now updates buildRequirements and loadedTroves in troveInfo
    and enforces their consistency on the target branch
  * Cloning groups is now supported
  * Fix update case where a group update should cause conary to search the
    system for an older version of a trove to replace.
  * If you update a trove foo locally to a new version on the same branch, and
    then update the containing group to a new version on a different branch,
    conary will now update foo to the new branch as well.
  * fix error message when you try to pin as non-root

Changes in 0.62.14:
  * The threading changes in .13 caused some error information to be lost.
    Tracebacks have now been fixed, and the download thread checks much more
    often to see if it needs to exit.
  * Catch InstallBucketConflicts exception

Changes in 0.62.13:
  o Repository Server changes
    * The Schema creation SQL statements have been rewritten in a more
      standardized form. Some indexes have been redefined and a number
      of views have made their way into the default repository schema.
    * The new call troveNamesOnServer can be used now by the netclient
      code for a much faster retrieval of all trove names available on
      all labels on a given server. Server and client protocol numbers
      have changed.
    * The getTroveList() server side function got a rework that should
      result in about a 50% execution time speedup on most queries.
    * The Metadata SQL query has been reworked to join tables in a
      much better order, speeding up the getMetadata call on a
      repository with many versions much faster.

  o Client changes
    * Conary now compresses XML-RPC requests before sending them to
      the repository server.  In order to use compression, the remote
      server must be running Conary 0.62.13 or later.  If the server
      is running an older version, the client will fall back to
      sending uncompressed requests.
    * The database conversion in 0.62.12 did not correct all
      out-of-order file streams.  A new conversion function is in
      0.62.13 that will examine every file stream and ensure that it
      is stored correctly in the database.
    * Versions from the contrib.rpath.com repository are automatically
      rewritten to point to contrib.rpath.org.  NOTE: if you have a
      label from the contrib.rpath.com repository in your
      InstallLabelPath (such as contrib.rpath.com@rpl:devel), you will
      need to modify it to point to contrib.rpath.org.
    * Install bucket handling now works for collections which were not
      fully installed.
    * A bug where database was left locked on exception during install
      when the download thread was still executing has been fixed.
    * The conaryclient code has been split into pieces.
    * Switched rollbacks to local@local:ROLLBACK
    * The main thread no longer blocks forever when the download
      thread fails.
    * Matching referenced troves in collections is no longer dependent
      on sort order of internal dictionaries.

  o Common Repository and Client changes
    * When a changeset is applied to the local system or committed to
      a networked repository, the fileIds are recomputed from the file
      objects and verified.  This prevents corrupted or miscomputed
      changesets from being committed to the repository or applied to
      the local system.

  o Building/Branching changes
    * Many changes have been made to cloning, including sideways
      cloning (creating a clone at the same branch depth as the clone
      source), better cloning with multiple flavors, separate cloning
      of source and binaries, resilience against duplicate troves,
      proper use of existing fileIds during clones, simultaneous
      cloning of multiple troves, and better clonedFrom tracking.
    * The default optflags for x86 changed to remove -mcpu, as it is
      deprecated in gcc.

Changes in 0.62.12:
  * Conary will no longer create a "rootroot" group while installing
    users whose primary group is "root".  It will now call the
    appropriate tag handler for user/group modifications if the tag
    handler is installed.
  * EnforceConfigLogBuildRequirements no longer suggests recursive
    build requirements for packages in which the configure script
    checks to see if the package is already installed.
  * Installing new version of pinned troves leaves the pinned trove in
    place if the two troves have compatible install buckets
  * By default, when you shadow a binary trove, its source is shadowed with it.
  * Instead of a --sources option, cvc shadow and cvc branch now take
    --source-only and --binary-only options that allow you to control whether
    sources or binaries are shadowed.
  * Branch and shadow commands now take an unlimited number of troves
    to branch/shadow.
  * Files sharing versions but with different contents (thanks to flavors)
    got lost when switching from one flavor of a trove to another
  * troves can now be specified for rq, q, and update as <labelpart>/<version>,
    e.g., foo=:rpl1/1.0, or foo=contrib.rpath.com@/2.3-1-2
  * version.hasParent() handles more cases of shadows of shadows correctly.
  * cooking troves into the repository with --flavor <newflavor> now modifies
    the flavor before the recipe is even loaded, not when the recipe's setup
    function is called.
  * add a check to ensure RPATHs in cooked packages do not have %(destdir)s
    or /tmp or /var/tmp in them.
  * EnforceSonameBuildRequirements has been temporarily changed to produce
    warnings instead of errors.
  * Dependncies and flavors didn't order things properly in their frozen forms
  * StreamCollections are now properly ordered

Changes in 0.62.11:
  * InstallBucket policy now allows using macros in component names.
  * The --resume option now works correctly when conary has
    automatically discovered a non-standard path for the main build
    directory.
  * A soname dependency is again generated for libraries outside of
    library directories, but the pathname is now included in the
    dependency.  Within a package, all matching dependencies are
    modified to include the path.  This is useful for cases where
    an application packages private versions of libraries -- the
    dependencies still need to be there so that inter-component
    requirements are honored, but they must not perturb the rest
    of the system.
  * Recursive pinning now behaves itself
  * Switch group recipe syntax to use r.add() instead of r.addTrove,
    r.remove() instead of r.removeTrove(), and add a
    r.setDefaultGroup() command to set the default group.

Changes in 0.62.10:
  * EnforceSonameBuildRequirements enhanced to handle correctly cases
    where more than one trove can resolve a single soname dependency.
  * EnforceConfigLogBuildRequirements now can take exceptions, which
    can be specified either as a filename (such as /usr/bin/bison or
    %(bindir)s/bison) or as a required trove (such as bison:runtime).
  * The trove.Trove initializer no longer allows for a trove to be created
    with a name that has more than one ":" character in it.
  * EnforceSonameBuildRequirements now can take exceptions, which are
    specified as a required trove (such as libfoo:devel) to avoid adding
    to the list of requirements.
  * EnforceSonameBuildRequirements now produces errors for missing build
    requirements, and EnforceConfigLogBuildRequirements now demonstrates
    very few false positives, and so has been updated to warning instead
    of info.
  * Added a check to warn when a trove is installed multiple times from
    the same branch with incompatible install buckets (--no-conflict-check
    overrides this check)
  * Redirects can now redirect to nothing, which allows components to
    disappear gracefully on a redirection
  * A soname dependency is now provided only if the library is in a
    default library directory, or in a directory explicitly added with a
    SharedLibrary(subtrees='/path/to/dir/') call.

Changes in 0.62.9:
  * EnforceConfigLogBuildRequirements policy added.  It looks through
    all config.log files anywhere under the build directory for programs
    that configure has found, and ensures that the transitive closure
    of the build requirements contains each file listed.  (That is, if
    the file /usr/bin/perl has been found, and intltool:runtime is in
    the buildRequires list, and intltool:runtime requires perl, then the
    requirement is satisfied.)  This policy currently produces some false
    positives; the "greylist" that tries to remove false positives needs
    to be expanded.
  * The repository server now uses a repository instance specific key
    cache.  This fixes KeyNotFound errors seen when running multiple
    repositories on one server.

Changes in 0.62.8:
  * The bug, introduced in 0.62.7, that caused Conary to stop short of
    recursing to the innermost troves when handling erasures has been fixed.
  * EnforceSonameBuildRequirements enhanced to use the system database to
    find the right missing build requirements.
  * Make users and groups in a repository such that they may not differ only
    in case, i.e. if user foo exists, user Foo cannot be created.
  * files in /usr/%(lib)s/python/.* are no longer automatically given an
    architecture flavor - if there are architecture-specific files in those
    dirs, they should result in an arch-specific flavor through normal
    means.
  * By default, no OpenPGP signatures will be added to troves when
    doing commits unless a fingerprint is explicitly set in conaryrc.
    Previously, if a keyring existed, the first key found would be used.

Changes in 0.62.7:
  * Some unneeded parts of the sql query in _getTroveList have been removed,
    improving performance.
  * The performance of the default (and most used) case of the
    getAllTroveLeaves has been increased up by using a specialized
    query.
  * Exception handling in the repository when revoked or expired keys
    are used has been corrected.
  * Signature checking now correctly checks the timestamp of the signature
    against the expiration time (if any) of the key that signed it.  If
    the signature timestamp is later than the expiration timestamp,
    the signature is rejected.
  * Pass 'Database is locked' repository errors to the client as a
    RepositoryLocked exception notifying user that the server is busy.
  * The 'yuck' script is no longer installed.
  * ComponentRequires now makes :runtime, :lib, :devellib, and :devel
    components all require their matching :config component if the
    :config component exists.  The :config component is not automatically
    created, but when it exists, it's always going to be because it
    is required by multiple other components.

Changes in 0.62.6:
  * mergeCollections() didn't always handle referenced troves changing
    byDefault status
  * Various cleanups and simplifications have been made to the trove
    removal determination

Changes in 0.62.5:
  * Allow selection of individual troves from change set files via --from-file
  * Recursive queries on local database could get upset by a missing trove
  * Underlying dependency code returns version and flavor for troves with
    broken dependencies
  * Underlying dependency code returns information on what removed trove
    caused a broken dependency
  * Removed --no-deps-recurse option
  * Greatly simplify dependency resolution logic
  * The version portion of a Release (version-sourceCount-buildCount)
    is no longer required to begin with a digit.
  * The Release parsing code has been cleaned up to use consistent
    naming, API documentation, and parse error messages
  * An unhandled exception when signing a trove twice with the same key
    has been fixed.
  * Old (now invalid) changesets are now removed from the changeset
    cache when a digital signature is added to a trove.
  * A package is now counted as empty if it contains only files automatically
    found by the AutoDoc policy.
  * CPackageRecipe now requires elfutils:runtime for eu-strip; this is
    needed for the existing debugedit:runtime requirement to do useful
    work.
  * Removed DistroPackageRecipe and moved its buildRequires list to
    PackageRecipe.  Use clearBuildReqs() to remove any of the base
    requirements for a package.
  * Install buckets are respected during dependency resolution
  * Updated the troveNames() call to a faster query, which should bring
    the run time of the "conary rq" back to a more reasonable limit
  * Race conditions and robustness problems have been fixed in
    the changeset cache.

Changes in 0.62.4:
  * Many places where lots of individual db calls were done to collect
    file objects have been collapsed into batched calls (5-10% speedup
    on some operations)
  * Fixed PGP key submission to not use a hidden form element.
  * Changed PGP key submission to use an xmlrpc call instead of
    modifying the database directly.
  * Added methods to change PGP key/user associations, and thereby
    disable a key.
  * Added an index to dependency resolution for a massive improvement
    on local system dependency performance on large updates.
  * Added the ability to get troves without file lists from the local
    database and use that when getting troves through the changeset
    trove source.
  * Previously, dependency resolution could cause duplicate
    trovesource entries.  This no longer occurs.
  * :lib and :devellib automatically have lib=%(lib)s install buckets.
  * A user management bug in the repository has been fixed.
    Previously, if you deleted a group followed by the user with the
    same name of the group, an unhandled exception occurred.
  * Looking up changeset cache entries in the cache database no longer
    uses exception handling to determine when database entries are
    invalid or stale.
  * The EnforceSonameBuildRequirements policy now recognizes :devellib
    as well as :devel components in buildRequires.

Changes in 0.62.3:
  * Don't link troves to groups when the branch has changed
  * Link new troves to collections (and new collections to old troves) when
    a trove isn't installed but a suitable replacement (meaning on the same
    branch) is available
  * Installing changesets w/ not by default from files broke
  * Fix a bug in the kid template that prevented permissions (ACLs) from being
    deleted from a repository.

Changes in 0.62.2:
  * Further reworkings of update code to be fully based on job sets. The
    absolute flag now defines whether a trove is newly installed or if
    it should be an update from an existing trove (when possible). Network
    changesets and changesets from files are treated almost identically now.
  * Swapped lock terminology for pin
  * Changed table names in database schema to better match the repository
    schema

Changes in 0.62.1:
  * UtilizeGroup fixed
  * conary updateall fixed
  * Disable SHA-1 integrity checks when trove changesets don't include
    files in various places
  * conary now prevents you from cooking empty groups

Changes in 0.62.0:
  * Initial OpenPGP (RFC 2440) based signature support has been
    added. Conary reads public keys from ~/.gnupg/pubring.gpg and
    /etc/conary/pubring.pgp.  Conary reads private keys from
    ~/.gnupg/secring.pgp.  Setting the "signatureKey" configuration
    variable to a key ID will select which key to use from the
    keyring. If signatureKey is not set, and there is a valid private
    keyring, the first key on the keyring will automatically be used
    to sign changesets when committing them to the repository.
    "cvc sign" adds a signature to a trove that already exists in the
    repository.
  * Change set generation on the command line is more flexible. It can generate
    erasure changesets as well as relative to nothing changesets
  * When creating multiple groups from the same recipe using newGroup(),
    Conary now searches all subgroups when resolving dependencies within
    a parent group
  * Conary no longer resolves dependencies for troves with byDefault=False
    (such as :test and :debuginfo).  Conary will now resolve dependencies in
    those troves only if you set checkOnlyByDefaultDeps=False.  When creating
    subgroups using newGroup(), pass the checkOnlyByDefaultDeps flag as an
    argument to the newGroup() function.
  * excludeTroves now applies to troves which have been added to
    already installed collections

Changes in 0.61.12:
  * You can now search for troves by <trove>=<host>@
  * A bug when cooking groups with depCheck = True (introduced in 0.61.10)
    has been fixed.
  * A new r.ByDefault policy controls how components are included in their
    enclosing packages; the default is True except for :test and :debuginfo
    components that default to False.
  * Cloning across repositories works
  * A bug in 'conary update --info' output was fixed

Changes in 0.61.11:
  * A bug that caused a database deadlock when removing entries from the
    changeset cache in the repository server has been fixed.
  * Added RegularExpressionList in conarycfg
  * Added lockTroves configuration option for autolock
  * Recurisvely included troves could be removed incorrectly when those
    troves were already present

Changes in 0.61.10:
  * The conary update command now takes a --sync parameter, documented in
    'man conary'
  * Groups now allow you to create a reference to another cooked trove,
    and use that reference to add troves that are contained in that trove.
    For example, if you want to create a group-python based on the troves in
    an already cooked group-dist, you add a reference to the group-dist in
    group-python, and pass the group-dist reference in when you call
    addTroves.
  * Work has begun towards generalizing the concept of a trove source.
    A class SimpleTroveSource has been added that, when subclassed and given
    access to the troves, will allow you to call findTroves to search that
    source.  The same code is used in update code to unify updating from
    the repository and from changesets, and it is used to provide the search
    capabilities for the local database.
  * Conary now allows all files, not just regular files, to have
    dependencies.  This is necessary for user/group dependencies for
    non-regular files to work.  Packages built with 0.61.10 or later
    that have non-regular files with non-root user or group will not
    be readable by Conary versions 0.61.9 or earlier.
  * Shadowing now preserves the byDefault flag, and handles reshadowing
    collections gracefully now
  * Update preprocessing now works on absolute changesets instead of
    relative ones, providing massive cleanups. Code uses sets of jobs
    instead of changesets for job representation, allowing still more
    cleanups. Many bugs seem to have gone away.

Changes in 0.61.9:
  * Fix a bug added in 0.61.8 that breaks tag handlers

Changes in 0.61.8:
  * Fix a bug introduced in 0.61.7 that occurred when, in the repository,
    either the Users table or Groups table was empty when creating a new group.
  * Add --buildreqs, --flavors options to q and rq.
  * Primary troves should not have their trove change sets overridden by
    items recursively included (and fixed a pile of things this broke).
  * Locally stored change sets can't always get access to pristine files
    from the local filesystem; when it can't, make sure file sha1 checking
    doesn't get upset.
  * Unchanged troves in updated groups could be erased by items in the
    same group on a different branch.
  * The "conary q[uery]" command accepts a --diff option.  When --diff
    is used, the difference between installed and pristine troves is
    displayed.
  * An additional progress callback has been added to show when database
    transactions are committed

Changes in 0.61.7:
  * Several bugs related to updating two troves with the same name have been
    fixed - including branch affinity, flavor affinity, correct handling of
    already updated troves, and correct handling of empty flavors.
  * "conary emerge" as root (or as a user than can apply the changeset
    produced by the build) did not install anything but the toplevel
    package.  This bug has been fixed.
  * No longer hide descriptive TroveNotFound errors behind a generic
    NoNewTroves wrapper.
  * Group recipes can now request that dependencies be resolved and
    added to the group at cook time.  To automatically add required
    troves to a group add "autoResolve = True" to the recipe class.
    Optionally "autoResolveLabelPath" can be set to a list of labels
    to use during dependency resolution.
  * Locally stored rollbacks couldn't handle files changing types. As
    part of the fix, the generic file diff code is now used when creating
    changesets instead of having a special-case wrapper around it
    (fileChangeSet()).
  * The commitaction script and the changemail module did not necessarily
    show the full trailing version for branches and shadows.  (For example,
    /conary.rpath.com@rpl:devel/4.1.25-18/db41/19 showed up as "19"
    instead of "4.1.25-19".)
  * Add a --deps option for conary q.  Make that and conary rq --deps
    recurse over collections.
  * Warn about missing buildRequires entries both for soname dependencies
    and for TagSpecs applied via tag description files.
  * A bug in updating groups that switch the byDefault setting of troves
    has been fixed.
  * Add an updateThreshold config option to control the number of troves to
    include in a download.
  * Ordering didn't work for old packages depending on anything, or for
    dependencies whose provider moved between components.
  * The r.Ownership(), r.UtilizeUser(), and r.UtilizeGroup() now generate
    appropriate dependencies on info-* packages.
  * Updating packages and components installed multiple times could cause
    a component to be removed multiple times (which resulted in a traceback).
  * Fixed a bug that occurred when groups tied to a user were deleted
    without deleting the associated user, then subsequently adding a user
    with the same name.

Changes in 0.61.6:
  * InitialContents turns off EtcConfig, since a file cannot be both
    a config file and an InitialContents file.
  * Reworked repository change sets to directly reference files from the
    contents store.
  * The User() command now takes an optional supplemental= option,
    which provides a list of supplemental groups to which to add
    the user.  (SupplementalGroup() is for groups not associated
    with a user.)
  * The showcs command can now handle components that are referenced
    but not included in a changeset.
  * InfoUserRecipe and InfoGroupRecipe can now be built with buildlogging
    turned on.
  * Conary's internal handling for dyanamically finding new IDs for
    users and groups has been fixed.
  * "conary updateall" now accepts the --test flag.
  * Various fixes were made to the CIL dependency detection code.

Changes in 0.61.5:
  * Added basic clone capability (which only works cloning to parents
    branches and shadows, and on a single host).
  * Now handles degenerate case of packaging unreadable files.
  * A bug that caused conary to ask for the wrong fileId when constructing
    a changeset from multiple repositores has been fixed.
  * Conary now can add users and groups automatically at install time.  If
    there is no taghandler to add a user or a group, conary will add it
    internally as a bootstrapping measure; if there is a taghandler,
    conary will call that instead.  In order to ease transition, Conary
    does not yet create the dependencies on the info- packages; a future
    version of Conary will add those dependencies after the system user
    info- packages have been created.
  * rpm2cpio now handles rpm archives that use bzip2 to compress the
    cpio payload
  * Conary now creates dependencies (provides and requires) for CIL
    files, if mono's monodis is installed on the system or being built
    in the current package.
  * Troves moving between troves could cause conary to attempt double
    erasures
  * The networked repository handles cases where contents are not
    found in the contents store.  The exception is passed back to
    the client.
  * The networked repository handles cases where a file stream is not
    found when the client asks for file contents.  The exception is
    passwd back to the client.
  * An error that caused getPackageBranchPathIds() to return the
    oldest fileIds instead of the youngest fileIds has been corrected.
  * Reworked finding old versions of troves to avoid a single trove
    being removed multiple times

Changes in 0.61.4:
  * %(datadir)s/.../lib/ files will no longer show up in :lib - presumption
    being that anything under %(datadir)s really is arch independenct
  * Creating branches and shadows had a command line parsing bug
  * "cvc newpkg" takes --dir and now complains for unexpected arguments
    (which is used to just ignore)
  * when using flavor affinity for installed troves, merge subarchitecture
    flags
  * group handling didn't always preserve troves which were needed by a
    newly installed trove properly

Changes in 0.61.3:
  * Corrected a bug that snuck in 0.61.2 that caused a temporary SQL table
    to not be temporary, which makes multiple httpd processes fail with
    'database schema changed' errors.

Changes in 0.61.2:
  * Fix a bunch of typos in the authentication checking server side
  * Add permission editing capabilities to the server component and hooks
    in the netclient
  * Overhaul of ACL system so that uniqueness constraints on Troves and
    Labels can be enforced: we now use a special Trove and Label "0 | ALL"
    instead of Null
  * Dependency resolution enforces label ACLs.
  * Module arguments to commitaction are parsed according to shell
    quoting rules.
  * The changemail commitaction module now takes an optional '--from'
    argument.
  * added clearBuildReqs() - will clear all or some of superclass buildreqs
    when cooking.
  * The pickled version of Dependency objects changed, therefore the
    schema version of the changeset cache has been incremented.
  * When Configure() detects a failure and input or output is not a
    tty, all config.log files will be included in the output in order
    to ease debugging from captured log files.
  * Part of the infrastructure for adding users and groups has been added:
    it is possible to create info-<name>:{user,group} packages via
    UserInfoRecipe and GroupInfoRecipe classes.  The User(), Group(),
    and SupplementalGroup() policies are deprecated; those lines should
    move to their own recipes intact (the syntax remains the same).
    The install-time code does not yet install info-* packages first in
    their own transaction; when it does, the Ownership(), UtilizeUser(),
    and UtilizeGroup() policies will create dependencies on the
    appropriate info-* packages.
  * The networked repository server and client code has been changed
    to use the 'deflate' Content-encoding type instead of 'zlib',
    which makes the code RFC 2616 (HTTP 1.1) compliant.
  * A new function called hasUnresolvedSymbols() has been added to the
    elf module.  This could be useful for a contributor to implement a
    policy that checks to make sure that shared libraries do not have
    unresolved symbols.  Additional code could be written to check
    binaries too.
  * cvc checkout, update, and commit now show progress when communicating
    with the repository server
  * Progress is now displayed while downloading file contents from a
    repository (such as when assembling a changeset that is distributed
    across multiple repositories)

Changes in 0.61.1:
  * Cleaned up error message which results from Conary not being able to
    determine which trove to remove when a new one is installed
  * Dependency object use slots
  * Hash values for DependencySet, Version, and Branch objects are cached
  * UIDs and GIDs that cannot be mapped to symbolic names no
    longer cause the buildpackage code to traceback.  The ownerships
    from the filesystem were never used anyway, so it's safe to assume
    that all files are owned by root:root
  * Implemented proper updateall
  * Files in troves are downloadable from the repository browser.
  * Troves in the repository browser are separated by first letter
    instead of showing all troves in one page.

Changes in 0.61.0:
  * New functionality for maintaining user groups: renaming and updating
    members
  * Added repository interfaces for deleting users and groups
  * Added a repository iterator function to list the members of a group
  * The web interface to the Conary repository now has a repository
    contents browser, accessible either from the main page (if you are
    logged into the web interface), or from the /browse url. Example:
        http://conary.example.com/conary/browse
  * A bug preventing all access to the web interface if an anonymous
    user existed has been fixed.
  * "Large" updates are split into multiple pieces which are downloaded
     and installed independently of one another
  * Trove updates are tracked through collections
  * Group handling completely rewritten to function as a three way merge
    instead of a set of heuristics
  * Trove removal handles references troves which are referenced by multiple
    collections
  * Rollback format unified for local and nonlocal rollbacks
  * Dependency ordering forces collections to be installed after all of their
    referenced troves (allowing simple restarts)
  * Database migration removes stale versions
  * --replace-files marks the replaced versions of the files as no longer
    present
  * Troves store information about Install Buckets - not used yet.
    By specifying a component's install bin, which is a set of key-value
    pairs, you can describe whether two versions of a component are
    installable side-by-side.  If two versions of the component share the
    same keys for their install bins, but at least one different value, then
    the components are installable side-by-side.
  * Troves store information about troves loaded when building a recipe
  * Build Requirements are stored with the trove
  * Add isCollection() to TroveInfo
  * Changesets download while instals are going on
  * StreamSet.twm() respects ignoreUnknown now
  * Rollbacks of locally cooked and emerged troves works

Changes in 0.60.12:
  * Previously, if you ran "conary update foo", and foo requires a new
    version of bar, but updating to the new version of bar would break
    existing dependencies of other troves on the system, a very
    unuseful "Troves being removed create unresolved dependencies"
    message would be printed.  Conary now says that "Additional troves
    are needed" instead.  If --resolve is used, it will report the
    troves that have been added before displaying the dependency
    failures caused by erase.
  * Symlinks no longer confuse AutoDoc policy.
  * Autosource files which have changed confused cvc update
  * allow a \ at the end of a line in config files to do line continuations
  * several bugs in the multitag handler have been fixed

Changes in 0.60.11:
  * The '-f' flag was added to the arguments to gzip when
    recompressing compressed files
  * Added progress callbacks for uploading the changeset when cooking
  * Improved automatic mainDir detection for some corner cases.
  * Put development docs back in :devel component (they were
    inadvertantly removed from it by a previous fix).

Changes in 0.60.10:
  * BadFilenames policy absolutely prohibits filenames with newlines
    in them, no exceptions allowed.  Other similarly bad filenames may
    later be forbidden by this policy.
  * UTF8Filenames moved to packagepolicy, where it belongs, and it now
    raises an error instead of printing a warning.
  * Conary now enforces the rule that tag names must have no whitespace
    and must be all alphanumeric characters, -, or _.
  * Conary can now run a single instance of a single tag handler to
    process multiple tags.  The tag description files for each tag
    must point to the same tag handler, and must each specify the
    multitag datasource.  The data is passed to the tag handler on
    standard input using the protocol "tag list for file1\nfile1\n..."
  * Fixed ftp server busy detection when fetching files via URL.

Changes in 0.60.9:
  * The changemail script is replaced by a generic commitaction script
    that loads modules, and a changemail.py module is supplied.  There is
    a backward-compatible changemail script which calls commitaction
    with the changemail.py module.  --email and --*user options now are
    changemail module options, so the commitAction should be specified
    something like this:
    commitAction /.../conary/commitaction --repmap ... --module "/.../conary/changemail --user %(user)s --email foo@example.com --email bar@example.com"
    You can add your own modules and run them all from the same commitaction
    using multiple --module arguments to the commitaction script.
  * Conary can now almost always guess the correct name for the mainDir
    when it is not %(name)s-%(version)s, if the first addArchive()
    instance creates exactly one top-level subdirectory and no other
    top-level files of any sort, in which case it will use that name as
    the mainDir.

Changes in 0.60.8:
  * The changemail script is now actually packaged, in
    /usr/lib{,64}/python2.4/site-packages/conary/changemail
  * Build requirements for superclasses are automatically added to
    subclasses.
  * Build requirements now look at all labels in a version to see if they
    satisfy a build requirement.
  * The NormalizeManPages policy now automatically converts man pages
    encoded in iso-8859-1 to man pages encoded in utf-8.  Additionally,
    it runs faster and no longer calls sed.

Changes in 0.60.7:
  * The changemail script is now distributed with conary, and is called
    with a different calling convention; instead of being called once
    per trove with trove-specific command line options, it is called
    once per commit (of however many troves) and creates more readable
    summary email messages.  Remove --trove, --version, and --flavor
    arguments from your changemail invocations.  Added --user argument
    to changemail; specify in .cnr files as "--user %(user)s".  Or, to
    only print users for source or binary commits, use "--sourceuser
    %(user)s" or "--binaryuser %(user)s", respectively.
  * The cvc rdiff command now recognizes creating a shadow as such.
  * Build requirement tracking is now half-enabled; conary is now able
    to read "buildReqs" tags, but will not yet generate them.
  * Files in /tmp and /var/tmp, and all cvs temporary files, will no
    longer be packaged by default,
  * The addArchive(), addSource(), and addPatch() actions can now fetch
    via HTTPS as well as HTTP and FTP.
  * The repository now handles creating a changeset between two troves
    that both contain a version of a file that is stored on a different
    repository

Changes in 0.60.6:
  * Erasing emerged troves works properly
  * Calling Doc() no longer disables the AutoDoc() policy.
  * A more reliable method is used for finding the port of an
    Apache connection

Changes in 0.60.5:
  * 'conary emerge' works again
  * Distributed group changesets failed when remote troves disappeared
    from the group
  * build logs are now tagged with 'buildlog' tag
  * Conary now handles cases when a directory becomes a symlink when
    applying a changeset.  An error message is displayed which tells the
    user how to apply the update.

Changes in 0.60.4:
  * An error in the automatic database conversion of 0.60.2 systems
    has been corrected.

Changes in 0.60.3:
  * Reimplemented LargeStreamSet in C
  * Added StreamCollection
  * Policies now announce their names in their information, warning,
    debug, and error messages, making it easier to determine how to
    resolve problems.
  * The database conversion for to 0.60.2 didn't work well; a proper
    conversion is now in place

Changes in 0.60.2:
  * Added InitialContent flag
  * Fixed bug which caused servers to leak file descriptors when the sqldb
    was replaced
  * "repquery --deps" output fixed (broken in 0.60.1)
  * Added AutoDoc policy which finds common documentation files and puts
    them in %(thisdocdir)s automatically.
    AutoDoc is disabled by calling
    Doc without calling AutoDoc, which means that existing recipes that
    call Doc will not show changes.
  * getPackageBranchPathIds() now returns version and fileId as well,
    so that the IdGen class can determine if an older version number
    should be assigned to files.  getPackageBranchPathIds() is now the
    primary mechanism for populating the pathId dictionary.
  * The local label methods of the version object have been
    refactored. isLocal() is now onLocalLabel(), isEmerge() is now
    onEmergeLabel(), etc. isOnLocalHost() has been added as a method
    to easily determine if a version only exists in the database
  * Moved logic for explicitly creating a changeset from cscmd.py to the
    ConaryClient object
  * Added the (unused) ability to lock and unlock troves. Ignore this for now.
  * "query --info" behaves much more like "repquery --info" now
  * isSourceVersion() method has been to the Version object
  * most of the remaining erroneous references to "Package" have been
    changed to "Trove" throughout the code.  This includes method
    names such as getPrimaryPackageList() -> getPrimaryTroveList().  Some
    more commonly used methods were left as deprecated thunking methods
  * dependency resolution couldn't resolve a requirement w/o flags against
    a provides w/ flags

Changes in 0.60.1:
  * Support for legacy clients (protocol version 29) has been removed from
    the server
  * The server raises an server-side exception if any client with
    protocol less than 32
  * Updated the URL provided in a server-side client version mismatch
    exception
  * Server-side dependency suggestions return more choices, leaving it
    to the client to sort it all out
  * Client uses timestamps to determine which troves to install when their
    flavors score equally
  * Fixed build-side bug handling meta characters ([,*,etc) in file names
  * "cvc newpkg" now accepts pkgname=label syntax
  * files.contentsChanged() function updated to work with StreamSets
  * Basic local changeset creation, retargeting, and commits work
  * Permissions weren't merged for operations run as non-root users
  * The structure of the repository web interface has been redesigned
    and some authentication UI bugs have been fixed.
  * The repository web interface now requires the conary-web-common package
    to be installed.
  * Committing troves to the repository no longer recompresses non-config
    files
  * Timestamps are set on the server at commit time; the timestamps the
    client assigned is not used (this is to protect against clients with
    a bad idea of time; servers should be consistent, even if they're
    wrong, and as long as time doesn't go backwards on that server all is
    good)
  * Reworked troves to be representable as streams and implement *basic*
    signature capability
  * Local cook versions are now more sensible.

Changes in 0.60.0:
  * Changed changesets to compress individual files instead of the combined
    stream.
  * Cleaned up file content objects to no longer track file sizes.
  * Switched away from TupleStream to StreamSet both for better performance
    and for improved flexibility in the format (at the price of larger
    frozen streams).
  * Troves explicitly provide their own names.
  * Troves can now provide "capability flags", and trove requirements
    can now include references to the capability flags.
    r.ComponentProvides(('ASDF', 'FDSA')) will cause all components built
    from the current recipe to provide the 'ASDF' and 'FDSA' capability
    flags, and r.Requires('/path/to/file', 'foo:runtime(ASDF FDSA)')
    will make /path/to/file require the foo:runtime component built
    with the ASDF and FDSA capability flags.
  * Dependency components can contain : characters now.

Changes in 0.50.14:
  * Dependency checking now returns reordering information (which isn't
    used yet)
  * Allow groups to include other groups defined in the same recipe (but
    explicitly disallow cycles in groups)
  * Fixed bug in building multiple groups with a single recipe when some
    of the groups already exist, but others don't

Changes in 0.50.13:
  * Added automatic :data component for /usr/share, to which you should
    add any platform-independent files that are needed by :lib components
    but not in a libdir-derived path.  These might include configuration
    files and supporting data files needed by both library and runtime
    programs.
  * Added automatic intra-package inter-component dependencies; now within
    a single package, the :devel component will automatically require the
    :lib component if both components exist.  These dependency sets can be
    modified with the ComponentRequires policy.
  * The build/buildpackage.py file has variable and function names changed
    to better match our terminology for packages and components.
  * Change flavor specified in the conaryrc to a flavor path -- accept the
    flavor config parameter multiple times to create a flavor path
  * Added a "filewrap" argument to r.Run() that inserts an LD_PRELOAD
    wrapper that overrides some library funtions to look in %(destdir)s
    first before looking in the filesystem.  This is subject to change
    as we experiment with it!

Changes in 0.50.12:
  * Implemented --quiet for conary update changeset commands, and cvc cook.
    Also implemented the 'quiet' configuration value. This option suppresses
    progress indicators.
  * Split loadRecipe into loadInstalled and loadSuperClass, depending on the
    purpose of the recipe loading.  loadInstalled will examine the local
    system to look for a matching installed trove, and load that version,
    while loadSuperClass will not.
  * Logs of builds are now stored in cooked changesets in the :debuginfo
    component -- generally in
    /usr/src/debug/buildlogs/<name>-<version>-log.bz2, controlled by
    macros.buildlogpath
  * Added lib/logger.py
  * Fixed conarybugz.py to work with Conary's new site-packages location
  * Cleaned up yuck, rpm2cpio, and rpm2ccs scripts to use new "import conary"
    mechanism for finding conary.
  * Check sha1s for all files written into the repository or file system
  * conary scs --deps works again

Changes in 0.50.11:
  * Reworked file addition to local database a bit for better performance
  * Fixed sorting for --info
  * Don't make --info installs require a writeable database
  * Added an exception to group updating, restricting removal of existing
    troves to match the group's contents to troves on the same branch
  * Groups which had the same trove added (via a referenced trove) and
    removed (from the primary trove) got confused
  * conary showcs now takes trove version
  * conary showcs will display erased troves in changesets, and erased troves
    that are referenced but not within the changeset
  * conary changeset now support trove=<version>-- to create a changeset that
    erases the trove
  * Cache user id to name mapping
  * Improved the progress indicators for preparingUpdate and
    creatingDatabaseTransaction
  * Implemented progress indicator on source downloads
  * Fixed bug in update process which caused files to be incorrectly skipped

Changes in 0.50.10:
  * Added callback for creating database transaction, so that it does
    not look like we spend an inordinate amount of time executing tag
    pre scripts.
  * Added findtrove.py to the Makefile so that it is included in
    the distributed version of conary.
  * Added distcheck rule to Makefile to try and avoid missing files in the
    future

Changes in 0.50.9:
  * reimplemented StreamSet in C
  * moved findTroves out to findtrove.py, reworked it to be more modular
  * getSourceVersion now correctly handles branched binaries by looking
    up the branch to find the source component.
  * reimplemented StringStream in C
  * fixed bugs in --info

Changes in 0.50.8:
  * sort update --info alphabetically, display old versions, and display
    a letter summarizing the type of change
  * NormalizeInterpreterPaths() policy now looks in the package currently
    being built, as well as on the installed system, to determine how to
    resolve #!/usr/bin/env scripts.
  * groupName argument to addTrove() can now be a list of group names as
    well as a single group name.
  * --no-recurse works on the erase path
  * fix to walkTroveSet (which was horribly broken)
  * enable (optional) dependency checking when building groups
  * 'cvc cook' error output when there are unresolved build
    requirements is more user friendly
  * filesystem conflicts are handled properly when applying a rollback
  * updating a package to a version that comes from a different
    repository when that package had an uninstalled component works
    now.
  * conary now resides in /usr/$LIB/python$PYVERSION/site-packages/conary/
  * calling r.Replace on a non-regular file results in a warning instead
    of an unhandled exception
  * implemented basic callbacks for update, erase, and changesets

Changes in 0.50.7:
  * Added the XInetdService action to avoid having to include
    /etc/xinetd.d/ files separately, and to make xinetd.d files
    be consistent, making recipe-provided changes less likely to
    conflict with local configuration changes.
  * groups are no longer allowed to contain redirects
  * added setLabelPath to group recipe
  * Allow r.Provides("soname: libfoo.so(FLAGS)", "/some/file") (added
    the "(FLAGS)" part).
  * don't allow spaces and commas in revisions

Changes in 0.50.6:
  * conaryclient.updateChangeSet should have recursed by default
  * Metadata retrieval now works along distributed branches and shadows.
  * reworked troves being added to database to handle missing parts
    of packages and groups properly (and make things faster and more
    elegant)
  * merged update and erase code paths in conaryclient
  * update and erase now take +,- modifiers on trove names
  * added --info to see what an update or erase command will do
  * a single group recipe can now build multiple groups

Changes in 0.50.5:
  * Streams return their value through __call__ instead of value()
  * Reimplemented ShortStream and IntStream in C
  * conary config now takes --show-passwords option, and does not pretty
    print config file values when not printing to screen.  This means that
    conary config > <file> will result in a valid configuration file.
  * Updating groups didn't work when the group referenced troves as new
    which were already installed on the system
  * r.ComponentSpec('somecomponent', '.*') will no longer override the
    file specifications for packaging :debuginfo and :test components.
  * loadRecipe now takes a troveSpec as its first parameter, and uses that
    troveSpec to find the trove on the local system that matches the source
    component that is being loaded.  loadRecipe also automatically searches
    the labels that are parents of the current recipe, so if you shadow a
    recipe, any loadRecipe lines contained in that recipe should still do
    what you want.
  * merge didn't handle files converging
  * merge doesn't need to deal with autosource files
  * diffs between groups failed when members disappeared

Changes in 0.50.4:
  * Most rollback information is stored as a reference to a repository
    instead of storing full rollback data on the local system. The
    localRollbacks flag in conaryrc allows the old behavior to remain.
  * The CONARY state after a merge operation on a shadow now has the
    correct fileId for files that are not different than the parent
    version.
  * Added /usr/lib/conary/conarybugz.py to make it easy to automatically
    populate bugzilla databases from repositories.
  * Sped up Strip, NormalizeInitscriptLocation, NormalizePamConfig,
    TagDescription, and TagHandler policies by limiting them to
    only appropriate directories.
  * Fixed :debuginfo to work with binaries built from more than one
    source file, and made it less aggressive by only stripping debug
    information out to the :debuginfo files, which both makes stack
    traces better without :debuginfo installed and makes libraries
    stripped for :debuginfo more likely to work.
  * When existing fileId's had no streams but the streams are provided
    by a later commit, those streams weren't always merged properly if
    there were multiple files for that fileId
  * conary config output masks user/password info in repository maps
  * the config option useDir has been changed to useDirs, and archDir has been
    changed to archDirs, to allow for tiered use/arch flag definitions, and
    the tweaking of use and arch flag settings.  By default, useDirs and
    archDirs look in /etc/conary/<dir>, followed by /etc/conary/distro/<dir>,
    follwed by ~/.conary/<dir>, where dir is use or arch, depending on the
    context.
  * Arch files can now contain arbitrary macro definitions, and in the future
    will contain values for macros like %(lib)s, which is lib64
    on some platforms.
  * when using --keep-existing, the install label path and install flavor
    are used to determine which version to install instead of using affinity
    to install something close to what you already have.
  * a bug that prevented a changeset from applying to the system when
    the changeset removed a component from a package and the component
    is not installed on the system has been fixed.

Changes in 0.50.3:
  * database findTrove now has an interface that is much closer to the
    repository findTrove function -- this enables conary q to work like
    conary rq.
  * Group handling didn't work for multiple levels of group inclusion.
  * Database.hasTrove() no longer needs to instantiate troves.
  * Fixed overly-aggressive cleaning of the cache.
  * Added repository findTroves call to parallelize findTrove calls.
  * Added the NonMultilibDirectories policy to prevent 32-bit troves from
    utilizing lib64 directories.
  * the NormalizeInterpreterPath policy can now handle unwriteable files
  * fixed the network client code to return file contents properly when
    multiple file contents are requested from the server (bz#50)
  * rewrote Database.getTroveLatestVersion()
  * Added :debuginfo handling in Strip policy, which requires debugging
    to be turned on in optflags and elfutils's eu-strip and debugedit to
    be installed.  Like :test components, :debuginfo components are not
    installed by default.
  * File versions are now properly set to a branched version after a
    merge operation
  * cvc commit aborts again when the current versions of files are not
    the latest versions

Changes in 0.50.2:
  * Any %(lib)s-derived path (/%(lib)s, %(libdir)s, %(krbprefix)s/%(lib)s,
    or %(x11prefix)s/%(lib)s) will now cause the entire package and all
    components to be flavored with the base instruction set flavor, so
    that architecture-sensitive but non-code files in (say) /usr/lib64
    do not show up on 32-bit platforms.
  * Sped up dependency resolution on the client
  * The reworked getFileContents call now asks for contents from the
    correct server when contents from more than one server are requested

Changes in 0.50.1:
  * Add support for trove=<troveVersion> in rq, cvc co, and other places that
    use findTrove
  * Add conary q --info option to display flavors
  * changeset command uses system flavor if no flavor is specified, skips
    troves which are not included in packages and groups by default,
    takes a --no-recurse option, and filters based on the excludeTroves
    configuration setting
  * Added automatic :perl component that works like the :python component,
    and extended the multilib-friendly-or-architecture-neutral policy to
    work with perl as well as python.
  * client/server protocol negotiation is a whole lot smarter now
  * getChangeSet() results in a single URL rather than one per primary trove
  * group, fileset, and redirect recipes have macros that contain the
    buildlabel and buildbranch.
  * fixed a bug with merging absolute change sets which contain config files
  * redirections to troves w/ older versions already installed didn't work
  * the pathId generation code has changed.  For cooked troves, the
    pathId will be the same for any particular version of a path.
    Code must not depend on this behavior, however; it may change in the
    future.

Changes in 0.50.0:
  * Redirections work
  * Sped up group generation
  * Troves which reference other troves (groups and packages) can now specify
    whether a trove is installed by default or not. Packages now reference
    :test, but don't install it by default
  * Added optional 'recurse' parameter to netclient.createChangeSetFile
  * The first argument to the Requires and TagSpec commands can now have
    macros interpolated, as in r.Requires('%(bindir)s/foo', ...)
  * Groups can have requirements now
  * protocol-level getFileContents works on multiple files simultaneously
  * repository log had too many files added to it
  * set instruction set flavor for a cooked trove whenever any Arch flags are
    checked

Changes in 0.14.12:
  * The shadow command looks at buildLabel instead of following
    installLabelPath
  * In some cases, troves with an incompatible flavor were chosen when
    --resolve was used. The proper flavor is now used, or the
    dependency is reported as unsatisfiable.
  * Several more instances of %(lib)s were moved out of the default
    specification for generic components like :runtime and :devel for
    better multilib support.
  * Policy now helps ensure that :python components are either
    architecture-neutral or multilib-friendly.
  * Better error messages for "%(foo)/" (which should be "%(foo)s/")
  * Looking up files in the local database gave erroneous results in
    some cases (this was noticeably primarily when distributed change
    sets were being generated)

Changes in 0.14.11:
  * Local systems store config files in sql tables now.  Use
    /usr/share/conary/convertcontents to convert to the new data store.
    Note that this means that any *config file* managed by conary can be
    read through the main SQL database file in /var/lib/conarydb/conarydb.
  * Actually check build requirements before building, use --no-deps to
    ignore the check.
  * make conary q and conary update convert all flavors to  strong flavors
    for comparison; ~readline becomes readline, and ~!readline becomes
    !readline, so that conary q foo[readline] works as expected.
  * no default flavor is presumed for local operations (erase, q)
  * changed getPackageBranchPathIds to base64 encode the filename in
    order to ensure that the resulting XML-RPC will be UTF-8 clean.
  * localoutofdate renamed to "yuck", a man page added, and the script
    and man page are now installed on the system.
  * rename --use-macro and --use-flavor options for cook to --macro
    and --flavor
  * support new cook syntax: cvc cook <trove>[flavor] to set the troves flavor
    while cooking
  * fixed rq output when iterating over subtroves within a trove or group
  * TroveNotFound exceptions are handled gracefully in cvc.  'conary cook
    foo' will no longer traceback when foo:souce could not be found in
    the repository.
  * Unsynchronized updates work for packages and groups
  * The database is now opened with a 30 second timeout.  This should allow
    better concurrency.
  * added --exclude-troves and excludeTroves conaryrc entry
  * repository .cnr file's commitAction configuration item now has a
    flavor provided to it as %(flavor)s and the default changemail
    script uses it.
  * don't allow the same label to appear twice in sequence in a version

Changes in 0.14.10:
  * FlavorMap sense wasn't set right for base instruction set

Changes in 0.14.9:
  * Shadow Branch objects didn't return parent branches properly. This
    caused incorrect pathId's to show up on cook on shallow shadows.
  * Reworked the code which looks up pathIds to take advantage of a new
    server call (getPackageBranchPathIds) which is faster and looks on
    both the full branch and full parent branches.
  * The Apache repository server now allows mixed ssl and normal requests.
  * Added forceSSL option to apache repository server configuration.
  * The network client code now supports accessing servers over https.
  * Proper salts are used for user passwords.
  * The default value for macros.optflags is "-O2" again, instead of
    an empty string.
  * The http handler in the conary server now sends back proper error
    codes in the case of an authentication error.

Changes in 0.14.8:
  * Fixed bug where streams for commits on distributed branches didn't always
    get set properly
  * reworked findTrove() in repository to return (name, version, flavor)
    tuples instead of full troves
  * Split conary.1 into conary.1 and cvc.1
  * Allow cvc cook trove=<version>
  * remove --target-branch cook option
  * added default :devellib component for architecture-specific devel bits,
    made all files with an architecture-specific multilib path that are
    not in :devellib go into :lib instead of having many of them fall into
    :runtime

Changes in 0.14.7:
  * ELF libraries with sonames that have paths in them are now handled
    sanely, by removing the path (and complaining...)
  * split march into targetArch and unameArch -- requires a new distro-release
  * rework command line arguments to shadow and branch to match how versions
    are normally specified, and allow a flavor specificatoin
  * added --sources to branch and shadow commands

Changes in 0.14.6:
  * fix for generating changesets between repositories
  * policies that look at shared libraries are now multilib-aware,
    fixing shared library permissions and dependency provision
  * autosources didn't work when committing across a shadow

Changes in 0.14.5:
  * allow groups to contain troves with conflicting flavors
  * make repository-side change set caching less buggy
  * fix config files changing to symlinks
  * allow duplicate items to be specified for erase and update
  * changeset command allows flavors to be specified
  * repquery --info shows trove flavor
  * fixed bug with not matching base instruction set flavor

Changes in 0.14.4:
  * several bugs in the 'cvc update' code paths have been fixed
    - it no longer retrieves autosource sources
    - the CONARY file now gets populated entries for autosource files
    - the fileids in CONARY files are now correct after an update
  * several bugs in error handling have been fixed
  * several docstrings have been fixed
  * packagepolicy now automatically adds usermode:runtime requirement to files
    that are dangling symlinks to consolehelper
  * the templating engine for the web interface to the server has been
    changed to kid; kid and elementtree are now required to run a server.
  * the web interface now supports limited editing of ACLs
  * the server now only supports protocol version 26 (it was a mistake
    to leave in support for 24 and 25)
  * old code that supported ancient protocol versions has been
    removed from the server
  * recipes loaded from within recipes follow the label= argument if
    it is given

Changes in 0.14.3:
  * Fixed usage message to no longer print 1 at bottom; improved option
    handling error messages
  * Fixed versions when branching from a shadow
  * The lookaside cache now fetches from the repository into the right
    location and with the right permissions, and fetches manually-added
    as well as automatically-added sources.
  * In recipes, addSource can now take dest='/path/to/file'
  * Change %(servicedir)s location from /var to /srv

Changes in 0.14.2:
  * contents are now stored as diffs when either the new file or the
    old file is empty
  * diffs of numeric streams can now express a change to the value of
    None

Changes in 0.14.1:
  * fixed a typo in lookaside.py that prevented commits from working
  * added a descriptive exception message when fileids in your database
    do not match the fileids in the repository

Changes in 0.14.0
  * added ability for changesets to ignore unknown fields in some places
    (making changesets somewhat less brittle)
  * fixed bug in source handling with non-recipe files in the local directory
  * added framework for generic trove information
  * checkout no longer pulls all sources from the repository
  * used new trove info framework to store the source trove, build time,
    total file size, and version of conary used when building binary
    troves.
  * lib/elf.c no longer uses mmap to read elf files.  Some architectures
    may have elf structures on disk that are not naturally aligned, and
    using mmap to read them won't work.
  * the repository code now uses a 30 second timeout when attempting to
    access the database
  * Have architectures control their march values in the architecture
    config files.
  * add Arch.getCurrentArch() to get the major architecture that is in use
    during a build

Changes in 0.13.3
  * added ability for a contents log file (makes syncing much easier)
  * file tags weren't used on updates
  * "description update" tag action replaced with "handler update"
    (which gets called when either the tag description or the tag handler gets
    updated)
  * "description preremove" tag action replaced with "handler preremove"
  * sources get committed automatically

Changes in 0.13.2
  * reworked use.py code almost entirely.
  * added /etc/conary/arch directory to contain architecture definition files;
    changed /etc/conary/use files to contain more information about how
    flags are used when building.  Flag definitions are no longer in use.py.
  * fixed buildFlavor so that it affects cooking packages as well as
    determining troves to include when cooking a group
  * changed --noclean to --no-clean to be in line with the rest of the
    options; documented it
  * removed Use.foo and Flags.foo options from conary config files.  Macros.foo
    is still there.  Added --use-flavor option to cvc cook which takes a flavor
    and overrides the build flavor while cooking.
  * groups now take flavor strings to determine the flavor of a trove to
    include, not flag sets.
  * dependencies resolution is flavor sensitive now (and uses flavor
    affinity)
  * added trove version/release number to dependency messages
  * renamed classes and methods in versions.py to match current terminology

Changes in 0.13.1
  * repquery wasn't filtering by flavor properly (exposed by a bug fix
    in 0.13.0)

Changes in 0.13.0
  * removed importrpm.py
  * diffs between a file object that has a non-empty provides or requires
    to a file object that has an empty provides or requires are now properly
    generated and applied.
  * added checks to validate merged file objects against the fileIds
    in the changeset
  * implemented shadows
  * framework for redirects in place
  * removed (unused) parentId field from Branches repository table

Changes in 0.12.5
  * reworked dependency resolution a bit for a big speedup in the server
  * moved destdir to %(builddir)s/_ROOT_
  * made macros.destdir available during the unpacking of sources
  * source commands (r.addAction, etc.), if given absolute paths for
    their dir keywords, will perform their actions in the destdir instead
    of the builddir
  * most build commands (r.Make, r.Create, etc.), will work in either builddir
    or destdir, depending on whether they are given relative or absolute
    paths
  * add dir keyword for r.Run
  * include /usr/bin/rpm2cpio

Changes in 0.12.4
  * set more arch flags for x86 and x86_64
  * troves can have multiple instruction set flavors now
  * flipped around use: and is: sections of flavor strings
  * Version and Branch object completely separated

Changes in 0.12.3
  * conary verify updated to new API so that it works again
  * conary q (with no arguments) works again

Changes in 0.12.2
  * added getTroveVersionsByBranch
  * make better use of _mergeQueryResults
  * moved version affinity into findTrove from ConaryClient
  * fixed branch affinity so that it's actually branch affinity instead of
    label affinity
  * rdiff changes for 0.12.0 broke negative numbers for oldVersion
  * rdiff diff'd based on label instead of branch
  * update has flavor affinity now
  * flavors can now be specified on the command line for update, erase
    repquery, and query
  * unspecified flavor flags got scores of zero, which was wrong
  * added python code for flavor scoring (useful for the client)
  * repository queries didn't work properly when looking for multiple flavors
    of a single version
  * fix for updating multiple flavors of a single version of a trove
    simultaneously
  * reworked getTroveVersionList and getAllTroveVersions for per-trove
    flavor filtering

Changes in 0.12.1
  * repquery and query always showed dependency information
  * getTroveLeavesByBranch did extra demarshalling of the flavor
  * repquery didn't deal with nonexistant troves well
  * dependency failures on erase didn't reassemble dependency flags properly
  * fixed bug in dependency sets creation which caused dependency flags
    to get mangled
  * added a check to prevent mangled flags from getting committed

Changes in 0.12.0
  * document config command, and display supplied macro/use/arch information
    in output
  * repository acl's work for almost everything
  * anonymous access must be explicitly enabled by creating an acl for
    user 'anonymous' with password 'anonymous'
  * server side flavor scoring used
  * queries reworked for flavor matching

Changes in 0.11.10.1
  * move to python2.4
  * repository caching (which isn't used yet) didn't track the recurse flag

Changes in 0.11.10
  * changed flavor tracking when loadRecipe() is used to only track
    flavors in loaded recipes that are superclasses of the recipe
    class in the loading recipe.  (e.g. loading python.recipe to get
    the distribution python version will not add all of the python
    recipe's flavor information to the loading recipe class, as long
    as the loading recipe does not subclass the Python class.)
  * add conary verify command for comparing the local system's state to
    the state it was in at install time
  * when a trove is installed for the first time, it comes from a single
    repository
  * didn't handle file types changing on update
  * fixed problem assigning depNums
  * components disappearing from troves caused problems in relative changesets
  * files moving from removed troves in changesets caused update to fail

Changes in 0.11.9
  * change the order of permissions setting (chmod after chown)
    because some versions of the Linux kernel remove setuid/gid bits
    when setting ownership to root

Changes in 0.11.8
  * work around a python bug w/ fdopen() resetting file permissions
  * r.Replace() as an alternative to r.Run("sed -i '...' file")
  * Policy enforcing UTF-8 filenames
  * r.macros.tagdatadir as a standard place to put data just for taghandlers

Changes in 0.11.7
  * changed server.py to take extra config files via --config-file instead
    of as an extra argument
  * extra config files (specified with --config-file) were ignored if they
    didn't exist; issue an error message now
  * Added r.ConsoleHelper() for recipes
  * PAM configuration files shouldn't have paths to modules by default,
    so we remove what used to be the standard path
  * changed repository user authentication to use user groups (currently
    one per user)
  * added password salt
  * restructured repository a bit
  * removed lots of unused code from FilesystemRepository

Changes in 0.11.6
  * branches are created as changesets now instead of as a protocol call
  * merged authdb into primary repository
  * fix for rdiff (broken by flavor rework in 0.11.5)

Changes in 0.11.5
  * Internals reworked to eliminate flavor of None in favor of empty flavor
  * Added (currently unused) code to parse command line flavor specifications
  * static libraries (.a files) get proper flavors now
  * Handle attempts to update already installed troves from absolute
    change sets

Changes in 0.11.4
  * all components built from a single recipe share a common flavor
  * loadRecipe's label= keyword argument can actually take a label
    as well as a hostname

Changes in 0.11.3:
  * optimized a sqlite update statement to use indexed columns
  * added --test to update and erase
  * dependency check didn't handle new components providing the same
    items as old components (broken by 0.11.1 performance enhancements)

Changes in 0.11.2:
  * standalone server was broken by --add-user changes in 0.11.1
  * dependency check no longer allows packages being removed to cause
    dependency failures
  * changed how dependencies are frozen to make the order deterministic
    (so fileId's don't change around)
  * added a database version to the database schema

Changes in 0.11.1:
  * erasing troves enforces dependencies -- this requires a database
    conversion (run the conary-add-filedeps script which fixed the
    conversion to 0.11.0 after updating conary)
  * reworked dependency queries to take advantage of indices for much
    better performance
  * add --add-user to server.py for creating the authdb

Changes in 0.11.0:
  * massive rework of fileId mechanism to allow better flavor support
  * added columns to dependency tables to allow erase dependency checks
    (which are not yet implemented)
  * enabled trove requirements
  * added cvcdesc and the 'describe' command to cvc to generate
    and use metadata XML files.
  * getMetadata follows the branch structure up until it finds metadata
    for the trove.
  * changed getFileContents() to not need trove name or trove version
  * byte-compiled emacs lisp files are transient, like python
    byte-compiled files
  * addSource recipe action now can take a mode= keyword argument
  * cook now enforces having no dash characters in version numbers
  * files are explicitly disallowed from depending on groups, packages,
    or filesets; the only trove dependency that a file or component
    can have is on a component.  Only filesets can depend on filesets.

Changes in 0.10.11:
  * reworked how absolute change sets get converted to relative change
    sets for better efficiency
  * chained dependency resolution caused duplicate troves in the final
    changeset (and a lot of extra work)
  * added --config to stand alone repository
  * source flag wasn't set properly for newly added non-text files
  * flavor information is now printed by "conary query" when multiple
    flavors of the same version of a trove are installed
  * "conary repquery --all" flavor output formatting has been improved

Changes in 0.10.10:
  * changesets get downloaded into a single (meta) file instead of lots
    of separate files
  * fix several bugs in the freshmeat record parsing
  * add a freshmeat project page URL to the metadata by default
  * add a "source" item to metadata
  * the server implementation of troveNames() was horrible
  * enabled file dependencies

Changes in 0.10.9:
  * fixed some authorization issues with the xml-rpc repository interface
  * the web management interface for the repository works now; see
    http://wiki.specifix.com/ConaryConversion for information on how
    to convert existing authdb's to support this
  * fixed a bug with distributed branches
  * users can change their passwords through the repository's web api
  * improved logic apachehooks use to find top level URL
  * fixed bug in server side repository resolution

Changes in 0.10.8:
  * changed iterAllTroves() to troveNames(), which searches a single
    label instead of the whole repository
  * reworked http authentication and CGI request handling and added the
    beginning of a web interface to the repository for user administration
    and metadata management.

Changes in 0.10.7:
  * dependency sql code reworked to use temporary tables
  * new macro called "servicedir" that defines the location for
    service data (%(servicedir)s{ftp,http,etc})
  * added busy wait to sqlite3 python binding when executing SQL
    statements on a busy database

Changes in 0.10.6:
  * Lots of bug fixes for distributed branching
  * Some code rearrangement
  * The start of metadata support code is now included

Changes in 0.10.5:
  * The local database is used for fetching file information (but not
    contents), reducing network traffic when creating change sets
    across repositories.
  * Update works on troves which were locally cooked or emerged
  * Internal changes to move toward getFileContents() working in batches
    rather then on individual files. For now this prevents the repository
    from copying files between the content store and /tmp to serve them.
  * Arch flags are now included in flavors
  * Emerge follows the installLabelPath instead of the buildLabel
  * The extended debugger has been extensively modified
  * Conary can handle filenames with '%' in them
  * The showcs command has been significantly updated, and the updates
    are documented in the conary.1 manpage
  * New syntax for flags distinguishes requirements from "optimized for";
    see http://wiki.specifix.com/FlavorRankSpec

Changes in 0.10.4:
  * Bug fixes for updating from absolute change sets (which basically
    just didn't work for troves which contained config files)
  * Bug fixes for distributed branching
  * The database is used for fetching trove information (but not yet
    file information) when the client constructs change sets across
    distributed branches
  * various other bug fixes

Changes in 0.10.3:
  * this version introduces changes to the network protocol for
    obtaining file contents and changeset generation. The client
    protocol version number has increased, so version 0.10.3 can only
    communicate with servers running the server from 0.10.3. The
    server remains backward compatible with older clients.
  * a warning message is now displayed when the user attempts to
    create a branch that already exists on a trove.
  * the correct trove names are displayed when automatically resolving
    dependencies
  * packages no longer get the union of all the dependency information
    of the components they contain.  This information would have to be
    recalculated if a user installed a package then removed a
    component afterward.
  * a package policy check was added to reject any world-writable
    executable file.
  * r.TagSpec('tagname', exceptions='filter') now overrides a match by
    another r.TagSpec('tagname', 'filter')
  * more changes to metadata interface
  * various other bug fixes and improvements

Changes in 0.10.2:
  * the repository code is now included in the main conary source
    archive
  * "conary showchangeset" produces a more user-friendly output
  * large responses from the repository server are now compressed
  * the protocol for getFileContents() changed to take a fileId
    instead of the file's path.  The repository code can still handle
    old requests, but the client code now requires the latest
    repository code.
  * bug fixes

Changes in 0.10.1:
  * when applying a changeset, dependency failures are resolved by
    querying servers in the installLabelPath
  * troves that satisfy a dependency can automatically be added to a
    transaction.  This behavior is controlled by the "autoResolve"
    variable in conaryrc or the "--resolve" command line option to
    "conary update"
  * dependency resolution is calculated recursively.  To limit the
    recursion depth to check only first order dependencies, a
    "--no-deps-recurse" option has been added to "conary update"
  * "conary repquery" now takes a "--deps" argument, which prints the
    Requires and Provides information for the trove that is being
    queried.
  * changes have been made to the build side of Conary to facilitate
    building recipes that use cross compilers
  * symlinks now get the appropriate ownership set when they are
    restored
  * groups can now specify which flavor of a trove to include
  * repository queries that don't need file information no longer ask
    the repository for files.
  * various bug fixes and cleanups

Changes in 0.10.0:
  * dependency checking is now performed before changesets are
    applied.  This uses new tables in the local system's database.
    If you are using a database created by a version of Conary older
    than 0.10.0, it must be converted before it can be used.  See:
      http://wiki.specifix.com/ConaryConversion
    for details
  * Shared library dependency information in changesets is now stored
    in a different format.  This means that repositories that use old
    versions of Conary will be unable to give valid changesets to
    Conary 0.10.0 or later.  Therefore, the protocol version number has
    been increased.
  * --no-deps argument added
  * "cvc co" is now a synonym for "cvc checkout"

Changes in 0.9.6:
  * dependency enforcement infrastructure has been added (the code is
    currently disabled)
  * bug fixes
    * applying a changeset that un-hardlinks files now works
    * conary rq [trove] --info now works
    * running "conary update [trove]" when more than one flavor of
      [trove] exists no longer tracebacks.  It installs both flavors
      of the trove (which is not always the desired behavior - this
      will be addressed later)
    * only files with execute permissions are checked for
      #!interpreter.
    * "conary rq [trove] --ls" no longer tracebacks when [trove]
      exists in more than one repository
    * various code cleanups

Changes in 0.9.5:
  * new methods for specifying dependency information in recipes have
    been added
  * #! interpreters get added as dependencies
  * local flag overrides now work
  * cvc cook --resume can be used multiple times
  * conary invokes gpg with --no-options to avoid creating or using
    ~/.gnupg

Changes in 0.9.4:
  * fixes to cvc annotate
  * flavors and dependency generation code has been refactored to be
    policy based
  * better error handling when invalid changeset files are given to
    conary
  * minor code cleanups

Changes in 0.9.3:
  * New "cvc annotate" feature
  * Man page updates
  * Changesets which remove a file and replace it now apply correctly.
  * "cvc update" no longer complains and fails to update the CONARY
    state file properly  when ownerships differ
  * FileId generation now looks for previous versions of all the
    packages that have just been created, not just the name of the
    recipe.
  * Cooking as root is no longer allowed
  * Miscellaneous bug fixes.

Changes in 0.9.2:
 * Bug fixes:
   * Applying changesets that have more than one hard link groups
     sharing the same contents sha1 works now.
 * Build changes:
   * Recipes can now create new top level packages.

Changes in 0.9.1:
 * Bug fixes:
   * Applying a changeset that has a flavor which is a superset of the
     previous version's flavor now works.
   * Parsing optional arguments to command line parameters that appear as
     the last thing on the command line works
 * Build changes:
   * Package policy now checks to ensure that files in /etc/cron.*/*
     are executable
 * Update changes:
   * Conary no longer complains if a transient file has been modified
     on disk but no longer exists in a new version of a component.
 * Miscellaneous changes:
   * Version 1 on-disk changeset file support has been removed.

Changes in 0.9.0:
 * protocol versioning is much more granular now allowing for backwards
   compatible versions of functions
 * changeset command now generates changesets for multiple troves spread
   across multiple repositories
 * change sets are transferred as a set of independent change sets now
   (laying the groundwork for repository change set caching, with which
   this version will work just fine)

Changes in 0.8.3:
 * Man page updates.
 * The "conary query" command now accepts multiple arguments for
   troves and paths
 * Fixed "conary erase" command which was broken in 0.8.2

Changes in 0.8.2:
 * You can now install multiple troves at once (even a combination of
   changeset files and troves from repositories), and the entire
   action is recorded in a single rollback (this required a change in
   command-line arguments for updating troves).
 * The beginnings of support for searching multiple repositories
 * Miscellaneous code cleanup and bug fixes.

Changes in 0.8.1:
 * The source code has been re-arranged for easier maintenance, and
   conary has been split into two programs: conary and cvc.
 * Better error messages and debugging tracebacks

Changes in 0.8.0:
 * A new changeset format supports hard links but requires staged update.
 * The new changeset format also collapses duplicate contents even
   when hardlinks are not used.
 * By default, rc?.d/{K,S}* symlinks are no longer packaged. The
   chkconfig program is relied on to create them at package
   install/update time. Init scripts are explicitly required to
   support the chkconfig protocol by default
 * Improved error messages
 * Several bug fixes.

Changes in 0.7.7:
 * Extended debugger saves and emails
 * Tracebacks now include arguments and locals
 * More size optimizations were made when applying changesets
 * Applying absolute changesets when a trove is already installed is
   now much more efficient than it was
 * Self-referential symlinks raise a packaging exception.
 * Several bugs fixes.

Changes in 0.7.6:
 * Installation
   * Hardlink handling
   * enhanced debugging capabilities (including saving a debugging
     state file to enable remote debugging)

   * using binary file ids and iterators for significant memory savings
   * and runtime support for the x86.x86_64 sub-architecture
 * Cooking
   * more robust handling of the --resume option
   * policy normalization of where app-defaults files go.

Changes in 0.7.5:
 * Hard links are implemented (but not yet enabled, in order to
   preserve changeset compatibility for now).
 * Several bugs have been fixed for installing and cooking.

Changes in 0.7.4:
 * Fileids are now stored and transmitted in binary rather than
   encoded.
 * Better handling of multiple versions of packages/troves installed
   at the same time
 * Missing file handling improvements
 * Recipe inheritance is now possible between repositories
 * Enhanced Interrupted builds
 * The dynamic tag protocol was slightly modified
 * Added Arch.x86.amd64 and Arch.x86.em64t
 * several bugs fixes

Changes in 0.7.0:
 * sqlite3 is used for the database
 * better handling of multiple packages with the same name installed at once.

Changes in 0.6.6:
 * repository protocol update
 * changeset format update
 * added the ability to resume halted local builds
 * added the ability to easily package build-time tests to run at
   install time to qualify new/changed environments
 * better handling of packaged .pyc/.pyo files
 * better shared library handling
 * improved inline documentation
 * optimizations for both space and time
 * numerous bugfixes<|MERGE_RESOLUTION|>--- conflicted
+++ resolved
@@ -1,4 +1,3 @@
-<<<<<<< HEAD
 Changes in @NEW@:
   o Client Changes:
     * Added getDownloadSizes() to the ConaryClient object to determine
@@ -19,14 +18,13 @@
     * A bug that prevented unused entries in the Versions table of the
       system Conary database from being cleaned up after erasures has
       been fixed.
-=======
+
 Changes in 1.1.31:
   o Bug Fix:
     * A bug that caused an Internal Server Error when a Conary proxy
       attempted to convert a changeset for an older client when the
       upstream Conary repository was not running 1.1.29 or later has
       been fixed. (CNY-1792)
->>>>>>> 1ad63983
 
 Changes in 1.1.30:
   o Bug Fixes:
