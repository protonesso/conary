Changes in @NEW@:
  o Code Changes:
    * We've started using a @publicApi decorator to tag methods which
      are part of the public conary API. (CNY-2367)
    * xmldata.py is no longer part of the Conary library. (CNY-2765)

  o Bug Fixes:
    * An incompatibility of the db2db migration script with the latest
      repository schema has been corrected. (CNY-2774)
    * An error in the handling of multiple URLs with addArchive has
      been fixed. (CNY-2778)
    * sys.argv is not defined under mod_python; importing cvc.py should
      no longer fail as a result of using sys.argv as a default argument
      to main(). (CNY-2786)
    * repository code handles correctly the removal of groups that
      include troves from other repositories. (CNY-2802)

  o Build Changes:
    * Removed defaultBasePackages configuration option as well as the
      functionality for loading recipes from the filesystem based
      on configuration.
    * Reworked recipe loading to make the code more understandable.
    * Implemented autoLoadRecipes configuration option. (CNY-2694)
    * Using the byDefault parameter to startGroup only determines the
      byDefault setting when the new group is added to its parent group.
      (CNY-2791)

  o Protocol Changes:
    * The commitCheck() xmlrpc API call has been added that will check
      commit permissions for a trovelist before having to send the 
      changeset for commit (CNY-2683)
  o Client Changes:
    * Added an option --exclude-groups to promote that allows the promotion
      of all the packages within a group without the promotion of the group
      itself. (CNY-2801)

Changes in 2.0.14:
  o Bug Fixes:
    * A bug causing python-setuptools to incorrectly appear to be an
      excessive build requirement has been fixed. (CNY-2738)
    * A bug in which python-setuptools was sometimes incorrectly not
      recognized as being needed in buildRequires has been fixed. (CNY-2772)
    * A regression has been fixed that caused rMake to abort when recursing
      through a group recipe that added troves with full versions. (CNY-2768)
    * When reporting possibly excessive buildRequires, not mentioning
      buildRequires at all in the recipe caused Conary to report the
      immediate superclass's buildRequires as the recipe's buildRequires.
      This bug has been resolved. (CNY-2769)
    * A bug that caused the --context flag to not be recognized when
      specified before a command has been fixed. (CNY-2770)
    * A bug that caused buildRequires calculation in TagSpec to be slow has
      been fixed. (CNY-2773)

Changes in 2.0.13:
  o Build Changes:
    * When cooked, factories can now package additional files in their
     :recipe component. (CNY-2748)
    * Moved VersionConflicts to pluggable policy and removed default
      exceptions. (CNY-2716)

  o Client Changes:
    * PGP Keyring location is no longer determined using $HOME, which
      is unreliable; a getpwuid(3) lookup is used instead. (CNY-2722)
    * The number of retries for providing a passphrase when signing
      troves changed from 3 to 5. (CNY-2709)

  o Code Changes:
    * Some incompatibilities with python2.5 have been removed.

  o Bug Fixes:
    * More optimizations for the pathId lookup query times for some
      package builds. (CNY-2742)
    * A bug that caused an InsufficientPermission error when a user
      only has repository access permissions added by trove calls
      getNewTroveList() has been fixed. (CNY-2755)
    * A bug that caused a request to add access to a trove for a role
      to be ignored if the same trove was used previously to grant
      access to a different role has been fixed. (CNY-2758)
    * A bug that caused an InsufficientPermission error when a user
      requests a changeset to which the user has been granted access
      with addTroveAccess has been fixed. (CNY-2760)
    * The XML writer in xmldata.py is now encoding using UTF-8.
      (CNY-2756)

Changes in 2.0.12:
  o Build Changes:
    * Conary now warns about some possibly unused build requirements.
      This requires conary-policy 1.0.16 or later. (CNY-2232)
    * Suggested additions to buildRequires lists are now separately
      encoded in the XML build log. (CNY-2621)
    * Loaded recipe modules are no longer tracked in sys.modules (RPL-2409)
    * The source components needed to build everything in a group can
      now be found when the group uses searchPaths. (CNY-2710)
    * The SubscriptionLogWriter (CNY-2622) sometimes caused builds
      to fail.  This issue has been resolved. (CNY-2717)
    * Group builds now store the searchPath used with the built troves in
      the repository. (CNY-2721)

  o Client Changes:
    * Conary will now re-read /etc/resolv.conf if an error occurs when
      resolving a hostname. (CNY-2703)
    * Conary now caches the result of IP lookups and uses the cached
      results if an IP address lookup fails during an update. (CNY-2260)
    * Migrate now preserves local installs only of groups and kernels.
      Before, all manually-installed components and troves that were
      referenced by the group being migrated would be updated instead
      of erased. (CNY-2569)
    * An API (the createSourceTrove() method of client objects) has
      been added which creates source troves without using the
      conary.checkin module. (CNY-2498)

  o Bug Fixes:
<<<<<<< HEAD
    * The internal function _ensureReadableRollbackStatus now directly
      ensures that it collects the necessary state it needs to succeed
      instead of relying on that state having been previously collected.
      (CNY-2711)
    * Conary repository migration from repository databases created by
      conary 1.2.x has been fixed. (CNY-2731)
    * In rare cases, some output could corrupt logging data during
      builds.  This has been fixed. (CNY-2734)
    * MySQL performance when inserting troves with large numbers of
      files has been fixed. (CNY-2737)

  o Repository Changes:
    * The addUser() xmlrpc call no longer automatically creates a
      matching role. (CNY-2604)

  o Server Changes
    * The repository code and repository schema have been updated to
      allow for faster processing and lookup of file pathIds (CNY-2468)

Changes in 2.0.11:
=======
    * When using sqlite, some temporary tables used the invalid column
      datatype of STRING instead of TEXT. This has been fixed. (CNY-2013)


Changes in 1.2.22:
>>>>>>> 671079c6
  o Build Changes:
    * Added 'factory' command to cvc for displaying and changing the factory
      of the currently checked out recipe (CNY-2690)
    * The SubscriptionLogWriter now handles line continuation. (CNY-2693)

  o Bug Fixes:
    * A regression introduced by the build requirements suggestions for
      recipes using r.MakePathsInstall has been fixed. (CNY-2697)
    * A bug that caused a traceback when r.MakeDevices() is called
      with a path that contains 'lib' has been fixed. (CNY-2692)
    * A regression introduced by the multi-URL support for addArchive
      has been fixed. (CNY-2696)

Changes in 2.0.10:
  o Build Changes:
    * An xml formatted log has been added to :debuginfo. This is in
      addition to the human readable log. The xml log contains the same
      information as the human readable log, plus additional contextual
      information useful for formatting the log data. (CNY-2487)
    * AutoResolve defaults to True for image groups. (CNY-2291)
    * Exceptions and inclusions to policies that don't match anything
      will now emit an error. (CNY-2221)
    * A new selective logging facility for policy to use to inspect
      build output has been added. (CNY-2622)
    * It is now possible to pass a list of multiple URLs to addArchive.
      Conary will try to download the source from each URL, in order,
      until it succeeds. (CNY-2505)
    * Recipe actions have now the ability to suggest build requirements.
      (CNY-935)
    * Running "cvc cook" in a directory with a CONARY file now builds the
      sources specified by that checkout.  This is particularly useful for
      source troves which do not provide recipes thanks to a factory.
      (CNY-2642)
    * Conary now looks for factories in the same places it looks for
      superclasses, including the current working directory for local
      cooks. (CNY-2641)
    * Suggesting build requirements produces a warning if the supplied
      command cannot be found in the search path. (CNY-2663)
    * Skip FactoryRecipeClass when loading recipes to make it easier to
      develop factory recipes. (CNY-2666)
    * Checking out multiple sources with a single command line once again
      creates the CONARY files properly. (CNY-2645)
    * The addArchive source action now supports .war and .jar archives.
      (CNY-2684) 

  o Bug Fixes:
    * Previously, rollbacks could restore files from local rollbacks
      by overwriting existing contents rather than replacing the file.
      In addition, the operation was not journaled properly.  (CNY-2596)
    * A bug in finding the sources required to build all the packages for
      a group that omitted replace() packages has been fixed.  This mainly
      affected rmake builds of group recipes. (CNY-2605)
    * An error in the repository that caused a malformed exception to
      be returned to the client when a trove was missing has been
      corrected. (CNY-2624)
    * If launched with sudo, Conary will no longer change the owner
      on the user's PGP keyring, and will use the proper system-wide
      keyring. (CNY-2630)
    * When using PostgreSQL as a repository backend, some queries
      could be executed with poor execution plans (CNY-2639)
    * A bug that caused a local cook (e.g., "cvc cook pkg.recipe") to
      fail at "Copying forward metadata to newly built items..." when
      the Conary repository for that recipe is not available has been
      fixed. (CNY-2640)
    * Checking out source components which used factories now preserves
      the factory
    * Building directly from recipe files which use factories for superclasses
      now works (CNY-2656)
    * The conary rdiff command works correctly for groups that include
      troves from foreign repositories. (CNY-2544)
    * An issue related to the build logger not properly setting the
      logging pseudo-tty in raw mode has been fixed. (CNY-2647)
    * Conary can now parse perl dependencies with periods in them from
      the command line. (CNY-2667)
    * On failure, the proper URL is returned to the Conary client
      library. This fixes a regression introduced in the Conary 2
      codebase, where only the selector part of the URL would be
      returned. (CNY-2517)
    * A source of circular references which could cause unpredictable
      memory usage has been removed. (CNY-2674)
    * Tighten the rules for what characters are allowed in version strings
      (CNY-2657)
    * Fixed a file descriptor leak when using in-memory-only databases.
    * Performance problems when retrieving an uncached changeset with
      a Postgresql backend have a workaround (CNY-2695)

  o Client changes
    * More of the update logic is now protected by the filesystem journal,
      and the journal now cleans up rollback state on failure. (CNY-2592)
    * Conary now displays more progress information during the
      "Preparing changeset request..." phase.  Much of the time in
      this phase is spent communicating with the repository.  Now
      "Requesting changeset ..." and "Downloading" will be shown as
      data is transferred.

Changes in 2.0.9:
  o Bug Fixes:
    * A bug that occasionally caused a thread deadlock when multiple
      threads access the local system Conary database concurrently has
      been fixed. (CNY-2586)
    * Checking out sources unpacks duplicate binary files (CNY-2543)
    * Derived packages use the revision which was shadowed from to find
      the version to derive from instead of the latest on the branch
      (CNY-2577)
    * A bug that occurred when rMake recursed through a group recipe
      that made use of the replace command has been fixed. (CNY-2606)

Changes in 2.0.8:
  o Client Changes:
    * A close() method has been added to UpdateJob objects. It is
      recommended to call the method explicitly instead of relying
      on the object to be collected when going out of scope.
      (CNY-2489)

  o Build Changes:
    * Group recipes now implement a requireLatest command. It can be
      passed as a keyword argument to r.add, r.replace, r.addAll, and
      r.addCopy.  This flag defaults to True. (CNY-1611)
    * requireLatest has also been implemented as a recipe level
      attribute.  Setting requireLatest to False for a recipe will
      affect the default for all calls to r.add, r.replace, r.addAll,
      and r.addCopy. (CNY-1707)
    * Conary now has support for group policies. Policies deriving from
      GroupEnforcementPolicy and ImageGroupEnforcementPolicy will be
      run on groups at the end of the cook process. (CNY-2378)
    * ImageGroup is now an attribute tracked in a group's troveInfo.
      This attribute is set for groups meant to define a complete,
      functional system, and implies that ImageGroupEnforcementPolicy
      group policies have been run for that group, recursively.
      (CNY-2520)
    * The VersionConflicts group policy has been added. This group
      policy enforces that two different versions of a trove will not
      be accidentally included in one install image. (CNY-2371)
    * TroveFilters now exist. Trove filters allow a packager to
      reference particular troves within a group for group policy
      inclusions/exceptions. (CNY-2477)
    * The Conary policy to fix trailing newlines in config files has
      been corrected to handle non-writable config files. (CNY-2559)
    * Conary will now warn if the PGP keyring is not writable, and
      will continue, instead of stopping with an error. (CNY-2555)
    * The "cvc derive" command now creates a reference directory
      named _OLD_ROOT_ alongside _ROOT_ when the --extract argument
      is provided. (CNY-2530)
    * A new group recipe command, startGroup, has been added, which
      calls createGroup, addNewGroup and setDefaultGroup in one step.
      (CNY-2197)
    * The addCvsSnapshot source action no longer caches the HEAD of
      the repository, since cvs export will not use it. (CNY-2568)
    * Macros from config files and from the command line are now
      available to group recipes. (CNY-2574)
    * A new concept, recipe factories, has been implemented. (CNY-2549)
    * Binary packages built from superclass recipes will be unflavored,
      regardless of any flavor-related references in a recipe.
      (CNY-2576)

  o Bug Fixes:
    * Conary no longer loses ownership of changed files when updating
      multiple flavors of the same version of the same package at the same
      time. (CNY-2553)
    * If Conary is running on kernels which, under certain circumstances,
      return EINVAL when calling poll(), the lazy file cache will only
      count the file descriptors it has open itself. (CNY-2571)
    * conary rdiff works correctly for groups that include troves from
      foreign repositories. (CNY-2544)
    * Job invocation information no longer uses null characters,
      which are not allowed in an XML document. (CNY-2580)
    * Updating files which point to other files (due to a PTR in the
      changeset) previously failed when those other files were not
      being installed at the same time (due to a "conary remove"
      on those files, for example). (CNY-2595)
    * Excluding all Java files in the r.Provides policy no longer
      produces a stack trace. (CNY-2594)

Changes in 2.0.7:
  o Build Changes:
    * Handling pkg-config dependencies has been moved to conary-policy.
      (CNP-93)

  o Bug Fixes:
    * When resuming the update after the execution of a critical update,
      Conary will now use the original file replacement flags. This
      corrects file conflict errors in a migrate when a critical update
      was present. (CNY-2513)
    * The lazy file cache was using /proc/self/fd as a method of
      determining the number of open file descriptors for the current
      process. However, under certain circumstances the directory is not
      readable. The lazy file cache now uses a poll(2)-based technique.
      (CNY-2536)
    * If the directory where the public keyring is stored does not exist,
      it is now automatically created. (CNY-2504)

  o Other changes:
    * Reading metadata from RPM files now validates the size of the RPM
      and the sha1 of the full set of metadata.

Changes in 2.0.6:
  o Build Changes:
    * Java dependencies for classes that are not dependency-complete
      are now automatically disabled. To re-enable them, the missing
      dependencies should be added as buildRequires. (CNY-2175)
    * Build actions that do not match anything (r.Move, r.Copy, etc.)
      will now log exactly what they were trying to do. (CNY-2216)

  o Bug Fixes:
    * A minor bug in the display of the password prompt has been fixed.
      (CNY-2497)
    * When x86_64 is specified and a biarch package is available, Conary
      will mention the biarch as an alternative flavor instead of the x86 one.
    * Derived packages will now work on x86_64 systems even if a biarch 
      flavor is specified. (CNY-2494)
    * Signatures of unexpected types on subkeys are now ignored. (CNY-2490)
    * When updating a group which contained a package that used to be
      byDefault False but is now byDefault True, Conary will now install
      the package. (CNY-2507)
    * When using the tagScript argument with the client's applyUpdateJob
      call, the paths to group scripts to be executed are stored relative
      to the root of the installation, instead of absolute. The tag
      script is always supposed to be executed under chroot. (CNY-2523)

  o Server Changes:
    * The serverName configuration option now allows glob-style
      wildcards.  (CNY-2293)
    * Slow SQL queries used to remove unused entries from the
      TroveFiles table and TroveTroves table have been rewritten to
      make some queries faster with repositories implemented with a
      sqlite database. (CNY-2515)

  o Other changes:
    * The file EULA_Conary.txt has been added to clarify that Conary
      is available under two licenses, and to state the conditions
      under which the two licenses apply.

Changes in 2.0.5:
  o Client Changes:
    * Conary now attempts to provide hints about flavor combinations that would
      work if it cannot find a flavor that matches your exact request 
      (CNY-1920).
    * The rollback API now raises a RollbackError instead of returning
      non-zero on errors. (CNY-1643)

  o Build Changes:
    * When file conflicts occur while cooking groups, the deps that
      caused a package to be pulled in are listed. (CNY-2308)
    * Config policy will automatically append a newline to non-binary files.
      Files that are marked as Config and appear to be binary will
      continue to trigger an error as they have previously. (CNY-2422)
    * Perl requirements that are not present on the system or provided by
      the package being built are dropped. (CNY-2180)
    * Two expansion functions have been introduced to package recipes:
      r.glob and r.regexp. These functions return an object that can be
      substituted for any API parameter that calls for a string based
      regexp or glob. (CNY-2222)
    * Group recipe actions like "r.addAll" and "r.addCopy" now record
      the version of the group that is being copied from into the newly
      created group. (CNY-2359)
    * Add code to display new-style metadata through rq, q, and showchangeset,
      as well as propagate that metadata via cooking, promoting, shadowing,
      and committing source packages.  Entering this metadata must still 
      be done through scripts.  (CNY-1808)
    * Added a hook that allows build requirements to be overridden by
      rMake. (CNY-2427)

  o Bug Fixes:
    * Conary no longer tracebacks when building a package that contains 
      a pkgconfig reference to a file in the current package that is in a
      symlinked directory. (CNY-2455)
    * The order in which configuration files are read when a glob was
      passed to includeConfigFile is now deterministic. (CNY-2483)

  o Server Changes:
    * Roles that have the mirror flag set no longer assume anonymous
      fallback for trove access authentication (CNY-2473)

Changes in 2.0.4:
  o Bug Fixes:
    * Moving an unmodified shadow to tip via cvc promote no longer causes
      an error. (CNY-2441)
    * Recipes using addSvnSnapshot no longer modify the conary
      configuration object's tmpDir setting (CNY-2401)
    * Fixed a rare bug in which dependency resolution would fail when
      a dependency that used to be provided by one installed package
      is now provided by two new packages. (CNY-2459)

  o Client Changes:
    * Conary will now use the proxy settings stored in its local
      configuration when loading remote configuration files. (CNY-2363)
    * PGP keys having some self signatures that fail to pass are
      no longer failing, as long as at least one self signature passes.
      (CNY-2439)
    * The client enforces the trust model using the internal
      implementation of OpenPGP. (CNY-1895)

  o Build Changes:
    * Policies that move files in destdir now track path changes they
      make so that files will end up in the correct package or component
      after being moved, when "package=" or "component=" has been used
      in a build action. (CNY-1679)

Changes in 2.0.3:
  o Build Changes:
    * PGP version 3 keys are now supported for verification of
      package signatures. According to RFC4880, version 3 keys are
      deprecated. (CNY-2420)
    * Superclasses are now loaded from the filesystem. Superclasses
      can now be cooked. Doing so will make a changeset that installs
      the recipe itself on the filesystem. (CNY-983)
    * When building packages, Conary now reads /etc/ld.so.conf.d/*.conf
      files to determine whether to include the path in the dependency.
      (CNY-2433)
    * The /etc/ld.so.conf.d/*.conf handling added to Conary 1.2.13
      introduced a bug that could erase necessary entries from
      ld.so.conf in some circumstances.  This bug has been
      resolved. (CNY-2440)
    * Spaces in URLs are now automatically escaped. (CNY-2389)
    * The Requires() policy now inspects Lib: and Lib.private:
      pkg-config keywords in .pc files to find library files, and
      where it finds them, it adds appropriate Conary trove
      requirements to the .pc files. (CNY-2370)

  o Client Changes:
    * The implementation of the util.mkdirChain function has been
      changed to no longer use exceptions internally to signal that the
      directory already exists. Raising exceptions is a relatively
      expensive operation that slows down the data store. Exceptions are
      still used internally in the very infrequent case of intermediate
      directories not existing. (CNY-2405)
    * Conary will not downgrade packages if no version is specified by
      the user, but, due to an out of date mirror or other reasons, the
      update available for a package is older than the currently
      installed package. (CNY-2402)
    * Conary now recognizes /etc/ld.so.conf.d/*.conf files, adding an
      include line to /etc/ld.so.conf if they exist, and does not add
      new duplicate entries to /etc/ld.so.conf for directories already
      specified in /etc/ld.so.conf.d/*.conf files. (CNY-2432)
    * A getDatabase() method has been added to the ConaryClient class.
      This method returns the local system database object. Code that
      needs to query the local system database should use this method
      to obtain the database object. (CNY-2316)

  o Bug Fixes:
    * A bug that caused an unhandled exception when adding a new role
      in the Conary repository web interface has been fixed.

Changes in 2.0.2:
  o Build Changes:
    * PGP version 2 signatures are now properly parsed. Version 2
      signatures are documented in the outdated RFC1991 and are
      considered deprecated, but some PGP keys contain them.
      (CNY-2417)

Changes in 2.0.1:
  o Build Changes:
    * The Requires() policy now inspects Lib: and Lib.private:
      pkg-config keywords in .pc files to find library files, and
      where it finds them, it adds appropriate Conary trove
      requirements to the .pc files. (CNY-2370)

  o Bug Fixes:
    * An update bug that could result in a trove integrity error has
      been fixed. The issue would occur when updating packages where,
      for some files, the only changes are to file versions. (CNY-2403)

Changes in 2.0.0:
  o Major Changes:
    * The way Conary handles architecture flavors has been changed,
      primarily for better support for multilib systems that support
      having both 32-bit and 64-bit packages installed.
    * The Conary repository Access Control List capabilities have been
      significantly upgraded to support per-trove ACLs. Trove
      permissions are cached and recalculated whenever the ACLs change
      or new troves are added to the repository, for better scaling
      and fast changeset retrieval.
    * All dependencies on the GnuPG "gpg" program have been removed;
      Conary now implements the required OpenPGP functionality
      internally.

  o Optimizations:
    * Conary 2.0 is significantly faster for many repository commit
      operations.  Some "cvc promote" operations, in particular,
      have a 200% performance improvement.  Some group commit
      operations are 75% faster.  Creating a new shadow can be as much
      as 100% faster.  Details of some of the changes that provide
      the improvement are below.
    * Committing to repositories has been reworked to pull all
      modified streams from the repository or database with one
      query. (CNY-2053)
    * Unchanged stream sets now return None on diff.  This prevents
      the Conary repository from having to do unnecessary work to
      retrieve the "old" version of a stream and apply a diff when
      nothing actually changed.
    * Unchanged file streams are now 2-byte, backwards compatible,
      sequences instead of more complex representations of "nothing
      changed".
    * The commit code (both client and server) recognizes unchanged
      files and does not merge stream sets for them.
    * Distributed changeset creation no longer recompresses file
      contents.
    * "cvc promote" no longer recompresses non-config files during
      changeset assembly. (CNY-2202)
    * "cvc promote" now gets file contents and streams from changesets
      when a lot of them are needed from the same trove. (CNY-2202)
    * Changesets that represent a "cvc promote" operation have been
      changed to be relative to either the source of the promote (if
      promoting within a server) or to the current version on the
      target. (CNY-2202)
    * The "cvc shadow" command now commits relative changesets when
      the shadow is made to the same repository as the original trove.
    * The Conary client now tries to perform update jobs as close to
      updateThreshold (without going over) as practical for a
      noticeable performance improvement. (CNY-2283)
    * Committing changesets to the repository has been modified to
      check for files which don't have contents available (during a
      promote or shadow, for example) with one SQL query. Previously,
      a single SQL query was used to check for each file. (CNY-2053)

  o Build Changes:
    * Conary will now ignore flavoring and requirements from ELF
      libraries that are built for architectures other than the
      architecture that is being built for.  This avoids a common
      problem where a single extra (unused) sparc file library
      causes an entire package to be flavored to be installed on
      systems that support both x86 and sparc instruction sets,
      as that configuration is not meaningful. (CNY-1717)
    * The rarely used "cvc describe" command line interface has been
      removed. (CNY-2357)
    * The rarely used "cvcdesc" script has been removed. (CNY-2357)
    * Spaces in URLs provided in source actions such as addArchive
      are now automatically escaped to make them legal URLs. (CNY-2389)
    * The "cvc promote" command now uses the labels and branches
      specified in the "from" section of any promote as the place to
      search for packages (CNY-2235).
    * The PackageSpec documentation incorrectly stated that you could
      pass both package and component information to it; this has
      been corrected to properly redirect to ComponentSpec for this
      usage. (CNY-2387)

  o Client Changes:
    * The "getTroveLatestByLabel" client-side call has been added.
    * Most repository exceptions are demarshalled using logic in the
      exception class itself rather than in a large if/elif block.
      (CNY-747)
    * The "troveNames" and "troveNamesByServer" methods now accept a
      "troveTypes" argument, and by default return only troves that
      are present. (CNY-1838)
    * The mirror client supports a --fast-sync flag which will only
      scan for new troves in the source and skip the time-expensive
      scans for changed trove info records. (CNY-1756)
    * The mirror client supports a --absolute flag which will make it
      use only absolute changesets to mirror content. (CNY-1755)
    * The rollback stack code has been split into a separate class.
      (CNY-2061)
    * A new "conary rmrollback" command that removes old rollbacks has
      been added. (CNY-2061)
    * Rollback objects now have an "isLocal" method to tell whether
      applying that rollback will require repository access. (CNY-2077)
    * Conary now allows a biarch system to have one flavor that
      expresses both the x86 and x86_64 support. The flavorPreferences
      configuration option informs conary to prefer x86_64 packages.
      This change allows group building to automatically resolve x86
      packages. (CNY-525)
    * Conary no longer uses gnupg for OpenPGP key management. (CNY-2349)
    * Conary clients no longer send an absolute URI when talking
      directly to a repository server. (CNY-2324)
    * Many repository permission handling methods have been renamed
      for consistency. For a complete list, see doc/PROTOCOL.versions
      in the Conary source code. (CNY-2298)
    * Setting/resetting the admin field permission is now handled by the
      setUserGroupIsAdmin() call instead of addAcl/editAcl. (CNY-1782)

  o Server Changes:
    * The scoring for target flavor sets has been fixed. (CNY-1539)
    * The (unimplemented) concept of caps for permissions has been
      removed.
    * Server methods have been decorated with the
      @requireClientProtocol decorator.
    * The "usergroups" term has been replaced with "roles" in the
      repository web user interface. (CNY-1973)
    * Server exceptions have been reworked to have marshalling logic in
      the exception class instead of in a large if/elif block. (CNY-747)
    * Server exceptions are marshalled in the proxy layer now instead of
      in both the proxy and server layers.
    * When the repository database is locked, "RepositoryLocked"
      exceptions are now returned for all code paths. (CNY-1596)
    * The repository call log now tracks changeset cache misses. (CNY-1843)
    * Repositories no longer pass anonymous hints to the proxy layer.
      The hint has been False since Conary 1.1.29.
    * The "troveNames" method now filters by using the "troveTypes"
      argument. (CNY-1838)
    * The "getPackageBranchPathIds" method no longer requires access
      to the entire version history of a package; it returns the
      pathIds and fileIds for troves the user is allowed to
      see. Previously, an InsufficientPermission exception was raised
      if part of the version history of a package was not visible to
      the user. (CNY-2038)
    * The repository call log now records the time required to service
      the request. (CNY-2305)
    * A "serializeCommits" boolean server configuration option has been
      added.  This is best turned on for repositories used for development,
      but is unneeded for repositories that are mirrors. (CNY-2285)

  o Protocol Changes:
    * The XML-RPC protocol now allows passing keyword arguments for
      exceptions.  (CNY-747)
    * XML-RPC return values no longer include the "useAnonymous" flag.

Changes in 1.2.12:
  o Client Changes:
    * A getDatabase() method has been added to the ConaryClient class.
      This method returns the local system database object. Code that
      needs to query the local system database should use this method
      to obtain the database object. (CNY-2316)

  o Build Changes:
    * Spaces in URLs are now automatically escaped. (CNY-2389)
    * The Requires() policy now inspects Lib: and Lib.private:
      pkg-config keywords in .pc files to find library files, and
      where it finds them, it adds appropriate Conary trove
      requirements to the .pc files. (CNY-2370)

  o Bug Fixes:
    * The PackageSpec documentation incorrectly stated that you could
      pass both package and component information to it; this has
      been corrected to properly redirect to ComponentSpec for this
      usage. (CNY-2387)
    * An update bug that could result in a trove integrity error has
      been fixed. The issue would occur when updating packages where,
      for some files, the only changes are to file versions. (CNY-2403)

Changes in 1.2.11:
  o Client Changes:
    * The error message printed when Conary encounters an unhandled
      exception has been changed to reflect the fact that the common
      case is merely poor handling of the error condition, rather than
      another bug.  It has also been reformatted to display better in
      rITS. (CNY-2265)
    * The "conary-debug" script that collects information to help
      debug a crash has been enhanced to include the recently-added
      manifest file. (CNY-2338)

  o Build Changes:
    * PythonSetup synopsis now mentions the setupName keyword
      argument. (CNY-2360)
    * The conary.1 manual page now documents the purpose of the
      /etc/conary/components directory. (CNY-2361)
    * The clearBuildReqs() function now has a synonym called
      clearBuildRequires() and the clearCrossReqs() function now has a
      synonym called clearCrossRequires().  The old function names
      will be deprecated in the future. (CNY-834)

  o Bug Fixes:
    * When building groups, r.addCopy() now respects the groupName
      flag. (CNY-2345)
    * The searchPath parameter in group methods now works when it
      contains packages (before it worked only with labels). (CNY-2372)
    * A bug that was preventing users with colons in their passwords
      to use the web interface has been fixed. (CNY-2374)
    * Attempting to add entitlements for unknown entitlement classes
      now raises an UnknownEntitlementGroup exception. (CNY-2377)
    * Committing source packages that use shell-style brace and
      glob expansion in addPatch() can now be committed to a
      repository. (CNY-1152)

Changes in 1.2.10:
  o Client Changes:
    * The "conary verify" command no longer complains about files which
      have been removed with "conary remove". (CNY-950)
    * Local rollbacks for removals now store the original contents for
      modified config files. (CNY-2350)
    * Permission errors now list both the URL and the repository
      hostname. (CNY-2211)

  o Server Changes:
    * A new boolean server configuration option, serializeCommits,
      has been added to explicitly limit contention in certain cases.
      Successfully enabling it requires a minor schema update. (CNY-2285)
    * Servers in maintenance mode no longer return Internal Server
      Errors to GET requests from clients. (CNY-2229)

  o Build Changes:
    * The addPatch() source action honors shell-style brace and glob
      expansion when sourceDir is defined. (CNY-1152)
    * A new "cvc explain" command has been added. "cvc explain"
      displays the documentation for recipe methods.  For example,
      "cvc explain addSource" shows the on-line documentation for the
      addSource() source action. (CNY-2242)
    * The command line interface to cvc derive (added in Conary 1.2.8)
      has been changed.  It now derives onto your buildLabel by default,
      with a --target option to derive onto a different label.
      The cvc derive interface is subject to further change.

  o Bug Fixes:
    * A bug that caused an exception when inspecting ELF files with a
      standalone ABI has been fixed. (CNY-2333)
    * A bug that caused updates with group scripts to fail when run
      with the '--root' option with a trailing slash in the path has
      been fixed. (CNY-2348)
    * An issue related to file placeholders potentially being lost while
      rewriting rollback changesets has been fixed.

Changes in 1.2.9:
  o Documentation Changes:
    * The documentation strings for the update code have been revised
      to include the most common exceptions raised as part of
      prepareChangeSet and updateChangeSet. (CNY-1732)

  o Build Changes:
    * File level requirements provided by the same file are dropped.
      (CNY-2177)
    * Java dependencies that do not start with a valid TLD are now
      excluded. (CNY-2176)
    * The exceptDeps keyword parameter is now allowed for r.Provides(),
      analogously to r.Requires(). (CNY-1485)
    * The new sourceDir keyword parameter is now available for
      r.addSource(), r.addPatch(), and r.addArchive() to specify that
      the source is found within the maindir. (CNY-1439)
    * LD_LIBRARY_PATH is now set when calling bootstrapped python, in
      order to load the correct python libraries. (CNY-2319)
    * The :config component is built by file location, rather than
      from files marked as config files by the Config policy.
      This means that the configComponent configuration item no
      longer operates. (CNY-2256)

  o Client Changes:
    * A keepRequired config option has been added. This has the same
      effect as always setting the --keep-required flag on update.
      (CNY-569)
    * The error message for erased dependencies is now more explicit
      about what happened to the package that is no longer providing
      dependencies, and where the package with the missing dependencies
      came from. (CNY-2248)
    * We now record the current state of the database to a flat file
      after updates as an extreme recovery mechanism.  (CNY-1801)

  o Bug Fixes:
    * The "logcat" script no longer errors out if the log file is empty
      or contains None for entitlements. (CNY-2252)
    * Repositories running under Apache are now correctly displaying
      the real error when trying to generate the verbose traceback
      emails. (CNY-2320)
    * An update job that includes a critical update and an update to a
      group that includes a pre-update script will no longer run the
      script twice. (CNY-2325)
    * A bug that could cause incorrect SQLite database error messages
      has been fixed. (CNY-1840)

Changes in 1.2.8:
  o Client Changes:
    * Added the cvc derive command. (CNY-2237)
    * A new method, conary.conaryclient.getClient(), has been added to
      allow the creation of a conaryclient with configuration to match
      that would be used with a conary command line client. (CNY-1745)
    * Unhandled exceptions that are raised inside a progress callback
      no longer terminate the update process.  A warning is emitted
      and the update continues. (CNY-2304)

  o Internal Changes:
    * The Conary library now has a parallel implementation to gpg
      for the trust algorithm. (CNY-1988)

  o Bug Fixes:
    * A problem occurring when updating troves sharing a large
      number of identical files has been fixed. (CNY-2273)
    * Repository traceback emails are now more verbose. (CNY-2287)
    * Methods starting with two underscore characters are considered
      internal and are no longer passed to the XML-RPC library for
      marshaling. (CNY-2289)
    * It is now possible to clone a group that contains references to
      both a cloned package and the version that the cloned package
      originated from. (CNY-2302)
    * When data from stdin is provided to a taghandler, but the
      taghandler is missing or fails to read some or all of the data,
      it will no longer result in a database locked error. (CNY-2257)
    * Conary no longer exits with an unhandled exception if /tmp does
      not exist when attempting to run a trove script (e.g., group
      pre/post scripts). (CNY-2303)

  o Client Changes:
    * Added cvc derive as a client-side call (CNY-2237)
    * A new method, conary.conaryclient.getClient(), has been added to
      allow the creation of a conaryclient with configuration to match
      that would be used with a conary command line client. (CNY-1745)
    * CONARY_CLIENT_LOG environment variable can now specify a path for
      a log of all of the repository calls made by the client (use logcat
      to view it) (CNY-2313)

Changes in 1.2.7:

  o Build Changes:
    * The cvc command now prints out the most recent log message from
      the underlying source code control system when creating new
      snapshot archives. (CNY-1778)
    * Conary now has support for cmake, using the r.CMake() build
      action in recipes. (CNY-1321)

  o Bug Fixes:
    * Fixed a traceback that would occur when a component doesn't exist
      even though its containing package does. (CNY-2213)
    * Cloning with --default-only no longer removes references to
      components of packages that are not being cloned. (CNY-2226)
    * A bug that prevented "cvc cook" from being able to look up path
      IDs if a component of the package being built was missing from
      the repository has been fixed. (CNY-2250)
    * PGP keys using unknown string-to-key specifiers (as generated by
      "gpg --export-secret-subkeys" for the corresponding secret key)
      are no longer producing an error when iterating through the
      keyring. (CNY-2258)
    * Embedded signatures in secret subkeys now use the public key's
      cryptographic key, which does not require a passphrase to
      be decoded. (CNY-2224)

Changes in 1.2.6:
  o Build Changes:
    * When cooking packages or groups, conary now displays the methods
      that are called. It also displays the methods that are unused,
      making it easier to see if a function from a superclass has been
      left out. (CNY-2193)

  o Bug Fixes:
    * Use of macros in the r.Link() build action worked only in limited
      cases. (CNY-2209)

  o Client Changes:
    * Mirror mode now includes full file streams in changesets, instead
      of differential streams. (CNY-2210)

Changes in 1.2.5:
  o Client Changes:
    * The OpenPGP implementation now merges PGP keys properly.
      (CNY-1987)
    * The OpenPGP implementation is capable of generating trust
      signatures. (CNY-1990)
    * A bug which could cause troves containing *identical* files to
      become corruped in a system database has been fixed. Note that
      repository databases were not affected. (CNY-2191)

  o Build Changes:
    * MakeDirs now handles trailing '/' characters in directory names.
      (CNY-1526)
    * Using the new provideGroup keyword argument to the r.User()
      method in a UserGroupRecipe, you can now specify that the user's
      primary group needs to be already on the system, rather than be
      added while creating the user. (CNY-2096)

  o Bug Fixes:
    * A bug that resulted in a KeyError when removing a trove from a
      group that has 3 levels of subgroups has been fixed. (CNY-1372)
    * A bug that could result in a decremented source count when
      promoting a package to a sibling of a parent branch has been
      fixed. (CNY-2108)
    * A problem resulting in derived packages corrupting files with the
      same content was fixed. (CNY-2157)
    * A bug that caused internal server errors when retrieving
      changesets that contained compressed file data over 4 GiB in size
      has been fixed. (CNY-2170, CNY-2173)
    * HTTP error codes generated by HTTP proxies are now properly
      interpreted by Conary clients. (CNY-2181)
    * When talking to a repository, Conary proxies will now
      automatically switch the protocol to HTTPS whenever authentication
      information is injected on behalf of the client. (CNY-2184)
    * addSvnSnapshot no longer generates conflicts in the paths for
      temporary checkouts. (CNY-2196)

Changes in 1.2.4:
  o Bug Fixes:
    * A file that was mistakenly ommitted from packaging has been
      added to the build. (CNY-2155)

Changes in 1.2.3:
  o Build Changes:
    * The addSvnSnapshot() source action now has the ability to add
      specific SVN revisions via the 'revision' argument. (CNY-2156)
  o Bug Fixes:
    * An update failure that would occur when two versions of a package
      have been installed, one local, one from a repository, has been
      fixed. (CNY-2127)
    * A regression introduced in 1.2.1 affecting patch files that apply
      multiple changes to the same file has been fixed. (CNY-2142)
    * Group scripts now have file descriptor 0 (stdin) connected to
      /dev/null. Previously, stdin was closed, a potential problem
      for scripts that open file descriptors and then disconnect from
      the terminal. (CNY-2143)

  o Client Changes:
    * Added listkeys, addkey, and getkey commands to cvc for basic
      command line PGP key management. (CNY-2150)

Changes in 1.2.2:
  o Build Changes:
    * Python and Ruby dependencies with lib-specific flags now cause
      the package to be architecture-flavored. (CNY-2110)
    * Groups using setSearchPath now prefer packages on the labels and
      troves listed explicitly in the searchPath over other labels,
      even if the label is specified in the add() command. For example,
      if your searchPath includes foo=conary.rpath.com@rpl:1/1-1-1, then
      r.add('foo', 'conary.rpath.com@rpl:1') in a group recipe will now
      find version 1-1-1 over later versions. Before, it would find the
      latest version in the repository if you specified the label in the
      r.add() command. (CNY-1993)

  o Client Changes:
    * The conary command line now accepts 'rb' as an alias for
      'rollback'.
    * The output of 'rblist' now combines packages and their components
      in a single line (similar to the output of 'update'). (CNY-2134)

  o Bug Fixes:
    * When parsing the GPG keyring, PGP version 2 keys are now ignored.
      (CNY-2115)
    * Direct key signatures for PGP keys are now accepted. (CNY-2120)
    * Source control recipe actions such as addMercurialSnapshot()
      no longer produce directory names that can collide with
      a trove with the same name on a different label, producing
      a snapshot of a different source control repository. (CNY-2124)
    * Tag scripts are now closing file descriptors larger than 2
      before calling a function from the exec family. (CNY-2114)
    * A bug in determining the correct version for packages when
      multiple branches of that package exist on the same label has
      been fixed. (CNY-2128)
    * Multiple entitlements to the same host name are now properly
      handled. (CNY-2105)
    * The URL sent back to the client when connecting through an
      HTTP proxy is now correctly computed by repositories. (CNY-2117)
    * setSearchPath now searches the leaves for every source in the
      search path before falling back and searching the rest of the
      repository. Before, it would search the leaves for each label,
      then the rest of the labels, and finally groups. (CNY-2131)

Changes in 1.2.1:
  o Build Changes:
    * The addGitSnapshot() source action is now available. (CNY-1965)
    * Cooking derived packages no longer warns about their
      experimental state. (CNY-2092)
    * loadInstalled does not search the local database for a matching
      package on checkin, but instead searches the repository. This
      makes it easier to develop packages that are correct, with the
      potential of not building on the current machine. (CNY-2027)

  o Client Changes:
    * The Conary client is now less aggressive in sending keepalive
      packets with long-running requests. (CNY-2104)
    * Promote and clone callbacks are more verbose. (CNY-2063)

  o Bug Fixes:
    * Schema migration for the Latest table now correctly handles
      branches that end in redirects. (CNY-2081)
    * Adding a large number of user maps is now more efficient
      if the new addServerGlobs method is used. (CNY-2083)
    * Redirects between branches on the same label, which were
      necessary before Conary 1.2.0, are again handled correctly.
      (CNY-2103)
    * The 'conary updateall' command again properly handles the
      --replace-files command-line argument. (CNY-2112)
    * Patches are no longer partially applied when building. A
      partially applying patch results now in a failure. (CNY-2017)
    * A bug which caused Conary to incorrectly determine the flags
      for python dependencies on 64-bit systems has been fixed.
      (CNY-2091)
    * Ruby dependencies now function properly in a bootstrap build
      of the ruby package. (CNY-2109)

Changes in 1.2.0:
  o Build Changes:
    * A bug which caused Conary to compute python dependencies
      incorrectly when using an external version of python (such
      as when building python itself) has been fixed. (CNY-2087)

Changes in 1.1.96:
  o Server Changes
    * External entitlement servers can now specify per-entitlement
      timeouts and automatic retry values (CNY-2060)

  o Client Changes:
    * Update journal did not have an entry for hard links which were
      made to targets which already existed on the system, causing
      system corruption if the journal had to be rolled back. (CNY-1671)
    * The critical update information now includes enough data to
      re-create the original update job. (CNY-1608)
    * Unknown trove info types in the database are properly stored in
      extracted trove info. (CNY-2059)
    * diff and patch now support files without trailing newlines.
      (CNY-1979)

  o Build Changes:
    * More paths (/usr/lib/.*-sharp.*/) have been added to :cil
      components. (CNY-2080)
    * Path ID lookups now ignore permission errors; in such a case, a
      new path ID is computed. (CNY-1911)
    * Conary now handles python files that specify a python interpreter
      that is not available on the system or in the builddir.  It will
      print a warning and not attempt to compute dependency information
      for those files. (CNY-2050)
    * loadSuperClass and loadInstalled now print out name, version
      flavor of the package that was used when loading. (CNY-1967)

  o Bug Fixes:
    * When running in threaded mode, don't install signal handlers,
      since that is not supported. (CNY-2040)
    * URLs returned by prepareChangeSet, getChangeSet, and
      getFileContents are all based on the URL the client used to call
      the repository instead of built internally by the repository.
      (CNY-2034)
    * An issue that was preventing the repository server, under certain
      circumstances, to determine the proper URL to use has been fixed.
      (CNY-2056, CNY-2058)
    * A regression from Conary 1.1.34 related to self-signature
      verification on private PGP keys has been fixed. (CNY-2047)
    * An issue related to Conary proxies running in non-SSL mode,
      talking to SSL-enabled repository servers has been fixed.
      (CNY-2067)
    * Related to CNY-2034, Conary proxies are now properly computing
      the return URL. (CNY-2069)
    * The client is now properly computing the downloaded file's
      digest if a size limit was specified. (CNY-2072)
    * A regression from Conary 1.1.94 that caused some local cooks to
      fail to be installable due to incorrect primary trove information
      has been fixed (CNY-2078)

  o Other Changes
    * InodeStreams and FileStreams now preserve unknown elements,
      allowing future additions to those without breaking fileId
      computation. (CNY-1971)

Changes in 1.1.95:
  o Server Changes
    * A bug which triggered an exception while migrating postgresql
      repositories has been fixed. (CNY-1912)
    * The getNewTroveInfo call works faster for mirror operations.
      (CNY-2006)
    * An issue that prevented the server from responding with the
      proper error message when in maintenance mode has been fixed.
      (CNY-2005)
    * An issue that was affecting cooking performance when looking
      up path IDs has been fixed. (CNY-1996)

  o Client Changes:
    * A bug which prevented the mirror client from using hidden commits
      when mirroring to a single target has been fixed. (CNY-1981)
    * Clone/promote no longer complains when a buildreq is not also
      being cloned to the new location. (CNY-1844)
    * Turned off flavorPreferences for 1.2 release, as they are not
      quite ready. (CNY-2023)

  o Bug Fixes:
    * Bootstrapping python can now find system conary when using the
      bootstrapped python to determine python dependencies. (CNY-2001)
    * A bug in findTroves when using partial labels, introduced as
      part of 1.1.90, has been fixed. (CNY-2011)
    * cvc operations no longer trace back when the current working
      directory can no longer be accessed. (CNY-2014)
    * Redirects to nothing are now displayed when using --trove-flags.
      (CNY-2025)
    * Stack frames now wrap long lines to make them easier to read.
      (CNY-2016)
    * Comparison of VersionSequence objects is now more robust.
      (CNY-2020)
    * Autosourced files added to both a shadow and its parent now merge
      properly. (CNY-1856)

Changes in 1.1.94:
  o Bug Fixes:
    * Python extension modules installed at the top level of the Python
      search path no longer produce a traceback when computing
      dependencies. (CNY-1995)

Changes in 1.1.93:
  o Build Changes:
    * Filesets now accept macros. (CNY-148)
    * crossRequires are now ignored when not cross compiling. (CNY-1950)
    * Malformed .jar files are now ignored when computing Java
      dependencies. Previously, Conary exited with an error while
      attempting to process them. (CNY-1983)
    * Conary dependencies are no longer attempted when cross-compiling,
      and when bootstrapping python, modules are now sought in system
      python directories as well as in the destdir. (CNY-1986)
    * Python extension modules (.so files) now expose the proper
      dependencies by providing, for example, itertools (the true
      name) as well as itertoolsmodule (as it has previously), but
      requiring the shorter name if it is available on the system.
      (CNY-1077)

  o Client Changes:
    * The cvc promote and clone commands are now more efficient and do
      not download unnecessary packages. This also makes it possible
      to clone packages where access to some of the included troves
      is unavailable at the time of the promote or clone operation.
      (CNY-1913)
    * A bug which prevented the mirror client from using hidden commits
      when mirroring to a single target has been fixed. (CNY-1981)
    * Filesets are now cloneable. (CNY-1297)

  o Server Changes
    * A bug which triggered an exception while migrating postgresql
      repositories has been fixed. (CNY-1912)

  o Bug Fixes:
    * The clone and promote commands now work when cloning over removed
      packages. (CNY-1955)
    * searchPath will now provide only the best flavor match when
      matching against groups with more than one version of a package
      available. Previously, it would return all matches. (CNY-1881)

Changes in 1.1.92:
  o Bug Fixes:
    * ccs2tar correctly handles changesets with duplicate contents and
      hard links. (CNY-1953)
    * An error in the way attributes of ServerProxy classes get
      marshaled has been fixed. (CNY-1956)
    * If local flags (e.g. kernel.smp) are defined in /etc/conary/use,
      cooking no longer produces a traceback. (CNY-1963)
    * The last trove source in a trove source stack is now properly
      passed flavor information. (CNY-1969)
    * Derived packages properly handle files that were not flavored due
      to an exception in the upstream packages. (CNY-1954)
    * The transport layer is automatically encoding non-ASCII strings
      into XMLRPC Binary objects. (CNY-1932)
    * An error that was causing warnings to be printed while cooking
      groups has been fixed. (CNY-1957)

  o Server Changes
    * A bug which triggered an exception while migrating postgresql
      repositories has been fixed. (CNY-1912)

  o Build Changes:
    * Mono (CIL) files are now placed in :cil components by default.
      (CNY-1821)

  o Other Changes
    * The transport layer is using BoundedStringIO objects for
      compression, decompression and XMLRPC encoding/decoding, to
      avoid excessive memory consumption. (CNY-1968)

Changes in 1.1.91:
  o Client Changes:
    * A new configuration option, "flavorPreferences", has been added.
      The client uses this list of flavors in trove selection.
      (CNY-1710)
    * Large files are now compressed on disk instead of in memory when
      creating rollbacks. (CNY-1896)
    * The Conary client API is now more careful with releasing open
      file descriptors. (CNY-1834)
    * The "migrate" mode has changed to overwrite changes made to
      files that are not yet owned by Conary, but already exist on the
      system, as well managed, non-configuration files that have
      changed. (CNY-1868)
    * When signals are received during updates, the journal is now
      rolled back before conary terminates. (CNY-1393)
    * A 'cvc checkout' of multiple projects uses far fewer repository
      calls now, and uses a single changeset.
    * The 'cvc update' and 'cvc diff' commands now accept a source
      version argument without a source count. (CNY-1921)

  o Server Changes:
    * Setting "forceSSL" once again requires a HTTPS connection be
      used when authentication data is passed to an Apache based
      Conary Repository. (CNY-1880)
    * A bug that caused incorrect values for sourceItemId and
      clonedFromId to be used when groups and components were
      committed as part of one changeset has been fixed. (CNY-1903)
    * A bug that caused the Latest table to be rebuilt incorrectly
      when migrating to schema version 15.0 has been fixed.
      (CNY-1909)

  o Build Changes:
    * Redirects will now be followed in group recipes. Previously,
      including redirects would result in an error. (CNY-1693)
    * Derived recipes can now be based on troves which have files
      that have the same content (SHA1) as each other but are
      members of different link groups (are not intended to be
      installed as hard links to each other). (CNY-1733)
    * Derived packages now work properly if the troves they are based
      on contain dangling symlinks. (CNY-1914)
    * Symbolic links that have not changed in a derived package are
      now correctly ignored by policies that are not interested in
      unmodified files. (CNY-1879)
    * The build flavor string used for building a trove is now stored
      as part of that trove's troveInfo field. (CNY-1678)
    * Looking up path IDs now stops when all files have been found,
      instead of always walking the shadow hierarchy. (CNY-1911)
    * multilib cooks set only Arch.x86_64. (CNY-1711)

  o Bug Fixes:
    * The new OpenPGP parsing code now accepts Version 3 keys and
      signatures, without verifying them. (CNY-1931)
    * A file descriptor leak in the getFileContents method has been
      fixed.
    * If ignoreErrors is set for a configuration file, that setting is
      now honored for contexts as well.
    * Troves with large numbers of identical files now erase faster,
      thanks to a SQL fix in sqldb.iterFiles. (CNY-1937)
    * Python dependency determination now properly ignores filenames
      like "python.so" when looking for version flags. (CNY-1940)
    * Conary now correctly avoids assuming that standard I/O files
      are objects with fileno() methods. Previously, calling
      Conary interfaces with non-file objects associated with
      standard input, output, or error could trace back. (CNY-1946)
    * The --buildreqs option for 'conary q' now functions when
      multiple build requirements have the same name.
    * An issue related to the flavor preferences list not being
      properly populated when a group was cooked has been fixed.
      (CNY-1951)

  o Other Changes:
    * Conary tracebacks now report values for each variable in the
      local namespace in each frame. (CNY-1922)
    * select() calls have been replaced with poll() for higher
      efficiency. (CNY-1933)

Changes in 1.1.35:
  o Client Changes:
    * Unknown trove info types in the database are stored in extracted
      trove info properly (CNY-2059)
    * diff and patch now support files without trailing newlines (CNY-1979)

Changes in 1.1.34:
  o Build Changes:
    * The default settings from r.add() will now override the default
      settings from an r.addAll() (CNY-1882)
    * Looking up path IDs is now stop when all files have been found,
      instead of always walking the shadow hierarchy. (CNY-1911)

  o Bug Fixes:
    * A bug that caused an error message in the rPath Appliance
      Platform Agent (rAPA) when using an entitlement generator has
      been fixed. (CNY-1946)

Changes in 1.1.33:
  o Build Changes:
    * The addArchive() source action now handles xpi archives. (CNY-1793)
    * Unknown flags are now ignored when calling loadRecipe with a
      flavor, instead of printing a traceback.

  o Update Changes:
    * Updates to groups are now allowed to be merged with other groups
      in update jobs, reducing the number of jobs that are used for
      updates.

  o Client Changes:
    * Cloning now always increments group version counts, mimicing
      the behavior of group cooking. (CNY-1724)
    * When promoting, --all-flavors is now on by default.  However, if
      a flavor to promote or clone is specified, promotes will be
      limited by that flavor. (CNY-1535)
    * Several commands, such as promote, update and rq, now take an
      --exact-flavors flag.  If specified, the flavors for each trove
      must match exactly - no system flavor or heuristic is used to
      find the trove you want. (CNY-1829)
    * If there is a problem with domain name resolution, conary will
      retry 5 times. However, if the connection fails after those
      attempts, future connection requests will now fail after one try.
      (CNY-1814)

  o Bug Fixes:
    * The SQLite "ANALYZE" command is no longer run on local SQLite
      databases. Any data stored by the "ANALYZE" command will be
      removed from the local database unless it is being accessed
      read-only. Database performance is poor on databases with
      "ANALYZE" data in them. (CNY-778)
    * Some bugs related to installing relative changesets were fixed.
      These bugs would manifest themselves by making relative changesets
      not installable when the network was down. (CNY-1814)

Changes in 1.1.32:
  o Client Changes:
    * A getDownloadSizes() method has been added to the ConaryClient
      object to determine the over-the-wire transfer size of the jobs
      in an UpdateJob object.  Call requires a single repository be
      the source of the entire update. (CNY-1757)
    * cvc reports a more accurate error message when the CONARY file in
      the current directory is not a regular file

  o Server Changes:
    * A "infoOnly" parameter to has been added to the getChangeSet()
      repository method in protocol version 51. (CNY-1757)
    * The list of repository methods is now automatically generated
      instead of statically listed. (CNY-1781)
  
  o Bug Fixes:
    * The addSvnSnapshot() source action now uses the lookaside directory
      for generating the snapshot, instead of using the remote repository.
      (CNY-1777)
    * A bug that prevented unused entries in the Versions table of the
      system Conary database from being cleaned up after erasures has
      been fixed.
    * A bug that caused changes in the byDefault status of a trove to
      be omitted from local rollbacks has been fixed. (CNY-1796)

Changes in 1.1.31.4:
  o Server changes:
    * Setting "forceSSL" once again requires a HTTPS connection be
      used when authentication data is passed to an Apache based
      Conary Repository. (CNY-1880)
    * A bug that caused incorrect values for sourceItemId and
      clonedFromId to be used when groups and components were
      committed as part of one changeset has been fixed. (CNY-1903)
    * A bug that caused the Latest table to be rebuilt incorrectly
      when migrating to schema version 15.0 has been fixed.
      (CNY-1909)

  o Client changes:
    * Large files are now compressed on disk instead of in memory when
      creating rollbacks. (CNY-1896)

Changes in 1.1.90:
  o Major Changes:
    * Label multiplicity, in which a trove on the same label
      appearing on multiple branches was understood as meaning that
      all the trove can be installed at once, is being generally
      deprecated.  Instead, a newer trove on a different branch that
      ends with the same label as an older trove will be considered
      together with and generally preferred to the older trove.
      Branch affinity, in which Conary keeps packages from the same
      branch during an update, is therefore replaced with label
      affinity, in which Conary keeps packages from the same label
      during an update.  Many of the individual changes in this
      version are parts of implementing this general change in
      behavior.

  o Client Changes:
    * Added getTroveLatestByLabel as a client-side call.
    * Label lookups pick the latest version which matches instead of
      the latest version on each branch.
    * Replaced branch affinity with label affinity.
    * getAllTroveLeavesByLabel() filters results by server names to
      eliminate spurious results from repositories which host multiple
      server names. (CNY-1771)
    * The cvc and conary commands now ignore broken pipes on standard
      output instead of producing a traceback. (CNY-1853)
    * Redirects follow the label of the branch they were built with
      instead of the branch itself.
    * Building redirects to a branch is now deprecated; redirects should
      point to labels instead. (CNY-1857)
    * The --replace-files option has been split into
      --replace-managed-files, --replace-unmanaged-files,
      --replace-modified-files, and --replace-config-files. The original
      option is still accepted, and is equivalent to specifying all four
      of the new options simultaneously (CNY-1270)
    * When updating, conary will never automatically drop an architecture
      from an installed trove (unless you specify the flavor to update to 
      explicitly).  (CNY-1714)
    * Dependency resolution now allows updates to go across branches if the
      branches are on the same label.
    * Dependency resolution now follows the same "never drop an architecture"
      rule as other update code. (CNY-1713).
    * Added --show-files parameter to "conary config" to display where
      configuration items came from.
    * Newly installed transient files now silently replace files which are
      otherwise unowned. (CNY-1841)

  o Build Changes:
    * The cvc update command can now update multiple directories
      simultaneously.
    * Java files are now put in a :java component by default. (CNY-527)
    * Python dependencies now include flags designating the major version
      of python involved, as well as a flag distinguishing the target
      architecture library directory (normally "lib" or "lib64") to
      enhance update reliability.  When building a bootstrap python
      or using a different python executable than Conary is running
      with, Conary will use an external python process to determine
      python dependencies. (CNY-1517)
    * Ruby dependencies are now generated, and Ruby modules are placed
      in a :ruby component by default.  Flags are included in the
      dependencies similar to the Python flags, except that they are
      not conditional. (CNY-612)
    * Ensure that two binaries with the same source count but different
      build counts end up with the same build count after cloning. (CNY-1871)

  o Scripts Changes:
    * Repository database migration scripts have been integrated into a 
      common unit.

  o Bug Fixes:
    * Fix a bug in commit code that made r.macros.buildlabel unusable because
      you could not commit recipes that used it.  (CNY-1752)
    * An internal class, _AbstractPackageRecipe, has been renamed to
      AbstractPackageRecipe, in order to allow the inclusion of its
      methods in its subclasses' documentation pages.  The old name is
      still available for compatibility with older modules.  (CNY-1848)
    * Multiple entitlements can be stored for a single hostname or glob
      (previously only the last hostname for a particular hostname/glob
      would be used). (CNY-1825)
    * Cloning the source component for filesets is now allowed.
    * includeConfigFile now sorts files that are matched in globs
    * The default settings from r.add() will now override the default
      settings from an r.addAll() (CNY-1882)
    * Cloning no longer downloads components that won't be cloned (CNY-1891)

  o Other changes:
    * The showchangeset script now displays information on redirect
      troves.

Changes in 1.1.31.3:
  o Server changes:
    * Added EntitlementTimeout exception to notify clients that an
      entitlement has timed out from the authentication cache (CNY-1862)
    * Added remote_ip to user and entitlement based external authentication
      checks (CNY-1864)
    * Fixed bug in proxy which prevented remote_ip from being passed to
      internal repository

  o Client changes:
    * Reread entitlements from disk when EntitlementTimeout is received
      (CNY-1862)

  o Other changes:
    * Logcat now works for calls which passed lists of entitlements

Changes in 1.1.31.2:
  o Proxy changes:
    * Proxy can now inject entitlements and user authentication on behalf
      of clients (CNY-1836)

Changes in 1.1.31.1:
  o Bug Fix:
    * Proxies used wrong getChangeSet call for old protocol versions (CNY-1803)

Changes in 1.1.31:
  o Bug Fix:
    * A bug that caused an Internal Server Error when a Conary proxy
      attempted to convert a changeset for an older client when the
      upstream Conary repository was not running 1.1.29 or later has
      been fixed. (CNY-1792)

Changes in 1.1.30:
  o Bug Fixes:
    * The version cache for upstream servers in the Conary proxy
      incorrectly included user information in the URL, causing
      KeyErrors when users were switched to anonymous. (CNY-1787)
    * An issue related to the formatting of repository map entries
      has been fixed. (CNY-1788)
    * The Conary proxy no longer supports protocol version 41
      (and hasn't for a few releases).
    * An issue that was affecting the performance of the getChangeSet
      API call on Conary proxies running in an apache environment
      has been fixed.

Changes in 1.1.29:
  o Client Changes:
    * In conaryrc files, repositoryMap entries can now use wildcards
      for the server name.
    * Multiple entitlements can now be sent to each server.
    * Server names in entitlements may include wildcards.
    * Entitlements may be placed in conaryrc files now using
      'entitlement server entitlement'. "conary config" displays
      entitlement information.
    * A bug that limited a single MetadataItem to less than 64 KiB has
      been fixed.  Conary 1.1.29 will produce metadata that will not
      be visible to older clients.  Likewise, metadata produced by
      older clients will not be visible to Conary 1.1.29 and later
      clients. (CNY-1746)
    * Metadata items can now store strings with NUL characters in
      them. (CNY-1750)
    * The client API will now raise an InsufficientPermission error
      instead of an OpenError when the client's entitlements are
      not allowing access. (CNY-1738)

  o Build Changes:
    * Refreshed autosource files are now displayed by 'cvc revert' and
      'cvc diff'. (CNY-1647)
    * Support for the Bazaar revision control system has been added via
      r.addBzrSnapshot(). (requires bzr >= 0.16).

  o Server Changes:
    * (Nearly) all repository operations are now performed using the
      permissions of the anonymous user in addition to the permission
      set for any user authentication information which is present.
    * Path names in the entitlementsDirectory no longer have any
      meaning. All entitlements are read, and the serverName in the
      XML for the entitlement is used to determine which server to
      send the entitlement too.
    * Entitlement classes are no longer used as part of authentication;
      they may still be specified, but repositories now look up the
      class(es) for an entitlement based on the key.

  o Internal Changes:
    * The restart information, necessary for Conary to resume execution
      after a critical update is applied, now includes the original
      command line. The way this information is stored is incompatible
      with very old versions of Conary.  Downgrading from Conary
      version 1.1.29 (or newer) to version 1.1.11 (or older) is known
      to fail. (CNY-1758)

  o Bug Fixes:
    * 'conary rblist' no longer produces a stack trace if the
      installLabelPath configuration option is not set. (CNY-1731)
    * A bug that caused an "Error parsing label" error message when
      invoking "cvc commit" on a group recipe that used
      r.setSearchPath(str(r.labelPath[0]), ...) has been
      fixed. (CNY-1740)
    * Proxy errors are now reported in the client, for easier
      debugging. (CNY-1313)
    * A bug that caused an "Unknown error downloading changeset" error
      when applying an update job that contained two different
      versions of the same trove has been fixed. (CNY-1742)
    * Adding redirects which pointed to otherwise-unused branches
      corrupted the database by creating a branch without corresponding
      label information.
    * When critical updates are present in an update job that has
      previously downloaded all the changesets, Conary will no longer
      unnecessarily re-download the troves. (CNY-1763)
    * TroveChangeSet.isRollbackFence() now returns the correct answer
      if the trove changeset does not contain absolute trove
      info. (CNY-1762)
    * A bug related to entitlement directories containing unreadable
      files has been fixed. (CNY-1765)
    * A bug that prevented epydoc from producing documentation on
      the Conary code has been fixed. (CNY-1772)
    * Conary will temporarily fall back to reading unsigned group
      script information from changeset files that are created by
      Conary < 1.1.24.  Once rBuilder creates changesets with a newer
      version of Conary, this change will be reverted. (CNY-1762)
    * Changeset files are now written as absolute paths in the
      changeset index file. (CNY-1776)
    * Entitlement configuratioon lines continue to accept an entitlement
      class for backwards compatibility purposes. (CNY-1786)

Changes in 1.1.28:
  o Documentation Changes:
    * Incorrect references to createGroup have been fixed. (CNY-1700)

  o Build Changes:
    * Files added with in the repository and locally no longer cause
      'cvc update' to fail as long as the files have the same fileId.
      (CNY-1428)
    * r.Link allows full paths to be specified for the target of the
      link as long as the directory matches the source of the link.
      (CNY-751)
    * "cvc mv" has been added as a synonym for "cvc rename".
    * r.addCvsSnapshot() now works correctly with anonymous,
      pserver-based, servers. Previously, cvs checkout would fail due
      to strange characters being in the destination directory.
    * r.add*Snapshot() will now raise errors if the shell commands they
      are executing fail for any reason

  o Bug Fixes:
    * An index has been added to improve the performance of various
      file stream related queries in a Conary repository. (CNY-1704)
    * Directories in binary directories are no longer (incorrectly)
      provided. (CNY-1721)
    * "conary update" now works with read-only changesets. (CNY-1681)
    * the setTroveInfo call refuses to update missing troves (CNY-1741)

  o Server Changes:
    * getChangeSet call now returns supplemental information
      (trovesNeeded, filesNeeded, and removedTroves) for each individual
      job separately, instead of combining them for the entire job list.
    * proxy now combines all upstream changeset requests into a single
      job request for servers running this version or later. (CNY-1716)
    * mirrorMode wasn't passed through to changeset fingerprint calls
      from the caching code.

Changes in 1.1.27:
  o New Features:
    * All group cooks for one source must be done as a large cvc cook
      action instead of one-by-one. (CNY-1303)
    * Group flavors are much shorter if you turn on the config item
      "shortenGroupFlavors".  Some flags, like
      vmware and xen and architecture flags, are always included in a
      group flavor. (CNY-1641)
    * The Conary client is now able to access the network using
      authenticated HTTP proxies. (CNY-1687)

  o Build Changes:
    * A new recipe method, r.MakeFIFO(), is available which will create
      a named pipe at a specified location. (CNY-1597).

  o Internal Changes:
    * Flags for update jobs changed from a bitmask to a class.
    * Removed vestigial support for file label priority paths.

  o Bug fixes:
    * Patch code no longer fails when trailing context is missing at
      the end of the file. (CNY-1638)
    * Files with no permissions set (chmod 0) confused Conary due to
      improper checks for None. (CNY-1678)
    * Errors in the changeset downloading code are no longer ignored
      by the client. (CNY-1682)
    * An error in the resumption of a build has been fixed. (CNY-1684)
    * The introduction of mirrorMode during changeset cration (CNY-1570)
      caused the generation of empty diffs in some cases. mirrorMode now
      includes full contents for all files instead of generating diffs
      (CNY-1699)
    * If you're promoting two flavors of the same version of the same trove,
      they will now always have the same version on the target branch.
      (CNY-1692)

Changes in 1.1.26:
  o New Features:
    * The listcachedir script has been added to help with maintenance
      tasks for the repository changeset cache. (CNY-1469)
    * Conary proxies are now adding an HTTP Via: header. (CNY-1604)

  o Internal Changes:
    * Creating changesets supports a 'mirrorMode', which includes file
      contents of files if their version has changed (even if the sha1
      of those contents are the same). Mirroring uses this to ensure
      complete contents. (CNY-1570)

  o Client Changes:
    * A potential race condition where an update could change the state
      of the Conary database while the rollback code is executing has
      been fixed. Note that as part of the fix for CNY-1591, the update
      and rollback operations cannot commit at the same time; the fix
      further ensures long-running operations detect the state change.
      (CNY-1624)

  o Bug fixes:
    * Manipulating source components now works better when a source
      component has been marked removed.
    * A problem related to the way shim clients use the ServerProxy
      object has been fixed. (CNY-1668)

Changes in 1.1.25:
  o New Feature:
    * Conary now supports a "searchPath" configuration option, which
      operates like the installLabelPath configuration option but can
      contain both packages and labels.  For example:
      "searchPath group-os contrib.rpath.org@rpl:1" can be used to
      configure conary to first install the version of a package
      referenced in group-os, then to fall back to installing from
      contrib.rpath.org@rpl:1. (CNY-1571)

  o Build Changes:
    * GroupRecipe.add*Script now accepts a path to the script as the
      initial parameter.
    * r.addArchive() now supports a preserveOwnership parameter.  When
      set to True, owners and groups from cpio, rpm, and tar archives
      are used as the owners and groups in the final package.
      (CNY-927)
    * A new "cvc revert" command has been added that reverts any local
      changes made in the current directory. (CNY-1222)
    * GroupRecipe.addCopy() copies compatibility classes and group
      scripts onto to groups.  New copyScripts and
      copyCompatibilityScripts options to GroupRecipe.addCopy() and
      GroupRecipe.addAll() can be used to change this
      behavior. (CNY-1642)
    * A new build r.IncludeLicense() action has been added. This build
      action will take either a directory structure of licenses or a
      single license file, normalize its contents, and place it in a
      directory in /usr/share/known-licenses, which will be used at a
      later date by conary-policy.  This method is only useful for
      organizations maintaining a set of packages as part of a Linux
      OS platform.

  o Client Changes:
    * An explicit commit lock is now used to prevent overlapping
      updates and rollbacks.  (CNY-1591)
    * The conaryclient module now exposes ChangeSetFromFile to
      instantiate ReadOnlyChangeSet objects from .ccs
      files. (CNY-1578)
    * "conary q --debug --info" now also displays information about
      where a trove was cloned from if it exists.
    * Redirects with multiple targets can now be built and installed.
      (CNY-1554)
    * Conary repositories now support creating changesets that contain
      files whose compressed contents are greater than or equal to 4
      GiB in size.  Old versions of Conary that attempt to access a
      changeset that contains a compressed file larger than 4 GiB in
      size will report a error of "assert(subMagic == SUBFILE_MAGIC)".
      Previously, an overflow error occurred. (CNY-1572)

  o Internal Changes:
    * Conary clients can now request a specific changeset format
      version from a Conary repository.  This feature requires Conary
      protocol version 48.  This allows one to use new Conary clients
      to generate changesets understood by older clients. (CNY-1544)
    * Internal recipe source management moved into the generic
      Recipe() class from PackageRecipeClass().

  o Server Changes:
    * Standalone Conary repositories or proxies can be run in SSL mode
      if m2crypto is installed and the configuration options "useSSL",
      "sslCert", and "sslKey" are properly set. (CNY-1649)

  o Bug Fixes:
    * A bug that sometimes caused "user/group does not exist - using
      root" messages to be displayed when running "cvc update" created
      new files has been fixed. (CNY-763)
    * The flavor of a derived package (which is an experimental
      feature) built from unflavored package is now properly set to
      unflavored. (CNY-1506)
    * Macros in arguments to the version control system recipe class
      commands are now properly expanded. (CNY-1614)
    * The Conary client will now bypass proxies running on remote
      machines with repositories running on localhost. (CNY-1621)
    * "cvc promote" no longer displays some warnings that were rarely
      helpful unless invoked with the --debug argument. (CNY-1581)
    * A bug that caused the storage of unneeded "unknown" entries in
      the TroveInfo table has been fixed. (CNY-1613)
    * A regression in "cvc annotate" that would produce a traceback
      for not finding a SequenceMatcher class in fixeddifflib was
      fixed.  (CNY-1625)
    * Build commands that invoke shell commands now perform shell
      quoting properly.  Thanks to Pavel Volkovitskiy for finding the
      bugs and submitting the patch. (CNY-1627)
    * Mirroring using group recursion has been fixed. (CNY-1629)
    * Mirroring using group recursion no longer creates
      cross-repository relative changesets. (CNY-1640)
    * r.Install will now replace files which are read-only. (CNY-1634)
    * A bug that caused an unhandled exception when creating a local
      rollback for a trove that had missing troveinfo has been fixed.
    * Attempting to run "cvc merge" in a directory which was not
      already at the tip of a shadow no longer causes a confusing
      error message.  Previously the message was "working directory is
      already based on head of branch"; now the message is "working
      directory is not at the tip of the shadow".
    * cvc commands which need to instantiate the recipe object (merge,
      refresh, and commit) no longer fail if unknown use flags are
      used by the recipe.
    * Running the command to mark a trove as removed from the
      repository on a trove that has already been marked as removed no
      longer results in an error. (CNY-1654)
    * "conary rdiff" now works properly when multiple flavors of the
      same trove are present in the same group. (CNY-1605)
    * "conary rdiff" no longer produces an error if the same file is
      present on different labels. (CNY-1623)
    * A bug that caused inconsistent behavior when troves are pinned
      has been fixed.  Previously, if an update operation would change
      the version of a pinned trove to a version included in a group
      that is installed on the system, the pin would not
      hold. (CNY-1652)
    * A bug that caused an unhandled exception in the Conary update
      code when shared contents to a file in a link group are
      duplicated in the changeset due to distributed contents has been
      fixed.

Changes in 1.1.24.1:
  o Release Correction
    * The source archive for 1.1.24 was not built from the tag for
      1.1.24 in the Mercurial repository.  1.1.24.1 is built from the
      1.1.24 tag.

Changes in 1.1.24:
  o New Feature:
    * Conary 1.1.24 introduces the framework needed to implement a new
      metadata design for Conary.  The new metadata feature allows
      various information such as description to be set for a trove.
      New XML-RPC interfaces, getNewTroveInfo() and setTroveInfo(),
      have been added to facilitate mirroring metadata.
      addMetadataItems() has been added to allow metadata to be added
      to a trove after it has been built. (CNY-1577)

  o Client Changes:
    * The Conary client now distinguishes between an upstream Conary
      proxy and a plain HTTP proxy. This is so we can properly handle
      SSL traffic through an HTTP proxy using the CONNECT HTTP method.
      As such, there is now a "conaryProxy" configuration variable, in
      addition to the "proxy" variable. (CNY-1550)
    * The "proxy" (and newly introduced "conaryProxy") variables can
      be turned off by setting them to "None". (CNY-1378)
    * Clients requesting the inclusion of configuration files residing
      on the network now upload their version. This opens up the
      possibility for the server to serve different configuration
      files to different client generations. (CNY-1588)
    * Configuration variables "localRollbacks" and "pinTroves" get
      used as defaults when applying an update job; they can be
      explicitly overridden. (CNY-1583)

  o Bug Fixes:
    * A bug in the way the proxy configuration variable is set has
      been fixed. (CNY-1586)
    * A bug that caused a traceback when rolling back group updates
      from rollback changesets created when the "localRollback"
      configuration option was set has been fixed. (CNY-1590)
    * A bug that caused a traceback when applying a local rollback
      changeset with a locally modified file has been fixed.  Conary
      needed to create the directory that the locally modified file
      resides in first. (CNY-1444)
    * Applying rollbacks could attempt to invalidate the rollback stack,
      which would cause corruption of the rollback stack (CNY-1587)

Changes in 1.1.23:
  o Client Changes:
    * A new command, "conary rdiff", has been added. This allows one
      to inspect the differences between any two troves with the same
      name. (CNY-855)

  o Build Changes:
    * Conary recipes can now directly reference source code through
      version control systems.  The new r.addMercurialSnapshot(),
      r.addCvsSnapshot(), and r.addSvnSnapshot() source actions check
      out repositories and create snapshots.  They are integrated with
      the "cvc refresh" command for fetching more recent source code
      from version control repositories. (CNY-1)
    * The r.replace() function in group recipes now supports the
      searchPath parameter. (CNY-1574)

  o Bug Fixes:
    * A corner case affecting server-side matching of troves against
      negative flavors has been fixed. (CNY-641)
    * A bug in the StreamSet thaw code that prevented frozen StreamSet
      objects with a tag value greater than 128 from being thawed
      properly has been fixed.
    * A bug has been fixed that prevented creating a diff of a Trove
      object that contained troveInfo with unknown data. (CNY-1569)
    * A bug in the logic used by Conary to determine whether or not
      the rollback stack should be invalidated based on group update
      scripts has been fixed. (CNY-1564)
    * A bug that caused an unhandled exception in a Conary proxy when
      it attempted to create a changeset from a pre-Conary-1.1.x
      server has been fixed.
    * Small race condition in populating the cache for both
      repositories and proxies has been fixed (CNY-1576)

Changes in 1.1.22:
  o Major Changes:
    * Group troves can now declare an (integer) compatibility class
      which is used to automatically invalidate rollbacks (existing
      groups are considered to be in compatibility class zero). When a
      group is upgraded to a new group which has a different
      compatibility class, the rollback stack is invalidated unless
      the group also contains postRollback script which can rollback
      to the version being updated. Postrollback scripts can now be
      defined with a list of compatibility versions they are able to
      roll back to. Old invalidateRollback parameter for some group
      scripts is no longer supported.

  o Client Changes:
    * To take advantage of Conary's ability to apply the critical
      update set and restart before applying the rest of the updates,
      three new API calls have been added: newUpdateJob,
      prepareUpdateJob and applyUpdateJob. (CNY-1454)
    * A new argument, --no-restart, has been added to conary. This has
      to be used in conjunction with --root and allows one to skip the
      restarts after applying critical updates when installing in a
      chroot. (CNY-1458)
    * Proxy configuration parameter is now of the form 'proxy protocol
      url' (i.e. 'proxy http http://proxy.some.com'), and allows
      separate proxies to be configured for http and https. If old
      'proxy url' form is used, separate proxies are configured for
      http and https rather than a single proxy being using for both
      protocols. Users who need the old behavior should set explicit
      configure the same proxy for both protocols.

    * Conary no longer runs group scripts when "--just-db" is
      specified on the command line.
    * The conary.conaryclient.mirror.mirrorRepository() function now
      accepts a list of target repositories.

  o Build Changes:
    * Conary has tools in place through a new cross flag and a new
      "target" flavor to support better defining of cross compiling
      builds.  (CNY-1003)
    * Configuration files are again allowed to have executable bits
      set, but configuration files with executable bits set are not
      included in the :config component even if the :config component
      is being created. (CNY-1260, CNY-1540)

  o Proxy Changes:
    * A proxy can now be configured to use an http proxy for all
      outgoing requests. The 'proxy' configuration item is supported
      in a manner identical to the client.
    * The (unused) ability for a standalone server to act as both a
      proxy and a standalone server has been removed; this removes the
      standalone proxies dependence on the X-Conary-Servername header.

  o Internal Changes:
    * The createTrigger() method of dbstore drivers no longer accepts
      the "pinned" keyword parameter.
    * SeekableNestedFile and FileContainer objects no longer depend on
      the file pointer for reads; pread() is used everywhere.  This
      allows the underlying file descriptors to be shared between
      objects or between threads.
    * Repository schema now understands the concept of minor and major
      schema revisions. (CNY-811)

  o Bug Fixes:
    * A bug in proxy code that caused conary to use https through a
      proxy when http was desired has been fixed. (CNY-1530)
    * A bug in clone/promote relating to cloning when there are
      flavors on the clone label that are superset of the current
      flavor, but the current flavor doesn't exist has been
      fixed. (RMK-415)
    * A race condition related to the multithreaded Conary client,
      where one thread could modify an unprotected variable assumed
      immutable by a different thread has been fixed. (CNY-1450)
    * If the database is locked, Conary will no longer display a stack
      trace, but an error message. (CNY-1292)
    * The Conary library now uses a built-in difflib if the system's
      difflib is not patched for recursion. (CNY-1377)
    * Mirroring troves marked as removed from repositories running on
      MySQL has been fixed. (CNY-1193)
    * Repository cooks now sets the subprocess' stdin to /dev/null to
      avoid hanging while waiting from stdin. (CNY-783)
    * Trove.verifyDigests() no longer fails erroneously if a signature
      version 0 digest has not been calculated and set in
      troveInfo. (CNY-1552)
    * A bug in changeset reset() which affected reusing changesets in
      merges has been fixed. (CNY-1534)
    * A bug in changeset based trove sources where the underlying
      changesets never got reset has been fixed. (CNY-1534)

Changes in 1.1.21:
  o Repository Changes:
    * A "hidden" keyword argument has been added to the
      commitChangeSet() and hasTroves() method.  This allows mirror
      users to commit troves which will never be displayed to users.
      The presentHiddenTroves() call makes all hidden troves
      visible.  The XML-RPC protocol version is now 46.

  o Internal Changes:
    * StreamSet operations in C now use a common StreamSet_GetSSD()
      function which creates the _streamDict object if it does not yet
      exist.  This fixes crashes in rare cases where a
      StreamSet.find() class method is used before any instances of
      that StreamSet have been created. (CNY-1524)
    * Numeric StreamSet types can now have values set to None (which
      indicates that there is no value set at all).  Additionally, if
      passed an empty string to the thaw() method, the value is set to
      None. (CNY-1366)

  o Bug Fixes:
    * A bug in commitChangeSet() which returned a "file not found"
      error when the user had insufficient permission for the commit
      operation has been fixed.
    * A bug that caused Conary to raise an unhandled exception when
      updating a trove that has missing TroveInfo data in the local
      database.  When new types are added to TroveInfo, older versions
      of Conary omit the new data from the database.  Once a version
      of Conary is used that understands the new data types, the
      missing data is restored to the previously incomplete trove.
    * Handling user permissions when committing under certain 
      circumstances against a Conary 1.1.20 was fixed. (CNY-1488)

Changes in 1.1.20:
  o Major Changes:
    * Groups can now include scripts which are automatically run
      before an install, after an install, after an update, and after
      a rollback.  Documentation on how to add these scripts to groups
      will be posted to wiki.rpath.com shortly.  Unlike tag handlers,
      these scripts are not inherently reversible; therefore if a post
      update script is executed, the rollback stack will be reset.  The
      rollback information is still stored in the rollback directory,
      but the "conary rollback" and "conary rblist" commands will no
      longer be able to access the previous rollbacks.

      Only Conary repositories running version 1.1.20 or later can
      store these scripts.  If the repository is not running the
      minimum required version, a "changeset being committed needs a
      newer repository server" error will be produced.

      If an older version of Conary downloads a group that has a
      script associated with it, the scripts will be silently ignored.
      Future versions of Conary may add a "Requires: trove:
      conary(group-scripts)" dependency to groups that have scripts
      associated with them. (CNY-1461)

    * Support for versioned trove signatures has been added. (CNY-1477)
    * Version 1 signatures have been added which use a SHA256 digest
      that includes the frozen form of unknown troveInfo
      segments. (CNY-1186)
    * Unknown troveInfo segments are stored in both the repository and
      local database and restored properly. (CNY-1186)

  o Client Changes:
    * Hashes of the directories in which a trove places files are now
      computed and stored in troveInfo. (CNY-857)
    * A --file-flavors option has been added to "conary query/q",
      "conary repquery/rq", and "conary showcs/scs". (CNY-1507)
    * The ability to promote using branches and to promote to siblings
      of parents has been added.  For example, you can now promote
      from /A//B to /C without first cloning uphill to A. (CNY-1513)

  o Build Changes:
    * When Conary calls an external program (python, perl, monodis) to
      determine file dependencies and that program is not a part of
      the package being built, it will warn if that external program
      is not provided by a component in build requirements. (CNY-1492)

  o Internal Changes:
    * The conary.lib.elf module can now be built against libelf
      version 0.8.0 or later as well as the libelf implementation
      provided by elfutils.  libelf can be downloaded from
      http://www.mr511.de/software/ (CNY-1501)
    * The Conary client API has a new method disconnectRepos() that
      allows one to cut access to the networked repositories.  A
      RepositoryError exception is raised if network access is
      attempted. (CNY-1474)

  o Bug Fixes:
    * StreamSet objects didn't work with inheritance because the C
      implementation treated an internal variable as inheritable when
      it should have been treated as a class variable.
    * Attempting to create a shadowed Version object that reference a
      label that is already uphill are now issues a proper error
      message. (CNY-847)
    * Running the "conary rblist" command as non-root now produces a
      proper error message. (CNY-1453)
    * Badly-formatted parentVersion strings in derived packages
      (experimental) no longer cause a stacktrace.
    * Previous versions of Conary would fail to find the UID or GID of
      a newly created user if "--root" was specified on the command
      line and C library components had not yet been installed.
      Conary would erroneously fall back to using UID 0 or GID 0
      (root) instead.  (CNY-1515)
    * A traceback that occurred when a lookaside repository cache has
      not been defined when initializing a derived package recipe
      object has been fixed. (CNY-1509)
    * The Conary network repository client no longer attempts to use a
      proxy if the repository is residing on the local machine.
    * A bug in the freezing of update jobs has been fixed. (CNY-1521)
    * r.addPatch()'s optional argument "extraArgs" will now do the right
      thing if passed a single string instead of a tuple or list.

Changes in 1.1.19:
  o Client Changes:
    * A new "cvc promote" command has been added. "cvc promote" is a
      special type of cloning based on group structure.  For more
      information on promote, see the JIRA issue until documentation
      on the wiki is updated.  (CNY-1304)
    * An "--all-flavors" option has been added to "cvc promote" which
      promotes all flavors of the latest version of the listed
      troves. (CNY-1440)
    * A programmatic interface for performing partial clones, where
      only some components out of a package are cloned based on
      byDefault settings, has been added. (CNY-1389)
    * Conary changesets can now deal with changesets that contain
      package components that share identical file contents, pathId,
      and fileId combinations. (CNY-1253)
    * The "proxy" configuration parameter will now work for standard
      http proxies such as Squid.  Previously the "proxy"
      configuration parameter could only specify a Conary repository
      proxy.  Environments that require all HTTP and HTTPS traffic
      pass through a proxy must continue to use they "http_proxy"
      environment variable, as the "proxy" configuration variable is
      only used for Conary repository calls.  Source downloads in cvc,
      for example, will only use the http_proxy environment variable.
    * Due to limitations in Apache 2.0, the Conary client will now use
      HTTP/1.1 "chunked" Transfer-encoding when committing changesets
      larger than 2 GiB.
    * An "applyRollback()" method has been added to the ConaryClient
      class. (CNY-1455)

  o Server Changes:
    * The repository cache has been completely reworked. This fixes
      problems with authorization and the cache, and has the side
      benefit of unifying the proxy code for the repository and the
      proxy. The cacheDB repository configuration parameter is
      obsolete and will cause a warning on startup. changesetCacheDir
      should now be used instead, and tmpwatch should be configured to
      clean up both the changesetCacheDir and tmpDir
      directories. (CNY-1387)
    * The repository now properly commits changesets where multiple
      troves reference the same (pathId,fileId) key. (CNY-1414)
    * The standalone server can now decode "Transfer-encoding:
      chunked" PUT requests from clients.
    * Apache based repository servers now send changeset file contents
      using the "req.write()" method instead of the "req.sendfile()"
      method when file contents are larger than 2 GiB.  This works
      around limitations in Apache 2.0.
    * The list of sizes returned by the getChangeSet() and
      getFileContents() repository methods are now returned as a list
      of strings instead of a list of integers.  XML-RPC integers can
      only hold values less than 2147483648 (a signed integer).
    * A Conary repository will now raise an exception if a client
      requests a changeset that is larger than 2 GiB in total size or
      file contents larger than 2 GiB in size and does not support the
      new version 44 protocol required to work around this limitation.

  o Build Changes:
    * A "vmware" flavor has been added to the default set of flavors.
      A trove with a vmware flavor should be intended to run as a
      VMware guest. (CNY-1421)
    * If there's a conflict when loading installed troves, the latest
      trove will be picked.
    * The loadInstalled() recipe function will now search the
      installLabelPath for troves to load when it cannot find them any
      other way.
    * A "overrideLoad" keyword parameter has been added to the
      loadInstalled() and loadSuperClass() recipe functions.  This can
      be used to override the default search mechanism.

  o Bug Fixes:
    * Local flags are now cleared after each group cook, meaning that
      multipass group cooks will have the correct local
      flavor. (CNY-1400)
    * Dependency resolution in group cooks now also take advantage of
      the group cache. (CNY-1386)
    * Changesets for source troves with missing files (because the
      file is missing from the upstream server or the upstream server
      is unavailable) are now properly written to changeset
      files. (CNY-1415)
    * Derived packages, which are still experimental, now correctly
      handle multiple architectures built from the same
      source. (CNY-1423)
    * The loadInstalled() recipe function now always works even if you
      have multiple versions of a package installed from multiple
      branches.
    * Trove names are now checked for legal characters. (CNY-1358)
    * A minor bug related to file uploads on the error codepath was
      fixed.  (CNY-1442)
    * A bug in "cvc promote" that caused it to fail when the source
      components added due to --with-sources were in conflict.  This
      could happen, for example, when different flavors of a binary
      were cooked from different source versions and all flavors to be
      cloned to the new label at the same time (CNY-1443)
    * A bug in the CfgQuotedLineList class' display function has been
      fixed.
    * Flavored items in a job list are now correctly frozen when
      writing out an update job. (CNY-1479)
    * A default UpdateCallback() is set if an update callback hasn't
      been specified when invoking the applyUpdate() method of
      ConaryClient. (CNY-1497)
    * "cvc cook --macros" works as expected now, by defining a macro (as
      passed in on the command line with --macro) per line. (CNY-1062)
    * Committing to a Conary repository when using a standard HTTP
      proxy functions properly.  A change in 1.1.18 introduced this
      incompatibility.
    * The redirect build code has been refactored.  Bugs related to
      building flavored redirects have been fixed. (CNY-727)

Changes in 1.1.18:
  o Major Changes:
    * Changesets are now indexed by a pathId,fileId combination instead of
      just by pathId. This should eliminate the vast majority of conflicts
      when creating groups containing multiple flavors of the same trove.
      Old clients will be served old-format changesets by the repository,
      and new clients continue to support old format changesets. Old and
      new format changes can be merged into a single changeset (CNY-1314).

  o Client Changes:
    * The conary rblist --flavors command now properly displays trove
      flavors. (CNY-1255)
    * When resolving dependencies while updating, conary will now search 
      the latest versions of packages for every label in your installLabelPath
      first before searching the histories of those labels.  This should make
      sure that conary prefers installing maintained troves over unmaintained 
      ones. (CNY-1312)
    * The Conary client API now has a new call, iterRollbacksList(), iterating
      over the rollback name and object. (CNY-1390)
    * Added the --just-db argument to the conary rollback command. (CNY-1398)

  o Build Changes:
    * A list of rPath mirrors for source components has been added.
    * Group recipes now support a setSearchPath method.  This provides a way
      to tell groups how to find and resolve packages by specifying a list
      containing either packages or labels. (CNY-1316)
    * The group addAll command supports "flatten" - a way to cause all troves
      in all subgroups to be included directly in the top level group - 
      flattening any structure created by intermediate groups.
    * Groups now allow you to use the commands "removeTrovesAlsoInGroup"
      and "removeTrovesAlsoInNewGroup".  These commands subtract out the
      troves included within the specified group from the currently
      active group. (CNY-1380)
    * Checking dependencies is now faster when building groups.
    * When resolving dependencies in groups, conary will now search the
      latest trove in every label in your label/search path before
      searching back in the history of that label. (CNY-1312)
    * Added moveComponents and copyComponents to group syntax. (CNY-1231)
    * Derived packages (experimental) can now change files between
      Config, InitialContents, and Transient, and can set new files
      to be any of those types.  They can call UtilizeUser and
      UtilizeGroup.  They can create new tag handlers and tag
      description files (but not make a file from the parent no longer
      be a tag handler or tag description, except by removing the file
      entirely), and add new tags to new and pre-existing files when
      TagSpec is called (but not remove existing tags from files). (CNY-1283)
    * Derived packages (experimental) can now run nearly all build and
      source actions. (CNY-1284)
    * Derived packages (experimental) now inherit byDefault settings from
      the parent (CNY-1401), but can override them in the child (CNY-1283).
    * Derived packages (experimental) now handle multiple binary packages
      built from a single source package, including overriding binary
      package name assignment in the derived package. (CNY-1399)

  o Server Changes:
    * Two new calls have been added to the server API -
      getTroveReferences and getTroveDescendants. (CNY-1349)
    * The proxy server proxies "put" calls now.
    * Cleaned up string compression code in changeset merging.

  o Bug Fixes:
    * Fixed a bug where an invalid flavor at the command line would result
      in a traceback. (CNY-1070)
    * Added an exception to allow redirect recipe names to have any format -
      including those usually reserved for group- and info- packages.
    * Removed a harmful assert that kept trove source stacks from working w/o
      installLabelPaths in some cases. (CNY-1351)
    * The cfg.root item is always stored internally as an absolute path,
      even if it is specified as a relative path. (CNY-1276)
    * cvc now properly cleans up 000-permission files from the old build 
      directory. (CNY-1359)

  o Internal Changes:
    * Changesets in an update job can be downloaded in a step separate from
      the installation. Additionally, update jobs can be frozen and reapplied
      later. (CNY-1300)
    * UpdateJob objects are now versioned for a specific state of the Conary
      database, and can be applied only if the state of the database has not
      changed. (CNY-1300)
    * Public keys can now be retrieved from a directory, with each key stored
      in a separate file. (CNY-1299)
    * Troves now track their direct parent they were cloned from, instead of
      the source-of-all-clones. (CNY-1294)

Changes in 1.1.17:
  o New Feature:
    * A caching proxy has been implemented for Conary.  A proxy server
      caches changesets as clients request them.  This can
      dramatically improve the performance of Conary when a subsequent
      request is made for the same changeset.

      The server is implemented using the existing standalone and
      Apache-based Conary repository server modules. Two new Conary
      repository configuration variables, "proxyDB" and
      "proxyContentsDir" have been created to define the proxy
      database and contents store.

      To configure the Conary client to use a proxy, a new "proxy"
      configuration variable has been added to the conaryrc file.
      Generic HTTP proxies should still be configured using the
      "http_proxy" environment variable.

      In order to facilitate authentication and proxy cache
      invalidation features, new Conary repository methods have been
      introduced.  This means that the Conary proxy requires that
      repositories it connects to run Conary version 1.1.17 or later.
      The Conary proxy is considered experimental.  Therefore future
      versions of Conary may not be able to communicate with the proxy
      as implemented in Conary 1.1.17.

  o Client Changes:
    * Filesystem permissions on rollback data restrict access to the
      owner of the database (normally root). (CNY-1289)
    * The Conary client now sends data across an idle connection to a
      Conary repository.  This will keep the connection alive when the
      repository is behind a firewall or proxy that has short timeouts
      for idle connections. (CNY-1045)
    * The error message produced by Conary when a progress callback
      method raises an unhandled exception has been improved.

  o Build Changes:
    * cvc cook --show-buildreqs works properly now.  Thanks to Pavel
      Volkovitskiy for reporting the issue and providing the
      patch. (CNY-1196)
    * The flags for other packages that are specified in the build
      flavor are now available when cooking as a part of the
      PackageFlags object.  For example, if you wish to check to see
      if kernel.pae is set, you can add "if PackageFlags.kernel.pae:".
      Note that such checks do not affect the final flavor of your
      build, and should be used with care. (CNY-1201)
    * Component and package selection by manifest, as with the
      "package=" option, could fail when large numbers of files were
      found; this bug has been resolved. (CNY-1339)
    * You can now add a labelPath to a group r.add() line by
      specifying a labelPath keyword argument.  For example:
         r.add('conary', labelPath=['conary-unstable.rpath.org@rpl:1',
                                    'conary.rpath.com@rpl:1'])
    * Repeated shadow merges now fail with an error suggesting a
      commit.  Previously, the merge operation would be attempted
      again. (CNY-1278)

  o Server Changes:
    * Conary repositories no longer allow users or groups to be
      created with names that include characters other than those
      defined in the Portable Filename Character Set.
    * Server side functions that work on large datasets (getTroveSigs
      and setTroveSigs) are now using batched SQL operations for faster
      throughput. (CNY-1118, CNY-1243)
    * The code that commits groups to the repository has been reworked
      to significantly reduce the number of SQL queries executed.
      (CNY-1273)
    * Including a symbolic link in the path to the temporary now
      returns an error immediately at startup. (CNY-958)
    * Errors opening a to-be-committed changeset now have the internal
      exception logged and CommitError returned to the client (CNY-1182)
    * Cached Changesets are now versioned depending on the client's
      version.  This allows for the same changeset to be cached for
      different client generations. (CNY-1203)

  o Internal Changes:
    * A StringStream can now be set from a Unicode object.  The
      StringStream stores the UTF-8 encoding of the Unicode
      object. (CNY-366)
    * The ByteStream and LongLongStream classes have been
      reimplemented in C.  Modifications have been made to the
      NumericStream types implemented in C so that they can be used as
      base classes in Python.
    * PathID lookups are now done by file prefix and file ID. This
      allows for identifying files in different package flavors or in
      versions older than the latest one. (CNY-1203)
    * StreamSet objects can now preserve unknown elements of the stream
      instead of silently skipping them. Those elements are retained for
      freeze(), letting the older stream object exactly replicate the
      frozen stream of the newer object. Unknown elements are preserved
      through merges into old object as long as the old object has not
      been locally modified.

  o Bug Fixes:
    * Conary now displays a useful error message when it is unable to
      parse a "user" line in a configuration line.  Previously Conary
      would raise an unhandled exception. (CNY-1267)
    * Mirror configurations no longer use /etc/conary/entitlements/ as
      the default location to read entitlements used to mirror.
      Normally the entitlements used to mirror are different than the
      entitlements required to update the system.  Therefore they
      should not be used when attempting to access source or target
      repositories when mirroring. (CNY-1239)
    * "cvc emerge" now displays error messages when the underlying
      cook process results in an exception.  Previously, an unhandled
      exception message was generated. (CNY-995)
    * Derived packages now support setuid and setgid files. (CNY-1281)
    * You can no longer accidentally include a group in itself by
      using addAll. (CNY-1123, CNY-1124)
    * An error message is produced when troves could not be found
      during "conary migrate" in the same manner they are alerted
      during a "conary update".  Previously these errors were
      masked. (CNY-1171)
    * A bug that caused update failures when a changeset held file
      contents that were both InitialContents and a normal file has
      been fixed. (CNY-1084)
    * Filesets now honor buildFlavor. (CNY-1127)
    * The TroveSource class tried to raise a DuplicateTrove exception,
      which doesn't exist. It now raises InternalConaryError instead.
      (CNY-1197)
    * A proper error is now produced when Conary is unable to create
      the directory for the local database due to a permission
      failure. (CNY-953)
    * Group recipes could sometimes include a trove for dependency
      resolution but not move to include the package directly in the
      group that is doing dependency resolution.  Now the package and
      component both are always included immediately in the group that
      is resolving dependencies. (CNY-1305)
    * A "no new troves available" error message is now given when
      there are no new versions to migrate to (CNY-1246)
    * Attempting to clone without name or contact information set now
      gives a proper error message. (CNY-1315)
    * The client code no longer exits with a sys.exit(0) if one of the
      callbacks fails. (CNY-1271)
    * When multiple labels of a trove exist in a group and that group is 
      being searched for that trove, conary will no longer arbitrarily pick
      one of the labels to return.
    * A bug in the default update callback class that causes a hang
      when unhandled exceptions occur has been fixed.
    * Cloning a trove multiple times that was already cloned no longer
      increments the source count. (CNY-1335)
    * The Conary network client erroneously specified the latest
      protocol version it knew about when calling a server, even if
      the server couldn't understand that version. (CNY-1345)

Changes in 1.1.16:
  o Server Changes:
    * The repository now returns recursive changesets with special
      "removed" trove changesets if a trove is missing or has been
      removed.  This allows the client to determine if it has the
      needed troves to perform an update.  Previously, the repository
      would raise an exception, which prevented updates from mirrors
      with byDefault=False troves (such as :debuginfo) excluded.
    * A getTroveInfo() method has been added to the Conary repository
      server.
    * Repository changeset cache database operations are now retried
      before giving up (CNY-1143)

  o Client Changes:
    * A new "isMissing" trove flag has been added.  This flag is set
      by a Conary repository when a Trove is missing.  This allows the
      client to display an appropriate message when it attempts to
      update from an incomplete mirror.
    * Including a configuration file from an unreachable URL will now
      reasonably time out instead of hanging for 3 minutes (the default TCP
      connection timeout). (CNY-1161)
    * Conary will now correctly erase a trove whose files have changed owners
      or groups to values not mapped to users or groups on the current system.
      (CNY-1071)
    * Conary will now display files that are transient as transient when
      --tags is used.
    * Support for the new getTroveInfo() method has been added to the
      Conary repository client.

  o Build changes:
    * The "cvc cook" command will now log a message when deleting old
      build trees to make way for an upcoming build.
    * The "cvc refresh" command will now print a warning instead of
      failing with an error when an attempt to refresh a
      non-autosourced file is made. (CNY-1160)
    * The BuildPackageRecipe class now requires file:runtime, which is
      needed to run many configure scripts. (CNY-1259)
    * Configuration files are now automatically added to :config
      components only if they do not have any executable bits
      set. (CNY-1260)

  o Bug Fixes:
    * Conary 1.1.14 and 1.1.15 failed to update when encountering the
      multitag protocol; this regression is resolved. (CNY-1257)
    * The logparse module now correctly parses python tracebacks in
      conary log files. (CNY-1258)

Changes in 1.1.15:
  o Client Changes:
    * On the update path, errors and warnings are now handled by callbacks.
      This allows applications using the Conary API to capture and process
      them as appropriate. (CNY-1184)

  o Bug Fixes:
    * "conary erase --help" now displays options as "Erase Options"
      instead of "Update Options". (CNY-1090)

  o Build Changes:
    * Change in assembling recipe namespace changed how unknown recipe
      attributes were handled (they appeared as None instead of raising
      an Attribute Error).
    * Packaged directories are no longer included in :lib components
      because doing so can create multilib failures.  (CNY-1199)

Changes in 1.1.14:
  o Client Changes:
    * Tag handler output is now redirected to a callback. The command line
      callback places "[ tag ]" in front of the output from each tag handler
      to help with debugging. (CNY-906)
    * All filesystem operations are journaled now to allow recovery if an
      unexpected failure occurs. "conary revert" has been added to recover
      from cases where the journal is left behind unexpectedly. (CNY-1010)

  o Build Changes:
    * cvc will no longer fail if the EDITOR environment variable points
      to an invalid editor. (CNY-688)
    * Redirects now build erase redirects for package components which
      existed in the past but have disappeared on head. (CNY-453)
    * The TagSpec policy now checks the transitive closure of build
      requirements when determining whether the build requirements
      are sufficient to ensure that a needed tag description will
      be installed. (CNY-1109)
    * Repositories can now be made read-only to allow for maintenance.
      (CNY-659)
    * PIE executables, which appear to be shared libraries in binary
      directories, will no longer export soname dependencies. (CNY-1128)
    * ELF files in %(testdir)s and %(debuglibdir)s will no longer export
      soname provides.  (CNY-1138, CNY-1139)
    * cvc is now able to check out source troves that have been shadowed from
      a branch that no longer contains the files. (CNY-462)
    * The Install recipe class now has the ability to copy symbolic links.
      (CNY-288)
    * The output produced by cvc when attempting to find the
      appropriate patch level when applying a patch has been
      improved. (CNY-588)
    * When cooking (either from a recipe or from the repository),
      cvc will always use the (auto)source files from the repository,
      instead of re-downloading them. This allows for rebuilds from
      recipes even if the upstream source is no longer available,
      without using the cvc cook --prep command first to cache the
      repository copies. (Auto)sources can still be re-downloaded
      using cvc refresh. (CNY-31)
    * The ordering for the rules used to determine which component a
      file should be in was reversed when a file was under /usr/share
      but had /lib/ somewhere in the path name. (CNY-1155)
    * The cvc add command will now refuse to add symbolic links that
      are absolute, dangling, pointing to files outside of the current
      directory or pointing to files that are not tracked by Conary.
      (CNY-468)
    * Use objects now record which file on system define them. (CNY-1179)
    * ExcludeDirectories built-in policy will now remove the empty
      directories it has excluded from the _ROOT_ in order to prevent
      later policies from thinking they are going to be on the target
      system. (CNY-1195)

  o Internal changes:
    * Conary now supports being built against an internal copy of the
      sqlite3 library for cases when the system sqlite3 is not the
      optimal version for Conary.
    * The repository schema's string types are no longer restricted to
      arbitrary sizes for backends that support indexing larger strings
      than MySQL's InnoDB storage engine. (CNY-1054)

  o Bug Fixes:
    * The SQL query that implements the getTrovesByPath() repository
      method has been reworked to avoid slow queries under
      MySQL. (CNY-1178)
    * Builds that resulted in changesets containing the same file
      in different locations would fail to commit if the files differed
      only by mtime. (CNY-1114)
    * The mirror script now correctly handles the cases where
      the PathIdConflict errors are raised by certain source repositories
      during mirroring. (CNY-426)
    * The mirror script now can correctly mirror removed troves when a
      removed and regular versions appear in the same mirror chunk.
    * Perl dependency strings containing double colons are now properly
      accepted on the command line. (CNY-1132)
    * The cvc stat command now correctly displays the usage information
      when extra arguments are specified. (CNY-1126)
    * The conary update --apply-critical command will now behave correctly
      if the update job contains linked troves (besides the conary package
      which is the source of critical updates). Linked troves are troves
      with overlapping paths.  (CNY-1115)
    * A GET request to the "changeset" URL of a repository server that
      does not supply any arguments no longer results in an Internal
      Server Error.  The repository can be configured to send email to
      an email address with debugging information. (CNY-1142)
    * When checking to make sure that the URL used to upload a
      changeset matches the repository base URL, both URLs are now
      normalized before the comparison is made. (CNY-1140)
    * The conary.lib.logparse module now provides the correct date
      strings for each logged event.
    * The Conary command line argument parser checks for the --help
      option earlier.  This corrects some instances where commands
      like "conary rq --help" would not display help. (CNY-1153)
    * The conary [command] --help --verbose command now correctly
      displays verbose option help.
    * Conary no longer fails with an unhandled exception when the 
      local database is locked.  A useful error message is now
      produced. (CNY-1175)
    * The cvc annotate command now attributes the correct name to the
      person who committed the initial revision of a file. (CNY-1066)
    * Conary will give a better error message if you try to run the
      conary emerge command without conary-build installed. (CNY-995)

Changes in 1.1.13:
  o Build Changes:
    * All files in "binary directories" now provide their path as a
      file: dependency. This allows more flexibility for files that
      have requirements such as "file: /usr/bin/cp". (CNY-930)
    * A addRemoveRedirect() method has been added to the
      RedirectRecipe class to allow redirecting packages to nothing
      (which causes them to be erased on update). The client code has
      been updated to remove package components properly for this
      case.  (CNY-764)

  o Bug Fixes:
    * Config files, though added to the :config component by default
      (CNY-172), can now be appropriately overridden by
      ComponentSpec. (CNY-1107)
    * ELF files that have no DT_NEEDED or DT_SONAME entries no longer
      cause Conary to trace back attempting to discover the ELF
      ABI. (CNY-1072)
    * Conary will no longer attempt to update troves in the namespace
      "local" when using updateall.
    * Redirect recipes which contain conflicting redirects now give an
      error message instead of a traceback. (CNY-449)
    * The previous fix for CNY-699 wrongly encoded the soname rather
      than the filename in provisions for symbolic links to shared
      libraries when the shared library had a soname.  Additionally,
      symlinks from directories not in the system shared library path
      to ELF shared libraries in directories in the shared library
      path wrongly caused internal dependencies to have the full path
      to the symlink encoded in the shared library requirement.  These
      bugs have been resolved. (CNY-1088)

Changes in 1.1.12:
  o Client Changes:
    * A signature callback has been added, which allows one to catch
      the troves with bad signatures and react appropriately (display
      an error message, lower trust level, etc). (CNY-1008)
    * The conary.lib.logparse module has been added to provide
      parsed access to conary log files. (CNY-1075)

  o Build Changes:
    * "cvc cook" is now more efficient in looking up files that are
      part of the built troves (CNY-1008).
    * A "commitRelativeChangeset" configuration variable has been
      added to control whether Conary creates relative or absolute
      changesets when cooking.  It defaults to True, but can be
      changed to False to cause Conary to cook and commit absolute
      changesets. (CNY-912)
    * A list of X.org mirrors has been added to the default mirrors.
    * "cvc diff" now returns an return code of 2 on error, 1 if there
      are differences, and 0 if there are no differences. (CNY-938)
    * An "addResolveSource" method has been added to GroupRecipe.
      This will change how dependency resolution is done when building
      a group.  Instead of searching the label path defined in the
      group for solutions, the resolve source will be searched
      instead. This allows you to resolve dependencies against a
      particular version of a group. (CNY-1061)
    * Cloning multiple flavors of the same package in a single step is
      now possible. (CNY-1080)
    * Perl dependencies now include provides for .ph files, as well as
      .pl and .pm files, found in the perl @INC path. (CNY-1083)

  o Bug Fixes
    * The previous fix for CNY-699 introduced two errors in handling
      shared library dependencies that were not in shared library
      paths and thus need to have their paths encoded.  These bugs
      have been resolved. (CNY-1088)
    * The build time in the troveInfo page of the repository browser
      is now displayed properly as "(unknown)" if a trove has no build
      time set. (CNY-990)
    * dbsh now properly loads the schema when one of the .show
      commands is executed. (CNY-1064)
    * The Conary client version is saved before the re-execution of
      conary that follows the application of a critical
      update. (CNY-1034)
    * A condition that was causing sys.exit() to not terminate the
      server process when running in coverage mode has been
      fixed. (CNY-1038)
    * If a configuration value is a list and has a non-empty default,
      appending values to that default does not reset that list to
      empty (Conary itself never triggers this case, but rMake does
      with defaultBuildReqs). (CNY-1078)
    * FileContainers don't store the path of the filecontainer in the
      gzip header for contents which are being transparently compressed
      by the object
    * Creating referential changesets obtained the path of files in the
      data store multiple times. When one content store in a round-robin
      content store configuration is corrupt, that would lead to inconsistent
      changesets. Instead, we will include those corrupt contents in
      a valid changeset and let the install content validation catch the
      problem.

Changes in 1.1.11:
  o Client Changes:
    * "conary help [command]" now displays the usage message for
      the command.
    * The --help options will now display a smaller number of flags by
      default, and more when the --verbose flag is added.
    * A getUpdateItemList() method has been added to the ConaryClient
      class.  It returns a list of top level troves on the local
      system. (CNY-1025)
    * "conary rq package:source --tags" will now show an "autosource"
      tag on autosourced files.
    * Conary now correctly uses "KB/s" instead of "Kb/s" when
      displaying transfer rates. (CNY-330)
    * conary rblist is now more readable, and supports --labels and
      --full-versions. (CNY-410)

  o Build Changes:
    * When using "cvc refresh" to refresh autosourced files, the
      refresh flag is now reset after the commit.  Previously, the
      file would continue to be refreshed on subsequent commits.
    * When using "cvc commit", cvc no longer downloads autosourced
      files which haven't changed (CNY-611, CNY-463)
    * Files that were previously marked as autosource files can now be
      made a regular file by calling "cvc add".
    * When using "cvc remove" to remove a file from the local checkout
      directory and the file is still specified in the recipe file as
      being automatically downloaded, the file will now be switched to
      an autosource file (preserving the pathId).
    * The autosource state is now stored explicitly in CONARY files.
    * CONARY files now use textual identifiers for flags instead of
      digits.
    * "cvc refresh" no longer downloads all autosource files.  Only
      the file(s) specified are downloaded.
    * Files removed with "cvc remove" are no longer erroneously
      re-added when committing changes to the repository.  This used
      to happen when the file was in the previous version of the
      source component and also present in the lookaside
      cache. (CNY-601)
    * Conary now produces a warning instead of an error when an
      unknown use flag is specified in the buildFlavor configuration
      variable.  It will still produce an error if the unknown use
      flag is accessed in the recipe.
    * Package builds now create relative changesets for components instead
      of absolute changesets, reducing the size of the upload to the
      repository (CNY-912)
    * The download code in cvc now accepts cookies.  This is required
      to download files from Colabnet sites. (CNY-321)
    * The download code in cvc can now handle basic HTTP
      authentication. (CNY-981)
    * Shared libraries and symlinks to shared libraries provide their
      filenames as soname dependency provisions, as well as DT_SONAME
      records listed within the shared library, if any. (CNY-699)
    * Malformed regular expressions passed as exceptDeps arguments to
      the r.Requires policy are now reported gracefully. (CNY-942)
    * A list of GNOME mirrors has been added to the default mirrors.
    * Commit log messages may now be provided with the "cvc --log-file"
      command, with support for standard input using the filename "-".
      (CNY-937)
    * The default ComponentSpec information is now loaded from
      files in the /etc/conary/components/ directory tree, and the
      defaults can now be overridden on a per-distribution basis in
      the /etc/conary/distro/components/ directory tree. (CNY-317)
    * Freeform documentation from /usr/share/doc is now included
      in the new ":supdoc" component instead of the ":doc" component
      by default. (CNY-883)
    * Configuration files are now put into a ":config" component to
      make it easier to override them.  This configuration can be
      disabled by setting the configComponent configuration item
      to False. (CNY-172)
    * Empty directories that have owner or group information explicitly
      set are now included in packages by default. (CNY-724)

  o Bugfixes:
    * Files added in both the repository and locally with cvc now give
      an error message on update rather than corrupting the CONARY
      file (CNY-1024)
    * Adding a file locally and then merging that file from upstream
      now causes an error as expected (it would traceback
      before). (CNY-1021)
    * Cooking a group recipe that defines an empty groups with
      resolveDependencies set no longer results in a traceback.
      Conary will display an error message as expected. (CNY-1030)
    * Specifying a bad protocol in a repositoryMap entry (a protocol
      other than http or https) no longer causes an unhandled
      exception. (CNY-932)
    * When migrating, conary now utilizes update mode with all updates
      explicitly specified when re-executing after critical updates.
      Previously, the migration failed if a critical update was
      applied. (CNY-980)
    * Infinite loops are now detected when including configuration
      files. (CNY-914)
    * Temporary files created when critical updates are applied are
      now cleaned up. (CNY-1012)
    * Conary repositories now detect when changesets that are being
      committed are missing files. (CNY-749)
    * Conary now prints an error message when trying to write a
      changeset file to a location that cannot be written (directory,
      read-only file etc.). (CNY-903)

Changes in 1.1.10:
  o Bugfixes:
    * A warning message produced when attempting to retrieve a OpenPGP
      key has been fixed.  The warning was introduced in CNY-589.

Changes in 1.1.9:
  o Client Changes:
    * The usage message displayed when running "conary" or "cvc" has
      been simplified and improved. (CNY-560)
    * When choosing how to match up troves with the same name, conary now
      takes paths into account, if there's a choice to make between matching
      up two old troves that are otherwise equivalent with a new trove, conary
      will choose the one that shares paths with the new trove. (CNY-819)
    * Conary will now allow "conary migrate --info" and "conary migrate
      --interactive" without displaying usage information. (CNY-985)
    * Conary now only warns about being able to execute gpg if a
      signature trust threshold has been set. (CNY-589)
    * Fixed cvcdesc after the refactoring of configuration options. (CNY-984)

  o Server Changes:
    * PostgreSQL support has been finalized and some SQL queries have
      been updated in the repository code for PostgreSQL
      compatibility.  PostgreSQL will be officially supported in a
      future release of Conary.
    * The repository browser is now viewable by Internet Explorer.

  o Build Changes:
    * cvc now allows files to be switched from autosource to normal
      and from normal to autosourced. (CNY-946)
    * Recipes will now automatically inherit a major_version macro,
      which is defined to be the first two decimal-seperated parts of
      the upstream version, combined with a decimal. For example, a
      version string of 2.16.1.3 would have a major_version of
      2.16. (CNY-629)
    * A list of KDE mirrors has been added to the default mirror
      configuration. (CNY-895)
    * If a group is cooked twice at the same command line, for example
      "cvc cook group-dist[ssl] group-dist[!ssl]", then conary will
      cache the trove found during the first group cook and use it for
      subsequent group cooks. (CNY-818)
    * Unpacking a tarball now preserved permissions only when
      unpacking into the root proxy, not unpacking sources into the
      build directory. (CNY-998)

  o Code Cleanups
    * The command line options common between cvc and conary are now
      defined in one place.
    * The code to add options to the command line parser for an option
      has been refactored to remove duplication.

  o Bug Fixes:
    * A bug that caused an Internal Server Error when marking a group
      :source component as removed in a repository has been fixed.
    * A bug that caused group cook with a replace or remove with a
      flavor and no matching trove to emit a traceback instead of a
      warning has been fixed. (CNY-977)
    * A bug that caused an unhandled exception when two packages with
      the same name require a trove that was being erased has been
      fixed.
    * Timeouts that occur when attempting to read the XML-RPC request
      from a client are now logged and return an exception (instead of
      causing a unhandled exception in the server).

Changes in 1.1.8:
  o Bug Fixes:
    * The fix for CNY-926, which allows a ShimNetClient to create
      changes directly from an in-process Conary Repository, did not
      properly merge changesets when multiple servers were involved.
    * The r.setByDefault() method in group recipes was broken in
      1.0.34.  It would cause a traceback.  This has been fixed.

Changes in 1.1.7:
  o Client Changes:
    * You can now delete troves, update from changeset files, and
      update with a full version specified without an installLabelPath
      set. (CNY-281)
    * "conary rm" has been added as an alias for the "conary remove"
      command. (CNY-952)
    * Conary now produces an error message when an invalid context is
      specified. (CNY-890)
    * User settings in a context will override but not remove user
      settings from the main conary configuration file. (CNY-972)

  o Build (cvc) Changes:
    * "cvc cook --prep" now warns about missing dependencies instead
      of raising an error.  "cvc cook --download" does not warn or
      error. (CNY-787)
    * In a group recipe, if you use r.remove() to remove a component
      from a package in a group (which marks the component
      byDefault=False), and the package no longer contains any
      byDefault=True components, the package itself will also be made
      byDefault=False. This avoids installing packages with no
      components on the system. (CNY-774)
    * Previously, Java files that have no discoverable provided or
      required interfaces (for example, due to EAR dependencies)
      caused a traceback.  Conary now handles this case correctly and
      does not traceback.
    * Merging when the current version is already based on the parent
      version now gives an error message instead of writing out an
      incorrect CONARY file (CNY-968)

  o Bug Fixes:
    * Erases of critical troves is no longer considered a reason to
      restart Conary.
    * A bug triggered when a critical update of a trove depended on an
      erase has been fixed.
    * A bug that caused changesets to be invalidated from the
      changeset cache when signatures were not modified by
      setTroveSigs() has been fixed.
    * A bug that caused an Internal Server Error (ISE) when attempting
      to browse the files in a shadowed component via the Conary
      repository browser has been fixed. (CNY-926)
    * A bug introduced 1.0.32 that affected the ability to update two
      troves due to the same broken dependency when using
      "resolveLevel 2" has been fixed.  This bug affected the ability
      to simply run "conary update conary" when conary-build and
      conary-repository will both installed. (CNY-949)
    * Conary will now display config lines that are equivalent to the
      default configuration value but are set explicitly by the
      user. (CNY-959)
    * Specifying "includeConfigFile" within a context will now include
      the file also within that context. (CNY-622)
    * A memory leak in conary.lib.misc.depSplit() has been fixed.
    * The client no longer loops forever trying to create
      cross-repository relative changesets when the trove is missing
      from one of the repositories. (CNY-948)
    * Repositories no longer return empty troves when
      createChangeSet() is called on troves which are referenced
      within the repository but present on a remote repository.
      (CNY-948)
    * Repository queries no longer return matches for troves which are
      referenced by groups but are not present in the
      repository. (CNY-947)
    * Specifying a root (through conaryrc configuration or the
      "--root" command line parameter) that is not a directory no
      longer results in an unhandled exception. (CNY-814)
    * Renaming and changing a source file no longer results in
      tracebacks on "cvc update" and "cvc merge" (CNY-944, CNY-967)

Changes in 1.1.6:
  o Client Changes:
    * The "cvc" and "conary" command line programs have new command
      line argument aliases.  They accept "-r" as an alias for
      "--root" and "-c" as an alias for "--config".  Commands that
      accept "--info" now accept "-i" as an alias.
    * Contexts can now override any configuration option. (CNY-812)
    * The meaning of the "--components" command line option has
      changed to be more intuitive.  For example, "conary q
      --components" will show all the components for all packages,
      indented as expected. (CNY-822)

  o Build (cvc) Changes:
    * "cvc commit -m'commit message'" is now accepted.  Previously, a
      space was required between the -m and the message.
    * Permissions are now preserved by tar when extracting a tar
      archive added with r.addArchive().
    * The Requires policy now parses pkg-config files more reliably.
    * "cvc cook" now has a "--download" option, which fetches the
      applicable sources from upstream or from the repository and then
      stops. (CNY-837)
    * If cooking a group results in conflicts, the error message will now
      show you the reason why the troves in conflict were included in the
      group. (CNY-876)
    * A new r.addCopy() command is now available to group recipes.  It
      performs the actions required to create a new group, add all of
      the troves from a different group, and add the new group to the
      current group. (CNY-360)
    * In a group recipe, if r.replace() or r.remove() does nothing, a
      warning message is given unless the keyword allowNoMatches is
      used. (CNY-931)
    * In a group recipe, if r.replace() would match against a package
      included inside another group that you are not building, conary
      will warn that replace cannot possibly do anything and will
      suggest using r.addCopy() to resolve the problem. (CNY-360)
    * The Autoconf() build action now enforces buildRequirements of
      automake:runtime and autoconf:runtime if used. (CNY-672)
    * All build actions that enforce buildRequires additions now report
      them through the reportMissingBuildRequires summary policy.

  o Optimizations:
    * Retrieving a large number of troves without files from the local
      database has been sped up by 30%. (CNY-907)
    * On one test machine: "conary q --troves" is 2 times
      faster. "conary q", "conary q --deps" and "conary q --info" are
      30% faster.  "conary q --troves --recurse" is 4-6 times faster.

  o Bug Fixes:
    * r.Replace() no longer fails when a glob matches a dangling
      symlink.  It now reports that no action is taking on the
      dangling symlink due to it being a non-regular file.  This is
      the same behavior as running r.Replace() on non-dangling
      symlinks.

Changes in 1.1.5:
  o Optimizations
    * Duplicate trove instantiations have been removed. Build requires are
      no longer thawed out of abstract change sets, and methods were added
      to get dependency and path hash information directly from trove
      change set objects. These changes combined for a 50% speedup on
      update --info of a large group into an empty root and saved a few
      megs of memory as well (CNY-892)
    * The changes in the previous version of Conary in how XML-RPC
      responses are decompressed actually made Conary slower.  These
      changes have been reverted.

  o Build (cvc) Changes:
    * The Requires() policy now reads pkg-config files and converts the
      "Requires:" lines in them into trove dependencies, removing the
      need to specify those dependencies manually. (CNY-896)
    * Files in /etc/conary/macros.d/ are now loaded in sorted order
      after initial macros are read from /etc/conary/macros. (CNY-878)

  o Bug Fixes:
    * Conary now runs tagscripts correctly when passed a relative root 
      parameter (CNY-416).
    * cvc log now works when there are multiple branches matching for the
      same trove on the same label.
    * Fixed resolveLevel 2 so that it does not try to update packages that
      are already a part of the update. (CNY-886, CNY-780)
    * Fixed resolveLevel 2 so that it does not repeatedly try to perform 
      the same update. (CNY-887)
    * cvc cook | less now leaves less in control of the terminal. (CNY-802)
    * The download thread terminating during an update is now a fatal
      error.
    * The web interface to a conary repository will now print an error
      message instead of a traceback when adding an entitlement class
      with access to a group that does not exist.
    * Parent troves in repository changeset caches are now invalidated
      when a member trove is invalidated (CNY-746)
    * cvc cook group now limits the number of path conflicts displayed for 
      one trove to 10. (CNY-910)
    * Conary update now respects local changes when a group update occurs
      along with the update of the switched trove.  For example, switch
      foo to be installed from another branch instead of the default, 
      and then update foo and its containing group at the same time would
      cause conary to try to reinstall the original foo (resulting in path
      conflicts). (CNY-915)
    * loadRecipe now selects the most recent of two recipes available
      in the case where there are multiple choices due to label
      multiplicity. (CNY-918)

Changes in 1.1.4:
  o Client Changes:
    * Conary now restarts itself after updating critical conary
      components (currently, that consists of conary).  Hooks have
      been added for other components using the conary api to specify
      other troves as critical.  Also, hooks have been added for other
      components to specify a trove to update last. (CNY-805, CNY-808)
    * Conary now warns the user when they will be causing label
      conflicts - that is when an operation would cause two different
      branches of development for a single trove to end up with the
      same trailing label.  Since most conary operations are label
      based, such label conflicts can be confusing to work with and
      are almost never desireable - except in those few cases where
      they are necessary.  (CNY-796)
    * The conary repository client now retries when a DNS lookup of a
      server hostname fails with a "temporary failure in name
      resolution" error.

  o Optimizations
    * The getFileContents() and getFileVersions() server side calls
      have been optimized for faster execution.
    * The SQL query in getTroveList() has been sped up by a 3-5x factor.
    * dbstore now has support for executemany()
    * Inserts into local database now use executemany().

  o Server Changes
    * Several SQL queries have been updated for PostgreSQL compatibility

  o Build (cvc) Changes:
    * The "cvc add" command no longer assumes files it doesn't know to
      be binary are text files; there are lists for both binary and
      text types, and files which are added which aren't in either
      list need to be added with "--text" or "--binary". (CNY-838)
    * A "cvc set" command has been added to change files between
      binary and text mode for files in source components.
    * The "cvc diff" command no longer tries to display the contents
      of autosource files. (CNY-866)
    * The "cvc annotate" command no longer displays pathIds in the
      error message for the specified path not being included in the
      source trove.  It displays the path name instead.
    * The "cvc annotate" command now gives an error when it is run on
      a binary file.
    * A "cvc refresh" command has been added.  It allows you to
      request that cvc fetch new upstream versions of files referenced
      by URL.  Thanks to Pavel Volkovitskiy for the initial
      implementation of this feature. (CNY-743)
    * The "cvc newpkg" command and the PackageSpec policy now disallow
      certain potentially confusing characters in trove
      names. (CNY-842)
    * The PythonSetup() build action has been modified to be more
      consistent with other build actions. The "setupName" paramater
      has been added, which can specify a command to run (defaults to
      "setup.py"). The first argument, similar to Configure(), passes
      arguments to the command being specified by setupName. (CNY-355)
    * The "cvc commit" command now recognizes .html, .css, .kid, and .cfg
      as extensions that identify text files. (CNY-891)
    * The PythonSetup build action has been modified to make it
      clearer what its "dir" and "rootDir" options specify. (CNY-328)

  o Bug Fixes:
    * Conary commands no longer perform an unnecessary database check
      on the local system. (CNY-571)
    * A bug that could allow conary to consider a no-op update as an
      install (and could result in tracebacks in some situations) has
      been fixed. (CNY-845)
    * If you've made a local modification to a package and then try to
      downgrade it later, Conary will now downgrade included
      components as well. (CNY-836)
    * The error message produced by "cvc cook" when a source component
      exists on multiple branches with the same trailing label has
      been improved. (CNY-714)
    * Error handling when manipulating entitlements via XML-RPC has
      been improved. (CNY-692)
    * The usage message displayed when running "conary changeset" has
      been corrected. (CNY-864)
    * Conary no longer tracebacks when a disconnected cook tries to
      load a superclass.  Conary also gives better messages when the
      loaded recipe has a traceback.  Thanks to David Coulthart for
      the core of this patch. (CNY-518, CNY-713)
    * A bug in soname dependency scoring has been fixed.  Dependency
      scoring when multiple sonames were being scored would simply use
      the value of the last soname, instead of the cumulative score.
      Note that the dependencies that did not match at all would still
      return as not matching, so this bug only affected Conary's
      ability to select the best match.
    * A bug in architecture dependency scoring has been fixed.
      Matching architectures are now counted as having a positive
      value, so that when performing dependency resolution on an
      x86_64 machine, troves that have flavor "is: x86_64 x86" will be
      preferred to those with flavor "is: x86".
    * The PythonSetup command ignored any C compiler macros that had
      been set.  The template has been changed to use them in the same
      way that Configure() uses them; as environment variables.
    * The warning message produced when r.Replace() refuses to modify
      a non-regular file now includes the path, as intended.
      (CNY-844)
    * A traceback that occurred when a resolveLevel 2 update resulted
      in a component being erased has been fixed. (CNY-879)
    * Conary now works around a possible threading deadlock when
      exceptions are raised in Threading.join().  The bug is in the
      standard Python threading library, and is fixed in 2.4.3.
      Conary will use a workaround when running under older versions
      of Python. (CNY-795)
    * Checks have been added to the XML-RPC transport system to see if
      an abort has been requested while waiting for a response from
      the server.  This allows the main thread to terminate the
      changeset download thread if it is waiting for an XML-RPC
      response from the server.  (CNY-795)
    * A bug in Conary's handling of an unusual case when multiple
      files being installed share the same content, and one of the
      files has been erased locally has been fixed.
    * A traceback that occurred when a manually removed file switches
      packages during an update has been fixed. (CNY-869)
    * When you remove a file and replace it with a directory, Conary
      now treats it as a removal. (CNY-872)
    * Conary's OpenPGP implementation now dynamically uses RIPEMD if
      it is available from PyCrpyto.  Some PyCrypto builds don't
      include RIPEMD hash support. (CNY-868)
    * A bug that allowed merging changesets with conflicting file
      contents for configuration files with the same pathId has been
      fixed.  Applying the resulting merged changeset caused
      IntegrityErrors.  (CNY-888)

  o Optimizations
    * The getFileContents and getFileVersions server side calls have
      been optimized for faster execution
    * The SQL query in getTroveList has been sped up by a 3-5x factor.
    * dbstore now has support for executemany()
    * Inserts into local database now use executemany().

  o Server Changes
    * Several SQL queries have been updated for PostgreSQL compatibility

Changes in 1.1.3:
  o System Update Changes:
    These changes make Conary much more robust when applying updates
    that move files from one package to another.

    * Components that modify the same files are now required to be in
      the same update job.  For example, if a file moves from
      component a:runtime to component b:runtime, the erase of
      component a:runtime and the install of component b:runtime will
      occur at the same time. (CNY-758).
    * Files moving between components as part of a single job are now
      treated as file updates instead of separate add/remove events.
      (CNY-750, CNY-786, CNY-359)

  o Client Changes:
    * The source component is now displayed in "conary rq --info"
      output.
    * Entitlements can now be passed into ConaryClient and
      NetworkRepositoryClient objects directly. (CNY-640)
    * Exceptions raised in callback functions are now issued as
      warnings and the current job is finished before
      existing. KeyboardInterrupts and SystemExits are handled
      immediately. (CNY-806)
    * The "--debug" command line flag now provides information that is
      useful to the end-user during the update process.  The
      "--debug=all" flag will provide output that is useful to conary
      developers.
    * The output of "--debug" has been modified when performing
      dependency resolution.  The output should be more helpful to end
      users.  Also rearranged the output given when dependencies
      fail. (CNY-779)
    * Config files and diffs are no longer cached in ram during installs;
      they are now reread from the changeset whenever they are needed
      (CNY-821)
    * Binary conflicts no longer cause a traceback in cvc update
      (CNY-644,CNY-785)

  o Optimizations
    On a test system, "conary updateall --info" is around 24% faster
    than previous versions of Conary.

    * The SQL query used to retrieve troves from the local database
      has been optimized.  The new code is nearly four times faster
      for operations like "conary q group-dist --info".
    * The SQL query in getTroveContainers() used to determine the
      parent package(s) and groups(s) of a set of troves as recorded
      in the local database has been optimized.  The new code is
      almost 95 times faster. (0.2 seconds versus 19 seconds)
    * The code in getCompleteTroveSet() that creates Version and
      Flavor objects from entries in the database now caches the
      created object.  This is approximately a 4.5 times speed
      up. (2.10 seconds versus 9.4 seconds)
    * The code in iterUpdateContainerInfo has had similar version
      and flavor caching optimizations that make the code about 
      2.5 times faster (from 10 seconds to 4 seconds).

  o Server Changes:
    The Conary repository server now sends a InvalidClientVersion
    exception when a conary 1.0.x client attempts to manipulate an
    entitlement through addEntitlement() or deleteEntitlement().

  o Build (cvc) Changes:
    * "cvc merge" and "cvc update" are now more verbose when
      patching. (CNY-406)
    * "cvc clone" now requires that you specify a message when cloning
      source components unless you specify --message.  It also gives
      more output about what it is doing (CNY-766, CNY-430).
    * "cvc clone" now has a --test parameter that runs through all
      steps of cloning without performing the clone.  --info is now
      more lightweight - it no longer downloads all of the file
      contents that would be cloned.
    * "cvc clone" now has a --full-recurse parameter that controls how
      recursion is performed.  Cloning a group no longer recurses by
      default.  The only way that a recursive group clone could
      succeed is if all troves in the group came from the same branch.
      This is almost never the case.
    * The "cvc cook" command now prints the flavor being built,
      as well as the version. (CNY-817)
    * The command line argument parsing in "cvc" has been modified.
      To use the "--resume" command line argument to specify that you
      wish to resume at a particular location, you must use
      "--resume=<loc>".  "--resume <loc>" will not work anymore.  This
      removes an ambiguity in how we parse optional parameters in
      Conary.
    * The PythonSetup build action no longer provides the older
      --single-version-externally-managed argument, and instead
      provides the --prefix, --install-purelib, --install-platlib,
      and --install-data arguments, which can be overridden with the
      purelib, platlib, and data keyword arguments, respectively.  This
      allows it to work correctly with a greater number of packages.
      It also provides the option of providing a "purePython=False"
      argument for python packages that mix architecture-specific
      and architecture-neutral files, and tries to automatically
      discover cases when it should be provided. (CNY-809)
    * Python dependencies were previously incorrectly calculated
      for certain module path elements added in some Python C
      code (for example, contents of the lib-dynload directory);
      these errors are now resolved by using external python
      to find system path elements. (CNY-813)
    * /etc/conary/mirrors/gnu has been added to enable mirror://
      references to the GNU mirror system.
    * The GNU mirror list was then significantly expanded and
      re-sorted.  (CNY-824)
    * /etc/conary/mirrors/cpan has been added to enable mirror://
      references to the Comprehensive Perl Archive network mirror
      system.
    * In group recipes, the methods r.add(), r.addAll(), and
      r.addNewGroup() have been modified to accept the use= parameter,
      which defaults to True (CNY-830).

  o Bug Fixes:
    * A bug that caused a traceback in the web interface when a
      non-admin user attempts to manage their entitlement classes has
      been fixed. (CNY-798)
    * "conary rq" (with no arguments) no longer hides troves if the
      flavor that matches the system flavor is not built for the
      latest version. (CNY-784)
    * "cvc cook" now displays the correct label of the thing it is
      building, even when it is not the build label.
    * Running "cvc update" in a directory that has been created with
      "cvc newpkg" but has not yet been committed to the repository
      will now fail with an appropriate error message instead of
      displaying a traceback. (CNY-715)
    * Conary can now apply updates that change a file that is not a
      directory to a directory.
    * Currently version objects are cached to optimize Conary.
      Unfortunately, version objects are mutable objects.  That means
      that if two different pieces of code are given the same version
      object, modifications made by one part of the code could affect
      the other inadvertently.  A warning message has been added to
      the version object when setting or resetting timestamps to make
      developers aware of the problem.  Developers should copy the
      version object before calling setTimeStamps(),
      resetTimeStamps(), incrementSourceCount(), or
      incrementBuildCount() on it.  When creating a version object
      from a string and time stamp set, use the timeStamps= keyword
      argument to versions.VersionFromString() to avoid the copy.  In
      a later version of Conary, version objects will be immutable.
      New methods will be introduced that return new modified objects.
    * Conary no longer hangs waiting for the download thread when an error
      occured in the download thread which caused it to terminate.
    * "conary migrate" now returns an error much earlier if you are
      not using interactive mode. (CNY-826)
    * Files removed from troves (most often by --replace-files) are now
      properly skipped on updates to that trove when the file didn't change
      between versions. (CNY-828)
    * includeConfigFile now gives a much better error message when it
      cannot include a config file. (CNY-618)

Changes in 1.1.2:
  o Bug Fixes:
    * Conary now removes sources from the lookaside before unpacking SRPMs to
      ensure that the source referenced from the SRPM is actually contained in
      the SRPM. (CNY-771)
    * Errors found in the recipe while checking in will now display file name
      and line number information along with the error found.
    * The trove browser no longer shows duplicate entries for multihomed
      repositories.
    * A bug that kept sqlite-based 64-bit mirrors from being used as a source 
      for further mirrors has been fixed.

  o Build Changes:
    * Conary no longer prints policy error messages three times; it
      now prints each error immediately when it is found, and then
      summarizes all policy errors once (instead of twice) at the
      end of the build process. (CNY-776)

Changes in 1.1.1:
  o Client Changes:
    * Migrate no longer replaces by default as if --replace-files was
      specified. (CNY-769)

  o Server Changes:
    * The log retrieval function now returns a HTTP_NOT_IMPLEMENTED
      (501) instead of a HTTP_NOT_FOUND (404) if the logFile
      directive is not configured.

  o Build Changes:
    * Conary now recognizes that pkgconfig finds its files in
      /usr/share/pkgconfig as well as /usr/lib*/pkgconfig. (CNY-754)
    * /etc/conary/mirrors/cran has been added to enable mirror://
      references to the Comprehensive R Archive Network. (CNY-761)

  o Bug Fixes:
    * Conary now resets the timeStamps in all cases when
      getSourceVersion is called (CNY-708).
    * SQLite ANALYZE locks the database after it is run, causing
      updates to fail.
    * A bug that caused lists such as installLabelPath in
      configuration files to be parsed incorrectly when more than one
      space was between list elements has been fixed
    * A bug that caused Locally changed files to no be marked properly
      in rollbacks that were stored locally (including rollbacks for
      locally built troves) has been fixed. (CNY-645)
    * A bug that could cause "cvc cook" to create groups that include
      components needed to resolve dependencies that are already
      included not-by-default has been fixed.
    * A bug that caused a traceback message when adding a user through
      the web interface has been fixed.

Changes in 1.1.0:
  o 1.1 Release Overview

    Conary 1.1.0 is the first version in the 1.1 series.  New
    functionality has been added to Conary that required modifications
    to the repository database schema and XML-RPC protocol.  A Conary
    1.1.x-compatible client is required to access many of the new
    features.  The XML-RPC interface includes version information so
    that old clients continue to work with new servers, and new
    clients continue to work with old servers.

    New Features:
      * Conary can now remove packages and components from a
        repository server.  This is a privileged operation and should
        not normally be used.  Only users with a special "can remove"
        ACL can remove from the repository.  As removing something
        from a Conary repository is an act of last resort and modifies
        repository internals, the command line option will not appear
        in the reference documentation.  rPath will assist users that
        need more information.
      * Conary can now query the repository by path.  Use
        "conary repquery --path /path/to/find" to find components that
        include a particular path.
      * Several enhancements were added to the entitlement management
        facilities in a Conary repository.
      * Conary can now redirect a group.

  Detailed changes follow:

  o Server Changes:
    * Entitlement keys were artificially limited to 63 characters in
      length.  This restriction has been raised to the max length
      permitted in the database column (255).
    * Entitlement classes can now provide access to multiple access
      groups (and updated the web UI to support that) (CNY-600)
    * addEntitlement() and deleteEntitlement() repository calls replaced
      by addEntitlements and deleteEntitlements calls.  These calls
      operate on more than one entitlement simultaneously.
    * Added getTroveLeavesByPath() and getTroveVersionsByPath(). (for
      CNY-74)
    * Conary now checks to ensure you have write access to all the
      things the client is trying to commit before you send them
      across the wire. (CNY-616)
    * deleteAcl() and listAcls() methods have been added to
      ConaryClient.

  o Client Changes:
    * "conary rq" now supports "--path", which allows you to search
      for troves in the repository by path. (CNY-74)
    * "conary rq" now has a "--show-removed" option that allows you to
      see removed trove markers.  A [Removed] flag will be displayed
      when the --trove-flags option is added.

  o Bug Fixes:
    * Conary now resets the timeStamps in all cases when
      getSourceVersion is called (CNY-708).
    * SQLite ANALYZE locks the database after it is run, causing
      updates to fail.
    * A bug that caused lists such as installLabelPath in
      configuration files to be parsed incorrectly when more than one
      space was between list elements has been fixed
    * A bug that caused Locally changed files to no be marked properly
      in rollbacks that were stored locally (including rollbacks for
      locally built troves) has been fixed. (CNY-645)
    * A bug that could cause "cvc cook" to create groups that include
      components needed to resolve dependencies that are already
      included not-by-default has been fixed.

Changes in 1.0.27:
  o Client Changes:
    * A "files preupdate" tag script method has been Implemented which
      gets run before tagged files are installed or changed. (CNY-636)
    * A bug that could cause "--replace-files" to remove ownership
      from every file in a trove has been fixed. (CNY-733)

    * Multiple bugs where using "--replace-files" could result in the
      new file having no owner have been fixed. (CNY-733)
    * The logcat script now supports revision 1 log entries.
    * The logcat script is now installed to /usr/share/conary/logcat

  o Build Changes:
    * Improved handling of the "package=" keyword argument for build
      actions.  In particular, made it available to all build actions,
      removed double-applying macros to the package specification,
      and fixed failure in cases like "MakeInstall(dir=doesnotexist,
      skipMissingDir=True, package=...)". (CNY-737, CNY-738)
    * The lookaside cache now looks in the repository for local sources
      when doing a repository cook. (CNY-744)
    * The mirror:// pseudo-URL handling now detects bad mirrors that
      provide an HTML document instead of the real archive when a
      full archive name is provided; previously, it did so only when
      guessing an archive name.  Thanks to Pavel Volkovitskiy for this
      fix. (CNY-745)
    * The Flavor policy has been slightly optimized for speed.

  o Server Changes:
    * ACL patterns now match to the end of the trove name instead of
      partial strings (CNY-719)

  o Bug Fixes:
    * The Conary repository server now invalidates changeset cache
      entries when adding a digital signature to a previously mirrored
      trove.
    * A bug that caused the mirror code to traceback when no callback
      function was provided to it has been fixed. (CNY-728)
    * Rolling back changes when the current trove has gone missing from
      the server now causes the client to generate the changeset to apply
      based on the trove stored in the local database (CNY-693)

Changes in 1.0.26:
  o Build Changes:
    * When cooking a group, adding "--debug" to the "cvc cook" command
      line now displays detailed information about why a component is
      being included to solve a dependency. (CNY-711)
    * The mirror:// functionality introduced in Conary 1.0.25 had two
      small bugs, one of which prevented mirror:// pseudo-URLs from
      working.  These bugs are now fixed, thanks to Pavel
      Volkovitskiy. (CNY-704)
    * The "cvc cook" command now announces which label it is building
      at the beginning of the cook, making it easier to catch mistakes
      early. Thanks to Pavel Volkovitskiy for this fix. (CNY-615)
    * The source actions (addSource, addArchive, etc.) can now take
      a "package=" argument like the build actions do.  Thanks to
      Pavel Volkovitskiy for contributing this capability.  (CNY-665)
    * The "preMake" option had a bad test for the ';' character; this
      test has been fixed and extended to include && and ||.
      thanks to Pavel Volkovitskiy for this fix. (CNY-580)
    * Many actions had a variety of options (dir=, subdir=, and
      subDir=) for specifying which directory to affect.  These have
      been converted to all prefer "dir=", though compatibility
      with older recipes is retained by continuing to allow the
      subDir= and subdir= options in cases where they have been
      allowed in the past. Thanks to Pavel Volkovitskiy for this
      enhancement. (CNY-668)

Changes in 1.0.26:
  o Server Changes:
    * The Conary web interface now provides a method to rely solely on
      a remote repository server to do authentication checks. (CNY-705)
    * The ACL checks on file contents and file object methods have
      been improved. (CNY-700)
    * Assertions have been added to prevent redirect entries from
      being added to normal troves.
    * An assertion has been added to ensure that redirects specify a
      branch, not a version.
    * The server returns a new FileStreamsMissing exception when the
      client requests file streams with getFileVersion or
      getFileVersions and the requested file stream is not present in
      the repository database. (CNY-721)
    * getFileVersions() now raises FileStreamMissing when it is given
      invalid request.
    * getFileContents() now raises a new FileHasNoContents exception
      when contents are requested for a file type which has no
      contents (such as a symlink).

  o Bug Fixes:
    * A bug that could cause "conary updateall" to attempt to erase
      the same trove twice due to a local update has been fixed.
      (CNY-603)
    * Attempts to target a clone to a version are now caught.  Only
      branches are valid clone targets. (CNY-709)
    * A bug that caused Trove() equality checks to fail when comparing
      redirects has been fixed.
    * A bug that caused the flavor of a redirect to be store
      improperly in the repository database has been fixed.
    * The resha1 script now properly skips troves which aren't present
      in the repository.
    * Conary 1.0.24 incorporated a fix for CNY-684 to correct behavior
      when storing src.rpm files rather than their contents.  The fix
      worked for local builds but not for commits to repositories.
      Conary 1.0.26 includes a fix that corrects the behavior when
      committing to a repository as well. (CNY-684)
    * A bug that prevented flavored redirects from being loaded from
      the repository database has been fixed.
    * "Conary migrate" now will follow redirects. (CNY-722)

Changes in 1.0.25:
  o Build Changes:
    * The addArchive() source action will search for reasonably-named
      archive files based on the name and version if given a URL ending
      with a "/" character. Thanks to Pavel Volkovitskiy for the
      initial implementation. (CNY-671)
    * All source actions, when given a URL that starts with "mirror://",
      will search a set of mirrors based on files in the mirrorDirs
      configuration entry, with default files provided in the
      /etc/conary/mirrors/ directory. Thanks to Pavel Volkovitskiy for
      the initial implementation. (CNY-171)
    * Symbolic links are now allowed to provide a soname even if they
      reference an ELF file only indirectly through other symbolic
      links.  Previously, a symbolic link could only provide a soname
      if it directly referenced an ELF file. (CNY-696)

  o Bug Fixes:
    * A bug that caused unhandled exceptions when downloading the file
      contents needed for a distributed changeset in threaded mode has
      been fixed. This bug was introduced in 1.0.24. (CNY-701)

Changes in 1.0.24:
  o Server Changes:
    * The server binary access log can now be downloaded by an
      administrator by visiting the http://servername/conary/log
      URL. Once the log is accessed it is rotated automatically by the
      repository server. Subsequent accesses to the log URL will only
      yield log entries added since the last access. (CNY-638)
    * The Users and Groups tab in the web management UI is no longer
      highlighted when administrators change their passwords.

  o Client Changes:
    * A --what-provides option has been added to "conary query" and
      "conary repquery".
    * A bug that installed extra components of a package that is being
      installed instead of updated due to the existing package being
      pinned has been fixed. (CNY-682)

  o Build Changes:
    * When pulling files out of a src.rpm file, Conary now stores the
      src.rpm file itself in the repository rather than the files
      pulled from it. (CNY-684)
    * Mono dependency version mappings are now discovered in CIL policy
      .config files. (CNY-686)
    * The internal util.literalRegex() function has been replaced by
      use of re.escape(). (CNY-634)

  o Bug Fixes:
    * The Conary Repository web interface no longer returns a
      HTTP_FORBIDDEN (403) when a bad password is given by the user.
      This allows the user to re-try authentication.
    * The --signatures and --buildreqs flags now work with "conary
      showcs".  (CNY-642)
    * A bug in the NetworkRepositoryClient default pwPrompt mechanism
      has been fixed.
    * Error messages when entitlements fail to load have been
      improved. (CNY-662)
    * The repository client no longer caches repository access info
      when the attempt to access was unsuccessful. (CNY-673, affects
      CNY-578)
    * A bug that caused x86 flavored troves from being updated
      properly when using "conary updateall" on an x86_64 system has
      been fixed. (CNY-628)
    * A bug that caused migrate behavior to not respect pins when the
      pinned troves were set to be erased (CNY-680).
    * Calling r.ComponentSpec(':foo') works again; it is exactly
      equivalent to r.ComponentSpec('foo'). (CNY-637)
    * Calling r.Move() with only one argument now fails explicitly
      rather than silently doing nothing. (CNY-614)

Changes in 1.0.23:
  o API Additions:
    * The interface to create, list and delete access groups and
      modify the users therein through is now exposed though
      ConaryClient.
    * The interface to delete entitlement groups is now exposed
      through ConaryClient.

  o Client Changes:
    * "conary updateall" now accepts the --keep-required command line
      argument.
    * the mirror script now provides download/commit feedback using
      display callbacks like other conary commands
    * the excludeTroves config option will now keep fresh installs from
      happening when an update job is split due to a pinned trove.

  o Server Changes:
    * The repository database migration code now reports an error when
      trying to migrate old-style redirects.  The code to perform the
      migration is incomplete and creates invalid new-style
      redirects.  If you have a repository with old-style redirects,
      contact rPath for assistance with your migration. (CNY-590)

  o Bug Fixes:
    * Subdirectories within source components are now better supported.
      Specifically, different subdirectories with the same filename will
      now work. (CNY-617)
    * The util.literalRegex() function now escapes parenthesis characters.
      (CNY-630)
    * Manifest files now handle file names containing "%" characters.
      Fix from Pavel Volkovitskiy. (CNY-627)
    * Fixed a bug in migrate that caused its behavior to shift when migrating 
      to the same version that is currently installed.
    * Fixed a bug in the logcat script that caused the entitlement field to
      display the user information instead. (CNY-629)

  o Build Changes:
    * The r.addArchive() source action can now unpack Rock Ridge and
      Joliet ISO images, with some limitations. (CNY-625)

Changes in 1.0.22:
  o Client Changes:
    * Conary now has hooks for allowing you to be prompted for both name
      and password when necessary.
    * Conary will no longer report a traceback when trying to perform 
      dependency resolution against repositories that are not available.
      Instead, it will print out a warning. (CNY-578)

  o Build Changes:
    * It is now possible to set environment variables to use within
      Conary builds from within conary configuration files, using the
      new "environment" configuration item.  Thanks to Pavel
      Volkovitskiy for implementing this feature. (CNY-592)
    * In previous versions of Conary, calls to r.PackageSpec() would
      improperly override previous calls to r.ComponentSpec(); now
      the ordering is preserved.  Thanks to Pavel Volkovitskiy for 
      this fix. (CNY-613)

  o Bug Fixes:
    * A bug that would allow recursively generated changesets to
      potentially have missing redirect flags has been fixed.
    * A bug in redirect handling when the branch changed but the trove
      name didn't has been fixed - conary will do a better job of
      determining what jobs to perform in this situation. (CNY-599, CNY-602)
    * Errors relating to PGP now just display the error instead of causing 
      conary to traceback. (CNY-591)
    * Conary sync on a locally cooked trove will no longer traceback (CNY-568)
    * --from-file and sync now work together.
    * An AssertionError that was occasionally reached by incorrect repository
      setups is now a ConaryInternalError
    * A bug when updating to a locally cooked trove when the user had 
      manually removed files has been fixed. (CNY-604)
    * CONARY files that are not accessible will no longer cause conary to
      traceback when trying to read context from them. (CNY-456)
    * signatureKeyMap configuration entries are now checked to ensure
      they are valid. (CNY-531)

Changes in 1.0.21:
  o Client Changes:
    * The "conary migrate" command has changed behavior significantly
      in order to make it more useful for updating a system to exactly
      match a different group.  However, this change makes it much
      less useful for updating normal systems.  "conary migrate"
      should not be used without first reading the man page
      description of its behavior.  The old migrate behavior is now
      available by using "conary sync --full".  "conary syncchildren"
      has been renamed to "conary sync", and its behavior has also
      been modified slightly as a result.  The old behavior is
      available by using "conary sync --current". Please read the man
      page for a full description of the "sync" command as well.  (CNY-477)

  o Build Changes:
    * A "package" keyword parameter has been added to build actions,
      which specifies the package and/or component to which to assign
      the files that are added (not modified or deleted) by that build
      action.  For example, r.MakeInstall(package="foo") will place
      all the new files installed by the MakeInstall action into the
      "foo" package.  Thanks to Pavel Volkovitskiy for contributing
      this capability.  (CNY-562)
    * A "httpHeaders" keyword parameter has been added to the
      r.addArchive(), r.addPatch(), and r.addSource() source actions
      so that headers can be added to the HTTP request.

  o Bug Fixes:
    * The r.addPatch() build action no longer depends on nohup to
      create a file in the current directory (a bug introduced in
      conary 1.0.19). (CNY-575)
    * Commits with missing files no longer traceback. (CNY-455)
    * A bug that caused "#!/usr/bin/env /bin/bash" to not be
      normalized to /bin/bash by the NormalizeInterpreterPaths policy
      has been fixed.
    * A bug that prevented Conary from being able to download files
      that contain '&' or ';' characters has been fixed.  This allows
      Conary to download sources from cgi-bin URLs.
    * "cvc merge" no longer fails to merge changes from the parent
      branch when the shadowed version doesn't exist on the parent
      branch.

Changes in 1.0.20:
  o Build Changes:
    * "jvmdir", "javadir", "javadocdir", and "thisjavadocdir" have
       been added to the default set of macros.
    * A r.JavaDoc() build action has been added.  It funtions
      exactly like the "r.Doc()" build action, except it coppies into
      "%(thisjavadocdir)s".
    * When the r.addArchive() source action attempts to guess the main
      directory in which to build, it now recognizes when when sources
      have been added in an order that defeats its algorithm and provides
      a helpful error message. (CNY-557)

  o Client Changes:
    * A --tag-script parameter has been added to the rollback
      command. (CNY-519)

  o Bug Fixes:
    * A bug in clone behavior that caused Conary to try to clone
      excessive troves has been fixed.  If you were cloning uphill
      from branch /a/b to /a, and a buildreq was satisfied by a trove
      on /a//c, Conary would try to clone the buildreq to /a as well.
      (CNY-499)
    * A bug in the "r.Ant()" and "r.JavaCompile()" build actions which
      caused the CLASSPATH variable to get mangled has been fixed.
    * A bug in 'r.ClassPath()' that caused a traceback has been fixed.
    * A bug that caused the "change password" tab to be displayed when
      browsing the repository via the web as an anonymous user has
      been fixed.
    * The web service code no longer permits the anonymous user to
      view the "change password" (/conary/chPassForm) form.
    * The r.addPatch() source action no longer hangs when presented
      with large patches, which fixes a bug introduced in Conary
      1.0.19.

Changes in 1.0.19:
  o API Change:
    * In order to fully represent empty flavors in Conary, a new Flavor
      object class has been added.  Previously, DependencySet objects
      were used to store flavor information.  Unfortunately it was not
      possible to distinguish "empty flavor" from "flavor not specified".
      When dealing with thawing frozen flavors, use ThawFlavor() instead
      of ThawDependencySet().  When testing to see if a flavor is empty,
      use the isEmpty() method of the flavor object.

  o Client Changes:
    * The default resolveLevel setting is now 2, this means that
      conary will try to update troves that would otherwise cause an
      update to fail.  See the conary man page for more details.
    * Multiple bugs have been fixed in interactive prompting for user
      passwords (CNY-466):
      - Password prompts are based on the server name portion of the
        label being accessed, not the actual hostname of the server
        (these are often different when repositoryMaps are used).
      - When no password callback is available, the operation will
        fail with an open error (which is identical to what would
        happen if no user name was present) instead of giving a
        traceback.
      - The download thread uses the passwords which the original
        thread obtained from the user.
      - The download thread is able to prompt for passwords from the
        user if distributed changesets require access to additional
        repositories.

  o Build Changes:
    * "r.Ant()", "r.JavaCompile()", and "r.ClassPath()" build actions
      have been added to support building java with conary.
    * "r.addPatch()" will now determine the patchlevel without users
      needing to add level= in the r.addPatch() call. The level
      parameter is still honored, but should not be needed.
    * "cvc cook --show-buildreqs" now displays build requirements
      inherited from parent recipe classes. (CNY-520)
    * The output of "cvc diff" and "cvc rdiff" can now be used as an
      input to patch when files are added between two versions. (CNY-424)
    * Use flags have been added for dom0 and domU.  They default to
      "sense prefernot".  The domU flag should be used to build
      binaries specific to Xen domU environments where special
      provisions are made for paravirtualization.  The dom0 flag
      should be used to build binaries specific to Xen dom0
      environments where special provisions are made for the
      hypervisor.  The existing "xen" flag should be used to build
      binaries specific to Xen which apply equally to Xen dom0 and
      domU environments.
    * Warning message for modes specified without an initial "0" have
      been improved to include the path that is affected. (CNY-530)

  o Server Changes:
    * Use the term Entitlement Class in all conary repository web interfaces
      replacing Entitlement Group.

  o Bugs Fixed:
    * The Conary Repository now returns an error to a client when
      committing duplicate troves that have an empty flavor. (CNY-476)
    * When checking out a source trove from a repository using
      "cvc checkout", the user is no longer warned about not being able
      to change the ownership of the files checked out.
    * A bug has been fixed in conary's determination of what troves
      had been updated locally.  This bug caused "conary updateall" to
      consider many x86 troves as needing to be updated separately
      instead of as a part of group-dist.  This could cause updateall
      failures. (CNY-497)
    * A bug that caused 'conary q tmpwatch:runtime --recurse' to traceback
      has been fixed (CNY-460)
    * Interactive mode now handles EOF by assuming it means 'no';
      thanks go to David Coulthart for the patch. (CNY-391)
    * Configuration settings in contexts can now be overridden from
      the command line. (CNY-22)
    * Redirect changesets now have primary troves, meaning they will
      display better when using "conary showchangeset". (CNY-450)
    * User's passwords are now masked when using "cvc context" (unless
      --show-passwords is specified). (CNY-471)
    * Removed excess output from commitaction which was caused by a
      change in option parsing code (CNY-405)

Changes in 1.0.18:
  o Client Changes:
    * Trying to shadow a cooked redirect now results in an error. (CNY-447)
    * A --keep-required option has been added to tell Conary to leave
      troves installed when removing them would break
      dependencies. This used to be the default behavior; Conary now
      issues a dependency error instead. (CNY-6)
    * "delete-entitlement" and "list-entitlements" options have been
      added to the "manageents" script.

  o Build Changes:
    * Python dependencies are now generated for .pyc files as well as
      for .py files. (CNY-459)

  o Server Changes:
    * Support for deleting entitlements, listing the entitlement
      groups a user can manage, and removing the ACL which lets a group
      manage an entitlement group has been added.
    * Entitlement management has been added to the Conary repository
      web interface. (CNY-483)

  o Bug Fixes:
    * The "list-groups" option to the "manageents" script has been
      corrected to list the groups the user can manage instead of the
      groups that user belongs to.

Changes in 1.0.17:
  o Client Changes:
    * Individual file removals performed by "conary remove" now create
      rollbacks. (CNY-7)
    * The repository mirroring client supports two new configuration
      options:
      - matchTroves is a regexp list that limits what troves will be
        mirrored based on the trove names;
      - recurseGroups takes a boolean value (True/False) which will
        cause the miror client to recurse through a groups and mirror
        everything that they include into the target repository.

  o Server Changes:
    * A single conary repository can host multiple serverNames. In the
      Conary repository's configuration file, the serverName directive
      can now specify a space separated list of valid server names
      which will be accepted and served from that repository. (CNY-16)

Changes in 1.0.16
  o Build Changes:
    * A check has been added to "cvc commit" that ensures a .recipe
      file exists in the CONARY state file.
    * Recipe classes can now set an "abstractBaseClass" class
      variable.  When set, Conary will not require a setup() method in
      the class.  This is used for creating superclass recipes where
      setup() methods are not needed.

  o Server Changes:
    * A new "entitlementCheckURL" configuration option has been added.
      This is a hook that allows external validation of entitlements.
    * The Conary Repository web interface look and feel has been
      updated.  The interface will look incorrect unless
      conary-web-common 1.0 or later is installed.

  o Bug Fixes:
    * When running "cvc log" on a newly created source component, cvc now
      errors gracefully instead of tracing back. (bz #863)
    * Conary now changes to the / directory before running tag
      scripts. (bz #1134)
    * "cvc co foo=invalidversionstring" now gives a more helpful error
      message. (bz #1037)
    * Cloning binary troves uphill now correctly checks for the source
      trove uphill.
    * A bug that would cause "conary migrate" to raise a KeyError when
      updating a group that referenced the same trove twice (through
      two subgroups) has been fixed.
    * A bug that caused miscalculations when determining whether a
      shadow has been modified has been fixed.
    * A number of bugs affecting resetting distributed changesets have
      been fixed.
    * A bug in the MySQL dbstore driver that caused the wrong
      character encoding to be used when switching databases has been
      fixed.
    * A bug where running updateall when one of the two groups that
      reference a trove has no update caused an erase of that trove to
      be requested has been fixed (CNY-748).

Changes in 1.0.15
  o Client Changes:
    * When writing files as non-root, Conary will no longer create
      files setuid or setgid unless the uid/gid creating the file
      matches the username/groupname in the package.
    * Conary now checks the rollback count argument for non-positive
      numbers and numbers greater then the number of rollbacks
      available. (bz #1072)
    * The entitlement parser has been reimplemented using expat
      instead of a hand-coded parser.  A correctly formatted
      entitlement file should now be enclosed in an
      <entitlement></entitlement> element.  Conary will continue to
      work with files that do not contain the toplevel <entitlement>
      element.

  o Build Changes:
    * Support has been added for recipe templates.  Now when running
      "cvc newpkg", cvc will automatically create a recipe from a
      template specified by the recipeTemplate configuration
      option. (bz #671, #1059)
    * Policy objects can now accept globs and brace expansions when
      specifying subtrees.
    * Cross-compile builds now provide CONFIG_SITE files to enable
      cross-compiling programs that require external site config
      files.  The default site config files are included.
    * The "cvc checkout" command can now check out multiple source
      troves in a single invocation.

  o Server Changes:
    * An "externalPasswordURL" configuration option has been added,
      which tells the server to call an external URL for password
      verification.  When this option is used, user passwords stored
      in the repository are ignored, and those passwords cannot be
      changed.
    * An authentication cache has been added, which is enabled by
      setting The authCacheTimeout configuration to the number of
      seconds the cache entry should be valid for.

  o Bug Fixes:
    * A bug that caused using groupName parameter with r.replace() to
      traceback has been fixed. (bz #1066)
    * Minimally corrupted/incorrect conary state files will no longer cause 
      conary to traceback. (bz #1107)
    * A bug that prevented upload progress from being displayed when
      using "cvc commit" has been fixed. (bz #969)

Changes in 1.0.14:
  o Client Changes:
    * Conary now creates shadows instead of branches when cooking onto
      a target label.  This means, for example, that local cooks will
      result in a shadow instead of a branch.
    * Conary now creates shadows on the local label when creating rollbacks
      instead of branches.
    * The branch command has been removed.  Any potential branch should be 
      done with a shadow instead.
    * The verify command now shows local changes on a local shadow instead
      of a local branch
    * Local changesets create diffs against a local shadow (instead of
      a branch) and --target for the commit command retargets to a shadow
    * User conaryrc entries are now searched from most specific target to
      least specific (bz #997)
    * A fresh install of a group will cause all of its contained components 
      to be installed or upgraded as well, without reference to what is 
      currently installed on your system -- no trove will be skipped because
      it is referenced by other troves on your system but not installed.
    * Changeset generation across distributed shadows now force file 
      information to be absolute instead of relative when the files are on
      different servers, eliminating server crosstalk on source checkin and
      when committing local changesets. (bz #1033)
    * Cvc merge now takes a revision, to allow you merge only up to a certain
      point instead of to head.

  o Server Changes:
    * Removed the ability for the server to log updates to its contents
      store (mirroring has made this capability obsolete)
    * logFile configuration directive now logs all XML calls
    * Split user management out from core authorization object
    * All user management calls are based on user and group names now
    * The user management web interface for the repository now allows
      the administrator to enable and disable mirroring for groups

  o Bug Fixes:
    * Conary will not traceback if you try to update to a trove with a name
      that matches a filesystem path that you don't have access to (bz #1010).
    * Conary will not raise an exception if a standard config file (~/.conaryrc,
      for example) exists but is not accessible.
    * cvc no longer allows . and .. to be added to source troves (bz #1014)
    * cvc remove handles removing directories (bz #1014)
    * conary rollback no longer tracebacks if you do not have write access to
      the conary database.
    * deeply shadowed versions would fail when performing some version 
      operations.  This caused, for example, local cooks of shadowed troves
      to fail.
    * using loadInstalled with a multiarch trove no longer tracebacks (bz #1039)
    * group recipes that include a trove explicitly byDefault False could result
      in a trove when cooked that had the components of that trove byDefault
      True.
    * Stop sending duplicate Host: headers, proxies (at least squid) mangle 
      these into one host header, causing failures when accessing rbuilder
      repositories that depend on that host header (bz #795)
    * The Symlink() build action should not enforce symlinks not
      dangling, and should instead rely solely on the DanglingSymlinks
      policy.
    * A bug that caused conary to treat a reference as an install when it
      should have been an update due to a miscalculation of what local updates
      had been made on the system has been fixed.

Changes in 1.0.13:
  o Client Changes:
    * A new "conary migrate" command for updating troves has been
      added.  "conary migrate" is useful for circumstances when you
      want to update the software state on a system to be synchronized
      with the default state of a group.  To do this, "conary migrate"
      calculates the changeset required to: 1) update the trove (if an
      update is available); 2) install any missing included troves; 3)
      synchronize included troves that have a mismatched version; 4)
      remove any referenced troves that are not installed by default.
    * The includeConfigFiles configuration directive now accepts http
      and https URLs.  This allows organizations to set up centralized
      site-wide conary configuration.
    * Conary now gives a more detailed error message when a changeset
      attempts to replace an empty directory with a file and
      --replace-files is not specified.

  o Build Changes:
    * The addSource source action will now replace existing files,
      rather than replacing their contents.  This implies that the
      mode of the existing file will not be inherited, and an
      existing read-only file will not prevent addSource from
      working.
    * The internal setModes policy now reports "suid/sgid" only for
      files that are setuid or setgid, rather than all files which
      have an explicitly set mode.  (bz #935)
    * TagSpec no longer will print out ignored TagSpec matches twice,
      once for tags specified in the recipe, and once for tags
      discovered in /etc/conary/tags/*.  (bz #902)
    * TagSpec will now summarize all its suggested additions to
      buildRequires in a single line.  (bz #868)
    * A new reportMissingBuildRequires policy has been added to summarize
      all suggested additions to buildRequires in a single line at the
      end of the entire build process, to make it easier to enhance the
      buildRequires list via cut-and-paste.  (bz #869)

  o Bug Fixes:
    * A bug that caused conary to traceback when a file on the file
      system is owned by unknown uid/gid has been fixed.  Conary will
      now print an error message instead.  (bz #977)
    * A bug that caused conary to traceback when an unknown Use flag
      was used when cooking has been fixed.  Previously, "cvc cook
      --flavor 'foobar'" would create a traceback.  Conary now says
      'Error setting build flag values: No Such Use Flag foobar'.
      (bz #982)
    * Pinned troves are now excluded from updateall operations.
      Previously conary would try to find updates for pinned troves.
    * Conary now handles applying rollbacks which include overlapping
      files correctly.  Previously --replace-files was required to
      apply these rollbacks.
    * the config file directive includeConfigFile is no longer case sensitive 
      (bz #995)

Changes in 1.0.12:
  o Client changes:
    * The rollback command now applies rollbacks up to and including
      the rollback number specified on the command line. It also
      allows the user to specify the number of rollbacks to apply
      (from the top of the stack) instead of which rollback to
      apply. (bz #884)
    * Previously, the code path for installing files as part of a new
      trove required an exception to be handled.  The code has been
      refactored to eliminate the exception in order to reduce install
      times.

  o Build Changes:
    * The cvc command now has a --show-buildreqs option that prints all
      build requirements.  The --no-deps argument for cvc has been
      aliased to --ignore-buildreqs for consistency.

  o Bug Fixes:
    * Installing into a relative root <e.g. --root foo> when running
      as root no longer generates a traceback. (bz #873)
    * Replaced files are now stored in rollbacks. (bz #915)
    * File conflicts are now also detected via the database, not just
      via real file conflicts in the filesystem.
    * A bug that resulted in multiple troves owning a file has been fixed.
    * Rollbacks of troves that were cooked locally will no longer
      raise a TroveIntegrityError.
    * The "conary remove" command no longer generates a traceback when
      the filename given cannot be unlinked. (bz #887)
    * The missing usage message displayed when "cvc" and "conary" are
      run with no command line arguments has been restored.
    * Rollbacks for initial contents files didn't work; applying
      rollbacks now ignores that flag to get the correct contents on
      disk. (bz #924)
    * The patch implementation now properly gives up on patch hunks
      which include changed lines-to-erase, which avoids erasing lines
      which did not appear in the origial version of the file. (bz
      #949)
    * Previously, when a normal error occurred while prepping sources
      for cooking (extracting sources from source archives, for
      example), conary would treat it as a major internal error.  Now
      the error message is simply printed to the screen instead.
    * A typo in a macro will now result in a more helpful error
      message.
    * A bug that caused a traceback when performing "conary rq" on an
      x86_64 box with a large installLabelPath where only an x86
      flavor of a trove was available on one label in the
      installLabelPath has been fixed (bz #961).
    * Conary no longer creates a rollback status file when one isn't
      needed.  This allows /var/lib/conarydb to be on read-only media
      and have queries continue to work/.
    * Reworked "conary remove" to improve error messages and fix
      problems with multiple files being specified, broken symlinks,
      and relative paths (bz #853, #854)
    * The mirror script's --test mode now works correctly instead of
      doing a single iteration and stopping.

Changes in 1.0.11:
  o Client Changes:
    * Conary will now allow generic options to be placed before the command
      you are giving to conary.  For example, 'conary --root=/foo query'
      will now work.
    * the remove command no longer removes file tags from files for no good 
      reason
    * rollbacks now restore files from other troves which are replaced as part
      of an update (thanks to, say, --replace-files or identical contents)
    * --replace-files now marks files as owned by the trove which used to
      claim them
    * You can now kill conary with SIGUSR1 to make conary enter a debugger
      when you Ctrl-C (or a SIGINT is raised)
    * --debug-all now enters a debugger in more situations, including option
      parsing fails, and when you hit Ctrl-C.
    * added ccs2tar, which will convert most absolute changesets (like those
      that cook produces) into tarballs
    * Troves now don't require dependencies that are provided by themselves.
      As troves are built with this new behavior, it should significantly speed
      up dependency resolution.
    * added a script to recalculate the sha1s on a server (after a label
      rename, for instance)
    * added a script to calculate an md5 password (for use in an info recipe,
      for example)

  o Build Changes:
    * Conary now supports a saltedPassword option to r.User in user info-
      packages.  Full use of this option will require that a new shadow package
      be installed.

  o Bug Fixes:
    * command-line configurations now override context settings

  o Build Changes:

Changes in 1.0.10:
  o Client Changes
    * Given a system based on rPath linux where you only installed
      !smp kernels, conary would eventually start installing smp
      kernels on your system, due to the way the update algorithm
      would determine whether you should install a newly available
      trove.  Conary now respects flavor affinity in this case and
      does not install the smp kernel.
    * Mirror configuration files can now specify uploadRateLimit and
      downloadRateLimit.
    * Updates utilizing changeset files are now split into multiple
      jobs properly, allowing changeset files which create users to
      work proprely.
    * "conary rollback" now displays progress information that matches
      the "conary update" progress information.
    * added --with-sources option for clone

  o Bug Fixes:
    * A bug that caused an assertion error when switching from an
      incomplete trove to a complete trove has been fixed.
    * A bug in perl dependencies that caused extra directories to be
      considered part of the dependency has been fixed.
    * A bug affecting updates where a pinned, partially installed
      package was supposed to be updated due to dependency resolution
      has been fixed.
    * A bug that prevented updates from working when part of a locally
      cooked package was replaced with a non-locally cooked component
      has been fixed.  The bug was introduced in Conary 1.0.8.
    * A bug that caused a segfault when providing an invalid type to
      StringStream has been fixed.
    * The troveInfo web page in the repository browser now displays
      useful error messages instead of traceback messages.  The
      troveInfo page also handles both frozen and non-frozen version
      strings.
    * A bug that caused conary to download unnecessary files when checking out
      shadow sources has been fixed.
    * A bug that caused "cvc rdiff" between versions of a trove that
      were on different hosts to fail has been fixed.
    * Fixed a bug when determining local file system changes involving a file 
      or directory with mtime 0.
    * The --signature-key option was restored

Changes in 1.0.9:
  o Client Changes:
    * A new dependency resolution method has been added which can be turned
      on by setting resolveLevel to 2 in your conarycfg:  If updating trove 'a'
      removes a dependency needed by trove 'b', attempt to update 'b' to
      solve the dependency issue.  This will allow 'conary update conary'
      to work as expected when you have conary-build installed, for example.
    * Switched to using more of optparse's capabilities, including --help
      messages.
    * One short option has been added, cvc -m for message.

  o Bug Fixes:
    * Recipes that use loadRecipe('foo') and rely on conary to look upstream
      to find their branch now work correctly when committing.
    * A bug affecting systems with multiple groups referencing the same troves,
      where the groups are out of sync, has been fixed.
    * the mirror client now correctly handles duplicate items returned in
      trove lists by older servers
    * A bug that caused the mirror client to loop indefinitely when
      doing a --full-trove-sync has been fixed
    * conary rq --trove-flags will now display redirect info even if you
      do not specify --troves (bug #877)
    * dep resolution now support --flavors --full-versions output (bug #751)
    * cvc merge no longer tracebacks if files were added on both upstream
      and on the shadow
    * admin web access for the server doesn't require write permission for
      operations which also require admin access (bug #833)
    * A bug that caused r.remove() in a group to fail if the trove being
      removed was recursively included from another group has been fixed.
    * Conary update tmpwatch -tmpwatch:debuginfo will now erase 
      tmpwatch:debuginfo.
    * An ordering bug that caused info packages to not be updated with their
      components has been fixed.
    * Updates will now happen in a more consistent order based on an
      alphabetic sort.
    * the repository server now handles database deadlocks when committing
       changesets
  o Server Changes:
    * getNewSigList and getNewTroveList could return troveLists with
      duplicate entries

  o Documentation Changes:
    * The inline documentation for recipes has been significantly
      improved and expanded, including many new usage examples.

Changes in 1.0.8
  o Client changes:
    * Conary will now replace symlinks and regular files as long as their
      contents agree (bug #626)

  o Bug Fixes:
    * An error in the method of determining what local changes have been 
      made has been fixed.

Changes in 1.0.7:
  o Client changes:
    * A better method of determining what local changes have been made to a
      local system has been implemented, improving conary's behavior when
      updating.

  o Bugfixes:
    * A bug that caused the user to be prompted for their OpenPGP
      passphrase when building on a target label that does not match
      any signatureKeyMap entry has been fixed.  Previously, if you
      had a signatureKeyMap entry for conary.example.com, and your
      buildLabel was set to conary.example.com@rpl:devel, you would be
      prompted to enter a passphrase even when cooking locally to the
      local@local:COOK label.
    * Dependency resolution will no longer cause a trove to switch
      branches.
    * If a component is kept when performing dependency resolution
      because it is still needed, it's package will be kept as well if
      possible.
    * "conary q --path" now expands symlinks found in the path to the
      file in question. (bug #855)
    * Committing a changeset that provided duplicate file streams for
      streams the server previously referenced from other servers no
      longer causes a traceback.
    * Conary's patch implementation how handles patches which are
      already applied. (bug #640)
    * A server error triggered when using long flavor strings in
      server queries has been fixed.

  o Build fixes:
    * Group cooking now produces output to make it easier to tell what
      is happening.  The --debug flag can be used to get a more
      detailed log of what troves are being included.

  o Server changes:
    * The server traceLog now logs more information about the
      repository calls


Changes in 1.0.6:
  o Repository changes:
    * The commitaction script now accepts the standard conary arguments
      --config and --config-file.

  o Bugfixes:
    * cvc merge on a non-shadow no longer returns a traceback (bz# 792),
      and cvc context foo does not return a traceback when context foo does
      not exist (bz #757)  Fixed by David Coulthart.
    * A bug that caused new OpenPGP keys to be skipped when troves
      were filtered out during mirroring has been fixed.
    * opening invalid changesets now gives a good error message instead of
      a traceback
    * removed obsolete changemail script
    * Exceptions which display fileId's display them as hex sha1s now
      instead of as python strings
    * A bug where including a redirect in a group that has autoResolve 
      caused conary to traceback has been fixed.
    * A bug that kept conary from prompting for your password when committing
      has been fixed.
    * A bug that randomized the order of the labels in the  installLabelPath 
      in some error messages has been fixed.

  o Build fixes:
    * The default ComponentSpec for :perl components now include files
      in site_perl as well as in vendor_perl.
    * Ruby uses /usr/share/ri for its documentation system, so all files
      in %(datadir)s/ri are now included in the default :doc ComponentSpec.

Changes in 1.0.5:
  o Performance improvements:
    * The use of copy.deepcopy() has been eliminated from the
      dependency code.  The new routines are up to 80% faster for
      operations like DependencySet.copy().
    * Removing files looks directly into the file stream of the file
      being removed when cleaning up config file contents rather than
      thawing the full file stream.
    * Getting a single trove from the database without files returned file
      information anyway
    * Trove.applyChangeSet() optionally skips merging file information
    * Cache troves on the update/erase path to avoid duplicate fetchs from
      the local database

  o Bugfixes
    * Installing from a changeset needlessly relied on troves from the 
      database having file information while processing redirects
    * Extraneous dependency cache checks have been removed from the
      addDep() path.
    * When removing files, conary now looks up the file flags directly
      in the file stream in order to clean up config file contents.
      Previously the entire file stream was thawed, which is much more
      resource intensive.

  o Build fixes:
    * r.addArchive() now supports rpms with bzip2-compressed payloads.

Changes in 1.0.4:
  o Performance improvements:
    * The speed of erasing troves with many dependencies has been
      significantly improved.
    * The join order of tables is forced through the use of
      STRAIGHT_JOIN in TroveStore.iterTroves() to work around some
      MySQL optimizer shortcomings.
    * An --analyze command line option has been added to the
      stand-alone server (server.py) to re-ANALYZE the SQL tables for
      MySQL and SQLite.  This can significantly improve repository
      performance in some cases.
    * The changes made to dependency string parsing were a loss in
      some cases due to inefficiency in PyArg_ParseTuple().
      Performance sensitive paths in misc.c now parse the arguments
      directly.

  o Bugfixes:
    * An Apache-based conary repository server no longer logs
      tracebacks in error_log when a client disconnects before all
      data is sent.
    * A bug that caused cross repository commits of changesets that involved
      a branched trove to fail in some cases has been fixed.
    * If an entitlement is used for repository access, it is now sent
      over HTTPS instead of HTTP by default.
    * The conary emerge command no longer attempts to write to the root
      user's conary log file.
    * conary showcs --all now shows not-by-default troves.
    * Previously, there was no way using showcs to display only the troves
      actually in a changeset - conary would by default access the repository
      to fill in any missing troves.  Now, you must specify the
      --recurse-repository option to cause conary to search the repository
      for missing troves.  The --trove-flags option will now display when a
      trove is missing in a changeset.
    * A bug that caused showcs --all to display file lists even when --ls
      was not specified has been fixed.
    * When mirroring, you are now allowed to commit a trove that does
      not have a SHA1 checksum set.  This is an accurate replication
      of the data coming from the source repository.
    * A bug affecting multiple uses of r.replace() in a group recipe has been
      fixed.
    * A bug that caused components not to be erased when their packages were 
      erased when a group referencing those packages was installed has been 
      fixed.

Changes in 1.0.3
  o Client changes:
    * Conary displays full paths when in the error message generated
      when it can't open a log file rather than leaving out the root 
      directory.

  o Performance improvements:
    * A find() class method has been added to StreamSet which enables
      member lookups without complete thawing.
    * The code path for committing filestreams to repositories now
      uses find() to minimize file stream thaws.
    * DBstore now supports precompiled SQL statements for SQLite.
    * Retrieving troves from the local system database no longer
      returns file information when file information is not requested.
    * Dependencies, dependency sets, StreamCollections, file
      dictionaries, and referenced file lists now use C parsing code
      for stream thawing.
    * Extraneous trove instantiations on the system update path have
      been eliminated.
    * Adding troves to the local database now uses temporary tables to
      batch the insertions.

  o Bugfixes:
    * A bug that caused a mismatch between file objects and fileIds
      when cloning a trove has been fixed.

Changes in 1.0.2:
  o Bugfixes:
    * A bug that caused redirects to fail to build when multiple
      flavors of a trove exist has been fixed.
    * A bug with cooking flavored redirects has been fixed.
    * The cvc command no longer enforces managed policy with --prep.
    * A bug that caused disttools based python packages to be built as
      .egg files has been fixed.  This bug was introduced in conary
      0.94.
    * A bug that prevented checking in a recipe that deleted policy
      has been fixed.
    * A bug that prevented entitlements from being recognized by an
      Apache conary repository server when no username and password
      were set for a server has been fixed.
    * A bug that prevented errors from being returned to the client
      if it attempts to add an invalid entitlement key or has
      insufficient permission to add the entitlement key has been
      fixed.  An InvalidEntitlement exception has been added.
    * A repository bug prevented the mirror client from obtaining a
      full list of new troves available for mirorring has been fixed.
    * A bug in cooking groups caused the groups resulting from an
      r.addAll() to not respect the original group's byDefault
      settings in some cases has been fixed.

Changes in 1.0.1:
  o Database schema migration
    * Over time, the Conary system database schema has undergone
      several revisions.  Conary has done incremental schema
      migrations to bring old databases in line with the new schema as
      much as possible, but some remnants of the old schema remain.
      When Conary 1.0.1 runs for the first time, the database will be
      reloaded with a fresh schema.  This corrects errors that can
      occur due to incorrect SQL data types in table definitions.  An
      old copy of the database will be saved as "conarydb-pre-schema-update".

Changes in 1.0:
  o Bugfixes
    * A bug that allowed a group to be installed before children of
      its children were installed has been fixed.  This ensures this
      if a an update is partially completed, it can be restarted from
      where it left off.
    * A bug in python dependencies that sometimes resulted in a plain 
      python: __init__ dependency has been fixed.
    * A bug that dropped additional r.UtilizeUser matches for a file after
      the first one has been fixed.
    * Accessing a repository with the wrong server name no longer
      results in an Internal Server Error.  The error is marshaled
      back to the client.

Changes in 0.97.1:
  o Bugfixes
    * A bug has been fixed that allowed the "incomplete" flag to be
      unset in the database when applying changesets of troves that
      have no "incomplete" flag.  This resulted in "StopIteration"
      exceptions when updating the trove.
    * A bug has been fixed in the code that selects the OpenPGP key
      to be used for signing changesets at cook time.

Changes in 0.97:
  o Client changes:
    * All troves that are committed to repository through commits,
      cooks, branches, shadows, and clones, now always have SHA1
      checksums calculated for them.
    * Trove objects now have a version number set in them.  The
      version number is increased when the data types in the Trove
      object are modified.  This is required to ensure that a Conary
      database or repository has the capability of storing all the
      information in a Trove.  All trove data must be present in order
      to re-calculate SHA1 checksums.  If a local system understands
      version 1 of the Trove object, and a repository server sends a
      changeset that contains a version 2 Trove, an "incomplete" flag
      will be set for trove's entry in the database.  When accessing
      that trove later for merging in an update, the client will go
      back and retrieve the pristine Trove data from the repository
      server so it will have all the data needed to preform three way
      merges and signature verification.

  o Repository changes:
    * Repositories will now reject commits whose troves do not have
      correct SHA1 checksums.

Changes in 0.96:
  o Client changes:
    * conary rq now does not use affinity by default, use --affinity to turn
      it on.  The rq --compatible-troves flag has disappeared.  Now 
      you can switch between displaying all troves that match your system 
      flavor and that match affinity flavor by switching between
      --available-troves with and without the --affinity flag.
    * conary q now displays installed, not by default troves by default,
      but skips missing troves.
    * Fixed an update bug where updating an x86 library on an x86_64 system
      would cause conary to switch other x86_64 components for that library
      to x86 versions.
    * update job output is compressed again
    * Fixed an update bug where if you had made a local change to foo, and then 
      updated a group that pointed to an earlier version of that trove,
      the trove could get downgraded

  o Other changes:
    * Mirroring now mirrors trove signature

Changes in 0.95:
  o Client changes:
    * The "conary verify" command now handles non-regular files with
      provides and requires (for example, symlinks to shared libraries
      that provide sonames).
    * The "conary showchangeset" command now takes --recurse and
      --no-recurse arguments.
    * All info-* packages are now updated in their own individual jobs;
      this is required for their dependencies to be reliable.
    * The conary syncchildren command now will install new packages
      when appropriate.

  o Repository changes:
    * Additional logging has been added to the repository server.
      Logging is controlled by the "traceLog" config file variable,
      which takes a logging level and log path as arguments.
    * Conary now detects MySQL Database Locked errors and will retry
      the operation a configurable number of times.  The "deadlockRetry"
      configuration variable controls the number of retries and
      defaults to 5.

  o Build changes:
    * Conary now uses site.py to find all possible correct elements of
      sys.path when generating python provides and requires.  Previously,
      new elements added via .pth files in the package being built would
      be ignored for that package.
    * The PythonSetup() build action now works properly with setup.py
      files that use "from setuptools import..." instead of "import
      setuptools".

  o Other changes:
    * The conarybugz.py script has been restored to functionality by
      moving to the conaryclient interface for accessing the
      repository.

Changes in 0.94:

  o Redirects no longer point to a specific trove; they now redirect
    to a branch. The client chooses the latest version on that branch
    which is compatible with the local system.

  o Bug Fixes
    * A bug in getNewTroveList() that could cause duplicate
      troves to be returned has been fixed.
    * A bug that caused a repository server running under Apache to
      fail with an Internal Server Error (500) when a client requested
      a changeset file that does not exist has been fixed.
    * Conary no longer displays an error when attempting to write to a
      broken pipe.  (bug #474)
    * Conary now respects branch affinity when moving from old-style
      groups to new-style groups.

  o Client changes:
    * The query/repquery/showcs command line options have been
      reworked.  See the conary man page for details.
    * When "cvc merge" is used to merge changes made on the parent
      branch with changes made on a shadow, conary now records the
      version from the parent branch that was used for the merge.
      This is required to allow conary to handle changing the upstream
      version on a shadow.  It is also useful for accounting
      purposes.  (bug #220)
    * "conary emerge" can now be performed on a recipe file.
      Previously you were required to emerge from a repository. (bug
      #526)
    * Progress is now displayed as conary applies a rollback. (bug #363)
    * Java, Perl, and Python dependencies are now enforced by default.

  o Build changes
    * PythonSetup() no longer passes the --single-version-externally-managed
      argument to setup.py when it uses distutils instead of setuptools.

Changes in 0.93:
  o Bug Fixes
    * A bug in the "conary verify" code sometimes resulted in an
      unhandled TroveIntegrity exception when local modifications were
      made on the system. (bug #507)
    * Usernames and passwords with RFC 2396 reserved characters (such
      as '/') are now handled properly. (bug #587)

  o Server changes
    * Standalone server reports warnings for unsupported configuration options
      instead of exiting with a traceback.
    * Compatibility for repositoryDir has been removed.
    * A bug caused queries for multiple flavors of the same trove
      to return incorrect results has been fixed.
    * Apache hooks now ignore IOErrors when writing changesets to the
      client.  These normally occur when the client closes the
      connection before all the data is sent.

  o Client changes
    * SHA1 checksums are now computed for source checkins and local
      change set commits.
    * Flavor affinity is now more relaxed when updating troves.  For
      example, if you have a trove with flavor that requires sse2 but
      your system flavor is ~!sse2, conary will only prefer troves
      with sse2 enabled instead of requiring it.

  o Build changes
    * PythonSetup() now correctly requires python-setuptools:python
      instead of python-setuptools:runtime.
    * Automatic python dependency provision now searches more directories
      to better support multilib python.
    * Conary now defaults to building in ~/conary/builds instead of
      /var/tmp/conary/builds, and caching in ~/conary/cache instead
      of /var/cache/conary.

Changes in 0.92:
  o Package Building Changes:
    * Conary policy has been split out into the conary-policy package.
      (Some policy was left in conary proper; it is needed for
      internal packaging work.)
    * Conary prints out the name of each policy as it runs, making it
      possible to see which policies take the most time.
    * BuildLog files no longer contain lines that end with \r.
    * A new 'emergeUser' config item has been added.  Conary will
      change to this user when emerging packages as root.
    * --no-deps is now accepted by 'conary emerge'.

  o Group Building Changes:
    * A bug has been fixed in dependency checking when using
      autoResolve where deleted weak troves would be included in
      autoResolve and depChecks.

  o Client changes:
    * Conary can now rate limit uploads and downloads.  The rate limit
      is controlled by the "uploadRateLimit" and "downloadRateLimit"
      configuration variables, which is expressed in bytes per second.
      Also, Conary displays the transfer rate when uploading and
      downloading.  Thanks to Pavel Volkovitskiy for these features.
    * The client didn't write config files for merged changesets in
      the right order, which could result in changesets which could
      not be committed to a repository.
    * Fixed a bug in the update code caused conary to behave
      incorrectly when updating groups.  Conary would install
      components of troves that were not installed.

  o General Bug Fixes
    * Conary did not include the trove sha1 in the troveinfo diff
      unconditionally.  This prevents clients from being able to
      update when a repository is forced to recalculate sha1
      signatures.

Changes in 0.91:
  o Bugfixes
    * A bug was fixed the code that freezes path hashes.  Previously,
      path hashes were not sorted in the frozen representation.  Code
      to fix the frozen path hashes in databases and repositories has
      beed added.
  o Build
    * added cleanAfterCook config that controls whether conary tries to
      clean up after a successful build

Changes in 0.90.0:
  o Code Structure/Architecture Changes:
    * Conary now has the concept of "weak references", where a weak reference
      allows conary to be able to recognize the relationship between a
      collection and the children of collections it contains.  This allows
      us to add several new features to conary, documented in Client and Build
      changes.
    * SQL operations have been migrated to the dbstore driver to allow
      for an easier switch of the database backends for the server side.
    * Various query and code structure optimizations have been
      implemented to allow running under MySQL and PostgreSQL.

  o Documentation Changes:
    * Added summaries about updateall in the conary man page and added
      information about the command-line options for conary rq.
    * Clarified behavior of "conary shadow --source-only" with respect to
      rPath bug #500.
    * Added synonyms for cvc and conary commands which have shortcuts
      (ex: checkout and co).
    * Added man page entry about cvc clone.

  o Package Building Changes:
    * Build logs now contain unexpanded macros, since not all macros
      may be defined when the build log is initially created.
    * The emerge command can now accept version strings.
    * The RemoveNonPackageFiles policy now removes fonts.cache*,
      fonts.dir, and fonts.scale files, since they are always
      handled by tag handlers.
    * The Make() build action can now take a makeName keyword argument
      for cases when the normal Make() handling is exactly right but
      a different make program is required (nmake, qmake, etc.).
    * The new PythonSetup() build action uses very recent versions
      of the python setuptools package to install python programs
      which have a setup.py that uses either the old disttools or
      new setuptools package.
    * fixed bug #bz470: loadInstalled('foo') will now work when you have
      installed a local cook of foo.

  o Group Building Changes:
    * add() now takes a "components" option.  r.add(<package>,
      components=['devel', 'runtime'])  will install <package>, but only the
      'runtime' and 'devel' components of <package> by default.
    * remove() can now 'remove' troves within child troves.
    * When a component is added, (either via r.add() or dep resolution)
      is automatically added as well (though not all its sibling components)
    * A new r.removeComponents(<complist>) command has been added.  It
      allows you to create a group where all devel components are
      byDefault False, for example: r.removeComponents(['devel',
      'devellib']).
    * The installPath used to build a group in is now stored in troveInfo.
    * r.addAll() now recurses through all the included groups
      and creates local versions of them as well by default.
    * A new r.replace(<name>, <newversion>, <newflavor>) command has
      been added.  It removes all versions of name from all groups in
      the recipe and replaces them with the version found by searching
      for newVersion, newFlavor.

  o Client Changes:
    * When committing source changes in interactive mode, conary will ask you
      you to confirm the commit.
    * A new configuration option, autoResolvePackages, tells conary to install
      the packages that include the components needed for dep resolution.
    * You can now install locally cooked groups.
    * If foo is a redirect to bar, and you run 'conary update foo' when
      foo is not installed on your system, conary will act as if you had
      typed 'conary update bar'.  Previously, it would act as if you had typed
      'conary update bar --no-recurse'.

  o Config Changes:
    * Conary config handling now supports comments at the end of config lines.
      # can be escaped by a \ to use a literal # in a configuration option.
    * Default macros used in cooking are now stored in /etc/conary/macros.
      The 'defaultMacros' parameter determines where cvc searches for macro
      definitions.
    * Conary configuration now searches for configuration files in 
      /etc/conary/conf.d/ after reading in /etc/conaryrc

  o Server Changes:
    * Creating changesets atomically moves complete changesets into place.
    * The contents store no longer reference counts entries.
    * Added support for trove marks to support mirroring.  A client
      can use a trove mark to ask the server for any trove that has
      been added since the last trove mark mirrored.
    * Added the hasTroves() interface to support mirroring.  This allows
      the mirror client to make sure that the target mirror does not
      already have a trove that is a candidate for mirroring from the
      source repository.
    * Added support for traceback emails from the repository server.
    * The repository contents store was reworked to avoid reading
      precompressed gzipped data twice (once to double check the uncompressed
      contents sha1 and once to copy the file in place).
    * We have changed the way schema creation and migration is handled
      in the repository code. For administrative and data safety reasons,
      schema upgrades and installs can be performed from now on only by
      running the standalone server (conary/server/server.py --migrate),
      thus avoiding race conditions previously created by having multiple
      Apache processes trying to deal with the SQL schema updates.

   o Command Changes
    * A new script that mirrors repositories has been added.  It is in
      the scripts/ directory in the source distribution of Conary.

Changes in 0.80.4:
  o Build Changes:
    * PackageRecipe has been changed to follow our change to split
      conary into three packages.
    * x86_64 packaging elimintated the conary:lib component to follow x86
      (those files now belong in conary-build:lib)

Changes in 0.80.3:
  o Client Changes:
    * The internal branch source and branch binary flags were changed
      to a bitmask.
    * The warning message printed when multiple branches match a cvc
      checkout command has been improved.
    * Only interactive mode can create binary shadows and branches, and
      a warning is displayed before they are created (since source branches
      are normally the right thing to use).

  o Build Changes:
    * Files in subdirectories named "tmp" are no longer automatically
      excluded from packaging, except for /tmp and /var/tmp.
    * DanglingSymlinks now traverses intermediate symlinks; a symlink
      to a symlink to a symlink will no longer confuse it.

Changes in 0.80.2:
  o Client Changes:
    * Bugs in "conary update foo=<old>--<new>" behavior have been
      fixed.
    * "cvc co foo=<label>" will now work even if you don't have a
      buildLabel set
    * "conary showcs" will now work more nicely with group changesets.
    * "conary showcs --all" no longer shows ids and sha1s.
    * We now never erase pinned items until they are explicitly unpinned.
    * "conary verify" and "conary q --diff" work again.
    * "conary q tmpwatch --components" will display the components
      installed for a package.
    * The pinTroves config item behavior has been fixed.  It now
      consistently pins all troves that match a pinTrove line.
    * When a trove is left on the system because of dependency resolution
      during an update, a warning message is printed.
    * Command line configuration, such as --config
      'buildLabel conary.rpath.com@rpl:devel', now overrides context
      configuration.

  o Server Changes:
    * The repository server now retries a request as an anonymous user
      if the provided user authentication information does not allow
      a client request to succeed.
    * When using "server.py --add-user" to add a user to a repository
      server, the user will only be given admin privileges if --admin
      is added to the command line.  Previously, all users added with
      server.py had admin privileges.  Additionally, if the username
      being added is "anonymous", write access is not granted.

  o Build Changes:
    * It is now possible for a recipe to request that specific
      individual requirements be removed from files using the
      exceptDeps keyword argument to r.Requires().  Previously
      you had to accept all the dependencies generated by r.Requires()
      or none of them.
    * r.Replace() now takes a lines=<regexp> argument, to match a line based
      on a regexp.
    * The EnforceJavaBuildRequirements policy has been added.  When
      you are packaging precompiled Java software where you have
      .class/.jar files but no .java files, you can use "del
      EnforceJavaBuildRequirements" to prevent this from policy from
      generating false positives.
    * The EnforceCILBuildRequirements policy has been added.
    * Enforce*BuildRequirements now warn when a package has requirements
      which they don't fulfill themselves and which are not fulfilled by
      the system database.  (for example, soname dependencies from linking
      against libraries that are not managed by Conary on the system.)
    * Automated Perl dependencies have been added, for both provides
      and requires.  They are not yet enforced, in order to give time
      to adapt while perl packages are being re-built.
    * The EnforcePerlBuildRequirements policy has been added.
      Failures found by this policy may be caused by packages on the
      system not having been rebuilt yet with Perl dependencies, but
      could also show bugs in the Perl dependency code.
    * Automated Python dependencies have been added, for both provides
      and requires.  Like Perl dependencies, they are not yet
      enforced.
    * The EnforcePythonBuildRequirements policy has been added, with
      the same caveats as EnforcePerlBuildRequirements.
    * Conary now writes more information about the build environment
      to the build log when cooking.
    * A bug that caused r.Requires('file:runtime') to create a file
      dependency on 'runtime' instead of trove dependency on
      'file:runtime' has been fixed.
    * Java dependencies now properly ignore array elements in all cases,
      removing false Java dependencies like "[[I" and "[[B".


Changes in 0.80.1:
  o Client Changes:
    * User names and passwords are no longer allowed in repository maps;
      "user" configuration entries must be used instead.
    * The clone command now allows you to clone a binary onto the same
      branch, without having to reclone the source.
    * The TroveInfo table on the client is getting corrupted with
      LoadedTrove and BuildReq entries for components.  These entries
      are only valid on packages.  Code was added to catch when this
      happens to aid debugging.  Additionally, Conary will
      automatically remove the invalid entries the first time 0.80.1
      is run.
    * Environment variables are expanded in paths in conary configuration files.
    * localcs now allows the version and flavor to be specified for a trove
    * conary scs --all now behaves the way it used to again
  o Build Changes:
    * Java dependency generation is now enabled; Java dependency enforcement
      is still disabled.
    * The skipMissingSubDir keyword argument now actually works correctly
      when the subdirectory is missing.
  o Common Changes:
    * Entitlement support has been added as an alternate method of
      authentication.

Changes in 0.80.0:
  o Client Changes:
    * The logic for defining updates across a hierarchy has been completely
      replaced. Instead of rigidly following the trove digraph, we flatten
      the update to choose how troves get updated, and walk the hierarchy
      to determine which updates to actually apply.
    * Dependency resolution could include troves which caused duplicate
      removals for the troves those included troves replace
    * Chroot handling was broken in 0.71.2 and prevented the user name
      lookup code for the chroot from exiting back out of the chroot
    * showchangeset on relative changesets now displays them as jobs.
    * query and queryrep now exclude components if they match their
      package name
    * Conary cleans up rollbacks when a changeset fails to apply.
      Previously, an invalid changeset was saved in the rollback
      stack, which made applying it impossible
    * Removed direct instantiation of NetworkRepositoryClient object; it
      should be created by calling ConaryClient
    * repositoryMap should not contain usernames and passwords now; user
      config file option should hold those instead (user *.rpath.org user pass)
    * If a user name is given without a password the password will be prompted
      for if the repository returns a permissions error
    * added --components parameter to q and rq to not hide components
    * conary update --full-versions --flavors now will work as expected
    * fixed a bug with conary erase foo=/branchname
    * When in multi-threaded mode, the download thread now checks to see
      if the update thread wants to exit.  This fixes many of the
      "timeout waiting for download thread to terminate" messages.
    * Fixed bug where conary erase foo --no-deps wouldn't erase a component
      of foo if it was required by something else
  o Build Changes:
    * Dependencies are now generated for Java .class and .jar files.
      They are not yet enforced, to give time to rebuild Java packages.
    * Java dependency generation has been turned off until 0.80.1 in
      order to wait until there is a deployed version of Conary with
      long dependency handling; some .jar files have so many
      dependencies that they overflowed dependency data structures.
    * CheckDesktopFiles now looks in /usr/share/icons for icons, and
      can find icon names without extensions specified.
    * Build actions which take a subDir keyword argument now also can
      take a skipMissingSubDir keyword argument which, if set to True,
      causes the build action to be skipped if the specified subdirectory
      does not exist.  By default, those build actions will now raise
      an error if the directory does not exist, rather than running in
      the wrong subdirectory as they did previously.
    * You can now cook a recipe that has a superclass that is defined
      locally but a has supersuperclass that is in the repository.  Similarly,
      if you have a superclass that is in the repository but a supersuperclass
      locally, conary will find that as well
    * r.Replace with parameters in the wrong order will now behave correctly
    * The automatic :config component for configuration files has been
      disabled because Conary does not handle files moving between
      troves, and config files were being re-initialized when packages
      were updated.
  o Code structure:
    * queryrep, query, showchangeset, and update --info all use the same
      code to determine how to display their data.  Display.py was changed
      to perform general display operations.
    * query.py added
    * added JobSource concept for searching and manipulating lists of jobs.
    * moved datastore.py into repository module
    * Stubs have been added for adding python and perl dependencies, and
      the stubs have been set to be initially ignored.
    * The internal structure for conary configuration objects has changed
    * A new DYNAMIC size has been added to the StreamSet object.  This will
      cause StreamSet to use either a short or long int to store the size
      of the frozen data that is included in a frozen StreamSet, depending
      on the size of the data being stored.

Changes in 0.71.2
  o Client Changes:
    * The update-conary option has been renamed updateconary per
      bugzilla #428
    * buildPath can be set in contexts
    * cvc co <foo> will work even if there are two foos on the same label with
      different branches.  In that case, it will warn about the older foo
      which it doesn't check out
    * Test mode didn't work for updates and erases which were split into
      multiple jobs
  o Build Changes:
    * Combined the EtcConfig and Config policies, and deprecated
      the EtcConfig policy.
    * All config files default to being put into a :config component.
      This is overridden by any ComponentSpec specifications in the recipe.
    * A use flag has been added for xen defaulting to 'sense prefernot'.  This
      flag should be used to specify flavors for xen domU builds where special
      provisions are made for paravirtualized domU.
    * Added new CheckDesktopFiles policy to catch some more common errors
      in .desktop files.  (For now, it looks for common cases of missing
      icons; more may be added over time.)
    * The Requires policy now interprets synthetic RPATH elements (passed in
      with the rpath= keyword argument) as shell-style globs that are
      interpreted relative first to the destdir and then to the system.

Changes in 0.71.1:
  o Server Changes
    * Added iterTroves() call which iterates over large numbers of troves
      much more efficiently than a single getTrove() call would.
    * Split out FileRetriever object to allow file information to be pulled
      from the repository inside of an iterTroves() loop
    * The web interface shows the troves contained in a group trove instead
      of trying to list all files in a group.
  o Client Changes
    * Config file options that take a path as a value now support ~ for
      home directory substitution
    * Trove.diff() returns a standard job list instead of the previous
      only-used-here format
    * /var/log/conary tracks all update, remove, rollback, and erase events
    * Progress output is simplified when stdout is not a tty (no line
      overwrites)
    * Tracebacks during logged commands get copied to the log
    * Code which checked to see if a shadow has been locally modified didn't
      work for shadows more than a single level deep
    * When you are installing from changesets using --from-files, other troves
      in the changesets can be used for dependency resolution
  o Build Changes (cvc)
    * Additional calls are emulated by the filename_wrapper for the
      r.Run calls.
  o Code Structure
    * Split build/recipe.py into several smaller files
    * Moved OpenPGP keyTable access up call stack so that it can now be
      accessed outside of kid templates.
    * Move epdb code into its own package

Changes in 0.71.0:
  o Code Structure
    * conary now imports all python modules from a toplevel "conary"
      module.  This prevents conary from polluting the module namespace.
  o Client Changes
    * Clone didn't handle shadow version numbers correctly (and could create
      inconsistent version numbers)

Changes in 0.70.5:
  o Client Changes
    * Files changing to config files across distributed repositories now works.
    * The update code uses more consistent use of trove sources, and only
      makes explicit calls to the repository if asked.  This should make it
      possible to create interesting update filters.
    * Clone updated sequences it was iterating over, which is generally
      a bad idea (and caused clone to commit inconsistent troves)
  o Build Changes (cvc)
    * Locally cooked filesets now include file contents, making the
      filesets installable.
    * Fileset cooks now retrieve all of the file objects in a single
      network request per repository.
    * The new NormalizeLibrarySymlinks policy runs the ldconfig program
      in all system library directories.  This ensures that all the
      same symlinks that ldconfig would create when the shlib tag handler
      runs are packaged.  It also warns if ldconfig finds missing files.
    * New argument to r.Run(): "wrapdir" keyword argument behaves much
      like "filewrap" but takes a string argument, which limits the scope of
      %(destdir)s relocation only to the directories under the specified
      wrapdir, which is interpreted relative to %(destdir)s.  Works best
      for applications that install under one single directory, such
      as /opt/<app>
    * Clone, branch, and shadow all take --info now instead of --test
    * ELF files that dlopen() libraries can now be provided with
      synthetic soname dependencies with
      r.Requires('soname: libfoo.so', '/path/to/file')
    * r.Requires now enforces that packages that require a file and
      include that required file must also explicitly provide it. (bz #148)
  o Server Changes
    * Packages added to the repository are checked to ensure the version and
      flavor of all referenced components are the same as for the package

Changes in 0.70.4:
  o Client Changes
    * The trove that satisfies a dependency that is broken by erase is
      now displayed in the "Troves being removed create unresolved
      dependencies" message.
    * Components are now displayed on the same line as their parent
      package in "conary update" output.
    * A new 'interactive' option has been added to conary configuration.
      When set to true, conary will display info about clone, branch,
      update, and erase operations, and then ask before proceding.
  o Build Changes (cvc)
    * The CompilePython action has been fixed to accept macros at the
      beginning of its arguments, fixing a bug new in Conary 0.70.3.
    * The Requires policy can now be given synthetic RPATH elements;
      this is useful when programs are only intended to be run under
      scripts that set LD_LIBRARY_PATH and so do not intrinsically have
      the information they need to find their libraries.
    * Added --test to clone, branch, and shadow commands
    * Clone now supports --skip-build-info for less rigid version checks
      on cloned troves
    * Fixed usage message to better reflect reality
    * Cloning to a branch which already has a version with a compatible
      flavor now works.
    * cpio archive files are now supported for r.addArchive()
  o Repository Changes
    * The repository now serves up stored OpenPGP keys as a "Limited
      Keyserver"; users can retrieve keys, but not search or browse them.
      The keys are available via /getOpenPGPKey?search=KEY_ID. This
      is meant only to allow conary to automatically retrieve OpenPGP
      keys used to sign packages.

Changes in 0.70.3:
  o Client Changes (conary)
    * Conary now works harder to avoid having separate erase/installs,
      instead preferring to link those up into one update when possible.
    * Conary configuration now supports contexts.  Contexts are defined in
      sections starting with a [<name>] line, and provide contextual
      configurations for certain variables, defined in the man page.  All
      configuration options after the [<name>] will be associated with that
      context, and will override the default configuration when that context
      is active.  The current context can be selected by using the --context
      parameter, or by setting the CONARY_CONTEXT environment variable.
    * 'conary config --show-contexts' will display the available contexts
  o Build Changes (cvc)
    * A local cook of a trove foo will ensure that the changeset created is
      installable on your local system, by making sure the version number
      created is unique.
    * The builddir is no longer allowed to appear in ELF RPATHs.
    * The build documentation strings have been significantly updated
      to document the fact that for most strings, a relative path
      is relative to the builddir, but an absolute path is relative
      to the destdir.
    * The ManualConfigure action now sets the standard Configure
      environment.
    * cvc will allow you to cook a trove locally even when you are unable
      to access the trove's source repository
  * Common Changes:
    * Version closeness was improperly measured for troves on different
      branches when then label structure was identical
  o Repository Changes
    * Repository now has a config flag called requireSigs. Setting it to
      True will force all troves to have valid package signatures.  Troves
      lacking this will be rejected.  Enabling this option prevents the
      generation of branches, shadows, or clones since these troves are not
      signed.  It is not recommended that this option be enabled until the
      infrastructure is in place to provide package signatures for all types
      of troves.

Changes in 0.70.2:
  o Client Changes (conary)
    * GnuPG compatible trust metrics for OpenPGP Keys now exists. This
      makes it possible for conary clients to refuse troves that
      aren't properly trusted. The metrics currently in place mimic
      gpg behavior.
    * Running "conary update" in a directory that does not exist no
      longer fails with an error (bugzilla #212).  Note that "cvc
      update" still requires that the current working directory exists
      of course.
    * HTTP error conditions are handled more gracefully when commiting
      a change set. (bugzilla #334)
    * conary more reliably sets a non-zero exit status when an error
      occurs. (bugzilla #312)
    * When performing an update of a group that adds a trove foo,
      search the system for a older version of foo to replace if the
      original update command found a replacement by searching the
      system.
    * New option, "conary update-conary" has been added in an attempt
      to provide a workaround for future drastic protocol revisions
      such as what happened for 0.70
    * Methods for parsing command line update request and changeset requests
      have been added to conaryclient.cmdline
    * A metric for the distance between arbitrary versions on different
      branches has been added, and the code which matches troves changes
      between collections uses this code to give well-defined matches
      for all cases.
    * Rollbacks are now listed with the most recent on top
    * Troves which a group operation tries to remove will be left behind
      if they satisfy dependencies for other troves
    * updateall command respects pins on top-level troves
    * Dependency resolution no longer blows away pinned troves
    * conary update now takes a changeSpec, allowing you to specify both
      the version to remove and the update version, like
      'conary update foo=2.0--3.0'

  o Build Changes (cvc)
    * cvc more reliably sets a non-zero exit status when an error
      occurs. (bugzilla #312)
    * Building groups w/ autoResolve displays the revision of the
      troves which are being included
    * The change to automatically split up hardlink groups into
      per-directory hardlink groups has been reverted.  Instead,
      Conary enforces that link groups do not cross directories, but
      provides an exception mechanism for the rare cases where it is
      appropriate to do so.  The old LinkCount policy was renamed
      LinkType, and the new policy enforcing link group directory
      counting is now called LinkCount.
    * The NormalizeCompression policy no longer causes an error if you
      have two files in the filesystem that differ only by the .gz or
      .bz2 extension.
    * The Provides policy will not longer automatically provide soname
      dependencies for executable files that provide sonames.  A few
      executables do provide sonames, and 0.70.1 provided them as
      harmless extraneous provisions.

   o Repository Changes
     * A new getConaryUrl() method has been implemented to support the
       "conary update-conary" feature
     * Exception handling has been re-worked.  All exception classes
       that are marshaled back to the client are now in the
       repository.errors module.  Some of the most commonly used
       exception classes have been included in their previous modules
       for compatibility until code can be modified to use the new
       repository.errors module.

Changes in 0.70.1:
  * Collection merging didn't handle (admittedly obscure) cases where
    a component on the local system was updated to a new version of a
    trove, and updating that package also tries to update to that version
    but using a different path
  * Redirects are allowed in group cooking as long as the target of the
    redirect is also specified in the group (this allows cleaner handling
    when trying to clean up after label multiplicity)
  * Shorten display for versions and flavors in internal debugging output.
    Make str() output for versions and flavors return formatted strings.
  * ELF files finding non-system libraries via an RPATH did not always
    have the path to the library encoded in their dependency requirement,
    depending on whether the package also included some other (unrelated)
    non-system library.  Futhermore, system paths encoded in an RPATH were
    incorrectly honored.  Both of these bugs have been fixed.
  * Ownership policy now uses macros in the user and group definitions.
  * Symbolic links to shared libraries can now provide path-encoded
    soname dependencies (only manually, never automatically).
  * Removed outdated code with convoluted code for preventing providing
    soname dependencies in some cases; that code has been functionally
    replaced by limiting automatic soname dependencies to system library
    directories.
  * Instead of complaining about hardlinks spanning directories, Conary
    simply creates one link group per directory per hardlinked file.
  * Fixed bug which made source commits fail on cloned source troves

Changes in 0.70.0:
  o The client and server protocol versions have been changed and
    the filecontainer version number updated.
    * Upgrading from previous versions of Conary to 0.70.0 will
      require downloading a old-format changeset file from
      ftp://download.rpath.com/pub/conary/
    * Adding path hash data to TroveInfo overflowed the amount of
      storage space available in a StreamSet when a trove contained
      several thousand files.  In order to accommodate larger data
      stored in StreamSets, we have changed the way data sizes are
      handled.
    * With the changes to StreamSet, LargeStreamSet is obsolete.
      Changeset files used to used LargeStreamSet to represent data.
      Since we now just use a StreamSet, the changeset file format
      changed.
    * Since this version of Conary is incompatible with previous
      versions, we took this opportunity to do database and repository
      migrations that will allow us to make significant code cleanups
      in the near future.

 o Other smaller changes
    * Conary now does the right thing if the same trove is listed
      twice in an update due to recursion (it checks for duplicate
      installs of the same trove).
    * A bug where None would show up in CONARY files when an
      autosource file changed contents but did not change names has
      been fixed.

Changes in 0.62.16:
  * The "conary update" and "conary erase" commands now display the actions
    they take as they run (similar to --info output).
  * The --info output for "conary erase" and "conary update" has been
    reworked to be more user-friendly.
  * Added new conaryrc option signatureKeyMap to choose which signature
    to use when signing based on the label.
  * Fixed a bug where conary would only sign the last trove listed,
    instead of signing all troves listed.
  * The ComponentRequires policy now makes :devellib components require
    :data components if they exist.
  * Don't check for bucket conflicts when resolving during group cooks - if we
    want to check for bucket conflicts in groups, it will be readded in a more
    general way.
  * Removed extra freezes and thaws of files for a 8% improvement in install
    time for absolute change sets (at the cost of some memory, but thanks
    to splitting transactions this should be a good trade off).
  * Added removeIfExist call to miscmodule for some peformance improvement.
  * ELF files that find non-system libraries via an RPATH now have the path
    to the library encoded in their dependency requirement, matching the
    path encoded in the dependency provision.  Before this, the RPATH
    was ignored and the path encoding was only guessed within one source
    package.
  * The LinkCount policy now enforces the requirement that hardlink groups
    contain only files in the same directory as each other; no hardlinks
    between files in different directories are allowed.
  * When updating a group across branches, if a subtrove within the update has
    already been manually moved to the new branch by the user, conary will
    recognize this and sync that trove with the group
  * A new "closed" configuration variable has been added to the
    apache-based networked repository server.  When set, the server
    will always raise a "RepositoryClosed" exception when a client
    attempts to access it.  The configuration variable is a string.
    The string will also be returned to the client.
  * Removed install buckets and replaced with comparisons of hashed path
    values to determine trove compatibility.
  * If a trove is included in an update twice, once directly, and once
    implicitly through recursion, ignore the recursive update.
  * More constraints added to the repository schema
  * Added hasTrove to Items table for faster trove names check

Changes in 0.62.15:
  * The MakeDevices() policy now accepts mode= as a named argument.
  * Added (undocumented) --debug (prints debugging output),
    switched old (undocumented) --debug to now be --debugger (starts debugger
    on initialization)
  * Added debug messages to conaryclient/update.py
  * Cloning to the the same branch works (providing a good way of
    reverting changes)
  * Cloning now updates buildRequirements and loadedTroves in troveInfo
    and enforces their consistency on the target branch
  * Cloning groups is now supported
  * Fix update case where a group update should cause conary to search the
    system for an older version of a trove to replace.
  * If you update a trove foo locally to a new version on the same branch, and
    then update the containing group to a new version on a different branch,
    conary will now update foo to the new branch as well.
  * fix error message when you try to pin as non-root

Changes in 0.62.14:
  * The threading changes in .13 caused some error information to be lost.
    Tracebacks have now been fixed, and the download thread checks much more
    often to see if it needs to exit.
  * Catch InstallBucketConflicts exception

Changes in 0.62.13:
  o Repository Server changes
    * The Schema creation SQL statements have been rewritten in a more
      standardized form. Some indexes have been redefined and a number
      of views have made their way into the default repository schema.
    * The new call troveNamesOnServer can be used now by the netclient
      code for a much faster retrieval of all trove names available on
      all labels on a given server. Server and client protocol numbers
      have changed.
    * The getTroveList() server side function got a rework that should
      result in about a 50% execution time speedup on most queries.
    * The Metadata SQL query has been reworked to join tables in a
      much better order, speeding up the getMetadata call on a
      repository with many versions much faster.

  o Client changes
    * Conary now compresses XML-RPC requests before sending them to
      the repository server.  In order to use compression, the remote
      server must be running Conary 0.62.13 or later.  If the server
      is running an older version, the client will fall back to
      sending uncompressed requests.
    * The database conversion in 0.62.12 did not correct all
      out-of-order file streams.  A new conversion function is in
      0.62.13 that will examine every file stream and ensure that it
      is stored correctly in the database.
    * Versions from the contrib.rpath.com repository are automatically
      rewritten to point to contrib.rpath.org.  NOTE: if you have a
      label from the contrib.rpath.com repository in your
      InstallLabelPath (such as contrib.rpath.com@rpl:devel), you will
      need to modify it to point to contrib.rpath.org.
    * Install bucket handling now works for collections which were not
      fully installed.
    * A bug where database was left locked on exception during install
      when the download thread was still executing has been fixed.
    * The conaryclient code has been split into pieces.
    * Switched rollbacks to local@local:ROLLBACK
    * The main thread no longer blocks forever when the download
      thread fails.
    * Matching referenced troves in collections is no longer dependent
      on sort order of internal dictionaries.

  o Common Repository and Client changes
    * When a changeset is applied to the local system or committed to
      a networked repository, the fileIds are recomputed from the file
      objects and verified.  This prevents corrupted or miscomputed
      changesets from being committed to the repository or applied to
      the local system.

  o Building/Branching changes
    * Many changes have been made to cloning, including sideways
      cloning (creating a clone at the same branch depth as the clone
      source), better cloning with multiple flavors, separate cloning
      of source and binaries, resilience against duplicate troves,
      proper use of existing fileIds during clones, simultaneous
      cloning of multiple troves, and better clonedFrom tracking.
    * The default optflags for x86 changed to remove -mcpu, as it is
      deprecated in gcc.

Changes in 0.62.12:
  * Conary will no longer create a "rootroot" group while installing
    users whose primary group is "root".  It will now call the
    appropriate tag handler for user/group modifications if the tag
    handler is installed.
  * EnforceConfigLogBuildRequirements no longer suggests recursive
    build requirements for packages in which the configure script
    checks to see if the package is already installed.
  * Installing new version of pinned troves leaves the pinned trove in
    place if the two troves have compatible install buckets
  * By default, when you shadow a binary trove, its source is shadowed with it.
  * Instead of a --sources option, cvc shadow and cvc branch now take
    --source-only and --binary-only options that allow you to control whether
    sources or binaries are shadowed.
  * Branch and shadow commands now take an unlimited number of troves
    to branch/shadow.
  * Files sharing versions but with different contents (thanks to flavors)
    got lost when switching from one flavor of a trove to another
  * troves can now be specified for rq, q, and update as <labelpart>/<version>,
    e.g., foo=:rpl1/1.0, or foo=contrib.rpath.com@/2.3-1-2
  * version.hasParent() handles more cases of shadows of shadows correctly.
  * cooking troves into the repository with --flavor <newflavor> now modifies
    the flavor before the recipe is even loaded, not when the recipe's setup
    function is called.
  * add a check to ensure RPATHs in cooked packages do not have %(destdir)s
    or /tmp or /var/tmp in them.
  * EnforceSonameBuildRequirements has been temporarily changed to produce
    warnings instead of errors.
  * Dependncies and flavors didn't order things properly in their frozen forms
  * StreamCollections are now properly ordered

Changes in 0.62.11:
  * InstallBucket policy now allows using macros in component names.
  * The --resume option now works correctly when conary has
    automatically discovered a non-standard path for the main build
    directory.
  * A soname dependency is again generated for libraries outside of
    library directories, but the pathname is now included in the
    dependency.  Within a package, all matching dependencies are
    modified to include the path.  This is useful for cases where
    an application packages private versions of libraries -- the
    dependencies still need to be there so that inter-component
    requirements are honored, but they must not perturb the rest
    of the system.
  * Recursive pinning now behaves itself
  * Switch group recipe syntax to use r.add() instead of r.addTrove,
    r.remove() instead of r.removeTrove(), and add a
    r.setDefaultGroup() command to set the default group.

Changes in 0.62.10:
  * EnforceSonameBuildRequirements enhanced to handle correctly cases
    where more than one trove can resolve a single soname dependency.
  * EnforceConfigLogBuildRequirements now can take exceptions, which
    can be specified either as a filename (such as /usr/bin/bison or
    %(bindir)s/bison) or as a required trove (such as bison:runtime).
  * The trove.Trove initializer no longer allows for a trove to be created
    with a name that has more than one ":" character in it.
  * EnforceSonameBuildRequirements now can take exceptions, which are
    specified as a required trove (such as libfoo:devel) to avoid adding
    to the list of requirements.
  * EnforceSonameBuildRequirements now produces errors for missing build
    requirements, and EnforceConfigLogBuildRequirements now demonstrates
    very few false positives, and so has been updated to warning instead
    of info.
  * Added a check to warn when a trove is installed multiple times from
    the same branch with incompatible install buckets (--no-conflict-check
    overrides this check)
  * Redirects can now redirect to nothing, which allows components to
    disappear gracefully on a redirection
  * A soname dependency is now provided only if the library is in a
    default library directory, or in a directory explicitly added with a
    SharedLibrary(subtrees='/path/to/dir/') call.

Changes in 0.62.9:
  * EnforceConfigLogBuildRequirements policy added.  It looks through
    all config.log files anywhere under the build directory for programs
    that configure has found, and ensures that the transitive closure
    of the build requirements contains each file listed.  (That is, if
    the file /usr/bin/perl has been found, and intltool:runtime is in
    the buildRequires list, and intltool:runtime requires perl, then the
    requirement is satisfied.)  This policy currently produces some false
    positives; the "greylist" that tries to remove false positives needs
    to be expanded.
  * The repository server now uses a repository instance specific key
    cache.  This fixes KeyNotFound errors seen when running multiple
    repositories on one server.

Changes in 0.62.8:
  * The bug, introduced in 0.62.7, that caused Conary to stop short of
    recursing to the innermost troves when handling erasures has been fixed.
  * EnforceSonameBuildRequirements enhanced to use the system database to
    find the right missing build requirements.
  * Make users and groups in a repository such that they may not differ only
    in case, i.e. if user foo exists, user Foo cannot be created.
  * files in /usr/%(lib)s/python/.* are no longer automatically given an
    architecture flavor - if there are architecture-specific files in those
    dirs, they should result in an arch-specific flavor through normal
    means.
  * By default, no OpenPGP signatures will be added to troves when
    doing commits unless a fingerprint is explicitly set in conaryrc.
    Previously, if a keyring existed, the first key found would be used.

Changes in 0.62.7:
  * Some unneeded parts of the sql query in _getTroveList have been removed,
    improving performance.
  * The performance of the default (and most used) case of the
    getAllTroveLeaves has been increased up by using a specialized
    query.
  * Exception handling in the repository when revoked or expired keys
    are used has been corrected.
  * Signature checking now correctly checks the timestamp of the signature
    against the expiration time (if any) of the key that signed it.  If
    the signature timestamp is later than the expiration timestamp,
    the signature is rejected.
  * Pass 'Database is locked' repository errors to the client as a
    RepositoryLocked exception notifying user that the server is busy.
  * The 'yuck' script is no longer installed.
  * ComponentRequires now makes :runtime, :lib, :devellib, and :devel
    components all require their matching :config component if the
    :config component exists.  The :config component is not automatically
    created, but when it exists, it's always going to be because it
    is required by multiple other components.

Changes in 0.62.6:
  * mergeCollections() didn't always handle referenced troves changing
    byDefault status
  * Various cleanups and simplifications have been made to the trove
    removal determination

Changes in 0.62.5:
  * Allow selection of individual troves from change set files via --from-file
  * Recursive queries on local database could get upset by a missing trove
  * Underlying dependency code returns version and flavor for troves with
    broken dependencies
  * Underlying dependency code returns information on what removed trove
    caused a broken dependency
  * Removed --no-deps-recurse option
  * Greatly simplify dependency resolution logic
  * The version portion of a Release (version-sourceCount-buildCount)
    is no longer required to begin with a digit.
  * The Release parsing code has been cleaned up to use consistent
    naming, API documentation, and parse error messages
  * An unhandled exception when signing a trove twice with the same key
    has been fixed.
  * Old (now invalid) changesets are now removed from the changeset
    cache when a digital signature is added to a trove.
  * A package is now counted as empty if it contains only files automatically
    found by the AutoDoc policy.
  * CPackageRecipe now requires elfutils:runtime for eu-strip; this is
    needed for the existing debugedit:runtime requirement to do useful
    work.
  * Removed DistroPackageRecipe and moved its buildRequires list to
    PackageRecipe.  Use clearBuildReqs() to remove any of the base
    requirements for a package.
  * Install buckets are respected during dependency resolution
  * Updated the troveNames() call to a faster query, which should bring
    the run time of the "conary rq" back to a more reasonable limit
  * Race conditions and robustness problems have been fixed in
    the changeset cache.

Changes in 0.62.4:
  * Many places where lots of individual db calls were done to collect
    file objects have been collapsed into batched calls (5-10% speedup
    on some operations)
  * Fixed PGP key submission to not use a hidden form element.
  * Changed PGP key submission to use an xmlrpc call instead of
    modifying the database directly.
  * Added methods to change PGP key/user associations, and thereby
    disable a key.
  * Added an index to dependency resolution for a massive improvement
    on local system dependency performance on large updates.
  * Added the ability to get troves without file lists from the local
    database and use that when getting troves through the changeset
    trove source.
  * Previously, dependency resolution could cause duplicate
    trovesource entries.  This no longer occurs.
  * :lib and :devellib automatically have lib=%(lib)s install buckets.
  * A user management bug in the repository has been fixed.
    Previously, if you deleted a group followed by the user with the
    same name of the group, an unhandled exception occurred.
  * Looking up changeset cache entries in the cache database no longer
    uses exception handling to determine when database entries are
    invalid or stale.
  * The EnforceSonameBuildRequirements policy now recognizes :devellib
    as well as :devel components in buildRequires.

Changes in 0.62.3:
  * Don't link troves to groups when the branch has changed
  * Link new troves to collections (and new collections to old troves) when
    a trove isn't installed but a suitable replacement (meaning on the same
    branch) is available
  * Installing changesets w/ not by default from files broke
  * Fix a bug in the kid template that prevented permissions (ACLs) from being
    deleted from a repository.

Changes in 0.62.2:
  * Further reworkings of update code to be fully based on job sets. The
    absolute flag now defines whether a trove is newly installed or if
    it should be an update from an existing trove (when possible). Network
    changesets and changesets from files are treated almost identically now.
  * Swapped lock terminology for pin
  * Changed table names in database schema to better match the repository
    schema

Changes in 0.62.1:
  * UtilizeGroup fixed
  * conary updateall fixed
  * Disable SHA-1 integrity checks when trove changesets don't include
    files in various places
  * conary now prevents you from cooking empty groups

Changes in 0.62.0:
  * Initial OpenPGP (RFC 2440) based signature support has been
    added. Conary reads public keys from ~/.gnupg/pubring.gpg and
    /etc/conary/pubring.pgp.  Conary reads private keys from
    ~/.gnupg/secring.pgp.  Setting the "signatureKey" configuration
    variable to a key ID will select which key to use from the
    keyring. If signatureKey is not set, and there is a valid private
    keyring, the first key on the keyring will automatically be used
    to sign changesets when committing them to the repository.
    "cvc sign" adds a signature to a trove that already exists in the
    repository.
  * Change set generation on the command line is more flexible. It can generate
    erasure changesets as well as relative to nothing changesets
  * When creating multiple groups from the same recipe using newGroup(),
    Conary now searches all subgroups when resolving dependencies within
    a parent group
  * Conary no longer resolves dependencies for troves with byDefault=False
    (such as :test and :debuginfo).  Conary will now resolve dependencies in
    those troves only if you set checkOnlyByDefaultDeps=False.  When creating
    subgroups using newGroup(), pass the checkOnlyByDefaultDeps flag as an
    argument to the newGroup() function.
  * excludeTroves now applies to troves which have been added to
    already installed collections

Changes in 0.61.12:
  * You can now search for troves by <trove>=<host>@
  * A bug when cooking groups with depCheck = True (introduced in 0.61.10)
    has been fixed.
  * A new r.ByDefault policy controls how components are included in their
    enclosing packages; the default is True except for :test and :debuginfo
    components that default to False.
  * Cloning across repositories works
  * A bug in 'conary update --info' output was fixed

Changes in 0.61.11:
  * A bug that caused a database deadlock when removing entries from the
    changeset cache in the repository server has been fixed.
  * Added RegularExpressionList in conarycfg
  * Added lockTroves configuration option for autolock
  * Recurisvely included troves could be removed incorrectly when those
    troves were already present

Changes in 0.61.10:
  * The conary update command now takes a --sync parameter, documented in
    'man conary'
  * Groups now allow you to create a reference to another cooked trove,
    and use that reference to add troves that are contained in that trove.
    For example, if you want to create a group-python based on the troves in
    an already cooked group-dist, you add a reference to the group-dist in
    group-python, and pass the group-dist reference in when you call
    addTroves.
  * Work has begun towards generalizing the concept of a trove source.
    A class SimpleTroveSource has been added that, when subclassed and given
    access to the troves, will allow you to call findTroves to search that
    source.  The same code is used in update code to unify updating from
    the repository and from changesets, and it is used to provide the search
    capabilities for the local database.
  * Conary now allows all files, not just regular files, to have
    dependencies.  This is necessary for user/group dependencies for
    non-regular files to work.  Packages built with 0.61.10 or later
    that have non-regular files with non-root user or group will not
    be readable by Conary versions 0.61.9 or earlier.
  * Shadowing now preserves the byDefault flag, and handles reshadowing
    collections gracefully now
  * Update preprocessing now works on absolute changesets instead of
    relative ones, providing massive cleanups. Code uses sets of jobs
    instead of changesets for job representation, allowing still more
    cleanups. Many bugs seem to have gone away.

Changes in 0.61.9:
  * Fix a bug added in 0.61.8 that breaks tag handlers

Changes in 0.61.8:
  * Fix a bug introduced in 0.61.7 that occurred when, in the repository,
    either the Users table or Groups table was empty when creating a new group.
  * Add --buildreqs, --flavors options to q and rq.
  * Primary troves should not have their trove change sets overridden by
    items recursively included (and fixed a pile of things this broke).
  * Locally stored change sets can't always get access to pristine files
    from the local filesystem; when it can't, make sure file sha1 checking
    doesn't get upset.
  * Unchanged troves in updated groups could be erased by items in the
    same group on a different branch.
  * The "conary q[uery]" command accepts a --diff option.  When --diff
    is used, the difference between installed and pristine troves is
    displayed.
  * An additional progress callback has been added to show when database
    transactions are committed

Changes in 0.61.7:
  * Several bugs related to updating two troves with the same name have been
    fixed - including branch affinity, flavor affinity, correct handling of
    already updated troves, and correct handling of empty flavors.
  * "conary emerge" as root (or as a user than can apply the changeset
    produced by the build) did not install anything but the toplevel
    package.  This bug has been fixed.
  * No longer hide descriptive TroveNotFound errors behind a generic
    NoNewTroves wrapper.
  * Group recipes can now request that dependencies be resolved and
    added to the group at cook time.  To automatically add required
    troves to a group add "autoResolve = True" to the recipe class.
    Optionally "autoResolveLabelPath" can be set to a list of labels
    to use during dependency resolution.
  * Locally stored rollbacks couldn't handle files changing types. As
    part of the fix, the generic file diff code is now used when creating
    changesets instead of having a special-case wrapper around it
    (fileChangeSet()).
  * The commitaction script and the changemail module did not necessarily
    show the full trailing version for branches and shadows.  (For example,
    /conary.rpath.com@rpl:devel/4.1.25-18/db41/19 showed up as "19"
    instead of "4.1.25-19".)
  * Add a --deps option for conary q.  Make that and conary rq --deps
    recurse over collections.
  * Warn about missing buildRequires entries both for soname dependencies
    and for TagSpecs applied via tag description files.
  * A bug in updating groups that switch the byDefault setting of troves
    has been fixed.
  * Add an updateThreshold config option to control the number of troves to
    include in a download.
  * Ordering didn't work for old packages depending on anything, or for
    dependencies whose provider moved between components.
  * The r.Ownership(), r.UtilizeUser(), and r.UtilizeGroup() now generate
    appropriate dependencies on info-* packages.
  * Updating packages and components installed multiple times could cause
    a component to be removed multiple times (which resulted in a traceback).
  * Fixed a bug that occurred when groups tied to a user were deleted
    without deleting the associated user, then subsequently adding a user
    with the same name.

Changes in 0.61.6:
  * InitialContents turns off EtcConfig, since a file cannot be both
    a config file and an InitialContents file.
  * Reworked repository change sets to directly reference files from the
    contents store.
  * The User() command now takes an optional supplemental= option,
    which provides a list of supplemental groups to which to add
    the user.  (SupplementalGroup() is for groups not associated
    with a user.)
  * The showcs command can now handle components that are referenced
    but not included in a changeset.
  * InfoUserRecipe and InfoGroupRecipe can now be built with buildlogging
    turned on.
  * Conary's internal handling for dyanamically finding new IDs for
    users and groups has been fixed.
  * "conary updateall" now accepts the --test flag.
  * Various fixes were made to the CIL dependency detection code.

Changes in 0.61.5:
  * Added basic clone capability (which only works cloning to parents
    branches and shadows, and on a single host).
  * Now handles degenerate case of packaging unreadable files.
  * A bug that caused conary to ask for the wrong fileId when constructing
    a changeset from multiple repositores has been fixed.
  * Conary now can add users and groups automatically at install time.  If
    there is no taghandler to add a user or a group, conary will add it
    internally as a bootstrapping measure; if there is a taghandler,
    conary will call that instead.  In order to ease transition, Conary
    does not yet create the dependencies on the info- packages; a future
    version of Conary will add those dependencies after the system user
    info- packages have been created.
  * rpm2cpio now handles rpm archives that use bzip2 to compress the
    cpio payload
  * Conary now creates dependencies (provides and requires) for CIL
    files, if mono's monodis is installed on the system or being built
    in the current package.
  * Troves moving between troves could cause conary to attempt double
    erasures
  * The networked repository handles cases where contents are not
    found in the contents store.  The exception is passed back to
    the client.
  * The networked repository handles cases where a file stream is not
    found when the client asks for file contents.  The exception is
    passwd back to the client.
  * An error that caused getPackageBranchPathIds() to return the
    oldest fileIds instead of the youngest fileIds has been corrected.
  * Reworked finding old versions of troves to avoid a single trove
    being removed multiple times

Changes in 0.61.4:
  * %(datadir)s/.../lib/ files will no longer show up in :lib - presumption
    being that anything under %(datadir)s really is arch independenct
  * Creating branches and shadows had a command line parsing bug
  * "cvc newpkg" takes --dir and now complains for unexpected arguments
    (which is used to just ignore)
  * when using flavor affinity for installed troves, merge subarchitecture
    flags
  * group handling didn't always preserve troves which were needed by a
    newly installed trove properly

Changes in 0.61.3:
  * Corrected a bug that snuck in 0.61.2 that caused a temporary SQL table
    to not be temporary, which makes multiple httpd processes fail with
    'database schema changed' errors.

Changes in 0.61.2:
  * Fix a bunch of typos in the authentication checking server side
  * Add permission editing capabilities to the server component and hooks
    in the netclient
  * Overhaul of ACL system so that uniqueness constraints on Troves and
    Labels can be enforced: we now use a special Trove and Label "0 | ALL"
    instead of Null
  * Dependency resolution enforces label ACLs.
  * Module arguments to commitaction are parsed according to shell
    quoting rules.
  * The changemail commitaction module now takes an optional '--from'
    argument.
  * added clearBuildReqs() - will clear all or some of superclass buildreqs
    when cooking.
  * The pickled version of Dependency objects changed, therefore the
    schema version of the changeset cache has been incremented.
  * When Configure() detects a failure and input or output is not a
    tty, all config.log files will be included in the output in order
    to ease debugging from captured log files.
  * Part of the infrastructure for adding users and groups has been added:
    it is possible to create info-<name>:{user,group} packages via
    UserInfoRecipe and GroupInfoRecipe classes.  The User(), Group(),
    and SupplementalGroup() policies are deprecated; those lines should
    move to their own recipes intact (the syntax remains the same).
    The install-time code does not yet install info-* packages first in
    their own transaction; when it does, the Ownership(), UtilizeUser(),
    and UtilizeGroup() policies will create dependencies on the
    appropriate info-* packages.
  * The networked repository server and client code has been changed
    to use the 'deflate' Content-encoding type instead of 'zlib',
    which makes the code RFC 2616 (HTTP 1.1) compliant.
  * A new function called hasUnresolvedSymbols() has been added to the
    elf module.  This could be useful for a contributor to implement a
    policy that checks to make sure that shared libraries do not have
    unresolved symbols.  Additional code could be written to check
    binaries too.
  * cvc checkout, update, and commit now show progress when communicating
    with the repository server
  * Progress is now displayed while downloading file contents from a
    repository (such as when assembling a changeset that is distributed
    across multiple repositories)

Changes in 0.61.1:
  * Cleaned up error message which results from Conary not being able to
    determine which trove to remove when a new one is installed
  * Dependency object use slots
  * Hash values for DependencySet, Version, and Branch objects are cached
  * UIDs and GIDs that cannot be mapped to symbolic names no
    longer cause the buildpackage code to traceback.  The ownerships
    from the filesystem were never used anyway, so it's safe to assume
    that all files are owned by root:root
  * Implemented proper updateall
  * Files in troves are downloadable from the repository browser.
  * Troves in the repository browser are separated by first letter
    instead of showing all troves in one page.

Changes in 0.61.0:
  * New functionality for maintaining user groups: renaming and updating
    members
  * Added repository interfaces for deleting users and groups
  * Added a repository iterator function to list the members of a group
  * The web interface to the Conary repository now has a repository
    contents browser, accessible either from the main page (if you are
    logged into the web interface), or from the /browse url. Example:
        http://conary.example.com/conary/browse
  * A bug preventing all access to the web interface if an anonymous
    user existed has been fixed.
  * "Large" updates are split into multiple pieces which are downloaded
     and installed independently of one another
  * Trove updates are tracked through collections
  * Group handling completely rewritten to function as a three way merge
    instead of a set of heuristics
  * Trove removal handles references troves which are referenced by multiple
    collections
  * Rollback format unified for local and nonlocal rollbacks
  * Dependency ordering forces collections to be installed after all of their
    referenced troves (allowing simple restarts)
  * Database migration removes stale versions
  * --replace-files marks the replaced versions of the files as no longer
    present
  * Troves store information about Install Buckets - not used yet.
    By specifying a component's install bin, which is a set of key-value
    pairs, you can describe whether two versions of a component are
    installable side-by-side.  If two versions of the component share the
    same keys for their install bins, but at least one different value, then
    the components are installable side-by-side.
  * Troves store information about troves loaded when building a recipe
  * Build Requirements are stored with the trove
  * Add isCollection() to TroveInfo
  * Changesets download while instals are going on
  * StreamSet.twm() respects ignoreUnknown now
  * Rollbacks of locally cooked and emerged troves works

Changes in 0.60.12:
  * Previously, if you ran "conary update foo", and foo requires a new
    version of bar, but updating to the new version of bar would break
    existing dependencies of other troves on the system, a very
    unuseful "Troves being removed create unresolved dependencies"
    message would be printed.  Conary now says that "Additional troves
    are needed" instead.  If --resolve is used, it will report the
    troves that have been added before displaying the dependency
    failures caused by erase.
  * Symlinks no longer confuse AutoDoc policy.
  * Autosource files which have changed confused cvc update
  * allow a \ at the end of a line in config files to do line continuations
  * several bugs in the multitag handler have been fixed

Changes in 0.60.11:
  * The '-f' flag was added to the arguments to gzip when
    recompressing compressed files
  * Added progress callbacks for uploading the changeset when cooking
  * Improved automatic mainDir detection for some corner cases.
  * Put development docs back in :devel component (they were
    inadvertantly removed from it by a previous fix).

Changes in 0.60.10:
  * BadFilenames policy absolutely prohibits filenames with newlines
    in them, no exceptions allowed.  Other similarly bad filenames may
    later be forbidden by this policy.
  * UTF8Filenames moved to packagepolicy, where it belongs, and it now
    raises an error instead of printing a warning.
  * Conary now enforces the rule that tag names must have no whitespace
    and must be all alphanumeric characters, -, or _.
  * Conary can now run a single instance of a single tag handler to
    process multiple tags.  The tag description files for each tag
    must point to the same tag handler, and must each specify the
    multitag datasource.  The data is passed to the tag handler on
    standard input using the protocol "tag list for file1\nfile1\n..."
  * Fixed ftp server busy detection when fetching files via URL.

Changes in 0.60.9:
  * The changemail script is replaced by a generic commitaction script
    that loads modules, and a changemail.py module is supplied.  There is
    a backward-compatible changemail script which calls commitaction
    with the changemail.py module.  --email and --*user options now are
    changemail module options, so the commitAction should be specified
    something like this:
    commitAction /.../conary/commitaction --repmap ... --module "/.../conary/changemail --user %(user)s --email foo@example.com --email bar@example.com"
    You can add your own modules and run them all from the same commitaction
    using multiple --module arguments to the commitaction script.
  * Conary can now almost always guess the correct name for the mainDir
    when it is not %(name)s-%(version)s, if the first addArchive()
    instance creates exactly one top-level subdirectory and no other
    top-level files of any sort, in which case it will use that name as
    the mainDir.

Changes in 0.60.8:
  * The changemail script is now actually packaged, in
    /usr/lib{,64}/python2.4/site-packages/conary/changemail
  * Build requirements for superclasses are automatically added to
    subclasses.
  * Build requirements now look at all labels in a version to see if they
    satisfy a build requirement.
  * The NormalizeManPages policy now automatically converts man pages
    encoded in iso-8859-1 to man pages encoded in utf-8.  Additionally,
    it runs faster and no longer calls sed.

Changes in 0.60.7:
  * The changemail script is now distributed with conary, and is called
    with a different calling convention; instead of being called once
    per trove with trove-specific command line options, it is called
    once per commit (of however many troves) and creates more readable
    summary email messages.  Remove --trove, --version, and --flavor
    arguments from your changemail invocations.  Added --user argument
    to changemail; specify in .cnr files as "--user %(user)s".  Or, to
    only print users for source or binary commits, use "--sourceuser
    %(user)s" or "--binaryuser %(user)s", respectively.
  * The cvc rdiff command now recognizes creating a shadow as such.
  * Build requirement tracking is now half-enabled; conary is now able
    to read "buildReqs" tags, but will not yet generate them.
  * Files in /tmp and /var/tmp, and all cvs temporary files, will no
    longer be packaged by default,
  * The addArchive(), addSource(), and addPatch() actions can now fetch
    via HTTPS as well as HTTP and FTP.
  * The repository now handles creating a changeset between two troves
    that both contain a version of a file that is stored on a different
    repository

Changes in 0.60.6:
  * Erasing emerged troves works properly
  * Calling Doc() no longer disables the AutoDoc() policy.
  * A more reliable method is used for finding the port of an
    Apache connection

Changes in 0.60.5:
  * 'conary emerge' works again
  * Distributed group changesets failed when remote troves disappeared
    from the group
  * build logs are now tagged with 'buildlog' tag
  * Conary now handles cases when a directory becomes a symlink when
    applying a changeset.  An error message is displayed which tells the
    user how to apply the update.

Changes in 0.60.4:
  * An error in the automatic database conversion of 0.60.2 systems
    has been corrected.

Changes in 0.60.3:
  * Reimplemented LargeStreamSet in C
  * Added StreamCollection
  * Policies now announce their names in their information, warning,
    debug, and error messages, making it easier to determine how to
    resolve problems.
  * The database conversion for to 0.60.2 didn't work well; a proper
    conversion is now in place

Changes in 0.60.2:
  * Added InitialContent flag
  * Fixed bug which caused servers to leak file descriptors when the sqldb
    was replaced
  * "repquery --deps" output fixed (broken in 0.60.1)
  * Added AutoDoc policy which finds common documentation files and puts
    them in %(thisdocdir)s automatically.
    AutoDoc is disabled by calling
    Doc without calling AutoDoc, which means that existing recipes that
    call Doc will not show changes.
  * getPackageBranchPathIds() now returns version and fileId as well,
    so that the IdGen class can determine if an older version number
    should be assigned to files.  getPackageBranchPathIds() is now the
    primary mechanism for populating the pathId dictionary.
  * The local label methods of the version object have been
    refactored. isLocal() is now onLocalLabel(), isEmerge() is now
    onEmergeLabel(), etc. isOnLocalHost() has been added as a method
    to easily determine if a version only exists in the database
  * Moved logic for explicitly creating a changeset from cscmd.py to the
    ConaryClient object
  * Added the (unused) ability to lock and unlock troves. Ignore this for now.
  * "query --info" behaves much more like "repquery --info" now
  * isSourceVersion() method has been to the Version object
  * most of the remaining erroneous references to "Package" have been
    changed to "Trove" throughout the code.  This includes method
    names such as getPrimaryPackageList() -> getPrimaryTroveList().  Some
    more commonly used methods were left as deprecated thunking methods
  * dependency resolution couldn't resolve a requirement w/o flags against
    a provides w/ flags

Changes in 0.60.1:
  * Support for legacy clients (protocol version 29) has been removed from
    the server
  * The server raises an server-side exception if any client with
    protocol less than 32
  * Updated the URL provided in a server-side client version mismatch
    exception
  * Server-side dependency suggestions return more choices, leaving it
    to the client to sort it all out
  * Client uses timestamps to determine which troves to install when their
    flavors score equally
  * Fixed build-side bug handling meta characters ([,*,etc) in file names
  * "cvc newpkg" now accepts pkgname=label syntax
  * files.contentsChanged() function updated to work with StreamSets
  * Basic local changeset creation, retargeting, and commits work
  * Permissions weren't merged for operations run as non-root users
  * The structure of the repository web interface has been redesigned
    and some authentication UI bugs have been fixed.
  * The repository web interface now requires the conary-web-common package
    to be installed.
  * Committing troves to the repository no longer recompresses non-config
    files
  * Timestamps are set on the server at commit time; the timestamps the
    client assigned is not used (this is to protect against clients with
    a bad idea of time; servers should be consistent, even if they're
    wrong, and as long as time doesn't go backwards on that server all is
    good)
  * Reworked troves to be representable as streams and implement *basic*
    signature capability
  * Local cook versions are now more sensible.

Changes in 0.60.0:
  * Changed changesets to compress individual files instead of the combined
    stream.
  * Cleaned up file content objects to no longer track file sizes.
  * Switched away from TupleStream to StreamSet both for better performance
    and for improved flexibility in the format (at the price of larger
    frozen streams).
  * Troves explicitly provide their own names.
  * Troves can now provide "capability flags", and trove requirements
    can now include references to the capability flags.
    r.ComponentProvides(('ASDF', 'FDSA')) will cause all components built
    from the current recipe to provide the 'ASDF' and 'FDSA' capability
    flags, and r.Requires('/path/to/file', 'foo:runtime(ASDF FDSA)')
    will make /path/to/file require the foo:runtime component built
    with the ASDF and FDSA capability flags.
  * Dependency components can contain : characters now.

Changes in 0.50.14:
  * Dependency checking now returns reordering information (which isn't
    used yet)
  * Allow groups to include other groups defined in the same recipe (but
    explicitly disallow cycles in groups)
  * Fixed bug in building multiple groups with a single recipe when some
    of the groups already exist, but others don't

Changes in 0.50.13:
  * Added automatic :data component for /usr/share, to which you should
    add any platform-independent files that are needed by :lib components
    but not in a libdir-derived path.  These might include configuration
    files and supporting data files needed by both library and runtime
    programs.
  * Added automatic intra-package inter-component dependencies; now within
    a single package, the :devel component will automatically require the
    :lib component if both components exist.  These dependency sets can be
    modified with the ComponentRequires policy.
  * The build/buildpackage.py file has variable and function names changed
    to better match our terminology for packages and components.
  * Change flavor specified in the conaryrc to a flavor path -- accept the
    flavor config parameter multiple times to create a flavor path
  * Added a "filewrap" argument to r.Run() that inserts an LD_PRELOAD
    wrapper that overrides some library funtions to look in %(destdir)s
    first before looking in the filesystem.  This is subject to change
    as we experiment with it!

Changes in 0.50.12:
  * Implemented --quiet for conary update changeset commands, and cvc cook.
    Also implemented the 'quiet' configuration value. This option suppresses
    progress indicators.
  * Split loadRecipe into loadInstalled and loadSuperClass, depending on the
    purpose of the recipe loading.  loadInstalled will examine the local
    system to look for a matching installed trove, and load that version,
    while loadSuperClass will not.
  * Logs of builds are now stored in cooked changesets in the :debuginfo
    component -- generally in
    /usr/src/debug/buildlogs/<name>-<version>-log.bz2, controlled by
    macros.buildlogpath
  * Added lib/logger.py
  * Fixed conarybugz.py to work with Conary's new site-packages location
  * Cleaned up yuck, rpm2cpio, and rpm2ccs scripts to use new "import conary"
    mechanism for finding conary.
  * Check sha1s for all files written into the repository or file system
  * conary scs --deps works again

Changes in 0.50.11:
  * Reworked file addition to local database a bit for better performance
  * Fixed sorting for --info
  * Don't make --info installs require a writeable database
  * Added an exception to group updating, restricting removal of existing
    troves to match the group's contents to troves on the same branch
  * Groups which had the same trove added (via a referenced trove) and
    removed (from the primary trove) got confused
  * conary showcs now takes trove version
  * conary showcs will display erased troves in changesets, and erased troves
    that are referenced but not within the changeset
  * conary changeset now support trove=<version>-- to create a changeset that
    erases the trove
  * Cache user id to name mapping
  * Improved the progress indicators for preparingUpdate and
    creatingDatabaseTransaction
  * Implemented progress indicator on source downloads
  * Fixed bug in update process which caused files to be incorrectly skipped

Changes in 0.50.10:
  * Added callback for creating database transaction, so that it does
    not look like we spend an inordinate amount of time executing tag
    pre scripts.
  * Added findtrove.py to the Makefile so that it is included in
    the distributed version of conary.
  * Added distcheck rule to Makefile to try and avoid missing files in the
    future

Changes in 0.50.9:
  * reimplemented StreamSet in C
  * moved findTroves out to findtrove.py, reworked it to be more modular
  * getSourceVersion now correctly handles branched binaries by looking
    up the branch to find the source component.
  * reimplemented StringStream in C
  * fixed bugs in --info

Changes in 0.50.8:
  * sort update --info alphabetically, display old versions, and display
    a letter summarizing the type of change
  * NormalizeInterpreterPaths() policy now looks in the package currently
    being built, as well as on the installed system, to determine how to
    resolve #!/usr/bin/env scripts.
  * groupName argument to addTrove() can now be a list of group names as
    well as a single group name.
  * --no-recurse works on the erase path
  * fix to walkTroveSet (which was horribly broken)
  * enable (optional) dependency checking when building groups
  * 'cvc cook' error output when there are unresolved build
    requirements is more user friendly
  * filesystem conflicts are handled properly when applying a rollback
  * updating a package to a version that comes from a different
    repository when that package had an uninstalled component works
    now.
  * conary now resides in /usr/$LIB/python$PYVERSION/site-packages/conary/
  * calling r.Replace on a non-regular file results in a warning instead
    of an unhandled exception
  * implemented basic callbacks for update, erase, and changesets

Changes in 0.50.7:
  * Added the XInetdService action to avoid having to include
    /etc/xinetd.d/ files separately, and to make xinetd.d files
    be consistent, making recipe-provided changes less likely to
    conflict with local configuration changes.
  * groups are no longer allowed to contain redirects
  * added setLabelPath to group recipe
  * Allow r.Provides("soname: libfoo.so(FLAGS)", "/some/file") (added
    the "(FLAGS)" part).
  * don't allow spaces and commas in revisions

Changes in 0.50.6:
  * conaryclient.updateChangeSet should have recursed by default
  * Metadata retrieval now works along distributed branches and shadows.
  * reworked troves being added to database to handle missing parts
    of packages and groups properly (and make things faster and more
    elegant)
  * merged update and erase code paths in conaryclient
  * update and erase now take +,- modifiers on trove names
  * added --info to see what an update or erase command will do
  * a single group recipe can now build multiple groups

Changes in 0.50.5:
  * Streams return their value through __call__ instead of value()
  * Reimplemented ShortStream and IntStream in C
  * conary config now takes --show-passwords option, and does not pretty
    print config file values when not printing to screen.  This means that
    conary config > <file> will result in a valid configuration file.
  * Updating groups didn't work when the group referenced troves as new
    which were already installed on the system
  * r.ComponentSpec('somecomponent', '.*') will no longer override the
    file specifications for packaging :debuginfo and :test components.
  * loadRecipe now takes a troveSpec as its first parameter, and uses that
    troveSpec to find the trove on the local system that matches the source
    component that is being loaded.  loadRecipe also automatically searches
    the labels that are parents of the current recipe, so if you shadow a
    recipe, any loadRecipe lines contained in that recipe should still do
    what you want.
  * merge didn't handle files converging
  * merge doesn't need to deal with autosource files
  * diffs between groups failed when members disappeared

Changes in 0.50.4:
  * Most rollback information is stored as a reference to a repository
    instead of storing full rollback data on the local system. The
    localRollbacks flag in conaryrc allows the old behavior to remain.
  * The CONARY state after a merge operation on a shadow now has the
    correct fileId for files that are not different than the parent
    version.
  * Added /usr/lib/conary/conarybugz.py to make it easy to automatically
    populate bugzilla databases from repositories.
  * Sped up Strip, NormalizeInitscriptLocation, NormalizePamConfig,
    TagDescription, and TagHandler policies by limiting them to
    only appropriate directories.
  * Fixed :debuginfo to work with binaries built from more than one
    source file, and made it less aggressive by only stripping debug
    information out to the :debuginfo files, which both makes stack
    traces better without :debuginfo installed and makes libraries
    stripped for :debuginfo more likely to work.
  * When existing fileId's had no streams but the streams are provided
    by a later commit, those streams weren't always merged properly if
    there were multiple files for that fileId
  * conary config output masks user/password info in repository maps
  * the config option useDir has been changed to useDirs, and archDir has been
    changed to archDirs, to allow for tiered use/arch flag definitions, and
    the tweaking of use and arch flag settings.  By default, useDirs and
    archDirs look in /etc/conary/<dir>, followed by /etc/conary/distro/<dir>,
    follwed by ~/.conary/<dir>, where dir is use or arch, depending on the
    context.
  * Arch files can now contain arbitrary macro definitions, and in the future
    will contain values for macros like %(lib)s, which is lib64
    on some platforms.
  * when using --keep-existing, the install label path and install flavor
    are used to determine which version to install instead of using affinity
    to install something close to what you already have.
  * a bug that prevented a changeset from applying to the system when
    the changeset removed a component from a package and the component
    is not installed on the system has been fixed.

Changes in 0.50.3:
  * database findTrove now has an interface that is much closer to the
    repository findTrove function -- this enables conary q to work like
    conary rq.
  * Group handling didn't work for multiple levels of group inclusion.
  * Database.hasTrove() no longer needs to instantiate troves.
  * Fixed overly-aggressive cleaning of the cache.
  * Added repository findTroves call to parallelize findTrove calls.
  * Added the NonMultilibDirectories policy to prevent 32-bit troves from
    utilizing lib64 directories.
  * the NormalizeInterpreterPath policy can now handle unwriteable files
  * fixed the network client code to return file contents properly when
    multiple file contents are requested from the server (bz#50)
  * rewrote Database.getTroveLatestVersion()
  * Added :debuginfo handling in Strip policy, which requires debugging
    to be turned on in optflags and elfutils's eu-strip and debugedit to
    be installed.  Like :test components, :debuginfo components are not
    installed by default.
  * File versions are now properly set to a branched version after a
    merge operation
  * cvc commit aborts again when the current versions of files are not
    the latest versions

Changes in 0.50.2:
  * Any %(lib)s-derived path (/%(lib)s, %(libdir)s, %(krbprefix)s/%(lib)s,
    or %(x11prefix)s/%(lib)s) will now cause the entire package and all
    components to be flavored with the base instruction set flavor, so
    that architecture-sensitive but non-code files in (say) /usr/lib64
    do not show up on 32-bit platforms.
  * Sped up dependency resolution on the client
  * The reworked getFileContents call now asks for contents from the
    correct server when contents from more than one server are requested

Changes in 0.50.1:
  * Add support for trove=<troveVersion> in rq, cvc co, and other places that
    use findTrove
  * Add conary q --info option to display flavors
  * changeset command uses system flavor if no flavor is specified, skips
    troves which are not included in packages and groups by default,
    takes a --no-recurse option, and filters based on the excludeTroves
    configuration setting
  * Added automatic :perl component that works like the :python component,
    and extended the multilib-friendly-or-architecture-neutral policy to
    work with perl as well as python.
  * client/server protocol negotiation is a whole lot smarter now
  * getChangeSet() results in a single URL rather than one per primary trove
  * group, fileset, and redirect recipes have macros that contain the
    buildlabel and buildbranch.
  * fixed a bug with merging absolute change sets which contain config files
  * redirections to troves w/ older versions already installed didn't work
  * the pathId generation code has changed.  For cooked troves, the
    pathId will be the same for any particular version of a path.
    Code must not depend on this behavior, however; it may change in the
    future.

Changes in 0.50.0:
  * Redirections work
  * Sped up group generation
  * Troves which reference other troves (groups and packages) can now specify
    whether a trove is installed by default or not. Packages now reference
    :test, but don't install it by default
  * Added optional 'recurse' parameter to netclient.createChangeSetFile
  * The first argument to the Requires and TagSpec commands can now have
    macros interpolated, as in r.Requires('%(bindir)s/foo', ...)
  * Groups can have requirements now
  * protocol-level getFileContents works on multiple files simultaneously
  * repository log had too many files added to it
  * set instruction set flavor for a cooked trove whenever any Arch flags are
    checked

Changes in 0.14.12:
  * The shadow command looks at buildLabel instead of following
    installLabelPath
  * In some cases, troves with an incompatible flavor were chosen when
    --resolve was used. The proper flavor is now used, or the
    dependency is reported as unsatisfiable.
  * Several more instances of %(lib)s were moved out of the default
    specification for generic components like :runtime and :devel for
    better multilib support.
  * Policy now helps ensure that :python components are either
    architecture-neutral or multilib-friendly.
  * Better error messages for "%(foo)/" (which should be "%(foo)s/")
  * Looking up files in the local database gave erroneous results in
    some cases (this was noticeably primarily when distributed change
    sets were being generated)

Changes in 0.14.11:
  * Local systems store config files in sql tables now.  Use
    /usr/share/conary/convertcontents to convert to the new data store.
    Note that this means that any *config file* managed by conary can be
    read through the main SQL database file in /var/lib/conarydb/conarydb.
  * Actually check build requirements before building, use --no-deps to
    ignore the check.
  * make conary q and conary update convert all flavors to  strong flavors
    for comparison; ~readline becomes readline, and ~!readline becomes
    !readline, so that conary q foo[readline] works as expected.
  * no default flavor is presumed for local operations (erase, q)
  * changed getPackageBranchPathIds to base64 encode the filename in
    order to ensure that the resulting XML-RPC will be UTF-8 clean.
  * localoutofdate renamed to "yuck", a man page added, and the script
    and man page are now installed on the system.
  * rename --use-macro and --use-flavor options for cook to --macro
    and --flavor
  * support new cook syntax: cvc cook <trove>[flavor] to set the troves flavor
    while cooking
  * fixed rq output when iterating over subtroves within a trove or group
  * TroveNotFound exceptions are handled gracefully in cvc.  'conary cook
    foo' will no longer traceback when foo:souce could not be found in
    the repository.
  * Unsynchronized updates work for packages and groups
  * The database is now opened with a 30 second timeout.  This should allow
    better concurrency.
  * added --exclude-troves and excludeTroves conaryrc entry
  * repository .cnr file's commitAction configuration item now has a
    flavor provided to it as %(flavor)s and the default changemail
    script uses it.
  * don't allow the same label to appear twice in sequence in a version

Changes in 0.14.10:
  * FlavorMap sense wasn't set right for base instruction set

Changes in 0.14.9:
  * Shadow Branch objects didn't return parent branches properly. This
    caused incorrect pathId's to show up on cook on shallow shadows.
  * Reworked the code which looks up pathIds to take advantage of a new
    server call (getPackageBranchPathIds) which is faster and looks on
    both the full branch and full parent branches.
  * The Apache repository server now allows mixed ssl and normal requests.
  * Added forceSSL option to apache repository server configuration.
  * The network client code now supports accessing servers over https.
  * Proper salts are used for user passwords.
  * The default value for macros.optflags is "-O2" again, instead of
    an empty string.
  * The http handler in the conary server now sends back proper error
    codes in the case of an authentication error.

Changes in 0.14.8:
  * Fixed bug where streams for commits on distributed branches didn't always
    get set properly
  * reworked findTrove() in repository to return (name, version, flavor)
    tuples instead of full troves
  * Split conary.1 into conary.1 and cvc.1
  * Allow cvc cook trove=<version>
  * remove --target-branch cook option
  * added default :devellib component for architecture-specific devel bits,
    made all files with an architecture-specific multilib path that are
    not in :devellib go into :lib instead of having many of them fall into
    :runtime

Changes in 0.14.7:
  * ELF libraries with sonames that have paths in them are now handled
    sanely, by removing the path (and complaining...)
  * split march into targetArch and unameArch -- requires a new distro-release
  * rework command line arguments to shadow and branch to match how versions
    are normally specified, and allow a flavor specificatoin
  * added --sources to branch and shadow commands

Changes in 0.14.6:
  * fix for generating changesets between repositories
  * policies that look at shared libraries are now multilib-aware,
    fixing shared library permissions and dependency provision
  * autosources didn't work when committing across a shadow

Changes in 0.14.5:
  * allow groups to contain troves with conflicting flavors
  * make repository-side change set caching less buggy
  * fix config files changing to symlinks
  * allow duplicate items to be specified for erase and update
  * changeset command allows flavors to be specified
  * repquery --info shows trove flavor
  * fixed bug with not matching base instruction set flavor

Changes in 0.14.4:
  * several bugs in the 'cvc update' code paths have been fixed
    - it no longer retrieves autosource sources
    - the CONARY file now gets populated entries for autosource files
    - the fileids in CONARY files are now correct after an update
  * several bugs in error handling have been fixed
  * several docstrings have been fixed
  * packagepolicy now automatically adds usermode:runtime requirement to files
    that are dangling symlinks to consolehelper
  * the templating engine for the web interface to the server has been
    changed to kid; kid and elementtree are now required to run a server.
  * the web interface now supports limited editing of ACLs
  * the server now only supports protocol version 26 (it was a mistake
    to leave in support for 24 and 25)
  * old code that supported ancient protocol versions has been
    removed from the server
  * recipes loaded from within recipes follow the label= argument if
    it is given

Changes in 0.14.3:
  * Fixed usage message to no longer print 1 at bottom; improved option
    handling error messages
  * Fixed versions when branching from a shadow
  * The lookaside cache now fetches from the repository into the right
    location and with the right permissions, and fetches manually-added
    as well as automatically-added sources.
  * In recipes, addSource can now take dest='/path/to/file'
  * Change %(servicedir)s location from /var to /srv

Changes in 0.14.2:
  * contents are now stored as diffs when either the new file or the
    old file is empty
  * diffs of numeric streams can now express a change to the value of
    None

Changes in 0.14.1:
  * fixed a typo in lookaside.py that prevented commits from working
  * added a descriptive exception message when fileids in your database
    do not match the fileids in the repository

Changes in 0.14.0
  * added ability for changesets to ignore unknown fields in some places
    (making changesets somewhat less brittle)
  * fixed bug in source handling with non-recipe files in the local directory
  * added framework for generic trove information
  * checkout no longer pulls all sources from the repository
  * used new trove info framework to store the source trove, build time,
    total file size, and version of conary used when building binary
    troves.
  * lib/elf.c no longer uses mmap to read elf files.  Some architectures
    may have elf structures on disk that are not naturally aligned, and
    using mmap to read them won't work.
  * the repository code now uses a 30 second timeout when attempting to
    access the database
  * Have architectures control their march values in the architecture
    config files.
  * add Arch.getCurrentArch() to get the major architecture that is in use
    during a build

Changes in 0.13.3
  * added ability for a contents log file (makes syncing much easier)
  * file tags weren't used on updates
  * "description update" tag action replaced with "handler update"
    (which gets called when either the tag description or the tag handler gets
    updated)
  * "description preremove" tag action replaced with "handler preremove"
  * sources get committed automatically

Changes in 0.13.2
  * reworked use.py code almost entirely.
  * added /etc/conary/arch directory to contain architecture definition files;
    changed /etc/conary/use files to contain more information about how
    flags are used when building.  Flag definitions are no longer in use.py.
  * fixed buildFlavor so that it affects cooking packages as well as
    determining troves to include when cooking a group
  * changed --noclean to --no-clean to be in line with the rest of the
    options; documented it
  * removed Use.foo and Flags.foo options from conary config files.  Macros.foo
    is still there.  Added --use-flavor option to cvc cook which takes a flavor
    and overrides the build flavor while cooking.
  * groups now take flavor strings to determine the flavor of a trove to
    include, not flag sets.
  * dependencies resolution is flavor sensitive now (and uses flavor
    affinity)
  * added trove version/release number to dependency messages
  * renamed classes and methods in versions.py to match current terminology

Changes in 0.13.1
  * repquery wasn't filtering by flavor properly (exposed by a bug fix
    in 0.13.0)

Changes in 0.13.0
  * removed importrpm.py
  * diffs between a file object that has a non-empty provides or requires
    to a file object that has an empty provides or requires are now properly
    generated and applied.
  * added checks to validate merged file objects against the fileIds
    in the changeset
  * implemented shadows
  * framework for redirects in place
  * removed (unused) parentId field from Branches repository table

Changes in 0.12.5
  * reworked dependency resolution a bit for a big speedup in the server
  * moved destdir to %(builddir)s/_ROOT_
  * made macros.destdir available during the unpacking of sources
  * source commands (r.addAction, etc.), if given absolute paths for
    their dir keywords, will perform their actions in the destdir instead
    of the builddir
  * most build commands (r.Make, r.Create, etc.), will work in either builddir
    or destdir, depending on whether they are given relative or absolute
    paths
  * add dir keyword for r.Run
  * include /usr/bin/rpm2cpio

Changes in 0.12.4
  * set more arch flags for x86 and x86_64
  * troves can have multiple instruction set flavors now
  * flipped around use: and is: sections of flavor strings
  * Version and Branch object completely separated

Changes in 0.12.3
  * conary verify updated to new API so that it works again
  * conary q (with no arguments) works again

Changes in 0.12.2
  * added getTroveVersionsByBranch
  * make better use of _mergeQueryResults
  * moved version affinity into findTrove from ConaryClient
  * fixed branch affinity so that it's actually branch affinity instead of
    label affinity
  * rdiff changes for 0.12.0 broke negative numbers for oldVersion
  * rdiff diff'd based on label instead of branch
  * update has flavor affinity now
  * flavors can now be specified on the command line for update, erase
    repquery, and query
  * unspecified flavor flags got scores of zero, which was wrong
  * added python code for flavor scoring (useful for the client)
  * repository queries didn't work properly when looking for multiple flavors
    of a single version
  * fix for updating multiple flavors of a single version of a trove
    simultaneously
  * reworked getTroveVersionList and getAllTroveVersions for per-trove
    flavor filtering

Changes in 0.12.1
  * repquery and query always showed dependency information
  * getTroveLeavesByBranch did extra demarshalling of the flavor
  * repquery didn't deal with nonexistant troves well
  * dependency failures on erase didn't reassemble dependency flags properly
  * fixed bug in dependency sets creation which caused dependency flags
    to get mangled
  * added a check to prevent mangled flags from getting committed

Changes in 0.12.0
  * document config command, and display supplied macro/use/arch information
    in output
  * repository acl's work for almost everything
  * anonymous access must be explicitly enabled by creating an acl for
    user 'anonymous' with password 'anonymous'
  * server side flavor scoring used
  * queries reworked for flavor matching

Changes in 0.11.10.1
  * move to python2.4
  * repository caching (which isn't used yet) didn't track the recurse flag

Changes in 0.11.10
  * changed flavor tracking when loadRecipe() is used to only track
    flavors in loaded recipes that are superclasses of the recipe
    class in the loading recipe.  (e.g. loading python.recipe to get
    the distribution python version will not add all of the python
    recipe's flavor information to the loading recipe class, as long
    as the loading recipe does not subclass the Python class.)
  * add conary verify command for comparing the local system's state to
    the state it was in at install time
  * when a trove is installed for the first time, it comes from a single
    repository
  * didn't handle file types changing on update
  * fixed problem assigning depNums
  * components disappearing from troves caused problems in relative changesets
  * files moving from removed troves in changesets caused update to fail

Changes in 0.11.9
  * change the order of permissions setting (chmod after chown)
    because some versions of the Linux kernel remove setuid/gid bits
    when setting ownership to root

Changes in 0.11.8
  * work around a python bug w/ fdopen() resetting file permissions
  * r.Replace() as an alternative to r.Run("sed -i '...' file")
  * Policy enforcing UTF-8 filenames
  * r.macros.tagdatadir as a standard place to put data just for taghandlers

Changes in 0.11.7
  * changed server.py to take extra config files via --config-file instead
    of as an extra argument
  * extra config files (specified with --config-file) were ignored if they
    didn't exist; issue an error message now
  * Added r.ConsoleHelper() for recipes
  * PAM configuration files shouldn't have paths to modules by default,
    so we remove what used to be the standard path
  * changed repository user authentication to use user groups (currently
    one per user)
  * added password salt
  * restructured repository a bit
  * removed lots of unused code from FilesystemRepository

Changes in 0.11.6
  * branches are created as changesets now instead of as a protocol call
  * merged authdb into primary repository
  * fix for rdiff (broken by flavor rework in 0.11.5)

Changes in 0.11.5
  * Internals reworked to eliminate flavor of None in favor of empty flavor
  * Added (currently unused) code to parse command line flavor specifications
  * static libraries (.a files) get proper flavors now
  * Handle attempts to update already installed troves from absolute
    change sets

Changes in 0.11.4
  * all components built from a single recipe share a common flavor
  * loadRecipe's label= keyword argument can actually take a label
    as well as a hostname

Changes in 0.11.3:
  * optimized a sqlite update statement to use indexed columns
  * added --test to update and erase
  * dependency check didn't handle new components providing the same
    items as old components (broken by 0.11.1 performance enhancements)

Changes in 0.11.2:
  * standalone server was broken by --add-user changes in 0.11.1
  * dependency check no longer allows packages being removed to cause
    dependency failures
  * changed how dependencies are frozen to make the order deterministic
    (so fileId's don't change around)
  * added a database version to the database schema

Changes in 0.11.1:
  * erasing troves enforces dependencies -- this requires a database
    conversion (run the conary-add-filedeps script which fixed the
    conversion to 0.11.0 after updating conary)
  * reworked dependency queries to take advantage of indices for much
    better performance
  * add --add-user to server.py for creating the authdb

Changes in 0.11.0:
  * massive rework of fileId mechanism to allow better flavor support
  * added columns to dependency tables to allow erase dependency checks
    (which are not yet implemented)
  * enabled trove requirements
  * added cvcdesc and the 'describe' command to cvc to generate
    and use metadata XML files.
  * getMetadata follows the branch structure up until it finds metadata
    for the trove.
  * changed getFileContents() to not need trove name or trove version
  * byte-compiled emacs lisp files are transient, like python
    byte-compiled files
  * addSource recipe action now can take a mode= keyword argument
  * cook now enforces having no dash characters in version numbers
  * files are explicitly disallowed from depending on groups, packages,
    or filesets; the only trove dependency that a file or component
    can have is on a component.  Only filesets can depend on filesets.

Changes in 0.10.11:
  * reworked how absolute change sets get converted to relative change
    sets for better efficiency
  * chained dependency resolution caused duplicate troves in the final
    changeset (and a lot of extra work)
  * added --config to stand alone repository
  * source flag wasn't set properly for newly added non-text files
  * flavor information is now printed by "conary query" when multiple
    flavors of the same version of a trove are installed
  * "conary repquery --all" flavor output formatting has been improved

Changes in 0.10.10:
  * changesets get downloaded into a single (meta) file instead of lots
    of separate files
  * fix several bugs in the freshmeat record parsing
  * add a freshmeat project page URL to the metadata by default
  * add a "source" item to metadata
  * the server implementation of troveNames() was horrible
  * enabled file dependencies

Changes in 0.10.9:
  * fixed some authorization issues with the xml-rpc repository interface
  * the web management interface for the repository works now; see
    http://wiki.specifix.com/ConaryConversion for information on how
    to convert existing authdb's to support this
  * fixed a bug with distributed branches
  * users can change their passwords through the repository's web api
  * improved logic apachehooks use to find top level URL
  * fixed bug in server side repository resolution

Changes in 0.10.8:
  * changed iterAllTroves() to troveNames(), which searches a single
    label instead of the whole repository
  * reworked http authentication and CGI request handling and added the
    beginning of a web interface to the repository for user administration
    and metadata management.

Changes in 0.10.7:
  * dependency sql code reworked to use temporary tables
  * new macro called "servicedir" that defines the location for
    service data (%(servicedir)s{ftp,http,etc})
  * added busy wait to sqlite3 python binding when executing SQL
    statements on a busy database

Changes in 0.10.6:
  * Lots of bug fixes for distributed branching
  * Some code rearrangement
  * The start of metadata support code is now included

Changes in 0.10.5:
  * The local database is used for fetching file information (but not
    contents), reducing network traffic when creating change sets
    across repositories.
  * Update works on troves which were locally cooked or emerged
  * Internal changes to move toward getFileContents() working in batches
    rather then on individual files. For now this prevents the repository
    from copying files between the content store and /tmp to serve them.
  * Arch flags are now included in flavors
  * Emerge follows the installLabelPath instead of the buildLabel
  * The extended debugger has been extensively modified
  * Conary can handle filenames with '%' in them
  * The showcs command has been significantly updated, and the updates
    are documented in the conary.1 manpage
  * New syntax for flags distinguishes requirements from "optimized for";
    see http://wiki.specifix.com/FlavorRankSpec

Changes in 0.10.4:
  * Bug fixes for updating from absolute change sets (which basically
    just didn't work for troves which contained config files)
  * Bug fixes for distributed branching
  * The database is used for fetching trove information (but not yet
    file information) when the client constructs change sets across
    distributed branches
  * various other bug fixes

Changes in 0.10.3:
  * this version introduces changes to the network protocol for
    obtaining file contents and changeset generation. The client
    protocol version number has increased, so version 0.10.3 can only
    communicate with servers running the server from 0.10.3. The
    server remains backward compatible with older clients.
  * a warning message is now displayed when the user attempts to
    create a branch that already exists on a trove.
  * the correct trove names are displayed when automatically resolving
    dependencies
  * packages no longer get the union of all the dependency information
    of the components they contain.  This information would have to be
    recalculated if a user installed a package then removed a
    component afterward.
  * a package policy check was added to reject any world-writable
    executable file.
  * r.TagSpec('tagname', exceptions='filter') now overrides a match by
    another r.TagSpec('tagname', 'filter')
  * more changes to metadata interface
  * various other bug fixes and improvements

Changes in 0.10.2:
  * the repository code is now included in the main conary source
    archive
  * "conary showchangeset" produces a more user-friendly output
  * large responses from the repository server are now compressed
  * the protocol for getFileContents() changed to take a fileId
    instead of the file's path.  The repository code can still handle
    old requests, but the client code now requires the latest
    repository code.
  * bug fixes

Changes in 0.10.1:
  * when applying a changeset, dependency failures are resolved by
    querying servers in the installLabelPath
  * troves that satisfy a dependency can automatically be added to a
    transaction.  This behavior is controlled by the "autoResolve"
    variable in conaryrc or the "--resolve" command line option to
    "conary update"
  * dependency resolution is calculated recursively.  To limit the
    recursion depth to check only first order dependencies, a
    "--no-deps-recurse" option has been added to "conary update"
  * "conary repquery" now takes a "--deps" argument, which prints the
    Requires and Provides information for the trove that is being
    queried.
  * changes have been made to the build side of Conary to facilitate
    building recipes that use cross compilers
  * symlinks now get the appropriate ownership set when they are
    restored
  * groups can now specify which flavor of a trove to include
  * repository queries that don't need file information no longer ask
    the repository for files.
  * various bug fixes and cleanups

Changes in 0.10.0:
  * dependency checking is now performed before changesets are
    applied.  This uses new tables in the local system's database.
    If you are using a database created by a version of Conary older
    than 0.10.0, it must be converted before it can be used.  See:
      http://wiki.specifix.com/ConaryConversion
    for details
  * Shared library dependency information in changesets is now stored
    in a different format.  This means that repositories that use old
    versions of Conary will be unable to give valid changesets to
    Conary 0.10.0 or later.  Therefore, the protocol version number has
    been increased.
  * --no-deps argument added
  * "cvc co" is now a synonym for "cvc checkout"

Changes in 0.9.6:
  * dependency enforcement infrastructure has been added (the code is
    currently disabled)
  * bug fixes
    * applying a changeset that un-hardlinks files now works
    * conary rq [trove] --info now works
    * running "conary update [trove]" when more than one flavor of
      [trove] exists no longer tracebacks.  It installs both flavors
      of the trove (which is not always the desired behavior - this
      will be addressed later)
    * only files with execute permissions are checked for
      #!interpreter.
    * "conary rq [trove] --ls" no longer tracebacks when [trove]
      exists in more than one repository
    * various code cleanups

Changes in 0.9.5:
  * new methods for specifying dependency information in recipes have
    been added
  * #! interpreters get added as dependencies
  * local flag overrides now work
  * cvc cook --resume can be used multiple times
  * conary invokes gpg with --no-options to avoid creating or using
    ~/.gnupg

Changes in 0.9.4:
  * fixes to cvc annotate
  * flavors and dependency generation code has been refactored to be
    policy based
  * better error handling when invalid changeset files are given to
    conary
  * minor code cleanups

Changes in 0.9.3:
  * New "cvc annotate" feature
  * Man page updates
  * Changesets which remove a file and replace it now apply correctly.
  * "cvc update" no longer complains and fails to update the CONARY
    state file properly  when ownerships differ
  * FileId generation now looks for previous versions of all the
    packages that have just been created, not just the name of the
    recipe.
  * Cooking as root is no longer allowed
  * Miscellaneous bug fixes.

Changes in 0.9.2:
 * Bug fixes:
   * Applying changesets that have more than one hard link groups
     sharing the same contents sha1 works now.
 * Build changes:
   * Recipes can now create new top level packages.

Changes in 0.9.1:
 * Bug fixes:
   * Applying a changeset that has a flavor which is a superset of the
     previous version's flavor now works.
   * Parsing optional arguments to command line parameters that appear as
     the last thing on the command line works
 * Build changes:
   * Package policy now checks to ensure that files in /etc/cron.*/*
     are executable
 * Update changes:
   * Conary no longer complains if a transient file has been modified
     on disk but no longer exists in a new version of a component.
 * Miscellaneous changes:
   * Version 1 on-disk changeset file support has been removed.

Changes in 0.9.0:
 * protocol versioning is much more granular now allowing for backwards
   compatible versions of functions
 * changeset command now generates changesets for multiple troves spread
   across multiple repositories
 * change sets are transferred as a set of independent change sets now
   (laying the groundwork for repository change set caching, with which
   this version will work just fine)

Changes in 0.8.3:
 * Man page updates.
 * The "conary query" command now accepts multiple arguments for
   troves and paths
 * Fixed "conary erase" command which was broken in 0.8.2

Changes in 0.8.2:
 * You can now install multiple troves at once (even a combination of
   changeset files and troves from repositories), and the entire
   action is recorded in a single rollback (this required a change in
   command-line arguments for updating troves).
 * The beginnings of support for searching multiple repositories
 * Miscellaneous code cleanup and bug fixes.

Changes in 0.8.1:
 * The source code has been re-arranged for easier maintenance, and
   conary has been split into two programs: conary and cvc.
 * Better error messages and debugging tracebacks

Changes in 0.8.0:
 * A new changeset format supports hard links but requires staged update.
 * The new changeset format also collapses duplicate contents even
   when hardlinks are not used.
 * By default, rc?.d/{K,S}* symlinks are no longer packaged. The
   chkconfig program is relied on to create them at package
   install/update time. Init scripts are explicitly required to
   support the chkconfig protocol by default
 * Improved error messages
 * Several bug fixes.

Changes in 0.7.7:
 * Extended debugger saves and emails
 * Tracebacks now include arguments and locals
 * More size optimizations were made when applying changesets
 * Applying absolute changesets when a trove is already installed is
   now much more efficient than it was
 * Self-referential symlinks raise a packaging exception.
 * Several bugs fixes.

Changes in 0.7.6:
 * Installation
   * Hardlink handling
   * enhanced debugging capabilities (including saving a debugging
     state file to enable remote debugging)

   * using binary file ids and iterators for significant memory savings
   * and runtime support for the x86.x86_64 sub-architecture
 * Cooking
   * more robust handling of the --resume option
   * policy normalization of where app-defaults files go.

Changes in 0.7.5:
 * Hard links are implemented (but not yet enabled, in order to
   preserve changeset compatibility for now).
 * Several bugs have been fixed for installing and cooking.

Changes in 0.7.4:
 * Fileids are now stored and transmitted in binary rather than
   encoded.
 * Better handling of multiple versions of packages/troves installed
   at the same time
 * Missing file handling improvements
 * Recipe inheritance is now possible between repositories
 * Enhanced Interrupted builds
 * The dynamic tag protocol was slightly modified
 * Added Arch.x86.amd64 and Arch.x86.em64t
 * several bugs fixes

Changes in 0.7.0:
 * sqlite3 is used for the database
 * better handling of multiple packages with the same name installed at once.

Changes in 0.6.6:
 * repository protocol update
 * changeset format update
 * added the ability to resume halted local builds
 * added the ability to easily package build-time tests to run at
   install time to qualify new/changed environments
 * better handling of packaged .pyc/.pyo files
 * better shared library handling
 * improved inline documentation
 * optimizations for both space and time
 * numerous bugfixes<|MERGE_RESOLUTION|>--- conflicted
+++ resolved
@@ -14,6 +14,8 @@
       to main(). (CNY-2786)
     * repository code handles correctly the removal of groups that
       include troves from other repositories. (CNY-2802)
+    * When using sqlite, some temporary tables used the invalid column
+      datatype of STRING instead of TEXT. This has been fixed. (CNY-2013)
 
   o Build Changes:
     * Removed defaultBasePackages configuration option as well as the
@@ -110,7 +112,6 @@
       conary.checkin module. (CNY-2498)
 
   o Bug Fixes:
-<<<<<<< HEAD
     * The internal function _ensureReadableRollbackStatus now directly
       ensures that it collects the necessary state it needs to succeed
       instead of relying on that state having been previously collected.
@@ -131,13 +132,6 @@
       allow for faster processing and lookup of file pathIds (CNY-2468)
 
 Changes in 2.0.11:
-=======
-    * When using sqlite, some temporary tables used the invalid column
-      datatype of STRING instead of TEXT. This has been fixed. (CNY-2013)
-
-
-Changes in 1.2.22:
->>>>>>> 671079c6
   o Build Changes:
     * Added 'factory' command to cvc for displaying and changing the factory
       of the currently checked out recipe (CNY-2690)
