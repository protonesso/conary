--- conflicted
+++ resolved
@@ -1,4 +1,3 @@
-<<<<<<< HEAD
 Changes in @NEW@:
   o Bug Fixes:
     * A bug that occasionally caused a thread deadlock when multiple
@@ -9,10 +8,7 @@
       the version to derive from instead of the latest on the branch
       (CNY-2577)
 
-Changes in 1.2.19:
-=======
 Changes in 2.0.8:
->>>>>>> 6e250ed8
   o Client Changes:
     * A close() method has been added to UpdateJob objects. It is
       recommended to call the method explicitly instead of relying
