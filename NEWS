Changes in @NEW@:
  o Server Changes:
    * PostgreSQL support has been finalized and some SQL queries have
      been updated in the repository code for PostgreSQL compatibility
    * Timeouts that occur when attempting to read the XML-RPC request
      from a client are now logged and return an exception (instead of
      causing a unhandled exception in the server).

  o Client Changes:
    * When choosing how to match up troves with the same name, conary now
      takes paths into account, if there's a choice to make between matching
      up two old troves that are otherwise equivalent with a new trove, conary
      will choose the one that shares paths with the new trove. (CNY-819)

  o Build Changes:
    * cvc now allows files to be switched from autosource to normal
      and from normal to autosourced. (CNY-946)

  o Bug Fixes:
<<<<<<< HEAD
    * A bug has been fixed that caused group cook with a replace or remove 
      with a flavor and no matching trove to emit a traceback instead of a
      warning. (CNY-977)
    * cvc now allows files to be switched from autosource to normal
      and from normal to autosourced (CNY-946)
=======
    * A bug that caused group cook with a replace or remove with a
      flavor and no matching trove to emit a traceback instead of a
      warning has been fixed. (CNY-977)
    * A bug that caused an unhandled exception when two packages with
      the same name require a trove that was being erased has been
      fixed.
>>>>>>> fa4407fc

Changes in 1.1.8:
  o Bug Fixes:
    * The fix for CNY-926, which allows a ShimNetClient to create
      changes directly from an in-process Conary Repository, did not
      properly merge changesets when multiple servers were involved.
    * The r.setByDefault() method in group recipes was broken in
      1.0.34.  It would cause a traceback.  This has been fixed.

<<<<<<< HEAD
Changes in 1.1.7:
=======
Changes in 1.0.34:
>>>>>>> fa4407fc
  o Client Changes:
    * You can now delete troves, update from changeset files, and
      update with a full version specified without an installLabelPath
      set. (CNY-281)
    * "conary rm" has been added as an alias for the "conary remove"
      command. (CNY-952)
    * Conary now produces an error message when an invalid context is
      specified. (CNY-890)
    * User settings in a context will override but not remove user
      settings from the main conary configuration file. (CNY-972)

  o Build (cvc) Changes:
    * "cvc cook --prep" now warns about missing dependencies instead
      of raising an error.  "cvc cook --download" does not warn or
      error. (CNY-787)
    * In a group recipe, if you use r.remove() to remove a component
      from a package in a group (which marks the component
      byDefault=False), and the package no longer contains any
      byDefault=True components, the package itself will also be made
      byDefault=False. This avoids installing packages with no
      components on the system. (CNY-774)
    * Previously, Java files that have no discoverable provided or
      required interfaces (for example, due to EAR dependencies)
      caused a traceback.  Conary now handles this case correctly and
      does not traceback.
    * Merging when the current version is already based on the parent
      version now gives an error message instead of writing out an
      incorrect CONARY file (CNY-968)

  o Bug Fixes:
    * Erases of critical troves is no longer considered a reason to
      restart Conary.
    * A bug triggered when a critical update of a trove depended on an
      erase has been fixed.
    * A bug that caused changesets to be invalidated from the
      changeset cache when signatures were not modified by
      setTroveSigs() has been fixed.
    * A bug that caused an Internal Server Error (ISE) when attempting
      to browse the files in a shadowed component via the Conary
      repository browser has been fixed. (CNY-926)
    * A bug introduced 1.0.32 that affected the ability to update two
      troves due to the same broken dependency when using
      "resolveLevel 2" has been fixed.  This bug affected the ability
      to simply run "conary update conary" when conary-build and
      conary-repository will both installed. (CNY-949)
    * Conary will now display config lines that are equivalent to the
      default configuration value but are set explicitly by the
      user. (CNY-959)
    * Specifying "includeConfigFile" within a context will now include
      the file also within that context. (CNY-622)
    * A memory leak in conary.lib.misc.depSplit() has been fixed.
    * The client no longer loops forever trying to create
      cross-repository relative changesets when the trove is missing
      from one of the repositories. (CNY-948)
    * Repositories no longer return empty troves when
      createChangeSet() is called on troves which are referenced
      within the repository but present on a remote repository.
      (CNY-948)
    * Repository queries no longer return matches for troves which are
      referenced by groups but are not present in the
      repository. (CNY-947)
    * Specifying a root (through conaryrc configuration or the
      "--root" command line parameter) that is not a directory no
      longer results in an unhandled exception. (CNY-814)
    * Renaming and changing a source file no longer results in
      tracebacks on "cvc update" and "cvc merge" (CNY-944, CNY-967)

Changes in 1.1.6:
  o Client Changes:
    * The "cvc" and "conary" command line programs have new command
      line argument aliases.  They accept "-r" as an alias for
      "--root" and "-c" as an alias for "--config".  Commands that
      accept "--info" now accept "-i" as an alias.
    * Contexts can now override any configuration option. (CNY-812)
    * The meaning of the "--components" command line option has
      changed to be more intuitive.  For example, "conary q
      --components" will show all the components for all packages,
      indented as expected. (CNY-822)

  o Build (cvc) Changes:
    * "cvc commit -m'commit message'" is now accepted.  Previously, a
      space was required between the -m and the message.
    * Permissions are now preserved by tar when extracting a tar
      archive added with r.addArchive().
    * The Requires policy now parses pkg-config files more reliably.
    * "cvc cook" now has a "--download" option, which fetches the
      applicable sources from upstream or from the repository and then
      stops. (CNY-837)
    * If cooking a group results in conflicts, the error message will now
      show you the reason why the troves in conflict were included in the
      group. (CNY-876)
    * A new r.addCopy() command is now available to group recipes.  It
      performs the actions required to create a new group, add all of
      the troves from a different group, and add the new group to the
      current group. (CNY-360)
    * In a group recipe, if r.replace() or r.remove() does nothing, a
      warning message is given unless the keyword allowNoMatches is
      used. (CNY-931)
    * In a group recipe, if r.replace() would match against a package
      included inside another group that you are not building, conary
      will warn that replace cannot possibly do anything and will
      suggest using r.addCopy() to resolve the problem. (CNY-360)
    * The Autoconf() build action now enforces buildRequirements of
      automake:runtime and autoconf:runtime if used. (CNY-672)
    * All build actions that enforce buildRequires additions now report
      them through the reportMissingBuildRequires summary policy.

  o Optimizations:
    * Retrieving a large number of troves without files from the local
      database has been sped up by 30%. (CNY-907)
    * On one test machine: "conary q --troves" is 2 times
      faster. "conary q", "conary q --deps" and "conary q --info" are
      30% faster.  "conary q --troves --recurse" is 4-6 times faster.

  o Bug Fixes:
    * r.Replace() no longer fails when a glob matches a dangling
      symlink.  It now reports that no action is taking on the
      dangling symlink due to it being a non-regular file.  This is
      the same behavior as running r.Replace() on non-dangling
      symlinks.

Changes in 1.1.5:
  o Optimizations
    * Duplicate trove instantiations have been removed. Build requires are
      no longer thawed out of abstract change sets, and methods were added
      to get dependency and path hash information directly from trove
      change set objects. These changes combined for a 50% speedup on
      update --info of a large group into an empty root and saved a few
      megs of memory as well (CNY-892)
    * The changes in the previous version of Conary in how XML-RPC
      responses are decompressed actually made Conary slower.  These
      changes have been reverted.

  o Build (cvc) Changes:
    * The Requires() policy now reads pkg-config files and converts the
      "Requires:" lines in them into trove dependencies, removing the
      need to specify those dependencies manually. (CNY-896)
    * Files in /etc/conary/macros.d/ are now loaded in sorted order
      after initial macros are read from /etc/conary/macros. (CNY-878)

  o Bug Fixes:
    * Conary now runs tagscripts correctly when passed a relative root 
      parameter (CNY-416).
    * cvc log now works when there are multiple branches matching for the
      same trove on the same label.
    * Fixed resolveLevel 2 so that it does not try to update packages that
      are already a part of the update. (CNY-886, CNY-780)
    * Fixed resolveLevel 2 so that it does not repeatedly try to perform 
      the same update. (CNY-887)
    * cvc cook | less now leaves less in control of the terminal. (CNY-802)
    * The download thread terminating during an update is now a fatal
      error.
    * The web interface to a conary repository will now print an error
      message instead of a traceback when adding an entitlement class
      with access to a group that does not exist.
    * Parent troves in repository changeset caches are now invalidated
      when a member trove is invalidated (CNY-746)
    * cvc cook group now limits the number of path conflicts displayed for 
      one trove to 10. (CNY-910)
    * Conary update now respects local changes when a group update occurs
      along with the update of the switched trove.  For example, switch
      foo to be installed from another branch instead of the default, 
      and then update foo and its containing group at the same time would
      cause conary to try to reinstall the original foo (resulting in path
      conflicts). (CNY-915)
    * loadRecipe now selects the most recent of two recipes available
      in the case where there are multiple choices due to label
      multiplicity. (CNY-918)

Changes in 1.1.4:
  o Client Changes:
    * Conary now restarts itself after updating critical conary
      components (currently, that consists of conary).  Hooks have
      been added for other components using the conary api to specify
      other troves as critical.  Also, hooks have been added for other
      components to specify a trove to update last. (CNY-805, CNY-808)
    * Conary now warns the user when they will be causing label
      conflicts - that is when an operation would cause two different
      branches of development for a single trove to end up with the
      same trailing label.  Since most conary operations are label
      based, such label conflicts can be confusing to work with and
      are almost never desireable - except in those few cases where
      they are necessary.  (CNY-796)
    * The conary repository client now retries when a DNS lookup of a
      server hostname fails with a "temporary failure in name
      resolution" error.

  o Optimizations
    * The getFileContents() and getFileVersions() server side calls
      have been optimized for faster execution.
    * The SQL query in getTroveList() has been sped up by a 3-5x factor.
    * dbstore now has support for executemany()
    * Inserts into local database now use executemany().

  o Server Changes
    * Several SQL queries have been updated for PostgreSQL compatibility

  o Build (cvc) Changes:
    * The "cvc add" command no longer assumes files it doesn't know to
      be binary are text files; there are lists for both binary and
      text types, and files which are added which aren't in either
      list need to be added with "--text" or "--binary". (CNY-838)
    * A "cvc set" command has been added to change files between
      binary and text mode for files in source components.
    * The "cvc diff" command no longer tries to display the contents
      of autosource files. (CNY-866)
    * The "cvc annotate" command no longer displays pathIds in the
      error message for the specified path not being included in the
      source trove.  It displays the path name instead.
    * The "cvc annotate" command now gives an error when it is run on
      a binary file.
    * A "cvc refresh" command has been added.  It allows you to
      request that cvc fetch new upstream versions of files referenced
      by URL.  Thanks to Pavel Volkovitskiy for the initial
      implementation of this feature. (CNY-743)
    * The "cvc newpkg" command and the PackageSpec policy now disallow
      certain potentially confusing characters in trove
      names. (CNY-842)
    * The PythonSetup() build action has been modified to be more
      consistent with other build actions. The "setupName" paramater
      has been added, which can specify a command to run (defaults to
      "setup.py"). The first argument, similar to Configure(), passes
      arguments to the command being specified by setupName. (CNY-355)
    * The "cvc commit" command now recognizes .html, .css, .kid, and .cfg
      as extensions that identify text files. (CNY-891)
    * The PythonSetup build action has been modified to make it
      clearer what its "dir" and "rootDir" options specify. (CNY-328)

  o Bug Fixes:
    * Conary commands no longer perform an unnecessary database check
      on the local system. (CNY-571)
    * A bug that could allow conary to consider a no-op update as an
      install (and could result in tracebacks in some situations) has
      been fixed. (CNY-845)
    * If you've made a local modification to a package and then try to
      downgrade it later, Conary will now downgrade included
      components as well. (CNY-836)
    * The error message produced by "cvc cook" when a source component
      exists on multiple branches with the same trailing label has
      been improved. (CNY-714)
    * Error handling when manipulating entitlements via XML-RPC has
      been improved. (CNY-692)
    * The usage message displayed when running "conary changeset" has
      been corrected. (CNY-864)
    * Conary no longer tracebacks when a disconnected cook tries to
      load a superclass.  Conary also gives better messages when the
      loaded recipe has a traceback.  Thanks to David Coulthart for
      the core of this patch. (CNY-518, CNY-713)
    * A bug in soname dependency scoring has been fixed.  Dependency
      scoring when multiple sonames were being scored would simply use
      the value of the last soname, instead of the cumulative score.
      Note that the dependencies that did not match at all would still
      return as not matching, so this bug only affected Conary's
      ability to select the best match.
    * A bug in architecture dependency scoring has been fixed.
      Matching architectures are now counted as having a positive
      value, so that when performing dependency resolution on an
      x86_64 machine, troves that have flavor "is: x86_64 x86" will be
      preferred to those with flavor "is: x86".
    * The PythonSetup command ignored any C compiler macros that had
      been set.  The template has been changed to use them in the same
      way that Configure() uses them; as environment variables.
    * The warning message produced when r.Replace() refuses to modify
      a non-regular file now includes the path, as intended.
      (CNY-844)
    * A traceback that occurred when a resolveLevel 2 update resulted
      in a component being erased has been fixed. (CNY-879)
    * Conary now works around a possible threading deadlock when
      exceptions are raised in Threading.join().  The bug is in the
      standard Python threading library, and is fixed in 2.4.3.
      Conary will use a workaround when running under older versions
      of Python. (CNY-795)
    * Checks have been added to the XML-RPC transport system to see if
      an abort has been requested while waiting for a response from
      the server.  This allows the main thread to terminate the
      changeset download thread if it is waiting for an XML-RPC
      response from the server.  (CNY-795)
    * A bug in Conary's handling of an unusual case when multiple
      files being installed share the same content, and one of the
      files has been erased locally has been fixed.
    * A traceback that occurred when a manually removed file switches
      packages during an update has been fixed. (CNY-869)
    * When you remove a file and replace it with a directory, Conary
      now treats it as a removal. (CNY-872)
    * Conary's OpenPGP implementation now dynamically uses RIPEMD if
      it is available from PyCrpyto.  Some PyCrypto builds don't
      include RIPEMD hash support. (CNY-868)
    * A bug that allowed merging changesets with conflicting file
      contents for configuration files with the same pathId has been
      fixed.  Applying the resulting merged changeset caused
      IntegrityErrors.  (CNY-888)

  o Optimizations
    * The getFileContents and getFileVersions server side calls have
      been optimized for faster execution
    * The SQL query in getTroveList has been sped up by a 3-5x factor.
    * dbstore now has support for executemany()
    * Inserts into local database now use executemany().

  o Server Changes
    * Several SQL queries have been updated for PostgreSQL compatibility

Changes in 1.1.3:
  o System Update Changes:
    These changes make Conary much more robust when applying updates
    that move files from one package to another.

    * Components that modify the same files are now required to be in
      the same update job.  For example, if a file moves from
      component a:runtime to component b:runtime, the erase of
      component a:runtime and the install of component b:runtime will
      occur at the same time. (CNY-758).
    * Files moving between components as part of a single job are now
      treated as file updates instead of separate add/remove events.
      (CNY-750, CNY-786, CNY-359)

  o Client Changes:
    * The source component is now displayed in "conary rq --info"
      output.
    * Entitlements can now be passed into ConaryClient and
      NetworkRepositoryClient objects directly. (CNY-640)
    * Exceptions raised in callback functions are now issued as
      warnings and the current job is finished before
      existing. KeyboardInterrupts and SystemExits are handled
      immediately. (CNY-806)
    * The "--debug" command line flag now provides information that is
      useful to the end-user during the update process.  The
      "--debug=all" flag will provide output that is useful to conary
      developers.
    * The output of "--debug" has been modified when performing
      dependency resolution.  The output should be more helpful to end
      users.  Also rearranged the output given when dependencies
      fail. (CNY-779)
    * Config files and diffs are no longer cached in ram during installs;
      they are now reread from the changeset whenever they are needed
      (CNY-821)
    * Binary conflicts no longer cause a traceback in cvc update
      (CNY-644,CNY-785)

  o Optimizations
    On a test system, "conary updateall --info" is around 24% faster
    than previous versions of Conary.

    * The SQL query used to retrieve troves from the local database
      has been optimized.  The new code is nearly four times faster
      for operations like "conary q group-dist --info".
    * The SQL query in getTroveContainers() used to determine the
      parent package(s) and groups(s) of a set of troves as recorded
      in the local database has been optimized.  The new code is
      almost 95 times faster. (0.2 seconds versus 19 seconds)
    * The code in getCompleteTroveSet() that creates Version and
      Flavor objects from entries in the database now caches the
      created object.  This is approximately a 4.5 times speed
      up. (2.10 seconds versus 9.4 seconds)
    * The code in iterUpdateContainerInfo has had similar version
      and flavor caching optimizations that make the code about 
      2.5 times faster (from 10 seconds to 4 seconds).

  o Server Changes:
    The Conary repository server now sends a InvalidClientVersion
    exception when a conary 1.0.x client attempts to manipulate an
    entitlement through addEntitlement() or deleteEntitlement().

  o Build (cvc) Changes:
    * "cvc merge" and "cvc update" are now more verbose when
      patching. (CNY-406)
    * "cvc clone" now requires that you specify a message when cloning
      source components unless you specify --message.  It also gives
      more output about what it is doing (CNY-766, CNY-430).
    * "cvc clone" now has a --test parameter that runs through all
      steps of cloning without performing the clone.  --info is now
      more lightweight - it no longer downloads all of the file
      contents that would be cloned.
    * "cvc clone" now has a --full-recurse parameter that controls how
      recursion is performed.  Cloning a group no longer recurses by
      default.  The only way that a recursive group clone could
      succeed is if all troves in the group came from the same branch.
      This is almost never the case.
    * The "cvc cook" command now prints the flavor being built,
      as well as the version. (CNY-817)
    * The command line argument parsing in "cvc" has been modified.
      To use the "--resume" command line argument to specify that you
      wish to resume at a particular location, you must use
      "--resume=<loc>".  "--resume <loc>" will not work anymore.  This
      removes an ambiguity in how we parse optional parameters in
      Conary.
    * The PythonSetup build action no longer provides the older
      --single-version-externally-managed argument, and instead
      provides the --prefix, --install-purelib, --install-platlib,
      and --install-data arguments, which can be overridden with the
      purelib, platlib, and data keyword arguments, respectively.  This
      allows it to work correctly with a greater number of packages.
      It also provides the option of providing a "purePython=False"
      argument for python packages that mix architecture-specific
      and architecture-neutral files, and tries to automatically
      discover cases when it should be provided. (CNY-809)
    * Python dependencies were previously incorrectly calculated
      for certain module path elements added in some Python C
      code (for example, contents of the lib-dynload directory);
      these errors are now resolved by using external python
      to find system path elements. (CNY-813)
    * /etc/conary/mirrors/gnu has been added to enable mirror://
      references to the GNU mirror system.
    * The GNU mirror list was then significantly expanded and
      re-sorted.  (CNY-824)
    * /etc/conary/mirrors/cpan has been added to enable mirror://
      references to the Comprehensive Perl Archive network mirror
      system.
    * In group recipes, the methods r.add(), r.addAll(), and
      r.addNewGroup() have been modified to accept the use= parameter,
      which defaults to True (CNY-830).

  o Bug Fixes:
    * A bug that caused a traceback in the web interface when a
      non-admin user attempts to manage their entitlement classes has
      been fixed. (CNY-798)
    * "conary rq" (with no arguments) no longer hides troves if the
      flavor that matches the system flavor is not built for the
      latest version. (CNY-784)
    * "cvc cook" now displays the correct label of the thing it is
      building, even when it is not the build label.
    * Running "cvc update" in a directory that has been created with
      "cvc newpkg" but has not yet been committed to the repository
      will now fail with an appropriate error message instead of
      displaying a traceback. (CNY-715)
    * Conary can now apply updates that change a file that is not a
      directory to a directory.
    * Currently version objects are cached to optimize Conary.
      Unfortunately, version objects are mutable objects.  That means
      that if two different pieces of code are given the same version
      object, modifications made by one part of the code could affect
      the other inadvertently.  A warning message has been added to
      the version object when setting or resetting timestamps to make
      developers aware of the problem.  Developers should copy the
      version object before calling setTimeStamps(),
      resetTimeStamps(), incrementSourceCount(), or
      incrementBuildCount() on it.  When creating a version object
      from a string and time stamp set, use the timeStamps= keyword
      argument to versions.VersionFromString() to avoid the copy.  In
      a later version of Conary, version objects will be immutable.
      New methods will be introduced that return new modified objects.
    * Conary no longer hangs waiting for the download thread when an error
      occured in the download thread which caused it to terminate.
    * "conary migrate" now returns an error much earlier if you are
      not using interactive mode. (CNY-826)
    * Files removed from troves (most often by --replace-files) are now
      properly skipped on updates to that trove when the file didn't change
      between versions. (CNY-828)
    * includeConfigFile now gives a much better error message when it
      cannot include a config file. (CNY-618)

Changes in 1.1.2:
  o Bug Fixes:
    * Conary now removes sources from the lookaside before unpacking SRPMs to
      ensure that the source referenced from the SRPM is actually contained in
      the SRPM. (CNY-771)
    * Errors found in the recipe while checking in will now display file name
      and line number information along with the error found.
    * The trove browser no longer shows duplicate entries for multihomed
      repositories.
    * A bug that kept sqlite-based 64-bit mirrors from being used as a source 
      for further mirrors has been fixed.

  o Build Changes:
    * Conary no longer prints policy error messages three times; it
      now prints each error immediately when it is found, and then
      summarizes all policy errors once (instead of twice) at the
      end of the build process. (CNY-776)

Changes in 1.1.1:
  o Client Changes:
    * Migrate no longer replaces by default as if --replace-files was
      specified. (CNY-769)

  o Server Changes:
    * The log retrieval function now returns a HTTP_NOT_IMPLEMENTED
      (501) instead of a HTTP_NOT_FOUND (404) if the logFile
      directive is not configured.

  o Build Changes:
    * Conary now recognizes that pkgconfig finds its files in
      /usr/share/pkgconfig as well as /usr/lib*/pkgconfig. (CNY-754)
    * /etc/conary/mirrors/cran has been added to enable mirror://
      references to the Comprehensive R Archive Network. (CNY-761)

  o Bug Fixes:
    * Conary now resets the timeStamps in all cases when
      getSourceVersion is called (CNY-708).
    * SQLite ANALYZE locks the database after it is run, causing
      updates to fail.
    * A bug that caused lists such as installLabelPath in
      configuration files to be parsed incorrectly when more than one
      space was between list elements has been fixed
    * A bug that caused Locally changed files to no be marked properly
      in rollbacks that were stored locally (including rollbacks for
      locally built troves) has been fixed. (CNY-645)
    * A bug that could cause "cvc cook" to create groups that include
      components needed to resolve dependencies that are already
      included not-by-default has been fixed.
    * A bug that caused a traceback message when adding a user through
      the web interface has been fixed.

Changes in 1.1.0:
  o 1.1 Release Overview

    Conary 1.1.0 is the first version in the 1.1 series.  New
    functionality has been added to Conary that required modifications
    to the repository database schema and XML-RPC protocol.  A Conary
    1.1.x-compatible client is required to access many of the new
    features.  The XML-RPC interface includes version information so
    that old clients continue to work with new servers, and new
    clients continue to work with old servers.

    New Features:
      * Conary can now remove packages and components from a
        repository server.  This is a privileged operation and should
        not normally be used.  Only users with a special "can remove"
        ACL can remove from the repository.  As removing something
        from a Conary repository is an act of last resort and modifies
        repository internals, the command line option will not appear
        in the reference documentation.  rPath will assist users that
        need more information.
      * Conary can now query the repository by path.  Use
        "conary repquery --path /path/to/find" to find components that
        include a particular path.
      * Several enhancements were added to the entitlement management
        facilities in a Conary repository.
      * Conary can now redirect a group.

  Detailed changes follow:

  o Server Changes:
    * Entitlement keys were artificially limited to 63 characters in
      length.  This restriction has been raised to the max length
      permitted in the database column (255).
    * Entitlement classes can now provide access to multiple access
      groups (and updated the web UI to support that) (CNY-600)
    * addEntitlement() and deleteEntitlement() repository calls replaced
      by addEntitlements and deleteEntitlements calls.  These calls
      operate on more than one entitlement simultaneously.
    * Added getTroveLeavesByPath() and getTroveVersionsByPath(). (for
      CNY-74)
    * Conary now checks to ensure you have write access to all the
      things the client is trying to commit before you send them
      across the wire. (CNY-616)
    * deleteAcl() and listAcls() methods have been added to
      ConaryClient.

  o Client Changes:
    * "conary rq" now supports "--path", which allows you to search
      for troves in the repository by path. (CNY-74)
    * "conary rq" now has a "--show-removed" option that allows you to
      see removed trove markers.  A [Removed] flag will be displayed
      when the --trove-flags option is added.

  o Bug Fixes:
    * Conary now resets the timeStamps in all cases when
      getSourceVersion is called (CNY-708).
    * SQLite ANALYZE locks the database after it is run, causing
      updates to fail.
    * A bug that caused lists such as installLabelPath in
      configuration files to be parsed incorrectly when more than one
      space was between list elements has been fixed
    * A bug that caused Locally changed files to no be marked properly
      in rollbacks that were stored locally (including rollbacks for
      locally built troves) has been fixed. (CNY-645)
    * A bug that could cause "cvc cook" to create groups that include
      components needed to resolve dependencies that are already
      included not-by-default has been fixed.

Changes in 1.0.27:
  o Client Changes:
    * A "files preupdate" tag script method has been Implemented which
      gets run before tagged files are installed or changed. (CNY-636)
    * A bug that could cause "--replace-files" to remove ownership
      from every file in a trove has been fixed. (CNY-733)

    * Multiple bugs where using "--replace-files" could result in the
      new file having no owner have been fixed. (CNY-733)
    * The logcat script now supports revision 1 log entries.
    * The logcat script is now installed to /usr/share/conary/logcat

  o Build Changes:
    * Improved handling of the "package=" keyword argument for build
      actions.  In particular, made it available to all build actions,
      removed double-applying macros to the package specification,
      and fixed failure in cases like "MakeInstall(dir=doesnotexist,
      skipMissingDir=True, package=...)". (CNY-737, CNY-738)
    * The lookaside cache now looks in the repository for local sources
      when doing a repository cook. (CNY-744)
    * The mirror:// pseudo-URL handling now detects bad mirrors that
      provide an HTML document instead of the real archive when a
      full archive name is provided; previously, it did so only when
      guessing an archive name.  Thanks to Pavel Volkovitskiy for this
      fix. (CNY-745)
    * The Flavor policy has been slightly optimized for speed.

  o Server Changes:
    * ACL patterns now match to the end of the trove name instead of
      partial strings (CNY-719)

  o Bug Fixes:
    * The Conary repository server now invalidates changeset cache
      entries when adding a digital signature to a previously mirrored
      trove.
    * A bug that caused the mirror code to traceback when no callback
      function was provided to it has been fixed. (CNY-728)
    * Rolling back changes when the current trove has gone missing from
      the server now causes the client to generate the changeset to apply
      based on the trove stored in the local database (CNY-693)

Changes in 1.0.26:
  o Build Changes:
    * When cooking a group, adding "--debug" to the "cvc cook" command
      line now displays detailed information about why a component is
      being included to solve a dependency. (CNY-711)
    * The mirror:// functionality introduced in Conary 1.0.25 had two
      small bugs, one of which prevented mirror:// pseudo-URLs from
      working.  These bugs are now fixed, thanks to Pavel
      Volkovitskiy. (CNY-704)
    * The "cvc cook" command now announces which label it is building
      at the beginning of the cook, making it easier to catch mistakes
      early. Thanks to Pavel Volkovitskiy for this fix. (CNY-615)
    * The source actions (addSource, addArchive, etc.) can now take
      a "package=" argument like the build actions do.  Thanks to
      Pavel Volkovitskiy for contributing this capability.  (CNY-665)
    * The "preMake" option had a bad test for the ';' character; this
      test has been fixed and extended to include && and ||.
      thanks to Pavel Volkovitskiy for this fix. (CNY-580)
    * Many actions had a variety of options (dir=, subdir=, and
      subDir=) for specifying which directory to affect.  These have
      been converted to all prefer "dir=", though compatibility
      with older recipes is retained by continuing to allow the
      subDir= and subdir= options in cases where they have been
      allowed in the past. Thanks to Pavel Volkovitskiy for this
      enhancement. (CNY-668)

Changes in 1.0.26:
  o Server Changes:
    * The Conary web interface now provides a method to rely solely on
      a remote repository server to do authentication checks. (CNY-705)
    * The ACL checks on file contents and file object methods have
      been improved. (CNY-700)
    * Assertions have been added to prevent redirect entries from
      being added to normal troves.
    * An assertion has been added to ensure that redirects specify a
      branch, not a version.
    * The server returns a new FileStreamsMissing exception when the
      client requests file streams with getFileVersion or
      getFileVersions and the requested file stream is not present in
      the repository database. (CNY-721)
    * getFileVersions() now raises FileStreamMissing when it is given
      invalid request.
    * getFileContents() now raises a new FileHasNoContents exception
      when contents are requested for a file type which has no
      contents (such as a symlink).

  o Bug Fixes:
    * A bug that could cause "conary updateall" to attempt to erase
      the same trove twice due to a local update has been fixed.
      (CNY-603)
    * Attempts to target a clone to a version are now caught.  Only
      branches are valid clone targets. (CNY-709)
    * A bug that caused Trove() equality checks to fail when comparing
      redirects has been fixed.
    * A bug that caused the flavor of a redirect to be store
      improperly in the repository database has been fixed.
    * The resha1 script now properly skips troves which aren't present
      in the repository.
    * Conary 1.0.24 incorporated a fix for CNY-684 to correct behavior
      when storing src.rpm files rather than their contents.  The fix
      worked for local builds but not for commits to repositories.
      Conary 1.0.26 includes a fix that corrects the behavior when
      committing to a repository as well. (CNY-684)
    * A bug that prevented flavored redirects from being loaded from
      the repository database has been fixed.
    * "Conary migrate" now will follow redirects. (CNY-722)

Changes in 1.0.25:
  o Build Changes:
    * The addArchive() source action will search for reasonably-named
      archive files based on the name and version if given a URL ending
      with a "/" character. Thanks to Pavel Volkovitskiy for the
      initial implementation. (CNY-671)
    * All source actions, when given a URL that starts with "mirror://",
      will search a set of mirrors based on files in the mirrorDirs
      configuration entry, with default files provided in the
      /etc/conary/mirrors/ directory. Thanks to Pavel Volkovitskiy for
      the initial implementation. (CNY-171)
    * Symbolic links are now allowed to provide a soname even if they
      reference an ELF file only indirectly through other symbolic
      links.  Previously, a symbolic link could only provide a soname
      if it directly referenced an ELF file. (CNY-696)

  o Bug Fixes:
    * A bug that caused unhandled exceptions when downloading the file
      contents needed for a distributed changeset in threaded mode has
      been fixed. This bug was introduced in 1.0.24. (CNY-701)

Changes in 1.0.24:
  o Server Changes:
    * The server binary access log can now be downloaded by an
      administrator by visiting the http://servername/conary/log
      URL. Once the log is accessed it is rotated automatically by the
      repository server. Subsequent accesses to the log URL will only
      yield log entries added since the last access. (CNY-638)
    * The Users and Groups tab in the web management UI is no longer
      highlighted when administrators change their passwords.

  o Client Changes:
    * A --what-provides option has been added to "conary query" and
      "conary repquery".
    * A bug that installed extra components of a package that is being
      installed instead of updated due to the existing package being
      pinned has been fixed. (CNY-682)

  o Build Changes:
    * When pulling files out of a src.rpm file, Conary now stores the
      src.rpm file itself in the repository rather than the files
      pulled from it. (CNY-684)
    * Mono dependency version mappings are now discovered in CIL policy
      .config files. (CNY-686)
    * The internal util.literalRegex() function has been replaced by
      use of re.escape(). (CNY-634)

  o Bug Fixes:
    * The Conary Repository web interface no longer returns a
      HTTP_FORBIDDEN (403) when a bad password is given by the user.
      This allows the user to re-try authentication.
    * The --signatures and --buildreqs flags now work with "conary
      showcs".  (CNY-642)
    * A bug in the NetworkRepositoryClient default pwPrompt mechanism
      has been fixed.
    * Error messages when entitlements fail to load have been
      improved. (CNY-662)
    * The repository client no longer caches repository access info
      when the attempt to access was unsuccessful. (CNY-673, affects
      CNY-578)
    * A bug that caused x86 flavored troves from being updated
      properly when using "conary updateall" on an x86_64 system has
      been fixed. (CNY-628)
    * A bug that caused migrate behavior to not respect pins when the
      pinned troves were set to be erased (CNY-680).
    * Calling r.ComponentSpec(':foo') works again; it is exactly
      equivalent to r.ComponentSpec('foo'). (CNY-637)
    * Calling r.Move() with only one argument now fails explicitly
      rather than silently doing nothing. (CNY-614)

Changes in 1.0.23:
  o API Additions:
    * The interface to create, list and delete access groups and
      modify the users therein through is now exposed though
      ConaryClient.
    * The interface to delete entitlement groups is now exposed
      through ConaryClient.

  o Client Changes:
    * "conary updateall" now accepts the --keep-required command line
      argument.
    * the mirror script now provides download/commit feedback using
      display callbacks like other conary commands
    * the excludeTroves config option will now keep fresh installs from
      happening when an update job is split due to a pinned trove.

  o Server Changes:
    * The repository database migration code now reports an error when
      trying to migrate old-style redirects.  The code to perform the
      migration is incomplete and creates invalid new-style
      redirects.  If you have a repository with old-style redirects,
      contact rPath for assistance with your migration. (CNY-590)

  o Bug Fixes:
    * Subdirectories within source components are now better supported.
      Specifically, different subdirectories with the same filename will
      now work. (CNY-617)
    * The util.literalRegex() function now escapes parenthesis characters.
      (CNY-630)
    * Manifest files now handle file names containing "%" characters.
      Fix from Pavel Volkovitskiy. (CNY-627)
    * Fixed a bug in migrate that caused its behavior to shift when migrating 
      to the same version that is currently installed.
    * Fixed a bug in the logcat script that caused the entitlement field to
      display the user information instead. (CNY-629)

  o Build Changes:
    * The r.addArchive() source action can now unpack Rock Ridge and
      Joliet ISO images, with some limitations. (CNY-625)

Changes in 1.0.22:
  o Client Changes:
    * Conary now has hooks for allowing you to be prompted for both name
      and password when necessary.
    * Conary will no longer report a traceback when trying to perform 
      dependency resolution against repositories that are not available.
      Instead, it will print out a warning. (CNY-578)

  o Build Changes:
    * It is now possible to set environment variables to use within
      Conary builds from within conary configuration files, using the
      new "environment" configuration item.  Thanks to Pavel
      Volkovitskiy for implementing this feature. (CNY-592)
    * In previous versions of Conary, calls to r.PackageSpec() would
      improperly override previous calls to r.ComponentSpec(); now
      the ordering is preserved.  Thanks to Pavel Volkovitskiy for 
      this fix. (CNY-613)

  o Bug Fixes:
    * A bug that would allow recursively generated changesets to
      potentially have missing redirect flags has been fixed.
    * A bug in redirect handling when the branch changed but the trove
      name didn't has been fixed - conary will do a better job of
      determining what jobs to perform in this situation. (CNY-599, CNY-602)
    * Errors relating to PGP now just display the error instead of causing 
      conary to traceback. (CNY-591)
    * Conary sync on a locally cooked trove will no longer traceback (CNY-568)
    * --from-file and sync now work together.
    * An AssertionError that was occasionally reached by incorrect repository
      setups is now a ConaryInternalError
    * A bug when updating to a locally cooked trove when the user had 
      manually removed files has been fixed. (CNY-604)
    * CONARY files that are not accessible will no longer cause conary to
      traceback when trying to read context from them. (CNY-456)
    * signatureKeyMap configuration entries are now checked to ensure
      they are valid. (CNY-531)

Changes in 1.0.21:
  o Client Changes:
    * The "conary migrate" command has changed behavior significantly
      in order to make it more useful for updating a system to exactly
      match a different group.  However, this change makes it much
      less useful for updating normal systems.  "conary migrate"
      should not be used without first reading the man page
      description of its behavior.  The old migrate behavior is now
      available by using "conary sync --full".  "conary syncchildren"
      has been renamed to "conary sync", and its behavior has also
      been modified slightly as a result.  The old behavior is
      available by using "conary sync --current". Please read the man
      page for a full description of the "sync" command as well.  (CNY-477)

  o Build Changes:
    * A "package" keyword parameter has been added to build actions,
      which specifies the package and/or component to which to assign
      the files that are added (not modified or deleted) by that build
      action.  For example, r.MakeInstall(package="foo") will place
      all the new files installed by the MakeInstall action into the
      "foo" package.  Thanks to Pavel Volkovitskiy for contributing
      this capability.  (CNY-562)
    * A "httpHeaders" keyword parameter has been added to the
      r.addArchive(), r.addPatch(), and r.addSource() source actions
      so that headers can be added to the HTTP request.

  o Bug Fixes:
    * The r.addPatch() build action no longer depends on nohup to
      create a file in the current directory (a bug introduced in
      conary 1.0.19). (CNY-575)
    * Commits with missing files no longer traceback. (CNY-455)
    * A bug that caused "#!/usr/bin/env /bin/bash" to not be
      normalized to /bin/bash by the NormalizeInterpreterPaths policy
      has been fixed.
    * A bug that prevented Conary from being able to download files
      that contain '&' or ';' characters has been fixed.  This allows
      Conary to download sources from cgi-bin URLs.
    * "cvc merge" no longer fails to merge changes from the parent
      branch when the shadowed version doesn't exist on the parent
      branch.

Changes in 1.0.20:
  o Build Changes:
    * "jvmdir", "javadir", "javadocdir", and "thisjavadocdir" have
       been added to the default set of macros.
    * A r.JavaDoc() build action has been added.  It funtions
      exactly like the "r.Doc()" build action, except it coppies into
      "%(thisjavadocdir)s".
    * When the r.addArchive() source action attempts to guess the main
      directory in which to build, it now recognizes when when sources
      have been added in an order that defeats its algorithm and provides
      a helpful error message. (CNY-557)

  o Client Changes:
    * A --tag-script parameter has been added to the rollback
      command. (CNY-519)

  o Bug Fixes:
    * A bug in clone behavior that caused Conary to try to clone
      excessive troves has been fixed.  If you were cloning uphill
      from branch /a/b to /a, and a buildreq was satisfied by a trove
      on /a//c, Conary would try to clone the buildreq to /a as well.
      (CNY-499)
    * A bug in the "r.Ant()" and "r.JavaCompile()" build actions which
      caused the CLASSPATH variable to get mangled has been fixed.
    * A bug in 'r.ClassPath()' that caused a traceback has been fixed.
    * A bug that caused the "change password" tab to be displayed when
      browsing the repository via the web as an anonymous user has
      been fixed.
    * The web service code no longer permits the anonymous user to
      view the "change password" (/conary/chPassForm) form.
    * The r.addPatch() source action no longer hangs when presented
      with large patches, which fixes a bug introduced in Conary
      1.0.19.

Changes in 1.0.19:
  o API Change:
    * In order to fully represent empty flavors in Conary, a new Flavor
      object class has been added.  Previously, DependencySet objects
      were used to store flavor information.  Unfortunately it was not
      possible to distinguish "empty flavor" from "flavor not specified".
      When dealing with thawing frozen flavors, use ThawFlavor() instead
      of ThawDependencySet().  When testing to see if a flavor is empty,
      use the isEmpty() method of the flavor object.

  o Client Changes:
    * The default resolveLevel setting is now 2, this means that
      conary will try to update troves that would otherwise cause an
      update to fail.  See the conary man page for more details.
    * Multiple bugs have been fixed in interactive prompting for user
      passwords (CNY-466):
      - Password prompts are based on the server name portion of the
        label being accessed, not the actual hostname of the server
        (these are often different when repositoryMaps are used).
      - When no password callback is available, the operation will
        fail with an open error (which is identical to what would
        happen if no user name was present) instead of giving a
        traceback.
      - The download thread uses the passwords which the original
        thread obtained from the user.
      - The download thread is able to prompt for passwords from the
        user if distributed changesets require access to additional
        repositories.

  o Build Changes:
    * "r.Ant()", "r.JavaCompile()", and "r.ClassPath()" build actions
      have been added to support building java with conary.
    * "r.addPatch()" will now determine the patchlevel without users
      needing to add level= in the r.addPatch() call. The level
      parameter is still honored, but should not be needed.
    * "cvc cook --show-buildreqs" now displays build requirements
      inherited from parent recipe classes. (CNY-520)
    * The output of "cvc diff" and "cvc rdiff" can now be used as an
      input to patch when files are added between two versions. (CNY-424)
    * Use flags have been added for dom0 and domU.  They default to
      "sense prefernot".  The domU flag should be used to build
      binaries specific to Xen domU environments where special
      provisions are made for paravirtualization.  The dom0 flag
      should be used to build binaries specific to Xen dom0
      environments where special provisions are made for the
      hypervisor.  The existing "xen" flag should be used to build
      binaries specific to Xen which apply equally to Xen dom0 and
      domU environments.
    * Warning message for modes specified without an initial "0" have
      been improved to include the path that is affected. (CNY-530)

  o Server Changes:
    * Use the term Entitlement Class in all conary repository web interfaces
      replacing Entitlement Group.

  o Bugs Fixed:
    * The Conary Repository now returns an error to a client when
      committing duplicate troves that have an empty flavor. (CNY-476)
    * When checking out a source trove from a repository using
      "cvc checkout", the user is no longer warned about not being able
      to change the ownership of the files checked out.
    * A bug has been fixed in conary's determination of what troves
      had been updated locally.  This bug caused "conary updateall" to
      consider many x86 troves as needing to be updated separately
      instead of as a part of group-dist.  This could cause updateall
      failures. (CNY-497)
    * A bug that caused 'conary q tmpwatch:runtime --recurse' to traceback
      has been fixed (CNY-460)
    * Interactive mode now handles EOF by assuming it means 'no';
      thanks go to David Coulthart for the patch. (CNY-391)
    * Configuration settings in contexts can now be overridden from
      the command line. (CNY-22)
    * Redirect changesets now have primary troves, meaning they will
      display better when using "conary showchangeset". (CNY-450)
    * User's passwords are now masked when using "cvc context" (unless
      --show-passwords is specified). (CNY-471)
    * Removed excess output from commitaction which was caused by a
      change in option parsing code (CNY-405)

Changes in 1.0.18:
  o Client Changes:
    * Trying to shadow a cooked redirect now results in an error. (CNY-447)
    * A --keep-required option has been added to tell Conary to leave
      troves installed when removing them would break
      dependencies. This used to be the default behavior; Conary now
      issues a dependency error instead. (CNY-6)
    * "delete-entitlement" and "list-entitlements" options have been
      added to the "manageents" script.

  o Build Changes:
    * Python dependencies are now generated for .pyc files as well as
      for .py files. (CNY-459)

  o Server Changes:
    * Support for deleting entitlements, listing the entitlement
      groups a user can manage, and removing the ACL which lets a group
      manage an entitlement group has been added.
    * Entitlement management has been added to the Conary repository
      web interface. (CNY-483)

  o Bug Fixes:
    * The "list-groups" option to the "manageents" script has been
      corrected to list the groups the user can manage instead of the
      groups that user belongs to.

Changes in 1.0.17:
  o Client Changes:
    * Individual file removals performed by "conary remove" now create
      rollbacks. (CNY-7)
    * The repository mirroring client supports two new configuration
      options:
      - matchTroves is a regexp list that limits what troves will be
        mirrored based on the trove names;
      - recurseGroups takes a boolean value (True/False) which will
        cause the miror client to recurse through a groups and mirror
        everything that they include into the target repository.

  o Server Changes:
    * A single conary repository can host multiple serverNames. In the
      Conary repository's configuration file, the serverName directive
      can now specify a space separated list of valid server names
      which will be accepted and served from that repository. (CNY-16)

Changes in 1.0.16
  o Build Changes:
    * A check has been added to "cvc commit" that ensures a .recipe
      file exists in the CONARY state file.
    * Recipe classes can now set an "abstractBaseClass" class
      variable.  When set, Conary will not require a setup() method in
      the class.  This is used for creating superclass recipes where
      setup() methods are not needed.

  o Server Changes:
    * A new "entitlementCheckURL" configuration option has been added.
      This is a hook that allows external validation of entitlements.
    * The Conary Repository web interface look and feel has been
      updated.  The interface will look incorrect unless
      conary-web-common 1.0 or later is installed.

  o Bug Fixes:
    * When running "cvc log" on a newly created source component, cvc now
      errors gracefully instead of tracing back. (bz #863)
    * Conary now changes to the / directory before running tag
      scripts. (bz #1134)
    * "cvc co foo=invalidversionstring" now gives a more helpful error
      message. (bz #1037)
    * Cloning binary troves uphill now correctly checks for the source
      trove uphill.
    * A bug that would cause "conary migrate" to raise a KeyError when
      updating a group that referenced the same trove twice (through
      two subgroups) has been fixed.
    * A bug that caused miscalculations when determining whether a
      shadow has been modified has been fixed.
    * A number of bugs affecting resetting distributed changesets have
      been fixed.
    * A bug in the MySQL dbstore driver that caused the wrong
      character encoding to be used when switching databases has been
      fixed.
    * A bug where running updateall when one of the two groups that
      reference a trove has no update caused an erase of that trove to
      be requested has been fixed (CNY-748).

Changes in 1.0.15
  o Client Changes:
    * When writing files as non-root, Conary will no longer create
      files setuid or setgid unless the uid/gid creating the file
      matches the username/groupname in the package.
    * Conary now checks the rollback count argument for non-positive
      numbers and numbers greater then the number of rollbacks
      available. (bz #1072)
    * The entitlement parser has been reimplemented using expat
      instead of a hand-coded parser.  A correctly formatted
      entitlement file should now be enclosed in an
      <entitlement></entitlement> element.  Conary will continue to
      work with files that do not contain the toplevel <entitlement>
      element.

  o Build Changes:
    * Support has been added for recipe templates.  Now when running
      "cvc newpkg", cvc will automatically create a recipe from a
      template specified by the recipeTemplate configuration
      option. (bz #671, #1059)
    * Policy objects can now accept globs and brace expansions when
      specifying subtrees.
    * Cross-compile builds now provide CONFIG_SITE files to enable
      cross-compiling programs that require external site config
      files.  The default site config files are included.
    * The "cvc checkout" command can now check out multiple source
      troves in a single invocation.

  o Server Changes:
    * An "externalPasswordURL" configuration option has been added,
      which tells the server to call an external URL for password
      verification.  When this option is used, user passwords stored
      in the repository are ignored, and those passwords cannot be
      changed.
    * An authentication cache has been added, which is enabled by
      setting The authCacheTimeout configuration to the number of
      seconds the cache entry should be valid for.

  o Bug Fixes:
    * A bug that caused using groupName parameter with r.replace() to
      traceback has been fixed. (bz #1066)
    * Minimally corrupted/incorrect conary state files will no longer cause 
      conary to traceback. (bz #1107)
    * A bug that prevented upload progress from being displayed when
      using "cvc commit" has been fixed. (bz #969)

Changes in 1.0.14:
  o Client Changes:
    * Conary now creates shadows instead of branches when cooking onto
      a target label.  This means, for example, that local cooks will
      result in a shadow instead of a branch.
    * Conary now creates shadows on the local label when creating rollbacks
      instead of branches.
    * The branch command has been removed.  Any potential branch should be 
      done with a shadow instead.
    * The verify command now shows local changes on a local shadow instead
      of a local branch
    * Local changesets create diffs against a local shadow (instead of
      a branch) and --target for the commit command retargets to a shadow
    * User conaryrc entries are now searched from most specific target to
      least specific (bz #997)
    * A fresh install of a group will cause all of its contained components 
      to be installed or upgraded as well, without reference to what is 
      currently installed on your system -- no trove will be skipped because
      it is referenced by other troves on your system but not installed.
    * Changeset generation across distributed shadows now force file 
      information to be absolute instead of relative when the files are on
      different servers, eliminating server crosstalk on source checkin and
      when committing local changesets. (bz #1033)
    * Cvc merge now takes a revision, to allow you merge only up to a certain
      point instead of to head.

  o Server Changes:
    * Removed the ability for the server to log updates to its contents
      store (mirroring has made this capability obsolete)
    * logFile configuration directive now logs all XML calls
    * Split user management out from core authorization object
    * All user management calls are based on user and group names now
    * The user management web interface for the repository now allows
      the administrator to enable and disable mirroring for groups

  o Bug Fixes:
    * Conary will not traceback if you try to update to a trove with a name
      that matches a filesystem path that you don't have access to (bz #1010).
    * Conary will not raise an exception if a standard config file (~/.conaryrc,
      for example) exists but is not accessible.
    * cvc no longer allows . and .. to be added to source troves (bz #1014)
    * cvc remove handles removing directories (bz #1014)
    * conary rollback no longer tracebacks if you do not have write access to
      the conary database.
    * deeply shadowed versions would fail when performing some version 
      operations.  This caused, for example, local cooks of shadowed troves
      to fail.
    * using loadInstalled with a multiarch trove no longer tracebacks (bz #1039)
    * group recipes that include a trove explicitly byDefault False could result
      in a trove when cooked that had the components of that trove byDefault
      True.
    * Stop sending duplicate Host: headers, proxies (at least squid) mangle 
      these into one host header, causing failures when accessing rbuilder
      repositories that depend on that host header (bz #795)
    * The Symlink() build action should not enforce symlinks not
      dangling, and should instead rely solely on the DanglingSymlinks
      policy.
    * A bug that caused conary to treat a reference as an install when it
      should have been an update due to a miscalculation of what local updates
      had been made on the system has been fixed.

Changes in 1.0.13:
  o Client Changes:
    * A new "conary migrate" command for updating troves has been
      added.  "conary migrate" is useful for circumstances when you
      want to update the software state on a system to be synchronized
      with the default state of a group.  To do this, "conary migrate"
      calculates the changeset required to: 1) update the trove (if an
      update is available); 2) install any missing included troves; 3)
      synchronize included troves that have a mismatched version; 4)
      remove any referenced troves that are not installed by default.
    * The includeConfigFiles configuration directive now accepts http
      and https URLs.  This allows organizations to set up centralized
      site-wide conary configuration.
    * Conary now gives a more detailed error message when a changeset
      attempts to replace an empty directory with a file and
      --replace-files is not specified.

  o Build Changes:
    * The addSource source action will now replace existing files,
      rather than replacing their contents.  This implies that the
      mode of the existing file will not be inherited, and an
      existing read-only file will not prevent addSource from
      working.
    * The internal setModes policy now reports "suid/sgid" only for
      files that are setuid or setgid, rather than all files which
      have an explicitly set mode.  (bz #935)
    * TagSpec no longer will print out ignored TagSpec matches twice,
      once for tags specified in the recipe, and once for tags
      discovered in /etc/conary/tags/*.  (bz #902)
    * TagSpec will now summarize all its suggested additions to
      buildRequires in a single line.  (bz #868)
    * A new reportMissingBuildRequires policy has been added to summarize
      all suggested additions to buildRequires in a single line at the
      end of the entire build process, to make it easier to enhance the
      buildRequires list via cut-and-paste.  (bz #869)

  o Bug Fixes:
    * A bug that caused conary to traceback when a file on the file
      system is owned by unknown uid/gid has been fixed.  Conary will
      now print an error message instead.  (bz #977)
    * A bug that caused conary to traceback when an unknown Use flag
      was used when cooking has been fixed.  Previously, "cvc cook
      --flavor 'foobar'" would create a traceback.  Conary now says
      'Error setting build flag values: No Such Use Flag foobar'.
      (bz #982)
    * Pinned troves are now excluded from updateall operations.
      Previously conary would try to find updates for pinned troves.
    * Conary now handles applying rollbacks which include overlapping
      files correctly.  Previously --replace-files was required to
      apply these rollbacks.
    * the config file directive includeConfigFile is no longer case sensitive 
      (bz #995)

Changes in 1.0.12:
  o Client changes:
    * The rollback command now applies rollbacks up to and including
      the rollback number specified on the command line. It also
      allows the user to specify the number of rollbacks to apply
      (from the top of the stack) instead of which rollback to
      apply. (bz #884)
    * Previously, the code path for installing files as part of a new
      trove required an exception to be handled.  The code has been
      refactored to eliminate the exception in order to reduce install
      times.

  o Build Changes:
    * The cvc command now has a --show-buildreqs option that prints all
      build requirements.  The --no-deps argument for cvc has been
      aliased to --ignore-buildreqs for consistency.

  o Bug Fixes:
    * Installing into a relative root <e.g. --root foo> when running
      as root no longer generates a traceback. (bz #873)
    * Replaced files are now stored in rollbacks. (bz #915)
    * File conflicts are now also detected via the database, not just
      via real file conflicts in the filesystem.
    * A bug that resulted in multiple troves owning a file has been fixed.
    * Rollbacks of troves that were cooked locally will no longer
      raise a TroveIntegrityError.
    * The "conary remove" command no longer generates a traceback when
      the filename given cannot be unlinked. (bz #887)
    * The missing usage message displayed when "cvc" and "conary" are
      run with no command line arguments has been restored.
    * Rollbacks for initial contents files didn't work; applying
      rollbacks now ignores that flag to get the correct contents on
      disk. (bz #924)
    * The patch implementation now properly gives up on patch hunks
      which include changed lines-to-erase, which avoids erasing lines
      which did not appear in the origial version of the file. (bz
      #949)
    * Previously, when a normal error occurred while prepping sources
      for cooking (extracting sources from source archives, for
      example), conary would treat it as a major internal error.  Now
      the error message is simply printed to the screen instead.
    * A typo in a macro will now result in a more helpful error
      message.
    * A bug that caused a traceback when performing "conary rq" on an
      x86_64 box with a large installLabelPath where only an x86
      flavor of a trove was available on one label in the
      installLabelPath has been fixed (bz #961).
    * Conary no longer creates a rollback status file when one isn't
      needed.  This allows /var/lib/conarydb to be on read-only media
      and have queries continue to work/.
    * Reworked "conary remove" to improve error messages and fix
      problems with multiple files being specified, broken symlinks,
      and relative paths (bz #853, #854)
    * The mirror script's --test mode now works correctly instead of
      doing a single iteration and stopping.

Changes in 1.0.11:
  o Client Changes:
    * Conary will now allow generic options to be placed before the command
      you are giving to conary.  For example, 'conary --root=/foo query'
      will now work.
    * the remove command no longer removes file tags from files for no good 
      reason
    * rollbacks now restore files from other troves which are replaced as part
      of an update (thanks to, say, --replace-files or identical contents)
    * --replace-files now marks files as owned by the trove which used to
      claim them
    * You can now kill conary with SIGUSR1 to make conary enter a debugger
      when you Ctrl-C (or a SIGINT is raised)
    * --debug-all now enters a debugger in more situations, including option
      parsing fails, and when you hit Ctrl-C.
    * added ccs2tar, which will convert most absolute changesets (like those
      that cook produces) into tarballs
    * Troves now don't require dependencies that are provided by themselves.
      As troves are built with this new behavior, it should significantly speed
      up dependency resolution.
    * added a script to recalculate the sha1s on a server (after a label
      rename, for instance)
    * added a script to calculate an md5 password (for use in an info recipe,
      for example)

  o Build Changes:
    * Conary now supports a saltedPassword option to r.User in user info-
      packages.  Full use of this option will require that a new shadow package
      be installed.

  o Bug Fixes:
    * command-line configurations now override context settings

  o Build Changes:

Changes in 1.0.10:
  o Client Changes
    * Given a system based on rPath linux where you only installed
      !smp kernels, conary would eventually start installing smp
      kernels on your system, due to the way the update algorithm
      would determine whether you should install a newly available
      trove.  Conary now respects flavor affinity in this case and
      does not install the smp kernel.
    * Mirror configuration files can now specify uploadRateLimit and
      downloadRateLimit.
    * Updates utilizing changeset files are now split into multiple
      jobs properly, allowing changeset files which create users to
      work proprely.
    * "conary rollback" now displays progress information that matches
      the "conary update" progress information.
    * added --with-sources option for clone

  o Bug Fixes:
    * A bug that caused an assertion error when switching from an
      incomplete trove to a complete trove has been fixed.
    * A bug in perl dependencies that caused extra directories to be
      considered part of the dependency has been fixed.
    * A bug affecting updates where a pinned, partially installed
      package was supposed to be updated due to dependency resolution
      has been fixed.
    * A bug that prevented updates from working when part of a locally
      cooked package was replaced with a non-locally cooked component
      has been fixed.  The bug was introduced in Conary 1.0.8.
    * A bug that caused a segfault when providing an invalid type to
      StringStream has been fixed.
    * The troveInfo web page in the repository browser now displays
      useful error messages instead of traceback messages.  The
      troveInfo page also handles both frozen and non-frozen version
      strings.
    * A bug that caused conary to download unnecessary files when checking out
      shadow sources has been fixed.
    * A bug that caused "cvc rdiff" between versions of a trove that
      were on different hosts to fail has been fixed.
    * Fixed a bug when determining local file system changes involving a file 
      or directory with mtime 0.
    * The --signature-key option was restored

Changes in 1.0.9:
  o Client Changes:
    * A new dependency resolution method has been added which can be turned
      on by setting resolveLevel to 2 in your conarycfg:  If updating trove 'a'
      removes a dependency needed by trove 'b', attempt to update 'b' to
      solve the dependency issue.  This will allow 'conary update conary'
      to work as expected when you have conary-build installed, for example.
    * Switched to using more of optparse's capabilities, including --help
      messages.
    * One short option has been added, cvc -m for message.

  o Bug Fixes:
    * Recipes that use loadRecipe('foo') and rely on conary to look upstream
      to find their branch now work correctly when committing.
    * A bug affecting systems with multiple groups referencing the same troves,
      where the groups are out of sync, has been fixed.
    * the mirror client now correctly handles duplicate items returned in
      trove lists by older servers
    * A bug that caused the mirror client to loop indefinitely when
      doing a --full-trove-sync has been fixed
    * conary rq --trove-flags will now display redirect info even if you
      do not specify --troves (bug #877)
    * dep resolution now support --flavors --full-versions output (bug #751)
    * cvc merge no longer tracebacks if files were added on both upstream
      and on the shadow
    * admin web access for the server doesn't require write permission for
      operations which also require admin access (bug #833)
    * A bug that caused r.remove() in a group to fail if the trove being
      removed was recursively included from another group has been fixed.
    * Conary update tmpwatch -tmpwatch:debuginfo will now erase 
      tmpwatch:debuginfo.
    * An ordering bug that caused info packages to not be updated with their
      components has been fixed.
    * Updates will now happen in a more consistent order based on an
      alphabetic sort.
    * the repository server now handles database deadlocks when committing
       changesets
  o Server Changes:
    * getNewSigList and getNewTroveList could return troveLists with
      duplicate entries

  o Documentation Changes:
    * The inline documentation for recipes has been significantly
      improved and expanded, including many new usage examples.

Changes in 1.0.8
  o Client changes:
    * Conary will now replace symlinks and regular files as long as their
      contents agree (bug #626)

  o Bug Fixes:
    * An error in the method of determining what local changes have been 
      made has been fixed.

Changes in 1.0.7:
  o Client changes:
    * A better method of determining what local changes have been made to a
      local system has been implemented, improving conary's behavior when
      updating.

  o Bugfixes:
    * A bug that caused the user to be prompted for their OpenPGP
      passphrase when building on a target label that does not match
      any signatureKeyMap entry has been fixed.  Previously, if you
      had a signatureKeyMap entry for conary.example.com, and your
      buildLabel was set to conary.example.com@rpl:devel, you would be
      prompted to enter a passphrase even when cooking locally to the
      local@local:COOK label.
    * Dependency resolution will no longer cause a trove to switch
      branches.
    * If a component is kept when performing dependency resolution
      because it is still needed, it's package will be kept as well if
      possible.
    * "conary q --path" now expands symlinks found in the path to the
      file in question. (bug #855)
    * Committing a changeset that provided duplicate file streams for
      streams the server previously referenced from other servers no
      longer causes a traceback.
    * Conary's patch implementation how handles patches which are
      already applied. (bug #640)
    * A server error triggered when using long flavor strings in
      server queries has been fixed.

  o Build fixes:
    * Group cooking now produces output to make it easier to tell what
      is happening.  The --debug flag can be used to get a more
      detailed log of what troves are being included.

  o Server changes:
    * The server traceLog now logs more information about the
      repository calls


Changes in 1.0.6:
  o Repository changes:
    * The commitaction script now accepts the standard conary arguments
      --config and --config-file.

  o Bugfixes:
    * cvc merge on a non-shadow no longer returns a traceback (bz# 792),
      and cvc context foo does not return a traceback when context foo does
      not exist (bz #757)  Fixed by David Coulthart.
    * A bug that caused new OpenPGP keys to be skipped when troves
      were filtered out during mirroring has been fixed.
    * opening invalid changesets now gives a good error message instead of
      a traceback
    * removed obsolete changemail script
    * Exceptions which display fileId's display them as hex sha1s now
      instead of as python strings
    * A bug where including a redirect in a group that has autoResolve 
      caused conary to traceback has been fixed.
    * A bug that kept conary from prompting for your password when committing
      has been fixed.
    * A bug that randomized the order of the labels in the  installLabelPath 
      in some error messages has been fixed.

  o Build fixes:
    * The default ComponentSpec for :perl components now include files
      in site_perl as well as in vendor_perl.
    * Ruby uses /usr/share/ri for its documentation system, so all files
      in %(datadir)s/ri are now included in the default :doc ComponentSpec.

Changes in 1.0.5:
  o Performance improvements:
    * The use of copy.deepcopy() has been eliminated from the
      dependency code.  The new routines are up to 80% faster for
      operations like DependencySet.copy().
    * Removing files looks directly into the file stream of the file
      being removed when cleaning up config file contents rather than
      thawing the full file stream.
    * Getting a single trove from the database without files returned file
      information anyway
    * Trove.applyChangeSet() optionally skips merging file information
    * Cache troves on the update/erase path to avoid duplicate fetchs from
      the local database

  o Bugfixes
    * Installing from a changeset needlessly relied on troves from the 
      database having file information while processing redirects
    * Extraneous dependency cache checks have been removed from the
      addDep() path.
    * When removing files, conary now looks up the file flags directly
      in the file stream in order to clean up config file contents.
      Previously the entire file stream was thawed, which is much more
      resource intensive.

  o Build fixes:
    * r.addArchive() now supports rpms with bzip2-compressed payloads.

Changes in 1.0.4:
  o Performance improvements:
    * The speed of erasing troves with many dependencies has been
      significantly improved.
    * The join order of tables is forced through the use of
      STRAIGHT_JOIN in TroveStore.iterTroves() to work around some
      MySQL optimizer shortcomings.
    * An --analyze command line option has been added to the
      stand-alone server (server.py) to re-ANALYZE the SQL tables for
      MySQL and SQLite.  This can significantly improve repository
      performance in some cases.
    * The changes made to dependency string parsing were a loss in
      some cases due to inefficiency in PyArg_ParseTuple().
      Performance sensitive paths in misc.c now parse the arguments
      directly.

  o Bugfixes:
    * An Apache-based conary repository server no longer logs
      tracebacks in error_log when a client disconnects before all
      data is sent.
    * A bug that caused cross repository commits of changesets that involved
      a branched trove to fail in some cases has been fixed.
    * If an entitlement is used for repository access, it is now sent
      over HTTPS instead of HTTP by default.
    * The conary emerge command no longer attempts to write to the root
      user's conary log file.
    * conary showcs --all now shows not-by-default troves.
    * Previously, there was no way using showcs to display only the troves
      actually in a changeset - conary would by default access the repository
      to fill in any missing troves.  Now, you must specify the
      --recurse-repository option to cause conary to search the repository
      for missing troves.  The --trove-flags option will now display when a
      trove is missing in a changeset.
    * A bug that caused showcs --all to display file lists even when --ls
      was not specified has been fixed.
    * When mirroring, you are now allowed to commit a trove that does
      not have a SHA1 checksum set.  This is an accurate replication
      of the data coming from the source repository.
    * A bug affecting multiple uses of r.replace() in a group recipe has been
      fixed.
    * A bug that caused components not to be erased when their packages were 
      erased when a group referencing those packages was installed has been 
      fixed.

Changes in 1.0.3
  o Client changes:
    * Conary displays full paths when in the error message generated
      when it can't open a log file rather than leaving out the root 
      directory.

  o Performance improvements:
    * A find() class method has been added to StreamSet which enables
      member lookups without complete thawing.
    * The code path for committing filestreams to repositories now
      uses find() to minimize file stream thaws.
    * DBstore now supports precompiled SQL statements for SQLite.
    * Retrieving troves from the local system database no longer
      returns file information when file information is not requested.
    * Dependencies, dependency sets, StreamCollections, file
      dictionaries, and referenced file lists now use C parsing code
      for stream thawing.
    * Extraneous trove instantiations on the system update path have
      been eliminated.
    * Adding troves to the local database now uses temporary tables to
      batch the insertions.

  o Bugfixes:
    * A bug that caused a mismatch between file objects and fileIds
      when cloning a trove has been fixed.

Changes in 1.0.2:
  o Bugfixes:
    * A bug that caused redirects to fail to build when multiple
      flavors of a trove exist has been fixed.
    * A bug with cooking flavored redirects has been fixed.
    * The cvc command no longer enforces managed policy with --prep.
    * A bug that caused disttools based python packages to be built as
      .egg files has been fixed.  This bug was introduced in conary
      0.94.
    * A bug that prevented checking in a recipe that deleted policy
      has been fixed.
    * A bug that prevented entitlements from being recognized by an
      Apache conary repository server when no username and password
      were set for a server has been fixed.
    * A bug that prevented errors from being returned to the client
      if it attempts to add an invalid entitlement key or has
      insufficient permission to add the entitlement key has been
      fixed.  An InvalidEntitlement exception has been added.
    * A repository bug prevented the mirror client from obtaining a
      full list of new troves available for mirorring has been fixed.
    * A bug in cooking groups caused the groups resulting from an
      r.addAll() to not respect the original group's byDefault
      settings in some cases has been fixed.

Changes in 1.0.1:
  o Database schema migration
    * Over time, the Conary system database schema has undergone
      several revisions.  Conary has done incremental schema
      migrations to bring old databases in line with the new schema as
      much as possible, but some remnants of the old schema remain.
      When Conary 1.0.1 runs for the first time, the database will be
      reloaded with a fresh schema.  This corrects errors that can
      occur due to incorrect SQL data types in table definitions.  An
      old copy of the database will be saved as "conarydb-pre-schema-update".

Changes in 1.0:
  o Bugfixes
    * A bug that allowed a group to be installed before children of
      its children were installed has been fixed.  This ensures this
      if a an update is partially completed, it can be restarted from
      where it left off.
    * A bug in python dependencies that sometimes resulted in a plain 
      python: __init__ dependency has been fixed.
    * A bug that dropped additional r.UtilizeUser matches for a file after
      the first one has been fixed.
    * Accessing a repository with the wrong server name no longer
      results in an Internal Server Error.  The error is marshaled
      back to the client.

Changes in 0.97.1:
  o Bugfixes
    * A bug has been fixed that allowed the "incomplete" flag to be
      unset in the database when applying changesets of troves that
      have no "incomplete" flag.  This resulted in "StopIteration"
      exceptions when updating the trove.
    * A bug has been fixed in the code that selects the OpenPGP key
      to be used for signing changesets at cook time.

Changes in 0.97:
  o Client changes:
    * All troves that are committed to repository through commits,
      cooks, branches, shadows, and clones, now always have SHA1
      checksums calculated for them.
    * Trove objects now have a version number set in them.  The
      version number is increased when the data types in the Trove
      object are modified.  This is required to ensure that a Conary
      database or repository has the capability of storing all the
      information in a Trove.  All trove data must be present in order
      to re-calculate SHA1 checksums.  If a local system understands
      version 1 of the Trove object, and a repository server sends a
      changeset that contains a version 2 Trove, an "incomplete" flag
      will be set for trove's entry in the database.  When accessing
      that trove later for merging in an update, the client will go
      back and retrieve the pristine Trove data from the repository
      server so it will have all the data needed to preform three way
      merges and signature verification.

  o Repository changes:
    * Repositories will now reject commits whose troves do not have
      correct SHA1 checksums.

Changes in 0.96:
  o Client changes:
    * conary rq now does not use affinity by default, use --affinity to turn
      it on.  The rq --compatible-troves flag has disappeared.  Now 
      you can switch between displaying all troves that match your system 
      flavor and that match affinity flavor by switching between
      --available-troves with and without the --affinity flag.
    * conary q now displays installed, not by default troves by default,
      but skips missing troves.
    * Fixed an update bug where updating an x86 library on an x86_64 system
      would cause conary to switch other x86_64 components for that library
      to x86 versions.
    * update job output is compressed again
    * Fixed an update bug where if you had made a local change to foo, and then 
      updated a group that pointed to an earlier version of that trove,
      the trove could get downgraded

  o Other changes:
    * Mirroring now mirrors trove signature

Changes in 0.95:
  o Client changes:
    * The "conary verify" command now handles non-regular files with
      provides and requires (for example, symlinks to shared libraries
      that provide sonames).
    * The "conary showchangeset" command now takes --recurse and
      --no-recurse arguments.
    * All info-* packages are now updated in their own individual jobs;
      this is required for their dependencies to be reliable.
    * The conary syncchildren command now will install new packages
      when appropriate.

  o Repository changes:
    * Additional logging has been added to the repository server.
      Logging is controlled by the "traceLog" config file variable,
      which takes a logging level and log path as arguments.
    * Conary now detects MySQL Database Locked errors and will retry
      the operation a configurable number of times.  The "deadlockRetry"
      configuration variable controls the number of retries and
      defaults to 5.

  o Build changes:
    * Conary now uses site.py to find all possible correct elements of
      sys.path when generating python provides and requires.  Previously,
      new elements added via .pth files in the package being built would
      be ignored for that package.
    * The PythonSetup() build action now works properly with setup.py
      files that use "from setuptools import..." instead of "import
      setuptools".

  o Other changes:
    * The conarybugz.py script has been restored to functionality by
      moving to the conaryclient interface for accessing the
      repository.

Changes in 0.94:

  o Redirects no longer point to a specific trove; they now redirect
    to a branch. The client chooses the latest version on that branch
    which is compatible with the local system.

  o Bug Fixes
    * A bug in getNewTroveList() that could cause duplicate
      troves to be returned has been fixed.
    * A bug that caused a repository server running under Apache to
      fail with an Internal Server Error (500) when a client requested
      a changeset file that does not exist has been fixed.
    * Conary no longer displays an error when attempting to write to a
      broken pipe.  (bug #474)
    * Conary now respects branch affinity when moving from old-style
      groups to new-style groups.

  o Client changes:
    * The query/repquery/showcs command line options have been
      reworked.  See the conary man page for details.
    * When "cvc merge" is used to merge changes made on the parent
      branch with changes made on a shadow, conary now records the
      version from the parent branch that was used for the merge.
      This is required to allow conary to handle changing the upstream
      version on a shadow.  It is also useful for accounting
      purposes.  (bug #220)
    * "conary emerge" can now be performed on a recipe file.
      Previously you were required to emerge from a repository. (bug
      #526)
    * Progress is now displayed as conary applies a rollback. (bug #363)
    * Java, Perl, and Python dependencies are now enforced by default.

  o Build changes
    * PythonSetup() no longer passes the --single-version-externally-managed
      argument to setup.py when it uses distutils instead of setuptools.

Changes in 0.93:
  o Bug Fixes
    * A bug in the "conary verify" code sometimes resulted in an
      unhandled TroveIntegrity exception when local modifications were
      made on the system. (bug #507)
    * Usernames and passwords with RFC 2396 reserved characters (such
      as '/') are now handled properly. (bug #587)

  o Server changes
    * Standalone server reports warnings for unsupported configuration options
      instead of exiting with a traceback.
    * Compatibility for repositoryDir has been removed.
    * A bug caused queries for multiple flavors of the same trove
      to return incorrect results has been fixed.
    * Apache hooks now ignore IOErrors when writing changesets to the
      client.  These normally occur when the client closes the
      connection before all the data is sent.

  o Client changes
    * SHA1 checksums are now computed for source checkins and local
      change set commits.
    * Flavor affinity is now more relaxed when updating troves.  For
      example, if you have a trove with flavor that requires sse2 but
      your system flavor is ~!sse2, conary will only prefer troves
      with sse2 enabled instead of requiring it.

  o Build changes
    * PythonSetup() now correctly requires python-setuptools:python
      instead of python-setuptools:runtime.
    * Automatic python dependency provision now searches more directories
      to better support multilib python.
    * Conary now defaults to building in ~/conary/builds instead of
      /var/tmp/conary/builds, and caching in ~/conary/cache instead
      of /var/cache/conary.

Changes in 0.92:
  o Package Building Changes:
    * Conary policy has been split out into the conary-policy package.
      (Some policy was left in conary proper; it is needed for
      internal packaging work.)
    * Conary prints out the name of each policy as it runs, making it
      possible to see which policies take the most time.
    * BuildLog files no longer contain lines that end with \r.
    * A new 'emergeUser' config item has been added.  Conary will
      change to this user when emerging packages as root.
    * --no-deps is now accepted by 'conary emerge'.

  o Group Building Changes:
    * A bug has been fixed in dependency checking when using
      autoResolve where deleted weak troves would be included in
      autoResolve and depChecks.

  o Client changes:
    * Conary can now rate limit uploads and downloads.  The rate limit
      is controlled by the "uploadRateLimit" and "downloadRateLimit"
      configuration variables, which is expressed in bytes per second.
      Also, Conary displays the transfer rate when uploading and
      downloading.  Thanks to Pavel Volkovitskiy for these features.
    * The client didn't write config files for merged changesets in
      the right order, which could result in changesets which could
      not be committed to a repository.
    * Fixed a bug in the update code caused conary to behave
      incorrectly when updating groups.  Conary would install
      components of troves that were not installed.

  o General Bug Fixes
    * Conary did not include the trove sha1 in the troveinfo diff
      unconditionally.  This prevents clients from being able to
      update when a repository is forced to recalculate sha1
      signatures.

Changes in 0.91:
  o Bugfixes
    * A bug was fixed the code that freezes path hashes.  Previously,
      path hashes were not sorted in the frozen representation.  Code
      to fix the frozen path hashes in databases and repositories has
      beed added.
  o Build
    * added cleanAfterCook config that controls whether conary tries to
      clean up after a successful build

Changes in 0.90.0:
  o Code Structure/Architecture Changes:
    * Conary now has the concept of "weak references", where a weak reference
      allows conary to be able to recognize the relationship between a
      collection and the children of collections it contains.  This allows
      us to add several new features to conary, documented in Client and Build
      changes.
    * SQL operations have been migrated to the dbstore driver to allow
      for an easier switch of the database backends for the server side.
    * Various query and code structure optimizations have been
      implemented to allow running under MySQL and PostgreSQL.

  o Documentation Changes:
    * Added summaries about updateall in the conary man page and added
      information about the command-line options for conary rq.
    * Clarified behavior of "conary shadow --source-only" with respect to
      rPath bug #500.
    * Added synonyms for cvc and conary commands which have shortcuts
      (ex: checkout and co).
    * Added man page entry about cvc clone.

  o Package Building Changes:
    * Build logs now contain unexpanded macros, since not all macros
      may be defined when the build log is initially created.
    * The emerge command can now accept version strings.
    * The RemoveNonPackageFiles policy now removes fonts.cache*,
      fonts.dir, and fonts.scale files, since they are always
      handled by tag handlers.
    * The Make() build action can now take a makeName keyword argument
      for cases when the normal Make() handling is exactly right but
      a different make program is required (nmake, qmake, etc.).
    * The new PythonSetup() build action uses very recent versions
      of the python setuptools package to install python programs
      which have a setup.py that uses either the old disttools or
      new setuptools package.
    * fixed bug #bz470: loadInstalled('foo') will now work when you have
      installed a local cook of foo.

  o Group Building Changes:
    * add() now takes a "components" option.  r.add(<package>,
      components=['devel', 'runtime'])  will install <package>, but only the
      'runtime' and 'devel' components of <package> by default.
    * remove() can now 'remove' troves within child troves.
    * When a component is added, (either via r.add() or dep resolution)
      is automatically added as well (though not all its sibling components)
    * A new r.removeComponents(<complist>) command has been added.  It
      allows you to create a group where all devel components are
      byDefault False, for example: r.removeComponents(['devel',
      'devellib']).
    * The installPath used to build a group in is now stored in troveInfo.
    * r.addAll() now recurses through all the included groups
      and creates local versions of them as well by default.
    * A new r.replace(<name>, <newversion>, <newflavor>) command has
      been added.  It removes all versions of name from all groups in
      the recipe and replaces them with the version found by searching
      for newVersion, newFlavor.

  o Client Changes:
    * When committing source changes in interactive mode, conary will ask you
      you to confirm the commit.
    * A new configuration option, autoResolvePackages, tells conary to install
      the packages that include the components needed for dep resolution.
    * You can now install locally cooked groups.
    * If foo is a redirect to bar, and you run 'conary update foo' when
      foo is not installed on your system, conary will act as if you had
      typed 'conary update bar'.  Previously, it would act as if you had typed
      'conary update bar --no-recurse'.

  o Config Changes:
    * Conary config handling now supports comments at the end of config lines.
      # can be escaped by a \ to use a literal # in a configuration option.
    * Default macros used in cooking are now stored in /etc/conary/macros.
      The 'defaultMacros' parameter determines where cvc searches for macro
      definitions.
    * Conary configuration now searches for configuration files in 
      /etc/conary/conf.d/ after reading in /etc/conaryrc

  o Server Changes:
    * Creating changesets atomically moves complete changesets into place.
    * The contents store no longer reference counts entries.
    * Added support for trove marks to support mirroring.  A client
      can use a trove mark to ask the server for any trove that has
      been added since the last trove mark mirrored.
    * Added the hasTroves() interface to support mirroring.  This allows
      the mirror client to make sure that the target mirror does not
      already have a trove that is a candidate for mirroring from the
      source repository.
    * Added support for traceback emails from the repository server.
    * The repository contents store was reworked to avoid reading
      precompressed gzipped data twice (once to double check the uncompressed
      contents sha1 and once to copy the file in place).
    * We have changed the way schema creation and migration is handled
      in the repository code. For administrative and data safety reasons,
      schema upgrades and installs can be performed from now on only by
      running the standalone server (conary/server/server.py --migrate),
      thus avoiding race conditions previously created by having multiple
      Apache processes trying to deal with the SQL schema updates.

   o Command Changes
    * A new script that mirrors repositories has been added.  It is in
      the scripts/ directory in the source distribution of Conary.

Changes in 0.80.4:
  o Build Changes:
    * PackageRecipe has been changed to follow our change to split
      conary into three packages.
    * x86_64 packaging elimintated the conary:lib component to follow x86
      (those files now belong in conary-build:lib)

Changes in 0.80.3:
  o Client Changes:
    * The internal branch source and branch binary flags were changed
      to a bitmask.
    * The warning message printed when multiple branches match a cvc
      checkout command has been improved.
    * Only interactive mode can create binary shadows and branches, and
      a warning is displayed before they are created (since source branches
      are normally the right thing to use).

  o Build Changes:
    * Files in subdirectories named "tmp" are no longer automatically
      excluded from packaging, except for /tmp and /var/tmp.
    * DanglingSymlinks now traverses intermediate symlinks; a symlink
      to a symlink to a symlink will no longer confuse it.

Changes in 0.80.2:
  o Client Changes:
    * Bugs in "conary update foo=<old>--<new>" behavior have been
      fixed.
    * "cvc co foo=<label>" will now work even if you don't have a
      buildLabel set
    * "conary showcs" will now work more nicely with group changesets.
    * "conary showcs --all" no longer shows ids and sha1s.
    * We now never erase pinned items until they are explicitly unpinned.
    * "conary verify" and "conary q --diff" work again.
    * "conary q tmpwatch --components" will display the components
      installed for a package.
    * The pinTroves config item behavior has been fixed.  It now
      consistently pins all troves that match a pinTrove line.
    * When a trove is left on the system because of dependency resolution
      during an update, a warning message is printed.
    * Command line configuration, such as --config
      'buildLabel conary.rpath.com@rpl:devel', now overrides context
      configuration.

  o Server Changes:
    * The repository server now retries a request as an anonymous user
      if the provided user authentication information does not allow
      a client request to succeed.
    * When using "server.py --add-user" to add a user to a repository
      server, the user will only be given admin privileges if --admin
      is added to the command line.  Previously, all users added with
      server.py had admin privileges.  Additionally, if the username
      being added is "anonymous", write access is not granted.

  o Build Changes:
    * It is now possible for a recipe to request that specific
      individual requirements be removed from files using the
      exceptDeps keyword argument to r.Requires().  Previously
      you had to accept all the dependencies generated by r.Requires()
      or none of them.
    * r.Replace() now takes a lines=<regexp> argument, to match a line based
      on a regexp.
    * The EnforceJavaBuildRequirements policy has been added.  When
      you are packaging precompiled Java software where you have
      .class/.jar files but no .java files, you can use "del
      EnforceJavaBuildRequirements" to prevent this from policy from
      generating false positives.
    * The EnforceCILBuildRequirements policy has been added.
    * Enforce*BuildRequirements now warn when a package has requirements
      which they don't fulfill themselves and which are not fulfilled by
      the system database.  (for example, soname dependencies from linking
      against libraries that are not managed by Conary on the system.)
    * Automated Perl dependencies have been added, for both provides
      and requires.  They are not yet enforced, in order to give time
      to adapt while perl packages are being re-built.
    * The EnforcePerlBuildRequirements policy has been added.
      Failures found by this policy may be caused by packages on the
      system not having been rebuilt yet with Perl dependencies, but
      could also show bugs in the Perl dependency code.
    * Automated Python dependencies have been added, for both provides
      and requires.  Like Perl dependencies, they are not yet
      enforced.
    * The EnforcePythonBuildRequirements policy has been added, with
      the same caveats as EnforcePerlBuildRequirements.
    * Conary now writes more information about the build environment
      to the build log when cooking.
    * A bug that caused r.Requires('file:runtime') to create a file
      dependency on 'runtime' instead of trove dependency on
      'file:runtime' has been fixed.
    * Java dependencies now properly ignore array elements in all cases,
      removing false Java dependencies like "[[I" and "[[B".


Changes in 0.80.1:
  o Client Changes:
    * User names and passwords are no longer allowed in repository maps;
      "user" configuration entries must be used instead.
    * The clone command now allows you to clone a binary onto the same
      branch, without having to reclone the source.
    * The TroveInfo table on the client is getting corrupted with
      LoadedTrove and BuildReq entries for components.  These entries
      are only valid on packages.  Code was added to catch when this
      happens to aid debugging.  Additionally, Conary will
      automatically remove the invalid entries the first time 0.80.1
      is run.
    * Environment variables are expanded in paths in conary configuration files.
    * localcs now allows the version and flavor to be specified for a trove
    * conary scs --all now behaves the way it used to again
  o Build Changes:
    * Java dependency generation is now enabled; Java dependency enforcement
      is still disabled.
    * The skipMissingSubDir keyword argument now actually works correctly
      when the subdirectory is missing.
  o Common Changes:
    * Entitlement support has been added as an alternate method of
      authentication.

Changes in 0.80.0:
  o Client Changes:
    * The logic for defining updates across a hierarchy has been completely
      replaced. Instead of rigidly following the trove digraph, we flatten
      the update to choose how troves get updated, and walk the hierarchy
      to determine which updates to actually apply.
    * Dependency resolution could include troves which caused duplicate
      removals for the troves those included troves replace
    * Chroot handling was broken in 0.71.2 and prevented the user name
      lookup code for the chroot from exiting back out of the chroot
    * showchangeset on relative changesets now displays them as jobs.
    * query and queryrep now exclude components if they match their
      package name
    * Conary cleans up rollbacks when a changeset fails to apply.
      Previously, an invalid changeset was saved in the rollback
      stack, which made applying it impossible
    * Removed direct instantiation of NetworkRepositoryClient object; it
      should be created by calling ConaryClient
    * repositoryMap should not contain usernames and passwords now; user
      config file option should hold those instead (user *.rpath.org user pass)
    * If a user name is given without a password the password will be prompted
      for if the repository returns a permissions error
    * added --components parameter to q and rq to not hide components
    * conary update --full-versions --flavors now will work as expected
    * fixed a bug with conary erase foo=/branchname
    * When in multi-threaded mode, the download thread now checks to see
      if the update thread wants to exit.  This fixes many of the
      "timeout waiting for download thread to terminate" messages.
    * Fixed bug where conary erase foo --no-deps wouldn't erase a component
      of foo if it was required by something else
  o Build Changes:
    * Dependencies are now generated for Java .class and .jar files.
      They are not yet enforced, to give time to rebuild Java packages.
    * Java dependency generation has been turned off until 0.80.1 in
      order to wait until there is a deployed version of Conary with
      long dependency handling; some .jar files have so many
      dependencies that they overflowed dependency data structures.
    * CheckDesktopFiles now looks in /usr/share/icons for icons, and
      can find icon names without extensions specified.
    * Build actions which take a subDir keyword argument now also can
      take a skipMissingSubDir keyword argument which, if set to True,
      causes the build action to be skipped if the specified subdirectory
      does not exist.  By default, those build actions will now raise
      an error if the directory does not exist, rather than running in
      the wrong subdirectory as they did previously.
    * You can now cook a recipe that has a superclass that is defined
      locally but a has supersuperclass that is in the repository.  Similarly,
      if you have a superclass that is in the repository but a supersuperclass
      locally, conary will find that as well
    * r.Replace with parameters in the wrong order will now behave correctly
    * The automatic :config component for configuration files has been
      disabled because Conary does not handle files moving between
      troves, and config files were being re-initialized when packages
      were updated.
  o Code structure:
    * queryrep, query, showchangeset, and update --info all use the same
      code to determine how to display their data.  Display.py was changed
      to perform general display operations.
    * query.py added
    * added JobSource concept for searching and manipulating lists of jobs.
    * moved datastore.py into repository module
    * Stubs have been added for adding python and perl dependencies, and
      the stubs have been set to be initially ignored.
    * The internal structure for conary configuration objects has changed
    * A new DYNAMIC size has been added to the StreamSet object.  This will
      cause StreamSet to use either a short or long int to store the size
      of the frozen data that is included in a frozen StreamSet, depending
      on the size of the data being stored.

Changes in 0.71.2
  o Client Changes:
    * The update-conary option has been renamed updateconary per
      bugzilla #428
    * buildPath can be set in contexts
    * cvc co <foo> will work even if there are two foos on the same label with
      different branches.  In that case, it will warn about the older foo
      which it doesn't check out
    * Test mode didn't work for updates and erases which were split into
      multiple jobs
  o Build Changes:
    * Combined the EtcConfig and Config policies, and deprecated
      the EtcConfig policy.
    * All config files default to being put into a :config component.
      This is overridden by any ComponentSpec specifications in the recipe.
    * A use flag has been added for xen defaulting to 'sense prefernot'.  This
      flag should be used to specify flavors for xen domU builds where special
      provisions are made for paravirtualized domU.
    * Added new CheckDesktopFiles policy to catch some more common errors
      in .desktop files.  (For now, it looks for common cases of missing
      icons; more may be added over time.)
    * The Requires policy now interprets synthetic RPATH elements (passed in
      with the rpath= keyword argument) as shell-style globs that are
      interpreted relative first to the destdir and then to the system.

Changes in 0.71.1:
  o Server Changes
    * Added iterTroves() call which iterates over large numbers of troves
      much more efficiently than a single getTrove() call would.
    * Split out FileRetriever object to allow file information to be pulled
      from the repository inside of an iterTroves() loop
    * The web interface shows the troves contained in a group trove instead
      of trying to list all files in a group.
  o Client Changes
    * Config file options that take a path as a value now support ~ for
      home directory substitution
    * Trove.diff() returns a standard job list instead of the previous
      only-used-here format
    * /var/log/conary tracks all update, remove, rollback, and erase events
    * Progress output is simplified when stdout is not a tty (no line
      overwrites)
    * Tracebacks during logged commands get copied to the log
    * Code which checked to see if a shadow has been locally modified didn't
      work for shadows more than a single level deep
    * When you are installing from changesets using --from-files, other troves
      in the changesets can be used for dependency resolution
  o Build Changes (cvc)
    * Additional calls are emulated by the filename_wrapper for the
      r.Run calls.
  o Code Structure
    * Split build/recipe.py into several smaller files
    * Moved OpenPGP keyTable access up call stack so that it can now be
      accessed outside of kid templates.
    * Move epdb code into its own package

Changes in 0.71.0:
  o Code Structure
    * conary now imports all python modules from a toplevel "conary"
      module.  This prevents conary from polluting the module namespace.
  o Client Changes
    * Clone didn't handle shadow version numbers correctly (and could create
      inconsistent version numbers)

Changes in 0.70.5:
  o Client Changes
    * Files changing to config files across distributed repositories now works.
    * The update code uses more consistent use of trove sources, and only
      makes explicit calls to the repository if asked.  This should make it
      possible to create interesting update filters.
    * Clone updated sequences it was iterating over, which is generally
      a bad idea (and caused clone to commit inconsistent troves)
  o Build Changes (cvc)
    * Locally cooked filesets now include file contents, making the
      filesets installable.
    * Fileset cooks now retrieve all of the file objects in a single
      network request per repository.
    * The new NormalizeLibrarySymlinks policy runs the ldconfig program
      in all system library directories.  This ensures that all the
      same symlinks that ldconfig would create when the shlib tag handler
      runs are packaged.  It also warns if ldconfig finds missing files.
    * New argument to r.Run(): "wrapdir" keyword argument behaves much
      like "filewrap" but takes a string argument, which limits the scope of
      %(destdir)s relocation only to the directories under the specified
      wrapdir, which is interpreted relative to %(destdir)s.  Works best
      for applications that install under one single directory, such
      as /opt/<app>
    * Clone, branch, and shadow all take --info now instead of --test
    * ELF files that dlopen() libraries can now be provided with
      synthetic soname dependencies with
      r.Requires('soname: libfoo.so', '/path/to/file')
    * r.Requires now enforces that packages that require a file and
      include that required file must also explicitly provide it. (bz #148)
  o Server Changes
    * Packages added to the repository are checked to ensure the version and
      flavor of all referenced components are the same as for the package

Changes in 0.70.4:
  o Client Changes
    * The trove that satisfies a dependency that is broken by erase is
      now displayed in the "Troves being removed create unresolved
      dependencies" message.
    * Components are now displayed on the same line as their parent
      package in "conary update" output.
    * A new 'interactive' option has been added to conary configuration.
      When set to true, conary will display info about clone, branch,
      update, and erase operations, and then ask before proceding.
  o Build Changes (cvc)
    * The CompilePython action has been fixed to accept macros at the
      beginning of its arguments, fixing a bug new in Conary 0.70.3.
    * The Requires policy can now be given synthetic RPATH elements;
      this is useful when programs are only intended to be run under
      scripts that set LD_LIBRARY_PATH and so do not intrinsically have
      the information they need to find their libraries.
    * Added --test to clone, branch, and shadow commands
    * Clone now supports --skip-build-info for less rigid version checks
      on cloned troves
    * Fixed usage message to better reflect reality
    * Cloning to a branch which already has a version with a compatible
      flavor now works.
    * cpio archive files are now supported for r.addArchive()
  o Repository Changes
    * The repository now serves up stored OpenPGP keys as a "Limited
      Keyserver"; users can retrieve keys, but not search or browse them.
      The keys are available via /getOpenPGPKey?search=KEY_ID. This
      is meant only to allow conary to automatically retrieve OpenPGP
      keys used to sign packages.

Changes in 0.70.3:
  o Client Changes (conary)
    * Conary now works harder to avoid having separate erase/installs,
      instead preferring to link those up into one update when possible.
    * Conary configuration now supports contexts.  Contexts are defined in
      sections starting with a [<name>] line, and provide contextual
      configurations for certain variables, defined in the man page.  All
      configuration options after the [<name>] will be associated with that
      context, and will override the default configuration when that context
      is active.  The current context can be selected by using the --context
      parameter, or by setting the CONARY_CONTEXT environment variable.
    * 'conary config --show-contexts' will display the available contexts
  o Build Changes (cvc)
    * A local cook of a trove foo will ensure that the changeset created is
      installable on your local system, by making sure the version number
      created is unique.
    * The builddir is no longer allowed to appear in ELF RPATHs.
    * The build documentation strings have been significantly updated
      to document the fact that for most strings, a relative path
      is relative to the builddir, but an absolute path is relative
      to the destdir.
    * The ManualConfigure action now sets the standard Configure
      environment.
    * cvc will allow you to cook a trove locally even when you are unable
      to access the trove's source repository
  * Common Changes:
    * Version closeness was improperly measured for troves on different
      branches when then label structure was identical
  o Repository Changes
    * Repository now has a config flag called requireSigs. Setting it to
      True will force all troves to have valid package signatures.  Troves
      lacking this will be rejected.  Enabling this option prevents the
      generation of branches, shadows, or clones since these troves are not
      signed.  It is not recommended that this option be enabled until the
      infrastructure is in place to provide package signatures for all types
      of troves.

Changes in 0.70.2:
  o Client Changes (conary)
    * GnuPG compatible trust metrics for OpenPGP Keys now exists. This
      makes it possible for conary clients to refuse troves that
      aren't properly trusted. The metrics currently in place mimic
      gpg behavior.
    * Running "conary update" in a directory that does not exist no
      longer fails with an error (bugzilla #212).  Note that "cvc
      update" still requires that the current working directory exists
      of course.
    * HTTP error conditions are handled more gracefully when commiting
      a change set. (bugzilla #334)
    * conary more reliably sets a non-zero exit status when an error
      occurs. (bugzilla #312)
    * When performing an update of a group that adds a trove foo,
      search the system for a older version of foo to replace if the
      original update command found a replacement by searching the
      system.
    * New option, "conary update-conary" has been added in an attempt
      to provide a workaround for future drastic protocol revisions
      such as what happened for 0.70
    * Methods for parsing command line update request and changeset requests
      have been added to conaryclient.cmdline
    * A metric for the distance between arbitrary versions on different
      branches has been added, and the code which matches troves changes
      between collections uses this code to give well-defined matches
      for all cases.
    * Rollbacks are now listed with the most recent on top
    * Troves which a group operation tries to remove will be left behind
      if they satisfy dependencies for other troves
    * updateall command respects pins on top-level troves
    * Dependency resolution no longer blows away pinned troves
    * conary update now takes a changeSpec, allowing you to specify both
      the version to remove and the update version, like
      'conary update foo=2.0--3.0'

  o Build Changes (cvc)
    * cvc more reliably sets a non-zero exit status when an error
      occurs. (bugzilla #312)
    * Building groups w/ autoResolve displays the revision of the
      troves which are being included
    * The change to automatically split up hardlink groups into
      per-directory hardlink groups has been reverted.  Instead,
      Conary enforces that link groups do not cross directories, but
      provides an exception mechanism for the rare cases where it is
      appropriate to do so.  The old LinkCount policy was renamed
      LinkType, and the new policy enforcing link group directory
      counting is now called LinkCount.
    * The NormalizeCompression policy no longer causes an error if you
      have two files in the filesystem that differ only by the .gz or
      .bz2 extension.
    * The Provides policy will not longer automatically provide soname
      dependencies for executable files that provide sonames.  A few
      executables do provide sonames, and 0.70.1 provided them as
      harmless extraneous provisions.

   o Repository Changes
     * A new getConaryUrl() method has been implemented to support the
       "conary update-conary" feature
     * Exception handling has been re-worked.  All exception classes
       that are marshaled back to the client are now in the
       repository.errors module.  Some of the most commonly used
       exception classes have been included in their previous modules
       for compatibility until code can be modified to use the new
       repository.errors module.

Changes in 0.70.1:
  * Collection merging didn't handle (admittedly obscure) cases where
    a component on the local system was updated to a new version of a
    trove, and updating that package also tries to update to that version
    but using a different path
  * Redirects are allowed in group cooking as long as the target of the
    redirect is also specified in the group (this allows cleaner handling
    when trying to clean up after label multiplicity)
  * Shorten display for versions and flavors in internal debugging output.
    Make str() output for versions and flavors return formatted strings.
  * ELF files finding non-system libraries via an RPATH did not always
    have the path to the library encoded in their dependency requirement,
    depending on whether the package also included some other (unrelated)
    non-system library.  Futhermore, system paths encoded in an RPATH were
    incorrectly honored.  Both of these bugs have been fixed.
  * Ownership policy now uses macros in the user and group definitions.
  * Symbolic links to shared libraries can now provide path-encoded
    soname dependencies (only manually, never automatically).
  * Removed outdated code with convoluted code for preventing providing
    soname dependencies in some cases; that code has been functionally
    replaced by limiting automatic soname dependencies to system library
    directories.
  * Instead of complaining about hardlinks spanning directories, Conary
    simply creates one link group per directory per hardlinked file.
  * Fixed bug which made source commits fail on cloned source troves

Changes in 0.70.0:
  o The client and server protocol versions have been changed and
    the filecontainer version number updated.
    * Upgrading from previous versions of Conary to 0.70.0 will
      require downloading a old-format changeset file from
      ftp://download.rpath.com/pub/conary/
    * Adding path hash data to TroveInfo overflowed the amount of
      storage space available in a StreamSet when a trove contained
      several thousand files.  In order to accommodate larger data
      stored in StreamSets, we have changed the way data sizes are
      handled.
    * With the changes to StreamSet, LargeStreamSet is obsolete.
      Changeset files used to used LargeStreamSet to represent data.
      Since we now just use a StreamSet, the changeset file format
      changed.
    * Since this version of Conary is incompatible with previous
      versions, we took this opportunity to do database and repository
      migrations that will allow us to make significant code cleanups
      in the near future.

 o Other smaller changes
    * Conary now does the right thing if the same trove is listed
      twice in an update due to recursion (it checks for duplicate
      installs of the same trove).
    * A bug where None would show up in CONARY files when an
      autosource file changed contents but did not change names has
      been fixed.

Changes in 0.62.16:
  * The "conary update" and "conary erase" commands now display the actions
    they take as they run (similar to --info output).
  * The --info output for "conary erase" and "conary update" has been
    reworked to be more user-friendly.
  * Added new conaryrc option signatureKeyMap to choose which signature
    to use when signing based on the label.
  * Fixed a bug where conary would only sign the last trove listed,
    instead of signing all troves listed.
  * The ComponentRequires policy now makes :devellib components require
    :data components if they exist.
  * Don't check for bucket conflicts when resolving during group cooks - if we
    want to check for bucket conflicts in groups, it will be readded in a more
    general way.
  * Removed extra freezes and thaws of files for a 8% improvement in install
    time for absolute change sets (at the cost of some memory, but thanks
    to splitting transactions this should be a good trade off).
  * Added removeIfExist call to miscmodule for some peformance improvement.
  * ELF files that find non-system libraries via an RPATH now have the path
    to the library encoded in their dependency requirement, matching the
    path encoded in the dependency provision.  Before this, the RPATH
    was ignored and the path encoding was only guessed within one source
    package.
  * The LinkCount policy now enforces the requirement that hardlink groups
    contain only files in the same directory as each other; no hardlinks
    between files in different directories are allowed.
  * When updating a group across branches, if a subtrove within the update has
    already been manually moved to the new branch by the user, conary will
    recognize this and sync that trove with the group
  * A new "closed" configuration variable has been added to the
    apache-based networked repository server.  When set, the server
    will always raise a "RepositoryClosed" exception when a client
    attempts to access it.  The configuration variable is a string.
    The string will also be returned to the client.
  * Removed install buckets and replaced with comparisons of hashed path
    values to determine trove compatibility.
  * If a trove is included in an update twice, once directly, and once
    implicitly through recursion, ignore the recursive update.
  * More constraints added to the repository schema
  * Added hasTrove to Items table for faster trove names check

Changes in 0.62.15:
  * The MakeDevices() policy now accepts mode= as a named argument.
  * Added (undocumented) --debug (prints debugging output),
    switched old (undocumented) --debug to now be --debugger (starts debugger
    on initialization)
  * Added debug messages to conaryclient/update.py
  * Cloning to the the same branch works (providing a good way of
    reverting changes)
  * Cloning now updates buildRequirements and loadedTroves in troveInfo
    and enforces their consistency on the target branch
  * Cloning groups is now supported
  * Fix update case where a group update should cause conary to search the
    system for an older version of a trove to replace.
  * If you update a trove foo locally to a new version on the same branch, and
    then update the containing group to a new version on a different branch,
    conary will now update foo to the new branch as well.
  * fix error message when you try to pin as non-root

Changes in 0.62.14:
  * The threading changes in .13 caused some error information to be lost.
    Tracebacks have now been fixed, and the download thread checks much more
    often to see if it needs to exit.
  * Catch InstallBucketConflicts exception

Changes in 0.62.13:
  o Repository Server changes
    * The Schema creation SQL statements have been rewritten in a more
      standardized form. Some indexes have been redefined and a number
      of views have made their way into the default repository schema.
    * The new call troveNamesOnServer can be used now by the netclient
      code for a much faster retrieval of all trove names available on
      all labels on a given server. Server and client protocol numbers
      have changed.
    * The getTroveList() server side function got a rework that should
      result in about a 50% execution time speedup on most queries.
    * The Metadata SQL query has been reworked to join tables in a
      much better order, speeding up the getMetadata call on a
      repository with many versions much faster.

  o Client changes
    * Conary now compresses XML-RPC requests before sending them to
      the repository server.  In order to use compression, the remote
      server must be running Conary 0.62.13 or later.  If the server
      is running an older version, the client will fall back to
      sending uncompressed requests.
    * The database conversion in 0.62.12 did not correct all
      out-of-order file streams.  A new conversion function is in
      0.62.13 that will examine every file stream and ensure that it
      is stored correctly in the database.
    * Versions from the contrib.rpath.com repository are automatically
      rewritten to point to contrib.rpath.org.  NOTE: if you have a
      label from the contrib.rpath.com repository in your
      InstallLabelPath (such as contrib.rpath.com@rpl:devel), you will
      need to modify it to point to contrib.rpath.org.
    * Install bucket handling now works for collections which were not
      fully installed.
    * A bug where database was left locked on exception during install
      when the download thread was still executing has been fixed.
    * The conaryclient code has been split into pieces.
    * Switched rollbacks to local@local:ROLLBACK
    * The main thread no longer blocks forever when the download
      thread fails.
    * Matching referenced troves in collections is no longer dependent
      on sort order of internal dictionaries.

  o Common Repository and Client changes
    * When a changeset is applied to the local system or committed to
      a networked repository, the fileIds are recomputed from the file
      objects and verified.  This prevents corrupted or miscomputed
      changesets from being committed to the repository or applied to
      the local system.

  o Building/Branching changes
    * Many changes have been made to cloning, including sideways
      cloning (creating a clone at the same branch depth as the clone
      source), better cloning with multiple flavors, separate cloning
      of source and binaries, resilience against duplicate troves,
      proper use of existing fileIds during clones, simultaneous
      cloning of multiple troves, and better clonedFrom tracking.
    * The default optflags for x86 changed to remove -mcpu, as it is
      deprecated in gcc.

Changes in 0.62.12:
  * Conary will no longer create a "rootroot" group while installing
    users whose primary group is "root".  It will now call the
    appropriate tag handler for user/group modifications if the tag
    handler is installed.
  * EnforceConfigLogBuildRequirements no longer suggests recursive
    build requirements for packages in which the configure script
    checks to see if the package is already installed.
  * Installing new version of pinned troves leaves the pinned trove in
    place if the two troves have compatible install buckets
  * By default, when you shadow a binary trove, its source is shadowed with it.
  * Instead of a --sources option, cvc shadow and cvc branch now take
    --source-only and --binary-only options that allow you to control whether
    sources or binaries are shadowed.
  * Branch and shadow commands now take an unlimited number of troves
    to branch/shadow.
  * Files sharing versions but with different contents (thanks to flavors)
    got lost when switching from one flavor of a trove to another
  * troves can now be specified for rq, q, and update as <labelpart>/<version>,
    e.g., foo=:rpl1/1.0, or foo=contrib.rpath.com@/2.3-1-2
  * version.hasParent() handles more cases of shadows of shadows correctly.
  * cooking troves into the repository with --flavor <newflavor> now modifies
    the flavor before the recipe is even loaded, not when the recipe's setup
    function is called.
  * add a check to ensure RPATHs in cooked packages do not have %(destdir)s
    or /tmp or /var/tmp in them.
  * EnforceSonameBuildRequirements has been temporarily changed to produce
    warnings instead of errors.
  * Dependncies and flavors didn't order things properly in their frozen forms
  * StreamCollections are now properly ordered

Changes in 0.62.11:
  * InstallBucket policy now allows using macros in component names.
  * The --resume option now works correctly when conary has
    automatically discovered a non-standard path for the main build
    directory.
  * A soname dependency is again generated for libraries outside of
    library directories, but the pathname is now included in the
    dependency.  Within a package, all matching dependencies are
    modified to include the path.  This is useful for cases where
    an application packages private versions of libraries -- the
    dependencies still need to be there so that inter-component
    requirements are honored, but they must not perturb the rest
    of the system.
  * Recursive pinning now behaves itself
  * Switch group recipe syntax to use r.add() instead of r.addTrove,
    r.remove() instead of r.removeTrove(), and add a
    r.setDefaultGroup() command to set the default group.

Changes in 0.62.10:
  * EnforceSonameBuildRequirements enhanced to handle correctly cases
    where more than one trove can resolve a single soname dependency.
  * EnforceConfigLogBuildRequirements now can take exceptions, which
    can be specified either as a filename (such as /usr/bin/bison or
    %(bindir)s/bison) or as a required trove (such as bison:runtime).
  * The trove.Trove initializer no longer allows for a trove to be created
    with a name that has more than one ":" character in it.
  * EnforceSonameBuildRequirements now can take exceptions, which are
    specified as a required trove (such as libfoo:devel) to avoid adding
    to the list of requirements.
  * EnforceSonameBuildRequirements now produces errors for missing build
    requirements, and EnforceConfigLogBuildRequirements now demonstrates
    very few false positives, and so has been updated to warning instead
    of info.
  * Added a check to warn when a trove is installed multiple times from
    the same branch with incompatible install buckets (--no-conflict-check
    overrides this check)
  * Redirects can now redirect to nothing, which allows components to
    disappear gracefully on a redirection
  * A soname dependency is now provided only if the library is in a
    default library directory, or in a directory explicitly added with a
    SharedLibrary(subtrees='/path/to/dir/') call.

Changes in 0.62.9:
  * EnforceConfigLogBuildRequirements policy added.  It looks through
    all config.log files anywhere under the build directory for programs
    that configure has found, and ensures that the transitive closure
    of the build requirements contains each file listed.  (That is, if
    the file /usr/bin/perl has been found, and intltool:runtime is in
    the buildRequires list, and intltool:runtime requires perl, then the
    requirement is satisfied.)  This policy currently produces some false
    positives; the "greylist" that tries to remove false positives needs
    to be expanded.
  * The repository server now uses a repository instance specific key
    cache.  This fixes KeyNotFound errors seen when running multiple
    repositories on one server.

Changes in 0.62.8:
  * The bug, introduced in 0.62.7, that caused Conary to stop short of
    recursing to the innermost troves when handling erasures has been fixed.
  * EnforceSonameBuildRequirements enhanced to use the system database to
    find the right missing build requirements.
  * Make users and groups in a repository such that they may not differ only
    in case, i.e. if user foo exists, user Foo cannot be created.
  * files in /usr/%(lib)s/python/.* are no longer automatically given an
    architecture flavor - if there are architecture-specific files in those
    dirs, they should result in an arch-specific flavor through normal
    means.
  * By default, no OpenPGP signatures will be added to troves when
    doing commits unless a fingerprint is explicitly set in conaryrc.
    Previously, if a keyring existed, the first key found would be used.

Changes in 0.62.7:
  * Some unneeded parts of the sql query in _getTroveList have been removed,
    improving performance.
  * The performance of the default (and most used) case of the
    getAllTroveLeaves has been increased up by using a specialized
    query.
  * Exception handling in the repository when revoked or expired keys
    are used has been corrected.
  * Signature checking now correctly checks the timestamp of the signature
    against the expiration time (if any) of the key that signed it.  If
    the signature timestamp is later than the expiration timestamp,
    the signature is rejected.
  * Pass 'Database is locked' repository errors to the client as a
    RepositoryLocked exception notifying user that the server is busy.
  * The 'yuck' script is no longer installed.
  * ComponentRequires now makes :runtime, :lib, :devellib, and :devel
    components all require their matching :config component if the
    :config component exists.  The :config component is not automatically
    created, but when it exists, it's always going to be because it
    is required by multiple other components.

Changes in 0.62.6:
  * mergeCollections() didn't always handle referenced troves changing
    byDefault status
  * Various cleanups and simplifications have been made to the trove
    removal determination

Changes in 0.62.5:
  * Allow selection of individual troves from change set files via --from-file
  * Recursive queries on local database could get upset by a missing trove
  * Underlying dependency code returns version and flavor for troves with
    broken dependencies
  * Underlying dependency code returns information on what removed trove
    caused a broken dependency
  * Removed --no-deps-recurse option
  * Greatly simplify dependency resolution logic
  * The version portion of a Release (version-sourceCount-buildCount)
    is no longer required to begin with a digit.
  * The Release parsing code has been cleaned up to use consistent
    naming, API documentation, and parse error messages
  * An unhandled exception when signing a trove twice with the same key
    has been fixed.
  * Old (now invalid) changesets are now removed from the changeset
    cache when a digital signature is added to a trove.
  * A package is now counted as empty if it contains only files automatically
    found by the AutoDoc policy.
  * CPackageRecipe now requires elfutils:runtime for eu-strip; this is
    needed for the existing debugedit:runtime requirement to do useful
    work.
  * Removed DistroPackageRecipe and moved its buildRequires list to
    PackageRecipe.  Use clearBuildReqs() to remove any of the base
    requirements for a package.
  * Install buckets are respected during dependency resolution
  * Updated the troveNames() call to a faster query, which should bring
    the run time of the "conary rq" back to a more reasonable limit
  * Race conditions and robustness problems have been fixed in
    the changeset cache.

Changes in 0.62.4:
  * Many places where lots of individual db calls were done to collect
    file objects have been collapsed into batched calls (5-10% speedup
    on some operations)
  * Fixed PGP key submission to not use a hidden form element.
  * Changed PGP key submission to use an xmlrpc call instead of
    modifying the database directly.
  * Added methods to change PGP key/user associations, and thereby
    disable a key.
  * Added an index to dependency resolution for a massive improvement
    on local system dependency performance on large updates.
  * Added the ability to get troves without file lists from the local
    database and use that when getting troves through the changeset
    trove source.
  * Previously, dependency resolution could cause duplicate
    trovesource entries.  This no longer occurs.
  * :lib and :devellib automatically have lib=%(lib)s install buckets.
  * A user management bug in the repository has been fixed.
    Previously, if you deleted a group followed by the user with the
    same name of the group, an unhandled exception occurred.
  * Looking up changeset cache entries in the cache database no longer
    uses exception handling to determine when database entries are
    invalid or stale.
  * The EnforceSonameBuildRequirements policy now recognizes :devellib
    as well as :devel components in buildRequires.

Changes in 0.62.3:
  * Don't link troves to groups when the branch has changed
  * Link new troves to collections (and new collections to old troves) when
    a trove isn't installed but a suitable replacement (meaning on the same
    branch) is available
  * Installing changesets w/ not by default from files broke
  * Fix a bug in the kid template that prevented permissions (ACLs) from being
    deleted from a repository.

Changes in 0.62.2:
  * Further reworkings of update code to be fully based on job sets. The
    absolute flag now defines whether a trove is newly installed or if
    it should be an update from an existing trove (when possible). Network
    changesets and changesets from files are treated almost identically now.
  * Swapped lock terminology for pin
  * Changed table names in database schema to better match the repository
    schema

Changes in 0.62.1:
  * UtilizeGroup fixed
  * conary updateall fixed
  * Disable SHA-1 integrity checks when trove changesets don't include
    files in various places
  * conary now prevents you from cooking empty groups

Changes in 0.62.0:
  * Initial OpenPGP (RFC 2440) based signature support has been
    added. Conary reads public keys from ~/.gnupg/pubring.gpg and
    /etc/conary/pubring.pgp.  Conary reads private keys from
    ~/.gnupg/secring.pgp.  Setting the "signatureKey" configuration
    variable to a key ID will select which key to use from the
    keyring. If signatureKey is not set, and there is a valid private
    keyring, the first key on the keyring will automatically be used
    to sign changesets when committing them to the repository.
    "cvc sign" adds a signature to a trove that already exists in the
    repository.
  * Change set generation on the command line is more flexible. It can generate
    erasure changesets as well as relative to nothing changesets
  * When creating multiple groups from the same recipe using newGroup(),
    Conary now searches all subgroups when resolving dependencies within
    a parent group
  * Conary no longer resolves dependencies for troves with byDefault=False
    (such as :test and :debuginfo).  Conary will now resolve dependencies in
    those troves only if you set checkOnlyByDefaultDeps=False.  When creating
    subgroups using newGroup(), pass the checkOnlyByDefaultDeps flag as an
    argument to the newGroup() function.
  * excludeTroves now applies to troves which have been added to
    already installed collections

Changes in 0.61.12:
  * You can now search for troves by <trove>=<host>@
  * A bug when cooking groups with depCheck = True (introduced in 0.61.10)
    has been fixed.
  * A new r.ByDefault policy controls how components are included in their
    enclosing packages; the default is True except for :test and :debuginfo
    components that default to False.
  * Cloning across repositories works
  * A bug in 'conary update --info' output was fixed

Changes in 0.61.11:
  * A bug that caused a database deadlock when removing entries from the
    changeset cache in the repository server has been fixed.
  * Added RegularExpressionList in conarycfg
  * Added lockTroves configuration option for autolock
  * Recurisvely included troves could be removed incorrectly when those
    troves were already present

Changes in 0.61.10:
  * The conary update command now takes a --sync parameter, documented in
    'man conary'
  * Groups now allow you to create a reference to another cooked trove,
    and use that reference to add troves that are contained in that trove.
    For example, if you want to create a group-python based on the troves in
    an already cooked group-dist, you add a reference to the group-dist in
    group-python, and pass the group-dist reference in when you call
    addTroves.
  * Work has begun towards generalizing the concept of a trove source.
    A class SimpleTroveSource has been added that, when subclassed and given
    access to the troves, will allow you to call findTroves to search that
    source.  The same code is used in update code to unify updating from
    the repository and from changesets, and it is used to provide the search
    capabilities for the local database.
  * Conary now allows all files, not just regular files, to have
    dependencies.  This is necessary for user/group dependencies for
    non-regular files to work.  Packages built with 0.61.10 or later
    that have non-regular files with non-root user or group will not
    be readable by Conary versions 0.61.9 or earlier.
  * Shadowing now preserves the byDefault flag, and handles reshadowing
    collections gracefully now
  * Update preprocessing now works on absolute changesets instead of
    relative ones, providing massive cleanups. Code uses sets of jobs
    instead of changesets for job representation, allowing still more
    cleanups. Many bugs seem to have gone away.

Changes in 0.61.9:
  * Fix a bug added in 0.61.8 that breaks tag handlers

Changes in 0.61.8:
  * Fix a bug introduced in 0.61.7 that occurred when, in the repository,
    either the Users table or Groups table was empty when creating a new group.
  * Add --buildreqs, --flavors options to q and rq.
  * Primary troves should not have their trove change sets overridden by
    items recursively included (and fixed a pile of things this broke).
  * Locally stored change sets can't always get access to pristine files
    from the local filesystem; when it can't, make sure file sha1 checking
    doesn't get upset.
  * Unchanged troves in updated groups could be erased by items in the
    same group on a different branch.
  * The "conary q[uery]" command accepts a --diff option.  When --diff
    is used, the difference between installed and pristine troves is
    displayed.
  * An additional progress callback has been added to show when database
    transactions are committed

Changes in 0.61.7:
  * Several bugs related to updating two troves with the same name have been
    fixed - including branch affinity, flavor affinity, correct handling of
    already updated troves, and correct handling of empty flavors.
  * "conary emerge" as root (or as a user than can apply the changeset
    produced by the build) did not install anything but the toplevel
    package.  This bug has been fixed.
  * No longer hide descriptive TroveNotFound errors behind a generic
    NoNewTroves wrapper.
  * Group recipes can now request that dependencies be resolved and
    added to the group at cook time.  To automatically add required
    troves to a group add "autoResolve = True" to the recipe class.
    Optionally "autoResolveLabelPath" can be set to a list of labels
    to use during dependency resolution.
  * Locally stored rollbacks couldn't handle files changing types. As
    part of the fix, the generic file diff code is now used when creating
    changesets instead of having a special-case wrapper around it
    (fileChangeSet()).
  * The commitaction script and the changemail module did not necessarily
    show the full trailing version for branches and shadows.  (For example,
    /conary.rpath.com@rpl:devel/4.1.25-18/db41/19 showed up as "19"
    instead of "4.1.25-19".)
  * Add a --deps option for conary q.  Make that and conary rq --deps
    recurse over collections.
  * Warn about missing buildRequires entries both for soname dependencies
    and for TagSpecs applied via tag description files.
  * A bug in updating groups that switch the byDefault setting of troves
    has been fixed.
  * Add an updateThreshold config option to control the number of troves to
    include in a download.
  * Ordering didn't work for old packages depending on anything, or for
    dependencies whose provider moved between components.
  * The r.Ownership(), r.UtilizeUser(), and r.UtilizeGroup() now generate
    appropriate dependencies on info-* packages.
  * Updating packages and components installed multiple times could cause
    a component to be removed multiple times (which resulted in a traceback).
  * Fixed a bug that occurred when groups tied to a user were deleted
    without deleting the associated user, then subsequently adding a user
    with the same name.

Changes in 0.61.6:
  * InitialContents turns off EtcConfig, since a file cannot be both
    a config file and an InitialContents file.
  * Reworked repository change sets to directly reference files from the
    contents store.
  * The User() command now takes an optional supplemental= option,
    which provides a list of supplemental groups to which to add
    the user.  (SupplementalGroup() is for groups not associated
    with a user.)
  * The showcs command can now handle components that are referenced
    but not included in a changeset.
  * InfoUserRecipe and InfoGroupRecipe can now be built with buildlogging
    turned on.
  * Conary's internal handling for dyanamically finding new IDs for
    users and groups has been fixed.
  * "conary updateall" now accepts the --test flag.
  * Various fixes were made to the CIL dependency detection code.

Changes in 0.61.5:
  * Added basic clone capability (which only works cloning to parents
    branches and shadows, and on a single host).
  * Now handles degenerate case of packaging unreadable files.
  * A bug that caused conary to ask for the wrong fileId when constructing
    a changeset from multiple repositores has been fixed.
  * Conary now can add users and groups automatically at install time.  If
    there is no taghandler to add a user or a group, conary will add it
    internally as a bootstrapping measure; if there is a taghandler,
    conary will call that instead.  In order to ease transition, Conary
    does not yet create the dependencies on the info- packages; a future
    version of Conary will add those dependencies after the system user
    info- packages have been created.
  * rpm2cpio now handles rpm archives that use bzip2 to compress the
    cpio payload
  * Conary now creates dependencies (provides and requires) for CIL
    files, if mono's monodis is installed on the system or being built
    in the current package.
  * Troves moving between troves could cause conary to attempt double
    erasures
  * The networked repository handles cases where contents are not
    found in the contents store.  The exception is passed back to
    the client.
  * The networked repository handles cases where a file stream is not
    found when the client asks for file contents.  The exception is
    passwd back to the client.
  * An error that caused getPackageBranchPathIds() to return the
    oldest fileIds instead of the youngest fileIds has been corrected.
  * Reworked finding old versions of troves to avoid a single trove
    being removed multiple times

Changes in 0.61.4:
  * %(datadir)s/.../lib/ files will no longer show up in :lib - presumption
    being that anything under %(datadir)s really is arch independenct
  * Creating branches and shadows had a command line parsing bug
  * "cvc newpkg" takes --dir and now complains for unexpected arguments
    (which is used to just ignore)
  * when using flavor affinity for installed troves, merge subarchitecture
    flags
  * group handling didn't always preserve troves which were needed by a
    newly installed trove properly

Changes in 0.61.3:
  * Corrected a bug that snuck in 0.61.2 that caused a temporary SQL table
    to not be temporary, which makes multiple httpd processes fail with
    'database schema changed' errors.

Changes in 0.61.2:
  * Fix a bunch of typos in the authentication checking server side
  * Add permission editing capabilities to the server component and hooks
    in the netclient
  * Overhaul of ACL system so that uniqueness constraints on Troves and
    Labels can be enforced: we now use a special Trove and Label "0 | ALL"
    instead of Null
  * Dependency resolution enforces label ACLs.
  * Module arguments to commitaction are parsed according to shell
    quoting rules.
  * The changemail commitaction module now takes an optional '--from'
    argument.
  * added clearBuildReqs() - will clear all or some of superclass buildreqs
    when cooking.
  * The pickled version of Dependency objects changed, therefore the
    schema version of the changeset cache has been incremented.
  * When Configure() detects a failure and input or output is not a
    tty, all config.log files will be included in the output in order
    to ease debugging from captured log files.
  * Part of the infrastructure for adding users and groups has been added:
    it is possible to create info-<name>:{user,group} packages via
    UserInfoRecipe and GroupInfoRecipe classes.  The User(), Group(),
    and SupplementalGroup() policies are deprecated; those lines should
    move to their own recipes intact (the syntax remains the same).
    The install-time code does not yet install info-* packages first in
    their own transaction; when it does, the Ownership(), UtilizeUser(),
    and UtilizeGroup() policies will create dependencies on the
    appropriate info-* packages.
  * The networked repository server and client code has been changed
    to use the 'deflate' Content-encoding type instead of 'zlib',
    which makes the code RFC 2616 (HTTP 1.1) compliant.
  * A new function called hasUnresolvedSymbols() has been added to the
    elf module.  This could be useful for a contributor to implement a
    policy that checks to make sure that shared libraries do not have
    unresolved symbols.  Additional code could be written to check
    binaries too.
  * cvc checkout, update, and commit now show progress when communicating
    with the repository server
  * Progress is now displayed while downloading file contents from a
    repository (such as when assembling a changeset that is distributed
    across multiple repositories)

Changes in 0.61.1:
  * Cleaned up error message which results from Conary not being able to
    determine which trove to remove when a new one is installed
  * Dependency object use slots
  * Hash values for DependencySet, Version, and Branch objects are cached
  * UIDs and GIDs that cannot be mapped to symbolic names no
    longer cause the buildpackage code to traceback.  The ownerships
    from the filesystem were never used anyway, so it's safe to assume
    that all files are owned by root:root
  * Implemented proper updateall
  * Files in troves are downloadable from the repository browser.
  * Troves in the repository browser are separated by first letter
    instead of showing all troves in one page.

Changes in 0.61.0:
  * New functionality for maintaining user groups: renaming and updating
    members
  * Added repository interfaces for deleting users and groups
  * Added a repository iterator function to list the members of a group
  * The web interface to the Conary repository now has a repository
    contents browser, accessible either from the main page (if you are
    logged into the web interface), or from the /browse url. Example:
        http://conary.example.com/conary/browse
  * A bug preventing all access to the web interface if an anonymous
    user existed has been fixed.
  * "Large" updates are split into multiple pieces which are downloaded
     and installed independently of one another
  * Trove updates are tracked through collections
  * Group handling completely rewritten to function as a three way merge
    instead of a set of heuristics
  * Trove removal handles references troves which are referenced by multiple
    collections
  * Rollback format unified for local and nonlocal rollbacks
  * Dependency ordering forces collections to be installed after all of their
    referenced troves (allowing simple restarts)
  * Database migration removes stale versions
  * --replace-files marks the replaced versions of the files as no longer
    present
  * Troves store information about Install Buckets - not used yet.
    By specifying a component's install bin, which is a set of key-value
    pairs, you can describe whether two versions of a component are
    installable side-by-side.  If two versions of the component share the
    same keys for their install bins, but at least one different value, then
    the components are installable side-by-side.
  * Troves store information about troves loaded when building a recipe
  * Build Requirements are stored with the trove
  * Add isCollection() to TroveInfo
  * Changesets download while instals are going on
  * StreamSet.twm() respects ignoreUnknown now
  * Rollbacks of locally cooked and emerged troves works

Changes in 0.60.12:
  * Previously, if you ran "conary update foo", and foo requires a new
    version of bar, but updating to the new version of bar would break
    existing dependencies of other troves on the system, a very
    unuseful "Troves being removed create unresolved dependencies"
    message would be printed.  Conary now says that "Additional troves
    are needed" instead.  If --resolve is used, it will report the
    troves that have been added before displaying the dependency
    failures caused by erase.
  * Symlinks no longer confuse AutoDoc policy.
  * Autosource files which have changed confused cvc update
  * allow a \ at the end of a line in config files to do line continuations
  * several bugs in the multitag handler have been fixed

Changes in 0.60.11:
  * The '-f' flag was added to the arguments to gzip when
    recompressing compressed files
  * Added progress callbacks for uploading the changeset when cooking
  * Improved automatic mainDir detection for some corner cases.
  * Put development docs back in :devel component (they were
    inadvertantly removed from it by a previous fix).

Changes in 0.60.10:
  * BadFilenames policy absolutely prohibits filenames with newlines
    in them, no exceptions allowed.  Other similarly bad filenames may
    later be forbidden by this policy.
  * UTF8Filenames moved to packagepolicy, where it belongs, and it now
    raises an error instead of printing a warning.
  * Conary now enforces the rule that tag names must have no whitespace
    and must be all alphanumeric characters, -, or _.
  * Conary can now run a single instance of a single tag handler to
    process multiple tags.  The tag description files for each tag
    must point to the same tag handler, and must each specify the
    multitag datasource.  The data is passed to the tag handler on
    standard input using the protocol "tag list for file1\nfile1\n..."
  * Fixed ftp server busy detection when fetching files via URL.

Changes in 0.60.9:
  * The changemail script is replaced by a generic commitaction script
    that loads modules, and a changemail.py module is supplied.  There is
    a backward-compatible changemail script which calls commitaction
    with the changemail.py module.  --email and --*user options now are
    changemail module options, so the commitAction should be specified
    something like this:
    commitAction /.../conary/commitaction --repmap ... --module "/.../conary/changemail --user %(user)s --email foo@example.com --email bar@example.com"
    You can add your own modules and run them all from the same commitaction
    using multiple --module arguments to the commitaction script.
  * Conary can now almost always guess the correct name for the mainDir
    when it is not %(name)s-%(version)s, if the first addArchive()
    instance creates exactly one top-level subdirectory and no other
    top-level files of any sort, in which case it will use that name as
    the mainDir.

Changes in 0.60.8:
  * The changemail script is now actually packaged, in
    /usr/lib{,64}/python2.4/site-packages/conary/changemail
  * Build requirements for superclasses are automatically added to
    subclasses.
  * Build requirements now look at all labels in a version to see if they
    satisfy a build requirement.
  * The NormalizeManPages policy now automatically converts man pages
    encoded in iso-8859-1 to man pages encoded in utf-8.  Additionally,
    it runs faster and no longer calls sed.

Changes in 0.60.7:
  * The changemail script is now distributed with conary, and is called
    with a different calling convention; instead of being called once
    per trove with trove-specific command line options, it is called
    once per commit (of however many troves) and creates more readable
    summary email messages.  Remove --trove, --version, and --flavor
    arguments from your changemail invocations.  Added --user argument
    to changemail; specify in .cnr files as "--user %(user)s".  Or, to
    only print users for source or binary commits, use "--sourceuser
    %(user)s" or "--binaryuser %(user)s", respectively.
  * The cvc rdiff command now recognizes creating a shadow as such.
  * Build requirement tracking is now half-enabled; conary is now able
    to read "buildReqs" tags, but will not yet generate them.
  * Files in /tmp and /var/tmp, and all cvs temporary files, will no
    longer be packaged by default,
  * The addArchive(), addSource(), and addPatch() actions can now fetch
    via HTTPS as well as HTTP and FTP.
  * The repository now handles creating a changeset between two troves
    that both contain a version of a file that is stored on a different
    repository

Changes in 0.60.6:
  * Erasing emerged troves works properly
  * Calling Doc() no longer disables the AutoDoc() policy.
  * A more reliable method is used for finding the port of an
    Apache connection

Changes in 0.60.5:
  * 'conary emerge' works again
  * Distributed group changesets failed when remote troves disappeared
    from the group
  * build logs are now tagged with 'buildlog' tag
  * Conary now handles cases when a directory becomes a symlink when
    applying a changeset.  An error message is displayed which tells the
    user how to apply the update.

Changes in 0.60.4:
  * An error in the automatic database conversion of 0.60.2 systems
    has been corrected.

Changes in 0.60.3:
  * Reimplemented LargeStreamSet in C
  * Added StreamCollection
  * Policies now announce their names in their information, warning,
    debug, and error messages, making it easier to determine how to
    resolve problems.
  * The database conversion for to 0.60.2 didn't work well; a proper
    conversion is now in place

Changes in 0.60.2:
  * Added InitialContent flag
  * Fixed bug which caused servers to leak file descriptors when the sqldb
    was replaced
  * "repquery --deps" output fixed (broken in 0.60.1)
  * Added AutoDoc policy which finds common documentation files and puts
    them in %(thisdocdir)s automatically.
    AutoDoc is disabled by calling
    Doc without calling AutoDoc, which means that existing recipes that
    call Doc will not show changes.
  * getPackageBranchPathIds() now returns version and fileId as well,
    so that the IdGen class can determine if an older version number
    should be assigned to files.  getPackageBranchPathIds() is now the
    primary mechanism for populating the pathId dictionary.
  * The local label methods of the version object have been
    refactored. isLocal() is now onLocalLabel(), isEmerge() is now
    onEmergeLabel(), etc. isOnLocalHost() has been added as a method
    to easily determine if a version only exists in the database
  * Moved logic for explicitly creating a changeset from cscmd.py to the
    ConaryClient object
  * Added the (unused) ability to lock and unlock troves. Ignore this for now.
  * "query --info" behaves much more like "repquery --info" now
  * isSourceVersion() method has been to the Version object
  * most of the remaining erroneous references to "Package" have been
    changed to "Trove" throughout the code.  This includes method
    names such as getPrimaryPackageList() -> getPrimaryTroveList().  Some
    more commonly used methods were left as deprecated thunking methods
  * dependency resolution couldn't resolve a requirement w/o flags against
    a provides w/ flags

Changes in 0.60.1:
  * Support for legacy clients (protocol version 29) has been removed from
    the server
  * The server raises an server-side exception if any client with
    protocol less than 32
  * Updated the URL provided in a server-side client version mismatch
    exception
  * Server-side dependency suggestions return more choices, leaving it
    to the client to sort it all out
  * Client uses timestamps to determine which troves to install when their
    flavors score equally
  * Fixed build-side bug handling meta characters ([,*,etc) in file names
  * "cvc newpkg" now accepts pkgname=label syntax
  * files.contentsChanged() function updated to work with StreamSets
  * Basic local changeset creation, retargeting, and commits work
  * Permissions weren't merged for operations run as non-root users
  * The structure of the repository web interface has been redesigned
    and some authentication UI bugs have been fixed.
  * The repository web interface now requires the conary-web-common package
    to be installed.
  * Committing troves to the repository no longer recompresses non-config
    files
  * Timestamps are set on the server at commit time; the timestamps the
    client assigned is not used (this is to protect against clients with
    a bad idea of time; servers should be consistent, even if they're
    wrong, and as long as time doesn't go backwards on that server all is
    good)
  * Reworked troves to be representable as streams and implement *basic*
    signature capability
  * Local cook versions are now more sensible.

Changes in 0.60.0:
  * Changed changesets to compress individual files instead of the combined
    stream.
  * Cleaned up file content objects to no longer track file sizes.
  * Switched away from TupleStream to StreamSet both for better performance
    and for improved flexibility in the format (at the price of larger
    frozen streams).
  * Troves explicitly provide their own names.
  * Troves can now provide "capability flags", and trove requirements
    can now include references to the capability flags.
    r.ComponentProvides(('ASDF', 'FDSA')) will cause all components built
    from the current recipe to provide the 'ASDF' and 'FDSA' capability
    flags, and r.Requires('/path/to/file', 'foo:runtime(ASDF FDSA)')
    will make /path/to/file require the foo:runtime component built
    with the ASDF and FDSA capability flags.
  * Dependency components can contain : characters now.

Changes in 0.50.14:
  * Dependency checking now returns reordering information (which isn't
    used yet)
  * Allow groups to include other groups defined in the same recipe (but
    explicitly disallow cycles in groups)
  * Fixed bug in building multiple groups with a single recipe when some
    of the groups already exist, but others don't

Changes in 0.50.13:
  * Added automatic :data component for /usr/share, to which you should
    add any platform-independent files that are needed by :lib components
    but not in a libdir-derived path.  These might include configuration
    files and supporting data files needed by both library and runtime
    programs.
  * Added automatic intra-package inter-component dependencies; now within
    a single package, the :devel component will automatically require the
    :lib component if both components exist.  These dependency sets can be
    modified with the ComponentRequires policy.
  * The build/buildpackage.py file has variable and function names changed
    to better match our terminology for packages and components.
  * Change flavor specified in the conaryrc to a flavor path -- accept the
    flavor config parameter multiple times to create a flavor path
  * Added a "filewrap" argument to r.Run() that inserts an LD_PRELOAD
    wrapper that overrides some library funtions to look in %(destdir)s
    first before looking in the filesystem.  This is subject to change
    as we experiment with it!

Changes in 0.50.12:
  * Implemented --quiet for conary update changeset commands, and cvc cook.
    Also implemented the 'quiet' configuration value. This option suppresses
    progress indicators.
  * Split loadRecipe into loadInstalled and loadSuperClass, depending on the
    purpose of the recipe loading.  loadInstalled will examine the local
    system to look for a matching installed trove, and load that version,
    while loadSuperClass will not.
  * Logs of builds are now stored in cooked changesets in the :debuginfo
    component -- generally in
    /usr/src/debug/buildlogs/<name>-<version>-log.bz2, controlled by
    macros.buildlogpath
  * Added lib/logger.py
  * Fixed conarybugz.py to work with Conary's new site-packages location
  * Cleaned up yuck, rpm2cpio, and rpm2ccs scripts to use new "import conary"
    mechanism for finding conary.
  * Check sha1s for all files written into the repository or file system
  * conary scs --deps works again

Changes in 0.50.11:
  * Reworked file addition to local database a bit for better performance
  * Fixed sorting for --info
  * Don't make --info installs require a writeable database
  * Added an exception to group updating, restricting removal of existing
    troves to match the group's contents to troves on the same branch
  * Groups which had the same trove added (via a referenced trove) and
    removed (from the primary trove) got confused
  * conary showcs now takes trove version
  * conary showcs will display erased troves in changesets, and erased troves
    that are referenced but not within the changeset
  * conary changeset now support trove=<version>-- to create a changeset that
    erases the trove
  * Cache user id to name mapping
  * Improved the progress indicators for preparingUpdate and
    creatingDatabaseTransaction
  * Implemented progress indicator on source downloads
  * Fixed bug in update process which caused files to be incorrectly skipped

Changes in 0.50.10:
  * Added callback for creating database transaction, so that it does
    not look like we spend an inordinate amount of time executing tag
    pre scripts.
  * Added findtrove.py to the Makefile so that it is included in
    the distributed version of conary.
  * Added distcheck rule to Makefile to try and avoid missing files in the
    future

Changes in 0.50.9:
  * reimplemented StreamSet in C
  * moved findTroves out to findtrove.py, reworked it to be more modular
  * getSourceVersion now correctly handles branched binaries by looking
    up the branch to find the source component.
  * reimplemented StringStream in C
  * fixed bugs in --info

Changes in 0.50.8:
  * sort update --info alphabetically, display old versions, and display
    a letter summarizing the type of change
  * NormalizeInterpreterPaths() policy now looks in the package currently
    being built, as well as on the installed system, to determine how to
    resolve #!/usr/bin/env scripts.
  * groupName argument to addTrove() can now be a list of group names as
    well as a single group name.
  * --no-recurse works on the erase path
  * fix to walkTroveSet (which was horribly broken)
  * enable (optional) dependency checking when building groups
  * 'cvc cook' error output when there are unresolved build
    requirements is more user friendly
  * filesystem conflicts are handled properly when applying a rollback
  * updating a package to a version that comes from a different
    repository when that package had an uninstalled component works
    now.
  * conary now resides in /usr/$LIB/python$PYVERSION/site-packages/conary/
  * calling r.Replace on a non-regular file results in a warning instead
    of an unhandled exception
  * implemented basic callbacks for update, erase, and changesets

Changes in 0.50.7:
  * Added the XInetdService action to avoid having to include
    /etc/xinetd.d/ files separately, and to make xinetd.d files
    be consistent, making recipe-provided changes less likely to
    conflict with local configuration changes.
  * groups are no longer allowed to contain redirects
  * added setLabelPath to group recipe
  * Allow r.Provides("soname: libfoo.so(FLAGS)", "/some/file") (added
    the "(FLAGS)" part).
  * don't allow spaces and commas in revisions

Changes in 0.50.6:
  * conaryclient.updateChangeSet should have recursed by default
  * Metadata retrieval now works along distributed branches and shadows.
  * reworked troves being added to database to handle missing parts
    of packages and groups properly (and make things faster and more
    elegant)
  * merged update and erase code paths in conaryclient
  * update and erase now take +,- modifiers on trove names
  * added --info to see what an update or erase command will do
  * a single group recipe can now build multiple groups

Changes in 0.50.5:
  * Streams return their value through __call__ instead of value()
  * Reimplemented ShortStream and IntStream in C
  * conary config now takes --show-passwords option, and does not pretty
    print config file values when not printing to screen.  This means that
    conary config > <file> will result in a valid configuration file.
  * Updating groups didn't work when the group referenced troves as new
    which were already installed on the system
  * r.ComponentSpec('somecomponent', '.*') will no longer override the
    file specifications for packaging :debuginfo and :test components.
  * loadRecipe now takes a troveSpec as its first parameter, and uses that
    troveSpec to find the trove on the local system that matches the source
    component that is being loaded.  loadRecipe also automatically searches
    the labels that are parents of the current recipe, so if you shadow a
    recipe, any loadRecipe lines contained in that recipe should still do
    what you want.
  * merge didn't handle files converging
  * merge doesn't need to deal with autosource files
  * diffs between groups failed when members disappeared

Changes in 0.50.4:
  * Most rollback information is stored as a reference to a repository
    instead of storing full rollback data on the local system. The
    localRollbacks flag in conaryrc allows the old behavior to remain.
  * The CONARY state after a merge operation on a shadow now has the
    correct fileId for files that are not different than the parent
    version.
  * Added /usr/lib/conary/conarybugz.py to make it easy to automatically
    populate bugzilla databases from repositories.
  * Sped up Strip, NormalizeInitscriptLocation, NormalizePamConfig,
    TagDescription, and TagHandler policies by limiting them to
    only appropriate directories.
  * Fixed :debuginfo to work with binaries built from more than one
    source file, and made it less aggressive by only stripping debug
    information out to the :debuginfo files, which both makes stack
    traces better without :debuginfo installed and makes libraries
    stripped for :debuginfo more likely to work.
  * When existing fileId's had no streams but the streams are provided
    by a later commit, those streams weren't always merged properly if
    there were multiple files for that fileId
  * conary config output masks user/password info in repository maps
  * the config option useDir has been changed to useDirs, and archDir has been
    changed to archDirs, to allow for tiered use/arch flag definitions, and
    the tweaking of use and arch flag settings.  By default, useDirs and
    archDirs look in /etc/conary/<dir>, followed by /etc/conary/distro/<dir>,
    follwed by ~/.conary/<dir>, where dir is use or arch, depending on the
    context.
  * Arch files can now contain arbitrary macro definitions, and in the future
    will contain values for macros like %(lib)s, which is lib64
    on some platforms.
  * when using --keep-existing, the install label path and install flavor
    are used to determine which version to install instead of using affinity
    to install something close to what you already have.
  * a bug that prevented a changeset from applying to the system when
    the changeset removed a component from a package and the component
    is not installed on the system has been fixed.

Changes in 0.50.3:
  * database findTrove now has an interface that is much closer to the
    repository findTrove function -- this enables conary q to work like
    conary rq.
  * Group handling didn't work for multiple levels of group inclusion.
  * Database.hasTrove() no longer needs to instantiate troves.
  * Fixed overly-aggressive cleaning of the cache.
  * Added repository findTroves call to parallelize findTrove calls.
  * Added the NonMultilibDirectories policy to prevent 32-bit troves from
    utilizing lib64 directories.
  * the NormalizeInterpreterPath policy can now handle unwriteable files
  * fixed the network client code to return file contents properly when
    multiple file contents are requested from the server (bz#50)
  * rewrote Database.getTroveLatestVersion()
  * Added :debuginfo handling in Strip policy, which requires debugging
    to be turned on in optflags and elfutils's eu-strip and debugedit to
    be installed.  Like :test components, :debuginfo components are not
    installed by default.
  * File versions are now properly set to a branched version after a
    merge operation
  * cvc commit aborts again when the current versions of files are not
    the latest versions

Changes in 0.50.2:
  * Any %(lib)s-derived path (/%(lib)s, %(libdir)s, %(krbprefix)s/%(lib)s,
    or %(x11prefix)s/%(lib)s) will now cause the entire package and all
    components to be flavored with the base instruction set flavor, so
    that architecture-sensitive but non-code files in (say) /usr/lib64
    do not show up on 32-bit platforms.
  * Sped up dependency resolution on the client
  * The reworked getFileContents call now asks for contents from the
    correct server when contents from more than one server are requested

Changes in 0.50.1:
  * Add support for trove=<troveVersion> in rq, cvc co, and other places that
    use findTrove
  * Add conary q --info option to display flavors
  * changeset command uses system flavor if no flavor is specified, skips
    troves which are not included in packages and groups by default,
    takes a --no-recurse option, and filters based on the excludeTroves
    configuration setting
  * Added automatic :perl component that works like the :python component,
    and extended the multilib-friendly-or-architecture-neutral policy to
    work with perl as well as python.
  * client/server protocol negotiation is a whole lot smarter now
  * getChangeSet() results in a single URL rather than one per primary trove
  * group, fileset, and redirect recipes have macros that contain the
    buildlabel and buildbranch.
  * fixed a bug with merging absolute change sets which contain config files
  * redirections to troves w/ older versions already installed didn't work
  * the pathId generation code has changed.  For cooked troves, the
    pathId will be the same for any particular version of a path.
    Code must not depend on this behavior, however; it may change in the
    future.

Changes in 0.50.0:
  * Redirections work
  * Sped up group generation
  * Troves which reference other troves (groups and packages) can now specify
    whether a trove is installed by default or not. Packages now reference
    :test, but don't install it by default
  * Added optional 'recurse' parameter to netclient.createChangeSetFile
  * The first argument to the Requires and TagSpec commands can now have
    macros interpolated, as in r.Requires('%(bindir)s/foo', ...)
  * Groups can have requirements now
  * protocol-level getFileContents works on multiple files simultaneously
  * repository log had too many files added to it
  * set instruction set flavor for a cooked trove whenever any Arch flags are
    checked

Changes in 0.14.12:
  * The shadow command looks at buildLabel instead of following
    installLabelPath
  * In some cases, troves with an incompatible flavor were chosen when
    --resolve was used. The proper flavor is now used, or the
    dependency is reported as unsatisfiable.
  * Several more instances of %(lib)s were moved out of the default
    specification for generic components like :runtime and :devel for
    better multilib support.
  * Policy now helps ensure that :python components are either
    architecture-neutral or multilib-friendly.
  * Better error messages for "%(foo)/" (which should be "%(foo)s/")
  * Looking up files in the local database gave erroneous results in
    some cases (this was noticeably primarily when distributed change
    sets were being generated)

Changes in 0.14.11:
  * Local systems store config files in sql tables now.  Use
    /usr/share/conary/convertcontents to convert to the new data store.
    Note that this means that any *config file* managed by conary can be
    read through the main SQL database file in /var/lib/conarydb/conarydb.
  * Actually check build requirements before building, use --no-deps to
    ignore the check.
  * make conary q and conary update convert all flavors to  strong flavors
    for comparison; ~readline becomes readline, and ~!readline becomes
    !readline, so that conary q foo[readline] works as expected.
  * no default flavor is presumed for local operations (erase, q)
  * changed getPackageBranchPathIds to base64 encode the filename in
    order to ensure that the resulting XML-RPC will be UTF-8 clean.
  * localoutofdate renamed to "yuck", a man page added, and the script
    and man page are now installed on the system.
  * rename --use-macro and --use-flavor options for cook to --macro
    and --flavor
  * support new cook syntax: cvc cook <trove>[flavor] to set the troves flavor
    while cooking
  * fixed rq output when iterating over subtroves within a trove or group
  * TroveNotFound exceptions are handled gracefully in cvc.  'conary cook
    foo' will no longer traceback when foo:souce could not be found in
    the repository.
  * Unsynchronized updates work for packages and groups
  * The database is now opened with a 30 second timeout.  This should allow
    better concurrency.
  * added --exclude-troves and excludeTroves conaryrc entry
  * repository .cnr file's commitAction configuration item now has a
    flavor provided to it as %(flavor)s and the default changemail
    script uses it.
  * don't allow the same label to appear twice in sequence in a version

Changes in 0.14.10:
  * FlavorMap sense wasn't set right for base instruction set

Changes in 0.14.9:
  * Shadow Branch objects didn't return parent branches properly. This
    caused incorrect pathId's to show up on cook on shallow shadows.
  * Reworked the code which looks up pathIds to take advantage of a new
    server call (getPackageBranchPathIds) which is faster and looks on
    both the full branch and full parent branches.
  * The Apache repository server now allows mixed ssl and normal requests.
  * Added forceSSL option to apache repository server configuration.
  * The network client code now supports accessing servers over https.
  * Proper salts are used for user passwords.
  * The default value for macros.optflags is "-O2" again, instead of
    an empty string.
  * The http handler in the conary server now sends back proper error
    codes in the case of an authentication error.

Changes in 0.14.8:
  * Fixed bug where streams for commits on distributed branches didn't always
    get set properly
  * reworked findTrove() in repository to return (name, version, flavor)
    tuples instead of full troves
  * Split conary.1 into conary.1 and cvc.1
  * Allow cvc cook trove=<version>
  * remove --target-branch cook option
  * added default :devellib component for architecture-specific devel bits,
    made all files with an architecture-specific multilib path that are
    not in :devellib go into :lib instead of having many of them fall into
    :runtime

Changes in 0.14.7:
  * ELF libraries with sonames that have paths in them are now handled
    sanely, by removing the path (and complaining...)
  * split march into targetArch and unameArch -- requires a new distro-release
  * rework command line arguments to shadow and branch to match how versions
    are normally specified, and allow a flavor specificatoin
  * added --sources to branch and shadow commands

Changes in 0.14.6:
  * fix for generating changesets between repositories
  * policies that look at shared libraries are now multilib-aware,
    fixing shared library permissions and dependency provision
  * autosources didn't work when committing across a shadow

Changes in 0.14.5:
  * allow groups to contain troves with conflicting flavors
  * make repository-side change set caching less buggy
  * fix config files changing to symlinks
  * allow duplicate items to be specified for erase and update
  * changeset command allows flavors to be specified
  * repquery --info shows trove flavor
  * fixed bug with not matching base instruction set flavor

Changes in 0.14.4:
  * several bugs in the 'cvc update' code paths have been fixed
    - it no longer retrieves autosource sources
    - the CONARY file now gets populated entries for autosource files
    - the fileids in CONARY files are now correct after an update
  * several bugs in error handling have been fixed
  * several docstrings have been fixed
  * packagepolicy now automatically adds usermode:runtime requirement to files
    that are dangling symlinks to consolehelper
  * the templating engine for the web interface to the server has been
    changed to kid; kid and elementtree are now required to run a server.
  * the web interface now supports limited editing of ACLs
  * the server now only supports protocol version 26 (it was a mistake
    to leave in support for 24 and 25)
  * old code that supported ancient protocol versions has been
    removed from the server
  * recipes loaded from within recipes follow the label= argument if
    it is given

Changes in 0.14.3:
  * Fixed usage message to no longer print 1 at bottom; improved option
    handling error messages
  * Fixed versions when branching from a shadow
  * The lookaside cache now fetches from the repository into the right
    location and with the right permissions, and fetches manually-added
    as well as automatically-added sources.
  * In recipes, addSource can now take dest='/path/to/file'
  * Change %(servicedir)s location from /var to /srv

Changes in 0.14.2:
  * contents are now stored as diffs when either the new file or the
    old file is empty
  * diffs of numeric streams can now express a change to the value of
    None

Changes in 0.14.1:
  * fixed a typo in lookaside.py that prevented commits from working
  * added a descriptive exception message when fileids in your database
    do not match the fileids in the repository

Changes in 0.14.0
  * added ability for changesets to ignore unknown fields in some places
    (making changesets somewhat less brittle)
  * fixed bug in source handling with non-recipe files in the local directory
  * added framework for generic trove information
  * checkout no longer pulls all sources from the repository
  * used new trove info framework to store the source trove, build time,
    total file size, and version of conary used when building binary
    troves.
  * lib/elf.c no longer uses mmap to read elf files.  Some architectures
    may have elf structures on disk that are not naturally aligned, and
    using mmap to read them won't work.
  * the repository code now uses a 30 second timeout when attempting to
    access the database
  * Have architectures control their march values in the architecture
    config files.
  * add Arch.getCurrentArch() to get the major architecture that is in use
    during a build

Changes in 0.13.3
  * added ability for a contents log file (makes syncing much easier)
  * file tags weren't used on updates
  * "description update" tag action replaced with "handler update"
    (which gets called when either the tag description or the tag handler gets
    updated)
  * "description preremove" tag action replaced with "handler preremove"
  * sources get committed automatically

Changes in 0.13.2
  * reworked use.py code almost entirely.
  * added /etc/conary/arch directory to contain architecture definition files;
    changed /etc/conary/use files to contain more information about how
    flags are used when building.  Flag definitions are no longer in use.py.
  * fixed buildFlavor so that it affects cooking packages as well as
    determining troves to include when cooking a group
  * changed --noclean to --no-clean to be in line with the rest of the
    options; documented it
  * removed Use.foo and Flags.foo options from conary config files.  Macros.foo
    is still there.  Added --use-flavor option to cvc cook which takes a flavor
    and overrides the build flavor while cooking.
  * groups now take flavor strings to determine the flavor of a trove to
    include, not flag sets.
  * dependencies resolution is flavor sensitive now (and uses flavor
    affinity)
  * added trove version/release number to dependency messages
  * renamed classes and methods in versions.py to match current terminology

Changes in 0.13.1
  * repquery wasn't filtering by flavor properly (exposed by a bug fix
    in 0.13.0)

Changes in 0.13.0
  * removed importrpm.py
  * diffs between a file object that has a non-empty provides or requires
    to a file object that has an empty provides or requires are now properly
    generated and applied.
  * added checks to validate merged file objects against the fileIds
    in the changeset
  * implemented shadows
  * framework for redirects in place
  * removed (unused) parentId field from Branches repository table

Changes in 0.12.5
  * reworked dependency resolution a bit for a big speedup in the server
  * moved destdir to %(builddir)s/_ROOT_
  * made macros.destdir available during the unpacking of sources
  * source commands (r.addAction, etc.), if given absolute paths for
    their dir keywords, will perform their actions in the destdir instead
    of the builddir
  * most build commands (r.Make, r.Create, etc.), will work in either builddir
    or destdir, depending on whether they are given relative or absolute
    paths
  * add dir keyword for r.Run
  * include /usr/bin/rpm2cpio

Changes in 0.12.4
  * set more arch flags for x86 and x86_64
  * troves can have multiple instruction set flavors now
  * flipped around use: and is: sections of flavor strings
  * Version and Branch object completely separated

Changes in 0.12.3
  * conary verify updated to new API so that it works again
  * conary q (with no arguments) works again

Changes in 0.12.2
  * added getTroveVersionsByBranch
  * make better use of _mergeQueryResults
  * moved version affinity into findTrove from ConaryClient
  * fixed branch affinity so that it's actually branch affinity instead of
    label affinity
  * rdiff changes for 0.12.0 broke negative numbers for oldVersion
  * rdiff diff'd based on label instead of branch
  * update has flavor affinity now
  * flavors can now be specified on the command line for update, erase
    repquery, and query
  * unspecified flavor flags got scores of zero, which was wrong
  * added python code for flavor scoring (useful for the client)
  * repository queries didn't work properly when looking for multiple flavors
    of a single version
  * fix for updating multiple flavors of a single version of a trove
    simultaneously
  * reworked getTroveVersionList and getAllTroveVersions for per-trove
    flavor filtering

Changes in 0.12.1
  * repquery and query always showed dependency information
  * getTroveLeavesByBranch did extra demarshalling of the flavor
  * repquery didn't deal with nonexistant troves well
  * dependency failures on erase didn't reassemble dependency flags properly
  * fixed bug in dependency sets creation which caused dependency flags
    to get mangled
  * added a check to prevent mangled flags from getting committed

Changes in 0.12.0
  * document config command, and display supplied macro/use/arch information
    in output
  * repository acl's work for almost everything
  * anonymous access must be explicitly enabled by creating an acl for
    user 'anonymous' with password 'anonymous'
  * server side flavor scoring used
  * queries reworked for flavor matching

Changes in 0.11.10.1
  * move to python2.4
  * repository caching (which isn't used yet) didn't track the recurse flag

Changes in 0.11.10
  * changed flavor tracking when loadRecipe() is used to only track
    flavors in loaded recipes that are superclasses of the recipe
    class in the loading recipe.  (e.g. loading python.recipe to get
    the distribution python version will not add all of the python
    recipe's flavor information to the loading recipe class, as long
    as the loading recipe does not subclass the Python class.)
  * add conary verify command for comparing the local system's state to
    the state it was in at install time
  * when a trove is installed for the first time, it comes from a single
    repository
  * didn't handle file types changing on update
  * fixed problem assigning depNums
  * components disappearing from troves caused problems in relative changesets
  * files moving from removed troves in changesets caused update to fail

Changes in 0.11.9
  * change the order of permissions setting (chmod after chown)
    because some versions of the Linux kernel remove setuid/gid bits
    when setting ownership to root

Changes in 0.11.8
  * work around a python bug w/ fdopen() resetting file permissions
  * r.Replace() as an alternative to r.Run("sed -i '...' file")
  * Policy enforcing UTF-8 filenames
  * r.macros.tagdatadir as a standard place to put data just for taghandlers

Changes in 0.11.7
  * changed server.py to take extra config files via --config-file instead
    of as an extra argument
  * extra config files (specified with --config-file) were ignored if they
    didn't exist; issue an error message now
  * Added r.ConsoleHelper() for recipes
  * PAM configuration files shouldn't have paths to modules by default,
    so we remove what used to be the standard path
  * changed repository user authentication to use user groups (currently
    one per user)
  * added password salt
  * restructured repository a bit
  * removed lots of unused code from FilesystemRepository

Changes in 0.11.6
  * branches are created as changesets now instead of as a protocol call
  * merged authdb into primary repository
  * fix for rdiff (broken by flavor rework in 0.11.5)

Changes in 0.11.5
  * Internals reworked to eliminate flavor of None in favor of empty flavor
  * Added (currently unused) code to parse command line flavor specifications
  * static libraries (.a files) get proper flavors now
  * Handle attempts to update already installed troves from absolute
    change sets

Changes in 0.11.4
  * all components built from a single recipe share a common flavor
  * loadRecipe's label= keyword argument can actually take a label
    as well as a hostname

Changes in 0.11.3:
  * optimized a sqlite update statement to use indexed columns
  * added --test to update and erase
  * dependency check didn't handle new components providing the same
    items as old components (broken by 0.11.1 performance enhancements)

Changes in 0.11.2:
  * standalone server was broken by --add-user changes in 0.11.1
  * dependency check no longer allows packages being removed to cause
    dependency failures
  * changed how dependencies are frozen to make the order deterministic
    (so fileId's don't change around)
  * added a database version to the database schema

Changes in 0.11.1:
  * erasing troves enforces dependencies -- this requires a database
    conversion (run the conary-add-filedeps script which fixed the
    conversion to 0.11.0 after updating conary)
  * reworked dependency queries to take advantage of indices for much
    better performance
  * add --add-user to server.py for creating the authdb

Changes in 0.11.0:
  * massive rework of fileId mechanism to allow better flavor support
  * added columns to dependency tables to allow erase dependency checks
    (which are not yet implemented)
  * enabled trove requirements
  * added cvcdesc and the 'describe' command to cvc to generate
    and use metadata XML files.
  * getMetadata follows the branch structure up until it finds metadata
    for the trove.
  * changed getFileContents() to not need trove name or trove version
  * byte-compiled emacs lisp files are transient, like python
    byte-compiled files
  * addSource recipe action now can take a mode= keyword argument
  * cook now enforces having no dash characters in version numbers
  * files are explicitly disallowed from depending on groups, packages,
    or filesets; the only trove dependency that a file or component
    can have is on a component.  Only filesets can depend on filesets.

Changes in 0.10.11:
  * reworked how absolute change sets get converted to relative change
    sets for better efficiency
  * chained dependency resolution caused duplicate troves in the final
    changeset (and a lot of extra work)
  * added --config to stand alone repository
  * source flag wasn't set properly for newly added non-text files
  * flavor information is now printed by "conary query" when multiple
    flavors of the same version of a trove are installed
  * "conary repquery --all" flavor output formatting has been improved

Changes in 0.10.10:
  * changesets get downloaded into a single (meta) file instead of lots
    of separate files
  * fix several bugs in the freshmeat record parsing
  * add a freshmeat project page URL to the metadata by default
  * add a "source" item to metadata
  * the server implementation of troveNames() was horrible
  * enabled file dependencies

Changes in 0.10.9:
  * fixed some authorization issues with the xml-rpc repository interface
  * the web management interface for the repository works now; see
    http://wiki.specifix.com/ConaryConversion for information on how
    to convert existing authdb's to support this
  * fixed a bug with distributed branches
  * users can change their passwords through the repository's web api
  * improved logic apachehooks use to find top level URL
  * fixed bug in server side repository resolution

Changes in 0.10.8:
  * changed iterAllTroves() to troveNames(), which searches a single
    label instead of the whole repository
  * reworked http authentication and CGI request handling and added the
    beginning of a web interface to the repository for user administration
    and metadata management.

Changes in 0.10.7:
  * dependency sql code reworked to use temporary tables
  * new macro called "servicedir" that defines the location for
    service data (%(servicedir)s{ftp,http,etc})
  * added busy wait to sqlite3 python binding when executing SQL
    statements on a busy database

Changes in 0.10.6:
  * Lots of bug fixes for distributed branching
  * Some code rearrangement
  * The start of metadata support code is now included

Changes in 0.10.5:
  * The local database is used for fetching file information (but not
    contents), reducing network traffic when creating change sets
    across repositories.
  * Update works on troves which were locally cooked or emerged
  * Internal changes to move toward getFileContents() working in batches
    rather then on individual files. For now this prevents the repository
    from copying files between the content store and /tmp to serve them.
  * Arch flags are now included in flavors
  * Emerge follows the installLabelPath instead of the buildLabel
  * The extended debugger has been extensively modified
  * Conary can handle filenames with '%' in them
  * The showcs command has been significantly updated, and the updates
    are documented in the conary.1 manpage
  * New syntax for flags distinguishes requirements from "optimized for";
    see http://wiki.specifix.com/FlavorRankSpec

Changes in 0.10.4:
  * Bug fixes for updating from absolute change sets (which basically
    just didn't work for troves which contained config files)
  * Bug fixes for distributed branching
  * The database is used for fetching trove information (but not yet
    file information) when the client constructs change sets across
    distributed branches
  * various other bug fixes

Changes in 0.10.3:
  * this version introduces changes to the network protocol for
    obtaining file contents and changeset generation. The client
    protocol version number has increased, so version 0.10.3 can only
    communicate with servers running the server from 0.10.3. The
    server remains backward compatible with older clients.
  * a warning message is now displayed when the user attempts to
    create a branch that already exists on a trove.
  * the correct trove names are displayed when automatically resolving
    dependencies
  * packages no longer get the union of all the dependency information
    of the components they contain.  This information would have to be
    recalculated if a user installed a package then removed a
    component afterward.
  * a package policy check was added to reject any world-writable
    executable file.
  * r.TagSpec('tagname', exceptions='filter') now overrides a match by
    another r.TagSpec('tagname', 'filter')
  * more changes to metadata interface
  * various other bug fixes and improvements

Changes in 0.10.2:
  * the repository code is now included in the main conary source
    archive
  * "conary showchangeset" produces a more user-friendly output
  * large responses from the repository server are now compressed
  * the protocol for getFileContents() changed to take a fileId
    instead of the file's path.  The repository code can still handle
    old requests, but the client code now requires the latest
    repository code.
  * bug fixes

Changes in 0.10.1:
  * when applying a changeset, dependency failures are resolved by
    querying servers in the installLabelPath
  * troves that satisfy a dependency can automatically be added to a
    transaction.  This behavior is controlled by the "autoResolve"
    variable in conaryrc or the "--resolve" command line option to
    "conary update"
  * dependency resolution is calculated recursively.  To limit the
    recursion depth to check only first order dependencies, a
    "--no-deps-recurse" option has been added to "conary update"
  * "conary repquery" now takes a "--deps" argument, which prints the
    Requires and Provides information for the trove that is being
    queried.
  * changes have been made to the build side of Conary to facilitate
    building recipes that use cross compilers
  * symlinks now get the appropriate ownership set when they are
    restored
  * groups can now specify which flavor of a trove to include
  * repository queries that don't need file information no longer ask
    the repository for files.
  * various bug fixes and cleanups

Changes in 0.10.0:
  * dependency checking is now performed before changesets are
    applied.  This uses new tables in the local system's database.
    If you are using a database created by a version of Conary older
    than 0.10.0, it must be converted before it can be used.  See:
      http://wiki.specifix.com/ConaryConversion
    for details
  * Shared library dependency information in changesets is now stored
    in a different format.  This means that repositories that use old
    versions of Conary will be unable to give valid changesets to
    Conary 0.10.0 or later.  Therefore, the protocol version number has
    been increased.
  * --no-deps argument added
  * "cvc co" is now a synonym for "cvc checkout"

Changes in 0.9.6:
  * dependency enforcement infrastructure has been added (the code is
    currently disabled)
  * bug fixes
    * applying a changeset that un-hardlinks files now works
    * conary rq [trove] --info now works
    * running "conary update [trove]" when more than one flavor of
      [trove] exists no longer tracebacks.  It installs both flavors
      of the trove (which is not always the desired behavior - this
      will be addressed later)
    * only files with execute permissions are checked for
      #!interpreter.
    * "conary rq [trove] --ls" no longer tracebacks when [trove]
      exists in more than one repository
    * various code cleanups

Changes in 0.9.5:
  * new methods for specifying dependency information in recipes have
    been added
  * #! interpreters get added as dependencies
  * local flag overrides now work
  * cvc cook --resume can be used multiple times
  * conary invokes gpg with --no-options to avoid creating or using
    ~/.gnupg

Changes in 0.9.4:
  * fixes to cvc annotate
  * flavors and dependency generation code has been refactored to be
    policy based
  * better error handling when invalid changeset files are given to
    conary
  * minor code cleanups

Changes in 0.9.3:
  * New "cvc annotate" feature
  * Man page updates
  * Changesets which remove a file and replace it now apply correctly.
  * "cvc update" no longer complains and fails to update the CONARY
    state file properly  when ownerships differ
  * FileId generation now looks for previous versions of all the
    packages that have just been created, not just the name of the
    recipe.
  * Cooking as root is no longer allowed
  * Miscellaneous bug fixes.

Changes in 0.9.2:
 * Bug fixes:
   * Applying changesets that have more than one hard link groups
     sharing the same contents sha1 works now.
 * Build changes:
   * Recipes can now create new top level packages.

Changes in 0.9.1:
 * Bug fixes:
   * Applying a changeset that has a flavor which is a superset of the
     previous version's flavor now works.
   * Parsing optional arguments to command line parameters that appear as
     the last thing on the command line works
 * Build changes:
   * Package policy now checks to ensure that files in /etc/cron.*/*
     are executable
 * Update changes:
   * Conary no longer complains if a transient file has been modified
     on disk but no longer exists in a new version of a component.
 * Miscellaneous changes:
   * Version 1 on-disk changeset file support has been removed.

Changes in 0.9.0:
 * protocol versioning is much more granular now allowing for backwards
   compatible versions of functions
 * changeset command now generates changesets for multiple troves spread
   across multiple repositories
 * change sets are transferred as a set of independent change sets now
   (laying the groundwork for repository change set caching, with which
   this version will work just fine)

Changes in 0.8.3:
 * Man page updates.
 * The "conary query" command now accepts multiple arguments for
   troves and paths
 * Fixed "conary erase" command which was broken in 0.8.2

Changes in 0.8.2:
 * You can now install multiple troves at once (even a combination of
   changeset files and troves from repositories), and the entire
   action is recorded in a single rollback (this required a change in
   command-line arguments for updating troves).
 * The beginnings of support for searching multiple repositories
 * Miscellaneous code cleanup and bug fixes.

Changes in 0.8.1:
 * The source code has been re-arranged for easier maintenance, and
   conary has been split into two programs: conary and cvc.
 * Better error messages and debugging tracebacks

Changes in 0.8.0:
 * A new changeset format supports hard links but requires staged update.
 * The new changeset format also collapses duplicate contents even
   when hardlinks are not used.
 * By default, rc?.d/{K,S}* symlinks are no longer packaged. The
   chkconfig program is relied on to create them at package
   install/update time. Init scripts are explicitly required to
   support the chkconfig protocol by default
 * Improved error messages
 * Several bug fixes.

Changes in 0.7.7:
 * Extended debugger saves and emails
 * Tracebacks now include arguments and locals
 * More size optimizations were made when applying changesets
 * Applying absolute changesets when a trove is already installed is
   now much more efficient than it was
 * Self-referential symlinks raise a packaging exception.
 * Several bugs fixes.

Changes in 0.7.6:
 * Installation
   * Hardlink handling
   * enhanced debugging capabilities (including saving a debugging
     state file to enable remote debugging)

   * using binary file ids and iterators for significant memory savings
   * and runtime support for the x86.x86_64 sub-architecture
 * Cooking
   * more robust handling of the --resume option
   * policy normalization of where app-defaults files go.

Changes in 0.7.5:
 * Hard links are implemented (but not yet enabled, in order to
   preserve changeset compatibility for now).
 * Several bugs have been fixed for installing and cooking.

Changes in 0.7.4:
 * Fileids are now stored and transmitted in binary rather than
   encoded.
 * Better handling of multiple versions of packages/troves installed
   at the same time
 * Missing file handling improvements
 * Recipe inheritance is now possible between repositories
 * Enhanced Interrupted builds
 * The dynamic tag protocol was slightly modified
 * Added Arch.x86.amd64 and Arch.x86.em64t
 * several bugs fixes

Changes in 0.7.0:
 * sqlite3 is used for the database
 * better handling of multiple packages with the same name installed at once.

Changes in 0.6.6:
 * repository protocol update
 * changeset format update
 * added the ability to resume halted local builds
 * added the ability to easily package build-time tests to run at
   install time to qualify new/changed environments
 * better handling of packaged .pyc/.pyo files
 * better shared library handling
 * improved inline documentation
 * optimizations for both space and time
 * numerous bugfixes<|MERGE_RESOLUTION|>--- conflicted
+++ resolved
@@ -17,20 +17,12 @@
       and from normal to autosourced. (CNY-946)
 
   o Bug Fixes:
-<<<<<<< HEAD
-    * A bug has been fixed that caused group cook with a replace or remove 
-      with a flavor and no matching trove to emit a traceback instead of a
-      warning. (CNY-977)
-    * cvc now allows files to be switched from autosource to normal
-      and from normal to autosourced (CNY-946)
-=======
     * A bug that caused group cook with a replace or remove with a
       flavor and no matching trove to emit a traceback instead of a
       warning has been fixed. (CNY-977)
     * A bug that caused an unhandled exception when two packages with
       the same name require a trove that was being erased has been
       fixed.
->>>>>>> fa4407fc
 
 Changes in 1.1.8:
   o Bug Fixes:
@@ -40,11 +32,7 @@
     * The r.setByDefault() method in group recipes was broken in
       1.0.34.  It would cause a traceback.  This has been fixed.
 
-<<<<<<< HEAD
 Changes in 1.1.7:
-=======
-Changes in 1.0.34:
->>>>>>> fa4407fc
   o Client Changes:
     * You can now delete troves, update from changeset files, and
       update with a full version specified without an installLabelPath
