--- conflicted
+++ resolved
@@ -2,12 +2,10 @@
   o Client Changes:
     * Implemented "files preupdate" tag script method, which gets run
       before tagged files are installed or changed. (CNY-636)
-<<<<<<< HEAD
     * Fixed bug where replace-files could remove ownership from every file
       in a trove (CNY-733)
     * Fixed multiple bugs where replace-files could result in the new file
       having no owner (CNY-733)
-=======
     * The logcat script now supports revision 1 log entries.
 
   o Build Changes:
@@ -16,7 +14,6 @@
       removed double-applying macros to the package specification,
       and fixed failure in cases like "MakeInstall(dir=doesnotexist,
       skipMissingDir=True, package=...)". (CNY-737, CNY-738)
->>>>>>> c67a14c1
 
 Changes in 1.0.26:
   o Build Changes:
