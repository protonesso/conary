Changes in @NEW@:
  o Bugfixes:
    * An Apache-based conary repository server no longer logs
      tracebacks in error_log when a client disconnects before all
      data is sent.
<<<<<<< HEAD
    * A bug that caused cross repository commits of changesets that involved
      a branched trove to fail in some cases has been fixed.
=======
    * If an entitlement is used for repository access, it is now sent
      over HTTPS instead of HTTP by default.
>>>>>>> 015d8563

Changes in 1.0.3
  o Client changes:
    * Conary displays full paths when in the error message generated
      when it can't open a log file rather than leaving out the root 
      directory.

  o Performance improvements:
    * A find() class method has been added to StreamSet which enables
      member lookups without complete thawing.
    * The code path for committing filestreams to repositories now
      uses find() to minimize file stream thaws.
    * DBstore now supports precompiled SQL statements for SQLite.
    * Retrieving troves from the local system database no longer
      returns file information when file information is not requested.
    * Dependencies, dependency sets, StreamCollections, file
      dictionaries, and referenced file lists now use C parsing code
      for stream thawing.
    * Extraneous trove instantiations on the system update path have
      been eliminated.
    * Adding troves to the local database now uses temporary tables to
      batch the insertions.

  o Bugfixes:
    * A bug that caused a mismatch between file objects and fileIds
      when cloning a trove has been fixed.

Changes in 1.0.2:
  o Bugfixes:
    * A bug that caused redirects to fail to build when multiple
      flavors of a trove exist has been fixed.
    * A bug with cooking flavored redirects has been fixed.
    * The cvc command no longer enforces managed policy with --prep.
    * A bug that caused disttools based python packages to be built as
      .egg files has been fixed.  This bug was introduced in conary
      0.94.
    * A bug that prevented checking in a recipe that deleted policy
      has been fixed.
    * A bug that prevented entitlements from being recognized by an
      Apache conary repository server when no username and password
      were set for a server has been fixed.
    * A bug that prevented errors from being returned to the client
      if it attempts to add an invalid entitlement key or has
      insufficient permission to add the entitlement key has been
      fixed.  An InvalidEntitlement exception has been added.
    * A repository bug prevented the mirror client from obtaining a
      full list of new troves available for mirorring has been fixed.
    * A bug in cooking groups caused the groups resulting from an
      r.addAll() to not respect the original group's byDefault
      settings in some cases has been fixed.

Changes in 1.0.1:
  o Database schema migration
    * Over time, the Conary system database schema has undergone
      several revisions.  Conary has done incremental schema
      migrations to bring old databases in line with the new schema as
      much as possible, but some remnants of the old schema remain.
      When Conary 1.0.1 runs for the first time, the database will be
      reloaded with a fresh schema.  This corrects errors that can
      occur due to incorrect SQL data types in table definitions.  An
      old copy of the database will be saved as "conarydb-pre-schema-update".

Changes in 1.0:
  o Bugfixes
    * A bug that allowed a group to be installed before children of
      its children were installed has been fixed.  This ensures this
      if a an update is partially completed, it can be restarted from
      where it left off.
    * A bug in python dependencies that sometimes resulted in a plain 
      python: __init__ dependency has been fixed.
    * A bug that dropped additional r.UtilizeUser matches for a file after
      the first one has been fixed.
    * Accessing a repository with the wrong server name no longer
      results in an Internal Server Error.  The error is marshaled
      back to the client.

Changes in 0.97.1:
  o Bugfixes
    * A bug has been fixed that allowed the "incomplete" flag to be
      unset in the database when applying changesets of troves that
      have no "incomplete" flag.  This resulted in "StopIteration"
      exceptions when updating the trove.
    * A bug has been fixed in the code that selects the OpenPGP key
      to be used for signing changesets at cook time.

Changes in 0.97:
  o Client changes:
    * All troves that are committed to repository through commits,
      cooks, branches, shadows, and clones, now always have SHA1
      checksums calculated for them.
    * Trove objects now have a version number set in them.  The
      version number is increased when the data types in the Trove
      object are modified.  This is required to ensure that a Conary
      database or repository has the capability of storing all the
      information in a Trove.  All trove data must be present in order
      to re-calculate SHA1 checksums.  If a local system understands
      version 1 of the Trove object, and a repository server sends a
      changeset that contains a version 2 Trove, an "incomplete" flag
      will be set for trove's entry in the database.  When accessing
      that trove later for merging in an update, the client will go
      back and retrieve the pristine Trove data from the repository
      server so it will have all the data needed to preform three way
      merges and signature verification.

  o Repository changes:
    * Repositories will now reject commits whose troves do not have
      correct SHA1 checksums.

Changes in 0.96:
  o Client changes:
    * conary rq now does not use affinity by default, use --affinity to turn
      it on.  The rq --compatible-troves flag has disappeared.  Now 
      you can switch between displaying all troves that match your system 
      flavor and that match affinity flavor by switching between
      --available-troves with and without the --affinity flag.
    * conary q now displays installed, not by default troves by default,
      but skips missing troves.
    * Fixed an update bug where updating an x86 library on an x86_64 system
      would cause conary to switch other x86_64 components for that library
      to x86 versions.
    * update job output is compressed again
    * Fixed an update bug where if you had made a local change to foo, and then 
      updated a group that pointed to an earlier version of that trove,
      the trove could get downgraded

  o Other changes:
    * Mirroring now mirrors trove signature

Changes in 0.95:
  o Client changes:
    * The "conary verify" command now handles non-regular files with
      provides and requires (for example, symlinks to shared libraries
      that provide sonames).
    * The "conary showchangeset" command now takes --recurse and
      --no-recurse arguments.
    * All info-* packages are now updated in their own individual jobs;
      this is required for their dependencies to be reliable.
    * The conary syncchildren command now will install new packages
      when appropriate.

  o Repository changes:
    * Additional logging has been added to the repository server.
      Logging is controlled by the "traceLog" config file variable,
      which takes a logging level and log path as arguments.
    * Conary now detects MySQL Database Locked errors and will retry
      the operation a configurable number of times.  The "deadlockRetry"
      configuration variable controls the number of retries and
      defaults to 5.

  o Build changes:
    * Conary now uses site.py to find all possible correct elements of
      sys.path when generating python provides and requires.  Previously,
      new elements added via .pth files in the package being built would
      be ignored for that package.
    * The PythonSetup() build action now works properly with setup.py
      files that use "from setuptools import..." instead of "import
      setuptools".

  o Other changes:
    * The conarybugz.py script has been restored to functionality by
      moving to the conaryclient interface for accessing the
      repository.

Changes in 0.94:

  o Redirects no longer point to a specific trove; they now redirect
    to a branch. The client chooses the latest version on that branch
    which is compatible with the local system.

  o Bug Fixes
    * A bug in getNewTroveList() that could cause duplicate
      troves to be returned has been fixed.
    * A bug that caused a repository server running under Apache to
      fail with an Internal Server Error (500) when a client requested
      a changeset file that does not exist has been fixed.
    * Conary no longer displays an error when attempting to write to a
      broken pipe.  (bug #474)
    * Conary now respects branch affinity when moving from old-style
      groups to new-style groups.

  o Client changes:
    * The query/repquery/showcs command line options have been
      reworked.  See the conary man page for details.
    * When "cvc merge" is used to merge changes made on the parent
      branch with changes made on a shadow, conary now records the
      version from the parent branch that was used for the merge.
      This is required to allow conary to handle changing the upstream
      version on a shadow.  It is also useful for accounting
      purposes.  (bug #220)
    * "conary emerge" can now be performed on a recipe file.
      Previously you were required to emerge from a repository. (bug
      #526)
    * Progress is now displayed as conary applies a rollback. (bug #363)
    * Java, Perl, and Python dependencies are now enforced by default.

  o Build changes
    * PythonSetup() no longer passes the --single-version-externally-managed
      argument to setup.py when it uses distutils instead of setuptools.

Changes in 0.93:
  o Bug Fixes
    * A bug in the "conary verify" code sometimes resulted in an
      unhandled TroveIntegrity exception when local modifications were
      made on the system. (bug #507)
    * Usernames and passwords with RFC 2396 reserved characters (such
      as '/') are now handled properly. (bug #587)

  o Server changes
    * Standalone server reports warnings for unsupported configuration options
      instead of exiting with a traceback.
    * Compatibility for repositoryDir has been removed.
    * A bug caused queries for multiple flavors of the same trove
      to return incorrect results has been fixed.
    * Apache hooks now ignore IOErrors when writing changesets to the
      client.  These normally occur when the client closes the
      connection before all the data is sent.

  o Client changes
    * SHA1 checksums are now computed for source checkins and local
      change set commits.
    * Flavor affinity is now more relaxed when updating troves.  For
      example, if you have a trove with flavor that requires sse2 but
      your system flavor is ~!sse2, conary will only prefer troves
      with sse2 enabled instead of requiring it.

  o Build changes
    * PythonSetup() now correctly requires python-setuptools:python
      instead of python-setuptools:runtime.
    * Automatic python dependency provision now searches more directories
      to better support multilib python.
    * Conary now defaults to building in ~/conary/builds instead of
      /var/tmp/conary/builds, and caching in ~/conary/cache instead
      of /var/cache/conary.

Changes in 0.92:
  o Package Building Changes:
    * Conary policy has been split out into the conary-policy package.
      (Some policy was left in conary proper; it is needed for
      internal packaging work.)
    * Conary prints out the name of each policy as it runs, making it
      possible to see which policies take the most time.
    * BuildLog files no longer contain lines that end with \r.
    * A new 'emergeUser' config item has been added.  Conary will
      change to this user when emerging packages as root.
    * --no-deps is now accepted by 'conary emerge'.

  o Group Building Changes:
    * A bug has been fixed in dependency checking when using
      autoResolve where deleted weak troves would be included in
      autoResolve and depChecks.

  o Client changes:
    * Conary can now rate limit uploads and downloads.  The rate limit
      is controlled by the "uploadRateLimit" and "downloadRateLimit"
      configuration variables, which is expressed in bytes per second.
      Also, Conary displays the transfer rate when uploading and
      downloading.  Thanks to Pavel Volkovitskiy for these features.
    * The client didn't write config files for merged changesets in
      the right order, which could result in changesets which could
      not be committed to a repository.
    * Fixed a bug in the update code caused conary to behave
      incorrectly when updating groups.  Conary would install
      components of troves that were not installed.

  o General Bug Fixes
    * Conary did not include the trove sha1 in the troveinfo diff
      unconditionally.  This prevents clients from being able to
      update when a repository is forced to recalculate sha1
      signatures.

Changes in 0.91:
  o Bugfixes
    * A bug was fixed the code that freezes path hashes.  Previously,
      path hashes were not sorted in the frozen representation.  Code
      to fix the frozen path hashes in databases and repositories has
      beed added.
  o Build
    * added cleanAfterCook config that controls whether conary tries to
      clean up after a successful build

Changes in 0.90.0:
  o Code Structure/Architecture Changes:
    * Conary now has the concept of "weak references", where a weak reference
      allows conary to be able to recognize the relationship between a
      collection and the children of collections it contains.  This allows
      us to add several new features to conary, documented in Client and Build
      changes.
    * SQL operations have been migrated to the dbstore driver to allow
      for an easier switch of the database backends for the server side.
    * Various query and code structure optimizations have been
      implemented to allow running under MySQL and PostgreSQL.

  o Documentation Changes:
    * Added summaries about updateall in the conary man page and added
      information about the command-line options for conary rq.
    * Clarified behavior of "conary shadow --source-only" with respect to
      rPath bug #500.
    * Added synonyms for cvc and conary commands which have shortcuts
      (ex: checkout and co).
    * Added man page entry about cvc clone.

  o Package Building Changes:
    * Build logs now contain unexpanded macros, since not all macros
      may be defined when the build log is initially created.
    * The emerge command can now accept version strings.
    * The RemoveNonPackageFiles policy now removes fonts.cache*,
      fonts.dir, and fonts.scale files, since they are always
      handled by tag handlers.
    * The Make() build action can now take a makeName keyword argument
      for cases when the normal Make() handling is exactly right but
      a different make program is required (nmake, qmake, etc.).
    * The new PythonSetup() build action uses very recent versions
      of the python setuptools package to install python programs
      which have a setup.py that uses either the old disttools or
      new setuptools package.
    * fixed bug #bz470: loadInstalled('foo') will now work when you have
      installed a local cook of foo.

  o Group Building Changes:
    * add() now takes a "components" option.  r.add(<package>,
      components=['devel', 'runtime'])  will install <package>, but only the
      'runtime' and 'devel' components of <package> by default.
    * remove() can now 'remove' troves within child troves.
    * When a component is added, (either via r.add() or dep resolution)
      is automatically added as well (though not all its sibling components)
    * A new r.removeComponents(<complist>) command has been added.  It
      allows you to create a group where all devel components are
      byDefault False, for example: r.removeComponents(['devel',
      'devellib']).
    * The installPath used to build a group in is now stored in troveInfo.
    * r.addAll() now recurses through all the included groups
      and creates local versions of them as well by default.
    * A new r.replace(<name>, <newversion>, <newflavor>) command has
      been added.  It removes all versions of name from all groups in
      the recipe and replaces them with the version found by searching
      for newVersion, newFlavor.

  o Client Changes:
    * When committing source changes in interactive mode, conary will ask you
      you to confirm the commit.
    * A new configuration option, autoResolvePackages, tells conary to install
      the packages that include the components needed for dep resolution.
    * You can now install locally cooked groups.
    * If foo is a redirect to bar, and you run 'conary update foo' when
      foo is not installed on your system, conary will act as if you had
      typed 'conary update bar'.  Previously, it would act as if you had typed
      'conary update bar --no-recurse'.

  o Config Changes:
    * Conary config handling now supports comments at the end of config lines.
      # can be escaped by a \ to use a literal # in a configuration option.
    * Default macros used in cooking are now stored in /etc/conary/macros.
      The 'defaultMacros' parameter determines where cvc searches for macro
      definitions.
    * Conary configuration now searches for configuration files in 
      /etc/conary/conf.d/ after reading in /etc/conaryrc

  o Server Changes:
    * Creating changesets atomically moves complete changesets into place.
    * The contents store no longer reference counts entries.
    * Added support for trove marks to support mirroring.  A client
      can use a trove mark to ask the server for any trove that has
      been added since the last trove mark mirrored.
    * Added the hasTroves() interface to support mirroring.  This allows
      the mirror client to make sure that the target mirror does not
      already have a trove that is a candidate for mirroring from the
      source repository.
    * Added support for traceback emails from the repository server.
    * The repository contents store was reworked to avoid reading
      precompressed gzipped data twice (once to double check the uncompressed
      contents sha1 and once to copy the file in place).
    * We have changed the way schema creation and migration is handled
      in the repository code. For administrative and data safety reasons,
      schema upgrades and installs can be performed from now on only by
      running the standalone server (conary/server/server.py --migrate),
      thus avoiding race conditions previously created by having multiple
      Apache processes trying to deal with the SQL schema updates.

   o Command Changes
    * A new script that mirrors repositories has been added.  It is in
      the scripts/ directory in the source distribution of Conary.

Changes in 0.80.4:
  o Build Changes:
    * PackageRecipe has been changed to follow our change to split
      conary into three packages.
    * x86_64 packaging elimintated the conary:lib component to follow x86
      (those files now belong in conary-build:lib)

Changes in 0.80.3:
  o Client Changes:
    * The internal branch source and branch binary flags were changed
      to a bitmask.
    * The warning message printed when multiple branches match a cvc
      checkout command has been improved.
    * Only interactive mode can create binary shadows and branches, and
      a warning is displayed before they are created (since source branches
      are normally the right thing to use).

  o Build Changes:
    * Files in subdirectories named "tmp" are no longer automatically
      excluded from packaging, except for /tmp and /var/tmp.
    * DanglingSymlinks now traverses intermediate symlinks; a symlink
      to a symlink to a symlink will no longer confuse it.

Changes in 0.80.2:
  o Client Changes:
    * Bugs in "conary update foo=<old>--<new>" behavior have been
      fixed.
    * "cvc co foo=<label>" will now work even if you don't have a
      buildLabel set
    * "conary showcs" will now work more nicely with group changesets.
    * "conary showcs --all" no longer shows ids and sha1s.
    * We now never erase pinned items until they are explicitly unpinned.
    * "conary verify" and "conary q --diff" work again.
    * "conary q tmpwatch --components" will display the components
      installed for a package.
    * The pinTroves config item behavior has been fixed.  It now
      consistently pins all troves that match a pinTrove line.
    * When a trove is left on the system because of dependency resolution
      during an update, a warning message is printed.
    * Command line configuration, such as --config
      'buildLabel conary.rpath.com@rpl:devel', now overrides context
      configuration.

  o Server Changes:
    * The repository server now retries a request as an anonymous user
      if the provided user authentication information does not allow
      a client request to succeed.
    * When using "server.py --add-user" to add a user to a repository
      server, the user will only be given admin privileges if --admin
      is added to the command line.  Previously, all users added with
      server.py had admin privileges.  Additionally, if the username
      being added is "anonymous", write access is not granted.

  o Build Changes:
    * It is now possible for a recipe to request that specific
      individual requirements be removed from files using the
      exceptDeps keyword argument to r.Requires().  Previously
      you had to accept all the dependencies generated by r.Requires()
      or none of them.
    * r.Replace() now takes a lines=<regexp> argument, to match a line based
      on a regexp.
    * The EnforceJavaBuildRequirements policy has been added.  When
      you are packaging precompiled Java software where you have
      .class/.jar files but no .java files, you can use "del
      EnforceJavaBuildRequirements" to prevent this from policy from
      generating false positives.
    * The EnforceCILBuildRequirements policy has been added.
    * Enforce*BuildRequirements now warn when a package has requirements
      which they don't fulfill themselves and which are not fulfilled by
      the system database.  (for example, soname dependencies from linking
      against libraries that are not managed by Conary on the system.)
    * Automated Perl dependencies have been added, for both provides
      and requires.  They are not yet enforced, in order to give time
      to adapt while perl packages are being re-built.
    * The EnforcePerlBuildRequirements policy has been added.
      Failures found by this policy may be caused by packages on the
      system not having been rebuilt yet with Perl dependencies, but
      could also show bugs in the Perl dependency code.
    * Automated Python dependencies have been added, for both provides
      and requires.  Like Perl dependencies, they are not yet
      enforced.
    * The EnforcePythonBuildRequirements policy has been added, with
      the same caveats as EnforcePerlBuildRequirements.
    * Conary now writes more information about the build environment
      to the build log when cooking.
    * A bug that caused r.Requires('file:runtime') to create a file
      dependency on 'runtime' instead of trove dependency on
      'file:runtime' has been fixed.
    * Java dependencies now properly ignore array elements in all cases,
      removing false Java dependencies like "[[I" and "[[B".


Changes in 0.80.1:
  o Client Changes:
    * User names and passwords are no longer allowed in repository maps;
      "user" configuration entries must be used instead.
    * The clone command now allows you to clone a binary onto the same
      branch, without having to reclone the source.
    * The TroveInfo table on the client is getting corrupted with
      LoadedTrove and BuildReq entries for components.  These entries
      are only valid on packages.  Code was added to catch when this
      happens to aid debugging.  Additionally, Conary will
      automatically remove the invalid entries the first time 0.80.1
      is run.
    * Environment variables are expanded in paths in conary configuration files.
    * localcs now allows the version and flavor to be specified for a trove
    * conary scs --all now behaves the way it used to again
  o Build Changes:
    * Java dependency generation is now enabled; Java dependency enforcement
      is still disabled.
    * The skipMissingSubDir keyword argument now actually works correctly
      when the subdirectory is missing.
  o Common Changes:
    * Entitlement support has been added as an alternate method of
      authentication.

Changes in 0.80.0:
  o Client Changes:
    * The logic for defining updates across a hierarchy has been completely
      replaced. Instead of rigidly following the trove digraph, we flatten
      the update to choose how troves get updated, and walk the hierarchy
      to determine which updates to actually apply.
    * Dependency resolution could include troves which caused duplicate
      removals for the troves those included troves replace
    * Chroot handling was broken in 0.71.2 and prevented the user name
      lookup code for the chroot from exiting back out of the chroot
    * showchangeset on relative changesets now displays them as jobs.
    * query and queryrep now exclude components if they match their
      package name
    * Conary cleans up rollbacks when a changeset fails to apply.
      Previously, an invalid changeset was saved in the rollback
      stack, which made applying it impossible
    * Removed direct instantiation of NetworkRepositoryClient object; it
      should be created by calling ConaryClient
    * repositoryMap should not contain usernames and passwords now; user
      config file option should hold those instead (user *.rpath.org user pass)
    * If a user name is given without a password the password will be prompted
      for if the repository returns a permissions error
    * added --components parameter to q and rq to not hide components
    * conary update --full-versions --flavors now will work as expected
    * fixed a bug with conary erase foo=/branchname
    * When in multi-threaded mode, the download thread now checks to see
      if the update thread wants to exit.  This fixes many of the
      "timeout waiting for download thread to terminate" messages.
    * Fixed bug where conary erase foo --no-deps wouldn't erase a component
      of foo if it was required by something else
  o Build Changes:
    * Dependencies are now generated for Java .class and .jar files.
      They are not yet enforced, to give time to rebuild Java packages.
    * Java dependency generation has been turned off until 0.80.1 in
      order to wait until there is a deployed version of Conary with
      long dependency handling; some .jar files have so many
      dependencies that they overflowed dependency data structures.
    * CheckDesktopFiles now looks in /usr/share/icons for icons, and
      can find icon names without extensions specified.
    * Build actions which take a subDir keyword argument now also can
      take a skipMissingSubDir keyword argument which, if set to True,
      causes the build action to be skipped if the specified subdirectory
      does not exist.  By default, those build actions will now raise
      an error if the directory does not exist, rather than running in
      the wrong subdirectory as they did previously.
    * You can now cook a recipe that has a superclass that is defined
      locally but a has supersuperclass that is in the repository.  Similarly,
      if you have a superclass that is in the repository but a supersuperclass
      locally, conary will find that as well
    * r.Replace with parameters in the wrong order will now behave correctly
    * The automatic :config component for configuration files has been
      disabled because Conary does not handle files moving between
      troves, and config files were being re-initialized when packages
      were updated.
  o Code structure:
    * queryrep, query, showchangeset, and update --info all use the same
      code to determine how to display their data.  Display.py was changed
      to perform general display operations.
    * query.py added
    * added JobSource concept for searching and manipulating lists of jobs.
    * moved datastore.py into repository module
    * Stubs have been added for adding python and perl dependencies, and
      the stubs have been set to be initially ignored.
    * The internal structure for conary configuration objects has changed
    * A new DYNAMIC size has been added to the StreamSet object.  This will
      cause StreamSet to use either a short or long int to store the size
      of the frozen data that is included in a frozen StreamSet, depending
      on the size of the data being stored.

Changes in 0.71.2
  o Client Changes:
    * The update-conary option has been renamed updateconary per
      bugzilla #428
    * buildPath can be set in contexts
    * cvc co <foo> will work even if there are two foos on the same label with
      different branches.  In that case, it will warn about the older foo
      which it doesn't check out
    * Test mode didn't work for updates and erases which were split into
      multiple jobs
  o Build Changes:
    * Combined the EtcConfig and Config policies, and deprecated
      the EtcConfig policy.
    * All config files default to being put into a :config component.
      This is overridden by any ComponentSpec specifications in the recipe.
    * A use flag has been added for xen defaulting to 'sense prefernot'.  This
      flag should be used to specify flavors for xen domU builds where special
      provisions are made for paravirtualized domU.
    * Added new CheckDesktopFiles policy to catch some more common errors
      in .desktop files.  (For now, it looks for common cases of missing
      icons; more may be added over time.)
    * The Requires policy now interprets synthetic RPATH elements (passed in
      with the rpath= keyword argument) as shell-style globs that are
      interpreted relative first to the destdir and then to the system.

Changes in 0.71.1:
  o Server Changes
    * Added iterTroves() call which iterates over large numbers of troves
      much more efficiently than a single getTrove() call would.
    * Split out FileRetriever object to allow file information to be pulled
      from the repository inside of an iterTroves() loop
    * The web interface shows the troves contained in a group trove instead
      of trying to list all files in a group.
  o Client Changes
    * Config file options that take a path as a value now support ~ for
      home directory substitution
    * Trove.diff() returns a standard job list instead of the previous
      only-used-here format
    * /var/log/conary tracks all update, remove, rollback, and erase events
    * Progress output is simplified when stdout is not a tty (no line
      overwrites)
    * Tracebacks during logged commands get copied to the log
    * Code which checked to see if a shadow has been locally modified didn't
      work for shadows more than a single level deep
    * When you are installing from changesets using --from-files, other troves
      in the changesets can be used for dependency resolution
  o Build Changes (cvc)
    * Additional calls are emulated by the filename_wrapper for the
      r.Run calls.
  o Code Structure
    * Split build/recipe.py into several smaller files
    * Moved OpenPGP keyTable access up call stack so that it can now be
      accessed outside of kid templates.
    * Move epdb code into its own package

Changes in 0.71.0:
  o Code Structure
    * conary now imports all python modules from a toplevel "conary"
      module.  This prevents conary from polluting the module namespace.
  o Client Changes
    * Clone didn't handle shadow version numbers correctly (and could create
      inconsistent version numbers)

Changes in 0.70.5:
  o Client Changes
    * Files changing to config files across distributed repositories now works.
    * The update code uses more consistent use of trove sources, and only
      makes explicit calls to the repository if asked.  This should make it
      possible to create interesting update filters.
    * Clone updated sequences it was iterating over, which is generally
      a bad idea (and caused clone to commit inconsistent troves)
  o Build Changes (cvc)
    * Locally cooked filesets now include file contents, making the
      filesets installable.
    * Fileset cooks now retrieve all of the file objects in a single
      network request per repository.
    * The new NormalizeLibrarySymlinks policy runs the ldconfig program
      in all system library directories.  This ensures that all the
      same symlinks that ldconfig would create when the shlib tag handler
      runs are packaged.  It also warns if ldconfig finds missing files.
    * New argument to r.Run(): "wrapdir" keyword argument behaves much
      like "filewrap" but takes a string argument, which limits the scope of
      %(destdir)s relocation only to the directories under the specified
      wrapdir, which is interpreted relative to %(destdir)s.  Works best
      for applications that install under one single directory, such
      as /opt/<app>
    * Clone, branch, and shadow all take --info now instead of --test
    * ELF files that dlopen() libraries can now be provided with
      synthetic soname dependencies with
      r.Requires('soname: libfoo.so', '/path/to/file')
    * r.Requires now enforces that packages that require a file and
      include that required file must also explicitly provide it. (bz #148)
  o Server Changes
    * Packages added to the repository are checked to ensure the version and
      flavor of all referenced components are the same as for the package

Changes in 0.70.4:
  o Client Changes
    * The trove that satisfies a dependency that is broken by erase is
      now displayed in the "Troves being removed create unresolved
      dependencies" message.
    * Components are now displayed on the same line as their parent
      package in "conary update" output.
    * A new 'interactive' option has been added to conary configuration.
      When set to true, conary will display info about clone, branch,
      update, and erase operations, and then ask before proceding.
  o Build Changes (cvc)
    * The CompilePython action has been fixed to accept macros at the
      beginning of its arguments, fixing a bug new in Conary 0.70.3.
    * The Requires policy can now be given synthetic RPATH elements;
      this is useful when programs are only intended to be run under
      scripts that set LD_LIBRARY_PATH and so do not intrinsically have
      the information they need to find their libraries.
    * Added --test to clone, branch, and shadow commands
    * Clone now supports --skip-build-info for less rigid version checks
      on cloned troves
    * Fixed usage message to better reflect reality
    * Cloning to a branch which already has a version with a compatible
      flavor now works.
    * cpio archive files are now supported for r.addArchive()
  o Repository Changes
    * The repository now serves up stored OpenPGP keys as a "Limited
      Keyserver"; users can retrieve keys, but not search or browse them.
      The keys are available via /getOpenPGPKey?search=KEY_ID. This
      is meant only to allow conary to automatically retrieve OpenPGP
      keys used to sign packages.

Changes in 0.70.3:
  o Client Changes (conary)
    * Conary now works harder to avoid having separate erase/installs,
      instead preferring to link those up into one update when possible.
    * Conary configuration now supports contexts.  Contexts are defined in
      sections starting with a [<name>] line, and provide contextual
      configurations for certain variables, defined in the man page.  All
      configuration options after the [<name>] will be associated with that
      context, and will override the default configuration when that context
      is active.  The current context can be selected by using the --context
      parameter, or by setting the CONARY_CONTEXT environment variable.
    * 'conary config --show-contexts' will display the available contexts
  o Build Changes (cvc)
    * A local cook of a trove foo will ensure that the changeset created is
      installable on your local system, by making sure the version number
      created is unique.
    * The builddir is no longer allowed to appear in ELF RPATHs.
    * The build documentation strings have been significantly updated
      to document the fact that for most strings, a relative path
      is relative to the builddir, but an absolute path is relative
      to the destdir.
    * The ManualConfigure action now sets the standard Configure
      environment.
    * cvc will allow you to cook a trove locally even when you are unable
      to access the trove's source repository
  * Common Changes:
    * Version closeness was improperly measured for troves on different
      branches when then label structure was identical
  o Repository Changes
    * Repository now has a config flag called requireSigs. Setting it to
      True will force all troves to have valid package signatures.  Troves
      lacking this will be rejected.  Enabling this option prevents the
      generation of branches, shadows, or clones since these troves are not
      signed.  It is not recommended that this option be enabled until the
      infrastructure is in place to provide package signatures for all types
      of troves.

Changes in 0.70.2:
  o Client Changes (conary)
    * GnuPG compatible trust metrics for OpenPGP Keys now exists. This
      makes it possible for conary clients to refuse troves that
      aren't properly trusted. The metrics currently in place mimic
      gpg behavior.
    * Running "conary update" in a directory that does not exist no
      longer fails with an error (bugzilla #212).  Note that "cvc
      update" still requires that the current working directory exists
      of course.
    * HTTP error conditions are handled more gracefully when commiting
      a change set. (bugzilla #334)
    * conary more reliably sets a non-zero exit status when an error
      occurs. (bugzilla #312)
    * When performing an update of a group that adds a trove foo,
      search the system for a older version of foo to replace if the
      original update command found a replacement by searching the
      system.
    * New option, "conary update-conary" has been added in an attempt
      to provide a workaround for future drastic protocol revisions
      such as what happened for 0.70
    * Methods for parsing command line update request and changeset requests
      have been added to conaryclient.cmdline
    * A metric for the distance between arbitrary versions on different
      branches has been added, and the code which matches troves changes
      between collections uses this code to give well-defined matches
      for all cases.
    * Rollbacks are now listed with the most recent on top
    * Troves which a group operation tries to remove will be left behind
      if they satisfy dependencies for other troves
    * updateall command respects pins on top-level troves
    * Dependency resolution no longer blows away pinned troves
    * conary update now takes a changeSpec, allowing you to specify both
      the version to remove and the update version, like
      'conary update foo=2.0--3.0'

  o Build Changes (cvc)
    * cvc more reliably sets a non-zero exit status when an error
      occurs. (bugzilla #312)
    * Building groups w/ autoResolve displays the revision of the
      troves which are being included
    * The change to automatically split up hardlink groups into
      per-directory hardlink groups has been reverted.  Instead,
      Conary enforces that link groups do not cross directories, but
      provides an exception mechanism for the rare cases where it is
      appropriate to do so.  The old LinkCount policy was renamed
      LinkType, and the new policy enforcing link group directory
      counting is now called LinkCount.
    * The NormalizeCompression policy no longer causes an error if you
      have two files in the filesystem that differ only by the .gz or
      .bz2 extension.
    * The Provides policy will not longer automatically provide soname
      dependencies for executable files that provide sonames.  A few
      executables do provide sonames, and 0.70.1 provided them as
      harmless extraneous provisions.

   o Repository Changes
     * A new getConaryUrl() method has been implemented to support the
       "conary update-conary" feature
     * Exception handling has been re-worked.  All exception classes
       that are marshaled back to the client are now in the
       repository.errors module.  Some of the most commonly used
       exception classes have been included in their previous modules
       for compatibility until code can be modified to use the new
       repository.errors module.

Changes in 0.70.1:
  * Collection merging didn't handle (admittedly obscure) cases where
    a component on the local system was updated to a new version of a
    trove, and updating that package also tries to update to that version
    but using a different path
  * Redirects are allowed in group cooking as long as the target of the
    redirect is also specified in the group (this allows cleaner handling
    when trying to clean up after label multiplicity)
  * Shorten display for versions and flavors in internal debugging output.
    Make str() output for versions and flavors return formatted strings.
  * ELF files finding non-system libraries via an RPATH did not always
    have the path to the library encoded in their dependency requirement,
    depending on whether the package also included some other (unrelated)
    non-system library.  Futhermore, system paths encoded in an RPATH were
    incorrectly honored.  Both of these bugs have been fixed.
  * Ownership policy now uses macros in the user and group definitions.
  * Symbolic links to shared libraries can now provide path-encoded
    soname dependencies (only manually, never automatically).
  * Removed outdated code with convoluted code for preventing providing
    soname dependencies in some cases; that code has been functionally
    replaced by limiting automatic soname dependencies to system library
    directories.
  * Instead of complaining about hardlinks spanning directories, Conary
    simply creates one link group per directory per hardlinked file.
  * Fixed bug which made source commits fail on cloned source troves

Changes in 0.70.0:
  o The client and server protocol versions have been changed and
    the filecontainer version number updated.
    * Upgrading from previous versions of Conary to 0.70.0 will
      require downloading a old-format changeset file from
      ftp://download.rpath.com/pub/conary/
    * Adding path hash data to TroveInfo overflowed the amount of
      storage space available in a StreamSet when a trove contained
      several thousand files.  In order to accommodate larger data
      stored in StreamSets, we have changed the way data sizes are
      handled.
    * With the changes to StreamSet, LargeStreamSet is obsolete.
      Changeset files used to used LargeStreamSet to represent data.
      Since we now just use a StreamSet, the changeset file format
      changed.
    * Since this version of Conary is incompatible with previous
      versions, we took this opportunity to do database and repository
      migrations that will allow us to make significant code cleanups
      in the near future.

 o Other smaller changes
    * Conary now does the right thing if the same trove is listed
      twice in an update due to recursion (it checks for duplicate
      installs of the same trove).
    * A bug where None would show up in CONARY files when an
      autosource file changed contents but did not change names has
      been fixed.

Changes in 0.62.16:
  * The "conary update" and "conary erase" commands now display the actions
    they take as they run (similar to --info output).
  * The --info output for "conary erase" and "conary update" has been
    reworked to be more user-friendly.
  * Added new conaryrc option signatureKeyMap to choose which signature
    to use when signing based on the label.
  * Fixed a bug where conary would only sign the last trove listed,
    instead of signing all troves listed.
  * The ComponentRequires policy now makes :devellib components require
    :data components if they exist.
  * Don't check for bucket conflicts when resolving during group cooks - if we
    want to check for bucket conflicts in groups, it will be readded in a more
    general way.
  * Removed extra freezes and thaws of files for a 8% improvement in install
    time for absolute change sets (at the cost of some memory, but thanks
    to splitting transactions this should be a good trade off).
  * Added removeIfExist call to miscmodule for some peformance improvement.
  * ELF files that find non-system libraries via an RPATH now have the path
    to the library encoded in their dependency requirement, matching the
    path encoded in the dependency provision.  Before this, the RPATH
    was ignored and the path encoding was only guessed within one source
    package.
  * The LinkCount policy now enforces the requirement that hardlink groups
    contain only files in the same directory as each other; no hardlinks
    between files in different directories are allowed.
  * When updating a group across branches, if a subtrove within the update has
    already been manually moved to the new branch by the user, conary will
    recognize this and sync that trove with the group
  * A new "closed" configuration variable has been added to the
    apache-based networked repository server.  When set, the server
    will always raise a "RepositoryClosed" exception when a client
    attempts to access it.  The configuration variable is a string.
    The string will also be returned to the client.
  * Removed install buckets and replaced with comparisons of hashed path
    values to determine trove compatibility.
  * If a trove is included in an update twice, once directly, and once
    implicitly through recursion, ignore the recursive update.
  * More constraints added to the repository schema
  * Added hasTrove to Items table for faster trove names check

Changes in 0.62.15:
  * The MakeDevices() policy now accepts mode= as a named argument.
  * Added (undocumented) --debug (prints debugging output),
    switched old (undocumented) --debug to now be --debugger (starts debugger
    on initialization)
  * Added debug messages to conaryclient/update.py
  * Cloning to the the same branch works (providing a good way of
    reverting changes)
  * Cloning now updates buildRequirements and loadedTroves in troveInfo
    and enforces their consistency on the target branch
  * Cloning groups is now supported
  * Fix update case where a group update should cause conary to search the
    system for an older version of a trove to replace.
  * If you update a trove foo locally to a new version on the same branch, and
    then update the containing group to a new version on a different branch,
    conary will now update foo to the new branch as well.
  * fix error message when you try to pin as non-root

Changes in 0.62.14:
  * The threading changes in .13 caused some error information to be lost.
    Tracebacks have now been fixed, and the download thread checks much more
    often to see if it needs to exit.
  * Catch InstallBucketConflicts exception

Changes in 0.62.13:
  o Repository Server changes
    * The Schema creation SQL statements have been rewritten in a more
      standardized form. Some indexes have been redefined and a number
      of views have made their way into the default repository schema.
    * The new call troveNamesOnServer can be used now by the netclient
      code for a much faster retrieval of all trove names available on
      all labels on a given server. Server and client protocol numbers
      have changed.
    * The getTroveList() server side function got a rework that should
      result in about a 50% execution time speedup on most queries.
    * The Metadata SQL query has been reworked to join tables in a
      much better order, speeding up the getMetadata call on a
      repository with many versions much faster.

  o Client changes
    * Conary now compresses XML-RPC requests before sending them to
      the repository server.  In order to use compression, the remote
      server must be running Conary 0.62.13 or later.  If the server
      is running an older version, the client will fall back to
      sending uncompressed requests.
    * The database conversion in 0.62.12 did not correct all
      out-of-order file streams.  A new conversion function is in
      0.62.13 that will examine every file stream and ensure that it
      is stored correctly in the database.
    * Versions from the contrib.rpath.com repository are automatically
      rewritten to point to contrib.rpath.org.  NOTE: if you have a
      label from the contrib.rpath.com repository in your
      InstallLabelPath (such as contrib.rpath.com@rpl:devel), you will
      need to modify it to point to contrib.rpath.org.
    * Install bucket handling now works for collections which were not
      fully installed.
    * A bug where database was left locked on exception during install
      when the download thread was still executing has been fixed.
    * The conaryclient code has been split into pieces.
    * Switched rollbacks to local@local:ROLLBACK
    * The main thread no longer blocks forever when the download
      thread fails.
    * Matching referenced troves in collections is no longer dependent
      on sort order of internal dictionaries.

  o Common Repository and Client changes
    * When a changeset is applied to the local system or committed to
      a networked repository, the fileIds are recomputed from the file
      objects and verified.  This prevents corrupted or miscomputed
      changesets from being committed to the repository or applied to
      the local system.

  o Building/Branching changes
    * Many changes have been made to cloning, including sideways
      cloning (creating a clone at the same branch depth as the clone
      source), better cloning with multiple flavors, separate cloning
      of source and binaries, resilience against duplicate troves,
      proper use of existing fileIds during clones, simultaneous
      cloning of multiple troves, and better clonedFrom tracking.
    * The default optflags for x86 changed to remove -mcpu, as it is
      deprecated in gcc.

Changes in 0.62.12:
  * Conary will no longer create a "rootroot" group while installing
    users whose primary group is "root".  It will now call the
    appropriate tag handler for user/group modifications if the tag
    handler is installed.
  * EnforceConfigLogBuildRequirements no longer suggests recursive
    build requirements for packages in which the configure script
    checks to see if the package is already installed.
  * Installing new version of pinned troves leaves the pinned trove in
    place if the two troves have compatible install buckets
  * By default, when you shadow a binary trove, its source is shadowed with it.
  * Instead of a --sources option, cvc shadow and cvc branch now take
    --source-only and --binary-only options that allow you to control whether
    sources or binaries are shadowed.
  * Branch and shadow commands now take an unlimited number of troves
    to branch/shadow.
  * Files sharing versions but with different contents (thanks to flavors)
    got lost when switching from one flavor of a trove to another
  * troves can now be specified for rq, q, and update as <labelpart>/<version>,
    e.g., foo=:rpl1/1.0, or foo=contrib.rpath.com@/2.3-1-2
  * version.hasParent() handles more cases of shadows of shadows correctly.
  * cooking troves into the repository with --flavor <newflavor> now modifies
    the flavor before the recipe is even loaded, not when the recipe's setup
    function is called.
  * add a check to ensure RPATHs in cooked packages do not have %(destdir)s
    or /tmp or /var/tmp in them.
  * EnforceSonameBuildRequirements has been temporarily changed to produce
    warnings instead of errors.
  * Dependncies and flavors didn't order things properly in their frozen forms
  * StreamCollections are now properly ordered

Changes in 0.62.11:
  * InstallBucket policy now allows using macros in component names.
  * The --resume option now works correctly when conary has
    automatically discovered a non-standard path for the main build
    directory.
  * A soname dependency is again generated for libraries outside of
    library directories, but the pathname is now included in the
    dependency.  Within a package, all matching dependencies are
    modified to include the path.  This is useful for cases where
    an application packages private versions of libraries -- the
    dependencies still need to be there so that inter-component
    requirements are honored, but they must not perturb the rest
    of the system.
  * Recursive pinning now behaves itself
  * Switch group recipe syntax to use r.add() instead of r.addTrove,
    r.remove() instead of r.removeTrove(), and add a
    r.setDefaultGroup() command to set the default group.

Changes in 0.62.10:
  * EnforceSonameBuildRequirements enhanced to handle correctly cases
    where more than one trove can resolve a single soname dependency.
  * EnforceConfigLogBuildRequirements now can take exceptions, which
    can be specified either as a filename (such as /usr/bin/bison or
    %(bindir)s/bison) or as a required trove (such as bison:runtime).
  * The trove.Trove initializer no longer allows for a trove to be created
    with a name that has more than one ":" character in it.
  * EnforceSonameBuildRequirements now can take exceptions, which are
    specified as a required trove (such as libfoo:devel) to avoid adding
    to the list of requirements.
  * EnforceSonameBuildRequirements now produces errors for missing build
    requirements, and EnforceConfigLogBuildRequirements now demonstrates
    very few false positives, and so has been updated to warning instead
    of info.
  * Added a check to warn when a trove is installed multiple times from
    the same branch with incompatible install buckets (--no-conflict-check
    overrides this check)
  * Redirects can now redirect to nothing, which allows components to
    disappear gracefully on a redirection
  * A soname dependency is now provided only if the library is in a
    default library directory, or in a directory explicitly added with a
    SharedLibrary(subtrees='/path/to/dir/') call.

Changes in 0.62.9:
  * EnforceConfigLogBuildRequirements policy added.  It looks through
    all config.log files anywhere under the build directory for programs
    that configure has found, and ensures that the transitive closure
    of the build requirements contains each file listed.  (That is, if
    the file /usr/bin/perl has been found, and intltool:runtime is in
    the buildRequires list, and intltool:runtime requires perl, then the
    requirement is satisfied.)  This policy currently produces some false
    positives; the "greylist" that tries to remove false positives needs
    to be expanded.
  * The repository server now uses a repository instance specific key
    cache.  This fixes KeyNotFound errors seen when running multiple
    repositories on one server.

Changes in 0.62.8:
  * The bug, introduced in 0.62.7, that caused Conary to stop short of
    recursing to the innermost troves when handling erasures has been fixed.
  * EnforceSonameBuildRequirements enhanced to use the system database to
    find the right missing build requirements.
  * Make users and groups in a repository such that they may not differ only
    in case, i.e. if user foo exists, user Foo cannot be created.
  * files in /usr/%(lib)s/python/.* are no longer automatically given an
    architecture flavor - if there are architecture-specific files in those
    dirs, they should result in an arch-specific flavor through normal
    means.
  * By default, no OpenPGP signatures will be added to troves when
    doing commits unless a fingerprint is explicitly set in conaryrc.
    Previously, if a keyring existed, the first key found would be used.

Changes in 0.62.7:
  * Some unneeded parts of the sql query in _getTroveList have been removed,
    improving performance.
  * The performance of the default (and most used) case of the
    getAllTroveLeaves has been increased up by using a specialized
    query.
  * Exception handling in the repository when revoked or expired keys
    are used has been corrected.
  * Signature checking now correctly checks the timestamp of the signature
    against the expiration time (if any) of the key that signed it.  If
    the signature timestamp is later than the expiration timestamp,
    the signature is rejected.
  * Pass 'Database is locked' repository errors to the client as a
    RepositoryLocked exception notifying user that the server is busy.
  * The 'yuck' script is no longer installed.
  * ComponentRequires now makes :runtime, :lib, :devellib, and :devel
    components all require their matching :config component if the
    :config component exists.  The :config component is not automatically
    created, but when it exists, it's always going to be because it
    is required by multiple other components.

Changes in 0.62.6:
  * mergeCollections() didn't always handle referenced troves changing
    byDefault status
  * Various cleanups and simplifications have been made to the trove
    removal determination

Changes in 0.62.5:
  * Allow selection of individual troves from change set files via --from-file
  * Recursive queries on local database could get upset by a missing trove
  * Underlying dependency code returns version and flavor for troves with
    broken dependencies
  * Underlying dependency code returns information on what removed trove
    caused a broken dependency
  * Removed --no-deps-recurse option
  * Greatly simplify dependency resolution logic
  * The version portion of a Release (version-sourceCount-buildCount)
    is no longer required to begin with a digit.
  * The Release parsing code has been cleaned up to use consistent
    naming, API documentation, and parse error messages
  * An unhandled exception when signing a trove twice with the same key
    has been fixed.
  * Old (now invalid) changesets are now removed from the changeset
    cache when a digital signature is added to a trove.
  * A package is now counted as empty if it contains only files automatically
    found by the AutoDoc policy.
  * CPackageRecipe now requires elfutils:runtime for eu-strip; this is
    needed for the existing debugedit:runtime requirement to do useful
    work.
  * Removed DistroPackageRecipe and moved its buildRequires list to
    PackageRecipe.  Use clearBuildReqs() to remove any of the base
    requirements for a package.
  * Install buckets are respected during dependency resolution
  * Updated the troveNames() call to a faster query, which should bring
    the run time of the "conary rq" back to a more reasonable limit
  * Race conditions and robustness problems have been fixed in
    the changeset cache.

Changes in 0.62.4:
  * Many places where lots of individual db calls were done to collect
    file objects have been collapsed into batched calls (5-10% speedup
    on some operations)
  * Fixed PGP key submission to not use a hidden form element.
  * Changed PGP key submission to use an xmlrpc call instead of
    modifying the database directly.
  * Added methods to change PGP key/user associations, and thereby
    disable a key.
  * Added an index to dependency resolution for a massive improvement
    on local system dependency performance on large updates.
  * Added the ability to get troves without file lists from the local
    database and use that when getting troves through the changeset
    trove source.
  * Previously, dependency resolution could cause duplicate
    trovesource entries.  This no longer occurs.
  * :lib and :devellib automatically have lib=%(lib)s install buckets.
  * A user management bug in the repository has been fixed.
    Previously, if you deleted a group followed by the user with the
    same name of the group, an unhandled exception occurred.
  * Looking up changeset cache entries in the cache database no longer
    uses exception handling to determine when database entries are
    invalid or stale.
  * The EnforceSonameBuildRequirements policy now recognizes :devellib
    as well as :devel components in buildRequires.

Changes in 0.62.3:
  * Don't link troves to groups when the branch has changed
  * Link new troves to collections (and new collections to old troves) when
    a trove isn't installed but a suitable replacement (meaning on the same
    branch) is available
  * Installing changesets w/ not by default from files broke
  * Fix a bug in the kid template that prevented permissions (ACLs) from being
    deleted from a repository.

Changes in 0.62.2:
  * Further reworkings of update code to be fully based on job sets. The
    absolute flag now defines whether a trove is newly installed or if
    it should be an update from an existing trove (when possible). Network
    changesets and changesets from files are treated almost identically now.
  * Swapped lock terminology for pin
  * Changed table names in database schema to better match the repository
    schema

Changes in 0.62.1:
  * UtilizeGroup fixed
  * conary updateall fixed
  * Disable SHA-1 integrity checks when trove changesets don't include
    files in various places
  * conary now prevents you from cooking empty groups

Changes in 0.62.0:
  * Initial OpenPGP (RFC 2440) based signature support has been
    added. Conary reads public keys from ~/.gnupg/pubring.gpg and
    /etc/conary/pubring.pgp.  Conary reads private keys from
    ~/.gnupg/secring.pgp.  Setting the "signatureKey" configuration
    variable to a key ID will select which key to use from the
    keyring. If signatureKey is not set, and there is a valid private
    keyring, the first key on the keyring will automatically be used
    to sign changesets when committing them to the repository.
    "cvc sign" adds a signature to a trove that already exists in the
    repository.
  * Change set generation on the command line is more flexible. It can generate
    erasure changesets as well as relative to nothing changesets
  * When creating multiple groups from the same recipe using newGroup(),
    Conary now searches all subgroups when resolving dependencies within
    a parent group
  * Conary no longer resolves dependencies for troves with byDefault=False
    (such as :test and :debuginfo).  Conary will now resolve dependencies in
    those troves only if you set checkOnlyByDefaultDeps=False.  When creating
    subgroups using newGroup(), pass the checkOnlyByDefaultDeps flag as an
    argument to the newGroup() function.
  * excludeTroves now applies to troves which have been added to
    already installed collections

Changes in 0.61.12:
  * You can now search for troves by <trove>=<host>@
  * A bug when cooking groups with depCheck = True (introduced in 0.61.10)
    has been fixed.
  * A new r.ByDefault policy controls how components are included in their
    enclosing packages; the default is True except for :test and :debuginfo
    components that default to False.
  * Cloning across repositories works
  * A bug in 'conary update --info' output was fixed

Changes in 0.61.11:
  * A bug that caused a database deadlock when removing entries from the
    changeset cache in the repository server has been fixed.
  * Added RegularExpressionList in conarycfg
  * Added lockTroves configuration option for autolock
  * Recurisvely included troves could be removed incorrectly when those
    troves were already present

Changes in 0.61.10:
  * The conary update command now takes a --sync parameter, documented in
    'man conary'
  * Groups now allow you to create a reference to another cooked trove,
    and use that reference to add troves that are contained in that trove.
    For example, if you want to create a group-python based on the troves in
    an already cooked group-dist, you add a reference to the group-dist in
    group-python, and pass the group-dist reference in when you call
    addTroves.
  * Work has begun towards generalizing the concept of a trove source.
    A class SimpleTroveSource has been added that, when subclassed and given
    access to the troves, will allow you to call findTroves to search that
    source.  The same code is used in update code to unify updating from
    the repository and from changesets, and it is used to provide the search
    capabilities for the local database.
  * Conary now allows all files, not just regular files, to have
    dependencies.  This is necessary for user/group dependencies for
    non-regular files to work.  Packages built with 0.61.10 or later
    that have non-regular files with non-root user or group will not
    be readable by Conary versions 0.61.9 or earlier.
  * Shadowing now preserves the byDefault flag, and handles reshadowing
    collections gracefully now
  * Update preprocessing now works on absolute changesets instead of
    relative ones, providing massive cleanups. Code uses sets of jobs
    instead of changesets for job representation, allowing still more
    cleanups. Many bugs seem to have gone away.

Changes in 0.61.9:
  * Fix a bug added in 0.61.8 that breaks tag handlers

Changes in 0.61.8:
  * Fix a bug introduced in 0.61.7 that occurred when, in the repository,
    either the Users table or Groups table was empty when creating a new group.
  * Add --buildreqs, --flavors options to q and rq.
  * Primary troves should not have their trove change sets overridden by
    items recursively included (and fixed a pile of things this broke).
  * Locally stored change sets can't always get access to pristine files
    from the local filesystem; when it can't, make sure file sha1 checking
    doesn't get upset.
  * Unchanged troves in updated groups could be erased by items in the
    same group on a different branch.
  * The "conary q[uery]" command accepts a --diff option.  When --diff
    is used, the difference between installed and pristine troves is
    displayed.
  * An additional progress callback has been added to show when database
    transactions are committed

Changes in 0.61.7:
  * Several bugs related to updating two troves with the same name have been
    fixed - including branch affinity, flavor affinity, correct handling of
    already updated troves, and correct handling of empty flavors.
  * "conary emerge" as root (or as a user than can apply the changeset
    produced by the build) did not install anything but the toplevel
    package.  This bug has been fixed.
  * No longer hide descriptive TroveNotFound errors behind a generic
    NoNewTroves wrapper.
  * Group recipes can now request that dependencies be resolved and
    added to the group at cook time.  To automatically add required
    troves to a group add "autoResolve = True" to the recipe class.
    Optionally "autoResolveLabelPath" can be set to a list of labels
    to use during dependency resolution.
  * Locally stored rollbacks couldn't handle files changing types. As
    part of the fix, the generic file diff code is now used when creating
    changesets instead of having a special-case wrapper around it
    (fileChangeSet()).
  * The commitaction script and the changemail module did not necessarily
    show the full trailing version for branches and shadows.  (For example,
    /conary.rpath.com@rpl:devel/4.1.25-18/db41/19 showed up as "19"
    instead of "4.1.25-19".)
  * Add a --deps option for conary q.  Make that and conary rq --deps
    recurse over collections.
  * Warn about missing buildRequires entries both for soname dependencies
    and for TagSpecs applied via tag description files.
  * A bug in updating groups that switch the byDefault setting of troves
    has been fixed.
  * Add an updateThreshold config option to control the number of troves to
    include in a download.
  * Ordering didn't work for old packages depending on anything, or for
    dependencies whose provider moved between components.
  * The r.Ownership(), r.UtilizeUser(), and r.UtilizeGroup() now generate
    appropriate dependencies on info-* packages.
  * Updating packages and components installed multiple times could cause
    a component to be removed multiple times (which resulted in a traceback).
  * Fixed a bug that occurred when groups tied to a user were deleted
    without deleting the associated user, then subsequently adding a user
    with the same name.

Changes in 0.61.6:
  * InitialContents turns off EtcConfig, since a file cannot be both
    a config file and an InitialContents file.
  * Reworked repository change sets to directly reference files from the
    contents store.
  * The User() command now takes an optional supplemental= option,
    which provides a list of supplemental groups to which to add
    the user.  (SupplementalGroup() is for groups not associated
    with a user.)
  * The showcs command can now handle components that are referenced
    but not included in a changeset.
  * InfoUserRecipe and InfoGroupRecipe can now be built with buildlogging
    turned on.
  * Conary's internal handling for dyanamically finding new IDs for
    users and groups has been fixed.
  * "conary updateall" now accepts the --test flag.
  * Various fixes were made to the CIL dependency detection code.

Changes in 0.61.5:
  * Added basic clone capability (which only works cloning to parents
    branches and shadows, and on a single host).
  * Now handles degenerate case of packaging unreadable files.
  * A bug that caused conary to ask for the wrong fileId when constructing
    a changeset from multiple repositores has been fixed.
  * Conary now can add users and groups automatically at install time.  If
    there is no taghandler to add a user or a group, conary will add it
    internally as a bootstrapping measure; if there is a taghandler,
    conary will call that instead.  In order to ease transition, Conary
    does not yet create the dependencies on the info- packages; a future
    version of Conary will add those dependencies after the system user
    info- packages have been created.
  * rpm2cpio now handles rpm archives that use bzip2 to compress the
    cpio payload
  * Conary now creates dependencies (provides and requires) for CIL
    files, if mono's monodis is installed on the system or being built
    in the current package.
  * Troves moving between troves could cause conary to attempt double
    erasures
  * The networked repository handles cases where contents are not
    found in the contents store.  The exception is passed back to
    the client.
  * The networked repository handles cases where a file stream is not
    found when the client asks for file contents.  The exception is
    passwd back to the client.
  * An error that caused getPackageBranchPathIds() to return the
    oldest fileIds instead of the youngest fileIds has been corrected.
  * Reworked finding old versions of troves to avoid a single trove
    being removed multiple times

Changes in 0.61.4:
  * %(datadir)s/.../lib/ files will no longer show up in :lib - presumption
    being that anything under %(datadir)s really is arch independenct
  * Creating branches and shadows had a command line parsing bug
  * "cvc newpkg" takes --dir and now complains for unexpected arguments
    (which is used to just ignore)
  * when using flavor affinity for installed troves, merge subarchitecture
    flags
  * group handling didn't always preserve troves which were needed by a
    newly installed trove properly

Changes in 0.61.3:
  * Corrected a bug that snuck in 0.61.2 that caused a temporary SQL table
    to not be temporary, which makes multiple httpd processes fail with
    'database schema changed' errors.

Changes in 0.61.2:
  * Fix a bunch of typos in the authentication checking server side
  * Add permission editing capabilities to the server component and hooks
    in the netclient
  * Overhaul of ACL system so that uniqueness constraints on Troves and
    Labels can be enforced: we now use a special Trove and Label "0 | ALL"
    instead of Null
  * Dependency resolution enforces label ACLs.
  * Module arguments to commitaction are parsed according to shell
    quoting rules.
  * The changemail commitaction module now takes an optional '--from'
    argument.
  * added clearBuildReqs() - will clear all or some of superclass buildreqs
    when cooking.
  * The pickled version of Dependency objects changed, therefore the
    schema version of the changeset cache has been incremented.
  * When Configure() detects a failure and input or output is not a
    tty, all config.log files will be included in the output in order
    to ease debugging from captured log files.
  * Part of the infrastructure for adding users and groups has been added:
    it is possible to create info-<name>:{user,group} packages via
    UserInfoRecipe and GroupInfoRecipe classes.  The User(), Group(),
    and SupplementalGroup() policies are deprecated; those lines should
    move to their own recipes intact (the syntax remains the same).
    The install-time code does not yet install info-* packages first in
    their own transaction; when it does, the Ownership(), UtilizeUser(),
    and UtilizeGroup() policies will create dependencies on the
    appropriate info-* packages.
  * The networked repository server and client code has been changed
    to use the 'deflate' Content-encoding type instead of 'zlib',
    which makes the code RFC 2616 (HTTP 1.1) compliant.
  * A new function called hasUnresolvedSymbols() has been added to the
    elf module.  This could be useful for a contributor to implement a
    policy that checks to make sure that shared libraries do not have
    unresolved symbols.  Additional code could be written to check
    binaries too.
  * cvc checkout, update, and commit now show progress when communicating
    with the repository server
  * Progress is now displayed while downloading file contents from a
    repository (such as when assembling a changeset that is distributed
    across multiple repositories)

Changes in 0.61.1:
  * Cleaned up error message which results from Conary not being able to
    determine which trove to remove when a new one is installed
  * Dependency object use slots
  * Hash values for DependencySet, Version, and Branch objects are cached
  * UIDs and GIDs that cannot be mapped to symbolic names no
    longer cause the buildpackage code to traceback.  The ownerships
    from the filesystem were never used anyway, so it's safe to assume
    that all files are owned by root:root
  * Implemented proper updateall
  * Files in troves are downloadable from the repository browser.
  * Troves in the repository browser are separated by first letter
    instead of showing all troves in one page.

Changes in 0.61.0:
  * New functionality for maintaining user groups: renaming and updating
    members
  * Added repository interfaces for deleting users and groups
  * Added a repository iterator function to list the members of a group
  * The web interface to the Conary repository now has a repository
    contents browser, accessible either from the main page (if you are
    logged into the web interface), or from the /browse url. Example:
        http://conary.example.com/conary/browse
  * A bug preventing all access to the web interface if an anonymous
    user existed has been fixed.
  * "Large" updates are split into multiple pieces which are downloaded
     and installed independently of one another
  * Trove updates are tracked through collections
  * Group handling completely rewritten to function as a three way merge
    instead of a set of heuristics
  * Trove removal handles references troves which are referenced by multiple
    collections
  * Rollback format unified for local and nonlocal rollbacks
  * Dependency ordering forces collections to be installed after all of their
    referenced troves (allowing simple restarts)
  * Database migration removes stale versions
  * --replace-files marks the replaced versions of the files as no longer
    present
  * Troves store information about Install Buckets - not used yet.
    By specifying a component's install bin, which is a set of key-value
    pairs, you can describe whether two versions of a component are
    installable side-by-side.  If two versions of the component share the
    same keys for their install bins, but at least one different value, then
    the components are installable side-by-side.
  * Troves store information about troves loaded when building a recipe
  * Build Requirements are stored with the trove
  * Add isCollection() to TroveInfo
  * Changesets download while instals are going on
  * StreamSet.twm() respects ignoreUnknown now
  * Rollbacks of locally cooked and emerged troves works

Changes in 0.60.12:
  * Previously, if you ran "conary update foo", and foo requires a new
    version of bar, but updating to the new version of bar would break
    existing dependencies of other troves on the system, a very
    unuseful "Troves being removed create unresolved dependencies"
    message would be printed.  Conary now says that "Additional troves
    are needed" instead.  If --resolve is used, it will report the
    troves that have been added before displaying the dependency
    failures caused by erase.
  * Symlinks no longer confuse AutoDoc policy.
  * Autosource files which have changed confused cvc update
  * allow a \ at the end of a line in config files to do line continuations
  * several bugs in the multitag handler have been fixed

Changes in 0.60.11:
  * The '-f' flag was added to the arguments to gzip when
    recompressing compressed files
  * Added progress callbacks for uploading the changeset when cooking
  * Improved automatic mainDir detection for some corner cases.
  * Put development docs back in :devel component (they were
    inadvertantly removed from it by a previous fix).

Changes in 0.60.10:
  * BadFilenames policy absolutely prohibits filenames with newlines
    in them, no exceptions allowed.  Other similarly bad filenames may
    later be forbidden by this policy.
  * UTF8Filenames moved to packagepolicy, where it belongs, and it now
    raises an error instead of printing a warning.
  * Conary now enforces the rule that tag names must have no whitespace
    and must be all alphanumeric characters, -, or _.
  * Conary can now run a single instance of a single tag handler to
    process multiple tags.  The tag description files for each tag
    must point to the same tag handler, and must each specify the
    multitag datasource.  The data is passed to the tag handler on
    standard input using the protocol "tag list for file1\nfile1\n..."
  * Fixed ftp server busy detection when fetching files via URL.

Changes in 0.60.9:
  * The changemail script is replaced by a generic commitaction script
    that loads modules, and a changemail.py module is supplied.  There is
    a backward-compatible changemail script which calls commitaction
    with the changemail.py module.  --email and --*user options now are
    changemail module options, so the commitAction should be specified
    something like this:
    commitAction /.../conary/commitaction --repmap ... --module "/.../conary/changemail --user %(user)s --email foo@example.com --email bar@example.com"
    You can add your own modules and run them all from the same commitaction
    using multiple --module arguments to the commitaction script.
  * Conary can now almost always guess the correct name for the mainDir
    when it is not %(name)s-%(version)s, if the first addArchive()
    instance creates exactly one top-level subdirectory and no other
    top-level files of any sort, in which case it will use that name as
    the mainDir.

Changes in 0.60.8:
  * The changemail script is now actually packaged, in
    /usr/lib{,64}/python2.4/site-packages/conary/changemail
  * Build requirements for superclasses are automatically added to
    subclasses.
  * Build requirements now look at all labels in a version to see if they
    satisfy a build requirement.
  * The NormalizeManPages policy now automatically converts man pages
    encoded in iso-8859-1 to man pages encoded in utf-8.  Additionally,
    it runs faster and no longer calls sed.

Changes in 0.60.7:
  * The changemail script is now distributed with conary, and is called
    with a different calling convention; instead of being called once
    per trove with trove-specific command line options, it is called
    once per commit (of however many troves) and creates more readable
    summary email messages.  Remove --trove, --version, and --flavor
    arguments from your changemail invocations.  Added --user argument
    to changemail; specify in .cnr files as "--user %(user)s".  Or, to
    only print users for source or binary commits, use "--sourceuser
    %(user)s" or "--binaryuser %(user)s", respectively.
  * The cvc rdiff command now recognizes creating a shadow as such.
  * Build requirement tracking is now half-enabled; conary is now able
    to read "buildReqs" tags, but will not yet generate them.
  * Files in /tmp and /var/tmp, and all cvs temporary files, will no
    longer be packaged by default,
  * The addArchive(), addSource(), and addPatch() actions can now fetch
    via HTTPS as well as HTTP and FTP.
  * The repository now handles creating a changeset between two troves
    that both contain a version of a file that is stored on a different
    repository

Changes in 0.60.6:
  * Erasing emerged troves works properly
  * Calling Doc() no longer disables the AutoDoc() policy.
  * A more reliable method is used for finding the port of an
    Apache connection

Changes in 0.60.5:
  * 'conary emerge' works again
  * Distributed group changesets failed when remote troves disappeared
    from the group
  * build logs are now tagged with 'buildlog' tag
  * Conary now handles cases when a directory becomes a symlink when
    applying a changeset.  An error message is displayed which tells the
    user how to apply the update.

Changes in 0.60.4:
  * An error in the automatic database conversion of 0.60.2 systems
    has been corrected.

Changes in 0.60.3:
  * Reimplemented LargeStreamSet in C
  * Added StreamCollection
  * Policies now announce their names in their information, warning,
    debug, and error messages, making it easier to determine how to
    resolve problems.
  * The database conversion for to 0.60.2 didn't work well; a proper
    conversion is now in place

Changes in 0.60.2:
  * Added InitialContent flag
  * Fixed bug which caused servers to leak file descriptors when the sqldb
    was replaced
  * "repquery --deps" output fixed (broken in 0.60.1)
  * Added AutoDoc policy which finds common documentation files and puts
    them in %(thisdocdir)s automatically.
    AutoDoc is disabled by calling
    Doc without calling AutoDoc, which means that existing recipes that
    call Doc will not show changes.
  * getPackageBranchPathIds() now returns version and fileId as well,
    so that the IdGen class can determine if an older version number
    should be assigned to files.  getPackageBranchPathIds() is now the
    primary mechanism for populating the pathId dictionary.
  * The local label methods of the version object have been
    refactored. isLocal() is now onLocalLabel(), isEmerge() is now
    onEmergeLabel(), etc. isOnLocalHost() has been added as a method
    to easily determine if a version only exists in the database
  * Moved logic for explicitly creating a changeset from cscmd.py to the
    ConaryClient object
  * Added the (unused) ability to lock and unlock troves. Ignore this for now.
  * "query --info" behaves much more like "repquery --info" now
  * isSourceVersion() method has been to the Version object
  * most of the remaining erroneous references to "Package" have been
    changed to "Trove" throughout the code.  This includes method
    names such as getPrimaryPackageList() -> getPrimaryTroveList().  Some
    more commonly used methods were left as deprecated thunking methods
  * dependency resolution couldn't resolve a requirement w/o flags against
    a provides w/ flags

Changes in 0.60.1:
  * Support for legacy clients (protocol version 29) has been removed from
    the server
  * The server raises an server-side exception if any client with
    protocol less than 32
  * Updated the URL provided in a server-side client version mismatch
    exception
  * Server-side dependency suggestions return more choices, leaving it
    to the client to sort it all out
  * Client uses timestamps to determine which troves to install when their
    flavors score equally
  * Fixed build-side bug handling meta characters ([,*,etc) in file names
  * "cvc newpkg" now accepts pkgname=label syntax
  * files.contentsChanged() function updated to work with StreamSets
  * Basic local changeset creation, retargeting, and commits work
  * Permissions weren't merged for operations run as non-root users
  * The structure of the repository web interface has been redesigned
    and some authentication UI bugs have been fixed.
  * The repository web interface now requires the conary-web-common package
    to be installed.
  * Committing troves to the repository no longer recompresses non-config
    files
  * Timestamps are set on the server at commit time; the timestamps the
    client assigned is not used (this is to protect against clients with
    a bad idea of time; servers should be consistent, even if they're
    wrong, and as long as time doesn't go backwards on that server all is
    good)
  * Reworked troves to be representable as streams and implement *basic*
    signature capability
  * Local cook versions are now more sensible.

Changes in 0.60.0:
  * Changed changesets to compress individual files instead of the combined
    stream.
  * Cleaned up file content objects to no longer track file sizes.
  * Switched away from TupleStream to StreamSet both for better performance
    and for improved flexibility in the format (at the price of larger
    frozen streams).
  * Troves explicitly provide their own names.
  * Troves can now provide "capability flags", and trove requirements
    can now include references to the capability flags.
    r.ComponentProvides(('ASDF', 'FDSA')) will cause all components built
    from the current recipe to provide the 'ASDF' and 'FDSA' capability
    flags, and r.Requires('/path/to/file', 'foo:runtime(ASDF FDSA)')
    will make /path/to/file require the foo:runtime component built
    with the ASDF and FDSA capability flags.
  * Dependency components can contain : characters now.

Changes in 0.50.14:
  * Dependency checking now returns reordering information (which isn't
    used yet)
  * Allow groups to include other groups defined in the same recipe (but
    explicitly disallow cycles in groups)
  * Fixed bug in building multiple groups with a single recipe when some
    of the groups already exist, but others don't

Changes in 0.50.13:
  * Added automatic :data component for /usr/share, to which you should
    add any platform-independent files that are needed by :lib components
    but not in a libdir-derived path.  These might include configuration
    files and supporting data files needed by both library and runtime
    programs.
  * Added automatic intra-package inter-component dependencies; now within
    a single package, the :devel component will automatically require the
    :lib component if both components exist.  These dependency sets can be
    modified with the ComponentRequires policy.
  * The build/buildpackage.py file has variable and function names changed
    to better match our terminology for packages and components.
  * Change flavor specified in the conaryrc to a flavor path -- accept the
    flavor config parameter multiple times to create a flavor path
  * Added a "filewrap" argument to r.Run() that inserts an LD_PRELOAD
    wrapper that overrides some library funtions to look in %(destdir)s
    first before looking in the filesystem.  This is subject to change
    as we experiment with it!

Changes in 0.50.12:
  * Implemented --quiet for conary update changeset commands, and cvc cook.
    Also implemented the 'quiet' configuration value. This option suppresses
    progress indicators.
  * Split loadRecipe into loadInstalled and loadSuperClass, depending on the
    purpose of the recipe loading.  loadInstalled will examine the local
    system to look for a matching installed trove, and load that version,
    while loadSuperClass will not.
  * Logs of builds are now stored in cooked changesets in the :debuginfo
    component -- generally in
    /usr/src/debug/buildlogs/<name>-<version>-log.bz2, controlled by
    macros.buildlogpath
  * Added lib/logger.py
  * Fixed conarybugz.py to work with Conary's new site-packages location
  * Cleaned up yuck, rpm2cpio, and rpm2ccs scripts to use new "import conary"
    mechanism for finding conary.
  * Check sha1s for all files written into the repository or file system
  * conary scs --deps works again

Changes in 0.50.11:
  * Reworked file addition to local database a bit for better performance
  * Fixed sorting for --info
  * Don't make --info installs require a writeable database
  * Added an exception to group updating, restricting removal of existing
    troves to match the group's contents to troves on the same branch
  * Groups which had the same trove added (via a referenced trove) and
    removed (from the primary trove) got confused
  * conary showcs now takes trove version
  * conary showcs will display erased troves in changesets, and erased troves
    that are referenced but not within the changeset
  * conary changeset now support trove=<version>-- to create a changeset that
    erases the trove
  * Cache user id to name mapping
  * Improved the progress indicators for preparingUpdate and
    creatingDatabaseTransaction
  * Implemented progress indicator on source downloads
  * Fixed bug in update process which caused files to be incorrectly skipped

Changes in 0.50.10:
  * Added callback for creating database transaction, so that it does
    not look like we spend an inordinate amount of time executing tag
    pre scripts.
  * Added findtrove.py to the Makefile so that it is included in
    the distributed version of conary.
  * Added distcheck rule to Makefile to try and avoid missing files in the
    future

Changes in 0.50.9:
  * reimplemented StreamSet in C
  * moved findTroves out to findtrove.py, reworked it to be more modular
  * getSourceVersion now correctly handles branched binaries by looking
    up the branch to find the source component.
  * reimplemented StringStream in C
  * fixed bugs in --info

Changes in 0.50.8:
  * sort update --info alphabetically, display old versions, and display
    a letter summarizing the type of change
  * NormalizeInterpreterPaths() policy now looks in the package currently
    being built, as well as on the installed system, to determine how to
    resolve #!/usr/bin/env scripts.
  * groupName argument to addTrove() can now be a list of group names as
    well as a single group name.
  * --no-recurse works on the erase path
  * fix to walkTroveSet (which was horribly broken)
  * enable (optional) dependency checking when building groups
  * 'cvc cook' error output when there are unresolved build
    requirements is more user friendly
  * filesystem conflicts are handled properly when applying a rollback
  * updating a package to a version that comes from a different
    repository when that package had an uninstalled component works
    now.
  * conary now resides in /usr/$LIB/python$PYVERSION/site-packages/conary/
  * calling r.Replace on a non-regular file results in a warning instead
    of an unhandled exception
  * implemented basic callbacks for update, erase, and changesets

Changes in 0.50.7:
  * Added the XInetdService action to avoid having to include
    /etc/xinetd.d/ files separately, and to make xinetd.d files
    be consistent, making recipe-provided changes less likely to
    conflict with local configuration changes.
  * groups are no longer allowed to contain redirects
  * added setLabelPath to group recipe
  * Allow r.Provides("soname: libfoo.so(FLAGS)", "/some/file") (added
    the "(FLAGS)" part).
  * don't allow spaces and commas in revisions

Changes in 0.50.6:
  * conaryclient.updateChangeSet should have recursed by default
  * Metadata retrieval now works along distributed branches and shadows.
  * reworked troves being added to database to handle missing parts
    of packages and groups properly (and make things faster and more
    elegant)
  * merged update and erase code paths in conaryclient
  * update and erase now take +,- modifiers on trove names
  * added --info to see what an update or erase command will do
  * a single group recipe can now build multiple groups

Changes in 0.50.5:
  * Streams return their value through __call__ instead of value()
  * Reimplemented ShortStream and IntStream in C
  * conary config now takes --show-passwords option, and does not pretty
    print config file values when not printing to screen.  This means that
    conary config > <file> will result in a valid configuration file.
  * Updating groups didn't work when the group referenced troves as new
    which were already installed on the system
  * r.ComponentSpec('somecomponent', '.*') will no longer override the
    file specifications for packaging :debuginfo and :test components.
  * loadRecipe now takes a troveSpec as its first parameter, and uses that
    troveSpec to find the trove on the local system that matches the source
    component that is being loaded.  loadRecipe also automatically searches
    the labels that are parents of the current recipe, so if you shadow a
    recipe, any loadRecipe lines contained in that recipe should still do
    what you want.
  * merge didn't handle files converging
  * merge doesn't need to deal with autosource files
  * diffs between groups failed when members disappeared

Changes in 0.50.4:
  * Most rollback information is stored as a reference to a repository
    instead of storing full rollback data on the local system. The
    localRollbacks flag in conaryrc allows the old behavior to remain.
  * The CONARY state after a merge operation on a shadow now has the
    correct fileId for files that are not different than the parent
    version.
  * Added /usr/lib/conary/conarybugz.py to make it easy to automatically
    populate bugzilla databases from repositories.
  * Sped up Strip, NormalizeInitscriptLocation, NormalizePamConfig,
    TagDescription, and TagHandler policies by limiting them to
    only appropriate directories.
  * Fixed :debuginfo to work with binaries built from more than one
    source file, and made it less aggressive by only stripping debug
    information out to the :debuginfo files, which both makes stack
    traces better without :debuginfo installed and makes libraries
    stripped for :debuginfo more likely to work.
  * When existing fileId's had no streams but the streams are provided
    by a later commit, those streams weren't always merged properly if
    there were multiple files for that fileId
  * conary config output masks user/password info in repository maps
  * the config option useDir has been changed to useDirs, and archDir has been
    changed to archDirs, to allow for tiered use/arch flag definitions, and
    the tweaking of use and arch flag settings.  By default, useDirs and
    archDirs look in /etc/conary/<dir>, followed by /etc/conary/distro/<dir>,
    follwed by ~/.conary/<dir>, where dir is use or arch, depending on the
    context.
  * Arch files can now contain arbitrary macro definitions, and in the future
    will contain values for macros like %(lib)s, which is lib64
    on some platforms.
  * when using --keep-existing, the install label path and install flavor
    are used to determine which version to install instead of using affinity
    to install something close to what you already have.
  * a bug that prevented a changeset from applying to the system when
    the changeset removed a component from a package and the component
    is not installed on the system has been fixed.

Changes in 0.50.3:
  * database findTrove now has an interface that is much closer to the
    repository findTrove function -- this enables conary q to work like
    conary rq.
  * Group handling didn't work for multiple levels of group inclusion.
  * Database.hasTrove() no longer needs to instantiate troves.
  * Fixed overly-aggressive cleaning of the cache.
  * Added repository findTroves call to parallelize findTrove calls.
  * Added the NonMultilibDirectories policy to prevent 32-bit troves from
    utilizing lib64 directories.
  * the NormalizeInterpreterPath policy can now handle unwriteable files
  * fixed the network client code to return file contents properly when
    multiple file contents are requested from the server (bz#50)
  * rewrote Database.getTroveLatestVersion()
  * Added :debuginfo handling in Strip policy, which requires debugging
    to be turned on in optflags and elfutils's eu-strip and debugedit to
    be installed.  Like :test components, :debuginfo components are not
    installed by default.
  * File versions are now properly set to a branched version after a
    merge operation
  * cvc commit aborts again when the current versions of files are not
    the latest versions

Changes in 0.50.2:
  * Any %(lib)s-derived path (/%(lib)s, %(libdir)s, %(krbprefix)s/%(lib)s,
    or %(x11prefix)s/%(lib)s) will now cause the entire package and all
    components to be flavored with the base instruction set flavor, so
    that architecture-sensitive but non-code files in (say) /usr/lib64
    do not show up on 32-bit platforms.
  * Sped up dependency resolution on the client
  * The reworked getFileContents call now asks for contents from the
    correct server when contents from more than one server are requested

Changes in 0.50.1:
  * Add support for trove=<troveVersion> in rq, cvc co, and other places that
    use findTrove
  * Add conary q --info option to display flavors
  * changeset command uses system flavor if no flavor is specified, skips
    troves which are not included in packages and groups by default,
    takes a --no-recurse option, and filters based on the excludeTroves
    configuration setting
  * Added automatic :perl component that works like the :python component,
    and extended the multilib-friendly-or-architecture-neutral policy to
    work with perl as well as python.
  * client/server protocol negotiation is a whole lot smarter now
  * getChangeSet() results in a single URL rather than one per primary trove
  * group, fileset, and redirect recipes have macros that contain the
    buildlabel and buildbranch.
  * fixed a bug with merging absolute change sets which contain config files
  * redirections to troves w/ older versions already installed didn't work
  * the pathId generation code has changed.  For cooked troves, the
    pathId will be the same for any particular version of a path.
    Code must not depend on this behavior, however; it may change in the
    future.

Changes in 0.50.0:
  * Redirections work
  * Sped up group generation
  * Troves which reference other troves (groups and packages) can now specify
    whether a trove is installed by default or not. Packages now reference
    :test, but don't install it by default
  * Added optional 'recurse' parameter to netclient.createChangeSetFile
  * The first argument to the Requires and TagSpec commands can now have
    macros interpolated, as in r.Requires('%(bindir)s/foo', ...)
  * Groups can have requirements now
  * protocol-level getFileContents works on multiple files simultaneously
  * repository log had too many files added to it
  * set instruction set flavor for a cooked trove whenever any Arch flags are
    checked

Changes in 0.14.12:
  * The shadow command looks at buildLabel instead of following
    installLabelPath
  * In some cases, troves with an incompatible flavor were chosen when
    --resolve was used. The proper flavor is now used, or the
    dependency is reported as unsatisfiable.
  * Several more instances of %(lib)s were moved out of the default
    specification for generic components like :runtime and :devel for
    better multilib support.
  * Policy now helps ensure that :python components are either
    architecture-neutral or multilib-friendly.
  * Better error messages for "%(foo)/" (which should be "%(foo)s/")
  * Looking up files in the local database gave erroneous results in
    some cases (this was noticeably primarily when distributed change
    sets were being generated)

Changes in 0.14.11:
  * Local systems store config files in sql tables now.  Use
    /usr/share/conary/convertcontents to convert to the new data store.
    Note that this means that any *config file* managed by conary can be
    read through the main SQL database file in /var/lib/conarydb/conarydb.
  * Actually check build requirements before building, use --no-deps to
    ignore the check.
  * make conary q and conary update convert all flavors to  strong flavors
    for comparison; ~readline becomes readline, and ~!readline becomes
    !readline, so that conary q foo[readline] works as expected.
  * no default flavor is presumed for local operations (erase, q)
  * changed getPackageBranchPathIds to base64 encode the filename in
    order to ensure that the resulting XML-RPC will be UTF-8 clean.
  * localoutofdate renamed to "yuck", a man page added, and the script
    and man page are now installed on the system.
  * rename --use-macro and --use-flavor options for cook to --macro
    and --flavor
  * support new cook syntax: cvc cook <trove>[flavor] to set the troves flavor
    while cooking
  * fixed rq output when iterating over subtroves within a trove or group
  * TroveNotFound exceptions are handled gracefully in cvc.  'conary cook
    foo' will no longer traceback when foo:souce could not be found in
    the repository.
  * Unsynchronized updates work for packages and groups
  * The database is now opened with a 30 second timeout.  This should allow
    better concurrency.
  * added --exclude-troves and excludeTroves conaryrc entry
  * repository .cnr file's commitAction configuration item now has a
    flavor provided to it as %(flavor)s and the default changemail
    script uses it.
  * don't allow the same label to appear twice in sequence in a version

Changes in 0.14.10:
  * FlavorMap sense wasn't set right for base instruction set

Changes in 0.14.9:
  * Shadow Branch objects didn't return parent branches properly. This
    caused incorrect pathId's to show up on cook on shallow shadows.
  * Reworked the code which looks up pathIds to take advantage of a new
    server call (getPackageBranchPathIds) which is faster and looks on
    both the full branch and full parent branches.
  * The Apache repository server now allows mixed ssl and normal requests.
  * Added forceSSL option to apache repository server configuration.
  * The network client code now supports accessing servers over https.
  * Proper salts are used for user passwords.
  * The default value for macros.optflags is "-O2" again, instead of
    an empty string.
  * The http handler in the conary server now sends back proper error
    codes in the case of an authentication error.

Changes in 0.14.8:
  * Fixed bug where streams for commits on distributed branches didn't always
    get set properly
  * reworked findTrove() in repository to return (name, version, flavor)
    tuples instead of full troves
  * Split conary.1 into conary.1 and cvc.1
  * Allow cvc cook trove=<version>
  * remove --target-branch cook option
  * added default :devellib component for architecture-specific devel bits,
    made all files with an architecture-specific multilib path that are
    not in :devellib go into :lib instead of having many of them fall into
    :runtime

Changes in 0.14.7:
  * ELF libraries with sonames that have paths in them are now handled
    sanely, by removing the path (and complaining...)
  * split march into targetArch and unameArch -- requires a new distro-release
  * rework command line arguments to shadow and branch to match how versions
    are normally specified, and allow a flavor specificatoin
  * added --sources to branch and shadow commands

Changes in 0.14.6:
  * fix for generating changesets between repositories
  * policies that look at shared libraries are now multilib-aware,
    fixing shared library permissions and dependency provision
  * autosources didn't work when committing across a shadow

Changes in 0.14.5:
  * allow groups to contain troves with conflicting flavors
  * make repository-side change set caching less buggy
  * fix config files changing to symlinks
  * allow duplicate items to be specified for erase and update
  * changeset command allows flavors to be specified
  * repquery --info shows trove flavor
  * fixed bug with not matching base instruction set flavor

Changes in 0.14.4:
  * several bugs in the 'cvc update' code paths have been fixed
    - it no longer retrieves autosource sources
    - the CONARY file now gets populated entries for autosource files
    - the fileids in CONARY files are now correct after an update
  * several bugs in error handling have been fixed
  * several docstrings have been fixed
  * packagepolicy now automatically adds usermode:runtime requirement to files
    that are dangling symlinks to consolehelper
  * the templating engine for the web interface to the server has been
    changed to kid; kid and elementtree are now required to run a server.
  * the web interface now supports limited editing of ACLs
  * the server now only supports protocol version 26 (it was a mistake
    to leave in support for 24 and 25)
  * old code that supported ancient protocol versions has been
    removed from the server
  * recipes loaded from within recipes follow the label= argument if
    it is given

Changes in 0.14.3:
  * Fixed usage message to no longer print 1 at bottom; improved option
    handling error messages
  * Fixed versions when branching from a shadow
  * The lookaside cache now fetches from the repository into the right
    location and with the right permissions, and fetches manually-added
    as well as automatically-added sources.
  * In recipes, addSource can now take dest='/path/to/file'
  * Change %(servicedir)s location from /var to /srv

Changes in 0.14.2:
  * contents are now stored as diffs when either the new file or the
    old file is empty
  * diffs of numeric streams can now express a change to the value of
    None

Changes in 0.14.1:
  * fixed a typo in lookaside.py that prevented commits from working
  * added a descriptive exception message when fileids in your database
    do not match the fileids in the repository

Changes in 0.14.0
  * added ability for changesets to ignore unknown fields in some places
    (making changesets somewhat less brittle)
  * fixed bug in source handling with non-recipe files in the local directory
  * added framework for generic trove information
  * checkout no longer pulls all sources from the repository
  * used new trove info framework to store the source trove, build time,
    total file size, and version of conary used when building binary
    troves.
  * lib/elf.c no longer uses mmap to read elf files.  Some architectures
    may have elf structures on disk that are not naturally aligned, and
    using mmap to read them won't work.
  * the repository code now uses a 30 second timeout when attempting to
    access the database
  * Have architectures control their march values in the architecture
    config files.
  * add Arch.getCurrentArch() to get the major architecture that is in use
    during a build

Changes in 0.13.3
  * added ability for a contents log file (makes syncing much easier)
  * file tags weren't used on updates
  * "description update" tag action replaced with "handler update"
    (which gets called when either the tag description or the tag handler gets
    updated)
  * "description preremove" tag action replaced with "handler preremove"
  * sources get committed automatically

Changes in 0.13.2
  * reworked use.py code almost entirely.
  * added /etc/conary/arch directory to contain architecture definition files;
    changed /etc/conary/use files to contain more information about how
    flags are used when building.  Flag definitions are no longer in use.py.
  * fixed buildFlavor so that it affects cooking packages as well as
    determining troves to include when cooking a group
  * changed --noclean to --no-clean to be in line with the rest of the
    options; documented it
  * removed Use.foo and Flags.foo options from conary config files.  Macros.foo
    is still there.  Added --use-flavor option to cvc cook which takes a flavor
    and overrides the build flavor while cooking.
  * groups now take flavor strings to determine the flavor of a trove to
    include, not flag sets.
  * dependencies resolution is flavor sensitive now (and uses flavor
    affinity)
  * added trove version/release number to dependency messages
  * renamed classes and methods in versions.py to match current terminology

Changes in 0.13.1
  * repquery wasn't filtering by flavor properly (exposed by a bug fix
    in 0.13.0)

Changes in 0.13.0
  * removed importrpm.py
  * diffs between a file object that has a non-empty provides or requires
    to a file object that has an empty provides or requires are now properly
    generated and applied.
  * added checks to validate merged file objects against the fileIds
    in the changeset
  * implemented shadows
  * framework for redirects in place
  * removed (unused) parentId field from Branches repository table

Changes in 0.12.5
  * reworked dependency resolution a bit for a big speedup in the server
  * moved destdir to %(builddir)s/_ROOT_
  * made macros.destdir available during the unpacking of sources
  * source commands (r.addAction, etc.), if given absolute paths for
    their dir keywords, will perform their actions in the destdir instead
    of the builddir
  * most build commands (r.Make, r.Create, etc.), will work in either builddir
    or destdir, depending on whether they are given relative or absolute
    paths
  * add dir keyword for r.Run
  * include /usr/bin/rpm2cpio

Changes in 0.12.4
  * set more arch flags for x86 and x86_64
  * troves can have multiple instruction set flavors now
  * flipped around use: and is: sections of flavor strings
  * Version and Branch object completely separated

Changes in 0.12.3
  * conary verify updated to new API so that it works again
  * conary q (with no arguments) works again

Changes in 0.12.2
  * added getTroveVersionsByBranch
  * make better use of _mergeQueryResults
  * moved version affinity into findTrove from ConaryClient
  * fixed branch affinity so that it's actually branch affinity instead of
    label affinity
  * rdiff changes for 0.12.0 broke negative numbers for oldVersion
  * rdiff diff'd based on label instead of branch
  * update has flavor affinity now
  * flavors can now be specified on the command line for update, erase
    repquery, and query
  * unspecified flavor flags got scores of zero, which was wrong
  * added python code for flavor scoring (useful for the client)
  * repository queries didn't work properly when looking for multiple flavors
    of a single version
  * fix for updating multiple flavors of a single version of a trove
    simultaneously
  * reworked getTroveVersionList and getAllTroveVersions for per-trove
    flavor filtering

Changes in 0.12.1
  * repquery and query always showed dependency information
  * getTroveLeavesByBranch did extra demarshalling of the flavor
  * repquery didn't deal with nonexistant troves well
  * dependency failures on erase didn't reassemble dependency flags properly
  * fixed bug in dependency sets creation which caused dependency flags
    to get mangled
  * added a check to prevent mangled flags from getting committed

Changes in 0.12.0
  * document config command, and display supplied macro/use/arch information
    in output
  * repository acl's work for almost everything
  * anonymous access must be explicitly enabled by creating an acl for
    user 'anonymous' with password 'anonymous'
  * server side flavor scoring used
  * queries reworked for flavor matching

Changes in 0.11.10.1
  * move to python2.4
  * repository caching (which isn't used yet) didn't track the recurse flag

Changes in 0.11.10
  * changed flavor tracking when loadRecipe() is used to only track
    flavors in loaded recipes that are superclasses of the recipe
    class in the loading recipe.  (e.g. loading python.recipe to get
    the distribution python version will not add all of the python
    recipe's flavor information to the loading recipe class, as long
    as the loading recipe does not subclass the Python class.)
  * add conary verify command for comparing the local system's state to
    the state it was in at install time
  * when a trove is installed for the first time, it comes from a single
    repository
  * didn't handle file types changing on update
  * fixed problem assigning depNums
  * components disappearing from troves caused problems in relative changesets
  * files moving from removed troves in changesets caused update to fail

Changes in 0.11.9
  * change the order of permissions setting (chmod after chown)
    because some versions of the Linux kernel remove setuid/gid bits
    when setting ownership to root

Changes in 0.11.8
  * work around a python bug w/ fdopen() resetting file permissions
  * r.Replace() as an alternative to r.Run("sed -i '...' file")
  * Policy enforcing UTF-8 filenames
  * r.macros.tagdatadir as a standard place to put data just for taghandlers

Changes in 0.11.7
  * changed server.py to take extra config files via --config-file instead
    of as an extra argument
  * extra config files (specified with --config-file) were ignored if they
    didn't exist; issue an error message now
  * Added r.ConsoleHelper() for recipes
  * PAM configuration files shouldn't have paths to modules by default,
    so we remove what used to be the standard path
  * changed repository user authentication to use user groups (currently
    one per user)
  * added password salt
  * restructured repository a bit
  * removed lots of unused code from FilesystemRepository

Changes in 0.11.6
  * branches are created as changesets now instead of as a protocol call
  * merged authdb into primary repository
  * fix for rdiff (broken by flavor rework in 0.11.5)

Changes in 0.11.5
  * Internals reworked to eliminate flavor of None in favor of empty flavor
  * Added (currently unused) code to parse command line flavor specifications
  * static libraries (.a files) get proper flavors now
  * Handle attempts to update already installed troves from absolute
    change sets

Changes in 0.11.4
  * all components built from a single recipe share a common flavor
  * loadRecipe's label= keyword argument can actually take a label
    as well as a hostname

Changes in 0.11.3:
  * optimized a sqlite update statement to use indexed columns
  * added --test to update and erase
  * dependency check didn't handle new components providing the same
    items as old components (broken by 0.11.1 performance enhancements)

Changes in 0.11.2:
  * standalone server was broken by --add-user changes in 0.11.1
  * dependency check no longer allows packages being removed to cause
    dependency failures
  * changed how dependencies are frozen to make the order deterministic
    (so fileId's don't change around)
  * added a database version to the database schema

Changes in 0.11.1:
  * erasing troves enforces dependencies -- this requires a database
    conversion (run the conary-add-filedeps script which fixed the
    conversion to 0.11.0 after updating conary)
  * reworked dependency queries to take advantage of indices for much
    better performance
  * add --add-user to server.py for creating the authdb

Changes in 0.11.0:
  * massive rework of fileId mechanism to allow better flavor support
  * added columns to dependency tables to allow erase dependency checks
    (which are not yet implemented)
  * enabled trove requirements
  * added cvcdesc and the 'describe' command to cvc to generate
    and use metadata XML files.
  * getMetadata follows the branch structure up until it finds metadata
    for the trove.
  * changed getFileContents() to not need trove name or trove version
  * byte-compiled emacs lisp files are transient, like python
    byte-compiled files
  * addSource recipe action now can take a mode= keyword argument
  * cook now enforces having no dash characters in version numbers
  * files are explicitly disallowed from depending on groups, packages,
    or filesets; the only trove dependency that a file or component
    can have is on a component.  Only filesets can depend on filesets.

Changes in 0.10.11:
  * reworked how absolute change sets get converted to relative change
    sets for better efficiency
  * chained dependency resolution caused duplicate troves in the final
    changeset (and a lot of extra work)
  * added --config to stand alone repository
  * source flag wasn't set properly for newly added non-text files
  * flavor information is now printed by "conary query" when multiple
    flavors of the same version of a trove are installed
  * "conary repquery --all" flavor output formatting has been improved

Changes in 0.10.10:
  * changesets get downloaded into a single (meta) file instead of lots
    of separate files
  * fix several bugs in the freshmeat record parsing
  * add a freshmeat project page URL to the metadata by default
  * add a "source" item to metadata
  * the server implementation of troveNames() was horrible
  * enabled file dependencies

Changes in 0.10.9:
  * fixed some authorization issues with the xml-rpc repository interface
  * the web management interface for the repository works now; see
    http://wiki.specifix.com/ConaryConversion for information on how
    to convert existing authdb's to support this
  * fixed a bug with distributed branches
  * users can change their passwords through the repository's web api
  * improved logic apachehooks use to find top level URL
  * fixed bug in server side repository resolution

Changes in 0.10.8:
  * changed iterAllTroves() to troveNames(), which searches a single
    label instead of the whole repository
  * reworked http authentication and CGI request handling and added the
    beginning of a web interface to the repository for user administration
    and metadata management.

Changes in 0.10.7:
  * dependency sql code reworked to use temporary tables
  * new macro called "servicedir" that defines the location for
    service data (%(servicedir)s{ftp,http,etc})
  * added busy wait to sqlite3 python binding when executing SQL
    statements on a busy database

Changes in 0.10.6:
  * Lots of bug fixes for distributed branching
  * Some code rearrangement
  * The start of metadata support code is now included

Changes in 0.10.5:
  * The local database is used for fetching file information (but not
    contents), reducing network traffic when creating change sets
    across repositories.
  * Update works on troves which were locally cooked or emerged
  * Internal changes to move toward getFileContents() working in batches
    rather then on individual files. For now this prevents the repository
    from copying files between the content store and /tmp to serve them.
  * Arch flags are now included in flavors
  * Emerge follows the installLabelPath instead of the buildLabel
  * The extended debugger has been extensively modified
  * Conary can handle filenames with '%' in them
  * The showcs command has been significantly updated, and the updates
    are documented in the conary.1 manpage
  * New syntax for flags distinguishes requirements from "optimized for";
    see http://wiki.specifix.com/FlavorRankSpec

Changes in 0.10.4:
  * Bug fixes for updating from absolute change sets (which basically
    just didn't work for troves which contained config files)
  * Bug fixes for distributed branching
  * The database is used for fetching trove information (but not yet
    file information) when the client constructs change sets across
    distributed branches
  * various other bug fixes

Changes in 0.10.3:
  * this version introduces changes to the network protocol for
    obtaining file contents and changeset generation. The client
    protocol version number has increased, so version 0.10.3 can only
    communicate with servers running the server from 0.10.3. The
    server remains backward compatible with older clients.
  * a warning message is now displayed when the user attempts to
    create a branch that already exists on a trove.
  * the correct trove names are displayed when automatically resolving
    dependencies
  * packages no longer get the union of all the dependency information
    of the components they contain.  This information would have to be
    recalculated if a user installed a package then removed a
    component afterward.
  * a package policy check was added to reject any world-writable
    executable file.
  * r.TagSpec('tagname', exceptions='filter') now overrides a match by
    another r.TagSpec('tagname', 'filter')
  * more changes to metadata interface
  * various other bug fixes and improvements

Changes in 0.10.2:
  * the repository code is now included in the main conary source
    archive
  * "conary showchangeset" produces a more user-friendly output
  * large responses from the repository server are now compressed
  * the protocol for getFileContents() changed to take a fileId
    instead of the file's path.  The repository code can still handle
    old requests, but the client code now requires the latest
    repository code.
  * bug fixes

Changes in 0.10.1:
  * when applying a changeset, dependency failures are resolved by
    querying servers in the installLabelPath
  * troves that satisfy a dependency can automatically be added to a
    transaction.  This behavior is controlled by the "autoResolve"
    variable in conaryrc or the "--resolve" command line option to
    "conary update"
  * dependency resolution is calculated recursively.  To limit the
    recursion depth to check only first order dependencies, a
    "--no-deps-recurse" option has been added to "conary update"
  * "conary repquery" now takes a "--deps" argument, which prints the
    Requires and Provides information for the trove that is being
    queried.
  * changes have been made to the build side of Conary to facilitate
    building recipes that use cross compilers
  * symlinks now get the appropriate ownership set when they are
    restored
  * groups can now specify which flavor of a trove to include
  * repository queries that don't need file information no longer ask
    the repository for files.
  * various bug fixes and cleanups

Changes in 0.10.0:
  * dependency checking is now performed before changesets are
    applied.  This uses new tables in the local system's database.
    If you are using a database created by a version of Conary older
    than 0.10.0, it must be converted before it can be used.  See:
      http://wiki.specifix.com/ConaryConversion
    for details
  * Shared library dependency information in changesets is now stored
    in a different format.  This means that repositories that use old
    versions of Conary will be unable to give valid changesets to
    Conary 0.10.0 or later.  Therefore, the protocol version number has
    been increased.
  * --no-deps argument added
  * "cvc co" is now a synonym for "cvc checkout"

Changes in 0.9.6:
  * dependency enforcement infrastructure has been added (the code is
    currently disabled)
  * bug fixes
    * applying a changeset that un-hardlinks files now works
    * conary rq [trove] --info now works
    * running "conary update [trove]" when more than one flavor of
      [trove] exists no longer tracebacks.  It installs both flavors
      of the trove (which is not always the desired behavior - this
      will be addressed later)
    * only files with execute permissions are checked for
      #!interpreter.
    * "conary rq [trove] --ls" no longer tracebacks when [trove]
      exists in more than one repository
    * various code cleanups

Changes in 0.9.5:
  * new methods for specifying dependency information in recipes have
    been added
  * #! interpreters get added as dependencies
  * local flag overrides now work
  * cvc cook --resume can be used multiple times
  * conary invokes gpg with --no-options to avoid creating or using
    ~/.gnupg

Changes in 0.9.4:
  * fixes to cvc annotate
  * flavors and dependency generation code has been refactored to be
    policy based
  * better error handling when invalid changeset files are given to
    conary
  * minor code cleanups

Changes in 0.9.3:
  * New "cvc annotate" feature
  * Man page updates
  * Changesets which remove a file and replace it now apply correctly.
  * "cvc update" no longer complains and fails to update the CONARY
    state file properly  when ownerships differ
  * FileId generation now looks for previous versions of all the
    packages that have just been created, not just the name of the
    recipe.
  * Cooking as root is no longer allowed
  * Miscellaneous bug fixes.

Changes in 0.9.2:
 * Bug fixes:
   * Applying changesets that have more than one hard link groups
     sharing the same contents sha1 works now.
 * Build changes:
   * Recipes can now create new top level packages.

Changes in 0.9.1:
 * Bug fixes:
   * Applying a changeset that has a flavor which is a superset of the
     previous version's flavor now works.
   * Parsing optional arguments to command line parameters that appear as
     the last thing on the command line works
 * Build changes:
   * Package policy now checks to ensure that files in /etc/cron.*/*
     are executable
 * Update changes:
   * Conary no longer complains if a transient file has been modified
     on disk but no longer exists in a new version of a component.
 * Miscellaneous changes:
   * Version 1 on-disk changeset file support has been removed.

Changes in 0.9.0:
 * protocol versioning is much more granular now allowing for backwards
   compatible versions of functions
 * changeset command now generates changesets for multiple troves spread
   across multiple repositories
 * change sets are transferred as a set of independent change sets now
   (laying the groundwork for repository change set caching, with which
   this version will work just fine)

Changes in 0.8.3:
 * Man page updates.
 * The "conary query" command now accepts multiple arguments for
   troves and paths
 * Fixed "conary erase" command which was broken in 0.8.2

Changes in 0.8.2:
 * You can now install multiple troves at once (even a combination of
   changeset files and troves from repositories), and the entire
   action is recorded in a single rollback (this required a change in
   command-line arguments for updating troves).
 * The beginnings of support for searching multiple repositories
 * Miscellaneous code cleanup and bug fixes.

Changes in 0.8.1:
 * The source code has been re-arranged for easier maintenance, and
   conary has been split into two programs: conary and cvc.
 * Better error messages and debugging tracebacks

Changes in 0.8.0:
 * A new changeset format supports hard links but requires staged update.
 * The new changeset format also collapses duplicate contents even
   when hardlinks are not used.
 * By default, rc?.d/{K,S}* symlinks are no longer packaged. The
   chkconfig program is relied on to create them at package
   install/update time. Init scripts are explicitly required to
   support the chkconfig protocol by default
 * Improved error messages
 * Several bug fixes.

Changes in 0.7.7:
 * Extended debugger saves and emails
 * Tracebacks now include arguments and locals
 * More size optimizations were made when applying changesets
 * Applying absolute changesets when a trove is already installed is
   now much more efficient than it was
 * Self-referential symlinks raise a packaging exception.
 * Several bugs fixes.

Changes in 0.7.6:
 * Installation
   * Hardlink handling
   * enhanced debugging capabilities (including saving a debugging
     state file to enable remote debugging)

   * using binary file ids and iterators for significant memory savings
   * and runtime support for the x86.x86_64 sub-architecture
 * Cooking
   * more robust handling of the --resume option
   * policy normalization of where app-defaults files go.

Changes in 0.7.5:
 * Hard links are implemented (but not yet enabled, in order to
   preserve changeset compatibility for now).
 * Several bugs have been fixed for installing and cooking.

Changes in 0.7.4:
 * Fileids are now stored and transmitted in binary rather than
   encoded.
 * Better handling of multiple versions of packages/troves installed
   at the same time
 * Missing file handling improvements
 * Recipe inheritance is now possible between repositories
 * Enhanced Interrupted builds
 * The dynamic tag protocol was slightly modified
 * Added Arch.x86.amd64 and Arch.x86.em64t
 * several bugs fixes

Changes in 0.7.0:
 * sqlite3 is used for the database
 * better handling of multiple packages with the same name installed at once.

Changes in 0.6.6:
 * repository protocol update
 * changeset format update
 * added the ability to resume halted local builds
 * added the ability to easily package build-time tests to run at
   install time to qualify new/changed environments
 * better handling of packaged .pyc/.pyo files
 * better shared library handling
 * improved inline documentation
 * optimizations for both space and time
 * numerous bugfixes<|MERGE_RESOLUTION|>--- conflicted
+++ resolved
@@ -3,13 +3,10 @@
     * An Apache-based conary repository server no longer logs
       tracebacks in error_log when a client disconnects before all
       data is sent.
-<<<<<<< HEAD
     * A bug that caused cross repository commits of changesets that involved
       a branched trove to fail in some cases has been fixed.
-=======
     * If an entitlement is used for repository access, it is now sent
       over HTTPS instead of HTTP by default.
->>>>>>> 015d8563
 
 Changes in 1.0.3
   o Client changes:
