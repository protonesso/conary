--- conflicted
+++ resolved
@@ -1,10 +1,9 @@
 Changes in @NEW@:
-<<<<<<< HEAD
  o Client changes:
     * A better method of determining what local changes have been made to a 
       local system has been implemented, improving conary's behavior when
       updating.
-=======
+
  o Bugfixes:
     * A bug that caused the user to be prompted for their OpenPGP
       passphrase when building on a target label that does not match
@@ -13,7 +12,6 @@
       buildLabel was set to conary.example.com@rpl:devel, you would be
       prompted to enter a passphrase even when cooking locally to the
       local@local:COOK label.
->>>>>>> 0619d0ac
 
 Changes in 1.0.6:
  o Repository changes:
