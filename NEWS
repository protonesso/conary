Changes in @VERSION@
  o Build Changes
    * Added support for recipe templates.  Now when running cvc newpkg cvc 
      will automatically create a recipe from a template specified by the 
      recipeTemplate configuration option. (bz #671, #1059)
    * Policy objects can now accept globs and brace expansions when
      specifying subtrees.
<<<<<<< HEAD
  o Bug Fixes:
    * Fixed a bug that caused using groupName parameter with r.replace() to
      traceback. (bz #1066)
=======
    * Cross-compile builds now provide CONFIG_SITE files to enable
      cross-compiling programs that require external site config
      files.  The default site config files are included.
>>>>>>> eb38168e

Changes in 1.0.14:
  o Client Changes:
    * Conary now creates shadows instead of branches when cooking onto
      a target label.  This means, for example, that local cooks will
      result in a shadow instead of a branch.
    * Conary now creates shadows on the local label when creating rollbacks
      instead of branches.
    * The branch command has been removed.  Any potential branch should be 
      done with a shadow instead.
    * The verify command now shows local changes on a local shadow instead
      of a local branch
    * Local changesets create diffs against a local shadow (instead of
      a branch) and --target for the commit command retargets to a shadow
    * User conaryrc entries are now searched from most specific target to
      least specific (bz #997)
    * A fresh install of a group will cause all of its contained components 
      to be installed or upgraded as well, without reference to what is 
      currently installed on your system -- no trove will be skipped because
      it is referenced by other troves on your system but not installed.
    * Changeset generation across distributed shadows now force file 
      information to be absolute instead of relative when the files are on
      different servers, eliminating server crosstalk on source checkin and
      when committing local changesets. (bz #1033)
    * Cvc merge now takes a revision, to allow you merge only up to a certain
      point instead of to head.

  o Server Changes:
    * Removed the ability for the server to log updates to its contents
      store (mirroring has made this capability obsolete)
    * logFile configuration directive now logs all XML calls
    * Split user management out from core authorization object
    * All user management calls are based on user and group names now
    * The user management web interface for the repository now allows
      the administrator to enable and disable mirroring for groups

  o Bug Fixes:
    * Conary will not traceback if you try to update to a trove with a name
      that matches a filesystem path that you don't have access to (bz #1010).
    * Conary will not raise an exception if a standard config file (~/.conaryrc,
      for example) exists but is not accessible.
    * cvc no longer allows . and .. to be added to source troves (bz #1014)
    * cvc remove handles removing directories (bz #1014)
    * conary rollback no longer tracebacks if you do not have write access to
      the conary database.
    * deeply shadowed versions would fail when performing some version 
      operations.  This caused, for example, local cooks of shadowed troves
      to fail.
    * using loadInstalled with a multiarch trove no longer tracebacks (bz #1039)
    * group recipes that include a trove explicitly byDefault False could result
      in a trove when cooked that had the components of that trove byDefault
      True.
    * Stop sending duplicate Host: headers, proxies (at least squid) mangle 
      these into one host header, causing failures when accessing rbuilder
      repositories that depend on that host header (bz #795)
    * The Symlink() build action should not enforce symlinks not
      dangling, and should instead rely solely on the DanglingSymlinks
      policy.
    * A bug that caused conary to treat a reference as an install when it
      should have been an update due to a miscalculation of what local updates
      had been made on the system has been fixed.

Changes in 1.0.13:
  o Client Changes:
    * A new "conary migrate" command for updating troves has been
      added.  "conary migrate" is useful for circumstances when you
      want to update the software state on a system to be synchronized
      with the default state of a group.  To do this, "conary migrate"
      calculates the changeset required to: 1) update the trove (if an
      update is available); 2) install any missing included troves; 3)
      synchronize included troves that have a mismatched version; 4)
      remove any referenced troves that are not installed by default.
    * The includeConfigFiles configuration directive now accepts http
      and https URLs.  This allows organizations to set up centralized
      site-wide conary configuration.
    * Conary now gives a more detailed error message when a changeset
      attempts to replace an empty directory with a file and
      --replace-files is not specified.

  o Build Changes:
    * The addSource source action will now replace existing files,
      rather than replacing their contents.  This implies that the
      mode of the existing file will not be inherited, and an
      existing read-only file will not prevent addSource from
      working.
    * The internal setModes policy now reports "suid/sgid" only for
      files that are setuid or setgid, rather than all files which
      have an explicitly set mode.  (bz #935)
    * TagSpec no longer will print out ignored TagSpec matches twice,
      once for tags specified in the recipe, and once for tags
      discovered in /etc/conary/tags/*.  (bz #902)
    * TagSpec will now summarize all its suggested additions to
      buildRequires in a single line.  (bz #868)
    * A new reportMissingBuildRequires policy has been added to summarize
      all suggested additions to buildRequires in a single line at the
      end of the entire build process, to make it easier to enhance the
      buildRequires list via cut-and-paste.  (bz #869)

  o Bug Fixes:
    * A bug that caused conary to traceback when a file on the file
      system is owned by unknown uid/gid has been fixed.  Conary will
      now print an error message instead.  (bz #977)
    * A bug that caused conary to traceback when an unknown Use flag
      was used when cooking has been fixed.  Previously, "cvc cook
      --flavor 'foobar'" would create a traceback.  Conary now says
      'Error setting build flag values: No Such Use Flag foobar'.
      (bz #982)
    * Pinned troves are now excluded from updateall operations.
      Previously conary would try to find updates for pinned troves.
    * Conary now handles applying rollbacks which include overlapping
      files correctly.  Previously --replace-files was required to
      apply these rollbacks.
    * the config file directive includeConfigFile is no longer case sensitive 
      (bz #995)

Changes in 1.0.12:
  o Client changes:
    * The rollback command now applies rollbacks up to and including
      the rollback number specified on the command line. It also
      allows the user to specify the number of rollbacks to apply
      (from the top of the stack) instead of which rollback to
      apply. (bz #884)
    * Previously, the code path for installing files as part of a new
      trove required an exception to be handled.  The code has been
      refactored to eliminate the exception in order to reduce install
      times.

  o Build Changes:
    * The cvc command now has a --show-buildreqs option that prints all
      build requirements.  The --no-deps argument for cvc has been
      aliased to --ignore-buildreqs for consistency.

  o Bug Fixes:
    * Installing into a relative root <e.g. --root foo> when running
      as root no longer generates a traceback. (bz #873)
    * Replaced files are now stored in rollbacks. (bz #915)
    * File conflicts are now also detected via the database, not just
      via real file conflicts in the filesystem.
    * A bug that resulted in multiple troves owning a file has been fixed.
    * Rollbacks of troves that were cooked locally will no longer
      raise a TroveIntegrityError.
    * The "conary remove" command no longer generates a traceback when
      the filename given cannot be unlinked. (bz #887)
    * The missing usage message displayed when "cvc" and "conary" are
      run with no command line arguments has been restored.
    * Rollbacks for initial contents files didn't work; applying
      rollbacks now ignores that flag to get the correct contents on
      disk. (bz #924)
    * The patch implementation now properly gives up on patch hunks
      which include changed lines-to-erase, which avoids erasing lines
      which did not appear in the origial version of the file. (bz
      #949)
    * Previously, when a normal error occurred while prepping sources
      for cooking (extracting sources from source archives, for
      example), conary would treat it as a major internal error.  Now
      the error message is simply printed to the screen instead.
    * A typo in a macro will now result in a more helpful error
      message.
    * A bug that caused a traceback when performing "conary rq" on an
      x86_64 box with a large installLabelPath where only an x86
      flavor of a trove was available on one label in the
      installLabelPath has been fixed (bz #961).
    * Conary no longer creates a rollback status file when one isn't
      needed.  This allows /var/lib/conarydb to be on read-only media
      and have queries continue to work/.
    * Reworked "conary remove" to improve error messages and fix
      problems with multiple files being specified, broken symlinks,
      and relative paths (bz #853, #854)
    * The mirror script's --test mode now works correctly instead of
      doing a single iteration and stopping.

Changes in 1.0.11:
  o Client Changes:
    * Conary will now allow generic options to be placed before the command
      you are giving to conary.  For example, 'conary --root=/foo query'
      will now work.
    * the remove command no longer removes file tags from files for no good 
      reason
    * rollbacks now restore files from other troves which are replaced as part
      of an update (thanks to, say, --replace-files or identical contents)
    * --replace-files now marks files as owned by the trove which used to
      claim them
    * You can now kill conary with SIGUSR1 to make conary enter a debugger
      when you Ctrl-C (or a SIGINT is raised)
    * --debug-all now enters a debugger in more situations, including option
      parsing fails, and when you hit Ctrl-C.
    * added ccs2tar, which will convert most absolute changesets (like those
      that cook produces) into tarballs
    * Troves now don't require dependencies that are provided by themselves.
      As troves are built with this new behavior, it should significantly speed
      up dependency resolution.
    * added a script to recalculate the sha1s on a server (after a label
      rename, for instance)
    * added a script to calculate an md5 password (for use in an info recipe,
      for example)

  o Build Changes:
    * Conary now supports a saltedPassword option to r.User in user info-
      packages.  Full use of this option will require that a new shadow package
      be installed.

  o Bug Fixes:
    * command-line configurations now override context settings

  o Build Changes:

Changes in 1.0.10:
  o Client Changes
    * Given a system based on rPath linux where you only installed
      !smp kernels, conary would eventually start installing smp
      kernels on your system, due to the way the update algorithm
      would determine whether you should install a newly available
      trove.  Conary now respects flavor affinity in this case and
      does not install the smp kernel.
    * Mirror configuration files can now specify uploadRateLimit and
      downloadRateLimit.
    * Updates utilizing changeset files are now split into multiple
      jobs properly, allowing changeset files which create users to
      work proprely.
    * "conary rollback" now displays progress information that matches
      the "conary update" progress information.
    * added --with-sources option for clone

  o Bug Fixes:
    * A bug that caused an assertion error when switching from an
      incomplete trove to a complete trove has been fixed.
    * A bug in perl dependencies that caused extra directories to be
      considered part of the dependency has been fixed.
    * A bug affecting updates where a pinned, partially installed
      package was supposed to be updated due to dependency resolution
      has been fixed.
    * A bug that prevented updates from working when part of a locally
      cooked package was replaced with a non-locally cooked component
      has been fixed.  The bug was introduced in Conary 1.0.8.
    * A bug that caused a segfault when providing an invalid type to
      StringStream has been fixed.
    * The troveInfo web page in the repository browser now displays
      useful error messages instead of traceback messages.  The
      troveInfo page also handles both frozen and non-frozen version
      strings.
    * A bug that caused conary to download unnecessary files when checking out
      shadow sources has been fixed.
    * A bug that caused "cvc rdiff" between versions of a trove that
      were on different hosts to fail has been fixed.
    * Fixed a bug when determining local file system changes involving a file 
      or directory with mtime 0.
    * The --signature-key option was restored

Changes in 1.0.9:
  o Client Changes:
    * A new dependency resolution method has been added which can be turned
      on by setting resolveLevel to 2 in your conarycfg:  If updating trove 'a'
      removes a dependency needed by trove 'b', attempt to update 'b' to
      solve the dependency issue.  This will allow 'conary update conary'
      to work as expected when you have conary-build installed, for example.
    * Switched to using more of optparse's capabilities, including --help
      messages.
    * One short option has been added, cvc -m for message.

  o Bug Fixes:
    * Recipes that use loadRecipe('foo') and rely on conary to look upstream
      to find their branch now work correctly when committing.
    * A bug affecting systems with multiple groups referencing the same troves,
      where the groups are out of sync, has been fixed.
    * the mirror client now correctly handles duplicate items returned in
      trove lists by older servers
    * A bug that caused the mirror client to loop indefinitely when
      doing a --full-trove-sync has been fixed
    * conary rq --trove-flags will now display redirect info even if you
      do not specify --troves (bug #877)
    * dep resolution now support --flavors --full-versions output (bug #751)
    * cvc merge no longer tracebacks if files were added on both upstream
      and on the shadow
    * admin web access for the server doesn't require write permission for
      operations which also require admin access (bug #833)
    * A bug that caused r.remove() in a group to fail if the trove being
      removed was recursively included from another group has been fixed.
    * Conary update tmpwatch -tmpwatch:debuginfo will now erase 
      tmpwatch:debuginfo.
    * An ordering bug that caused info packages to not be updated with their
      components has been fixed.
    * Updates will now happen in a more consistent order based on an
      alphabetic sort.
    * the repository server now handles database deadlocks when committing
       changesets
  o Server Changes:
    * getNewSigList and getNewTroveList could return troveLists with
      duplicate entries

  o Documentation Changes:
    * The inline documentation for recipes has been significantly
      improved and expanded, including many new usage examples.

Changes in 1.0.8
  o Client changes:
    * Conary will now replace symlinks and regular files as long as their
      contents agree (bug #626)

  o Bug Fixes:
    * An error in the method of determining what local changes have been 
      made has been fixed.

Changes in 1.0.7:
  o Client changes:
    * A better method of determining what local changes have been made to a
      local system has been implemented, improving conary's behavior when
      updating.

  o Bugfixes:
    * A bug that caused the user to be prompted for their OpenPGP
      passphrase when building on a target label that does not match
      any signatureKeyMap entry has been fixed.  Previously, if you
      had a signatureKeyMap entry for conary.example.com, and your
      buildLabel was set to conary.example.com@rpl:devel, you would be
      prompted to enter a passphrase even when cooking locally to the
      local@local:COOK label.
    * Dependency resolution will no longer cause a trove to switch
      branches.
    * If a component is kept when performing dependency resolution
      because it is still needed, it's package will be kept as well if
      possible.
    * "conary q --path" now expands symlinks found in the path to the
      file in question. (bug #855)
    * Committing a changeset that provided duplicate file streams for
      streams the server previously referenced from other servers no
      longer causes a traceback.
    * Conary's patch implementation how handles patches which are
      already applied. (bug #640)
    * A server error triggered when using long flavor strings in
      server queries has been fixed.

  o Build fixes:
    * Group cooking now produces output to make it easier to tell what
      is happening.  The --debug flag can be used to get a more
      detailed log of what troves are being included.

  o Server changes:
    * The server traceLog now logs more information about the
      repository calls


Changes in 1.0.6:
  o Repository changes:
    * The commitaction script now accepts the standard conary arguments
      --config and --config-file.

  o Bugfixes:
    * cvc merge on a non-shadow no longer returns a traceback (bz# 792),
      and cvc context foo does not return a traceback when context foo does
      not exist (bz #757)  Fixed by David Coulthart.
    * A bug that caused new OpenPGP keys to be skipped when troves
      were filtered out during mirroring has been fixed.
    * opening invalid changesets now gives a good error message instead of
      a traceback
    * removed obsolete changemail script
    * Exceptions which display fileId's display them as hex sha1s now
      instead of as python strings
    * A bug where including a redirect in a group that has autoResolve 
      caused conary to traceback has been fixed.
    * A bug that kept conary from prompting for your password when committing
      has been fixed.
    * A bug that randomized the order of the labels in the  installLabelPath 
      in some error messages has been fixed.

  o Build fixes:
    * The default ComponentSpec for :perl components now include files
      in site_perl as well as in vendor_perl.
    * Ruby uses /usr/share/ri for its documentation system, so all files
      in %(datadir)s/ri are now included in the default :doc ComponentSpec.

Changes in 1.0.5:
  o Performance improvements:
    * The use of copy.deepcopy() has been eliminated from the
      dependency code.  The new routines are up to 80% faster for
      operations like DependencySet.copy().
    * Removing files looks directly into the file stream of the file
      being removed when cleaning up config file contents rather than
      thawing the full file stream.
    * Getting a single trove from the database without files returned file
      information anyway
    * Trove.applyChangeSet() optionally skips merging file information
    * Cache troves on the update/erase path to avoid duplicate fetchs from
      the local database

  o Bugfixes
    * Installing from a changeset needlessly relied on troves from the 
      database having file information while processing redirects
    * Extraneous dependency cache checks have been removed from the
      addDep() path.
    * When removing files, conary now looks up the file flags directly
      in the file stream in order to clean up config file contents.
      Previously the entire file stream was thawed, which is much more
      resource intensive.

  o Build fixes:
    * r.addArchive() now supports rpms with bzip2-compressed payloads.

Changes in 1.0.4:
  o Performance improvements:
    * The speed of erasing troves with many dependencies has been
      significantly improved.
    * The join order of tables is forced through the use of
      STRAIGHT_JOIN in TroveStore.iterTroves() to work around some
      MySQL optimizer shortcomings.
    * An --analyze command line option has been added to the
      stand-alone server (server.py) to re-ANALYZE the SQL tables for
      MySQL and SQLite.  This can significantly improve repository
      performance in some cases.
    * The changes made to dependency string parsing were a loss in
      some cases due to inefficiency in PyArg_ParseTuple().
      Performance sensitive paths in misc.c now parse the arguments
      directly.

  o Bugfixes:
    * An Apache-based conary repository server no longer logs
      tracebacks in error_log when a client disconnects before all
      data is sent.
    * A bug that caused cross repository commits of changesets that involved
      a branched trove to fail in some cases has been fixed.
    * If an entitlement is used for repository access, it is now sent
      over HTTPS instead of HTTP by default.
    * The conary emerge command no longer attempts to write to the root
      user's conary log file.
    * conary showcs --all now shows not-by-default troves.
    * Previously, there was no way using showcs to display only the troves
      actually in a changeset - conary would by default access the repository
      to fill in any missing troves.  Now, you must specify the
      --recurse-repository option to cause conary to search the repository
      for missing troves.  The --trove-flags option will now display when a
      trove is missing in a changeset.
    * A bug that caused showcs --all to display file lists even when --ls
      was not specified has been fixed.
    * When mirroring, you are now allowed to commit a trove that does
      not have a SHA1 checksum set.  This is an accurate replication
      of the data coming from the source repository.
    * A bug affecting multiple uses of r.replace() in a group recipe has been
      fixed.
    * A bug that caused components not to be erased when their packages were 
      erased when a group referencing those packages was installed has been 
      fixed.

Changes in 1.0.3
  o Client changes:
    * Conary displays full paths when in the error message generated
      when it can't open a log file rather than leaving out the root 
      directory.

  o Performance improvements:
    * A find() class method has been added to StreamSet which enables
      member lookups without complete thawing.
    * The code path for committing filestreams to repositories now
      uses find() to minimize file stream thaws.
    * DBstore now supports precompiled SQL statements for SQLite.
    * Retrieving troves from the local system database no longer
      returns file information when file information is not requested.
    * Dependencies, dependency sets, StreamCollections, file
      dictionaries, and referenced file lists now use C parsing code
      for stream thawing.
    * Extraneous trove instantiations on the system update path have
      been eliminated.
    * Adding troves to the local database now uses temporary tables to
      batch the insertions.

  o Bugfixes:
    * A bug that caused a mismatch between file objects and fileIds
      when cloning a trove has been fixed.

Changes in 1.0.2:
  o Bugfixes:
    * A bug that caused redirects to fail to build when multiple
      flavors of a trove exist has been fixed.
    * A bug with cooking flavored redirects has been fixed.
    * The cvc command no longer enforces managed policy with --prep.
    * A bug that caused disttools based python packages to be built as
      .egg files has been fixed.  This bug was introduced in conary
      0.94.
    * A bug that prevented checking in a recipe that deleted policy
      has been fixed.
    * A bug that prevented entitlements from being recognized by an
      Apache conary repository server when no username and password
      were set for a server has been fixed.
    * A bug that prevented errors from being returned to the client
      if it attempts to add an invalid entitlement key or has
      insufficient permission to add the entitlement key has been
      fixed.  An InvalidEntitlement exception has been added.
    * A repository bug prevented the mirror client from obtaining a
      full list of new troves available for mirorring has been fixed.
    * A bug in cooking groups caused the groups resulting from an
      r.addAll() to not respect the original group's byDefault
      settings in some cases has been fixed.

Changes in 1.0.1:
  o Database schema migration
    * Over time, the Conary system database schema has undergone
      several revisions.  Conary has done incremental schema
      migrations to bring old databases in line with the new schema as
      much as possible, but some remnants of the old schema remain.
      When Conary 1.0.1 runs for the first time, the database will be
      reloaded with a fresh schema.  This corrects errors that can
      occur due to incorrect SQL data types in table definitions.  An
      old copy of the database will be saved as "conarydb-pre-schema-update".

Changes in 1.0:
  o Bugfixes
    * A bug that allowed a group to be installed before children of
      its children were installed has been fixed.  This ensures this
      if a an update is partially completed, it can be restarted from
      where it left off.
    * A bug in python dependencies that sometimes resulted in a plain 
      python: __init__ dependency has been fixed.
    * A bug that dropped additional r.UtilizeUser matches for a file after
      the first one has been fixed.
    * Accessing a repository with the wrong server name no longer
      results in an Internal Server Error.  The error is marshaled
      back to the client.

Changes in 0.97.1:
  o Bugfixes
    * A bug has been fixed that allowed the "incomplete" flag to be
      unset in the database when applying changesets of troves that
      have no "incomplete" flag.  This resulted in "StopIteration"
      exceptions when updating the trove.
    * A bug has been fixed in the code that selects the OpenPGP key
      to be used for signing changesets at cook time.

Changes in 0.97:
  o Client changes:
    * All troves that are committed to repository through commits,
      cooks, branches, shadows, and clones, now always have SHA1
      checksums calculated for them.
    * Trove objects now have a version number set in them.  The
      version number is increased when the data types in the Trove
      object are modified.  This is required to ensure that a Conary
      database or repository has the capability of storing all the
      information in a Trove.  All trove data must be present in order
      to re-calculate SHA1 checksums.  If a local system understands
      version 1 of the Trove object, and a repository server sends a
      changeset that contains a version 2 Trove, an "incomplete" flag
      will be set for trove's entry in the database.  When accessing
      that trove later for merging in an update, the client will go
      back and retrieve the pristine Trove data from the repository
      server so it will have all the data needed to preform three way
      merges and signature verification.

  o Repository changes:
    * Repositories will now reject commits whose troves do not have
      correct SHA1 checksums.

Changes in 0.96:
  o Client changes:
    * conary rq now does not use affinity by default, use --affinity to turn
      it on.  The rq --compatible-troves flag has disappeared.  Now 
      you can switch between displaying all troves that match your system 
      flavor and that match affinity flavor by switching between
      --available-troves with and without the --affinity flag.
    * conary q now displays installed, not by default troves by default,
      but skips missing troves.
    * Fixed an update bug where updating an x86 library on an x86_64 system
      would cause conary to switch other x86_64 components for that library
      to x86 versions.
    * update job output is compressed again
    * Fixed an update bug where if you had made a local change to foo, and then 
      updated a group that pointed to an earlier version of that trove,
      the trove could get downgraded

  o Other changes:
    * Mirroring now mirrors trove signature

Changes in 0.95:
  o Client changes:
    * The "conary verify" command now handles non-regular files with
      provides and requires (for example, symlinks to shared libraries
      that provide sonames).
    * The "conary showchangeset" command now takes --recurse and
      --no-recurse arguments.
    * All info-* packages are now updated in their own individual jobs;
      this is required for their dependencies to be reliable.
    * The conary syncchildren command now will install new packages
      when appropriate.

  o Repository changes:
    * Additional logging has been added to the repository server.
      Logging is controlled by the "traceLog" config file variable,
      which takes a logging level and log path as arguments.
    * Conary now detects MySQL Database Locked errors and will retry
      the operation a configurable number of times.  The "deadlockRetry"
      configuration variable controls the number of retries and
      defaults to 5.

  o Build changes:
    * Conary now uses site.py to find all possible correct elements of
      sys.path when generating python provides and requires.  Previously,
      new elements added via .pth files in the package being built would
      be ignored for that package.
    * The PythonSetup() build action now works properly with setup.py
      files that use "from setuptools import..." instead of "import
      setuptools".

  o Other changes:
    * The conarybugz.py script has been restored to functionality by
      moving to the conaryclient interface for accessing the
      repository.

Changes in 0.94:

  o Redirects no longer point to a specific trove; they now redirect
    to a branch. The client chooses the latest version on that branch
    which is compatible with the local system.

  o Bug Fixes
    * A bug in getNewTroveList() that could cause duplicate
      troves to be returned has been fixed.
    * A bug that caused a repository server running under Apache to
      fail with an Internal Server Error (500) when a client requested
      a changeset file that does not exist has been fixed.
    * Conary no longer displays an error when attempting to write to a
      broken pipe.  (bug #474)
    * Conary now respects branch affinity when moving from old-style
      groups to new-style groups.

  o Client changes:
    * The query/repquery/showcs command line options have been
      reworked.  See the conary man page for details.
    * When "cvc merge" is used to merge changes made on the parent
      branch with changes made on a shadow, conary now records the
      version from the parent branch that was used for the merge.
      This is required to allow conary to handle changing the upstream
      version on a shadow.  It is also useful for accounting
      purposes.  (bug #220)
    * "conary emerge" can now be performed on a recipe file.
      Previously you were required to emerge from a repository. (bug
      #526)
    * Progress is now displayed as conary applies a rollback. (bug #363)
    * Java, Perl, and Python dependencies are now enforced by default.

  o Build changes
    * PythonSetup() no longer passes the --single-version-externally-managed
      argument to setup.py when it uses distutils instead of setuptools.

Changes in 0.93:
  o Bug Fixes
    * A bug in the "conary verify" code sometimes resulted in an
      unhandled TroveIntegrity exception when local modifications were
      made on the system. (bug #507)
    * Usernames and passwords with RFC 2396 reserved characters (such
      as '/') are now handled properly. (bug #587)

  o Server changes
    * Standalone server reports warnings for unsupported configuration options
      instead of exiting with a traceback.
    * Compatibility for repositoryDir has been removed.
    * A bug caused queries for multiple flavors of the same trove
      to return incorrect results has been fixed.
    * Apache hooks now ignore IOErrors when writing changesets to the
      client.  These normally occur when the client closes the
      connection before all the data is sent.

  o Client changes
    * SHA1 checksums are now computed for source checkins and local
      change set commits.
    * Flavor affinity is now more relaxed when updating troves.  For
      example, if you have a trove with flavor that requires sse2 but
      your system flavor is ~!sse2, conary will only prefer troves
      with sse2 enabled instead of requiring it.

  o Build changes
    * PythonSetup() now correctly requires python-setuptools:python
      instead of python-setuptools:runtime.
    * Automatic python dependency provision now searches more directories
      to better support multilib python.
    * Conary now defaults to building in ~/conary/builds instead of
      /var/tmp/conary/builds, and caching in ~/conary/cache instead
      of /var/cache/conary.

Changes in 0.92:
  o Package Building Changes:
    * Conary policy has been split out into the conary-policy package.
      (Some policy was left in conary proper; it is needed for
      internal packaging work.)
    * Conary prints out the name of each policy as it runs, making it
      possible to see which policies take the most time.
    * BuildLog files no longer contain lines that end with \r.
    * A new 'emergeUser' config item has been added.  Conary will
      change to this user when emerging packages as root.
    * --no-deps is now accepted by 'conary emerge'.

  o Group Building Changes:
    * A bug has been fixed in dependency checking when using
      autoResolve where deleted weak troves would be included in
      autoResolve and depChecks.

  o Client changes:
    * Conary can now rate limit uploads and downloads.  The rate limit
      is controlled by the "uploadRateLimit" and "downloadRateLimit"
      configuration variables, which is expressed in bytes per second.
      Also, Conary displays the transfer rate when uploading and
      downloading.  Thanks to Pavel Volkovitskiy for these features.
    * The client didn't write config files for merged changesets in
      the right order, which could result in changesets which could
      not be committed to a repository.
    * Fixed a bug in the update code caused conary to behave
      incorrectly when updating groups.  Conary would install
      components of troves that were not installed.

  o General Bug Fixes
    * Conary did not include the trove sha1 in the troveinfo diff
      unconditionally.  This prevents clients from being able to
      update when a repository is forced to recalculate sha1
      signatures.

Changes in 0.91:
  o Bugfixes
    * A bug was fixed the code that freezes path hashes.  Previously,
      path hashes were not sorted in the frozen representation.  Code
      to fix the frozen path hashes in databases and repositories has
      beed added.
  o Build
    * added cleanAfterCook config that controls whether conary tries to
      clean up after a successful build

Changes in 0.90.0:
  o Code Structure/Architecture Changes:
    * Conary now has the concept of "weak references", where a weak reference
      allows conary to be able to recognize the relationship between a
      collection and the children of collections it contains.  This allows
      us to add several new features to conary, documented in Client and Build
      changes.
    * SQL operations have been migrated to the dbstore driver to allow
      for an easier switch of the database backends for the server side.
    * Various query and code structure optimizations have been
      implemented to allow running under MySQL and PostgreSQL.

  o Documentation Changes:
    * Added summaries about updateall in the conary man page and added
      information about the command-line options for conary rq.
    * Clarified behavior of "conary shadow --source-only" with respect to
      rPath bug #500.
    * Added synonyms for cvc and conary commands which have shortcuts
      (ex: checkout and co).
    * Added man page entry about cvc clone.

  o Package Building Changes:
    * Build logs now contain unexpanded macros, since not all macros
      may be defined when the build log is initially created.
    * The emerge command can now accept version strings.
    * The RemoveNonPackageFiles policy now removes fonts.cache*,
      fonts.dir, and fonts.scale files, since they are always
      handled by tag handlers.
    * The Make() build action can now take a makeName keyword argument
      for cases when the normal Make() handling is exactly right but
      a different make program is required (nmake, qmake, etc.).
    * The new PythonSetup() build action uses very recent versions
      of the python setuptools package to install python programs
      which have a setup.py that uses either the old disttools or
      new setuptools package.
    * fixed bug #bz470: loadInstalled('foo') will now work when you have
      installed a local cook of foo.

  o Group Building Changes:
    * add() now takes a "components" option.  r.add(<package>,
      components=['devel', 'runtime'])  will install <package>, but only the
      'runtime' and 'devel' components of <package> by default.
    * remove() can now 'remove' troves within child troves.
    * When a component is added, (either via r.add() or dep resolution)
      is automatically added as well (though not all its sibling components)
    * A new r.removeComponents(<complist>) command has been added.  It
      allows you to create a group where all devel components are
      byDefault False, for example: r.removeComponents(['devel',
      'devellib']).
    * The installPath used to build a group in is now stored in troveInfo.
    * r.addAll() now recurses through all the included groups
      and creates local versions of them as well by default.
    * A new r.replace(<name>, <newversion>, <newflavor>) command has
      been added.  It removes all versions of name from all groups in
      the recipe and replaces them with the version found by searching
      for newVersion, newFlavor.

  o Client Changes:
    * When committing source changes in interactive mode, conary will ask you
      you to confirm the commit.
    * A new configuration option, autoResolvePackages, tells conary to install
      the packages that include the components needed for dep resolution.
    * You can now install locally cooked groups.
    * If foo is a redirect to bar, and you run 'conary update foo' when
      foo is not installed on your system, conary will act as if you had
      typed 'conary update bar'.  Previously, it would act as if you had typed
      'conary update bar --no-recurse'.

  o Config Changes:
    * Conary config handling now supports comments at the end of config lines.
      # can be escaped by a \ to use a literal # in a configuration option.
    * Default macros used in cooking are now stored in /etc/conary/macros.
      The 'defaultMacros' parameter determines where cvc searches for macro
      definitions.
    * Conary configuration now searches for configuration files in 
      /etc/conary/conf.d/ after reading in /etc/conaryrc

  o Server Changes:
    * Creating changesets atomically moves complete changesets into place.
    * The contents store no longer reference counts entries.
    * Added support for trove marks to support mirroring.  A client
      can use a trove mark to ask the server for any trove that has
      been added since the last trove mark mirrored.
    * Added the hasTroves() interface to support mirroring.  This allows
      the mirror client to make sure that the target mirror does not
      already have a trove that is a candidate for mirroring from the
      source repository.
    * Added support for traceback emails from the repository server.
    * The repository contents store was reworked to avoid reading
      precompressed gzipped data twice (once to double check the uncompressed
      contents sha1 and once to copy the file in place).
    * We have changed the way schema creation and migration is handled
      in the repository code. For administrative and data safety reasons,
      schema upgrades and installs can be performed from now on only by
      running the standalone server (conary/server/server.py --migrate),
      thus avoiding race conditions previously created by having multiple
      Apache processes trying to deal with the SQL schema updates.

   o Command Changes
    * A new script that mirrors repositories has been added.  It is in
      the scripts/ directory in the source distribution of Conary.

Changes in 0.80.4:
  o Build Changes:
    * PackageRecipe has been changed to follow our change to split
      conary into three packages.
    * x86_64 packaging elimintated the conary:lib component to follow x86
      (those files now belong in conary-build:lib)

Changes in 0.80.3:
  o Client Changes:
    * The internal branch source and branch binary flags were changed
      to a bitmask.
    * The warning message printed when multiple branches match a cvc
      checkout command has been improved.
    * Only interactive mode can create binary shadows and branches, and
      a warning is displayed before they are created (since source branches
      are normally the right thing to use).

  o Build Changes:
    * Files in subdirectories named "tmp" are no longer automatically
      excluded from packaging, except for /tmp and /var/tmp.
    * DanglingSymlinks now traverses intermediate symlinks; a symlink
      to a symlink to a symlink will no longer confuse it.

Changes in 0.80.2:
  o Client Changes:
    * Bugs in "conary update foo=<old>--<new>" behavior have been
      fixed.
    * "cvc co foo=<label>" will now work even if you don't have a
      buildLabel set
    * "conary showcs" will now work more nicely with group changesets.
    * "conary showcs --all" no longer shows ids and sha1s.
    * We now never erase pinned items until they are explicitly unpinned.
    * "conary verify" and "conary q --diff" work again.
    * "conary q tmpwatch --components" will display the components
      installed for a package.
    * The pinTroves config item behavior has been fixed.  It now
      consistently pins all troves that match a pinTrove line.
    * When a trove is left on the system because of dependency resolution
      during an update, a warning message is printed.
    * Command line configuration, such as --config
      'buildLabel conary.rpath.com@rpl:devel', now overrides context
      configuration.

  o Server Changes:
    * The repository server now retries a request as an anonymous user
      if the provided user authentication information does not allow
      a client request to succeed.
    * When using "server.py --add-user" to add a user to a repository
      server, the user will only be given admin privileges if --admin
      is added to the command line.  Previously, all users added with
      server.py had admin privileges.  Additionally, if the username
      being added is "anonymous", write access is not granted.

  o Build Changes:
    * It is now possible for a recipe to request that specific
      individual requirements be removed from files using the
      exceptDeps keyword argument to r.Requires().  Previously
      you had to accept all the dependencies generated by r.Requires()
      or none of them.
    * r.Replace() now takes a lines=<regexp> argument, to match a line based
      on a regexp.
    * The EnforceJavaBuildRequirements policy has been added.  When
      you are packaging precompiled Java software where you have
      .class/.jar files but no .java files, you can use "del
      EnforceJavaBuildRequirements" to prevent this from policy from
      generating false positives.
    * The EnforceCILBuildRequirements policy has been added.
    * Enforce*BuildRequirements now warn when a package has requirements
      which they don't fulfill themselves and which are not fulfilled by
      the system database.  (for example, soname dependencies from linking
      against libraries that are not managed by Conary on the system.)
    * Automated Perl dependencies have been added, for both provides
      and requires.  They are not yet enforced, in order to give time
      to adapt while perl packages are being re-built.
    * The EnforcePerlBuildRequirements policy has been added.
      Failures found by this policy may be caused by packages on the
      system not having been rebuilt yet with Perl dependencies, but
      could also show bugs in the Perl dependency code.
    * Automated Python dependencies have been added, for both provides
      and requires.  Like Perl dependencies, they are not yet
      enforced.
    * The EnforcePythonBuildRequirements policy has been added, with
      the same caveats as EnforcePerlBuildRequirements.
    * Conary now writes more information about the build environment
      to the build log when cooking.
    * A bug that caused r.Requires('file:runtime') to create a file
      dependency on 'runtime' instead of trove dependency on
      'file:runtime' has been fixed.
    * Java dependencies now properly ignore array elements in all cases,
      removing false Java dependencies like "[[I" and "[[B".


Changes in 0.80.1:
  o Client Changes:
    * User names and passwords are no longer allowed in repository maps;
      "user" configuration entries must be used instead.
    * The clone command now allows you to clone a binary onto the same
      branch, without having to reclone the source.
    * The TroveInfo table on the client is getting corrupted with
      LoadedTrove and BuildReq entries for components.  These entries
      are only valid on packages.  Code was added to catch when this
      happens to aid debugging.  Additionally, Conary will
      automatically remove the invalid entries the first time 0.80.1
      is run.
    * Environment variables are expanded in paths in conary configuration files.
    * localcs now allows the version and flavor to be specified for a trove
    * conary scs --all now behaves the way it used to again
  o Build Changes:
    * Java dependency generation is now enabled; Java dependency enforcement
      is still disabled.
    * The skipMissingSubDir keyword argument now actually works correctly
      when the subdirectory is missing.
  o Common Changes:
    * Entitlement support has been added as an alternate method of
      authentication.

Changes in 0.80.0:
  o Client Changes:
    * The logic for defining updates across a hierarchy has been completely
      replaced. Instead of rigidly following the trove digraph, we flatten
      the update to choose how troves get updated, and walk the hierarchy
      to determine which updates to actually apply.
    * Dependency resolution could include troves which caused duplicate
      removals for the troves those included troves replace
    * Chroot handling was broken in 0.71.2 and prevented the user name
      lookup code for the chroot from exiting back out of the chroot
    * showchangeset on relative changesets now displays them as jobs.
    * query and queryrep now exclude components if they match their
      package name
    * Conary cleans up rollbacks when a changeset fails to apply.
      Previously, an invalid changeset was saved in the rollback
      stack, which made applying it impossible
    * Removed direct instantiation of NetworkRepositoryClient object; it
      should be created by calling ConaryClient
    * repositoryMap should not contain usernames and passwords now; user
      config file option should hold those instead (user *.rpath.org user pass)
    * If a user name is given without a password the password will be prompted
      for if the repository returns a permissions error
    * added --components parameter to q and rq to not hide components
    * conary update --full-versions --flavors now will work as expected
    * fixed a bug with conary erase foo=/branchname
    * When in multi-threaded mode, the download thread now checks to see
      if the update thread wants to exit.  This fixes many of the
      "timeout waiting for download thread to terminate" messages.
    * Fixed bug where conary erase foo --no-deps wouldn't erase a component
      of foo if it was required by something else
  o Build Changes:
    * Dependencies are now generated for Java .class and .jar files.
      They are not yet enforced, to give time to rebuild Java packages.
    * Java dependency generation has been turned off until 0.80.1 in
      order to wait until there is a deployed version of Conary with
      long dependency handling; some .jar files have so many
      dependencies that they overflowed dependency data structures.
    * CheckDesktopFiles now looks in /usr/share/icons for icons, and
      can find icon names without extensions specified.
    * Build actions which take a subDir keyword argument now also can
      take a skipMissingSubDir keyword argument which, if set to True,
      causes the build action to be skipped if the specified subdirectory
      does not exist.  By default, those build actions will now raise
      an error if the directory does not exist, rather than running in
      the wrong subdirectory as they did previously.
    * You can now cook a recipe that has a superclass that is defined
      locally but a has supersuperclass that is in the repository.  Similarly,
      if you have a superclass that is in the repository but a supersuperclass
      locally, conary will find that as well
    * r.Replace with parameters in the wrong order will now behave correctly
    * The automatic :config component for configuration files has been
      disabled because Conary does not handle files moving between
      troves, and config files were being re-initialized when packages
      were updated.
  o Code structure:
    * queryrep, query, showchangeset, and update --info all use the same
      code to determine how to display their data.  Display.py was changed
      to perform general display operations.
    * query.py added
    * added JobSource concept for searching and manipulating lists of jobs.
    * moved datastore.py into repository module
    * Stubs have been added for adding python and perl dependencies, and
      the stubs have been set to be initially ignored.
    * The internal structure for conary configuration objects has changed
    * A new DYNAMIC size has been added to the StreamSet object.  This will
      cause StreamSet to use either a short or long int to store the size
      of the frozen data that is included in a frozen StreamSet, depending
      on the size of the data being stored.

Changes in 0.71.2
  o Client Changes:
    * The update-conary option has been renamed updateconary per
      bugzilla #428
    * buildPath can be set in contexts
    * cvc co <foo> will work even if there are two foos on the same label with
      different branches.  In that case, it will warn about the older foo
      which it doesn't check out
    * Test mode didn't work for updates and erases which were split into
      multiple jobs
  o Build Changes:
    * Combined the EtcConfig and Config policies, and deprecated
      the EtcConfig policy.
    * All config files default to being put into a :config component.
      This is overridden by any ComponentSpec specifications in the recipe.
    * A use flag has been added for xen defaulting to 'sense prefernot'.  This
      flag should be used to specify flavors for xen domU builds where special
      provisions are made for paravirtualized domU.
    * Added new CheckDesktopFiles policy to catch some more common errors
      in .desktop files.  (For now, it looks for common cases of missing
      icons; more may be added over time.)
    * The Requires policy now interprets synthetic RPATH elements (passed in
      with the rpath= keyword argument) as shell-style globs that are
      interpreted relative first to the destdir and then to the system.

Changes in 0.71.1:
  o Server Changes
    * Added iterTroves() call which iterates over large numbers of troves
      much more efficiently than a single getTrove() call would.
    * Split out FileRetriever object to allow file information to be pulled
      from the repository inside of an iterTroves() loop
    * The web interface shows the troves contained in a group trove instead
      of trying to list all files in a group.
  o Client Changes
    * Config file options that take a path as a value now support ~ for
      home directory substitution
    * Trove.diff() returns a standard job list instead of the previous
      only-used-here format
    * /var/log/conary tracks all update, remove, rollback, and erase events
    * Progress output is simplified when stdout is not a tty (no line
      overwrites)
    * Tracebacks during logged commands get copied to the log
    * Code which checked to see if a shadow has been locally modified didn't
      work for shadows more than a single level deep
    * When you are installing from changesets using --from-files, other troves
      in the changesets can be used for dependency resolution
  o Build Changes (cvc)
    * Additional calls are emulated by the filename_wrapper for the
      r.Run calls.
  o Code Structure
    * Split build/recipe.py into several smaller files
    * Moved OpenPGP keyTable access up call stack so that it can now be
      accessed outside of kid templates.
    * Move epdb code into its own package

Changes in 0.71.0:
  o Code Structure
    * conary now imports all python modules from a toplevel "conary"
      module.  This prevents conary from polluting the module namespace.
  o Client Changes
    * Clone didn't handle shadow version numbers correctly (and could create
      inconsistent version numbers)

Changes in 0.70.5:
  o Client Changes
    * Files changing to config files across distributed repositories now works.
    * The update code uses more consistent use of trove sources, and only
      makes explicit calls to the repository if asked.  This should make it
      possible to create interesting update filters.
    * Clone updated sequences it was iterating over, which is generally
      a bad idea (and caused clone to commit inconsistent troves)
  o Build Changes (cvc)
    * Locally cooked filesets now include file contents, making the
      filesets installable.
    * Fileset cooks now retrieve all of the file objects in a single
      network request per repository.
    * The new NormalizeLibrarySymlinks policy runs the ldconfig program
      in all system library directories.  This ensures that all the
      same symlinks that ldconfig would create when the shlib tag handler
      runs are packaged.  It also warns if ldconfig finds missing files.
    * New argument to r.Run(): "wrapdir" keyword argument behaves much
      like "filewrap" but takes a string argument, which limits the scope of
      %(destdir)s relocation only to the directories under the specified
      wrapdir, which is interpreted relative to %(destdir)s.  Works best
      for applications that install under one single directory, such
      as /opt/<app>
    * Clone, branch, and shadow all take --info now instead of --test
    * ELF files that dlopen() libraries can now be provided with
      synthetic soname dependencies with
      r.Requires('soname: libfoo.so', '/path/to/file')
    * r.Requires now enforces that packages that require a file and
      include that required file must also explicitly provide it. (bz #148)
  o Server Changes
    * Packages added to the repository are checked to ensure the version and
      flavor of all referenced components are the same as for the package

Changes in 0.70.4:
  o Client Changes
    * The trove that satisfies a dependency that is broken by erase is
      now displayed in the "Troves being removed create unresolved
      dependencies" message.
    * Components are now displayed on the same line as their parent
      package in "conary update" output.
    * A new 'interactive' option has been added to conary configuration.
      When set to true, conary will display info about clone, branch,
      update, and erase operations, and then ask before proceding.
  o Build Changes (cvc)
    * The CompilePython action has been fixed to accept macros at the
      beginning of its arguments, fixing a bug new in Conary 0.70.3.
    * The Requires policy can now be given synthetic RPATH elements;
      this is useful when programs are only intended to be run under
      scripts that set LD_LIBRARY_PATH and so do not intrinsically have
      the information they need to find their libraries.
    * Added --test to clone, branch, and shadow commands
    * Clone now supports --skip-build-info for less rigid version checks
      on cloned troves
    * Fixed usage message to better reflect reality
    * Cloning to a branch which already has a version with a compatible
      flavor now works.
    * cpio archive files are now supported for r.addArchive()
  o Repository Changes
    * The repository now serves up stored OpenPGP keys as a "Limited
      Keyserver"; users can retrieve keys, but not search or browse them.
      The keys are available via /getOpenPGPKey?search=KEY_ID. This
      is meant only to allow conary to automatically retrieve OpenPGP
      keys used to sign packages.

Changes in 0.70.3:
  o Client Changes (conary)
    * Conary now works harder to avoid having separate erase/installs,
      instead preferring to link those up into one update when possible.
    * Conary configuration now supports contexts.  Contexts are defined in
      sections starting with a [<name>] line, and provide contextual
      configurations for certain variables, defined in the man page.  All
      configuration options after the [<name>] will be associated with that
      context, and will override the default configuration when that context
      is active.  The current context can be selected by using the --context
      parameter, or by setting the CONARY_CONTEXT environment variable.
    * 'conary config --show-contexts' will display the available contexts
  o Build Changes (cvc)
    * A local cook of a trove foo will ensure that the changeset created is
      installable on your local system, by making sure the version number
      created is unique.
    * The builddir is no longer allowed to appear in ELF RPATHs.
    * The build documentation strings have been significantly updated
      to document the fact that for most strings, a relative path
      is relative to the builddir, but an absolute path is relative
      to the destdir.
    * The ManualConfigure action now sets the standard Configure
      environment.
    * cvc will allow you to cook a trove locally even when you are unable
      to access the trove's source repository
  * Common Changes:
    * Version closeness was improperly measured for troves on different
      branches when then label structure was identical
  o Repository Changes
    * Repository now has a config flag called requireSigs. Setting it to
      True will force all troves to have valid package signatures.  Troves
      lacking this will be rejected.  Enabling this option prevents the
      generation of branches, shadows, or clones since these troves are not
      signed.  It is not recommended that this option be enabled until the
      infrastructure is in place to provide package signatures for all types
      of troves.

Changes in 0.70.2:
  o Client Changes (conary)
    * GnuPG compatible trust metrics for OpenPGP Keys now exists. This
      makes it possible for conary clients to refuse troves that
      aren't properly trusted. The metrics currently in place mimic
      gpg behavior.
    * Running "conary update" in a directory that does not exist no
      longer fails with an error (bugzilla #212).  Note that "cvc
      update" still requires that the current working directory exists
      of course.
    * HTTP error conditions are handled more gracefully when commiting
      a change set. (bugzilla #334)
    * conary more reliably sets a non-zero exit status when an error
      occurs. (bugzilla #312)
    * When performing an update of a group that adds a trove foo,
      search the system for a older version of foo to replace if the
      original update command found a replacement by searching the
      system.
    * New option, "conary update-conary" has been added in an attempt
      to provide a workaround for future drastic protocol revisions
      such as what happened for 0.70
    * Methods for parsing command line update request and changeset requests
      have been added to conaryclient.cmdline
    * A metric for the distance between arbitrary versions on different
      branches has been added, and the code which matches troves changes
      between collections uses this code to give well-defined matches
      for all cases.
    * Rollbacks are now listed with the most recent on top
    * Troves which a group operation tries to remove will be left behind
      if they satisfy dependencies for other troves
    * updateall command respects pins on top-level troves
    * Dependency resolution no longer blows away pinned troves
    * conary update now takes a changeSpec, allowing you to specify both
      the version to remove and the update version, like
      'conary update foo=2.0--3.0'

  o Build Changes (cvc)
    * cvc more reliably sets a non-zero exit status when an error
      occurs. (bugzilla #312)
    * Building groups w/ autoResolve displays the revision of the
      troves which are being included
    * The change to automatically split up hardlink groups into
      per-directory hardlink groups has been reverted.  Instead,
      Conary enforces that link groups do not cross directories, but
      provides an exception mechanism for the rare cases where it is
      appropriate to do so.  The old LinkCount policy was renamed
      LinkType, and the new policy enforcing link group directory
      counting is now called LinkCount.
    * The NormalizeCompression policy no longer causes an error if you
      have two files in the filesystem that differ only by the .gz or
      .bz2 extension.
    * The Provides policy will not longer automatically provide soname
      dependencies for executable files that provide sonames.  A few
      executables do provide sonames, and 0.70.1 provided them as
      harmless extraneous provisions.

   o Repository Changes
     * A new getConaryUrl() method has been implemented to support the
       "conary update-conary" feature
     * Exception handling has been re-worked.  All exception classes
       that are marshaled back to the client are now in the
       repository.errors module.  Some of the most commonly used
       exception classes have been included in their previous modules
       for compatibility until code can be modified to use the new
       repository.errors module.

Changes in 0.70.1:
  * Collection merging didn't handle (admittedly obscure) cases where
    a component on the local system was updated to a new version of a
    trove, and updating that package also tries to update to that version
    but using a different path
  * Redirects are allowed in group cooking as long as the target of the
    redirect is also specified in the group (this allows cleaner handling
    when trying to clean up after label multiplicity)
  * Shorten display for versions and flavors in internal debugging output.
    Make str() output for versions and flavors return formatted strings.
  * ELF files finding non-system libraries via an RPATH did not always
    have the path to the library encoded in their dependency requirement,
    depending on whether the package also included some other (unrelated)
    non-system library.  Futhermore, system paths encoded in an RPATH were
    incorrectly honored.  Both of these bugs have been fixed.
  * Ownership policy now uses macros in the user and group definitions.
  * Symbolic links to shared libraries can now provide path-encoded
    soname dependencies (only manually, never automatically).
  * Removed outdated code with convoluted code for preventing providing
    soname dependencies in some cases; that code has been functionally
    replaced by limiting automatic soname dependencies to system library
    directories.
  * Instead of complaining about hardlinks spanning directories, Conary
    simply creates one link group per directory per hardlinked file.
  * Fixed bug which made source commits fail on cloned source troves

Changes in 0.70.0:
  o The client and server protocol versions have been changed and
    the filecontainer version number updated.
    * Upgrading from previous versions of Conary to 0.70.0 will
      require downloading a old-format changeset file from
      ftp://download.rpath.com/pub/conary/
    * Adding path hash data to TroveInfo overflowed the amount of
      storage space available in a StreamSet when a trove contained
      several thousand files.  In order to accommodate larger data
      stored in StreamSets, we have changed the way data sizes are
      handled.
    * With the changes to StreamSet, LargeStreamSet is obsolete.
      Changeset files used to used LargeStreamSet to represent data.
      Since we now just use a StreamSet, the changeset file format
      changed.
    * Since this version of Conary is incompatible with previous
      versions, we took this opportunity to do database and repository
      migrations that will allow us to make significant code cleanups
      in the near future.

 o Other smaller changes
    * Conary now does the right thing if the same trove is listed
      twice in an update due to recursion (it checks for duplicate
      installs of the same trove).
    * A bug where None would show up in CONARY files when an
      autosource file changed contents but did not change names has
      been fixed.

Changes in 0.62.16:
  * The "conary update" and "conary erase" commands now display the actions
    they take as they run (similar to --info output).
  * The --info output for "conary erase" and "conary update" has been
    reworked to be more user-friendly.
  * Added new conaryrc option signatureKeyMap to choose which signature
    to use when signing based on the label.
  * Fixed a bug where conary would only sign the last trove listed,
    instead of signing all troves listed.
  * The ComponentRequires policy now makes :devellib components require
    :data components if they exist.
  * Don't check for bucket conflicts when resolving during group cooks - if we
    want to check for bucket conflicts in groups, it will be readded in a more
    general way.
  * Removed extra freezes and thaws of files for a 8% improvement in install
    time for absolute change sets (at the cost of some memory, but thanks
    to splitting transactions this should be a good trade off).
  * Added removeIfExist call to miscmodule for some peformance improvement.
  * ELF files that find non-system libraries via an RPATH now have the path
    to the library encoded in their dependency requirement, matching the
    path encoded in the dependency provision.  Before this, the RPATH
    was ignored and the path encoding was only guessed within one source
    package.
  * The LinkCount policy now enforces the requirement that hardlink groups
    contain only files in the same directory as each other; no hardlinks
    between files in different directories are allowed.
  * When updating a group across branches, if a subtrove within the update has
    already been manually moved to the new branch by the user, conary will
    recognize this and sync that trove with the group
  * A new "closed" configuration variable has been added to the
    apache-based networked repository server.  When set, the server
    will always raise a "RepositoryClosed" exception when a client
    attempts to access it.  The configuration variable is a string.
    The string will also be returned to the client.
  * Removed install buckets and replaced with comparisons of hashed path
    values to determine trove compatibility.
  * If a trove is included in an update twice, once directly, and once
    implicitly through recursion, ignore the recursive update.
  * More constraints added to the repository schema
  * Added hasTrove to Items table for faster trove names check

Changes in 0.62.15:
  * The MakeDevices() policy now accepts mode= as a named argument.
  * Added (undocumented) --debug (prints debugging output),
    switched old (undocumented) --debug to now be --debugger (starts debugger
    on initialization)
  * Added debug messages to conaryclient/update.py
  * Cloning to the the same branch works (providing a good way of
    reverting changes)
  * Cloning now updates buildRequirements and loadedTroves in troveInfo
    and enforces their consistency on the target branch
  * Cloning groups is now supported
  * Fix update case where a group update should cause conary to search the
    system for an older version of a trove to replace.
  * If you update a trove foo locally to a new version on the same branch, and
    then update the containing group to a new version on a different branch,
    conary will now update foo to the new branch as well.
  * fix error message when you try to pin as non-root

Changes in 0.62.14:
  * The threading changes in .13 caused some error information to be lost.
    Tracebacks have now been fixed, and the download thread checks much more
    often to see if it needs to exit.
  * Catch InstallBucketConflicts exception

Changes in 0.62.13:
  o Repository Server changes
    * The Schema creation SQL statements have been rewritten in a more
      standardized form. Some indexes have been redefined and a number
      of views have made their way into the default repository schema.
    * The new call troveNamesOnServer can be used now by the netclient
      code for a much faster retrieval of all trove names available on
      all labels on a given server. Server and client protocol numbers
      have changed.
    * The getTroveList() server side function got a rework that should
      result in about a 50% execution time speedup on most queries.
    * The Metadata SQL query has been reworked to join tables in a
      much better order, speeding up the getMetadata call on a
      repository with many versions much faster.

  o Client changes
    * Conary now compresses XML-RPC requests before sending them to
      the repository server.  In order to use compression, the remote
      server must be running Conary 0.62.13 or later.  If the server
      is running an older version, the client will fall back to
      sending uncompressed requests.
    * The database conversion in 0.62.12 did not correct all
      out-of-order file streams.  A new conversion function is in
      0.62.13 that will examine every file stream and ensure that it
      is stored correctly in the database.
    * Versions from the contrib.rpath.com repository are automatically
      rewritten to point to contrib.rpath.org.  NOTE: if you have a
      label from the contrib.rpath.com repository in your
      InstallLabelPath (such as contrib.rpath.com@rpl:devel), you will
      need to modify it to point to contrib.rpath.org.
    * Install bucket handling now works for collections which were not
      fully installed.
    * A bug where database was left locked on exception during install
      when the download thread was still executing has been fixed.
    * The conaryclient code has been split into pieces.
    * Switched rollbacks to local@local:ROLLBACK
    * The main thread no longer blocks forever when the download
      thread fails.
    * Matching referenced troves in collections is no longer dependent
      on sort order of internal dictionaries.

  o Common Repository and Client changes
    * When a changeset is applied to the local system or committed to
      a networked repository, the fileIds are recomputed from the file
      objects and verified.  This prevents corrupted or miscomputed
      changesets from being committed to the repository or applied to
      the local system.

  o Building/Branching changes
    * Many changes have been made to cloning, including sideways
      cloning (creating a clone at the same branch depth as the clone
      source), better cloning with multiple flavors, separate cloning
      of source and binaries, resilience against duplicate troves,
      proper use of existing fileIds during clones, simultaneous
      cloning of multiple troves, and better clonedFrom tracking.
    * The default optflags for x86 changed to remove -mcpu, as it is
      deprecated in gcc.

Changes in 0.62.12:
  * Conary will no longer create a "rootroot" group while installing
    users whose primary group is "root".  It will now call the
    appropriate tag handler for user/group modifications if the tag
    handler is installed.
  * EnforceConfigLogBuildRequirements no longer suggests recursive
    build requirements for packages in which the configure script
    checks to see if the package is already installed.
  * Installing new version of pinned troves leaves the pinned trove in
    place if the two troves have compatible install buckets
  * By default, when you shadow a binary trove, its source is shadowed with it.
  * Instead of a --sources option, cvc shadow and cvc branch now take
    --source-only and --binary-only options that allow you to control whether
    sources or binaries are shadowed.
  * Branch and shadow commands now take an unlimited number of troves
    to branch/shadow.
  * Files sharing versions but with different contents (thanks to flavors)
    got lost when switching from one flavor of a trove to another
  * troves can now be specified for rq, q, and update as <labelpart>/<version>,
    e.g., foo=:rpl1/1.0, or foo=contrib.rpath.com@/2.3-1-2
  * version.hasParent() handles more cases of shadows of shadows correctly.
  * cooking troves into the repository with --flavor <newflavor> now modifies
    the flavor before the recipe is even loaded, not when the recipe's setup
    function is called.
  * add a check to ensure RPATHs in cooked packages do not have %(destdir)s
    or /tmp or /var/tmp in them.
  * EnforceSonameBuildRequirements has been temporarily changed to produce
    warnings instead of errors.
  * Dependncies and flavors didn't order things properly in their frozen forms
  * StreamCollections are now properly ordered

Changes in 0.62.11:
  * InstallBucket policy now allows using macros in component names.
  * The --resume option now works correctly when conary has
    automatically discovered a non-standard path for the main build
    directory.
  * A soname dependency is again generated for libraries outside of
    library directories, but the pathname is now included in the
    dependency.  Within a package, all matching dependencies are
    modified to include the path.  This is useful for cases where
    an application packages private versions of libraries -- the
    dependencies still need to be there so that inter-component
    requirements are honored, but they must not perturb the rest
    of the system.
  * Recursive pinning now behaves itself
  * Switch group recipe syntax to use r.add() instead of r.addTrove,
    r.remove() instead of r.removeTrove(), and add a
    r.setDefaultGroup() command to set the default group.

Changes in 0.62.10:
  * EnforceSonameBuildRequirements enhanced to handle correctly cases
    where more than one trove can resolve a single soname dependency.
  * EnforceConfigLogBuildRequirements now can take exceptions, which
    can be specified either as a filename (such as /usr/bin/bison or
    %(bindir)s/bison) or as a required trove (such as bison:runtime).
  * The trove.Trove initializer no longer allows for a trove to be created
    with a name that has more than one ":" character in it.
  * EnforceSonameBuildRequirements now can take exceptions, which are
    specified as a required trove (such as libfoo:devel) to avoid adding
    to the list of requirements.
  * EnforceSonameBuildRequirements now produces errors for missing build
    requirements, and EnforceConfigLogBuildRequirements now demonstrates
    very few false positives, and so has been updated to warning instead
    of info.
  * Added a check to warn when a trove is installed multiple times from
    the same branch with incompatible install buckets (--no-conflict-check
    overrides this check)
  * Redirects can now redirect to nothing, which allows components to
    disappear gracefully on a redirection
  * A soname dependency is now provided only if the library is in a
    default library directory, or in a directory explicitly added with a
    SharedLibrary(subtrees='/path/to/dir/') call.

Changes in 0.62.9:
  * EnforceConfigLogBuildRequirements policy added.  It looks through
    all config.log files anywhere under the build directory for programs
    that configure has found, and ensures that the transitive closure
    of the build requirements contains each file listed.  (That is, if
    the file /usr/bin/perl has been found, and intltool:runtime is in
    the buildRequires list, and intltool:runtime requires perl, then the
    requirement is satisfied.)  This policy currently produces some false
    positives; the "greylist" that tries to remove false positives needs
    to be expanded.
  * The repository server now uses a repository instance specific key
    cache.  This fixes KeyNotFound errors seen when running multiple
    repositories on one server.

Changes in 0.62.8:
  * The bug, introduced in 0.62.7, that caused Conary to stop short of
    recursing to the innermost troves when handling erasures has been fixed.
  * EnforceSonameBuildRequirements enhanced to use the system database to
    find the right missing build requirements.
  * Make users and groups in a repository such that they may not differ only
    in case, i.e. if user foo exists, user Foo cannot be created.
  * files in /usr/%(lib)s/python/.* are no longer automatically given an
    architecture flavor - if there are architecture-specific files in those
    dirs, they should result in an arch-specific flavor through normal
    means.
  * By default, no OpenPGP signatures will be added to troves when
    doing commits unless a fingerprint is explicitly set in conaryrc.
    Previously, if a keyring existed, the first key found would be used.

Changes in 0.62.7:
  * Some unneeded parts of the sql query in _getTroveList have been removed,
    improving performance.
  * The performance of the default (and most used) case of the
    getAllTroveLeaves has been increased up by using a specialized
    query.
  * Exception handling in the repository when revoked or expired keys
    are used has been corrected.
  * Signature checking now correctly checks the timestamp of the signature
    against the expiration time (if any) of the key that signed it.  If
    the signature timestamp is later than the expiration timestamp,
    the signature is rejected.
  * Pass 'Database is locked' repository errors to the client as a
    RepositoryLocked exception notifying user that the server is busy.
  * The 'yuck' script is no longer installed.
  * ComponentRequires now makes :runtime, :lib, :devellib, and :devel
    components all require their matching :config component if the
    :config component exists.  The :config component is not automatically
    created, but when it exists, it's always going to be because it
    is required by multiple other components.

Changes in 0.62.6:
  * mergeCollections() didn't always handle referenced troves changing
    byDefault status
  * Various cleanups and simplifications have been made to the trove
    removal determination

Changes in 0.62.5:
  * Allow selection of individual troves from change set files via --from-file
  * Recursive queries on local database could get upset by a missing trove
  * Underlying dependency code returns version and flavor for troves with
    broken dependencies
  * Underlying dependency code returns information on what removed trove
    caused a broken dependency
  * Removed --no-deps-recurse option
  * Greatly simplify dependency resolution logic
  * The version portion of a Release (version-sourceCount-buildCount)
    is no longer required to begin with a digit.
  * The Release parsing code has been cleaned up to use consistent
    naming, API documentation, and parse error messages
  * An unhandled exception when signing a trove twice with the same key
    has been fixed.
  * Old (now invalid) changesets are now removed from the changeset
    cache when a digital signature is added to a trove.
  * A package is now counted as empty if it contains only files automatically
    found by the AutoDoc policy.
  * CPackageRecipe now requires elfutils:runtime for eu-strip; this is
    needed for the existing debugedit:runtime requirement to do useful
    work.
  * Removed DistroPackageRecipe and moved its buildRequires list to
    PackageRecipe.  Use clearBuildReqs() to remove any of the base
    requirements for a package.
  * Install buckets are respected during dependency resolution
  * Updated the troveNames() call to a faster query, which should bring
    the run time of the "conary rq" back to a more reasonable limit
  * Race conditions and robustness problems have been fixed in
    the changeset cache.

Changes in 0.62.4:
  * Many places where lots of individual db calls were done to collect
    file objects have been collapsed into batched calls (5-10% speedup
    on some operations)
  * Fixed PGP key submission to not use a hidden form element.
  * Changed PGP key submission to use an xmlrpc call instead of
    modifying the database directly.
  * Added methods to change PGP key/user associations, and thereby
    disable a key.
  * Added an index to dependency resolution for a massive improvement
    on local system dependency performance on large updates.
  * Added the ability to get troves without file lists from the local
    database and use that when getting troves through the changeset
    trove source.
  * Previously, dependency resolution could cause duplicate
    trovesource entries.  This no longer occurs.
  * :lib and :devellib automatically have lib=%(lib)s install buckets.
  * A user management bug in the repository has been fixed.
    Previously, if you deleted a group followed by the user with the
    same name of the group, an unhandled exception occurred.
  * Looking up changeset cache entries in the cache database no longer
    uses exception handling to determine when database entries are
    invalid or stale.
  * The EnforceSonameBuildRequirements policy now recognizes :devellib
    as well as :devel components in buildRequires.

Changes in 0.62.3:
  * Don't link troves to groups when the branch has changed
  * Link new troves to collections (and new collections to old troves) when
    a trove isn't installed but a suitable replacement (meaning on the same
    branch) is available
  * Installing changesets w/ not by default from files broke
  * Fix a bug in the kid template that prevented permissions (ACLs) from being
    deleted from a repository.

Changes in 0.62.2:
  * Further reworkings of update code to be fully based on job sets. The
    absolute flag now defines whether a trove is newly installed or if
    it should be an update from an existing trove (when possible). Network
    changesets and changesets from files are treated almost identically now.
  * Swapped lock terminology for pin
  * Changed table names in database schema to better match the repository
    schema

Changes in 0.62.1:
  * UtilizeGroup fixed
  * conary updateall fixed
  * Disable SHA-1 integrity checks when trove changesets don't include
    files in various places
  * conary now prevents you from cooking empty groups

Changes in 0.62.0:
  * Initial OpenPGP (RFC 2440) based signature support has been
    added. Conary reads public keys from ~/.gnupg/pubring.gpg and
    /etc/conary/pubring.pgp.  Conary reads private keys from
    ~/.gnupg/secring.pgp.  Setting the "signatureKey" configuration
    variable to a key ID will select which key to use from the
    keyring. If signatureKey is not set, and there is a valid private
    keyring, the first key on the keyring will automatically be used
    to sign changesets when committing them to the repository.
    "cvc sign" adds a signature to a trove that already exists in the
    repository.
  * Change set generation on the command line is more flexible. It can generate
    erasure changesets as well as relative to nothing changesets
  * When creating multiple groups from the same recipe using newGroup(),
    Conary now searches all subgroups when resolving dependencies within
    a parent group
  * Conary no longer resolves dependencies for troves with byDefault=False
    (such as :test and :debuginfo).  Conary will now resolve dependencies in
    those troves only if you set checkOnlyByDefaultDeps=False.  When creating
    subgroups using newGroup(), pass the checkOnlyByDefaultDeps flag as an
    argument to the newGroup() function.
  * excludeTroves now applies to troves which have been added to
    already installed collections

Changes in 0.61.12:
  * You can now search for troves by <trove>=<host>@
  * A bug when cooking groups with depCheck = True (introduced in 0.61.10)
    has been fixed.
  * A new r.ByDefault policy controls how components are included in their
    enclosing packages; the default is True except for :test and :debuginfo
    components that default to False.
  * Cloning across repositories works
  * A bug in 'conary update --info' output was fixed

Changes in 0.61.11:
  * A bug that caused a database deadlock when removing entries from the
    changeset cache in the repository server has been fixed.
  * Added RegularExpressionList in conarycfg
  * Added lockTroves configuration option for autolock
  * Recurisvely included troves could be removed incorrectly when those
    troves were already present

Changes in 0.61.10:
  * The conary update command now takes a --sync parameter, documented in
    'man conary'
  * Groups now allow you to create a reference to another cooked trove,
    and use that reference to add troves that are contained in that trove.
    For example, if you want to create a group-python based on the troves in
    an already cooked group-dist, you add a reference to the group-dist in
    group-python, and pass the group-dist reference in when you call
    addTroves.
  * Work has begun towards generalizing the concept of a trove source.
    A class SimpleTroveSource has been added that, when subclassed and given
    access to the troves, will allow you to call findTroves to search that
    source.  The same code is used in update code to unify updating from
    the repository and from changesets, and it is used to provide the search
    capabilities for the local database.
  * Conary now allows all files, not just regular files, to have
    dependencies.  This is necessary for user/group dependencies for
    non-regular files to work.  Packages built with 0.61.10 or later
    that have non-regular files with non-root user or group will not
    be readable by Conary versions 0.61.9 or earlier.
  * Shadowing now preserves the byDefault flag, and handles reshadowing
    collections gracefully now
  * Update preprocessing now works on absolute changesets instead of
    relative ones, providing massive cleanups. Code uses sets of jobs
    instead of changesets for job representation, allowing still more
    cleanups. Many bugs seem to have gone away.

Changes in 0.61.9:
  * Fix a bug added in 0.61.8 that breaks tag handlers

Changes in 0.61.8:
  * Fix a bug introduced in 0.61.7 that occurred when, in the repository,
    either the Users table or Groups table was empty when creating a new group.
  * Add --buildreqs, --flavors options to q and rq.
  * Primary troves should not have their trove change sets overridden by
    items recursively included (and fixed a pile of things this broke).
  * Locally stored change sets can't always get access to pristine files
    from the local filesystem; when it can't, make sure file sha1 checking
    doesn't get upset.
  * Unchanged troves in updated groups could be erased by items in the
    same group on a different branch.
  * The "conary q[uery]" command accepts a --diff option.  When --diff
    is used, the difference between installed and pristine troves is
    displayed.
  * An additional progress callback has been added to show when database
    transactions are committed

Changes in 0.61.7:
  * Several bugs related to updating two troves with the same name have been
    fixed - including branch affinity, flavor affinity, correct handling of
    already updated troves, and correct handling of empty flavors.
  * "conary emerge" as root (or as a user than can apply the changeset
    produced by the build) did not install anything but the toplevel
    package.  This bug has been fixed.
  * No longer hide descriptive TroveNotFound errors behind a generic
    NoNewTroves wrapper.
  * Group recipes can now request that dependencies be resolved and
    added to the group at cook time.  To automatically add required
    troves to a group add "autoResolve = True" to the recipe class.
    Optionally "autoResolveLabelPath" can be set to a list of labels
    to use during dependency resolution.
  * Locally stored rollbacks couldn't handle files changing types. As
    part of the fix, the generic file diff code is now used when creating
    changesets instead of having a special-case wrapper around it
    (fileChangeSet()).
  * The commitaction script and the changemail module did not necessarily
    show the full trailing version for branches and shadows.  (For example,
    /conary.rpath.com@rpl:devel/4.1.25-18/db41/19 showed up as "19"
    instead of "4.1.25-19".)
  * Add a --deps option for conary q.  Make that and conary rq --deps
    recurse over collections.
  * Warn about missing buildRequires entries both for soname dependencies
    and for TagSpecs applied via tag description files.
  * A bug in updating groups that switch the byDefault setting of troves
    has been fixed.
  * Add an updateThreshold config option to control the number of troves to
    include in a download.
  * Ordering didn't work for old packages depending on anything, or for
    dependencies whose provider moved between components.
  * The r.Ownership(), r.UtilizeUser(), and r.UtilizeGroup() now generate
    appropriate dependencies on info-* packages.
  * Updating packages and components installed multiple times could cause
    a component to be removed multiple times (which resulted in a traceback).
  * Fixed a bug that occurred when groups tied to a user were deleted
    without deleting the associated user, then subsequently adding a user
    with the same name.

Changes in 0.61.6:
  * InitialContents turns off EtcConfig, since a file cannot be both
    a config file and an InitialContents file.
  * Reworked repository change sets to directly reference files from the
    contents store.
  * The User() command now takes an optional supplemental= option,
    which provides a list of supplemental groups to which to add
    the user.  (SupplementalGroup() is for groups not associated
    with a user.)
  * The showcs command can now handle components that are referenced
    but not included in a changeset.
  * InfoUserRecipe and InfoGroupRecipe can now be built with buildlogging
    turned on.
  * Conary's internal handling for dyanamically finding new IDs for
    users and groups has been fixed.
  * "conary updateall" now accepts the --test flag.
  * Various fixes were made to the CIL dependency detection code.

Changes in 0.61.5:
  * Added basic clone capability (which only works cloning to parents
    branches and shadows, and on a single host).
  * Now handles degenerate case of packaging unreadable files.
  * A bug that caused conary to ask for the wrong fileId when constructing
    a changeset from multiple repositores has been fixed.
  * Conary now can add users and groups automatically at install time.  If
    there is no taghandler to add a user or a group, conary will add it
    internally as a bootstrapping measure; if there is a taghandler,
    conary will call that instead.  In order to ease transition, Conary
    does not yet create the dependencies on the info- packages; a future
    version of Conary will add those dependencies after the system user
    info- packages have been created.
  * rpm2cpio now handles rpm archives that use bzip2 to compress the
    cpio payload
  * Conary now creates dependencies (provides and requires) for CIL
    files, if mono's monodis is installed on the system or being built
    in the current package.
  * Troves moving between troves could cause conary to attempt double
    erasures
  * The networked repository handles cases where contents are not
    found in the contents store.  The exception is passed back to
    the client.
  * The networked repository handles cases where a file stream is not
    found when the client asks for file contents.  The exception is
    passwd back to the client.
  * An error that caused getPackageBranchPathIds() to return the
    oldest fileIds instead of the youngest fileIds has been corrected.
  * Reworked finding old versions of troves to avoid a single trove
    being removed multiple times

Changes in 0.61.4:
  * %(datadir)s/.../lib/ files will no longer show up in :lib - presumption
    being that anything under %(datadir)s really is arch independenct
  * Creating branches and shadows had a command line parsing bug
  * "cvc newpkg" takes --dir and now complains for unexpected arguments
    (which is used to just ignore)
  * when using flavor affinity for installed troves, merge subarchitecture
    flags
  * group handling didn't always preserve troves which were needed by a
    newly installed trove properly

Changes in 0.61.3:
  * Corrected a bug that snuck in 0.61.2 that caused a temporary SQL table
    to not be temporary, which makes multiple httpd processes fail with
    'database schema changed' errors.

Changes in 0.61.2:
  * Fix a bunch of typos in the authentication checking server side
  * Add permission editing capabilities to the server component and hooks
    in the netclient
  * Overhaul of ACL system so that uniqueness constraints on Troves and
    Labels can be enforced: we now use a special Trove and Label "0 | ALL"
    instead of Null
  * Dependency resolution enforces label ACLs.
  * Module arguments to commitaction are parsed according to shell
    quoting rules.
  * The changemail commitaction module now takes an optional '--from'
    argument.
  * added clearBuildReqs() - will clear all or some of superclass buildreqs
    when cooking.
  * The pickled version of Dependency objects changed, therefore the
    schema version of the changeset cache has been incremented.
  * When Configure() detects a failure and input or output is not a
    tty, all config.log files will be included in the output in order
    to ease debugging from captured log files.
  * Part of the infrastructure for adding users and groups has been added:
    it is possible to create info-<name>:{user,group} packages via
    UserInfoRecipe and GroupInfoRecipe classes.  The User(), Group(),
    and SupplementalGroup() policies are deprecated; those lines should
    move to their own recipes intact (the syntax remains the same).
    The install-time code does not yet install info-* packages first in
    their own transaction; when it does, the Ownership(), UtilizeUser(),
    and UtilizeGroup() policies will create dependencies on the
    appropriate info-* packages.
  * The networked repository server and client code has been changed
    to use the 'deflate' Content-encoding type instead of 'zlib',
    which makes the code RFC 2616 (HTTP 1.1) compliant.
  * A new function called hasUnresolvedSymbols() has been added to the
    elf module.  This could be useful for a contributor to implement a
    policy that checks to make sure that shared libraries do not have
    unresolved symbols.  Additional code could be written to check
    binaries too.
  * cvc checkout, update, and commit now show progress when communicating
    with the repository server
  * Progress is now displayed while downloading file contents from a
    repository (such as when assembling a changeset that is distributed
    across multiple repositories)

Changes in 0.61.1:
  * Cleaned up error message which results from Conary not being able to
    determine which trove to remove when a new one is installed
  * Dependency object use slots
  * Hash values for DependencySet, Version, and Branch objects are cached
  * UIDs and GIDs that cannot be mapped to symbolic names no
    longer cause the buildpackage code to traceback.  The ownerships
    from the filesystem were never used anyway, so it's safe to assume
    that all files are owned by root:root
  * Implemented proper updateall
  * Files in troves are downloadable from the repository browser.
  * Troves in the repository browser are separated by first letter
    instead of showing all troves in one page.

Changes in 0.61.0:
  * New functionality for maintaining user groups: renaming and updating
    members
  * Added repository interfaces for deleting users and groups
  * Added a repository iterator function to list the members of a group
  * The web interface to the Conary repository now has a repository
    contents browser, accessible either from the main page (if you are
    logged into the web interface), or from the /browse url. Example:
        http://conary.example.com/conary/browse
  * A bug preventing all access to the web interface if an anonymous
    user existed has been fixed.
  * "Large" updates are split into multiple pieces which are downloaded
     and installed independently of one another
  * Trove updates are tracked through collections
  * Group handling completely rewritten to function as a three way merge
    instead of a set of heuristics
  * Trove removal handles references troves which are referenced by multiple
    collections
  * Rollback format unified for local and nonlocal rollbacks
  * Dependency ordering forces collections to be installed after all of their
    referenced troves (allowing simple restarts)
  * Database migration removes stale versions
  * --replace-files marks the replaced versions of the files as no longer
    present
  * Troves store information about Install Buckets - not used yet.
    By specifying a component's install bin, which is a set of key-value
    pairs, you can describe whether two versions of a component are
    installable side-by-side.  If two versions of the component share the
    same keys for their install bins, but at least one different value, then
    the components are installable side-by-side.
  * Troves store information about troves loaded when building a recipe
  * Build Requirements are stored with the trove
  * Add isCollection() to TroveInfo
  * Changesets download while instals are going on
  * StreamSet.twm() respects ignoreUnknown now
  * Rollbacks of locally cooked and emerged troves works

Changes in 0.60.12:
  * Previously, if you ran "conary update foo", and foo requires a new
    version of bar, but updating to the new version of bar would break
    existing dependencies of other troves on the system, a very
    unuseful "Troves being removed create unresolved dependencies"
    message would be printed.  Conary now says that "Additional troves
    are needed" instead.  If --resolve is used, it will report the
    troves that have been added before displaying the dependency
    failures caused by erase.
  * Symlinks no longer confuse AutoDoc policy.
  * Autosource files which have changed confused cvc update
  * allow a \ at the end of a line in config files to do line continuations
  * several bugs in the multitag handler have been fixed

Changes in 0.60.11:
  * The '-f' flag was added to the arguments to gzip when
    recompressing compressed files
  * Added progress callbacks for uploading the changeset when cooking
  * Improved automatic mainDir detection for some corner cases.
  * Put development docs back in :devel component (they were
    inadvertantly removed from it by a previous fix).

Changes in 0.60.10:
  * BadFilenames policy absolutely prohibits filenames with newlines
    in them, no exceptions allowed.  Other similarly bad filenames may
    later be forbidden by this policy.
  * UTF8Filenames moved to packagepolicy, where it belongs, and it now
    raises an error instead of printing a warning.
  * Conary now enforces the rule that tag names must have no whitespace
    and must be all alphanumeric characters, -, or _.
  * Conary can now run a single instance of a single tag handler to
    process multiple tags.  The tag description files for each tag
    must point to the same tag handler, and must each specify the
    multitag datasource.  The data is passed to the tag handler on
    standard input using the protocol "tag list for file1\nfile1\n..."
  * Fixed ftp server busy detection when fetching files via URL.

Changes in 0.60.9:
  * The changemail script is replaced by a generic commitaction script
    that loads modules, and a changemail.py module is supplied.  There is
    a backward-compatible changemail script which calls commitaction
    with the changemail.py module.  --email and --*user options now are
    changemail module options, so the commitAction should be specified
    something like this:
    commitAction /.../conary/commitaction --repmap ... --module "/.../conary/changemail --user %(user)s --email foo@example.com --email bar@example.com"
    You can add your own modules and run them all from the same commitaction
    using multiple --module arguments to the commitaction script.
  * Conary can now almost always guess the correct name for the mainDir
    when it is not %(name)s-%(version)s, if the first addArchive()
    instance creates exactly one top-level subdirectory and no other
    top-level files of any sort, in which case it will use that name as
    the mainDir.

Changes in 0.60.8:
  * The changemail script is now actually packaged, in
    /usr/lib{,64}/python2.4/site-packages/conary/changemail
  * Build requirements for superclasses are automatically added to
    subclasses.
  * Build requirements now look at all labels in a version to see if they
    satisfy a build requirement.
  * The NormalizeManPages policy now automatically converts man pages
    encoded in iso-8859-1 to man pages encoded in utf-8.  Additionally,
    it runs faster and no longer calls sed.

Changes in 0.60.7:
  * The changemail script is now distributed with conary, and is called
    with a different calling convention; instead of being called once
    per trove with trove-specific command line options, it is called
    once per commit (of however many troves) and creates more readable
    summary email messages.  Remove --trove, --version, and --flavor
    arguments from your changemail invocations.  Added --user argument
    to changemail; specify in .cnr files as "--user %(user)s".  Or, to
    only print users for source or binary commits, use "--sourceuser
    %(user)s" or "--binaryuser %(user)s", respectively.
  * The cvc rdiff command now recognizes creating a shadow as such.
  * Build requirement tracking is now half-enabled; conary is now able
    to read "buildReqs" tags, but will not yet generate them.
  * Files in /tmp and /var/tmp, and all cvs temporary files, will no
    longer be packaged by default,
  * The addArchive(), addSource(), and addPatch() actions can now fetch
    via HTTPS as well as HTTP and FTP.
  * The repository now handles creating a changeset between two troves
    that both contain a version of a file that is stored on a different
    repository

Changes in 0.60.6:
  * Erasing emerged troves works properly
  * Calling Doc() no longer disables the AutoDoc() policy.
  * A more reliable method is used for finding the port of an
    Apache connection

Changes in 0.60.5:
  * 'conary emerge' works again
  * Distributed group changesets failed when remote troves disappeared
    from the group
  * build logs are now tagged with 'buildlog' tag
  * Conary now handles cases when a directory becomes a symlink when
    applying a changeset.  An error message is displayed which tells the
    user how to apply the update.

Changes in 0.60.4:
  * An error in the automatic database conversion of 0.60.2 systems
    has been corrected.

Changes in 0.60.3:
  * Reimplemented LargeStreamSet in C
  * Added StreamCollection
  * Policies now announce their names in their information, warning,
    debug, and error messages, making it easier to determine how to
    resolve problems.
  * The database conversion for to 0.60.2 didn't work well; a proper
    conversion is now in place

Changes in 0.60.2:
  * Added InitialContent flag
  * Fixed bug which caused servers to leak file descriptors when the sqldb
    was replaced
  * "repquery --deps" output fixed (broken in 0.60.1)
  * Added AutoDoc policy which finds common documentation files and puts
    them in %(thisdocdir)s automatically.
    AutoDoc is disabled by calling
    Doc without calling AutoDoc, which means that existing recipes that
    call Doc will not show changes.
  * getPackageBranchPathIds() now returns version and fileId as well,
    so that the IdGen class can determine if an older version number
    should be assigned to files.  getPackageBranchPathIds() is now the
    primary mechanism for populating the pathId dictionary.
  * The local label methods of the version object have been
    refactored. isLocal() is now onLocalLabel(), isEmerge() is now
    onEmergeLabel(), etc. isOnLocalHost() has been added as a method
    to easily determine if a version only exists in the database
  * Moved logic for explicitly creating a changeset from cscmd.py to the
    ConaryClient object
  * Added the (unused) ability to lock and unlock troves. Ignore this for now.
  * "query --info" behaves much more like "repquery --info" now
  * isSourceVersion() method has been to the Version object
  * most of the remaining erroneous references to "Package" have been
    changed to "Trove" throughout the code.  This includes method
    names such as getPrimaryPackageList() -> getPrimaryTroveList().  Some
    more commonly used methods were left as deprecated thunking methods
  * dependency resolution couldn't resolve a requirement w/o flags against
    a provides w/ flags

Changes in 0.60.1:
  * Support for legacy clients (protocol version 29) has been removed from
    the server
  * The server raises an server-side exception if any client with
    protocol less than 32
  * Updated the URL provided in a server-side client version mismatch
    exception
  * Server-side dependency suggestions return more choices, leaving it
    to the client to sort it all out
  * Client uses timestamps to determine which troves to install when their
    flavors score equally
  * Fixed build-side bug handling meta characters ([,*,etc) in file names
  * "cvc newpkg" now accepts pkgname=label syntax
  * files.contentsChanged() function updated to work with StreamSets
  * Basic local changeset creation, retargeting, and commits work
  * Permissions weren't merged for operations run as non-root users
  * The structure of the repository web interface has been redesigned
    and some authentication UI bugs have been fixed.
  * The repository web interface now requires the conary-web-common package
    to be installed.
  * Committing troves to the repository no longer recompresses non-config
    files
  * Timestamps are set on the server at commit time; the timestamps the
    client assigned is not used (this is to protect against clients with
    a bad idea of time; servers should be consistent, even if they're
    wrong, and as long as time doesn't go backwards on that server all is
    good)
  * Reworked troves to be representable as streams and implement *basic*
    signature capability
  * Local cook versions are now more sensible.

Changes in 0.60.0:
  * Changed changesets to compress individual files instead of the combined
    stream.
  * Cleaned up file content objects to no longer track file sizes.
  * Switched away from TupleStream to StreamSet both for better performance
    and for improved flexibility in the format (at the price of larger
    frozen streams).
  * Troves explicitly provide their own names.
  * Troves can now provide "capability flags", and trove requirements
    can now include references to the capability flags.
    r.ComponentProvides(('ASDF', 'FDSA')) will cause all components built
    from the current recipe to provide the 'ASDF' and 'FDSA' capability
    flags, and r.Requires('/path/to/file', 'foo:runtime(ASDF FDSA)')
    will make /path/to/file require the foo:runtime component built
    with the ASDF and FDSA capability flags.
  * Dependency components can contain : characters now.

Changes in 0.50.14:
  * Dependency checking now returns reordering information (which isn't
    used yet)
  * Allow groups to include other groups defined in the same recipe (but
    explicitly disallow cycles in groups)
  * Fixed bug in building multiple groups with a single recipe when some
    of the groups already exist, but others don't

Changes in 0.50.13:
  * Added automatic :data component for /usr/share, to which you should
    add any platform-independent files that are needed by :lib components
    but not in a libdir-derived path.  These might include configuration
    files and supporting data files needed by both library and runtime
    programs.
  * Added automatic intra-package inter-component dependencies; now within
    a single package, the :devel component will automatically require the
    :lib component if both components exist.  These dependency sets can be
    modified with the ComponentRequires policy.
  * The build/buildpackage.py file has variable and function names changed
    to better match our terminology for packages and components.
  * Change flavor specified in the conaryrc to a flavor path -- accept the
    flavor config parameter multiple times to create a flavor path
  * Added a "filewrap" argument to r.Run() that inserts an LD_PRELOAD
    wrapper that overrides some library funtions to look in %(destdir)s
    first before looking in the filesystem.  This is subject to change
    as we experiment with it!

Changes in 0.50.12:
  * Implemented --quiet for conary update changeset commands, and cvc cook.
    Also implemented the 'quiet' configuration value. This option suppresses
    progress indicators.
  * Split loadRecipe into loadInstalled and loadSuperClass, depending on the
    purpose of the recipe loading.  loadInstalled will examine the local
    system to look for a matching installed trove, and load that version,
    while loadSuperClass will not.
  * Logs of builds are now stored in cooked changesets in the :debuginfo
    component -- generally in
    /usr/src/debug/buildlogs/<name>-<version>-log.bz2, controlled by
    macros.buildlogpath
  * Added lib/logger.py
  * Fixed conarybugz.py to work with Conary's new site-packages location
  * Cleaned up yuck, rpm2cpio, and rpm2ccs scripts to use new "import conary"
    mechanism for finding conary.
  * Check sha1s for all files written into the repository or file system
  * conary scs --deps works again

Changes in 0.50.11:
  * Reworked file addition to local database a bit for better performance
  * Fixed sorting for --info
  * Don't make --info installs require a writeable database
  * Added an exception to group updating, restricting removal of existing
    troves to match the group's contents to troves on the same branch
  * Groups which had the same trove added (via a referenced trove) and
    removed (from the primary trove) got confused
  * conary showcs now takes trove version
  * conary showcs will display erased troves in changesets, and erased troves
    that are referenced but not within the changeset
  * conary changeset now support trove=<version>-- to create a changeset that
    erases the trove
  * Cache user id to name mapping
  * Improved the progress indicators for preparingUpdate and
    creatingDatabaseTransaction
  * Implemented progress indicator on source downloads
  * Fixed bug in update process which caused files to be incorrectly skipped

Changes in 0.50.10:
  * Added callback for creating database transaction, so that it does
    not look like we spend an inordinate amount of time executing tag
    pre scripts.
  * Added findtrove.py to the Makefile so that it is included in
    the distributed version of conary.
  * Added distcheck rule to Makefile to try and avoid missing files in the
    future

Changes in 0.50.9:
  * reimplemented StreamSet in C
  * moved findTroves out to findtrove.py, reworked it to be more modular
  * getSourceVersion now correctly handles branched binaries by looking
    up the branch to find the source component.
  * reimplemented StringStream in C
  * fixed bugs in --info

Changes in 0.50.8:
  * sort update --info alphabetically, display old versions, and display
    a letter summarizing the type of change
  * NormalizeInterpreterPaths() policy now looks in the package currently
    being built, as well as on the installed system, to determine how to
    resolve #!/usr/bin/env scripts.
  * groupName argument to addTrove() can now be a list of group names as
    well as a single group name.
  * --no-recurse works on the erase path
  * fix to walkTroveSet (which was horribly broken)
  * enable (optional) dependency checking when building groups
  * 'cvc cook' error output when there are unresolved build
    requirements is more user friendly
  * filesystem conflicts are handled properly when applying a rollback
  * updating a package to a version that comes from a different
    repository when that package had an uninstalled component works
    now.
  * conary now resides in /usr/$LIB/python$PYVERSION/site-packages/conary/
  * calling r.Replace on a non-regular file results in a warning instead
    of an unhandled exception
  * implemented basic callbacks for update, erase, and changesets

Changes in 0.50.7:
  * Added the XInetdService action to avoid having to include
    /etc/xinetd.d/ files separately, and to make xinetd.d files
    be consistent, making recipe-provided changes less likely to
    conflict with local configuration changes.
  * groups are no longer allowed to contain redirects
  * added setLabelPath to group recipe
  * Allow r.Provides("soname: libfoo.so(FLAGS)", "/some/file") (added
    the "(FLAGS)" part).
  * don't allow spaces and commas in revisions

Changes in 0.50.6:
  * conaryclient.updateChangeSet should have recursed by default
  * Metadata retrieval now works along distributed branches and shadows.
  * reworked troves being added to database to handle missing parts
    of packages and groups properly (and make things faster and more
    elegant)
  * merged update and erase code paths in conaryclient
  * update and erase now take +,- modifiers on trove names
  * added --info to see what an update or erase command will do
  * a single group recipe can now build multiple groups

Changes in 0.50.5:
  * Streams return their value through __call__ instead of value()
  * Reimplemented ShortStream and IntStream in C
  * conary config now takes --show-passwords option, and does not pretty
    print config file values when not printing to screen.  This means that
    conary config > <file> will result in a valid configuration file.
  * Updating groups didn't work when the group referenced troves as new
    which were already installed on the system
  * r.ComponentSpec('somecomponent', '.*') will no longer override the
    file specifications for packaging :debuginfo and :test components.
  * loadRecipe now takes a troveSpec as its first parameter, and uses that
    troveSpec to find the trove on the local system that matches the source
    component that is being loaded.  loadRecipe also automatically searches
    the labels that are parents of the current recipe, so if you shadow a
    recipe, any loadRecipe lines contained in that recipe should still do
    what you want.
  * merge didn't handle files converging
  * merge doesn't need to deal with autosource files
  * diffs between groups failed when members disappeared

Changes in 0.50.4:
  * Most rollback information is stored as a reference to a repository
    instead of storing full rollback data on the local system. The
    localRollbacks flag in conaryrc allows the old behavior to remain.
  * The CONARY state after a merge operation on a shadow now has the
    correct fileId for files that are not different than the parent
    version.
  * Added /usr/lib/conary/conarybugz.py to make it easy to automatically
    populate bugzilla databases from repositories.
  * Sped up Strip, NormalizeInitscriptLocation, NormalizePamConfig,
    TagDescription, and TagHandler policies by limiting them to
    only appropriate directories.
  * Fixed :debuginfo to work with binaries built from more than one
    source file, and made it less aggressive by only stripping debug
    information out to the :debuginfo files, which both makes stack
    traces better without :debuginfo installed and makes libraries
    stripped for :debuginfo more likely to work.
  * When existing fileId's had no streams but the streams are provided
    by a later commit, those streams weren't always merged properly if
    there were multiple files for that fileId
  * conary config output masks user/password info in repository maps
  * the config option useDir has been changed to useDirs, and archDir has been
    changed to archDirs, to allow for tiered use/arch flag definitions, and
    the tweaking of use and arch flag settings.  By default, useDirs and
    archDirs look in /etc/conary/<dir>, followed by /etc/conary/distro/<dir>,
    follwed by ~/.conary/<dir>, where dir is use or arch, depending on the
    context.
  * Arch files can now contain arbitrary macro definitions, and in the future
    will contain values for macros like %(lib)s, which is lib64
    on some platforms.
  * when using --keep-existing, the install label path and install flavor
    are used to determine which version to install instead of using affinity
    to install something close to what you already have.
  * a bug that prevented a changeset from applying to the system when
    the changeset removed a component from a package and the component
    is not installed on the system has been fixed.

Changes in 0.50.3:
  * database findTrove now has an interface that is much closer to the
    repository findTrove function -- this enables conary q to work like
    conary rq.
  * Group handling didn't work for multiple levels of group inclusion.
  * Database.hasTrove() no longer needs to instantiate troves.
  * Fixed overly-aggressive cleaning of the cache.
  * Added repository findTroves call to parallelize findTrove calls.
  * Added the NonMultilibDirectories policy to prevent 32-bit troves from
    utilizing lib64 directories.
  * the NormalizeInterpreterPath policy can now handle unwriteable files
  * fixed the network client code to return file contents properly when
    multiple file contents are requested from the server (bz#50)
  * rewrote Database.getTroveLatestVersion()
  * Added :debuginfo handling in Strip policy, which requires debugging
    to be turned on in optflags and elfutils's eu-strip and debugedit to
    be installed.  Like :test components, :debuginfo components are not
    installed by default.
  * File versions are now properly set to a branched version after a
    merge operation
  * cvc commit aborts again when the current versions of files are not
    the latest versions

Changes in 0.50.2:
  * Any %(lib)s-derived path (/%(lib)s, %(libdir)s, %(krbprefix)s/%(lib)s,
    or %(x11prefix)s/%(lib)s) will now cause the entire package and all
    components to be flavored with the base instruction set flavor, so
    that architecture-sensitive but non-code files in (say) /usr/lib64
    do not show up on 32-bit platforms.
  * Sped up dependency resolution on the client
  * The reworked getFileContents call now asks for contents from the
    correct server when contents from more than one server are requested

Changes in 0.50.1:
  * Add support for trove=<troveVersion> in rq, cvc co, and other places that
    use findTrove
  * Add conary q --info option to display flavors
  * changeset command uses system flavor if no flavor is specified, skips
    troves which are not included in packages and groups by default,
    takes a --no-recurse option, and filters based on the excludeTroves
    configuration setting
  * Added automatic :perl component that works like the :python component,
    and extended the multilib-friendly-or-architecture-neutral policy to
    work with perl as well as python.
  * client/server protocol negotiation is a whole lot smarter now
  * getChangeSet() results in a single URL rather than one per primary trove
  * group, fileset, and redirect recipes have macros that contain the
    buildlabel and buildbranch.
  * fixed a bug with merging absolute change sets which contain config files
  * redirections to troves w/ older versions already installed didn't work
  * the pathId generation code has changed.  For cooked troves, the
    pathId will be the same for any particular version of a path.
    Code must not depend on this behavior, however; it may change in the
    future.

Changes in 0.50.0:
  * Redirections work
  * Sped up group generation
  * Troves which reference other troves (groups and packages) can now specify
    whether a trove is installed by default or not. Packages now reference
    :test, but don't install it by default
  * Added optional 'recurse' parameter to netclient.createChangeSetFile
  * The first argument to the Requires and TagSpec commands can now have
    macros interpolated, as in r.Requires('%(bindir)s/foo', ...)
  * Groups can have requirements now
  * protocol-level getFileContents works on multiple files simultaneously
  * repository log had too many files added to it
  * set instruction set flavor for a cooked trove whenever any Arch flags are
    checked

Changes in 0.14.12:
  * The shadow command looks at buildLabel instead of following
    installLabelPath
  * In some cases, troves with an incompatible flavor were chosen when
    --resolve was used. The proper flavor is now used, or the
    dependency is reported as unsatisfiable.
  * Several more instances of %(lib)s were moved out of the default
    specification for generic components like :runtime and :devel for
    better multilib support.
  * Policy now helps ensure that :python components are either
    architecture-neutral or multilib-friendly.
  * Better error messages for "%(foo)/" (which should be "%(foo)s/")
  * Looking up files in the local database gave erroneous results in
    some cases (this was noticeably primarily when distributed change
    sets were being generated)

Changes in 0.14.11:
  * Local systems store config files in sql tables now.  Use
    /usr/share/conary/convertcontents to convert to the new data store.
    Note that this means that any *config file* managed by conary can be
    read through the main SQL database file in /var/lib/conarydb/conarydb.
  * Actually check build requirements before building, use --no-deps to
    ignore the check.
  * make conary q and conary update convert all flavors to  strong flavors
    for comparison; ~readline becomes readline, and ~!readline becomes
    !readline, so that conary q foo[readline] works as expected.
  * no default flavor is presumed for local operations (erase, q)
  * changed getPackageBranchPathIds to base64 encode the filename in
    order to ensure that the resulting XML-RPC will be UTF-8 clean.
  * localoutofdate renamed to "yuck", a man page added, and the script
    and man page are now installed on the system.
  * rename --use-macro and --use-flavor options for cook to --macro
    and --flavor
  * support new cook syntax: cvc cook <trove>[flavor] to set the troves flavor
    while cooking
  * fixed rq output when iterating over subtroves within a trove or group
  * TroveNotFound exceptions are handled gracefully in cvc.  'conary cook
    foo' will no longer traceback when foo:souce could not be found in
    the repository.
  * Unsynchronized updates work for packages and groups
  * The database is now opened with a 30 second timeout.  This should allow
    better concurrency.
  * added --exclude-troves and excludeTroves conaryrc entry
  * repository .cnr file's commitAction configuration item now has a
    flavor provided to it as %(flavor)s and the default changemail
    script uses it.
  * don't allow the same label to appear twice in sequence in a version

Changes in 0.14.10:
  * FlavorMap sense wasn't set right for base instruction set

Changes in 0.14.9:
  * Shadow Branch objects didn't return parent branches properly. This
    caused incorrect pathId's to show up on cook on shallow shadows.
  * Reworked the code which looks up pathIds to take advantage of a new
    server call (getPackageBranchPathIds) which is faster and looks on
    both the full branch and full parent branches.
  * The Apache repository server now allows mixed ssl and normal requests.
  * Added forceSSL option to apache repository server configuration.
  * The network client code now supports accessing servers over https.
  * Proper salts are used for user passwords.
  * The default value for macros.optflags is "-O2" again, instead of
    an empty string.
  * The http handler in the conary server now sends back proper error
    codes in the case of an authentication error.

Changes in 0.14.8:
  * Fixed bug where streams for commits on distributed branches didn't always
    get set properly
  * reworked findTrove() in repository to return (name, version, flavor)
    tuples instead of full troves
  * Split conary.1 into conary.1 and cvc.1
  * Allow cvc cook trove=<version>
  * remove --target-branch cook option
  * added default :devellib component for architecture-specific devel bits,
    made all files with an architecture-specific multilib path that are
    not in :devellib go into :lib instead of having many of them fall into
    :runtime

Changes in 0.14.7:
  * ELF libraries with sonames that have paths in them are now handled
    sanely, by removing the path (and complaining...)
  * split march into targetArch and unameArch -- requires a new distro-release
  * rework command line arguments to shadow and branch to match how versions
    are normally specified, and allow a flavor specificatoin
  * added --sources to branch and shadow commands

Changes in 0.14.6:
  * fix for generating changesets between repositories
  * policies that look at shared libraries are now multilib-aware,
    fixing shared library permissions and dependency provision
  * autosources didn't work when committing across a shadow

Changes in 0.14.5:
  * allow groups to contain troves with conflicting flavors
  * make repository-side change set caching less buggy
  * fix config files changing to symlinks
  * allow duplicate items to be specified for erase and update
  * changeset command allows flavors to be specified
  * repquery --info shows trove flavor
  * fixed bug with not matching base instruction set flavor

Changes in 0.14.4:
  * several bugs in the 'cvc update' code paths have been fixed
    - it no longer retrieves autosource sources
    - the CONARY file now gets populated entries for autosource files
    - the fileids in CONARY files are now correct after an update
  * several bugs in error handling have been fixed
  * several docstrings have been fixed
  * packagepolicy now automatically adds usermode:runtime requirement to files
    that are dangling symlinks to consolehelper
  * the templating engine for the web interface to the server has been
    changed to kid; kid and elementtree are now required to run a server.
  * the web interface now supports limited editing of ACLs
  * the server now only supports protocol version 26 (it was a mistake
    to leave in support for 24 and 25)
  * old code that supported ancient protocol versions has been
    removed from the server
  * recipes loaded from within recipes follow the label= argument if
    it is given

Changes in 0.14.3:
  * Fixed usage message to no longer print 1 at bottom; improved option
    handling error messages
  * Fixed versions when branching from a shadow
  * The lookaside cache now fetches from the repository into the right
    location and with the right permissions, and fetches manually-added
    as well as automatically-added sources.
  * In recipes, addSource can now take dest='/path/to/file'
  * Change %(servicedir)s location from /var to /srv

Changes in 0.14.2:
  * contents are now stored as diffs when either the new file or the
    old file is empty
  * diffs of numeric streams can now express a change to the value of
    None

Changes in 0.14.1:
  * fixed a typo in lookaside.py that prevented commits from working
  * added a descriptive exception message when fileids in your database
    do not match the fileids in the repository

Changes in 0.14.0
  * added ability for changesets to ignore unknown fields in some places
    (making changesets somewhat less brittle)
  * fixed bug in source handling with non-recipe files in the local directory
  * added framework for generic trove information
  * checkout no longer pulls all sources from the repository
  * used new trove info framework to store the source trove, build time,
    total file size, and version of conary used when building binary
    troves.
  * lib/elf.c no longer uses mmap to read elf files.  Some architectures
    may have elf structures on disk that are not naturally aligned, and
    using mmap to read them won't work.
  * the repository code now uses a 30 second timeout when attempting to
    access the database
  * Have architectures control their march values in the architecture
    config files.
  * add Arch.getCurrentArch() to get the major architecture that is in use
    during a build

Changes in 0.13.3
  * added ability for a contents log file (makes syncing much easier)
  * file tags weren't used on updates
  * "description update" tag action replaced with "handler update"
    (which gets called when either the tag description or the tag handler gets
    updated)
  * "description preremove" tag action replaced with "handler preremove"
  * sources get committed automatically

Changes in 0.13.2
  * reworked use.py code almost entirely.
  * added /etc/conary/arch directory to contain architecture definition files;
    changed /etc/conary/use files to contain more information about how
    flags are used when building.  Flag definitions are no longer in use.py.
  * fixed buildFlavor so that it affects cooking packages as well as
    determining troves to include when cooking a group
  * changed --noclean to --no-clean to be in line with the rest of the
    options; documented it
  * removed Use.foo and Flags.foo options from conary config files.  Macros.foo
    is still there.  Added --use-flavor option to cvc cook which takes a flavor
    and overrides the build flavor while cooking.
  * groups now take flavor strings to determine the flavor of a trove to
    include, not flag sets.
  * dependencies resolution is flavor sensitive now (and uses flavor
    affinity)
  * added trove version/release number to dependency messages
  * renamed classes and methods in versions.py to match current terminology

Changes in 0.13.1
  * repquery wasn't filtering by flavor properly (exposed by a bug fix
    in 0.13.0)

Changes in 0.13.0
  * removed importrpm.py
  * diffs between a file object that has a non-empty provides or requires
    to a file object that has an empty provides or requires are now properly
    generated and applied.
  * added checks to validate merged file objects against the fileIds
    in the changeset
  * implemented shadows
  * framework for redirects in place
  * removed (unused) parentId field from Branches repository table

Changes in 0.12.5
  * reworked dependency resolution a bit for a big speedup in the server
  * moved destdir to %(builddir)s/_ROOT_
  * made macros.destdir available during the unpacking of sources
  * source commands (r.addAction, etc.), if given absolute paths for
    their dir keywords, will perform their actions in the destdir instead
    of the builddir
  * most build commands (r.Make, r.Create, etc.), will work in either builddir
    or destdir, depending on whether they are given relative or absolute
    paths
  * add dir keyword for r.Run
  * include /usr/bin/rpm2cpio

Changes in 0.12.4
  * set more arch flags for x86 and x86_64
  * troves can have multiple instruction set flavors now
  * flipped around use: and is: sections of flavor strings
  * Version and Branch object completely separated

Changes in 0.12.3
  * conary verify updated to new API so that it works again
  * conary q (with no arguments) works again

Changes in 0.12.2
  * added getTroveVersionsByBranch
  * make better use of _mergeQueryResults
  * moved version affinity into findTrove from ConaryClient
  * fixed branch affinity so that it's actually branch affinity instead of
    label affinity
  * rdiff changes for 0.12.0 broke negative numbers for oldVersion
  * rdiff diff'd based on label instead of branch
  * update has flavor affinity now
  * flavors can now be specified on the command line for update, erase
    repquery, and query
  * unspecified flavor flags got scores of zero, which was wrong
  * added python code for flavor scoring (useful for the client)
  * repository queries didn't work properly when looking for multiple flavors
    of a single version
  * fix for updating multiple flavors of a single version of a trove
    simultaneously
  * reworked getTroveVersionList and getAllTroveVersions for per-trove
    flavor filtering

Changes in 0.12.1
  * repquery and query always showed dependency information
  * getTroveLeavesByBranch did extra demarshalling of the flavor
  * repquery didn't deal with nonexistant troves well
  * dependency failures on erase didn't reassemble dependency flags properly
  * fixed bug in dependency sets creation which caused dependency flags
    to get mangled
  * added a check to prevent mangled flags from getting committed

Changes in 0.12.0
  * document config command, and display supplied macro/use/arch information
    in output
  * repository acl's work for almost everything
  * anonymous access must be explicitly enabled by creating an acl for
    user 'anonymous' with password 'anonymous'
  * server side flavor scoring used
  * queries reworked for flavor matching

Changes in 0.11.10.1
  * move to python2.4
  * repository caching (which isn't used yet) didn't track the recurse flag

Changes in 0.11.10
  * changed flavor tracking when loadRecipe() is used to only track
    flavors in loaded recipes that are superclasses of the recipe
    class in the loading recipe.  (e.g. loading python.recipe to get
    the distribution python version will not add all of the python
    recipe's flavor information to the loading recipe class, as long
    as the loading recipe does not subclass the Python class.)
  * add conary verify command for comparing the local system's state to
    the state it was in at install time
  * when a trove is installed for the first time, it comes from a single
    repository
  * didn't handle file types changing on update
  * fixed problem assigning depNums
  * components disappearing from troves caused problems in relative changesets
  * files moving from removed troves in changesets caused update to fail

Changes in 0.11.9
  * change the order of permissions setting (chmod after chown)
    because some versions of the Linux kernel remove setuid/gid bits
    when setting ownership to root

Changes in 0.11.8
  * work around a python bug w/ fdopen() resetting file permissions
  * r.Replace() as an alternative to r.Run("sed -i '...' file")
  * Policy enforcing UTF-8 filenames
  * r.macros.tagdatadir as a standard place to put data just for taghandlers

Changes in 0.11.7
  * changed server.py to take extra config files via --config-file instead
    of as an extra argument
  * extra config files (specified with --config-file) were ignored if they
    didn't exist; issue an error message now
  * Added r.ConsoleHelper() for recipes
  * PAM configuration files shouldn't have paths to modules by default,
    so we remove what used to be the standard path
  * changed repository user authentication to use user groups (currently
    one per user)
  * added password salt
  * restructured repository a bit
  * removed lots of unused code from FilesystemRepository

Changes in 0.11.6
  * branches are created as changesets now instead of as a protocol call
  * merged authdb into primary repository
  * fix for rdiff (broken by flavor rework in 0.11.5)

Changes in 0.11.5
  * Internals reworked to eliminate flavor of None in favor of empty flavor
  * Added (currently unused) code to parse command line flavor specifications
  * static libraries (.a files) get proper flavors now
  * Handle attempts to update already installed troves from absolute
    change sets

Changes in 0.11.4
  * all components built from a single recipe share a common flavor
  * loadRecipe's label= keyword argument can actually take a label
    as well as a hostname

Changes in 0.11.3:
  * optimized a sqlite update statement to use indexed columns
  * added --test to update and erase
  * dependency check didn't handle new components providing the same
    items as old components (broken by 0.11.1 performance enhancements)

Changes in 0.11.2:
  * standalone server was broken by --add-user changes in 0.11.1
  * dependency check no longer allows packages being removed to cause
    dependency failures
  * changed how dependencies are frozen to make the order deterministic
    (so fileId's don't change around)
  * added a database version to the database schema

Changes in 0.11.1:
  * erasing troves enforces dependencies -- this requires a database
    conversion (run the conary-add-filedeps script which fixed the
    conversion to 0.11.0 after updating conary)
  * reworked dependency queries to take advantage of indices for much
    better performance
  * add --add-user to server.py for creating the authdb

Changes in 0.11.0:
  * massive rework of fileId mechanism to allow better flavor support
  * added columns to dependency tables to allow erase dependency checks
    (which are not yet implemented)
  * enabled trove requirements
  * added cvcdesc and the 'describe' command to cvc to generate
    and use metadata XML files.
  * getMetadata follows the branch structure up until it finds metadata
    for the trove.
  * changed getFileContents() to not need trove name or trove version
  * byte-compiled emacs lisp files are transient, like python
    byte-compiled files
  * addSource recipe action now can take a mode= keyword argument
  * cook now enforces having no dash characters in version numbers
  * files are explicitly disallowed from depending on groups, packages,
    or filesets; the only trove dependency that a file or component
    can have is on a component.  Only filesets can depend on filesets.

Changes in 0.10.11:
  * reworked how absolute change sets get converted to relative change
    sets for better efficiency
  * chained dependency resolution caused duplicate troves in the final
    changeset (and a lot of extra work)
  * added --config to stand alone repository
  * source flag wasn't set properly for newly added non-text files
  * flavor information is now printed by "conary query" when multiple
    flavors of the same version of a trove are installed
  * "conary repquery --all" flavor output formatting has been improved

Changes in 0.10.10:
  * changesets get downloaded into a single (meta) file instead of lots
    of separate files
  * fix several bugs in the freshmeat record parsing
  * add a freshmeat project page URL to the metadata by default
  * add a "source" item to metadata
  * the server implementation of troveNames() was horrible
  * enabled file dependencies

Changes in 0.10.9:
  * fixed some authorization issues with the xml-rpc repository interface
  * the web management interface for the repository works now; see
    http://wiki.specifix.com/ConaryConversion for information on how
    to convert existing authdb's to support this
  * fixed a bug with distributed branches
  * users can change their passwords through the repository's web api
  * improved logic apachehooks use to find top level URL
  * fixed bug in server side repository resolution

Changes in 0.10.8:
  * changed iterAllTroves() to troveNames(), which searches a single
    label instead of the whole repository
  * reworked http authentication and CGI request handling and added the
    beginning of a web interface to the repository for user administration
    and metadata management.

Changes in 0.10.7:
  * dependency sql code reworked to use temporary tables
  * new macro called "servicedir" that defines the location for
    service data (%(servicedir)s{ftp,http,etc})
  * added busy wait to sqlite3 python binding when executing SQL
    statements on a busy database

Changes in 0.10.6:
  * Lots of bug fixes for distributed branching
  * Some code rearrangement
  * The start of metadata support code is now included

Changes in 0.10.5:
  * The local database is used for fetching file information (but not
    contents), reducing network traffic when creating change sets
    across repositories.
  * Update works on troves which were locally cooked or emerged
  * Internal changes to move toward getFileContents() working in batches
    rather then on individual files. For now this prevents the repository
    from copying files between the content store and /tmp to serve them.
  * Arch flags are now included in flavors
  * Emerge follows the installLabelPath instead of the buildLabel
  * The extended debugger has been extensively modified
  * Conary can handle filenames with '%' in them
  * The showcs command has been significantly updated, and the updates
    are documented in the conary.1 manpage
  * New syntax for flags distinguishes requirements from "optimized for";
    see http://wiki.specifix.com/FlavorRankSpec

Changes in 0.10.4:
  * Bug fixes for updating from absolute change sets (which basically
    just didn't work for troves which contained config files)
  * Bug fixes for distributed branching
  * The database is used for fetching trove information (but not yet
    file information) when the client constructs change sets across
    distributed branches
  * various other bug fixes

Changes in 0.10.3:
  * this version introduces changes to the network protocol for
    obtaining file contents and changeset generation. The client
    protocol version number has increased, so version 0.10.3 can only
    communicate with servers running the server from 0.10.3. The
    server remains backward compatible with older clients.
  * a warning message is now displayed when the user attempts to
    create a branch that already exists on a trove.
  * the correct trove names are displayed when automatically resolving
    dependencies
  * packages no longer get the union of all the dependency information
    of the components they contain.  This information would have to be
    recalculated if a user installed a package then removed a
    component afterward.
  * a package policy check was added to reject any world-writable
    executable file.
  * r.TagSpec('tagname', exceptions='filter') now overrides a match by
    another r.TagSpec('tagname', 'filter')
  * more changes to metadata interface
  * various other bug fixes and improvements

Changes in 0.10.2:
  * the repository code is now included in the main conary source
    archive
  * "conary showchangeset" produces a more user-friendly output
  * large responses from the repository server are now compressed
  * the protocol for getFileContents() changed to take a fileId
    instead of the file's path.  The repository code can still handle
    old requests, but the client code now requires the latest
    repository code.
  * bug fixes

Changes in 0.10.1:
  * when applying a changeset, dependency failures are resolved by
    querying servers in the installLabelPath
  * troves that satisfy a dependency can automatically be added to a
    transaction.  This behavior is controlled by the "autoResolve"
    variable in conaryrc or the "--resolve" command line option to
    "conary update"
  * dependency resolution is calculated recursively.  To limit the
    recursion depth to check only first order dependencies, a
    "--no-deps-recurse" option has been added to "conary update"
  * "conary repquery" now takes a "--deps" argument, which prints the
    Requires and Provides information for the trove that is being
    queried.
  * changes have been made to the build side of Conary to facilitate
    building recipes that use cross compilers
  * symlinks now get the appropriate ownership set when they are
    restored
  * groups can now specify which flavor of a trove to include
  * repository queries that don't need file information no longer ask
    the repository for files.
  * various bug fixes and cleanups

Changes in 0.10.0:
  * dependency checking is now performed before changesets are
    applied.  This uses new tables in the local system's database.
    If you are using a database created by a version of Conary older
    than 0.10.0, it must be converted before it can be used.  See:
      http://wiki.specifix.com/ConaryConversion
    for details
  * Shared library dependency information in changesets is now stored
    in a different format.  This means that repositories that use old
    versions of Conary will be unable to give valid changesets to
    Conary 0.10.0 or later.  Therefore, the protocol version number has
    been increased.
  * --no-deps argument added
  * "cvc co" is now a synonym for "cvc checkout"

Changes in 0.9.6:
  * dependency enforcement infrastructure has been added (the code is
    currently disabled)
  * bug fixes
    * applying a changeset that un-hardlinks files now works
    * conary rq [trove] --info now works
    * running "conary update [trove]" when more than one flavor of
      [trove] exists no longer tracebacks.  It installs both flavors
      of the trove (which is not always the desired behavior - this
      will be addressed later)
    * only files with execute permissions are checked for
      #!interpreter.
    * "conary rq [trove] --ls" no longer tracebacks when [trove]
      exists in more than one repository
    * various code cleanups

Changes in 0.9.5:
  * new methods for specifying dependency information in recipes have
    been added
  * #! interpreters get added as dependencies
  * local flag overrides now work
  * cvc cook --resume can be used multiple times
  * conary invokes gpg with --no-options to avoid creating or using
    ~/.gnupg

Changes in 0.9.4:
  * fixes to cvc annotate
  * flavors and dependency generation code has been refactored to be
    policy based
  * better error handling when invalid changeset files are given to
    conary
  * minor code cleanups

Changes in 0.9.3:
  * New "cvc annotate" feature
  * Man page updates
  * Changesets which remove a file and replace it now apply correctly.
  * "cvc update" no longer complains and fails to update the CONARY
    state file properly  when ownerships differ
  * FileId generation now looks for previous versions of all the
    packages that have just been created, not just the name of the
    recipe.
  * Cooking as root is no longer allowed
  * Miscellaneous bug fixes.

Changes in 0.9.2:
 * Bug fixes:
   * Applying changesets that have more than one hard link groups
     sharing the same contents sha1 works now.
 * Build changes:
   * Recipes can now create new top level packages.

Changes in 0.9.1:
 * Bug fixes:
   * Applying a changeset that has a flavor which is a superset of the
     previous version's flavor now works.
   * Parsing optional arguments to command line parameters that appear as
     the last thing on the command line works
 * Build changes:
   * Package policy now checks to ensure that files in /etc/cron.*/*
     are executable
 * Update changes:
   * Conary no longer complains if a transient file has been modified
     on disk but no longer exists in a new version of a component.
 * Miscellaneous changes:
   * Version 1 on-disk changeset file support has been removed.

Changes in 0.9.0:
 * protocol versioning is much more granular now allowing for backwards
   compatible versions of functions
 * changeset command now generates changesets for multiple troves spread
   across multiple repositories
 * change sets are transferred as a set of independent change sets now
   (laying the groundwork for repository change set caching, with which
   this version will work just fine)

Changes in 0.8.3:
 * Man page updates.
 * The "conary query" command now accepts multiple arguments for
   troves and paths
 * Fixed "conary erase" command which was broken in 0.8.2

Changes in 0.8.2:
 * You can now install multiple troves at once (even a combination of
   changeset files and troves from repositories), and the entire
   action is recorded in a single rollback (this required a change in
   command-line arguments for updating troves).
 * The beginnings of support for searching multiple repositories
 * Miscellaneous code cleanup and bug fixes.

Changes in 0.8.1:
 * The source code has been re-arranged for easier maintenance, and
   conary has been split into two programs: conary and cvc.
 * Better error messages and debugging tracebacks

Changes in 0.8.0:
 * A new changeset format supports hard links but requires staged update.
 * The new changeset format also collapses duplicate contents even
   when hardlinks are not used.
 * By default, rc?.d/{K,S}* symlinks are no longer packaged. The
   chkconfig program is relied on to create them at package
   install/update time. Init scripts are explicitly required to
   support the chkconfig protocol by default
 * Improved error messages
 * Several bug fixes.

Changes in 0.7.7:
 * Extended debugger saves and emails
 * Tracebacks now include arguments and locals
 * More size optimizations were made when applying changesets
 * Applying absolute changesets when a trove is already installed is
   now much more efficient than it was
 * Self-referential symlinks raise a packaging exception.
 * Several bugs fixes.

Changes in 0.7.6:
 * Installation
   * Hardlink handling
   * enhanced debugging capabilities (including saving a debugging
     state file to enable remote debugging)

   * using binary file ids and iterators for significant memory savings
   * and runtime support for the x86.x86_64 sub-architecture
 * Cooking
   * more robust handling of the --resume option
   * policy normalization of where app-defaults files go.

Changes in 0.7.5:
 * Hard links are implemented (but not yet enabled, in order to
   preserve changeset compatibility for now).
 * Several bugs have been fixed for installing and cooking.

Changes in 0.7.4:
 * Fileids are now stored and transmitted in binary rather than
   encoded.
 * Better handling of multiple versions of packages/troves installed
   at the same time
 * Missing file handling improvements
 * Recipe inheritance is now possible between repositories
 * Enhanced Interrupted builds
 * The dynamic tag protocol was slightly modified
 * Added Arch.x86.amd64 and Arch.x86.em64t
 * several bugs fixes

Changes in 0.7.0:
 * sqlite3 is used for the database
 * better handling of multiple packages with the same name installed at once.

Changes in 0.6.6:
 * repository protocol update
 * changeset format update
 * added the ability to resume halted local builds
 * added the ability to easily package build-time tests to run at
   install time to qualify new/changed environments
 * better handling of packaged .pyc/.pyo files
 * better shared library handling
 * improved inline documentation
 * optimizations for both space and time
 * numerous bugfixes<|MERGE_RESOLUTION|>--- conflicted
+++ resolved
@@ -5,15 +5,13 @@
       recipeTemplate configuration option. (bz #671, #1059)
     * Policy objects can now accept globs and brace expansions when
       specifying subtrees.
-<<<<<<< HEAD
+    * Cross-compile builds now provide CONFIG_SITE files to enable
+      cross-compiling programs that require external site config
+      files.  The default site config files are included.
+
   o Bug Fixes:
     * Fixed a bug that caused using groupName parameter with r.replace() to
       traceback. (bz #1066)
-=======
-    * Cross-compile builds now provide CONFIG_SITE files to enable
-      cross-compiling programs that require external site config
-      files.  The default site config files are included.
->>>>>>> eb38168e
 
 Changes in 1.0.14:
   o Client Changes:
