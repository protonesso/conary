--- conflicted
+++ resolved
@@ -1,6 +1,3 @@
-<<<<<<< HEAD
-Changes in 2.1.9:
-=======
 Changes in @NEW@:
   o New Features:
     * Added --diff option to verify and showchangeset commands to display
@@ -16,11 +13,11 @@
     * Merged internals of localcs/verify implementation into new classes
     * Flavor objects can now be used with the stdlib "pickle" module.
 
->>>>>>> 9e0f1cf6
+Changes in 2.1.9:
   o Bug Fixes:
     * The NO_PROXY environment variable no longer applies to conary
       proxies. (CNY-3360)
-
+      
 Changes in 2.1.8:
   o Bug Fixes:
     * Added abort-on-error to conary rollback command which causes rollback
