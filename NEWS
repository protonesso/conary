--- conflicted
+++ resolved
@@ -5,11 +5,7 @@
       them as appropriate. (CNY-1184)
 
 Changes in 1.1.14:
-<<<<<<< HEAD
-  o Client changes;
-=======
   o Client Changes:
->>>>>>> 0a3764b2
     * Tag handler output is now redirected to a callback. The command line
       callback places "[ tag ]" in front of the output from each tag handler
       to help with debugging. (CNY-906)
