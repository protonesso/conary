--- conflicted
+++ resolved
@@ -6,22 +6,13 @@
     * Conary proxies will no longer cache changesets that were truncated
       in transit. Additionally, clients will produce a more useful error
       message if they download a truncated changeset. (CNY-3140)
+    * Rollbacks would fail if a file type had changed before and after the
+      relevant update had been appliend (CNY-3340)
 
 Changes in 2.1.5:
   o Bug Fixes:
     * PythonSetup now respects the r.macros.pyver if it is set;
       r.macros.pyver now reflects the currently running version of
-<<<<<<< HEAD
-      python if it is not set by some other means. (CNY-3325)
-    * Corrected documentation for the Automake build action. (CNY-3329)
-    * Unusual commit paths would cause repositorys to not store file contents
-      for contents which were part of capsules as well as part of normal
-      troves (CNY-3332).
-    * RPM capsules would not update properly when files stayed the same between
-      old and new versions of the RPM (CNY-3335)
-    * Rollbacks would fail if a file type had changed before and after the
-      relevant update had been appliend (CNY-3340)
-=======
       python if it is not set by other means. (CNY-3325)
     * The documentation for the Automake build action was corrected.
       (CNY-3329)
@@ -33,7 +24,6 @@
     * Ghost symlinks shared between multiple capsules being packaged
       together as part of the same conary source component no longer
       cause the build to fail. (CNY-3336)
->>>>>>> 32802377
 
 Changes in 2.1.4:
   o Bug Fixes:
