<<<<<<< HEAD
=======
Changes in @NEW@:
  o Build Changes:
    * Files now have their refresh state reset after a commit
    * Committing trove on longer downloads autosourced files which haven't 
      changed (CNY-611, CNY-463)
    * Files can now be moved form autosource to standard inclusion using
      cvc add
    * Files which are cvc removed will now be switched to autosourced if
      appropriate (preserving the pathId)
    * The autosource state is stored explicitly in CONARY files
    * CONARY files now use textual identifiers for flags instead of digits
    * cvc refresh only downloads refreshed files now instead of all autosource
      files
    * Removing files doesn't readd them any longer simply because they were in
      the previous version and are present in the lookaside anymore (CNY-601)
    * Conary now warns in the presence of unknown use flags in the buildFlavor
      instead of erroring.  (It will still error if the unknown use flag
      is accessed in the recipe).

>>>>>>> 3cce1288
Changes in 1.1.10:
  o Bugfixes:
    * A warning message produced when attempting to retrieve a OpenPGP
      key has been fixed.  The warning was introduced in CNY-589.

Changes in 1.1.9:
  o Client Changes:
    * The usage message displayed when running "conary" or "cvc" has
      been simplified and improved. (CNY-560)
    * When choosing how to match up troves with the same name, conary now
      takes paths into account, if there's a choice to make between matching
      up two old troves that are otherwise equivalent with a new trove, conary
      will choose the one that shares paths with the new trove. (CNY-819)
    * Conary will now allow "conary migrate --info" and "conary migrate
      --interactive" without displaying usage information. (CNY-985)
    * Conary now only warns about being able to execute gpg if a
      signature trust threshold has been set. (CNY-589)
    * Fixed cvcdesc after the refactoring of configuration options. (CNY-984)

  o Server Changes:
    * PostgreSQL support has been finalized and some SQL queries have
      been updated in the repository code for PostgreSQL
      compatibility.  PostgreSQL will be officially supported in a
      future release of Conary.
    * The repository browser is now viewable by Internet Explorer.

  o Build Changes:
    * cvc now allows files to be switched from autosource to normal
      and from normal to autosourced. (CNY-946)
    * Recipes will now automatically inherit a major_version macro,
      which is defined to be the first two decimal-seperated parts of
      the upstream version, combined with a decimal. For example, a
      version string of 2.16.1.3 would have a major_version of
      2.16. (CNY-629)
    * A list of KDE mirrors has been added to the default mirror
      configuration. (CNY-895)
    * If a group is cooked twice at the same command line, for example
      "cvc cook group-dist[ssl] group-dist[!ssl]", then conary will
      cache the trove found during the first group cook and use it for
      subsequent group cooks. (CNY-818)
    * Unpacking a tarball now preserved permissions only when
      unpacking into the root proxy, not unpacking sources into the
      build directory. (CNY-998)

  o Code Cleanups
    * The command line options common between cvc and conary are now
      defined in one place.
    * The code to add options to the command line parser for an option
      has been refactored to remove duplication.

  o Bug Fixes:
    * A bug that caused an Internal Server Error when marking a group
      :source component as removed in a repository has been fixed.
    * A bug that caused group cook with a replace or remove with a
      flavor and no matching trove to emit a traceback instead of a
      warning has been fixed. (CNY-977)
    * A bug that caused an unhandled exception when two packages with
      the same name require a trove that was being erased has been
      fixed.
    * Timeouts that occur when attempting to read the XML-RPC request
      from a client are now logged and return an exception (instead of
      causing a unhandled exception in the server).

Changes in 1.1.8:
  o Bug Fixes:
    * The fix for CNY-926, which allows a ShimNetClient to create
      changes directly from an in-process Conary Repository, did not
      properly merge changesets when multiple servers were involved.
    * The r.setByDefault() method in group recipes was broken in
      1.0.34.  It would cause a traceback.  This has been fixed.

Changes in 1.1.7:
  o Client Changes:
    * You can now delete troves, update from changeset files, and
      update with a full version specified without an installLabelPath
      set. (CNY-281)
    * "conary rm" has been added as an alias for the "conary remove"
      command. (CNY-952)
    * Conary now produces an error message when an invalid context is
      specified. (CNY-890)
    * User settings in a context will override but not remove user
      settings from the main conary configuration file. (CNY-972)

  o Build (cvc) Changes:
    * "cvc cook --prep" now warns about missing dependencies instead
      of raising an error.  "cvc cook --download" does not warn or
      error. (CNY-787)
    * In a group recipe, if you use r.remove() to remove a component
      from a package in a group (which marks the component
      byDefault=False), and the package no longer contains any
      byDefault=True components, the package itself will also be made
      byDefault=False. This avoids installing packages with no
      components on the system. (CNY-774)
    * Previously, Java files that have no discoverable provided or
      required interfaces (for example, due to EAR dependencies)
      caused a traceback.  Conary now handles this case correctly and
      does not traceback.
    * Merging when the current version is already based on the parent
      version now gives an error message instead of writing out an
      incorrect CONARY file (CNY-968)

  o Bug Fixes:
    * Erases of critical troves is no longer considered a reason to
      restart Conary.
    * A bug triggered when a critical update of a trove depended on an
      erase has been fixed.
    * A bug that caused changesets to be invalidated from the
      changeset cache when signatures were not modified by
      setTroveSigs() has been fixed.
    * A bug that caused an Internal Server Error (ISE) when attempting
      to browse the files in a shadowed component via the Conary
      repository browser has been fixed. (CNY-926)
    * A bug introduced 1.0.32 that affected the ability to update two
      troves due to the same broken dependency when using
      "resolveLevel 2" has been fixed.  This bug affected the ability
      to simply run "conary update conary" when conary-build and
      conary-repository will both installed. (CNY-949)
    * Conary will now display config lines that are equivalent to the
      default configuration value but are set explicitly by the
      user. (CNY-959)
    * Specifying "includeConfigFile" within a context will now include
      the file also within that context. (CNY-622)
    * A memory leak in conary.lib.misc.depSplit() has been fixed.
    * The client no longer loops forever trying to create
      cross-repository relative changesets when the trove is missing
      from one of the repositories. (CNY-948)
    * Repositories no longer return empty troves when
      createChangeSet() is called on troves which are referenced
      within the repository but present on a remote repository.
      (CNY-948)
    * Repository queries no longer return matches for troves which are
      referenced by groups but are not present in the
      repository. (CNY-947)
    * Specifying a root (through conaryrc configuration or the
      "--root" command line parameter) that is not a directory no
      longer results in an unhandled exception. (CNY-814)
    * Renaming and changing a source file no longer results in
      tracebacks on "cvc update" and "cvc merge" (CNY-944, CNY-967)

Changes in 1.1.6:
  o Client Changes:
    * The "cvc" and "conary" command line programs have new command
      line argument aliases.  They accept "-r" as an alias for
      "--root" and "-c" as an alias for "--config".  Commands that
      accept "--info" now accept "-i" as an alias.
    * Contexts can now override any configuration option. (CNY-812)
    * The meaning of the "--components" command line option has
      changed to be more intuitive.  For example, "conary q
      --components" will show all the components for all packages,
      indented as expected. (CNY-822)

  o Build (cvc) Changes:
    * "cvc commit -m'commit message'" is now accepted.  Previously, a
      space was required between the -m and the message.
    * Permissions are now preserved by tar when extracting a tar
      archive added with r.addArchive().
    * The Requires policy now parses pkg-config files more reliably.
    * "cvc cook" now has a "--download" option, which fetches the
      applicable sources from upstream or from the repository and then
      stops. (CNY-837)
    * If cooking a group results in conflicts, the error message will now
      show you the reason why the troves in conflict were included in the
      group. (CNY-876)
    * A new r.addCopy() command is now available to group recipes.  It
      performs the actions required to create a new group, add all of
      the troves from a different group, and add the new group to the
      current group. (CNY-360)
    * In a group recipe, if r.replace() or r.remove() does nothing, a
      warning message is given unless the keyword allowNoMatches is
      used. (CNY-931)
    * In a group recipe, if r.replace() would match against a package
      included inside another group that you are not building, conary
      will warn that replace cannot possibly do anything and will
      suggest using r.addCopy() to resolve the problem. (CNY-360)
    * The Autoconf() build action now enforces buildRequirements of
      automake:runtime and autoconf:runtime if used. (CNY-672)
    * All build actions that enforce buildRequires additions now report
      them through the reportMissingBuildRequires summary policy.

  o Optimizations:
    * Retrieving a large number of troves without files from the local
      database has been sped up by 30%. (CNY-907)
    * On one test machine: "conary q --troves" is 2 times
      faster. "conary q", "conary q --deps" and "conary q --info" are
      30% faster.  "conary q --troves --recurse" is 4-6 times faster.

  o Bug Fixes:
    * r.Replace() no longer fails when a glob matches a dangling
      symlink.  It now reports that no action is taking on the
      dangling symlink due to it being a non-regular file.  This is
      the same behavior as running r.Replace() on non-dangling
      symlinks.

Changes in 1.1.5:
  o Optimizations
    * Duplicate trove instantiations have been removed. Build requires are
      no longer thawed out of abstract change sets, and methods were added
      to get dependency and path hash information directly from trove
      change set objects. These changes combined for a 50% speedup on
      update --info of a large group into an empty root and saved a few
      megs of memory as well (CNY-892)
    * The changes in the previous version of Conary in how XML-RPC
      responses are decompressed actually made Conary slower.  These
      changes have been reverted.

  o Build (cvc) Changes:
    * The Requires() policy now reads pkg-config files and converts the
      "Requires:" lines in them into trove dependencies, removing the
      need to specify those dependencies manually. (CNY-896)
    * Files in /etc/conary/macros.d/ are now loaded in sorted order
      after initial macros are read from /etc/conary/macros. (CNY-878)

  o Bug Fixes:
    * Conary now runs tagscripts correctly when passed a relative root 
      parameter (CNY-416).
    * cvc log now works when there are multiple branches matching for the
      same trove on the same label.
    * Fixed resolveLevel 2 so that it does not try to update packages that
      are already a part of the update. (CNY-886, CNY-780)
    * Fixed resolveLevel 2 so that it does not repeatedly try to perform 
      the same update. (CNY-887)
    * cvc cook | less now leaves less in control of the terminal. (CNY-802)
    * The download thread terminating during an update is now a fatal
      error.
    * The web interface to a conary repository will now print an error
      message instead of a traceback when adding an entitlement class
      with access to a group that does not exist.
    * Parent troves in repository changeset caches are now invalidated
      when a member trove is invalidated (CNY-746)
    * cvc cook group now limits the number of path conflicts displayed for 
      one trove to 10. (CNY-910)
    * Conary update now respects local changes when a group update occurs
      along with the update of the switched trove.  For example, switch
      foo to be installed from another branch instead of the default, 
      and then update foo and its containing group at the same time would
      cause conary to try to reinstall the original foo (resulting in path
      conflicts). (CNY-915)
    * loadRecipe now selects the most recent of two recipes available
      in the case where there are multiple choices due to label
      multiplicity. (CNY-918)

Changes in 1.1.4:
  o Client Changes:
    * Conary now restarts itself after updating critical conary
      components (currently, that consists of conary).  Hooks have
      been added for other components using the conary api to specify
      other troves as critical.  Also, hooks have been added for other
      components to specify a trove to update last. (CNY-805, CNY-808)
    * Conary now warns the user when they will be causing label
      conflicts - that is when an operation would cause two different
      branches of development for a single trove to end up with the
      same trailing label.  Since most conary operations are label
      based, such label conflicts can be confusing to work with and
      are almost never desireable - except in those few cases where
      they are necessary.  (CNY-796)
    * The conary repository client now retries when a DNS lookup of a
      server hostname fails with a "temporary failure in name
      resolution" error.

  o Optimizations
    * The getFileContents() and getFileVersions() server side calls
      have been optimized for faster execution.
    * The SQL query in getTroveList() has been sped up by a 3-5x factor.
    * dbstore now has support for executemany()
    * Inserts into local database now use executemany().

  o Server Changes
    * Several SQL queries have been updated for PostgreSQL compatibility

  o Build (cvc) Changes:
    * The "cvc add" command no longer assumes files it doesn't know to
      be binary are text files; there are lists for both binary and
      text types, and files which are added which aren't in either
      list need to be added with "--text" or "--binary". (CNY-838)
    * A "cvc set" command has been added to change files between
      binary and text mode for files in source components.
    * The "cvc diff" command no longer tries to display the contents
      of autosource files. (CNY-866)
    * The "cvc annotate" command no longer displays pathIds in the
      error message for the specified path not being included in the
      source trove.  It displays the path name instead.
    * The "cvc annotate" command now gives an error when it is run on
      a binary file.
    * A "cvc refresh" command has been added.  It allows you to
      request that cvc fetch new upstream versions of files referenced
      by URL.  Thanks to Pavel Volkovitskiy for the initial
      implementation of this feature. (CNY-743)
    * The "cvc newpkg" command and the PackageSpec policy now disallow
      certain potentially confusing characters in trove
      names. (CNY-842)
    * The PythonSetup() build action has been modified to be more
      consistent with other build actions. The "setupName" paramater
      has been added, which can specify a command to run (defaults to
      "setup.py"). The first argument, similar to Configure(), passes
      arguments to the command being specified by setupName. (CNY-355)
    * The "cvc commit" command now recognizes .html, .css, .kid, and .cfg
      as extensions that identify text files. (CNY-891)
    * The PythonSetup build action has been modified to make it
      clearer what its "dir" and "rootDir" options specify. (CNY-328)

  o Bug Fixes:
    * Conary commands no longer perform an unnecessary database check
      on the local system. (CNY-571)
    * A bug that could allow conary to consider a no-op update as an
      install (and could result in tracebacks in some situations) has
      been fixed. (CNY-845)
    * If you've made a local modification to a package and then try to
      downgrade it later, Conary will now downgrade included
      components as well. (CNY-836)
    * The error message produced by "cvc cook" when a source component
      exists on multiple branches with the same trailing label has
      been improved. (CNY-714)
    * Error handling when manipulating entitlements via XML-RPC has
      been improved. (CNY-692)
    * The usage message displayed when running "conary changeset" has
      been corrected. (CNY-864)
    * Conary no longer tracebacks when a disconnected cook tries to
      load a superclass.  Conary also gives better messages when the
      loaded recipe has a traceback.  Thanks to David Coulthart for
      the core of this patch. (CNY-518, CNY-713)
    * A bug in soname dependency scoring has been fixed.  Dependency
      scoring when multiple sonames were being scored would simply use
      the value of the last soname, instead of the cumulative score.
      Note that the dependencies that did not match at all would still
      return as not matching, so this bug only affected Conary's
      ability to select the best match.
    * A bug in architecture dependency scoring has been fixed.
      Matching architectures are now counted as having a positive
      value, so that when performing dependency resolution on an
      x86_64 machine, troves that have flavor "is: x86_64 x86" will be
      preferred to those with flavor "is: x86".
    * The PythonSetup command ignored any C compiler macros that had
      been set.  The template has been changed to use them in the same
      way that Configure() uses them; as environment variables.
    * The warning message produced when r.Replace() refuses to modify
      a non-regular file now includes the path, as intended.
      (CNY-844)
    * A traceback that occurred when a resolveLevel 2 update resulted
      in a component being erased has been fixed. (CNY-879)
    * Conary now works around a possible threading deadlock when
      exceptions are raised in Threading.join().  The bug is in the
      standard Python threading library, and is fixed in 2.4.3.
      Conary will use a workaround when running under older versions
      of Python. (CNY-795)
    * Checks have been added to the XML-RPC transport system to see if
      an abort has been requested while waiting for a response from
      the server.  This allows the main thread to terminate the
      changeset download thread if it is waiting for an XML-RPC
      response from the server.  (CNY-795)
    * A bug in Conary's handling of an unusual case when multiple
      files being installed share the same content, and one of the
      files has been erased locally has been fixed.
    * A traceback that occurred when a manually removed file switches
      packages during an update has been fixed. (CNY-869)
    * When you remove a file and replace it with a directory, Conary
      now treats it as a removal. (CNY-872)
    * Conary's OpenPGP implementation now dynamically uses RIPEMD if
      it is available from PyCrpyto.  Some PyCrypto builds don't
      include RIPEMD hash support. (CNY-868)
    * A bug that allowed merging changesets with conflicting file
      contents for configuration files with the same pathId has been
      fixed.  Applying the resulting merged changeset caused
      IntegrityErrors.  (CNY-888)

  o Optimizations
    * The getFileContents and getFileVersions server side calls have
      been optimized for faster execution
    * The SQL query in getTroveList has been sped up by a 3-5x factor.
    * dbstore now has support for executemany()
    * Inserts into local database now use executemany().

  o Server Changes
    * Several SQL queries have been updated for PostgreSQL compatibility

Changes in 1.1.3:
  o System Update Changes:
    These changes make Conary much more robust when applying updates
    that move files from one package to another.

    * Components that modify the same files are now required to be in
      the same update job.  For example, if a file moves from
      component a:runtime to component b:runtime, the erase of
      component a:runtime and the install of component b:runtime will
      occur at the same time. (CNY-758).
    * Files moving between components as part of a single job are now
      treated as file updates instead of separate add/remove events.
      (CNY-750, CNY-786, CNY-359)

  o Client Changes:
    * The source component is now displayed in "conary rq --info"
      output.
    * Entitlements can now be passed into ConaryClient and
      NetworkRepositoryClient objects directly. (CNY-640)
    * Exceptions raised in callback functions are now issued as
      warnings and the current job is finished before
      existing. KeyboardInterrupts and SystemExits are handled
      immediately. (CNY-806)
    * The "--debug" command line flag now provides information that is
      useful to the end-user during the update process.  The
      "--debug=all" flag will provide output that is useful to conary
      developers.
    * The output of "--debug" has been modified when performing
      dependency resolution.  The output should be more helpful to end
      users.  Also rearranged the output given when dependencies
      fail. (CNY-779)
    * Config files and diffs are no longer cached in ram during installs;
      they are now reread from the changeset whenever they are needed
      (CNY-821)
    * Binary conflicts no longer cause a traceback in cvc update
      (CNY-644,CNY-785)

  o Optimizations
    On a test system, "conary updateall --info" is around 24% faster
    than previous versions of Conary.

    * The SQL query used to retrieve troves from the local database
      has been optimized.  The new code is nearly four times faster
      for operations like "conary q group-dist --info".
    * The SQL query in getTroveContainers() used to determine the
      parent package(s) and groups(s) of a set of troves as recorded
      in the local database has been optimized.  The new code is
      almost 95 times faster. (0.2 seconds versus 19 seconds)
    * The code in getCompleteTroveSet() that creates Version and
      Flavor objects from entries in the database now caches the
      created object.  This is approximately a 4.5 times speed
      up. (2.10 seconds versus 9.4 seconds)
    * The code in iterUpdateContainerInfo has had similar version
      and flavor caching optimizations that make the code about 
      2.5 times faster (from 10 seconds to 4 seconds).

  o Server Changes:
    The Conary repository server now sends a InvalidClientVersion
    exception when a conary 1.0.x client attempts to manipulate an
    entitlement through addEntitlement() or deleteEntitlement().

  o Build (cvc) Changes:
    * "cvc merge" and "cvc update" are now more verbose when
      patching. (CNY-406)
    * "cvc clone" now requires that you specify a message when cloning
      source components unless you specify --message.  It also gives
      more output about what it is doing (CNY-766, CNY-430).
    * "cvc clone" now has a --test parameter that runs through all
      steps of cloning without performing the clone.  --info is now
      more lightweight - it no longer downloads all of the file
      contents that would be cloned.
    * "cvc clone" now has a --full-recurse parameter that controls how
      recursion is performed.  Cloning a group no longer recurses by
      default.  The only way that a recursive group clone could
      succeed is if all troves in the group came from the same branch.
      This is almost never the case.
    * The "cvc cook" command now prints the flavor being built,
      as well as the version. (CNY-817)
    * The command line argument parsing in "cvc" has been modified.
      To use the "--resume" command line argument to specify that you
      wish to resume at a particular location, you must use
      "--resume=<loc>".  "--resume <loc>" will not work anymore.  This
      removes an ambiguity in how we parse optional parameters in
      Conary.
    * The PythonSetup build action no longer provides the older
      --single-version-externally-managed argument, and instead
      provides the --prefix, --install-purelib, --install-platlib,
      and --install-data arguments, which can be overridden with the
      purelib, platlib, and data keyword arguments, respectively.  This
      allows it to work correctly with a greater number of packages.
      It also provides the option of providing a "purePython=False"
      argument for python packages that mix architecture-specific
      and architecture-neutral files, and tries to automatically
      discover cases when it should be provided. (CNY-809)
    * Python dependencies were previously incorrectly calculated
      for certain module path elements added in some Python C
      code (for example, contents of the lib-dynload directory);
      these errors are now resolved by using external python
      to find system path elements. (CNY-813)
    * /etc/conary/mirrors/gnu has been added to enable mirror://
      references to the GNU mirror system.
    * The GNU mirror list was then significantly expanded and
      re-sorted.  (CNY-824)
    * /etc/conary/mirrors/cpan has been added to enable mirror://
      references to the Comprehensive Perl Archive network mirror
      system.
    * In group recipes, the methods r.add(), r.addAll(), and
      r.addNewGroup() have been modified to accept the use= parameter,
      which defaults to True (CNY-830).

  o Bug Fixes:
    * A bug that caused a traceback in the web interface when a
      non-admin user attempts to manage their entitlement classes has
      been fixed. (CNY-798)
    * "conary rq" (with no arguments) no longer hides troves if the
      flavor that matches the system flavor is not built for the
      latest version. (CNY-784)
    * "cvc cook" now displays the correct label of the thing it is
      building, even when it is not the build label.
    * Running "cvc update" in a directory that has been created with
      "cvc newpkg" but has not yet been committed to the repository
      will now fail with an appropriate error message instead of
      displaying a traceback. (CNY-715)
    * Conary can now apply updates that change a file that is not a
      directory to a directory.
    * Currently version objects are cached to optimize Conary.
      Unfortunately, version objects are mutable objects.  That means
      that if two different pieces of code are given the same version
      object, modifications made by one part of the code could affect
      the other inadvertently.  A warning message has been added to
      the version object when setting or resetting timestamps to make
      developers aware of the problem.  Developers should copy the
      version object before calling setTimeStamps(),
      resetTimeStamps(), incrementSourceCount(), or
      incrementBuildCount() on it.  When creating a version object
      from a string and time stamp set, use the timeStamps= keyword
      argument to versions.VersionFromString() to avoid the copy.  In
      a later version of Conary, version objects will be immutable.
      New methods will be introduced that return new modified objects.
    * Conary no longer hangs waiting for the download thread when an error
      occured in the download thread which caused it to terminate.
    * "conary migrate" now returns an error much earlier if you are
      not using interactive mode. (CNY-826)
    * Files removed from troves (most often by --replace-files) are now
      properly skipped on updates to that trove when the file didn't change
      between versions. (CNY-828)
    * includeConfigFile now gives a much better error message when it
      cannot include a config file. (CNY-618)

Changes in 1.1.2:
  o Bug Fixes:
    * Conary now removes sources from the lookaside before unpacking SRPMs to
      ensure that the source referenced from the SRPM is actually contained in
      the SRPM. (CNY-771)
    * Errors found in the recipe while checking in will now display file name
      and line number information along with the error found.
    * The trove browser no longer shows duplicate entries for multihomed
      repositories.
    * A bug that kept sqlite-based 64-bit mirrors from being used as a source 
      for further mirrors has been fixed.

  o Build Changes:
    * Conary no longer prints policy error messages three times; it
      now prints each error immediately when it is found, and then
      summarizes all policy errors once (instead of twice) at the
      end of the build process. (CNY-776)

Changes in 1.1.1:
  o Client Changes:
    * Migrate no longer replaces by default as if --replace-files was
      specified. (CNY-769)

  o Server Changes:
    * The log retrieval function now returns a HTTP_NOT_IMPLEMENTED
      (501) instead of a HTTP_NOT_FOUND (404) if the logFile
      directive is not configured.

  o Build Changes:
    * Conary now recognizes that pkgconfig finds its files in
      /usr/share/pkgconfig as well as /usr/lib*/pkgconfig. (CNY-754)
    * /etc/conary/mirrors/cran has been added to enable mirror://
      references to the Comprehensive R Archive Network. (CNY-761)

  o Bug Fixes:
    * Conary now resets the timeStamps in all cases when
      getSourceVersion is called (CNY-708).
    * SQLite ANALYZE locks the database after it is run, causing
      updates to fail.
    * A bug that caused lists such as installLabelPath in
      configuration files to be parsed incorrectly when more than one
      space was between list elements has been fixed
    * A bug that caused Locally changed files to no be marked properly
      in rollbacks that were stored locally (including rollbacks for
      locally built troves) has been fixed. (CNY-645)
    * A bug that could cause "cvc cook" to create groups that include
      components needed to resolve dependencies that are already
      included not-by-default has been fixed.
    * A bug that caused a traceback message when adding a user through
      the web interface has been fixed.

Changes in 1.1.0:
  o 1.1 Release Overview

    Conary 1.1.0 is the first version in the 1.1 series.  New
    functionality has been added to Conary that required modifications
    to the repository database schema and XML-RPC protocol.  A Conary
    1.1.x-compatible client is required to access many of the new
    features.  The XML-RPC interface includes version information so
    that old clients continue to work with new servers, and new
    clients continue to work with old servers.

    New Features:
      * Conary can now remove packages and components from a
        repository server.  This is a privileged operation and should
        not normally be used.  Only users with a special "can remove"
        ACL can remove from the repository.  As removing something
        from a Conary repository is an act of last resort and modifies
        repository internals, the command line option will not appear
        in the reference documentation.  rPath will assist users that
        need more information.
      * Conary can now query the repository by path.  Use
        "conary repquery --path /path/to/find" to find components that
        include a particular path.
      * Several enhancements were added to the entitlement management
        facilities in a Conary repository.
      * Conary can now redirect a group.

  Detailed changes follow:

  o Server Changes:
    * Entitlement keys were artificially limited to 63 characters in
      length.  This restriction has been raised to the max length
      permitted in the database column (255).
    * Entitlement classes can now provide access to multiple access
      groups (and updated the web UI to support that) (CNY-600)
    * addEntitlement() and deleteEntitlement() repository calls replaced
      by addEntitlements and deleteEntitlements calls.  These calls
      operate on more than one entitlement simultaneously.
    * Added getTroveLeavesByPath() and getTroveVersionsByPath(). (for
      CNY-74)
    * Conary now checks to ensure you have write access to all the
      things the client is trying to commit before you send them
      across the wire. (CNY-616)
    * deleteAcl() and listAcls() methods have been added to
      ConaryClient.

  o Client Changes:
    * "conary rq" now supports "--path", which allows you to search
      for troves in the repository by path. (CNY-74)
    * "conary rq" now has a "--show-removed" option that allows you to
      see removed trove markers.  A [Removed] flag will be displayed
      when the --trove-flags option is added.

  o Bug Fixes:
    * Conary now resets the timeStamps in all cases when
      getSourceVersion is called (CNY-708).
    * SQLite ANALYZE locks the database after it is run, causing
      updates to fail.
    * A bug that caused lists such as installLabelPath in
      configuration files to be parsed incorrectly when more than one
      space was between list elements has been fixed
    * A bug that caused Locally changed files to no be marked properly
      in rollbacks that were stored locally (including rollbacks for
      locally built troves) has been fixed. (CNY-645)
    * A bug that could cause "cvc cook" to create groups that include
      components needed to resolve dependencies that are already
      included not-by-default has been fixed.

Changes in 1.0.27:
  o Client Changes:
    * A "files preupdate" tag script method has been Implemented which
      gets run before tagged files are installed or changed. (CNY-636)
    * A bug that could cause "--replace-files" to remove ownership
      from every file in a trove has been fixed. (CNY-733)

    * Multiple bugs where using "--replace-files" could result in the
      new file having no owner have been fixed. (CNY-733)
    * The logcat script now supports revision 1 log entries.
    * The logcat script is now installed to /usr/share/conary/logcat

  o Build Changes:
    * Improved handling of the "package=" keyword argument for build
      actions.  In particular, made it available to all build actions,
      removed double-applying macros to the package specification,
      and fixed failure in cases like "MakeInstall(dir=doesnotexist,
      skipMissingDir=True, package=...)". (CNY-737, CNY-738)
    * The lookaside cache now looks in the repository for local sources
      when doing a repository cook. (CNY-744)
    * The mirror:// pseudo-URL handling now detects bad mirrors that
      provide an HTML document instead of the real archive when a
      full archive name is provided; previously, it did so only when
      guessing an archive name.  Thanks to Pavel Volkovitskiy for this
      fix. (CNY-745)
    * The Flavor policy has been slightly optimized for speed.

  o Server Changes:
    * ACL patterns now match to the end of the trove name instead of
      partial strings (CNY-719)

  o Bug Fixes:
    * The Conary repository server now invalidates changeset cache
      entries when adding a digital signature to a previously mirrored
      trove.
    * A bug that caused the mirror code to traceback when no callback
      function was provided to it has been fixed. (CNY-728)
    * Rolling back changes when the current trove has gone missing from
      the server now causes the client to generate the changeset to apply
      based on the trove stored in the local database (CNY-693)

Changes in 1.0.26:
  o Build Changes:
    * When cooking a group, adding "--debug" to the "cvc cook" command
      line now displays detailed information about why a component is
      being included to solve a dependency. (CNY-711)
    * The mirror:// functionality introduced in Conary 1.0.25 had two
      small bugs, one of which prevented mirror:// pseudo-URLs from
      working.  These bugs are now fixed, thanks to Pavel
      Volkovitskiy. (CNY-704)
    * The "cvc cook" command now announces which label it is building
      at the beginning of the cook, making it easier to catch mistakes
      early. Thanks to Pavel Volkovitskiy for this fix. (CNY-615)
    * The source actions (addSource, addArchive, etc.) can now take
      a "package=" argument like the build actions do.  Thanks to
      Pavel Volkovitskiy for contributing this capability.  (CNY-665)
    * The "preMake" option had a bad test for the ';' character; this
      test has been fixed and extended to include && and ||.
      thanks to Pavel Volkovitskiy for this fix. (CNY-580)
    * Many actions had a variety of options (dir=, subdir=, and
      subDir=) for specifying which directory to affect.  These have
      been converted to all prefer "dir=", though compatibility
      with older recipes is retained by continuing to allow the
      subDir= and subdir= options in cases where they have been
      allowed in the past. Thanks to Pavel Volkovitskiy for this
      enhancement. (CNY-668)

Changes in 1.0.26:
  o Server Changes:
    * The Conary web interface now provides a method to rely solely on
      a remote repository server to do authentication checks. (CNY-705)
    * The ACL checks on file contents and file object methods have
      been improved. (CNY-700)
    * Assertions have been added to prevent redirect entries from
      being added to normal troves.
    * An assertion has been added to ensure that redirects specify a
      branch, not a version.
    * The server returns a new FileStreamsMissing exception when the
      client requests file streams with getFileVersion or
      getFileVersions and the requested file stream is not present in
      the repository database. (CNY-721)
    * getFileVersions() now raises FileStreamMissing when it is given
      invalid request.
    * getFileContents() now raises a new FileHasNoContents exception
      when contents are requested for a file type which has no
      contents (such as a symlink).

  o Bug Fixes:
    * A bug that could cause "conary updateall" to attempt to erase
      the same trove twice due to a local update has been fixed.
      (CNY-603)
    * Attempts to target a clone to a version are now caught.  Only
      branches are valid clone targets. (CNY-709)
    * A bug that caused Trove() equality checks to fail when comparing
      redirects has been fixed.
    * A bug that caused the flavor of a redirect to be store
      improperly in the repository database has been fixed.
    * The resha1 script now properly skips troves which aren't present
      in the repository.
    * Conary 1.0.24 incorporated a fix for CNY-684 to correct behavior
      when storing src.rpm files rather than their contents.  The fix
      worked for local builds but not for commits to repositories.
      Conary 1.0.26 includes a fix that corrects the behavior when
      committing to a repository as well. (CNY-684)
    * A bug that prevented flavored redirects from being loaded from
      the repository database has been fixed.
    * "Conary migrate" now will follow redirects. (CNY-722)

Changes in 1.0.25:
  o Build Changes:
    * The addArchive() source action will search for reasonably-named
      archive files based on the name and version if given a URL ending
      with a "/" character. Thanks to Pavel Volkovitskiy for the
      initial implementation. (CNY-671)
    * All source actions, when given a URL that starts with "mirror://",
      will search a set of mirrors based on files in the mirrorDirs
      configuration entry, with default files provided in the
      /etc/conary/mirrors/ directory. Thanks to Pavel Volkovitskiy for
      the initial implementation. (CNY-171)
    * Symbolic links are now allowed to provide a soname even if they
      reference an ELF file only indirectly through other symbolic
      links.  Previously, a symbolic link could only provide a soname
      if it directly referenced an ELF file. (CNY-696)

  o Bug Fixes:
    * A bug that caused unhandled exceptions when downloading the file
      contents needed for a distributed changeset in threaded mode has
      been fixed. This bug was introduced in 1.0.24. (CNY-701)

Changes in 1.0.24:
  o Server Changes:
    * The server binary access log can now be downloaded by an
      administrator by visiting the http://servername/conary/log
      URL. Once the log is accessed it is rotated automatically by the
      repository server. Subsequent accesses to the log URL will only
      yield log entries added since the last access. (CNY-638)
    * The Users and Groups tab in the web management UI is no longer
      highlighted when administrators change their passwords.

  o Client Changes:
    * A --what-provides option has been added to "conary query" and
      "conary repquery".
    * A bug that installed extra components of a package that is being
      installed instead of updated due to the existing package being
      pinned has been fixed. (CNY-682)

  o Build Changes:
    * When pulling files out of a src.rpm file, Conary now stores the
      src.rpm file itself in the repository rather than the files
      pulled from it. (CNY-684)
    * Mono dependency version mappings are now discovered in CIL policy
      .config files. (CNY-686)
    * The internal util.literalRegex() function has been replaced by
      use of re.escape(). (CNY-634)

  o Bug Fixes:
    * The Conary Repository web interface no longer returns a
      HTTP_FORBIDDEN (403) when a bad password is given by the user.
      This allows the user to re-try authentication.
    * The --signatures and --buildreqs flags now work with "conary
      showcs".  (CNY-642)
    * A bug in the NetworkRepositoryClient default pwPrompt mechanism
      has been fixed.
    * Error messages when entitlements fail to load have been
      improved. (CNY-662)
    * The repository client no longer caches repository access info
      when the attempt to access was unsuccessful. (CNY-673, affects
      CNY-578)
    * A bug that caused x86 flavored troves from being updated
      properly when using "conary updateall" on an x86_64 system has
      been fixed. (CNY-628)
    * A bug that caused migrate behavior to not respect pins when the
      pinned troves were set to be erased (CNY-680).
    * Calling r.ComponentSpec(':foo') works again; it is exactly
      equivalent to r.ComponentSpec('foo'). (CNY-637)
    * Calling r.Move() with only one argument now fails explicitly
      rather than silently doing nothing. (CNY-614)

Changes in 1.0.23:
  o API Additions:
    * The interface to create, list and delete access groups and
      modify the users therein through is now exposed though
      ConaryClient.
    * The interface to delete entitlement groups is now exposed
      through ConaryClient.

  o Client Changes:
    * "conary updateall" now accepts the --keep-required command line
      argument.
    * the mirror script now provides download/commit feedback using
      display callbacks like other conary commands
    * the excludeTroves config option will now keep fresh installs from
      happening when an update job is split due to a pinned trove.

  o Server Changes:
    * The repository database migration code now reports an error when
      trying to migrate old-style redirects.  The code to perform the
      migration is incomplete and creates invalid new-style
      redirects.  If you have a repository with old-style redirects,
      contact rPath for assistance with your migration. (CNY-590)

  o Bug Fixes:
    * Subdirectories within source components are now better supported.
      Specifically, different subdirectories with the same filename will
      now work. (CNY-617)
    * The util.literalRegex() function now escapes parenthesis characters.
      (CNY-630)
    * Manifest files now handle file names containing "%" characters.
      Fix from Pavel Volkovitskiy. (CNY-627)
    * Fixed a bug in migrate that caused its behavior to shift when migrating 
      to the same version that is currently installed.
    * Fixed a bug in the logcat script that caused the entitlement field to
      display the user information instead. (CNY-629)

  o Build Changes:
    * The r.addArchive() source action can now unpack Rock Ridge and
      Joliet ISO images, with some limitations. (CNY-625)

Changes in 1.0.22:
  o Client Changes:
    * Conary now has hooks for allowing you to be prompted for both name
      and password when necessary.
    * Conary will no longer report a traceback when trying to perform 
      dependency resolution against repositories that are not available.
      Instead, it will print out a warning. (CNY-578)

  o Build Changes:
    * It is now possible to set environment variables to use within
      Conary builds from within conary configuration files, using the
      new "environment" configuration item.  Thanks to Pavel
      Volkovitskiy for implementing this feature. (CNY-592)
    * In previous versions of Conary, calls to r.PackageSpec() would
      improperly override previous calls to r.ComponentSpec(); now
      the ordering is preserved.  Thanks to Pavel Volkovitskiy for 
      this fix. (CNY-613)

  o Bug Fixes:
    * A bug that would allow recursively generated changesets to
      potentially have missing redirect flags has been fixed.
    * A bug in redirect handling when the branch changed but the trove
      name didn't has been fixed - conary will do a better job of
      determining what jobs to perform in this situation. (CNY-599, CNY-602)
    * Errors relating to PGP now just display the error instead of causing 
      conary to traceback. (CNY-591)
    * Conary sync on a locally cooked trove will no longer traceback (CNY-568)
    * --from-file and sync now work together.
    * An AssertionError that was occasionally reached by incorrect repository
      setups is now a ConaryInternalError
    * A bug when updating to a locally cooked trove when the user had 
      manually removed files has been fixed. (CNY-604)
    * CONARY files that are not accessible will no longer cause conary to
      traceback when trying to read context from them. (CNY-456)
    * signatureKeyMap configuration entries are now checked to ensure
      they are valid. (CNY-531)

Changes in 1.0.21:
  o Client Changes:
    * The "conary migrate" command has changed behavior significantly
      in order to make it more useful for updating a system to exactly
      match a different group.  However, this change makes it much
      less useful for updating normal systems.  "conary migrate"
      should not be used without first reading the man page
      description of its behavior.  The old migrate behavior is now
      available by using "conary sync --full".  "conary syncchildren"
      has been renamed to "conary sync", and its behavior has also
      been modified slightly as a result.  The old behavior is
      available by using "conary sync --current". Please read the man
      page for a full description of the "sync" command as well.  (CNY-477)

  o Build Changes:
    * A "package" keyword parameter has been added to build actions,
      which specifies the package and/or component to which to assign
      the files that are added (not modified or deleted) by that build
      action.  For example, r.MakeInstall(package="foo") will place
      all the new files installed by the MakeInstall action into the
      "foo" package.  Thanks to Pavel Volkovitskiy for contributing
      this capability.  (CNY-562)
    * A "httpHeaders" keyword parameter has been added to the
      r.addArchive(), r.addPatch(), and r.addSource() source actions
      so that headers can be added to the HTTP request.

  o Bug Fixes:
    * The r.addPatch() build action no longer depends on nohup to
      create a file in the current directory (a bug introduced in
      conary 1.0.19). (CNY-575)
    * Commits with missing files no longer traceback. (CNY-455)
    * A bug that caused "#!/usr/bin/env /bin/bash" to not be
      normalized to /bin/bash by the NormalizeInterpreterPaths policy
      has been fixed.
    * A bug that prevented Conary from being able to download files
      that contain '&' or ';' characters has been fixed.  This allows
      Conary to download sources from cgi-bin URLs.
    * "cvc merge" no longer fails to merge changes from the parent
      branch when the shadowed version doesn't exist on the parent
      branch.

Changes in 1.0.20:
  o Build Changes:
    * "jvmdir", "javadir", "javadocdir", and "thisjavadocdir" have
       been added to the default set of macros.
    * A r.JavaDoc() build action has been added.  It funtions
      exactly like the "r.Doc()" build action, except it coppies into
      "%(thisjavadocdir)s".
    * When the r.addArchive() source action attempts to guess the main
      directory in which to build, it now recognizes when when sources
      have been added in an order that defeats its algorithm and provides
      a helpful error message. (CNY-557)

  o Client Changes:
    * A --tag-script parameter has been added to the rollback
      command. (CNY-519)

  o Bug Fixes:
    * A bug in clone behavior that caused Conary to try to clone
      excessive troves has been fixed.  If you were cloning uphill
      from branch /a/b to /a, and a buildreq was satisfied by a trove
      on /a//c, Conary would try to clone the buildreq to /a as well.
      (CNY-499)
    * A bug in the "r.Ant()" and "r.JavaCompile()" build actions which
      caused the CLASSPATH variable to get mangled has been fixed.
    * A bug in 'r.ClassPath()' that caused a traceback has been fixed.
    * A bug that caused the "change password" tab to be displayed when
      browsing the repository via the web as an anonymous user has
      been fixed.
    * The web service code no longer permits the anonymous user to
      view the "change password" (/conary/chPassForm) form.
    * The r.addPatch() source action no longer hangs when presented
      with large patches, which fixes a bug introduced in Conary
      1.0.19.

Changes in 1.0.19:
  o API Change:
    * In order to fully represent empty flavors in Conary, a new Flavor
      object class has been added.  Previously, DependencySet objects
      were used to store flavor information.  Unfortunately it was not
      possible to distinguish "empty flavor" from "flavor not specified".
      When dealing with thawing frozen flavors, use ThawFlavor() instead
      of ThawDependencySet().  When testing to see if a flavor is empty,
      use the isEmpty() method of the flavor object.

  o Client Changes:
    * The default resolveLevel setting is now 2, this means that
      conary will try to update troves that would otherwise cause an
      update to fail.  See the conary man page for more details.
    * Multiple bugs have been fixed in interactive prompting for user
      passwords (CNY-466):
      - Password prompts are based on the server name portion of the
        label being accessed, not the actual hostname of the server
        (these are often different when repositoryMaps are used).
      - When no password callback is available, the operation will
        fail with an open error (which is identical to what would
        happen if no user name was present) instead of giving a
        traceback.
      - The download thread uses the passwords which the original
        thread obtained from the user.
      - The download thread is able to prompt for passwords from the
        user if distributed changesets require access to additional
        repositories.

  o Build Changes:
    * "r.Ant()", "r.JavaCompile()", and "r.ClassPath()" build actions
      have been added to support building java with conary.
    * "r.addPatch()" will now determine the patchlevel without users
      needing to add level= in the r.addPatch() call. The level
      parameter is still honored, but should not be needed.
    * "cvc cook --show-buildreqs" now displays build requirements
      inherited from parent recipe classes. (CNY-520)
    * The output of "cvc diff" and "cvc rdiff" can now be used as an
      input to patch when files are added between two versions. (CNY-424)
    * Use flags have been added for dom0 and domU.  They default to
      "sense prefernot".  The domU flag should be used to build
      binaries specific to Xen domU environments where special
      provisions are made for paravirtualization.  The dom0 flag
      should be used to build binaries specific to Xen dom0
      environments where special provisions are made for the
      hypervisor.  The existing "xen" flag should be used to build
      binaries specific to Xen which apply equally to Xen dom0 and
      domU environments.
    * Warning message for modes specified without an initial "0" have
      been improved to include the path that is affected. (CNY-530)

  o Server Changes:
    * Use the term Entitlement Class in all conary repository web interfaces
      replacing Entitlement Group.

  o Bugs Fixed:
    * The Conary Repository now returns an error to a client when
      committing duplicate troves that have an empty flavor. (CNY-476)
    * When checking out a source trove from a repository using
      "cvc checkout", the user is no longer warned about not being able
      to change the ownership of the files checked out.
    * A bug has been fixed in conary's determination of what troves
      had been updated locally.  This bug caused "conary updateall" to
      consider many x86 troves as needing to be updated separately
      instead of as a part of group-dist.  This could cause updateall
      failures. (CNY-497)
    * A bug that caused 'conary q tmpwatch:runtime --recurse' to traceback
      has been fixed (CNY-460)
    * Interactive mode now handles EOF by assuming it means 'no';
      thanks go to David Coulthart for the patch. (CNY-391)
    * Configuration settings in contexts can now be overridden from
      the command line. (CNY-22)
    * Redirect changesets now have primary troves, meaning they will
      display better when using "conary showchangeset". (CNY-450)
    * User's passwords are now masked when using "cvc context" (unless
      --show-passwords is specified). (CNY-471)
    * Removed excess output from commitaction which was caused by a
      change in option parsing code (CNY-405)

Changes in 1.0.18:
  o Client Changes:
    * Trying to shadow a cooked redirect now results in an error. (CNY-447)
    * A --keep-required option has been added to tell Conary to leave
      troves installed when removing them would break
      dependencies. This used to be the default behavior; Conary now
      issues a dependency error instead. (CNY-6)
    * "delete-entitlement" and "list-entitlements" options have been
      added to the "manageents" script.

  o Build Changes:
    * Python dependencies are now generated for .pyc files as well as
      for .py files. (CNY-459)

  o Server Changes:
    * Support for deleting entitlements, listing the entitlement
      groups a user can manage, and removing the ACL which lets a group
      manage an entitlement group has been added.
    * Entitlement management has been added to the Conary repository
      web interface. (CNY-483)

  o Bug Fixes:
    * The "list-groups" option to the "manageents" script has been
      corrected to list the groups the user can manage instead of the
      groups that user belongs to.

Changes in 1.0.17:
  o Client Changes:
    * Individual file removals performed by "conary remove" now create
      rollbacks. (CNY-7)
    * The repository mirroring client supports two new configuration
      options:
      - matchTroves is a regexp list that limits what troves will be
        mirrored based on the trove names;
      - recurseGroups takes a boolean value (True/False) which will
        cause the miror client to recurse through a groups and mirror
        everything that they include into the target repository.

  o Server Changes:
    * A single conary repository can host multiple serverNames. In the
      Conary repository's configuration file, the serverName directive
      can now specify a space separated list of valid server names
      which will be accepted and served from that repository. (CNY-16)

Changes in 1.0.16
  o Build Changes:
    * A check has been added to "cvc commit" that ensures a .recipe
      file exists in the CONARY state file.
    * Recipe classes can now set an "abstractBaseClass" class
      variable.  When set, Conary will not require a setup() method in
      the class.  This is used for creating superclass recipes where
      setup() methods are not needed.

  o Server Changes:
    * A new "entitlementCheckURL" configuration option has been added.
      This is a hook that allows external validation of entitlements.
    * The Conary Repository web interface look and feel has been
      updated.  The interface will look incorrect unless
      conary-web-common 1.0 or later is installed.

  o Bug Fixes:
    * When running "cvc log" on a newly created source component, cvc now
      errors gracefully instead of tracing back. (bz #863)
    * Conary now changes to the / directory before running tag
      scripts. (bz #1134)
    * "cvc co foo=invalidversionstring" now gives a more helpful error
      message. (bz #1037)
    * Cloning binary troves uphill now correctly checks for the source
      trove uphill.
    * A bug that would cause "conary migrate" to raise a KeyError when
      updating a group that referenced the same trove twice (through
      two subgroups) has been fixed.
    * A bug that caused miscalculations when determining whether a
      shadow has been modified has been fixed.
    * A number of bugs affecting resetting distributed changesets have
      been fixed.
    * A bug in the MySQL dbstore driver that caused the wrong
      character encoding to be used when switching databases has been
      fixed.
    * A bug where running updateall when one of the two groups that
      reference a trove has no update caused an erase of that trove to
      be requested has been fixed (CNY-748).

Changes in 1.0.15
  o Client Changes:
    * When writing files as non-root, Conary will no longer create
      files setuid or setgid unless the uid/gid creating the file
      matches the username/groupname in the package.
    * Conary now checks the rollback count argument for non-positive
      numbers and numbers greater then the number of rollbacks
      available. (bz #1072)
    * The entitlement parser has been reimplemented using expat
      instead of a hand-coded parser.  A correctly formatted
      entitlement file should now be enclosed in an
      <entitlement></entitlement> element.  Conary will continue to
      work with files that do not contain the toplevel <entitlement>
      element.

  o Build Changes:
    * Support has been added for recipe templates.  Now when running
      "cvc newpkg", cvc will automatically create a recipe from a
      template specified by the recipeTemplate configuration
      option. (bz #671, #1059)
    * Policy objects can now accept globs and brace expansions when
      specifying subtrees.
    * Cross-compile builds now provide CONFIG_SITE files to enable
      cross-compiling programs that require external site config
      files.  The default site config files are included.
    * The "cvc checkout" command can now check out multiple source
      troves in a single invocation.

  o Server Changes:
    * An "externalPasswordURL" configuration option has been added,
      which tells the server to call an external URL for password
      verification.  When this option is used, user passwords stored
      in the repository are ignored, and those passwords cannot be
      changed.
    * An authentication cache has been added, which is enabled by
      setting The authCacheTimeout configuration to the number of
      seconds the cache entry should be valid for.

  o Bug Fixes:
    * A bug that caused using groupName parameter with r.replace() to
      traceback has been fixed. (bz #1066)
    * Minimally corrupted/incorrect conary state files will no longer cause 
      conary to traceback. (bz #1107)
    * A bug that prevented upload progress from being displayed when
      using "cvc commit" has been fixed. (bz #969)

Changes in 1.0.14:
  o Client Changes:
    * Conary now creates shadows instead of branches when cooking onto
      a target label.  This means, for example, that local cooks will
      result in a shadow instead of a branch.
    * Conary now creates shadows on the local label when creating rollbacks
      instead of branches.
    * The branch command has been removed.  Any potential branch should be 
      done with a shadow instead.
    * The verify command now shows local changes on a local shadow instead
      of a local branch
    * Local changesets create diffs against a local shadow (instead of
      a branch) and --target for the commit command retargets to a shadow
    * User conaryrc entries are now searched from most specific target to
      least specific (bz #997)
    * A fresh install of a group will cause all of its contained components 
      to be installed or upgraded as well, without reference to what is 
      currently installed on your system -- no trove will be skipped because
      it is referenced by other troves on your system but not installed.
    * Changeset generation across distributed shadows now force file 
      information to be absolute instead of relative when the files are on
      different servers, eliminating server crosstalk on source checkin and
      when committing local changesets. (bz #1033)
    * Cvc merge now takes a revision, to allow you merge only up to a certain
      point instead of to head.

  o Server Changes:
    * Removed the ability for the server to log updates to its contents
      store (mirroring has made this capability obsolete)
    * logFile configuration directive now logs all XML calls
    * Split user management out from core authorization object
    * All user management calls are based on user and group names now
    * The user management web interface for the repository now allows
      the administrator to enable and disable mirroring for groups

  o Bug Fixes:
    * Conary will not traceback if you try to update to a trove with a name
      that matches a filesystem path that you don't have access to (bz #1010).
    * Conary will not raise an exception if a standard config file (~/.conaryrc,
      for example) exists but is not accessible.
    * cvc no longer allows . and .. to be added to source troves (bz #1014)
    * cvc remove handles removing directories (bz #1014)
    * conary rollback no longer tracebacks if you do not have write access to
      the conary database.
    * deeply shadowed versions would fail when performing some version 
      operations.  This caused, for example, local cooks of shadowed troves
      to fail.
    * using loadInstalled with a multiarch trove no longer tracebacks (bz #1039)
    * group recipes that include a trove explicitly byDefault False could result
      in a trove when cooked that had the components of that trove byDefault
      True.
    * Stop sending duplicate Host: headers, proxies (at least squid) mangle 
      these into one host header, causing failures when accessing rbuilder
      repositories that depend on that host header (bz #795)
    * The Symlink() build action should not enforce symlinks not
      dangling, and should instead rely solely on the DanglingSymlinks
      policy.
    * A bug that caused conary to treat a reference as an install when it
      should have been an update due to a miscalculation of what local updates
      had been made on the system has been fixed.

Changes in 1.0.13:
  o Client Changes:
    * A new "conary migrate" command for updating troves has been
      added.  "conary migrate" is useful for circumstances when you
      want to update the software state on a system to be synchronized
      with the default state of a group.  To do this, "conary migrate"
      calculates the changeset required to: 1) update the trove (if an
      update is available); 2) install any missing included troves; 3)
      synchronize included troves that have a mismatched version; 4)
      remove any referenced troves that are not installed by default.
    * The includeConfigFiles configuration directive now accepts http
      and https URLs.  This allows organizations to set up centralized
      site-wide conary configuration.
    * Conary now gives a more detailed error message when a changeset
      attempts to replace an empty directory with a file and
      --replace-files is not specified.

  o Build Changes:
    * The addSource source action will now replace existing files,
      rather than replacing their contents.  This implies that the
      mode of the existing file will not be inherited, and an
      existing read-only file will not prevent addSource from
      working.
    * The internal setModes policy now reports "suid/sgid" only for
      files that are setuid or setgid, rather than all files which
      have an explicitly set mode.  (bz #935)
    * TagSpec no longer will print out ignored TagSpec matches twice,
      once for tags specified in the recipe, and once for tags
      discovered in /etc/conary/tags/*.  (bz #902)
    * TagSpec will now summarize all its suggested additions to
      buildRequires in a single line.  (bz #868)
    * A new reportMissingBuildRequires policy has been added to summarize
      all suggested additions to buildRequires in a single line at the
      end of the entire build process, to make it easier to enhance the
      buildRequires list via cut-and-paste.  (bz #869)

  o Bug Fixes:
    * A bug that caused conary to traceback when a file on the file
      system is owned by unknown uid/gid has been fixed.  Conary will
      now print an error message instead.  (bz #977)
    * A bug that caused conary to traceback when an unknown Use flag
      was used when cooking has been fixed.  Previously, "cvc cook
      --flavor 'foobar'" would create a traceback.  Conary now says
      'Error setting build flag values: No Such Use Flag foobar'.
      (bz #982)
    * Pinned troves are now excluded from updateall operations.
      Previously conary would try to find updates for pinned troves.
    * Conary now handles applying rollbacks which include overlapping
      files correctly.  Previously --replace-files was required to
      apply these rollbacks.
    * the config file directive includeConfigFile is no longer case sensitive 
      (bz #995)

Changes in 1.0.12:
  o Client changes:
    * The rollback command now applies rollbacks up to and including
      the rollback number specified on the command line. It also
      allows the user to specify the number of rollbacks to apply
      (from the top of the stack) instead of which rollback to
      apply. (bz #884)
    * Previously, the code path for installing files as part of a new
      trove required an exception to be handled.  The code has been
      refactored to eliminate the exception in order to reduce install
      times.

  o Build Changes:
    * The cvc command now has a --show-buildreqs option that prints all
      build requirements.  The --no-deps argument for cvc has been
      aliased to --ignore-buildreqs for consistency.

  o Bug Fixes:
    * Installing into a relative root <e.g. --root foo> when running
      as root no longer generates a traceback. (bz #873)
    * Replaced files are now stored in rollbacks. (bz #915)
    * File conflicts are now also detected via the database, not just
      via real file conflicts in the filesystem.
    * A bug that resulted in multiple troves owning a file has been fixed.
    * Rollbacks of troves that were cooked locally will no longer
      raise a TroveIntegrityError.
    * The "conary remove" command no longer generates a traceback when
      the filename given cannot be unlinked. (bz #887)
    * The missing usage message displayed when "cvc" and "conary" are
      run with no command line arguments has been restored.
    * Rollbacks for initial contents files didn't work; applying
      rollbacks now ignores that flag to get the correct contents on
      disk. (bz #924)
    * The patch implementation now properly gives up on patch hunks
      which include changed lines-to-erase, which avoids erasing lines
      which did not appear in the origial version of the file. (bz
      #949)
    * Previously, when a normal error occurred while prepping sources
      for cooking (extracting sources from source archives, for
      example), conary would treat it as a major internal error.  Now
      the error message is simply printed to the screen instead.
    * A typo in a macro will now result in a more helpful error
      message.
    * A bug that caused a traceback when performing "conary rq" on an
      x86_64 box with a large installLabelPath where only an x86
      flavor of a trove was available on one label in the
      installLabelPath has been fixed (bz #961).
    * Conary no longer creates a rollback status file when one isn't
      needed.  This allows /var/lib/conarydb to be on read-only media
      and have queries continue to work/.
    * Reworked "conary remove" to improve error messages and fix
      problems with multiple files being specified, broken symlinks,
      and relative paths (bz #853, #854)
    * The mirror script's --test mode now works correctly instead of
      doing a single iteration and stopping.

Changes in 1.0.11:
  o Client Changes:
    * Conary will now allow generic options to be placed before the command
      you are giving to conary.  For example, 'conary --root=/foo query'
      will now work.
    * the remove command no longer removes file tags from files for no good 
      reason
    * rollbacks now restore files from other troves which are replaced as part
      of an update (thanks to, say, --replace-files or identical contents)
    * --replace-files now marks files as owned by the trove which used to
      claim them
    * You can now kill conary with SIGUSR1 to make conary enter a debugger
      when you Ctrl-C (or a SIGINT is raised)
    * --debug-all now enters a debugger in more situations, including option
      parsing fails, and when you hit Ctrl-C.
    * added ccs2tar, which will convert most absolute changesets (like those
      that cook produces) into tarballs
    * Troves now don't require dependencies that are provided by themselves.
      As troves are built with this new behavior, it should significantly speed
      up dependency resolution.
    * added a script to recalculate the sha1s on a server (after a label
      rename, for instance)
    * added a script to calculate an md5 password (for use in an info recipe,
      for example)

  o Build Changes:
    * Conary now supports a saltedPassword option to r.User in user info-
      packages.  Full use of this option will require that a new shadow package
      be installed.

  o Bug Fixes:
    * command-line configurations now override context settings

  o Build Changes:

Changes in 1.0.10:
  o Client Changes
    * Given a system based on rPath linux where you only installed
      !smp kernels, conary would eventually start installing smp
      kernels on your system, due to the way the update algorithm
      would determine whether you should install a newly available
      trove.  Conary now respects flavor affinity in this case and
      does not install the smp kernel.
    * Mirror configuration files can now specify uploadRateLimit and
      downloadRateLimit.
    * Updates utilizing changeset files are now split into multiple
      jobs properly, allowing changeset files which create users to
      work proprely.
    * "conary rollback" now displays progress information that matches
      the "conary update" progress information.
    * added --with-sources option for clone

  o Bug Fixes:
    * A bug that caused an assertion error when switching from an
      incomplete trove to a complete trove has been fixed.
    * A bug in perl dependencies that caused extra directories to be
      considered part of the dependency has been fixed.
    * A bug affecting updates where a pinned, partially installed
      package was supposed to be updated due to dependency resolution
      has been fixed.
    * A bug that prevented updates from working when part of a locally
      cooked package was replaced with a non-locally cooked component
      has been fixed.  The bug was introduced in Conary 1.0.8.
    * A bug that caused a segfault when providing an invalid type to
      StringStream has been fixed.
    * The troveInfo web page in the repository browser now displays
      useful error messages instead of traceback messages.  The
      troveInfo page also handles both frozen and non-frozen version
      strings.
    * A bug that caused conary to download unnecessary files when checking out
      shadow sources has been fixed.
    * A bug that caused "cvc rdiff" between versions of a trove that
      were on different hosts to fail has been fixed.
    * Fixed a bug when determining local file system changes involving a file 
      or directory with mtime 0.
    * The --signature-key option was restored

Changes in 1.0.9:
  o Client Changes:
    * A new dependency resolution method has been added which can be turned
      on by setting resolveLevel to 2 in your conarycfg:  If updating trove 'a'
      removes a dependency needed by trove 'b', attempt to update 'b' to
      solve the dependency issue.  This will allow 'conary update conary'
      to work as expected when you have conary-build installed, for example.
    * Switched to using more of optparse's capabilities, including --help
      messages.
    * One short option has been added, cvc -m for message.

  o Bug Fixes:
    * Recipes that use loadRecipe('foo') and rely on conary to look upstream
      to find their branch now work correctly when committing.
    * A bug affecting systems with multiple groups referencing the same troves,
      where the groups are out of sync, has been fixed.
    * the mirror client now correctly handles duplicate items returned in
      trove lists by older servers
    * A bug that caused the mirror client to loop indefinitely when
      doing a --full-trove-sync has been fixed
    * conary rq --trove-flags will now display redirect info even if you
      do not specify --troves (bug #877)
    * dep resolution now support --flavors --full-versions output (bug #751)
    * cvc merge no longer tracebacks if files were added on both upstream
      and on the shadow
    * admin web access for the server doesn't require write permission for
      operations which also require admin access (bug #833)
    * A bug that caused r.remove() in a group to fail if the trove being
      removed was recursively included from another group has been fixed.
    * Conary update tmpwatch -tmpwatch:debuginfo will now erase 
      tmpwatch:debuginfo.
    * An ordering bug that caused info packages to not be updated with their
      components has been fixed.
    * Updates will now happen in a more consistent order based on an
      alphabetic sort.
    * the repository server now handles database deadlocks when committing
       changesets
  o Server Changes:
    * getNewSigList and getNewTroveList could return troveLists with
      duplicate entries

  o Documentation Changes:
    * The inline documentation for recipes has been significantly
      improved and expanded, including many new usage examples.

Changes in 1.0.8
  o Client changes:
    * Conary will now replace symlinks and regular files as long as their
      contents agree (bug #626)

  o Bug Fixes:
    * An error in the method of determining what local changes have been 
      made has been fixed.

Changes in 1.0.7:
  o Client changes:
    * A better method of determining what local changes have been made to a
      local system has been implemented, improving conary's behavior when
      updating.

  o Bugfixes:
    * A bug that caused the user to be prompted for their OpenPGP
      passphrase when building on a target label that does not match
      any signatureKeyMap entry has been fixed.  Previously, if you
      had a signatureKeyMap entry for conary.example.com, and your
      buildLabel was set to conary.example.com@rpl:devel, you would be
      prompted to enter a passphrase even when cooking locally to the
      local@local:COOK label.
    * Dependency resolution will no longer cause a trove to switch
      branches.
    * If a component is kept when performing dependency resolution
      because it is still needed, it's package will be kept as well if
      possible.
    * "conary q --path" now expands symlinks found in the path to the
      file in question. (bug #855)
    * Committing a changeset that provided duplicate file streams for
      streams the server previously referenced from other servers no
      longer causes a traceback.
    * Conary's patch implementation how handles patches which are
      already applied. (bug #640)
    * A server error triggered when using long flavor strings in
      server queries has been fixed.

  o Build fixes:
    * Group cooking now produces output to make it easier to tell what
      is happening.  The --debug flag can be used to get a more
      detailed log of what troves are being included.

  o Server changes:
    * The server traceLog now logs more information about the
      repository calls


Changes in 1.0.6:
  o Repository changes:
    * The commitaction script now accepts the standard conary arguments
      --config and --config-file.

  o Bugfixes:
    * cvc merge on a non-shadow no longer returns a traceback (bz# 792),
      and cvc context foo does not return a traceback when context foo does
      not exist (bz #757)  Fixed by David Coulthart.
    * A bug that caused new OpenPGP keys to be skipped when troves
      were filtered out during mirroring has been fixed.
    * opening invalid changesets now gives a good error message instead of
      a traceback
    * removed obsolete changemail script
    * Exceptions which display fileId's display them as hex sha1s now
      instead of as python strings
    * A bug where including a redirect in a group that has autoResolve 
      caused conary to traceback has been fixed.
    * A bug that kept conary from prompting for your password when committing
      has been fixed.
    * A bug that randomized the order of the labels in the  installLabelPath 
      in some error messages has been fixed.

  o Build fixes:
    * The default ComponentSpec for :perl components now include files
      in site_perl as well as in vendor_perl.
    * Ruby uses /usr/share/ri for its documentation system, so all files
      in %(datadir)s/ri are now included in the default :doc ComponentSpec.

Changes in 1.0.5:
  o Performance improvements:
    * The use of copy.deepcopy() has been eliminated from the
      dependency code.  The new routines are up to 80% faster for
      operations like DependencySet.copy().
    * Removing files looks directly into the file stream of the file
      being removed when cleaning up config file contents rather than
      thawing the full file stream.
    * Getting a single trove from the database without files returned file
      information anyway
    * Trove.applyChangeSet() optionally skips merging file information
    * Cache troves on the update/erase path to avoid duplicate fetchs from
      the local database

  o Bugfixes
    * Installing from a changeset needlessly relied on troves from the 
      database having file information while processing redirects
    * Extraneous dependency cache checks have been removed from the
      addDep() path.
    * When removing files, conary now looks up the file flags directly
      in the file stream in order to clean up config file contents.
      Previously the entire file stream was thawed, which is much more
      resource intensive.

  o Build fixes:
    * r.addArchive() now supports rpms with bzip2-compressed payloads.

Changes in 1.0.4:
  o Performance improvements:
    * The speed of erasing troves with many dependencies has been
      significantly improved.
    * The join order of tables is forced through the use of
      STRAIGHT_JOIN in TroveStore.iterTroves() to work around some
      MySQL optimizer shortcomings.
    * An --analyze command line option has been added to the
      stand-alone server (server.py) to re-ANALYZE the SQL tables for
      MySQL and SQLite.  This can significantly improve repository
      performance in some cases.
    * The changes made to dependency string parsing were a loss in
      some cases due to inefficiency in PyArg_ParseTuple().
      Performance sensitive paths in misc.c now parse the arguments
      directly.

  o Bugfixes:
    * An Apache-based conary repository server no longer logs
      tracebacks in error_log when a client disconnects before all
      data is sent.
    * A bug that caused cross repository commits of changesets that involved
      a branched trove to fail in some cases has been fixed.
    * If an entitlement is used for repository access, it is now sent
      over HTTPS instead of HTTP by default.
    * The conary emerge command no longer attempts to write to the root
      user's conary log file.
    * conary showcs --all now shows not-by-default troves.
    * Previously, there was no way using showcs to display only the troves
      actually in a changeset - conary would by default access the repository
      to fill in any missing troves.  Now, you must specify the
      --recurse-repository option to cause conary to search the repository
      for missing troves.  The --trove-flags option will now display when a
      trove is missing in a changeset.
    * A bug that caused showcs --all to display file lists even when --ls
      was not specified has been fixed.
    * When mirroring, you are now allowed to commit a trove that does
      not have a SHA1 checksum set.  This is an accurate replication
      of the data coming from the source repository.
    * A bug affecting multiple uses of r.replace() in a group recipe has been
      fixed.
    * A bug that caused components not to be erased when their packages were 
      erased when a group referencing those packages was installed has been 
      fixed.

Changes in 1.0.3
  o Client changes:
    * Conary displays full paths when in the error message generated
      when it can't open a log file rather than leaving out the root 
      directory.

  o Performance improvements:
    * A find() class method has been added to StreamSet which enables
      member lookups without complete thawing.
    * The code path for committing filestreams to repositories now
      uses find() to minimize file stream thaws.
    * DBstore now supports precompiled SQL statements for SQLite.
    * Retrieving troves from the local system database no longer
      returns file information when file information is not requested.
    * Dependencies, dependency sets, StreamCollections, file
      dictionaries, and referenced file lists now use C parsing code
      for stream thawing.
    * Extraneous trove instantiations on the system update path have
      been eliminated.
    * Adding troves to the local database now uses temporary tables to
      batch the insertions.

  o Bugfixes:
    * A bug that caused a mismatch between file objects and fileIds
      when cloning a trove has been fixed.

Changes in 1.0.2:
  o Bugfixes:
    * A bug that caused redirects to fail to build when multiple
      flavors of a trove exist has been fixed.
    * A bug with cooking flavored redirects has been fixed.
    * The cvc command no longer enforces managed policy with --prep.
    * A bug that caused disttools based python packages to be built as
      .egg files has been fixed.  This bug was introduced in conary
      0.94.
    * A bug that prevented checking in a recipe that deleted policy
      has been fixed.
    * A bug that prevented entitlements from being recognized by an
      Apache conary repository server when no username and password
      were set for a server has been fixed.
    * A bug that prevented errors from being returned to the client
      if it attempts to add an invalid entitlement key or has
      insufficient permission to add the entitlement key has been
      fixed.  An InvalidEntitlement exception has been added.
    * A repository bug prevented the mirror client from obtaining a
      full list of new troves available for mirorring has been fixed.
    * A bug in cooking groups caused the groups resulting from an
      r.addAll() to not respect the original group's byDefault
      settings in some cases has been fixed.

Changes in 1.0.1:
  o Database schema migration
    * Over time, the Conary system database schema has undergone
      several revisions.  Conary has done incremental schema
      migrations to bring old databases in line with the new schema as
      much as possible, but some remnants of the old schema remain.
      When Conary 1.0.1 runs for the first time, the database will be
      reloaded with a fresh schema.  This corrects errors that can
      occur due to incorrect SQL data types in table definitions.  An
      old copy of the database will be saved as "conarydb-pre-schema-update".

Changes in 1.0:
  o Bugfixes
    * A bug that allowed a group to be installed before children of
      its children were installed has been fixed.  This ensures this
      if a an update is partially completed, it can be restarted from
      where it left off.
    * A bug in python dependencies that sometimes resulted in a plain 
      python: __init__ dependency has been fixed.
    * A bug that dropped additional r.UtilizeUser matches for a file after
      the first one has been fixed.
    * Accessing a repository with the wrong server name no longer
      results in an Internal Server Error.  The error is marshaled
      back to the client.

Changes in 0.97.1:
  o Bugfixes
    * A bug has been fixed that allowed the "incomplete" flag to be
      unset in the database when applying changesets of troves that
      have no "incomplete" flag.  This resulted in "StopIteration"
      exceptions when updating the trove.
    * A bug has been fixed in the code that selects the OpenPGP key
      to be used for signing changesets at cook time.

Changes in 0.97:
  o Client changes:
    * All troves that are committed to repository through commits,
      cooks, branches, shadows, and clones, now always have SHA1
      checksums calculated for them.
    * Trove objects now have a version number set in them.  The
      version number is increased when the data types in the Trove
      object are modified.  This is required to ensure that a Conary
      database or repository has the capability of storing all the
      information in a Trove.  All trove data must be present in order
      to re-calculate SHA1 checksums.  If a local system understands
      version 1 of the Trove object, and a repository server sends a
      changeset that contains a version 2 Trove, an "incomplete" flag
      will be set for trove's entry in the database.  When accessing
      that trove later for merging in an update, the client will go
      back and retrieve the pristine Trove data from the repository
      server so it will have all the data needed to preform three way
      merges and signature verification.

  o Repository changes:
    * Repositories will now reject commits whose troves do not have
      correct SHA1 checksums.

Changes in 0.96:
  o Client changes:
    * conary rq now does not use affinity by default, use --affinity to turn
      it on.  The rq --compatible-troves flag has disappeared.  Now 
      you can switch between displaying all troves that match your system 
      flavor and that match affinity flavor by switching between
      --available-troves with and without the --affinity flag.
    * conary q now displays installed, not by default troves by default,
      but skips missing troves.
    * Fixed an update bug where updating an x86 library on an x86_64 system
      would cause conary to switch other x86_64 components for that library
      to x86 versions.
    * update job output is compressed again
    * Fixed an update bug where if you had made a local change to foo, and then 
      updated a group that pointed to an earlier version of that trove,
      the trove could get downgraded

  o Other changes:
    * Mirroring now mirrors trove signature

Changes in 0.95:
  o Client changes:
    * The "conary verify" command now handles non-regular files with
      provides and requires (for example, symlinks to shared libraries
      that provide sonames).
    * The "conary showchangeset" command now takes --recurse and
      --no-recurse arguments.
    * All info-* packages are now updated in their own individual jobs;
      this is required for their dependencies to be reliable.
    * The conary syncchildren command now will install new packages
      when appropriate.

  o Repository changes:
    * Additional logging has been added to the repository server.
      Logging is controlled by the "traceLog" config file variable,
      which takes a logging level and log path as arguments.
    * Conary now detects MySQL Database Locked errors and will retry
      the operation a configurable number of times.  The "deadlockRetry"
      configuration variable controls the number of retries and
      defaults to 5.

  o Build changes:
    * Conary now uses site.py to find all possible correct elements of
      sys.path when generating python provides and requires.  Previously,
      new elements added via .pth files in the package being built would
      be ignored for that package.
    * The PythonSetup() build action now works properly with setup.py
      files that use "from setuptools import..." instead of "import
      setuptools".

  o Other changes:
    * The conarybugz.py script has been restored to functionality by
      moving to the conaryclient interface for accessing the
      repository.

Changes in 0.94:

  o Redirects no longer point to a specific trove; they now redirect
    to a branch. The client chooses the latest version on that branch
    which is compatible with the local system.

  o Bug Fixes
    * A bug in getNewTroveList() that could cause duplicate
      troves to be returned has been fixed.
    * A bug that caused a repository server running under Apache to
      fail with an Internal Server Error (500) when a client requested
      a changeset file that does not exist has been fixed.
    * Conary no longer displays an error when attempting to write to a
      broken pipe.  (bug #474)
    * Conary now respects branch affinity when moving from old-style
      groups to new-style groups.

  o Client changes:
    * The query/repquery/showcs command line options have been
      reworked.  See the conary man page for details.
    * When "cvc merge" is used to merge changes made on the parent
      branch with changes made on a shadow, conary now records the
      version from the parent branch that was used for the merge.
      This is required to allow conary to handle changing the upstream
      version on a shadow.  It is also useful for accounting
      purposes.  (bug #220)
    * "conary emerge" can now be performed on a recipe file.
      Previously you were required to emerge from a repository. (bug
      #526)
    * Progress is now displayed as conary applies a rollback. (bug #363)
    * Java, Perl, and Python dependencies are now enforced by default.

  o Build changes
    * PythonSetup() no longer passes the --single-version-externally-managed
      argument to setup.py when it uses distutils instead of setuptools.

Changes in 0.93:
  o Bug Fixes
    * A bug in the "conary verify" code sometimes resulted in an
      unhandled TroveIntegrity exception when local modifications were
      made on the system. (bug #507)
    * Usernames and passwords with RFC 2396 reserved characters (such
      as '/') are now handled properly. (bug #587)

  o Server changes
    * Standalone server reports warnings for unsupported configuration options
      instead of exiting with a traceback.
    * Compatibility for repositoryDir has been removed.
    * A bug caused queries for multiple flavors of the same trove
      to return incorrect results has been fixed.
    * Apache hooks now ignore IOErrors when writing changesets to the
      client.  These normally occur when the client closes the
      connection before all the data is sent.

  o Client changes
    * SHA1 checksums are now computed for source checkins and local
      change set commits.
    * Flavor affinity is now more relaxed when updating troves.  For
      example, if you have a trove with flavor that requires sse2 but
      your system flavor is ~!sse2, conary will only prefer troves
      with sse2 enabled instead of requiring it.

  o Build changes
    * PythonSetup() now correctly requires python-setuptools:python
      instead of python-setuptools:runtime.
    * Automatic python dependency provision now searches more directories
      to better support multilib python.
    * Conary now defaults to building in ~/conary/builds instead of
      /var/tmp/conary/builds, and caching in ~/conary/cache instead
      of /var/cache/conary.

Changes in 0.92:
  o Package Building Changes:
    * Conary policy has been split out into the conary-policy package.
      (Some policy was left in conary proper; it is needed for
      internal packaging work.)
    * Conary prints out the name of each policy as it runs, making it
      possible to see which policies take the most time.
    * BuildLog files no longer contain lines that end with \r.
    * A new 'emergeUser' config item has been added.  Conary will
      change to this user when emerging packages as root.
    * --no-deps is now accepted by 'conary emerge'.

  o Group Building Changes:
    * A bug has been fixed in dependency checking when using
      autoResolve where deleted weak troves would be included in
      autoResolve and depChecks.

  o Client changes:
    * Conary can now rate limit uploads and downloads.  The rate limit
      is controlled by the "uploadRateLimit" and "downloadRateLimit"
      configuration variables, which is expressed in bytes per second.
      Also, Conary displays the transfer rate when uploading and
      downloading.  Thanks to Pavel Volkovitskiy for these features.
    * The client didn't write config files for merged changesets in
      the right order, which could result in changesets which could
      not be committed to a repository.
    * Fixed a bug in the update code caused conary to behave
      incorrectly when updating groups.  Conary would install
      components of troves that were not installed.

  o General Bug Fixes
    * Conary did not include the trove sha1 in the troveinfo diff
      unconditionally.  This prevents clients from being able to
      update when a repository is forced to recalculate sha1
      signatures.

Changes in 0.91:
  o Bugfixes
    * A bug was fixed the code that freezes path hashes.  Previously,
      path hashes were not sorted in the frozen representation.  Code
      to fix the frozen path hashes in databases and repositories has
      beed added.
  o Build
    * added cleanAfterCook config that controls whether conary tries to
      clean up after a successful build

Changes in 0.90.0:
  o Code Structure/Architecture Changes:
    * Conary now has the concept of "weak references", where a weak reference
      allows conary to be able to recognize the relationship between a
      collection and the children of collections it contains.  This allows
      us to add several new features to conary, documented in Client and Build
      changes.
    * SQL operations have been migrated to the dbstore driver to allow
      for an easier switch of the database backends for the server side.
    * Various query and code structure optimizations have been
      implemented to allow running under MySQL and PostgreSQL.

  o Documentation Changes:
    * Added summaries about updateall in the conary man page and added
      information about the command-line options for conary rq.
    * Clarified behavior of "conary shadow --source-only" with respect to
      rPath bug #500.
    * Added synonyms for cvc and conary commands which have shortcuts
      (ex: checkout and co).
    * Added man page entry about cvc clone.

  o Package Building Changes:
    * Build logs now contain unexpanded macros, since not all macros
      may be defined when the build log is initially created.
    * The emerge command can now accept version strings.
    * The RemoveNonPackageFiles policy now removes fonts.cache*,
      fonts.dir, and fonts.scale files, since they are always
      handled by tag handlers.
    * The Make() build action can now take a makeName keyword argument
      for cases when the normal Make() handling is exactly right but
      a different make program is required (nmake, qmake, etc.).
    * The new PythonSetup() build action uses very recent versions
      of the python setuptools package to install python programs
      which have a setup.py that uses either the old disttools or
      new setuptools package.
    * fixed bug #bz470: loadInstalled('foo') will now work when you have
      installed a local cook of foo.

  o Group Building Changes:
    * add() now takes a "components" option.  r.add(<package>,
      components=['devel', 'runtime'])  will install <package>, but only the
      'runtime' and 'devel' components of <package> by default.
    * remove() can now 'remove' troves within child troves.
    * When a component is added, (either via r.add() or dep resolution)
      is automatically added as well (though not all its sibling components)
    * A new r.removeComponents(<complist>) command has been added.  It
      allows you to create a group where all devel components are
      byDefault False, for example: r.removeComponents(['devel',
      'devellib']).
    * The installPath used to build a group in is now stored in troveInfo.
    * r.addAll() now recurses through all the included groups
      and creates local versions of them as well by default.
    * A new r.replace(<name>, <newversion>, <newflavor>) command has
      been added.  It removes all versions of name from all groups in
      the recipe and replaces them with the version found by searching
      for newVersion, newFlavor.

  o Client Changes:
    * When committing source changes in interactive mode, conary will ask you
      you to confirm the commit.
    * A new configuration option, autoResolvePackages, tells conary to install
      the packages that include the components needed for dep resolution.
    * You can now install locally cooked groups.
    * If foo is a redirect to bar, and you run 'conary update foo' when
      foo is not installed on your system, conary will act as if you had
      typed 'conary update bar'.  Previously, it would act as if you had typed
      'conary update bar --no-recurse'.

  o Config Changes:
    * Conary config handling now supports comments at the end of config lines.
      # can be escaped by a \ to use a literal # in a configuration option.
    * Default macros used in cooking are now stored in /etc/conary/macros.
      The 'defaultMacros' parameter determines where cvc searches for macro
      definitions.
    * Conary configuration now searches for configuration files in 
      /etc/conary/conf.d/ after reading in /etc/conaryrc

  o Server Changes:
    * Creating changesets atomically moves complete changesets into place.
    * The contents store no longer reference counts entries.
    * Added support for trove marks to support mirroring.  A client
      can use a trove mark to ask the server for any trove that has
      been added since the last trove mark mirrored.
    * Added the hasTroves() interface to support mirroring.  This allows
      the mirror client to make sure that the target mirror does not
      already have a trove that is a candidate for mirroring from the
      source repository.
    * Added support for traceback emails from the repository server.
    * The repository contents store was reworked to avoid reading
      precompressed gzipped data twice (once to double check the uncompressed
      contents sha1 and once to copy the file in place).
    * We have changed the way schema creation and migration is handled
      in the repository code. For administrative and data safety reasons,
      schema upgrades and installs can be performed from now on only by
      running the standalone server (conary/server/server.py --migrate),
      thus avoiding race conditions previously created by having multiple
      Apache processes trying to deal with the SQL schema updates.

   o Command Changes
    * A new script that mirrors repositories has been added.  It is in
      the scripts/ directory in the source distribution of Conary.

Changes in 0.80.4:
  o Build Changes:
    * PackageRecipe has been changed to follow our change to split
      conary into three packages.
    * x86_64 packaging elimintated the conary:lib component to follow x86
      (those files now belong in conary-build:lib)

Changes in 0.80.3:
  o Client Changes:
    * The internal branch source and branch binary flags were changed
      to a bitmask.
    * The warning message printed when multiple branches match a cvc
      checkout command has been improved.
    * Only interactive mode can create binary shadows and branches, and
      a warning is displayed before they are created (since source branches
      are normally the right thing to use).

  o Build Changes:
    * Files in subdirectories named "tmp" are no longer automatically
      excluded from packaging, except for /tmp and /var/tmp.
    * DanglingSymlinks now traverses intermediate symlinks; a symlink
      to a symlink to a symlink will no longer confuse it.

Changes in 0.80.2:
  o Client Changes:
    * Bugs in "conary update foo=<old>--<new>" behavior have been
      fixed.
    * "cvc co foo=<label>" will now work even if you don't have a
      buildLabel set
    * "conary showcs" will now work more nicely with group changesets.
    * "conary showcs --all" no longer shows ids and sha1s.
    * We now never erase pinned items until they are explicitly unpinned.
    * "conary verify" and "conary q --diff" work again.
    * "conary q tmpwatch --components" will display the components
      installed for a package.
    * The pinTroves config item behavior has been fixed.  It now
      consistently pins all troves that match a pinTrove line.
    * When a trove is left on the system because of dependency resolution
      during an update, a warning message is printed.
    * Command line configuration, such as --config
      'buildLabel conary.rpath.com@rpl:devel', now overrides context
      configuration.

  o Server Changes:
    * The repository server now retries a request as an anonymous user
      if the provided user authentication information does not allow
      a client request to succeed.
    * When using "server.py --add-user" to add a user to a repository
      server, the user will only be given admin privileges if --admin
      is added to the command line.  Previously, all users added with
      server.py had admin privileges.  Additionally, if the username
      being added is "anonymous", write access is not granted.

  o Build Changes:
    * It is now possible for a recipe to request that specific
      individual requirements be removed from files using the
      exceptDeps keyword argument to r.Requires().  Previously
      you had to accept all the dependencies generated by r.Requires()
      or none of them.
    * r.Replace() now takes a lines=<regexp> argument, to match a line based
      on a regexp.
    * The EnforceJavaBuildRequirements policy has been added.  When
      you are packaging precompiled Java software where you have
      .class/.jar files but no .java files, you can use "del
      EnforceJavaBuildRequirements" to prevent this from policy from
      generating false positives.
    * The EnforceCILBuildRequirements policy has been added.
    * Enforce*BuildRequirements now warn when a package has requirements
      which they don't fulfill themselves and which are not fulfilled by
      the system database.  (for example, soname dependencies from linking
      against libraries that are not managed by Conary on the system.)
    * Automated Perl dependencies have been added, for both provides
      and requires.  They are not yet enforced, in order to give time
      to adapt while perl packages are being re-built.
    * The EnforcePerlBuildRequirements policy has been added.
      Failures found by this policy may be caused by packages on the
      system not having been rebuilt yet with Perl dependencies, but
      could also show bugs in the Perl dependency code.
    * Automated Python dependencies have been added, for both provides
      and requires.  Like Perl dependencies, they are not yet
      enforced.
    * The EnforcePythonBuildRequirements policy has been added, with
      the same caveats as EnforcePerlBuildRequirements.
    * Conary now writes more information about the build environment
      to the build log when cooking.
    * A bug that caused r.Requires('file:runtime') to create a file
      dependency on 'runtime' instead of trove dependency on
      'file:runtime' has been fixed.
    * Java dependencies now properly ignore array elements in all cases,
      removing false Java dependencies like "[[I" and "[[B".


Changes in 0.80.1:
  o Client Changes:
    * User names and passwords are no longer allowed in repository maps;
      "user" configuration entries must be used instead.
    * The clone command now allows you to clone a binary onto the same
      branch, without having to reclone the source.
    * The TroveInfo table on the client is getting corrupted with
      LoadedTrove and BuildReq entries for components.  These entries
      are only valid on packages.  Code was added to catch when this
      happens to aid debugging.  Additionally, Conary will
      automatically remove the invalid entries the first time 0.80.1
      is run.
    * Environment variables are expanded in paths in conary configuration files.
    * localcs now allows the version and flavor to be specified for a trove
    * conary scs --all now behaves the way it used to again
  o Build Changes:
    * Java dependency generation is now enabled; Java dependency enforcement
      is still disabled.
    * The skipMissingSubDir keyword argument now actually works correctly
      when the subdirectory is missing.
  o Common Changes:
    * Entitlement support has been added as an alternate method of
      authentication.

Changes in 0.80.0:
  o Client Changes:
    * The logic for defining updates across a hierarchy has been completely
      replaced. Instead of rigidly following the trove digraph, we flatten
      the update to choose how troves get updated, and walk the hierarchy
      to determine which updates to actually apply.
    * Dependency resolution could include troves which caused duplicate
      removals for the troves those included troves replace
    * Chroot handling was broken in 0.71.2 and prevented the user name
      lookup code for the chroot from exiting back out of the chroot
    * showchangeset on relative changesets now displays them as jobs.
    * query and queryrep now exclude components if they match their
      package name
    * Conary cleans up rollbacks when a changeset fails to apply.
      Previously, an invalid changeset was saved in the rollback
      stack, which made applying it impossible
    * Removed direct instantiation of NetworkRepositoryClient object; it
      should be created by calling ConaryClient
    * repositoryMap should not contain usernames and passwords now; user
      config file option should hold those instead (user *.rpath.org user pass)
    * If a user name is given without a password the password will be prompted
      for if the repository returns a permissions error
    * added --components parameter to q and rq to not hide components
    * conary update --full-versions --flavors now will work as expected
    * fixed a bug with conary erase foo=/branchname
    * When in multi-threaded mode, the download thread now checks to see
      if the update thread wants to exit.  This fixes many of the
      "timeout waiting for download thread to terminate" messages.
    * Fixed bug where conary erase foo --no-deps wouldn't erase a component
      of foo if it was required by something else
  o Build Changes:
    * Dependencies are now generated for Java .class and .jar files.
      They are not yet enforced, to give time to rebuild Java packages.
    * Java dependency generation has been turned off until 0.80.1 in
      order to wait until there is a deployed version of Conary with
      long dependency handling; some .jar files have so many
      dependencies that they overflowed dependency data structures.
    * CheckDesktopFiles now looks in /usr/share/icons for icons, and
      can find icon names without extensions specified.
    * Build actions which take a subDir keyword argument now also can
      take a skipMissingSubDir keyword argument which, if set to True,
      causes the build action to be skipped if the specified subdirectory
      does not exist.  By default, those build actions will now raise
      an error if the directory does not exist, rather than running in
      the wrong subdirectory as they did previously.
    * You can now cook a recipe that has a superclass that is defined
      locally but a has supersuperclass that is in the repository.  Similarly,
      if you have a superclass that is in the repository but a supersuperclass
      locally, conary will find that as well
    * r.Replace with parameters in the wrong order will now behave correctly
    * The automatic :config component for configuration files has been
      disabled because Conary does not handle files moving between
      troves, and config files were being re-initialized when packages
      were updated.
  o Code structure:
    * queryrep, query, showchangeset, and update --info all use the same
      code to determine how to display their data.  Display.py was changed
      to perform general display operations.
    * query.py added
    * added JobSource concept for searching and manipulating lists of jobs.
    * moved datastore.py into repository module
    * Stubs have been added for adding python and perl dependencies, and
      the stubs have been set to be initially ignored.
    * The internal structure for conary configuration objects has changed
    * A new DYNAMIC size has been added to the StreamSet object.  This will
      cause StreamSet to use either a short or long int to store the size
      of the frozen data that is included in a frozen StreamSet, depending
      on the size of the data being stored.

Changes in 0.71.2
  o Client Changes:
    * The update-conary option has been renamed updateconary per
      bugzilla #428
    * buildPath can be set in contexts
    * cvc co <foo> will work even if there are two foos on the same label with
      different branches.  In that case, it will warn about the older foo
      which it doesn't check out
    * Test mode didn't work for updates and erases which were split into
      multiple jobs
  o Build Changes:
    * Combined the EtcConfig and Config policies, and deprecated
      the EtcConfig policy.
    * All config files default to being put into a :config component.
      This is overridden by any ComponentSpec specifications in the recipe.
    * A use flag has been added for xen defaulting to 'sense prefernot'.  This
      flag should be used to specify flavors for xen domU builds where special
      provisions are made for paravirtualized domU.
    * Added new CheckDesktopFiles policy to catch some more common errors
      in .desktop files.  (For now, it looks for common cases of missing
      icons; more may be added over time.)
    * The Requires policy now interprets synthetic RPATH elements (passed in
      with the rpath= keyword argument) as shell-style globs that are
      interpreted relative first to the destdir and then to the system.

Changes in 0.71.1:
  o Server Changes
    * Added iterTroves() call which iterates over large numbers of troves
      much more efficiently than a single getTrove() call would.
    * Split out FileRetriever object to allow file information to be pulled
      from the repository inside of an iterTroves() loop
    * The web interface shows the troves contained in a group trove instead
      of trying to list all files in a group.
  o Client Changes
    * Config file options that take a path as a value now support ~ for
      home directory substitution
    * Trove.diff() returns a standard job list instead of the previous
      only-used-here format
    * /var/log/conary tracks all update, remove, rollback, and erase events
    * Progress output is simplified when stdout is not a tty (no line
      overwrites)
    * Tracebacks during logged commands get copied to the log
    * Code which checked to see if a shadow has been locally modified didn't
      work for shadows more than a single level deep
    * When you are installing from changesets using --from-files, other troves
      in the changesets can be used for dependency resolution
  o Build Changes (cvc)
    * Additional calls are emulated by the filename_wrapper for the
      r.Run calls.
  o Code Structure
    * Split build/recipe.py into several smaller files
    * Moved OpenPGP keyTable access up call stack so that it can now be
      accessed outside of kid templates.
    * Move epdb code into its own package

Changes in 0.71.0:
  o Code Structure
    * conary now imports all python modules from a toplevel "conary"
      module.  This prevents conary from polluting the module namespace.
  o Client Changes
    * Clone didn't handle shadow version numbers correctly (and could create
      inconsistent version numbers)

Changes in 0.70.5:
  o Client Changes
    * Files changing to config files across distributed repositories now works.
    * The update code uses more consistent use of trove sources, and only
      makes explicit calls to the repository if asked.  This should make it
      possible to create interesting update filters.
    * Clone updated sequences it was iterating over, which is generally
      a bad idea (and caused clone to commit inconsistent troves)
  o Build Changes (cvc)
    * Locally cooked filesets now include file contents, making the
      filesets installable.
    * Fileset cooks now retrieve all of the file objects in a single
      network request per repository.
    * The new NormalizeLibrarySymlinks policy runs the ldconfig program
      in all system library directories.  This ensures that all the
      same symlinks that ldconfig would create when the shlib tag handler
      runs are packaged.  It also warns if ldconfig finds missing files.
    * New argument to r.Run(): "wrapdir" keyword argument behaves much
      like "filewrap" but takes a string argument, which limits the scope of
      %(destdir)s relocation only to the directories under the specified
      wrapdir, which is interpreted relative to %(destdir)s.  Works best
      for applications that install under one single directory, such
      as /opt/<app>
    * Clone, branch, and shadow all take --info now instead of --test
    * ELF files that dlopen() libraries can now be provided with
      synthetic soname dependencies with
      r.Requires('soname: libfoo.so', '/path/to/file')
    * r.Requires now enforces that packages that require a file and
      include that required file must also explicitly provide it. (bz #148)
  o Server Changes
    * Packages added to the repository are checked to ensure the version and
      flavor of all referenced components are the same as for the package

Changes in 0.70.4:
  o Client Changes
    * The trove that satisfies a dependency that is broken by erase is
      now displayed in the "Troves being removed create unresolved
      dependencies" message.
    * Components are now displayed on the same line as their parent
      package in "conary update" output.
    * A new 'interactive' option has been added to conary configuration.
      When set to true, conary will display info about clone, branch,
      update, and erase operations, and then ask before proceding.
  o Build Changes (cvc)
    * The CompilePython action has been fixed to accept macros at the
      beginning of its arguments, fixing a bug new in Conary 0.70.3.
    * The Requires policy can now be given synthetic RPATH elements;
      this is useful when programs are only intended to be run under
      scripts that set LD_LIBRARY_PATH and so do not intrinsically have
      the information they need to find their libraries.
    * Added --test to clone, branch, and shadow commands
    * Clone now supports --skip-build-info for less rigid version checks
      on cloned troves
    * Fixed usage message to better reflect reality
    * Cloning to a branch which already has a version with a compatible
      flavor now works.
    * cpio archive files are now supported for r.addArchive()
  o Repository Changes
    * The repository now serves up stored OpenPGP keys as a "Limited
      Keyserver"; users can retrieve keys, but not search or browse them.
      The keys are available via /getOpenPGPKey?search=KEY_ID. This
      is meant only to allow conary to automatically retrieve OpenPGP
      keys used to sign packages.

Changes in 0.70.3:
  o Client Changes (conary)
    * Conary now works harder to avoid having separate erase/installs,
      instead preferring to link those up into one update when possible.
    * Conary configuration now supports contexts.  Contexts are defined in
      sections starting with a [<name>] line, and provide contextual
      configurations for certain variables, defined in the man page.  All
      configuration options after the [<name>] will be associated with that
      context, and will override the default configuration when that context
      is active.  The current context can be selected by using the --context
      parameter, or by setting the CONARY_CONTEXT environment variable.
    * 'conary config --show-contexts' will display the available contexts
  o Build Changes (cvc)
    * A local cook of a trove foo will ensure that the changeset created is
      installable on your local system, by making sure the version number
      created is unique.
    * The builddir is no longer allowed to appear in ELF RPATHs.
    * The build documentation strings have been significantly updated
      to document the fact that for most strings, a relative path
      is relative to the builddir, but an absolute path is relative
      to the destdir.
    * The ManualConfigure action now sets the standard Configure
      environment.
    * cvc will allow you to cook a trove locally even when you are unable
      to access the trove's source repository
  * Common Changes:
    * Version closeness was improperly measured for troves on different
      branches when then label structure was identical
  o Repository Changes
    * Repository now has a config flag called requireSigs. Setting it to
      True will force all troves to have valid package signatures.  Troves
      lacking this will be rejected.  Enabling this option prevents the
      generation of branches, shadows, or clones since these troves are not
      signed.  It is not recommended that this option be enabled until the
      infrastructure is in place to provide package signatures for all types
      of troves.

Changes in 0.70.2:
  o Client Changes (conary)
    * GnuPG compatible trust metrics for OpenPGP Keys now exists. This
      makes it possible for conary clients to refuse troves that
      aren't properly trusted. The metrics currently in place mimic
      gpg behavior.
    * Running "conary update" in a directory that does not exist no
      longer fails with an error (bugzilla #212).  Note that "cvc
      update" still requires that the current working directory exists
      of course.
    * HTTP error conditions are handled more gracefully when commiting
      a change set. (bugzilla #334)
    * conary more reliably sets a non-zero exit status when an error
      occurs. (bugzilla #312)
    * When performing an update of a group that adds a trove foo,
      search the system for a older version of foo to replace if the
      original update command found a replacement by searching the
      system.
    * New option, "conary update-conary" has been added in an attempt
      to provide a workaround for future drastic protocol revisions
      such as what happened for 0.70
    * Methods for parsing command line update request and changeset requests
      have been added to conaryclient.cmdline
    * A metric for the distance between arbitrary versions on different
      branches has been added, and the code which matches troves changes
      between collections uses this code to give well-defined matches
      for all cases.
    * Rollbacks are now listed with the most recent on top
    * Troves which a group operation tries to remove will be left behind
      if they satisfy dependencies for other troves
    * updateall command respects pins on top-level troves
    * Dependency resolution no longer blows away pinned troves
    * conary update now takes a changeSpec, allowing you to specify both
      the version to remove and the update version, like
      'conary update foo=2.0--3.0'

  o Build Changes (cvc)
    * cvc more reliably sets a non-zero exit status when an error
      occurs. (bugzilla #312)
    * Building groups w/ autoResolve displays the revision of the
      troves which are being included
    * The change to automatically split up hardlink groups into
      per-directory hardlink groups has been reverted.  Instead,
      Conary enforces that link groups do not cross directories, but
      provides an exception mechanism for the rare cases where it is
      appropriate to do so.  The old LinkCount policy was renamed
      LinkType, and the new policy enforcing link group directory
      counting is now called LinkCount.
    * The NormalizeCompression policy no longer causes an error if you
      have two files in the filesystem that differ only by the .gz or
      .bz2 extension.
    * The Provides policy will not longer automatically provide soname
      dependencies for executable files that provide sonames.  A few
      executables do provide sonames, and 0.70.1 provided them as
      harmless extraneous provisions.

   o Repository Changes
     * A new getConaryUrl() method has been implemented to support the
       "conary update-conary" feature
     * Exception handling has been re-worked.  All exception classes
       that are marshaled back to the client are now in the
       repository.errors module.  Some of the most commonly used
       exception classes have been included in their previous modules
       for compatibility until code can be modified to use the new
       repository.errors module.

Changes in 0.70.1:
  * Collection merging didn't handle (admittedly obscure) cases where
    a component on the local system was updated to a new version of a
    trove, and updating that package also tries to update to that version
    but using a different path
  * Redirects are allowed in group cooking as long as the target of the
    redirect is also specified in the group (this allows cleaner handling
    when trying to clean up after label multiplicity)
  * Shorten display for versions and flavors in internal debugging output.
    Make str() output for versions and flavors return formatted strings.
  * ELF files finding non-system libraries via an RPATH did not always
    have the path to the library encoded in their dependency requirement,
    depending on whether the package also included some other (unrelated)
    non-system library.  Futhermore, system paths encoded in an RPATH were
    incorrectly honored.  Both of these bugs have been fixed.
  * Ownership policy now uses macros in the user and group definitions.
  * Symbolic links to shared libraries can now provide path-encoded
    soname dependencies (only manually, never automatically).
  * Removed outdated code with convoluted code for preventing providing
    soname dependencies in some cases; that code has been functionally
    replaced by limiting automatic soname dependencies to system library
    directories.
  * Instead of complaining about hardlinks spanning directories, Conary
    simply creates one link group per directory per hardlinked file.
  * Fixed bug which made source commits fail on cloned source troves

Changes in 0.70.0:
  o The client and server protocol versions have been changed and
    the filecontainer version number updated.
    * Upgrading from previous versions of Conary to 0.70.0 will
      require downloading a old-format changeset file from
      ftp://download.rpath.com/pub/conary/
    * Adding path hash data to TroveInfo overflowed the amount of
      storage space available in a StreamSet when a trove contained
      several thousand files.  In order to accommodate larger data
      stored in StreamSets, we have changed the way data sizes are
      handled.
    * With the changes to StreamSet, LargeStreamSet is obsolete.
      Changeset files used to used LargeStreamSet to represent data.
      Since we now just use a StreamSet, the changeset file format
      changed.
    * Since this version of Conary is incompatible with previous
      versions, we took this opportunity to do database and repository
      migrations that will allow us to make significant code cleanups
      in the near future.

 o Other smaller changes
    * Conary now does the right thing if the same trove is listed
      twice in an update due to recursion (it checks for duplicate
      installs of the same trove).
    * A bug where None would show up in CONARY files when an
      autosource file changed contents but did not change names has
      been fixed.

Changes in 0.62.16:
  * The "conary update" and "conary erase" commands now display the actions
    they take as they run (similar to --info output).
  * The --info output for "conary erase" and "conary update" has been
    reworked to be more user-friendly.
  * Added new conaryrc option signatureKeyMap to choose which signature
    to use when signing based on the label.
  * Fixed a bug where conary would only sign the last trove listed,
    instead of signing all troves listed.
  * The ComponentRequires policy now makes :devellib components require
    :data components if they exist.
  * Don't check for bucket conflicts when resolving during group cooks - if we
    want to check for bucket conflicts in groups, it will be readded in a more
    general way.
  * Removed extra freezes and thaws of files for a 8% improvement in install
    time for absolute change sets (at the cost of some memory, but thanks
    to splitting transactions this should be a good trade off).
  * Added removeIfExist call to miscmodule for some peformance improvement.
  * ELF files that find non-system libraries via an RPATH now have the path
    to the library encoded in their dependency requirement, matching the
    path encoded in the dependency provision.  Before this, the RPATH
    was ignored and the path encoding was only guessed within one source
    package.
  * The LinkCount policy now enforces the requirement that hardlink groups
    contain only files in the same directory as each other; no hardlinks
    between files in different directories are allowed.
  * When updating a group across branches, if a subtrove within the update has
    already been manually moved to the new branch by the user, conary will
    recognize this and sync that trove with the group
  * A new "closed" configuration variable has been added to the
    apache-based networked repository server.  When set, the server
    will always raise a "RepositoryClosed" exception when a client
    attempts to access it.  The configuration variable is a string.
    The string will also be returned to the client.
  * Removed install buckets and replaced with comparisons of hashed path
    values to determine trove compatibility.
  * If a trove is included in an update twice, once directly, and once
    implicitly through recursion, ignore the recursive update.
  * More constraints added to the repository schema
  * Added hasTrove to Items table for faster trove names check

Changes in 0.62.15:
  * The MakeDevices() policy now accepts mode= as a named argument.
  * Added (undocumented) --debug (prints debugging output),
    switched old (undocumented) --debug to now be --debugger (starts debugger
    on initialization)
  * Added debug messages to conaryclient/update.py
  * Cloning to the the same branch works (providing a good way of
    reverting changes)
  * Cloning now updates buildRequirements and loadedTroves in troveInfo
    and enforces their consistency on the target branch
  * Cloning groups is now supported
  * Fix update case where a group update should cause conary to search the
    system for an older version of a trove to replace.
  * If you update a trove foo locally to a new version on the same branch, and
    then update the containing group to a new version on a different branch,
    conary will now update foo to the new branch as well.
  * fix error message when you try to pin as non-root

Changes in 0.62.14:
  * The threading changes in .13 caused some error information to be lost.
    Tracebacks have now been fixed, and the download thread checks much more
    often to see if it needs to exit.
  * Catch InstallBucketConflicts exception

Changes in 0.62.13:
  o Repository Server changes
    * The Schema creation SQL statements have been rewritten in a more
      standardized form. Some indexes have been redefined and a number
      of views have made their way into the default repository schema.
    * The new call troveNamesOnServer can be used now by the netclient
      code for a much faster retrieval of all trove names available on
      all labels on a given server. Server and client protocol numbers
      have changed.
    * The getTroveList() server side function got a rework that should
      result in about a 50% execution time speedup on most queries.
    * The Metadata SQL query has been reworked to join tables in a
      much better order, speeding up the getMetadata call on a
      repository with many versions much faster.

  o Client changes
    * Conary now compresses XML-RPC requests before sending them to
      the repository server.  In order to use compression, the remote
      server must be running Conary 0.62.13 or later.  If the server
      is running an older version, the client will fall back to
      sending uncompressed requests.
    * The database conversion in 0.62.12 did not correct all
      out-of-order file streams.  A new conversion function is in
      0.62.13 that will examine every file stream and ensure that it
      is stored correctly in the database.
    * Versions from the contrib.rpath.com repository are automatically
      rewritten to point to contrib.rpath.org.  NOTE: if you have a
      label from the contrib.rpath.com repository in your
      InstallLabelPath (such as contrib.rpath.com@rpl:devel), you will
      need to modify it to point to contrib.rpath.org.
    * Install bucket handling now works for collections which were not
      fully installed.
    * A bug where database was left locked on exception during install
      when the download thread was still executing has been fixed.
    * The conaryclient code has been split into pieces.
    * Switched rollbacks to local@local:ROLLBACK
    * The main thread no longer blocks forever when the download
      thread fails.
    * Matching referenced troves in collections is no longer dependent
      on sort order of internal dictionaries.

  o Common Repository and Client changes
    * When a changeset is applied to the local system or committed to
      a networked repository, the fileIds are recomputed from the file
      objects and verified.  This prevents corrupted or miscomputed
      changesets from being committed to the repository or applied to
      the local system.

  o Building/Branching changes
    * Many changes have been made to cloning, including sideways
      cloning (creating a clone at the same branch depth as the clone
      source), better cloning with multiple flavors, separate cloning
      of source and binaries, resilience against duplicate troves,
      proper use of existing fileIds during clones, simultaneous
      cloning of multiple troves, and better clonedFrom tracking.
    * The default optflags for x86 changed to remove -mcpu, as it is
      deprecated in gcc.

Changes in 0.62.12:
  * Conary will no longer create a "rootroot" group while installing
    users whose primary group is "root".  It will now call the
    appropriate tag handler for user/group modifications if the tag
    handler is installed.
  * EnforceConfigLogBuildRequirements no longer suggests recursive
    build requirements for packages in which the configure script
    checks to see if the package is already installed.
  * Installing new version of pinned troves leaves the pinned trove in
    place if the two troves have compatible install buckets
  * By default, when you shadow a binary trove, its source is shadowed with it.
  * Instead of a --sources option, cvc shadow and cvc branch now take
    --source-only and --binary-only options that allow you to control whether
    sources or binaries are shadowed.
  * Branch and shadow commands now take an unlimited number of troves
    to branch/shadow.
  * Files sharing versions but with different contents (thanks to flavors)
    got lost when switching from one flavor of a trove to another
  * troves can now be specified for rq, q, and update as <labelpart>/<version>,
    e.g., foo=:rpl1/1.0, or foo=contrib.rpath.com@/2.3-1-2
  * version.hasParent() handles more cases of shadows of shadows correctly.
  * cooking troves into the repository with --flavor <newflavor> now modifies
    the flavor before the recipe is even loaded, not when the recipe's setup
    function is called.
  * add a check to ensure RPATHs in cooked packages do not have %(destdir)s
    or /tmp or /var/tmp in them.
  * EnforceSonameBuildRequirements has been temporarily changed to produce
    warnings instead of errors.
  * Dependncies and flavors didn't order things properly in their frozen forms
  * StreamCollections are now properly ordered

Changes in 0.62.11:
  * InstallBucket policy now allows using macros in component names.
  * The --resume option now works correctly when conary has
    automatically discovered a non-standard path for the main build
    directory.
  * A soname dependency is again generated for libraries outside of
    library directories, but the pathname is now included in the
    dependency.  Within a package, all matching dependencies are
    modified to include the path.  This is useful for cases where
    an application packages private versions of libraries -- the
    dependencies still need to be there so that inter-component
    requirements are honored, but they must not perturb the rest
    of the system.
  * Recursive pinning now behaves itself
  * Switch group recipe syntax to use r.add() instead of r.addTrove,
    r.remove() instead of r.removeTrove(), and add a
    r.setDefaultGroup() command to set the default group.

Changes in 0.62.10:
  * EnforceSonameBuildRequirements enhanced to handle correctly cases
    where more than one trove can resolve a single soname dependency.
  * EnforceConfigLogBuildRequirements now can take exceptions, which
    can be specified either as a filename (such as /usr/bin/bison or
    %(bindir)s/bison) or as a required trove (such as bison:runtime).
  * The trove.Trove initializer no longer allows for a trove to be created
    with a name that has more than one ":" character in it.
  * EnforceSonameBuildRequirements now can take exceptions, which are
    specified as a required trove (such as libfoo:devel) to avoid adding
    to the list of requirements.
  * EnforceSonameBuildRequirements now produces errors for missing build
    requirements, and EnforceConfigLogBuildRequirements now demonstrates
    very few false positives, and so has been updated to warning instead
    of info.
  * Added a check to warn when a trove is installed multiple times from
    the same branch with incompatible install buckets (--no-conflict-check
    overrides this check)
  * Redirects can now redirect to nothing, which allows components to
    disappear gracefully on a redirection
  * A soname dependency is now provided only if the library is in a
    default library directory, or in a directory explicitly added with a
    SharedLibrary(subtrees='/path/to/dir/') call.

Changes in 0.62.9:
  * EnforceConfigLogBuildRequirements policy added.  It looks through
    all config.log files anywhere under the build directory for programs
    that configure has found, and ensures that the transitive closure
    of the build requirements contains each file listed.  (That is, if
    the file /usr/bin/perl has been found, and intltool:runtime is in
    the buildRequires list, and intltool:runtime requires perl, then the
    requirement is satisfied.)  This policy currently produces some false
    positives; the "greylist" that tries to remove false positives needs
    to be expanded.
  * The repository server now uses a repository instance specific key
    cache.  This fixes KeyNotFound errors seen when running multiple
    repositories on one server.

Changes in 0.62.8:
  * The bug, introduced in 0.62.7, that caused Conary to stop short of
    recursing to the innermost troves when handling erasures has been fixed.
  * EnforceSonameBuildRequirements enhanced to use the system database to
    find the right missing build requirements.
  * Make users and groups in a repository such that they may not differ only
    in case, i.e. if user foo exists, user Foo cannot be created.
  * files in /usr/%(lib)s/python/.* are no longer automatically given an
    architecture flavor - if there are architecture-specific files in those
    dirs, they should result in an arch-specific flavor through normal
    means.
  * By default, no OpenPGP signatures will be added to troves when
    doing commits unless a fingerprint is explicitly set in conaryrc.
    Previously, if a keyring existed, the first key found would be used.

Changes in 0.62.7:
  * Some unneeded parts of the sql query in _getTroveList have been removed,
    improving performance.
  * The performance of the default (and most used) case of the
    getAllTroveLeaves has been increased up by using a specialized
    query.
  * Exception handling in the repository when revoked or expired keys
    are used has been corrected.
  * Signature checking now correctly checks the timestamp of the signature
    against the expiration time (if any) of the key that signed it.  If
    the signature timestamp is later than the expiration timestamp,
    the signature is rejected.
  * Pass 'Database is locked' repository errors to the client as a
    RepositoryLocked exception notifying user that the server is busy.
  * The 'yuck' script is no longer installed.
  * ComponentRequires now makes :runtime, :lib, :devellib, and :devel
    components all require their matching :config component if the
    :config component exists.  The :config component is not automatically
    created, but when it exists, it's always going to be because it
    is required by multiple other components.

Changes in 0.62.6:
  * mergeCollections() didn't always handle referenced troves changing
    byDefault status
  * Various cleanups and simplifications have been made to the trove
    removal determination

Changes in 0.62.5:
  * Allow selection of individual troves from change set files via --from-file
  * Recursive queries on local database could get upset by a missing trove
  * Underlying dependency code returns version and flavor for troves with
    broken dependencies
  * Underlying dependency code returns information on what removed trove
    caused a broken dependency
  * Removed --no-deps-recurse option
  * Greatly simplify dependency resolution logic
  * The version portion of a Release (version-sourceCount-buildCount)
    is no longer required to begin with a digit.
  * The Release parsing code has been cleaned up to use consistent
    naming, API documentation, and parse error messages
  * An unhandled exception when signing a trove twice with the same key
    has been fixed.
  * Old (now invalid) changesets are now removed from the changeset
    cache when a digital signature is added to a trove.
  * A package is now counted as empty if it contains only files automatically
    found by the AutoDoc policy.
  * CPackageRecipe now requires elfutils:runtime for eu-strip; this is
    needed for the existing debugedit:runtime requirement to do useful
    work.
  * Removed DistroPackageRecipe and moved its buildRequires list to
    PackageRecipe.  Use clearBuildReqs() to remove any of the base
    requirements for a package.
  * Install buckets are respected during dependency resolution
  * Updated the troveNames() call to a faster query, which should bring
    the run time of the "conary rq" back to a more reasonable limit
  * Race conditions and robustness problems have been fixed in
    the changeset cache.

Changes in 0.62.4:
  * Many places where lots of individual db calls were done to collect
    file objects have been collapsed into batched calls (5-10% speedup
    on some operations)
  * Fixed PGP key submission to not use a hidden form element.
  * Changed PGP key submission to use an xmlrpc call instead of
    modifying the database directly.
  * Added methods to change PGP key/user associations, and thereby
    disable a key.
  * Added an index to dependency resolution for a massive improvement
    on local system dependency performance on large updates.
  * Added the ability to get troves without file lists from the local
    database and use that when getting troves through the changeset
    trove source.
  * Previously, dependency resolution could cause duplicate
    trovesource entries.  This no longer occurs.
  * :lib and :devellib automatically have lib=%(lib)s install buckets.
  * A user management bug in the repository has been fixed.
    Previously, if you deleted a group followed by the user with the
    same name of the group, an unhandled exception occurred.
  * Looking up changeset cache entries in the cache database no longer
    uses exception handling to determine when database entries are
    invalid or stale.
  * The EnforceSonameBuildRequirements policy now recognizes :devellib
    as well as :devel components in buildRequires.

Changes in 0.62.3:
  * Don't link troves to groups when the branch has changed
  * Link new troves to collections (and new collections to old troves) when
    a trove isn't installed but a suitable replacement (meaning on the same
    branch) is available
  * Installing changesets w/ not by default from files broke
  * Fix a bug in the kid template that prevented permissions (ACLs) from being
    deleted from a repository.

Changes in 0.62.2:
  * Further reworkings of update code to be fully based on job sets. The
    absolute flag now defines whether a trove is newly installed or if
    it should be an update from an existing trove (when possible). Network
    changesets and changesets from files are treated almost identically now.
  * Swapped lock terminology for pin
  * Changed table names in database schema to better match the repository
    schema

Changes in 0.62.1:
  * UtilizeGroup fixed
  * conary updateall fixed
  * Disable SHA-1 integrity checks when trove changesets don't include
    files in various places
  * conary now prevents you from cooking empty groups

Changes in 0.62.0:
  * Initial OpenPGP (RFC 2440) based signature support has been
    added. Conary reads public keys from ~/.gnupg/pubring.gpg and
    /etc/conary/pubring.pgp.  Conary reads private keys from
    ~/.gnupg/secring.pgp.  Setting the "signatureKey" configuration
    variable to a key ID will select which key to use from the
    keyring. If signatureKey is not set, and there is a valid private
    keyring, the first key on the keyring will automatically be used
    to sign changesets when committing them to the repository.
    "cvc sign" adds a signature to a trove that already exists in the
    repository.
  * Change set generation on the command line is more flexible. It can generate
    erasure changesets as well as relative to nothing changesets
  * When creating multiple groups from the same recipe using newGroup(),
    Conary now searches all subgroups when resolving dependencies within
    a parent group
  * Conary no longer resolves dependencies for troves with byDefault=False
    (such as :test and :debuginfo).  Conary will now resolve dependencies in
    those troves only if you set checkOnlyByDefaultDeps=False.  When creating
    subgroups using newGroup(), pass the checkOnlyByDefaultDeps flag as an
    argument to the newGroup() function.
  * excludeTroves now applies to troves which have been added to
    already installed collections

Changes in 0.61.12:
  * You can now search for troves by <trove>=<host>@
  * A bug when cooking groups with depCheck = True (introduced in 0.61.10)
    has been fixed.
  * A new r.ByDefault policy controls how components are included in their
    enclosing packages; the default is True except for :test and :debuginfo
    components that default to False.
  * Cloning across repositories works
  * A bug in 'conary update --info' output was fixed

Changes in 0.61.11:
  * A bug that caused a database deadlock when removing entries from the
    changeset cache in the repository server has been fixed.
  * Added RegularExpressionList in conarycfg
  * Added lockTroves configuration option for autolock
  * Recurisvely included troves could be removed incorrectly when those
    troves were already present

Changes in 0.61.10:
  * The conary update command now takes a --sync parameter, documented in
    'man conary'
  * Groups now allow you to create a reference to another cooked trove,
    and use that reference to add troves that are contained in that trove.
    For example, if you want to create a group-python based on the troves in
    an already cooked group-dist, you add a reference to the group-dist in
    group-python, and pass the group-dist reference in when you call
    addTroves.
  * Work has begun towards generalizing the concept of a trove source.
    A class SimpleTroveSource has been added that, when subclassed and given
    access to the troves, will allow you to call findTroves to search that
    source.  The same code is used in update code to unify updating from
    the repository and from changesets, and it is used to provide the search
    capabilities for the local database.
  * Conary now allows all files, not just regular files, to have
    dependencies.  This is necessary for user/group dependencies for
    non-regular files to work.  Packages built with 0.61.10 or later
    that have non-regular files with non-root user or group will not
    be readable by Conary versions 0.61.9 or earlier.
  * Shadowing now preserves the byDefault flag, and handles reshadowing
    collections gracefully now
  * Update preprocessing now works on absolute changesets instead of
    relative ones, providing massive cleanups. Code uses sets of jobs
    instead of changesets for job representation, allowing still more
    cleanups. Many bugs seem to have gone away.

Changes in 0.61.9:
  * Fix a bug added in 0.61.8 that breaks tag handlers

Changes in 0.61.8:
  * Fix a bug introduced in 0.61.7 that occurred when, in the repository,
    either the Users table or Groups table was empty when creating a new group.
  * Add --buildreqs, --flavors options to q and rq.
  * Primary troves should not have their trove change sets overridden by
    items recursively included (and fixed a pile of things this broke).
  * Locally stored change sets can't always get access to pristine files
    from the local filesystem; when it can't, make sure file sha1 checking
    doesn't get upset.
  * Unchanged troves in updated groups could be erased by items in the
    same group on a different branch.
  * The "conary q[uery]" command accepts a --diff option.  When --diff
    is used, the difference between installed and pristine troves is
    displayed.
  * An additional progress callback has been added to show when database
    transactions are committed

Changes in 0.61.7:
  * Several bugs related to updating two troves with the same name have been
    fixed - including branch affinity, flavor affinity, correct handling of
    already updated troves, and correct handling of empty flavors.
  * "conary emerge" as root (or as a user than can apply the changeset
    produced by the build) did not install anything but the toplevel
    package.  This bug has been fixed.
  * No longer hide descriptive TroveNotFound errors behind a generic
    NoNewTroves wrapper.
  * Group recipes can now request that dependencies be resolved and
    added to the group at cook time.  To automatically add required
    troves to a group add "autoResolve = True" to the recipe class.
    Optionally "autoResolveLabelPath" can be set to a list of labels
    to use during dependency resolution.
  * Locally stored rollbacks couldn't handle files changing types. As
    part of the fix, the generic file diff code is now used when creating
    changesets instead of having a special-case wrapper around it
    (fileChangeSet()).
  * The commitaction script and the changemail module did not necessarily
    show the full trailing version for branches and shadows.  (For example,
    /conary.rpath.com@rpl:devel/4.1.25-18/db41/19 showed up as "19"
    instead of "4.1.25-19".)
  * Add a --deps option for conary q.  Make that and conary rq --deps
    recurse over collections.
  * Warn about missing buildRequires entries both for soname dependencies
    and for TagSpecs applied via tag description files.
  * A bug in updating groups that switch the byDefault setting of troves
    has been fixed.
  * Add an updateThreshold config option to control the number of troves to
    include in a download.
  * Ordering didn't work for old packages depending on anything, or for
    dependencies whose provider moved between components.
  * The r.Ownership(), r.UtilizeUser(), and r.UtilizeGroup() now generate
    appropriate dependencies on info-* packages.
  * Updating packages and components installed multiple times could cause
    a component to be removed multiple times (which resulted in a traceback).
  * Fixed a bug that occurred when groups tied to a user were deleted
    without deleting the associated user, then subsequently adding a user
    with the same name.

Changes in 0.61.6:
  * InitialContents turns off EtcConfig, since a file cannot be both
    a config file and an InitialContents file.
  * Reworked repository change sets to directly reference files from the
    contents store.
  * The User() command now takes an optional supplemental= option,
    which provides a list of supplemental groups to which to add
    the user.  (SupplementalGroup() is for groups not associated
    with a user.)
  * The showcs command can now handle components that are referenced
    but not included in a changeset.
  * InfoUserRecipe and InfoGroupRecipe can now be built with buildlogging
    turned on.
  * Conary's internal handling for dyanamically finding new IDs for
    users and groups has been fixed.
  * "conary updateall" now accepts the --test flag.
  * Various fixes were made to the CIL dependency detection code.

Changes in 0.61.5:
  * Added basic clone capability (which only works cloning to parents
    branches and shadows, and on a single host).
  * Now handles degenerate case of packaging unreadable files.
  * A bug that caused conary to ask for the wrong fileId when constructing
    a changeset from multiple repositores has been fixed.
  * Conary now can add users and groups automatically at install time.  If
    there is no taghandler to add a user or a group, conary will add it
    internally as a bootstrapping measure; if there is a taghandler,
    conary will call that instead.  In order to ease transition, Conary
    does not yet create the dependencies on the info- packages; a future
    version of Conary will add those dependencies after the system user
    info- packages have been created.
  * rpm2cpio now handles rpm archives that use bzip2 to compress the
    cpio payload
  * Conary now creates dependencies (provides and requires) for CIL
    files, if mono's monodis is installed on the system or being built
    in the current package.
  * Troves moving between troves could cause conary to attempt double
    erasures
  * The networked repository handles cases where contents are not
    found in the contents store.  The exception is passed back to
    the client.
  * The networked repository handles cases where a file stream is not
    found when the client asks for file contents.  The exception is
    passwd back to the client.
  * An error that caused getPackageBranchPathIds() to return the
    oldest fileIds instead of the youngest fileIds has been corrected.
  * Reworked finding old versions of troves to avoid a single trove
    being removed multiple times

Changes in 0.61.4:
  * %(datadir)s/.../lib/ files will no longer show up in :lib - presumption
    being that anything under %(datadir)s really is arch independenct
  * Creating branches and shadows had a command line parsing bug
  * "cvc newpkg" takes --dir and now complains for unexpected arguments
    (which is used to just ignore)
  * when using flavor affinity for installed troves, merge subarchitecture
    flags
  * group handling didn't always preserve troves which were needed by a
    newly installed trove properly

Changes in 0.61.3:
  * Corrected a bug that snuck in 0.61.2 that caused a temporary SQL table
    to not be temporary, which makes multiple httpd processes fail with
    'database schema changed' errors.

Changes in 0.61.2:
  * Fix a bunch of typos in the authentication checking server side
  * Add permission editing capabilities to the server component and hooks
    in the netclient
  * Overhaul of ACL system so that uniqueness constraints on Troves and
    Labels can be enforced: we now use a special Trove and Label "0 | ALL"
    instead of Null
  * Dependency resolution enforces label ACLs.
  * Module arguments to commitaction are parsed according to shell
    quoting rules.
  * The changemail commitaction module now takes an optional '--from'
    argument.
  * added clearBuildReqs() - will clear all or some of superclass buildreqs
    when cooking.
  * The pickled version of Dependency objects changed, therefore the
    schema version of the changeset cache has been incremented.
  * When Configure() detects a failure and input or output is not a
    tty, all config.log files will be included in the output in order
    to ease debugging from captured log files.
  * Part of the infrastructure for adding users and groups has been added:
    it is possible to create info-<name>:{user,group} packages via
    UserInfoRecipe and GroupInfoRecipe classes.  The User(), Group(),
    and SupplementalGroup() policies are deprecated; those lines should
    move to their own recipes intact (the syntax remains the same).
    The install-time code does not yet install info-* packages first in
    their own transaction; when it does, the Ownership(), UtilizeUser(),
    and UtilizeGroup() policies will create dependencies on the
    appropriate info-* packages.
  * The networked repository server and client code has been changed
    to use the 'deflate' Content-encoding type instead of 'zlib',
    which makes the code RFC 2616 (HTTP 1.1) compliant.
  * A new function called hasUnresolvedSymbols() has been added to the
    elf module.  This could be useful for a contributor to implement a
    policy that checks to make sure that shared libraries do not have
    unresolved symbols.  Additional code could be written to check
    binaries too.
  * cvc checkout, update, and commit now show progress when communicating
    with the repository server
  * Progress is now displayed while downloading file contents from a
    repository (such as when assembling a changeset that is distributed
    across multiple repositories)

Changes in 0.61.1:
  * Cleaned up error message which results from Conary not being able to
    determine which trove to remove when a new one is installed
  * Dependency object use slots
  * Hash values for DependencySet, Version, and Branch objects are cached
  * UIDs and GIDs that cannot be mapped to symbolic names no
    longer cause the buildpackage code to traceback.  The ownerships
    from the filesystem were never used anyway, so it's safe to assume
    that all files are owned by root:root
  * Implemented proper updateall
  * Files in troves are downloadable from the repository browser.
  * Troves in the repository browser are separated by first letter
    instead of showing all troves in one page.

Changes in 0.61.0:
  * New functionality for maintaining user groups: renaming and updating
    members
  * Added repository interfaces for deleting users and groups
  * Added a repository iterator function to list the members of a group
  * The web interface to the Conary repository now has a repository
    contents browser, accessible either from the main page (if you are
    logged into the web interface), or from the /browse url. Example:
        http://conary.example.com/conary/browse
  * A bug preventing all access to the web interface if an anonymous
    user existed has been fixed.
  * "Large" updates are split into multiple pieces which are downloaded
     and installed independently of one another
  * Trove updates are tracked through collections
  * Group handling completely rewritten to function as a three way merge
    instead of a set of heuristics
  * Trove removal handles references troves which are referenced by multiple
    collections
  * Rollback format unified for local and nonlocal rollbacks
  * Dependency ordering forces collections to be installed after all of their
    referenced troves (allowing simple restarts)
  * Database migration removes stale versions
  * --replace-files marks the replaced versions of the files as no longer
    present
  * Troves store information about Install Buckets - not used yet.
    By specifying a component's install bin, which is a set of key-value
    pairs, you can describe whether two versions of a component are
    installable side-by-side.  If two versions of the component share the
    same keys for their install bins, but at least one different value, then
    the components are installable side-by-side.
  * Troves store information about troves loaded when building a recipe
  * Build Requirements are stored with the trove
  * Add isCollection() to TroveInfo
  * Changesets download while instals are going on
  * StreamSet.twm() respects ignoreUnknown now
  * Rollbacks of locally cooked and emerged troves works

Changes in 0.60.12:
  * Previously, if you ran "conary update foo", and foo requires a new
    version of bar, but updating to the new version of bar would break
    existing dependencies of other troves on the system, a very
    unuseful "Troves being removed create unresolved dependencies"
    message would be printed.  Conary now says that "Additional troves
    are needed" instead.  If --resolve is used, it will report the
    troves that have been added before displaying the dependency
    failures caused by erase.
  * Symlinks no longer confuse AutoDoc policy.
  * Autosource files which have changed confused cvc update
  * allow a \ at the end of a line in config files to do line continuations
  * several bugs in the multitag handler have been fixed

Changes in 0.60.11:
  * The '-f' flag was added to the arguments to gzip when
    recompressing compressed files
  * Added progress callbacks for uploading the changeset when cooking
  * Improved automatic mainDir detection for some corner cases.
  * Put development docs back in :devel component (they were
    inadvertantly removed from it by a previous fix).

Changes in 0.60.10:
  * BadFilenames policy absolutely prohibits filenames with newlines
    in them, no exceptions allowed.  Other similarly bad filenames may
    later be forbidden by this policy.
  * UTF8Filenames moved to packagepolicy, where it belongs, and it now
    raises an error instead of printing a warning.
  * Conary now enforces the rule that tag names must have no whitespace
    and must be all alphanumeric characters, -, or _.
  * Conary can now run a single instance of a single tag handler to
    process multiple tags.  The tag description files for each tag
    must point to the same tag handler, and must each specify the
    multitag datasource.  The data is passed to the tag handler on
    standard input using the protocol "tag list for file1\nfile1\n..."
  * Fixed ftp server busy detection when fetching files via URL.

Changes in 0.60.9:
  * The changemail script is replaced by a generic commitaction script
    that loads modules, and a changemail.py module is supplied.  There is
    a backward-compatible changemail script which calls commitaction
    with the changemail.py module.  --email and --*user options now are
    changemail module options, so the commitAction should be specified
    something like this:
    commitAction /.../conary/commitaction --repmap ... --module "/.../conary/changemail --user %(user)s --email foo@example.com --email bar@example.com"
    You can add your own modules and run them all from the same commitaction
    using multiple --module arguments to the commitaction script.
  * Conary can now almost always guess the correct name for the mainDir
    when it is not %(name)s-%(version)s, if the first addArchive()
    instance creates exactly one top-level subdirectory and no other
    top-level files of any sort, in which case it will use that name as
    the mainDir.

Changes in 0.60.8:
  * The changemail script is now actually packaged, in
    /usr/lib{,64}/python2.4/site-packages/conary/changemail
  * Build requirements for superclasses are automatically added to
    subclasses.
  * Build requirements now look at all labels in a version to see if they
    satisfy a build requirement.
  * The NormalizeManPages policy now automatically converts man pages
    encoded in iso-8859-1 to man pages encoded in utf-8.  Additionally,
    it runs faster and no longer calls sed.

Changes in 0.60.7:
  * The changemail script is now distributed with conary, and is called
    with a different calling convention; instead of being called once
    per trove with trove-specific command line options, it is called
    once per commit (of however many troves) and creates more readable
    summary email messages.  Remove --trove, --version, and --flavor
    arguments from your changemail invocations.  Added --user argument
    to changemail; specify in .cnr files as "--user %(user)s".  Or, to
    only print users for source or binary commits, use "--sourceuser
    %(user)s" or "--binaryuser %(user)s", respectively.
  * The cvc rdiff command now recognizes creating a shadow as such.
  * Build requirement tracking is now half-enabled; conary is now able
    to read "buildReqs" tags, but will not yet generate them.
  * Files in /tmp and /var/tmp, and all cvs temporary files, will no
    longer be packaged by default,
  * The addArchive(), addSource(), and addPatch() actions can now fetch
    via HTTPS as well as HTTP and FTP.
  * The repository now handles creating a changeset between two troves
    that both contain a version of a file that is stored on a different
    repository

Changes in 0.60.6:
  * Erasing emerged troves works properly
  * Calling Doc() no longer disables the AutoDoc() policy.
  * A more reliable method is used for finding the port of an
    Apache connection

Changes in 0.60.5:
  * 'conary emerge' works again
  * Distributed group changesets failed when remote troves disappeared
    from the group
  * build logs are now tagged with 'buildlog' tag
  * Conary now handles cases when a directory becomes a symlink when
    applying a changeset.  An error message is displayed which tells the
    user how to apply the update.

Changes in 0.60.4:
  * An error in the automatic database conversion of 0.60.2 systems
    has been corrected.

Changes in 0.60.3:
  * Reimplemented LargeStreamSet in C
  * Added StreamCollection
  * Policies now announce their names in their information, warning,
    debug, and error messages, making it easier to determine how to
    resolve problems.
  * The database conversion for to 0.60.2 didn't work well; a proper
    conversion is now in place

Changes in 0.60.2:
  * Added InitialContent flag
  * Fixed bug which caused servers to leak file descriptors when the sqldb
    was replaced
  * "repquery --deps" output fixed (broken in 0.60.1)
  * Added AutoDoc policy which finds common documentation files and puts
    them in %(thisdocdir)s automatically.
    AutoDoc is disabled by calling
    Doc without calling AutoDoc, which means that existing recipes that
    call Doc will not show changes.
  * getPackageBranchPathIds() now returns version and fileId as well,
    so that the IdGen class can determine if an older version number
    should be assigned to files.  getPackageBranchPathIds() is now the
    primary mechanism for populating the pathId dictionary.
  * The local label methods of the version object have been
    refactored. isLocal() is now onLocalLabel(), isEmerge() is now
    onEmergeLabel(), etc. isOnLocalHost() has been added as a method
    to easily determine if a version only exists in the database
  * Moved logic for explicitly creating a changeset from cscmd.py to the
    ConaryClient object
  * Added the (unused) ability to lock and unlock troves. Ignore this for now.
  * "query --info" behaves much more like "repquery --info" now
  * isSourceVersion() method has been to the Version object
  * most of the remaining erroneous references to "Package" have been
    changed to "Trove" throughout the code.  This includes method
    names such as getPrimaryPackageList() -> getPrimaryTroveList().  Some
    more commonly used methods were left as deprecated thunking methods
  * dependency resolution couldn't resolve a requirement w/o flags against
    a provides w/ flags

Changes in 0.60.1:
  * Support for legacy clients (protocol version 29) has been removed from
    the server
  * The server raises an server-side exception if any client with
    protocol less than 32
  * Updated the URL provided in a server-side client version mismatch
    exception
  * Server-side dependency suggestions return more choices, leaving it
    to the client to sort it all out
  * Client uses timestamps to determine which troves to install when their
    flavors score equally
  * Fixed build-side bug handling meta characters ([,*,etc) in file names
  * "cvc newpkg" now accepts pkgname=label syntax
  * files.contentsChanged() function updated to work with StreamSets
  * Basic local changeset creation, retargeting, and commits work
  * Permissions weren't merged for operations run as non-root users
  * The structure of the repository web interface has been redesigned
    and some authentication UI bugs have been fixed.
  * The repository web interface now requires the conary-web-common package
    to be installed.
  * Committing troves to the repository no longer recompresses non-config
    files
  * Timestamps are set on the server at commit time; the timestamps the
    client assigned is not used (this is to protect against clients with
    a bad idea of time; servers should be consistent, even if they're
    wrong, and as long as time doesn't go backwards on that server all is
    good)
  * Reworked troves to be representable as streams and implement *basic*
    signature capability
  * Local cook versions are now more sensible.

Changes in 0.60.0:
  * Changed changesets to compress individual files instead of the combined
    stream.
  * Cleaned up file content objects to no longer track file sizes.
  * Switched away from TupleStream to StreamSet both for better performance
    and for improved flexibility in the format (at the price of larger
    frozen streams).
  * Troves explicitly provide their own names.
  * Troves can now provide "capability flags", and trove requirements
    can now include references to the capability flags.
    r.ComponentProvides(('ASDF', 'FDSA')) will cause all components built
    from the current recipe to provide the 'ASDF' and 'FDSA' capability
    flags, and r.Requires('/path/to/file', 'foo:runtime(ASDF FDSA)')
    will make /path/to/file require the foo:runtime component built
    with the ASDF and FDSA capability flags.
  * Dependency components can contain : characters now.

Changes in 0.50.14:
  * Dependency checking now returns reordering information (which isn't
    used yet)
  * Allow groups to include other groups defined in the same recipe (but
    explicitly disallow cycles in groups)
  * Fixed bug in building multiple groups with a single recipe when some
    of the groups already exist, but others don't

Changes in 0.50.13:
  * Added automatic :data component for /usr/share, to which you should
    add any platform-independent files that are needed by :lib components
    but not in a libdir-derived path.  These might include configuration
    files and supporting data files needed by both library and runtime
    programs.
  * Added automatic intra-package inter-component dependencies; now within
    a single package, the :devel component will automatically require the
    :lib component if both components exist.  These dependency sets can be
    modified with the ComponentRequires policy.
  * The build/buildpackage.py file has variable and function names changed
    to better match our terminology for packages and components.
  * Change flavor specified in the conaryrc to a flavor path -- accept the
    flavor config parameter multiple times to create a flavor path
  * Added a "filewrap" argument to r.Run() that inserts an LD_PRELOAD
    wrapper that overrides some library funtions to look in %(destdir)s
    first before looking in the filesystem.  This is subject to change
    as we experiment with it!

Changes in 0.50.12:
  * Implemented --quiet for conary update changeset commands, and cvc cook.
    Also implemented the 'quiet' configuration value. This option suppresses
    progress indicators.
  * Split loadRecipe into loadInstalled and loadSuperClass, depending on the
    purpose of the recipe loading.  loadInstalled will examine the local
    system to look for a matching installed trove, and load that version,
    while loadSuperClass will not.
  * Logs of builds are now stored in cooked changesets in the :debuginfo
    component -- generally in
    /usr/src/debug/buildlogs/<name>-<version>-log.bz2, controlled by
    macros.buildlogpath
  * Added lib/logger.py
  * Fixed conarybugz.py to work with Conary's new site-packages location
  * Cleaned up yuck, rpm2cpio, and rpm2ccs scripts to use new "import conary"
    mechanism for finding conary.
  * Check sha1s for all files written into the repository or file system
  * conary scs --deps works again

Changes in 0.50.11:
  * Reworked file addition to local database a bit for better performance
  * Fixed sorting for --info
  * Don't make --info installs require a writeable database
  * Added an exception to group updating, restricting removal of existing
    troves to match the group's contents to troves on the same branch
  * Groups which had the same trove added (via a referenced trove) and
    removed (from the primary trove) got confused
  * conary showcs now takes trove version
  * conary showcs will display erased troves in changesets, and erased troves
    that are referenced but not within the changeset
  * conary changeset now support trove=<version>-- to create a changeset that
    erases the trove
  * Cache user id to name mapping
  * Improved the progress indicators for preparingUpdate and
    creatingDatabaseTransaction
  * Implemented progress indicator on source downloads
  * Fixed bug in update process which caused files to be incorrectly skipped

Changes in 0.50.10:
  * Added callback for creating database transaction, so that it does
    not look like we spend an inordinate amount of time executing tag
    pre scripts.
  * Added findtrove.py to the Makefile so that it is included in
    the distributed version of conary.
  * Added distcheck rule to Makefile to try and avoid missing files in the
    future

Changes in 0.50.9:
  * reimplemented StreamSet in C
  * moved findTroves out to findtrove.py, reworked it to be more modular
  * getSourceVersion now correctly handles branched binaries by looking
    up the branch to find the source component.
  * reimplemented StringStream in C
  * fixed bugs in --info

Changes in 0.50.8:
  * sort update --info alphabetically, display old versions, and display
    a letter summarizing the type of change
  * NormalizeInterpreterPaths() policy now looks in the package currently
    being built, as well as on the installed system, to determine how to
    resolve #!/usr/bin/env scripts.
  * groupName argument to addTrove() can now be a list of group names as
    well as a single group name.
  * --no-recurse works on the erase path
  * fix to walkTroveSet (which was horribly broken)
  * enable (optional) dependency checking when building groups
  * 'cvc cook' error output when there are unresolved build
    requirements is more user friendly
  * filesystem conflicts are handled properly when applying a rollback
  * updating a package to a version that comes from a different
    repository when that package had an uninstalled component works
    now.
  * conary now resides in /usr/$LIB/python$PYVERSION/site-packages/conary/
  * calling r.Replace on a non-regular file results in a warning instead
    of an unhandled exception
  * implemented basic callbacks for update, erase, and changesets

Changes in 0.50.7:
  * Added the XInetdService action to avoid having to include
    /etc/xinetd.d/ files separately, and to make xinetd.d files
    be consistent, making recipe-provided changes less likely to
    conflict with local configuration changes.
  * groups are no longer allowed to contain redirects
  * added setLabelPath to group recipe
  * Allow r.Provides("soname: libfoo.so(FLAGS)", "/some/file") (added
    the "(FLAGS)" part).
  * don't allow spaces and commas in revisions

Changes in 0.50.6:
  * conaryclient.updateChangeSet should have recursed by default
  * Metadata retrieval now works along distributed branches and shadows.
  * reworked troves being added to database to handle missing parts
    of packages and groups properly (and make things faster and more
    elegant)
  * merged update and erase code paths in conaryclient
  * update and erase now take +,- modifiers on trove names
  * added --info to see what an update or erase command will do
  * a single group recipe can now build multiple groups

Changes in 0.50.5:
  * Streams return their value through __call__ instead of value()
  * Reimplemented ShortStream and IntStream in C
  * conary config now takes --show-passwords option, and does not pretty
    print config file values when not printing to screen.  This means that
    conary config > <file> will result in a valid configuration file.
  * Updating groups didn't work when the group referenced troves as new
    which were already installed on the system
  * r.ComponentSpec('somecomponent', '.*') will no longer override the
    file specifications for packaging :debuginfo and :test components.
  * loadRecipe now takes a troveSpec as its first parameter, and uses that
    troveSpec to find the trove on the local system that matches the source
    component that is being loaded.  loadRecipe also automatically searches
    the labels that are parents of the current recipe, so if you shadow a
    recipe, any loadRecipe lines contained in that recipe should still do
    what you want.
  * merge didn't handle files converging
  * merge doesn't need to deal with autosource files
  * diffs between groups failed when members disappeared

Changes in 0.50.4:
  * Most rollback information is stored as a reference to a repository
    instead of storing full rollback data on the local system. The
    localRollbacks flag in conaryrc allows the old behavior to remain.
  * The CONARY state after a merge operation on a shadow now has the
    correct fileId for files that are not different than the parent
    version.
  * Added /usr/lib/conary/conarybugz.py to make it easy to automatically
    populate bugzilla databases from repositories.
  * Sped up Strip, NormalizeInitscriptLocation, NormalizePamConfig,
    TagDescription, and TagHandler policies by limiting them to
    only appropriate directories.
  * Fixed :debuginfo to work with binaries built from more than one
    source file, and made it less aggressive by only stripping debug
    information out to the :debuginfo files, which both makes stack
    traces better without :debuginfo installed and makes libraries
    stripped for :debuginfo more likely to work.
  * When existing fileId's had no streams but the streams are provided
    by a later commit, those streams weren't always merged properly if
    there were multiple files for that fileId
  * conary config output masks user/password info in repository maps
  * the config option useDir has been changed to useDirs, and archDir has been
    changed to archDirs, to allow for tiered use/arch flag definitions, and
    the tweaking of use and arch flag settings.  By default, useDirs and
    archDirs look in /etc/conary/<dir>, followed by /etc/conary/distro/<dir>,
    follwed by ~/.conary/<dir>, where dir is use or arch, depending on the
    context.
  * Arch files can now contain arbitrary macro definitions, and in the future
    will contain values for macros like %(lib)s, which is lib64
    on some platforms.
  * when using --keep-existing, the install label path and install flavor
    are used to determine which version to install instead of using affinity
    to install something close to what you already have.
  * a bug that prevented a changeset from applying to the system when
    the changeset removed a component from a package and the component
    is not installed on the system has been fixed.

Changes in 0.50.3:
  * database findTrove now has an interface that is much closer to the
    repository findTrove function -- this enables conary q to work like
    conary rq.
  * Group handling didn't work for multiple levels of group inclusion.
  * Database.hasTrove() no longer needs to instantiate troves.
  * Fixed overly-aggressive cleaning of the cache.
  * Added repository findTroves call to parallelize findTrove calls.
  * Added the NonMultilibDirectories policy to prevent 32-bit troves from
    utilizing lib64 directories.
  * the NormalizeInterpreterPath policy can now handle unwriteable files
  * fixed the network client code to return file contents properly when
    multiple file contents are requested from the server (bz#50)
  * rewrote Database.getTroveLatestVersion()
  * Added :debuginfo handling in Strip policy, which requires debugging
    to be turned on in optflags and elfutils's eu-strip and debugedit to
    be installed.  Like :test components, :debuginfo components are not
    installed by default.
  * File versions are now properly set to a branched version after a
    merge operation
  * cvc commit aborts again when the current versions of files are not
    the latest versions

Changes in 0.50.2:
  * Any %(lib)s-derived path (/%(lib)s, %(libdir)s, %(krbprefix)s/%(lib)s,
    or %(x11prefix)s/%(lib)s) will now cause the entire package and all
    components to be flavored with the base instruction set flavor, so
    that architecture-sensitive but non-code files in (say) /usr/lib64
    do not show up on 32-bit platforms.
  * Sped up dependency resolution on the client
  * The reworked getFileContents call now asks for contents from the
    correct server when contents from more than one server are requested

Changes in 0.50.1:
  * Add support for trove=<troveVersion> in rq, cvc co, and other places that
    use findTrove
  * Add conary q --info option to display flavors
  * changeset command uses system flavor if no flavor is specified, skips
    troves which are not included in packages and groups by default,
    takes a --no-recurse option, and filters based on the excludeTroves
    configuration setting
  * Added automatic :perl component that works like the :python component,
    and extended the multilib-friendly-or-architecture-neutral policy to
    work with perl as well as python.
  * client/server protocol negotiation is a whole lot smarter now
  * getChangeSet() results in a single URL rather than one per primary trove
  * group, fileset, and redirect recipes have macros that contain the
    buildlabel and buildbranch.
  * fixed a bug with merging absolute change sets which contain config files
  * redirections to troves w/ older versions already installed didn't work
  * the pathId generation code has changed.  For cooked troves, the
    pathId will be the same for any particular version of a path.
    Code must not depend on this behavior, however; it may change in the
    future.

Changes in 0.50.0:
  * Redirections work
  * Sped up group generation
  * Troves which reference other troves (groups and packages) can now specify
    whether a trove is installed by default or not. Packages now reference
    :test, but don't install it by default
  * Added optional 'recurse' parameter to netclient.createChangeSetFile
  * The first argument to the Requires and TagSpec commands can now have
    macros interpolated, as in r.Requires('%(bindir)s/foo', ...)
  * Groups can have requirements now
  * protocol-level getFileContents works on multiple files simultaneously
  * repository log had too many files added to it
  * set instruction set flavor for a cooked trove whenever any Arch flags are
    checked

Changes in 0.14.12:
  * The shadow command looks at buildLabel instead of following
    installLabelPath
  * In some cases, troves with an incompatible flavor were chosen when
    --resolve was used. The proper flavor is now used, or the
    dependency is reported as unsatisfiable.
  * Several more instances of %(lib)s were moved out of the default
    specification for generic components like :runtime and :devel for
    better multilib support.
  * Policy now helps ensure that :python components are either
    architecture-neutral or multilib-friendly.
  * Better error messages for "%(foo)/" (which should be "%(foo)s/")
  * Looking up files in the local database gave erroneous results in
    some cases (this was noticeably primarily when distributed change
    sets were being generated)

Changes in 0.14.11:
  * Local systems store config files in sql tables now.  Use
    /usr/share/conary/convertcontents to convert to the new data store.
    Note that this means that any *config file* managed by conary can be
    read through the main SQL database file in /var/lib/conarydb/conarydb.
  * Actually check build requirements before building, use --no-deps to
    ignore the check.
  * make conary q and conary update convert all flavors to  strong flavors
    for comparison; ~readline becomes readline, and ~!readline becomes
    !readline, so that conary q foo[readline] works as expected.
  * no default flavor is presumed for local operations (erase, q)
  * changed getPackageBranchPathIds to base64 encode the filename in
    order to ensure that the resulting XML-RPC will be UTF-8 clean.
  * localoutofdate renamed to "yuck", a man page added, and the script
    and man page are now installed on the system.
  * rename --use-macro and --use-flavor options for cook to --macro
    and --flavor
  * support new cook syntax: cvc cook <trove>[flavor] to set the troves flavor
    while cooking
  * fixed rq output when iterating over subtroves within a trove or group
  * TroveNotFound exceptions are handled gracefully in cvc.  'conary cook
    foo' will no longer traceback when foo:souce could not be found in
    the repository.
  * Unsynchronized updates work for packages and groups
  * The database is now opened with a 30 second timeout.  This should allow
    better concurrency.
  * added --exclude-troves and excludeTroves conaryrc entry
  * repository .cnr file's commitAction configuration item now has a
    flavor provided to it as %(flavor)s and the default changemail
    script uses it.
  * don't allow the same label to appear twice in sequence in a version

Changes in 0.14.10:
  * FlavorMap sense wasn't set right for base instruction set

Changes in 0.14.9:
  * Shadow Branch objects didn't return parent branches properly. This
    caused incorrect pathId's to show up on cook on shallow shadows.
  * Reworked the code which looks up pathIds to take advantage of a new
    server call (getPackageBranchPathIds) which is faster and looks on
    both the full branch and full parent branches.
  * The Apache repository server now allows mixed ssl and normal requests.
  * Added forceSSL option to apache repository server configuration.
  * The network client code now supports accessing servers over https.
  * Proper salts are used for user passwords.
  * The default value for macros.optflags is "-O2" again, instead of
    an empty string.
  * The http handler in the conary server now sends back proper error
    codes in the case of an authentication error.

Changes in 0.14.8:
  * Fixed bug where streams for commits on distributed branches didn't always
    get set properly
  * reworked findTrove() in repository to return (name, version, flavor)
    tuples instead of full troves
  * Split conary.1 into conary.1 and cvc.1
  * Allow cvc cook trove=<version>
  * remove --target-branch cook option
  * added default :devellib component for architecture-specific devel bits,
    made all files with an architecture-specific multilib path that are
    not in :devellib go into :lib instead of having many of them fall into
    :runtime

Changes in 0.14.7:
  * ELF libraries with sonames that have paths in them are now handled
    sanely, by removing the path (and complaining...)
  * split march into targetArch and unameArch -- requires a new distro-release
  * rework command line arguments to shadow and branch to match how versions
    are normally specified, and allow a flavor specificatoin
  * added --sources to branch and shadow commands

Changes in 0.14.6:
  * fix for generating changesets between repositories
  * policies that look at shared libraries are now multilib-aware,
    fixing shared library permissions and dependency provision
  * autosources didn't work when committing across a shadow

Changes in 0.14.5:
  * allow groups to contain troves with conflicting flavors
  * make repository-side change set caching less buggy
  * fix config files changing to symlinks
  * allow duplicate items to be specified for erase and update
  * changeset command allows flavors to be specified
  * repquery --info shows trove flavor
  * fixed bug with not matching base instruction set flavor

Changes in 0.14.4:
  * several bugs in the 'cvc update' code paths have been fixed
    - it no longer retrieves autosource sources
    - the CONARY file now gets populated entries for autosource files
    - the fileids in CONARY files are now correct after an update
  * several bugs in error handling have been fixed
  * several docstrings have been fixed
  * packagepolicy now automatically adds usermode:runtime requirement to files
    that are dangling symlinks to consolehelper
  * the templating engine for the web interface to the server has been
    changed to kid; kid and elementtree are now required to run a server.
  * the web interface now supports limited editing of ACLs
  * the server now only supports protocol version 26 (it was a mistake
    to leave in support for 24 and 25)
  * old code that supported ancient protocol versions has been
    removed from the server
  * recipes loaded from within recipes follow the label= argument if
    it is given

Changes in 0.14.3:
  * Fixed usage message to no longer print 1 at bottom; improved option
    handling error messages
  * Fixed versions when branching from a shadow
  * The lookaside cache now fetches from the repository into the right
    location and with the right permissions, and fetches manually-added
    as well as automatically-added sources.
  * In recipes, addSource can now take dest='/path/to/file'
  * Change %(servicedir)s location from /var to /srv

Changes in 0.14.2:
  * contents are now stored as diffs when either the new file or the
    old file is empty
  * diffs of numeric streams can now express a change to the value of
    None

Changes in 0.14.1:
  * fixed a typo in lookaside.py that prevented commits from working
  * added a descriptive exception message when fileids in your database
    do not match the fileids in the repository

Changes in 0.14.0
  * added ability for changesets to ignore unknown fields in some places
    (making changesets somewhat less brittle)
  * fixed bug in source handling with non-recipe files in the local directory
  * added framework for generic trove information
  * checkout no longer pulls all sources from the repository
  * used new trove info framework to store the source trove, build time,
    total file size, and version of conary used when building binary
    troves.
  * lib/elf.c no longer uses mmap to read elf files.  Some architectures
    may have elf structures on disk that are not naturally aligned, and
    using mmap to read them won't work.
  * the repository code now uses a 30 second timeout when attempting to
    access the database
  * Have architectures control their march values in the architecture
    config files.
  * add Arch.getCurrentArch() to get the major architecture that is in use
    during a build

Changes in 0.13.3
  * added ability for a contents log file (makes syncing much easier)
  * file tags weren't used on updates
  * "description update" tag action replaced with "handler update"
    (which gets called when either the tag description or the tag handler gets
    updated)
  * "description preremove" tag action replaced with "handler preremove"
  * sources get committed automatically

Changes in 0.13.2
  * reworked use.py code almost entirely.
  * added /etc/conary/arch directory to contain architecture definition files;
    changed /etc/conary/use files to contain more information about how
    flags are used when building.  Flag definitions are no longer in use.py.
  * fixed buildFlavor so that it affects cooking packages as well as
    determining troves to include when cooking a group
  * changed --noclean to --no-clean to be in line with the rest of the
    options; documented it
  * removed Use.foo and Flags.foo options from conary config files.  Macros.foo
    is still there.  Added --use-flavor option to cvc cook which takes a flavor
    and overrides the build flavor while cooking.
  * groups now take flavor strings to determine the flavor of a trove to
    include, not flag sets.
  * dependencies resolution is flavor sensitive now (and uses flavor
    affinity)
  * added trove version/release number to dependency messages
  * renamed classes and methods in versions.py to match current terminology

Changes in 0.13.1
  * repquery wasn't filtering by flavor properly (exposed by a bug fix
    in 0.13.0)

Changes in 0.13.0
  * removed importrpm.py
  * diffs between a file object that has a non-empty provides or requires
    to a file object that has an empty provides or requires are now properly
    generated and applied.
  * added checks to validate merged file objects against the fileIds
    in the changeset
  * implemented shadows
  * framework for redirects in place
  * removed (unused) parentId field from Branches repository table

Changes in 0.12.5
  * reworked dependency resolution a bit for a big speedup in the server
  * moved destdir to %(builddir)s/_ROOT_
  * made macros.destdir available during the unpacking of sources
  * source commands (r.addAction, etc.), if given absolute paths for
    their dir keywords, will perform their actions in the destdir instead
    of the builddir
  * most build commands (r.Make, r.Create, etc.), will work in either builddir
    or destdir, depending on whether they are given relative or absolute
    paths
  * add dir keyword for r.Run
  * include /usr/bin/rpm2cpio

Changes in 0.12.4
  * set more arch flags for x86 and x86_64
  * troves can have multiple instruction set flavors now
  * flipped around use: and is: sections of flavor strings
  * Version and Branch object completely separated

Changes in 0.12.3
  * conary verify updated to new API so that it works again
  * conary q (with no arguments) works again

Changes in 0.12.2
  * added getTroveVersionsByBranch
  * make better use of _mergeQueryResults
  * moved version affinity into findTrove from ConaryClient
  * fixed branch affinity so that it's actually branch affinity instead of
    label affinity
  * rdiff changes for 0.12.0 broke negative numbers for oldVersion
  * rdiff diff'd based on label instead of branch
  * update has flavor affinity now
  * flavors can now be specified on the command line for update, erase
    repquery, and query
  * unspecified flavor flags got scores of zero, which was wrong
  * added python code for flavor scoring (useful for the client)
  * repository queries didn't work properly when looking for multiple flavors
    of a single version
  * fix for updating multiple flavors of a single version of a trove
    simultaneously
  * reworked getTroveVersionList and getAllTroveVersions for per-trove
    flavor filtering

Changes in 0.12.1
  * repquery and query always showed dependency information
  * getTroveLeavesByBranch did extra demarshalling of the flavor
  * repquery didn't deal with nonexistant troves well
  * dependency failures on erase didn't reassemble dependency flags properly
  * fixed bug in dependency sets creation which caused dependency flags
    to get mangled
  * added a check to prevent mangled flags from getting committed

Changes in 0.12.0
  * document config command, and display supplied macro/use/arch information
    in output
  * repository acl's work for almost everything
  * anonymous access must be explicitly enabled by creating an acl for
    user 'anonymous' with password 'anonymous'
  * server side flavor scoring used
  * queries reworked for flavor matching

Changes in 0.11.10.1
  * move to python2.4
  * repository caching (which isn't used yet) didn't track the recurse flag

Changes in 0.11.10
  * changed flavor tracking when loadRecipe() is used to only track
    flavors in loaded recipes that are superclasses of the recipe
    class in the loading recipe.  (e.g. loading python.recipe to get
    the distribution python version will not add all of the python
    recipe's flavor information to the loading recipe class, as long
    as the loading recipe does not subclass the Python class.)
  * add conary verify command for comparing the local system's state to
    the state it was in at install time
  * when a trove is installed for the first time, it comes from a single
    repository
  * didn't handle file types changing on update
  * fixed problem assigning depNums
  * components disappearing from troves caused problems in relative changesets
  * files moving from removed troves in changesets caused update to fail

Changes in 0.11.9
  * change the order of permissions setting (chmod after chown)
    because some versions of the Linux kernel remove setuid/gid bits
    when setting ownership to root

Changes in 0.11.8
  * work around a python bug w/ fdopen() resetting file permissions
  * r.Replace() as an alternative to r.Run("sed -i '...' file")
  * Policy enforcing UTF-8 filenames
  * r.macros.tagdatadir as a standard place to put data just for taghandlers

Changes in 0.11.7
  * changed server.py to take extra config files via --config-file instead
    of as an extra argument
  * extra config files (specified with --config-file) were ignored if they
    didn't exist; issue an error message now
  * Added r.ConsoleHelper() for recipes
  * PAM configuration files shouldn't have paths to modules by default,
    so we remove what used to be the standard path
  * changed repository user authentication to use user groups (currently
    one per user)
  * added password salt
  * restructured repository a bit
  * removed lots of unused code from FilesystemRepository

Changes in 0.11.6
  * branches are created as changesets now instead of as a protocol call
  * merged authdb into primary repository
  * fix for rdiff (broken by flavor rework in 0.11.5)

Changes in 0.11.5
  * Internals reworked to eliminate flavor of None in favor of empty flavor
  * Added (currently unused) code to parse command line flavor specifications
  * static libraries (.a files) get proper flavors now
  * Handle attempts to update already installed troves from absolute
    change sets

Changes in 0.11.4
  * all components built from a single recipe share a common flavor
  * loadRecipe's label= keyword argument can actually take a label
    as well as a hostname

Changes in 0.11.3:
  * optimized a sqlite update statement to use indexed columns
  * added --test to update and erase
  * dependency check didn't handle new components providing the same
    items as old components (broken by 0.11.1 performance enhancements)

Changes in 0.11.2:
  * standalone server was broken by --add-user changes in 0.11.1
  * dependency check no longer allows packages being removed to cause
    dependency failures
  * changed how dependencies are frozen to make the order deterministic
    (so fileId's don't change around)
  * added a database version to the database schema

Changes in 0.11.1:
  * erasing troves enforces dependencies -- this requires a database
    conversion (run the conary-add-filedeps script which fixed the
    conversion to 0.11.0 after updating conary)
  * reworked dependency queries to take advantage of indices for much
    better performance
  * add --add-user to server.py for creating the authdb

Changes in 0.11.0:
  * massive rework of fileId mechanism to allow better flavor support
  * added columns to dependency tables to allow erase dependency checks
    (which are not yet implemented)
  * enabled trove requirements
  * added cvcdesc and the 'describe' command to cvc to generate
    and use metadata XML files.
  * getMetadata follows the branch structure up until it finds metadata
    for the trove.
  * changed getFileContents() to not need trove name or trove version
  * byte-compiled emacs lisp files are transient, like python
    byte-compiled files
  * addSource recipe action now can take a mode= keyword argument
  * cook now enforces having no dash characters in version numbers
  * files are explicitly disallowed from depending on groups, packages,
    or filesets; the only trove dependency that a file or component
    can have is on a component.  Only filesets can depend on filesets.

Changes in 0.10.11:
  * reworked how absolute change sets get converted to relative change
    sets for better efficiency
  * chained dependency resolution caused duplicate troves in the final
    changeset (and a lot of extra work)
  * added --config to stand alone repository
  * source flag wasn't set properly for newly added non-text files
  * flavor information is now printed by "conary query" when multiple
    flavors of the same version of a trove are installed
  * "conary repquery --all" flavor output formatting has been improved

Changes in 0.10.10:
  * changesets get downloaded into a single (meta) file instead of lots
    of separate files
  * fix several bugs in the freshmeat record parsing
  * add a freshmeat project page URL to the metadata by default
  * add a "source" item to metadata
  * the server implementation of troveNames() was horrible
  * enabled file dependencies

Changes in 0.10.9:
  * fixed some authorization issues with the xml-rpc repository interface
  * the web management interface for the repository works now; see
    http://wiki.specifix.com/ConaryConversion for information on how
    to convert existing authdb's to support this
  * fixed a bug with distributed branches
  * users can change their passwords through the repository's web api
  * improved logic apachehooks use to find top level URL
  * fixed bug in server side repository resolution

Changes in 0.10.8:
  * changed iterAllTroves() to troveNames(), which searches a single
    label instead of the whole repository
  * reworked http authentication and CGI request handling and added the
    beginning of a web interface to the repository for user administration
    and metadata management.

Changes in 0.10.7:
  * dependency sql code reworked to use temporary tables
  * new macro called "servicedir" that defines the location for
    service data (%(servicedir)s{ftp,http,etc})
  * added busy wait to sqlite3 python binding when executing SQL
    statements on a busy database

Changes in 0.10.6:
  * Lots of bug fixes for distributed branching
  * Some code rearrangement
  * The start of metadata support code is now included

Changes in 0.10.5:
  * The local database is used for fetching file information (but not
    contents), reducing network traffic when creating change sets
    across repositories.
  * Update works on troves which were locally cooked or emerged
  * Internal changes to move toward getFileContents() working in batches
    rather then on individual files. For now this prevents the repository
    from copying files between the content store and /tmp to serve them.
  * Arch flags are now included in flavors
  * Emerge follows the installLabelPath instead of the buildLabel
  * The extended debugger has been extensively modified
  * Conary can handle filenames with '%' in them
  * The showcs command has been significantly updated, and the updates
    are documented in the conary.1 manpage
  * New syntax for flags distinguishes requirements from "optimized for";
    see http://wiki.specifix.com/FlavorRankSpec

Changes in 0.10.4:
  * Bug fixes for updating from absolute change sets (which basically
    just didn't work for troves which contained config files)
  * Bug fixes for distributed branching
  * The database is used for fetching trove information (but not yet
    file information) when the client constructs change sets across
    distributed branches
  * various other bug fixes

Changes in 0.10.3:
  * this version introduces changes to the network protocol for
    obtaining file contents and changeset generation. The client
    protocol version number has increased, so version 0.10.3 can only
    communicate with servers running the server from 0.10.3. The
    server remains backward compatible with older clients.
  * a warning message is now displayed when the user attempts to
    create a branch that already exists on a trove.
  * the correct trove names are displayed when automatically resolving
    dependencies
  * packages no longer get the union of all the dependency information
    of the components they contain.  This information would have to be
    recalculated if a user installed a package then removed a
    component afterward.
  * a package policy check was added to reject any world-writable
    executable file.
  * r.TagSpec('tagname', exceptions='filter') now overrides a match by
    another r.TagSpec('tagname', 'filter')
  * more changes to metadata interface
  * various other bug fixes and improvements

Changes in 0.10.2:
  * the repository code is now included in the main conary source
    archive
  * "conary showchangeset" produces a more user-friendly output
  * large responses from the repository server are now compressed
  * the protocol for getFileContents() changed to take a fileId
    instead of the file's path.  The repository code can still handle
    old requests, but the client code now requires the latest
    repository code.
  * bug fixes

Changes in 0.10.1:
  * when applying a changeset, dependency failures are resolved by
    querying servers in the installLabelPath
  * troves that satisfy a dependency can automatically be added to a
    transaction.  This behavior is controlled by the "autoResolve"
    variable in conaryrc or the "--resolve" command line option to
    "conary update"
  * dependency resolution is calculated recursively.  To limit the
    recursion depth to check only first order dependencies, a
    "--no-deps-recurse" option has been added to "conary update"
  * "conary repquery" now takes a "--deps" argument, which prints the
    Requires and Provides information for the trove that is being
    queried.
  * changes have been made to the build side of Conary to facilitate
    building recipes that use cross compilers
  * symlinks now get the appropriate ownership set when they are
    restored
  * groups can now specify which flavor of a trove to include
  * repository queries that don't need file information no longer ask
    the repository for files.
  * various bug fixes and cleanups

Changes in 0.10.0:
  * dependency checking is now performed before changesets are
    applied.  This uses new tables in the local system's database.
    If you are using a database created by a version of Conary older
    than 0.10.0, it must be converted before it can be used.  See:
      http://wiki.specifix.com/ConaryConversion
    for details
  * Shared library dependency information in changesets is now stored
    in a different format.  This means that repositories that use old
    versions of Conary will be unable to give valid changesets to
    Conary 0.10.0 or later.  Therefore, the protocol version number has
    been increased.
  * --no-deps argument added
  * "cvc co" is now a synonym for "cvc checkout"

Changes in 0.9.6:
  * dependency enforcement infrastructure has been added (the code is
    currently disabled)
  * bug fixes
    * applying a changeset that un-hardlinks files now works
    * conary rq [trove] --info now works
    * running "conary update [trove]" when more than one flavor of
      [trove] exists no longer tracebacks.  It installs both flavors
      of the trove (which is not always the desired behavior - this
      will be addressed later)
    * only files with execute permissions are checked for
      #!interpreter.
    * "conary rq [trove] --ls" no longer tracebacks when [trove]
      exists in more than one repository
    * various code cleanups

Changes in 0.9.5:
  * new methods for specifying dependency information in recipes have
    been added
  * #! interpreters get added as dependencies
  * local flag overrides now work
  * cvc cook --resume can be used multiple times
  * conary invokes gpg with --no-options to avoid creating or using
    ~/.gnupg

Changes in 0.9.4:
  * fixes to cvc annotate
  * flavors and dependency generation code has been refactored to be
    policy based
  * better error handling when invalid changeset files are given to
    conary
  * minor code cleanups

Changes in 0.9.3:
  * New "cvc annotate" feature
  * Man page updates
  * Changesets which remove a file and replace it now apply correctly.
  * "cvc update" no longer complains and fails to update the CONARY
    state file properly  when ownerships differ
  * FileId generation now looks for previous versions of all the
    packages that have just been created, not just the name of the
    recipe.
  * Cooking as root is no longer allowed
  * Miscellaneous bug fixes.

Changes in 0.9.2:
 * Bug fixes:
   * Applying changesets that have more than one hard link groups
     sharing the same contents sha1 works now.
 * Build changes:
   * Recipes can now create new top level packages.

Changes in 0.9.1:
 * Bug fixes:
   * Applying a changeset that has a flavor which is a superset of the
     previous version's flavor now works.
   * Parsing optional arguments to command line parameters that appear as
     the last thing on the command line works
 * Build changes:
   * Package policy now checks to ensure that files in /etc/cron.*/*
     are executable
 * Update changes:
   * Conary no longer complains if a transient file has been modified
     on disk but no longer exists in a new version of a component.
 * Miscellaneous changes:
   * Version 1 on-disk changeset file support has been removed.

Changes in 0.9.0:
 * protocol versioning is much more granular now allowing for backwards
   compatible versions of functions
 * changeset command now generates changesets for multiple troves spread
   across multiple repositories
 * change sets are transferred as a set of independent change sets now
   (laying the groundwork for repository change set caching, with which
   this version will work just fine)

Changes in 0.8.3:
 * Man page updates.
 * The "conary query" command now accepts multiple arguments for
   troves and paths
 * Fixed "conary erase" command which was broken in 0.8.2

Changes in 0.8.2:
 * You can now install multiple troves at once (even a combination of
   changeset files and troves from repositories), and the entire
   action is recorded in a single rollback (this required a change in
   command-line arguments for updating troves).
 * The beginnings of support for searching multiple repositories
 * Miscellaneous code cleanup and bug fixes.

Changes in 0.8.1:
 * The source code has been re-arranged for easier maintenance, and
   conary has been split into two programs: conary and cvc.
 * Better error messages and debugging tracebacks

Changes in 0.8.0:
 * A new changeset format supports hard links but requires staged update.
 * The new changeset format also collapses duplicate contents even
   when hardlinks are not used.
 * By default, rc?.d/{K,S}* symlinks are no longer packaged. The
   chkconfig program is relied on to create them at package
   install/update time. Init scripts are explicitly required to
   support the chkconfig protocol by default
 * Improved error messages
 * Several bug fixes.

Changes in 0.7.7:
 * Extended debugger saves and emails
 * Tracebacks now include arguments and locals
 * More size optimizations were made when applying changesets
 * Applying absolute changesets when a trove is already installed is
   now much more efficient than it was
 * Self-referential symlinks raise a packaging exception.
 * Several bugs fixes.

Changes in 0.7.6:
 * Installation
   * Hardlink handling
   * enhanced debugging capabilities (including saving a debugging
     state file to enable remote debugging)

   * using binary file ids and iterators for significant memory savings
   * and runtime support for the x86.x86_64 sub-architecture
 * Cooking
   * more robust handling of the --resume option
   * policy normalization of where app-defaults files go.

Changes in 0.7.5:
 * Hard links are implemented (but not yet enabled, in order to
   preserve changeset compatibility for now).
 * Several bugs have been fixed for installing and cooking.

Changes in 0.7.4:
 * Fileids are now stored and transmitted in binary rather than
   encoded.
 * Better handling of multiple versions of packages/troves installed
   at the same time
 * Missing file handling improvements
 * Recipe inheritance is now possible between repositories
 * Enhanced Interrupted builds
 * The dynamic tag protocol was slightly modified
 * Added Arch.x86.amd64 and Arch.x86.em64t
 * several bugs fixes

Changes in 0.7.0:
 * sqlite3 is used for the database
 * better handling of multiple packages with the same name installed at once.

Changes in 0.6.6:
 * repository protocol update
 * changeset format update
 * added the ability to resume halted local builds
 * added the ability to easily package build-time tests to run at
   install time to qualify new/changed environments
 * better handling of packaged .pyc/.pyo files
 * better shared library handling
 * improved inline documentation
 * optimizations for both space and time
 * numerous bugfixes<|MERGE_RESOLUTION|>--- conflicted
+++ resolved
@@ -1,5 +1,3 @@
-<<<<<<< HEAD
-=======
 Changes in @NEW@:
   o Build Changes:
     * Files now have their refresh state reset after a commit
@@ -19,7 +17,6 @@
       instead of erroring.  (It will still error if the unknown use flag
       is accessed in the recipe).
 
->>>>>>> 3cce1288
 Changes in 1.1.10:
   o Bugfixes:
     * A warning message produced when attempting to retrieve a OpenPGP
