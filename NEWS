Changes in @NEW@:
  o Client Changes:
    * Added getTroveLatestByLabel as a client-side call
    * Label lookups pick the latest version which matches instead of
      the latest version on each branch
    * Replaced branch affinity with label affinity
    * getAllTroveLeavesByLabel() filters results by server names to
      eliminate spurious results from repositories which host multiple
      server names (CNY-1771)
    * cvc and conary commands now ignore broken pipes on stdout instead
      of producing a traceback (CNY-1853)
    * Redirects follow the label of the branch they were built with
      instead of the branch itself.
    * Building redirects to a branch is now deprecated; redirects should
      point to labels instead (CNY-1857)
    * The --replace-files option has been split into
      --replace-managed-files, --replace-unmanaged-files,
      --replace-modified-files, and --replace-config-files. The original
      option is still accepted, and is equivalent to specifying all four
      of the new options simultaneously (CNY-1270)
    * Multiple entitlements can be stored for a single hostname or glob
      (previously only the last hostname for a particular hostname/glob
      would be used). (CNY-1825)

  o Bug Fixes:
    * Fixed a bug in commit code that made r.macros.buildlabel unusable
      because you could not commit recipes that used it.  (CNY-1752)
    * An internal class, _AbstractPackageRecipe, has been renamed to
      AbstractPackageRecipe, in order to allow the inclusion of its
      methods in its subclasses' documentation pages.  The old name is
      still available for compatibility with older modules.  (CNY-1848)

  o Build Changes:
    * The cvc update command can now update multiple directories
      simultaneously.
    * Java files are now put in a :java component by default. (CNY-527)
    * Python dependencies now include flags designating the major version
      of python involved, as well as a flag distinguishing the target
      architecture library directory (normally "lib" or "lib64") to
      enhance update reliability.  When building a bootstrap python
      or using a different python executable than Conary is running
      with, Conary will use an external python process to determine
      python dependencies. (CNY-1517)
<<<<<<< HEAD
    * Ruby dependencies are now generated, and Ruby modules are placed
      in a :ruby component by default.  Flags are included in the
      dependencies similar to the Python flags, except that they are
      not conditional. (CNY-612)
=======
    * Ensure that two binaries with the same source count but different
      build counts end up with the same build count after cloning. (CNY-1871)
>>>>>>> 345e49e3

  o Other changes:
    * The showchangeset script now displays information on redirect
      troves.

Changes in 1.1.33:
  o Build Changes:
    * The addArchive() source action now handles xpi archives. (CNY-1793)
    * Unknown flags are now ignored when calling loadRecipe with a
      flavor, instead of printing a traceback.

  o Update Changes:
    * Updates to groups are now allowed to be merged with other groups
      in update jobs, reducing the number of jobs that are used for
      updates.

  o Client Changes:
    * Cloning now always increments group version counts, mimicing
      the behavior of group cooking. (CNY-1724)
    * When promoting, --all-flavors is now on by default.  However, if
      a flavor to promote or clone is specified, promotes will be
      limited by that flavor. (CNY-1535)
    * Several commands, such as promote, update and rq, now take an
      --exact-flavors flag.  If specified, the flavors for each trove
      must match exactly - no system flavor or heuristic is used to
      find the trove you want. (CNY-1829)
    * If there is a problem with domain name resolution, conary will
      retry 5 times. However, if the connection fails after those
      attempts, future connection requests will now fail after one try.
      (CNY-1814)

  o Bug Fixes:
    * The SQLite "ANALYZE" command is no longer run on local SQLite
      databases. Any data stored by the "ANALYZE" command will be
      removed from the local database unless it is being accessed
      read-only. Database performance is poor on databases with
      "ANALYZE" data in them. (CNY-778)
    * Some bugs related to installing relative changesets were fixed.
      These bugs would manifest themselves by making relative changesets
      not installable when the network was down. (CNY-1814)

Changes in 1.1.32:
  o Client Changes:
    * A getDownloadSizes() method has been added to the ConaryClient
      object to determine the over-the-wire transfer size of the jobs
      in an UpdateJob object.  Call requires a single repository be
      the source of the entire update. (CNY-1757)
    * cvc reports a more accurate error message when the CONARY file in
      the current directory is not a regular file

  o Server Changes:
    * A "infoOnly" parameter to has been added to the getChangeSet()
      repository method in protocol version 51. (CNY-1757)
    * The list of repository methods is now automatically generated
      instead of statically listed. (CNY-1781)
  
  o Bug Fixes:
    * The addSvnSnapshot() source action now uses the lookaside directory
      for generating the snapshot, instead of using the remote repository.
      (CNY-1777)
    * A bug that prevented unused entries in the Versions table of the
      system Conary database from being cleaned up after erasures has
      been fixed.
    * A bug that caused changes in the byDefault status of a trove to
      be omitted from local rollbacks has been fixed. (CNY-1796)

Changes in 1.1.31.2:
  o Proxy changes:
    * Proxy can now inject entitlements and user authentication on behalf
      of clients (CNY-1836)

Changes in 1.1.31.1:
  o Bug Fix:
    * Proxies used wrong getChangeSet call for old protocol versions (CNY-1803)

Changes in 1.1.31:
  o Bug Fix:
    * A bug that caused an Internal Server Error when a Conary proxy
      attempted to convert a changeset for an older client when the
      upstream Conary repository was not running 1.1.29 or later has
      been fixed. (CNY-1792)

Changes in 1.1.30:
  o Bug Fixes:
    * The version cache for upstream servers in the Conary proxy
      incorrectly included user information in the URL, causing
      KeyErrors when users were switched to anonymous. (CNY-1787)
    * An issue related to the formatting of repository map entries
      has been fixed. (CNY-1788)
    * The Conary proxy no longer supports protocol version 41
      (and hasn't for a few releases).
    * An issue that was affecting the performance of the getChangeSet
      API call on Conary proxies running in an apache environment
      has been fixed.

Changes in 1.1.29:
  o Client Changes:
    * In conaryrc files, repositoryMap entries can now use wildcards
      for the server name.
    * Multiple entitlements can now be sent to each server.
    * Server names in entitlements may include wildcards.
    * Entitlements may be placed in conaryrc files now using
      'entitlement server entitlement'. "conary config" displays
      entitlement information.
    * A bug that limited a single MetadataItem to less than 64 KiB has
      been fixed.  Conary 1.1.29 will produce metadata that will not
      be visible to older clients.  Likewise, metadata produced by
      older clients will not be visible to Conary 1.1.29 and later
      clients. (CNY-1746)
    * Metadata items can now store strings with NUL characters in
      them. (CNY-1750)
    * The client API will now raise an InsufficientPermission error
      instead of an OpenError when the client's entitlements are
      not allowing access. (CNY-1738)

  o Build Changes:
    * Refreshed autosource files are now displayed by 'cvc revert' and
      'cvc diff'. (CNY-1647)
    * Support for the Bazaar revision control system has been added via
      r.addBzrSnapshot(). (requires bzr >= 0.16).

  o Server Changes:
    * (Nearly) all repository operations are now performed using the
      permissions of the anonymous user in addition to the permission
      set for any user authentication information which is present.
    * Path names in the entitlementsDirectory no longer have any
      meaning. All entitlements are read, and the serverName in the
      XML for the entitlement is used to determine which server to
      send the entitlement too.
    * Entitlement classes are no longer used as part of authentication;
      they may still be specified, but repositories now look up the
      class(es) for an entitlement based on the key.

  o Internal Changes:
    * The restart information, necessary for Conary to resume execution
      after a critical update is applied, now includes the original
      command line. The way this information is stored is incompatible
      with very old versions of Conary.  Downgrading from Conary
      version 1.1.29 (or newer) to version 1.1.11 (or older) is known
      to fail. (CNY-1758)

  o Bug Fixes:
    * 'conary rblist' no longer produces a stack trace if the
      installLabelPath configuration option is not set. (CNY-1731)
    * A bug that caused an "Error parsing label" error message when
      invoking "cvc commit" on a group recipe that used
      r.setSearchPath(str(r.labelPath[0]), ...) has been
      fixed. (CNY-1740)
    * Proxy errors are now reported in the client, for easier
      debugging. (CNY-1313)
    * A bug that caused an "Unknown error downloading changeset" error
      when applying an update job that contained two different
      versions of the same trove has been fixed. (CNY-1742)
    * Adding redirects which pointed to otherwise-unused branches
      corrupted the database by creating a branch without corresponding
      label information.
    * When critical updates are present in an update job that has
      previously downloaded all the changesets, Conary will no longer
      unnecessarily re-download the troves. (CNY-1763)
    * TroveChangeSet.isRollbackFence() now returns the correct answer
      if the trove changeset does not contain absolute trove
      info. (CNY-1762)
    * A bug related to entitlement directories containing unreadable
      files has been fixed. (CNY-1765)
    * A bug that prevented epydoc from producing documentation on
      the Conary code has been fixed. (CNY-1772)
    * Conary will temporarily fall back to reading unsigned group
      script information from changeset files that are created by
      Conary < 1.1.24.  Once rBuilder creates changesets with a newer
      version of Conary, this change will be reverted. (CNY-1762)
    * Changeset files are now written as absolute paths in the
      changeset index file. (CNY-1776)
    * Entitlement configuratioon lines continue to accept an entitlement
      class for backwards compatibility purposes. (CNY-1786)

Changes in 1.1.28:
  o Documentation Changes:
    * Incorrect references to createGroup have been fixed. (CNY-1700)

  o Build Changes:
    * Files added with in the repository and locally no longer cause
      'cvc update' to fail as long as the files have the same fileId.
      (CNY-1428)
    * r.Link allows full paths to be specified for the target of the
      link as long as the directory matches the source of the link.
      (CNY-751)
    * "cvc mv" has been added as a synonym for "cvc rename".
    * r.addCvsSnapshot() now works correctly with anonymous,
      pserver-based, servers. Previously, cvs checkout would fail due
      to strange characters being in the destination directory.
    * r.add*Snapshot() will now raise errors if the shell commands they
      are executing fail for any reason

  o Bug Fixes:
    * An index has been added to improve the performance of various
      file stream related queries in a Conary repository. (CNY-1704)
    * Directories in binary directories are no longer (incorrectly)
      provided. (CNY-1721)
    * "conary update" now works with read-only changesets. (CNY-1681)
    * the setTroveInfo call refuses to update missing troves (CNY-1741)

  o Server Changes:
    * getChangeSet call now returns supplemental information
      (trovesNeeded, filesNeeded, and removedTroves) for each individual
      job separately, instead of combining them for the entire job list.
    * proxy now combines all upstream changeset requests into a single
      job request for servers running this version or later. (CNY-1716)
    * mirrorMode wasn't passed through to changeset fingerprint calls
      from the caching code.

Changes in 1.1.27:
  o New Features:
    * All group cooks for one source must be done as a large cvc cook
      action instead of one-by-one. (CNY-1303)
    * Group flavors are much shorter if you turn on the config item
      "shortenGroupFlavors".  Some flags, like
      vmware and xen and architecture flags, are always included in a
      group flavor. (CNY-1641)
    * The Conary client is now able to access the network using
      authenticated HTTP proxies. (CNY-1687)

  o Build Changes:
    * A new recipe method, r.MakeFIFO(), is available which will create
      a named pipe at a specified location. (CNY-1597).

  o Internal Changes:
    * Flags for update jobs changed from a bitmask to a class.
    * Removed vestigial support for file label priority paths.

  o Bug fixes:
    * Patch code no longer fails when trailing context is missing at
      the end of the file. (CNY-1638)
    * Files with no permissions set (chmod 0) confused Conary due to
      improper checks for None. (CNY-1678)
    * Errors in the changeset downloading code are no longer ignored
      by the client. (CNY-1682)
    * An error in the resumption of a build has been fixed. (CNY-1684)
    * The introduction of mirrorMode during changeset cration (CNY-1570)
      caused the generation of empty diffs in some cases. mirrorMode now
      includes full contents for all files instead of generating diffs
      (CNY-1699)
    * If you're promoting two flavors of the same version of the same trove,
      they will now always have the same version on the target branch.
      (CNY-1692)

Changes in 1.1.26:
  o New Features:
    * The listcachedir script has been added to help with maintenance
      tasks for the repository changeset cache. (CNY-1469)
    * Conary proxies are now adding an HTTP Via: header. (CNY-1604)

  o Internal Changes:
    * Creating changesets supports a 'mirrorMode', which includes file
      contents of files if their version has changed (even if the sha1
      of those contents are the same). Mirroring uses this to ensure
      complete contents. (CNY-1570)

  o Client Changes:
    * A potential race condition where an update could change the state
      of the Conary database while the rollback code is executing has
      been fixed. Note that as part of the fix for CNY-1591, the update
      and rollback operations cannot commit at the same time; the fix
      further ensures long-running operations detect the state change.
      (CNY-1624)

  o Bug fixes:
    * Manipulating source components now works better when a source
      component has been marked removed.
    * A problem related to the way shim clients use the ServerProxy
      object has been fixed. (CNY-1668)

Changes in 1.1.25:
  o New Feature:
    * Conary now supports a "searchPath" configuration option, which
      operates like the installLabelPath configuration option but can
      contain both packages and labels.  For example:
      "searchPath group-os contrib.rpath.org@rpl:1" can be used to
      configure conary to first install the version of a package
      referenced in group-os, then to fall back to installing from
      contrib.rpath.org@rpl:1. (CNY-1571)

  o Build Changes:
    * GroupRecipe.add*Script now accepts a path to the script as the
      initial parameter.
    * r.addArchive() now supports a preserveOwnership parameter.  When
      set to True, owners and groups from cpio, rpm, and tar archives
      are used as the owners and groups in the final package.
      (CNY-927)
    * A new "cvc revert" command has been added that reverts any local
      changes made in the current directory. (CNY-1222)
    * GroupRecipe.addCopy() copies compatibility classes and group
      scripts onto to groups.  New copyScripts and
      copyCompatibilityScripts options to GroupRecipe.addCopy() and
      GroupRecipe.addAll() can be used to change this
      behavior. (CNY-1642)
    * A new build r.IncludeLicense() action has been added. This build
      action will take either a directory structure of licenses or a
      single license file, normalize its contents, and place it in a
      directory in /usr/share/known-licenses, which will be used at a
      later date by conary-policy.  This method is only useful for
      organizations maintaining a set of packages as part of a Linux
      OS platform.

  o Client Changes:
    * An explicit commit lock is now used to prevent overlapping
      updates and rollbacks.  (CNY-1591)
    * The conaryclient module now exposes ChangeSetFromFile to
      instantiate ReadOnlyChangeSet objects from .ccs
      files. (CNY-1578)
    * "conary q --debug --info" now also displays information about
      where a trove was cloned from if it exists.
    * Redirects with multiple targets can now be built and installed.
      (CNY-1554)
    * Conary repositories now support creating changesets that contain
      files whose compressed contents are greater than or equal to 4
      GiB in size.  Old versions of Conary that attempt to access a
      changeset that contains a compressed file larger than 4 GiB in
      size will report a error of "assert(subMagic == SUBFILE_MAGIC)".
      Previously, an overflow error occurred. (CNY-1572)

  o Internal Changes:
    * Conary clients can now request a specific changeset format
      version from a Conary repository.  This feature requires Conary
      protocol version 48.  This allows one to use new Conary clients
      to generate changesets understood by older clients. (CNY-1544)
    * Internal recipe source management moved into the generic
      Recipe() class from PackageRecipeClass().

  o Server Changes:
    * Standalone Conary repositories or proxies can be run in SSL mode
      if m2crypto is installed and the configuration options "useSSL",
      "sslCert", and "sslKey" are properly set. (CNY-1649)

  o Bug Fixes:
    * A bug that sometimes caused "user/group does not exist - using
      root" messages to be displayed when running "cvc update" created
      new files has been fixed. (CNY-763)
    * The flavor of a derived package (which is an experimental
      feature) built from unflavored package is now properly set to
      unflavored. (CNY-1506)
    * Macros in arguments to the version control system recipe class
      commands are now properly expanded. (CNY-1614)
    * The Conary client will now bypass proxies running on remote
      machines with repositories running on localhost. (CNY-1621)
    * "cvc promote" no longer displays some warnings that were rarely
      helpful unless invoked with the --debug argument. (CNY-1581)
    * A bug that caused the storage of unneeded "unknown" entries in
      the TroveInfo table has been fixed. (CNY-1613)
    * A regression in "cvc annotate" that would produce a traceback
      for not finding a SequenceMatcher class in fixeddifflib was
      fixed.  (CNY-1625)
    * Build commands that invoke shell commands now perform shell
      quoting properly.  Thanks to Pavel Volkovitskiy for finding the
      bugs and submitting the patch. (CNY-1627)
    * Mirroring using group recursion has been fixed. (CNY-1629)
    * Mirroring using group recursion no longer creates
      cross-repository relative changesets. (CNY-1640)
    * r.Install will now replace files which are read-only. (CNY-1634)
    * A bug that caused an unhandled exception when creating a local
      rollback for a trove that had missing troveinfo has been fixed.
    * Attempting to run "cvc merge" in a directory which was not
      already at the tip of a shadow no longer causes a confusing
      error message.  Previously the message was "working directory is
      already based on head of branch"; now the message is "working
      directory is not at the tip of the shadow".
    * cvc commands which need to instantiate the recipe object (merge,
      refresh, and commit) no longer fail if unknown use flags are
      used by the recipe.
    * Running the command to mark a trove as removed from the
      repository on a trove that has already been marked as removed no
      longer results in an error. (CNY-1654)
    * "conary rdiff" now works properly when multiple flavors of the
      same trove are present in the same group. (CNY-1605)
    * "conary rdiff" no longer produces an error if the same file is
      present on different labels. (CNY-1623)
    * A bug that caused inconsistent behavior when troves are pinned
      has been fixed.  Previously, if an update operation would change
      the version of a pinned trove to a version included in a group
      that is installed on the system, the pin would not
      hold. (CNY-1652)
    * A bug that caused an unhandled exception in the Conary update
      code when shared contents to a file in a link group are
      duplicated in the changeset due to distributed contents has been
      fixed.

Changes in 1.1.24.1:
  o Release Correction
    * The source archive for 1.1.24 was not built from the tag for
      1.1.24 in the Mercurial repository.  1.1.24.1 is built from the
      1.1.24 tag.

Changes in 1.1.24:
  o New Feature:
    * Conary 1.1.24 introduces the framework needed to implement a new
      metadata design for Conary.  The new metadata feature allows
      various information such as description to be set for a trove.
      New XML-RPC interfaces, getNewTroveInfo() and setTroveInfo(),
      have been added to facilitate mirroring metadata.
      addMetadataItems() has been added to allow metadata to be added
      to a trove after it has been built. (CNY-1577)

  o Client Changes:
    * The Conary client now distinguishes between an upstream Conary
      proxy and a plain HTTP proxy. This is so we can properly handle
      SSL traffic through an HTTP proxy using the CONNECT HTTP method.
      As such, there is now a "conaryProxy" configuration variable, in
      addition to the "proxy" variable. (CNY-1550)
    * The "proxy" (and newly introduced "conaryProxy") variables can
      be turned off by setting them to "None". (CNY-1378)
    * Clients requesting the inclusion of configuration files residing
      on the network now upload their version. This opens up the
      possibility for the server to serve different configuration
      files to different client generations. (CNY-1588)
    * Configuration variables "localRollbacks" and "pinTroves" get
      used as defaults when applying an update job; they can be
      explicitly overridden. (CNY-1583)

  o Bug Fixes:
    * A bug in the way the proxy configuration variable is set has
      been fixed. (CNY-1586)
    * A bug that caused a traceback when rolling back group updates
      from rollback changesets created when the "localRollback"
      configuration option was set has been fixed. (CNY-1590)
    * A bug that caused a traceback when applying a local rollback
      changeset with a locally modified file has been fixed.  Conary
      needed to create the directory that the locally modified file
      resides in first. (CNY-1444)
    * Applying rollbacks could attempt to invalidate the rollback stack,
      which would cause corruption of the rollback stack (CNY-1587)

Changes in 1.1.23:
  o Client Changes:
    * A new command, "conary rdiff", has been added. This allows one
      to inspect the differences between any two troves with the same
      name. (CNY-855)

  o Build Changes:
    * Conary recipes can now directly reference source code through
      version control systems.  The new r.addMercurialSnapshot(),
      r.addCvsSnapshot(), and r.addSvnSnapshot() source actions check
      out repositories and create snapshots.  They are integrated with
      the "cvc refresh" command for fetching more recent source code
      from version control repositories. (CNY-1)
    * The r.replace() function in group recipes now supports the
      searchPath parameter. (CNY-1574)

  o Bug Fixes:
    * A corner case affecting server-side matching of troves against
      negative flavors has been fixed. (CNY-641)
    * A bug in the StreamSet thaw code that prevented frozen StreamSet
      objects with a tag value greater than 128 from being thawed
      properly has been fixed.
    * A bug has been fixed that prevented creating a diff of a Trove
      object that contained troveInfo with unknown data. (CNY-1569)
    * A bug in the logic used by Conary to determine whether or not
      the rollback stack should be invalidated based on group update
      scripts has been fixed. (CNY-1564)
    * A bug that caused an unhandled exception in a Conary proxy when
      it attempted to create a changeset from a pre-Conary-1.1.x
      server has been fixed.
    * Small race condition in populating the cache for both
      repositories and proxies has been fixed (CNY-1576)

Changes in 1.1.22:
  o Major Changes:
    * Group troves can now declare an (integer) compatibility class
      which is used to automatically invalidate rollbacks (existing
      groups are considered to be in compatibility class zero). When a
      group is upgraded to a new group which has a different
      compatibility class, the rollback stack is invalidated unless
      the group also contains postRollback script which can rollback
      to the version being updated. Postrollback scripts can now be
      defined with a list of compatibility versions they are able to
      roll back to. Old invalidateRollback parameter for some group
      scripts is no longer supported.

  o Client Changes:
    * To take advantage of Conary's ability to apply the critical
      update set and restart before applying the rest of the updates,
      three new API calls have been added: newUpdateJob,
      prepareUpdateJob and applyUpdateJob. (CNY-1454)
    * A new argument, --no-restart, has been added to conary. This has
      to be used in conjunction with --root and allows one to skip the
      restarts after applying critical updates when installing in a
      chroot. (CNY-1458)
    * Proxy configuration parameter is now of the form 'proxy protocol
      url' (i.e. 'proxy http http://proxy.some.com'), and allows
      separate proxies to be configured for http and https. If old
      'proxy url' form is used, separate proxies are configured for
      http and https rather than a single proxy being using for both
      protocols. Users who need the old behavior should set explicit
      configure the same proxy for both protocols.

    * Conary no longer runs group scripts when "--just-db" is
      specified on the command line.
    * The conary.conaryclient.mirror.mirrorRepository() function now
      accepts a list of target repositories.

  o Build Changes:
    * Conary has tools in place through a new cross flag and a new
      "target" flavor to support better defining of cross compiling
      builds.  (CNY-1003)
    * Configuration files are again allowed to have executable bits
      set, but configuration files with executable bits set are not
      included in the :config component even if the :config component
      is being created. (CNY-1260, CNY-1540)

  o Proxy Changes:
    * A proxy can now be configured to use an http proxy for all
      outgoing requests. The 'proxy' configuration item is supported
      in a manner identical to the client.
    * The (unused) ability for a standalone server to act as both a
      proxy and a standalone server has been removed; this removes the
      standalone proxies dependence on the X-Conary-Servername header.

  o Internal Changes:
    * The createTrigger() method of dbstore drivers no longer accepts
      the "pinned" keyword parameter.
    * SeekableNestedFile and FileContainer objects no longer depend on
      the file pointer for reads; pread() is used everywhere.  This
      allows the underlying file descriptors to be shared between
      objects or between threads.
    * Repository schema now understands the concept of minor and major
      schema revisions. (CNY-811)

  o Bug Fixes:
    * A bug in proxy code that caused conary to use https through a
      proxy when http was desired has been fixed. (CNY-1530)
    * A bug in clone/promote relating to cloning when there are
      flavors on the clone label that are superset of the current
      flavor, but the current flavor doesn't exist has been
      fixed. (RMK-415)
    * A race condition related to the multithreaded Conary client,
      where one thread could modify an unprotected variable assumed
      immutable by a different thread has been fixed. (CNY-1450)
    * If the database is locked, Conary will no longer display a stack
      trace, but an error message. (CNY-1292)
    * The Conary library now uses a built-in difflib if the system's
      difflib is not patched for recursion. (CNY-1377)
    * Mirroring troves marked as removed from repositories running on
      MySQL has been fixed. (CNY-1193)
    * Repository cooks now sets the subprocess' stdin to /dev/null to
      avoid hanging while waiting from stdin. (CNY-783)
    * Trove.verifyDigests() no longer fails erroneously if a signature
      version 0 digest has not been calculated and set in
      troveInfo. (CNY-1552)
    * A bug in changeset reset() which affected reusing changesets in
      merges has been fixed. (CNY-1534)
    * A bug in changeset based trove sources where the underlying
      changesets never got reset has been fixed. (CNY-1534)

Changes in 1.1.21:
  o Repository Changes:
    * A "hidden" keyword argument has been added to the
      commitChangeSet() and hasTroves() method.  This allows mirror
      users to commit troves which will never be displayed to users.
      The presentHiddenTroves() call makes all hidden troves
      visible.  The XML-RPC protocol version is now 46.

  o Internal Changes:
    * StreamSet operations in C now use a common StreamSet_GetSSD()
      function which creates the _streamDict object if it does not yet
      exist.  This fixes crashes in rare cases where a
      StreamSet.find() class method is used before any instances of
      that StreamSet have been created. (CNY-1524)
    * Numeric StreamSet types can now have values set to None (which
      indicates that there is no value set at all).  Additionally, if
      passed an empty string to the thaw() method, the value is set to
      None. (CNY-1366)

  o Bug Fixes:
    * A bug in commitChangeSet() which returned a "file not found"
      error when the user had insufficient permission for the commit
      operation has been fixed.
    * A bug that caused Conary to raise an unhandled exception when
      updating a trove that has missing TroveInfo data in the local
      database.  When new types are added to TroveInfo, older versions
      of Conary omit the new data from the database.  Once a version
      of Conary is used that understands the new data types, the
      missing data is restored to the previously incomplete trove.
    * Handling user permissions when committing under certain 
      circumstances against a Conary 1.1.20 was fixed. (CNY-1488)

Changes in 1.1.20:
  o Major Changes:
    * Groups can now include scripts which are automatically run
      before an install, after an install, after an update, and after
      a rollback.  Documentation on how to add these scripts to groups
      will be posted to wiki.rpath.com shortly.  Unlike tag handlers,
      these scripts are not inherently reversible; therefore if a post
      update script is executed, the rollback stack will be reset.  The
      rollback information is still stored in the rollback directory,
      but the "conary rollback" and "conary rblist" commands will no
      longer be able to access the previous rollbacks.

      Only Conary repositories running version 1.1.20 or later can
      store these scripts.  If the repository is not running the
      minimum required version, a "changeset being committed needs a
      newer repository server" error will be produced.

      If an older version of Conary downloads a group that has a
      script associated with it, the scripts will be silently ignored.
      Future versions of Conary may add a "Requires: trove:
      conary(group-scripts)" dependency to groups that have scripts
      associated with them. (CNY-1461)

    * Support for versioned trove signatures has been added. (CNY-1477)
    * Version 1 signatures have been added which use a SHA256 digest
      that includes the frozen form of unknown troveInfo
      segments. (CNY-1186)
    * Unknown troveInfo segments are stored in both the repository and
      local database and restored properly. (CNY-1186)

  o Client Changes:
    * Hashes of the directories in which a trove places files are now
      computed and stored in troveInfo. (CNY-857)
    * A --file-flavors option has been added to "conary query/q",
      "conary repquery/rq", and "conary showcs/scs". (CNY-1507)
    * The ability to promote using branches and to promote to siblings
      of parents has been added.  For example, you can now promote
      from /A//B to /C without first cloning uphill to A. (CNY-1513)

  o Build Changes:
    * When Conary calls an external program (python, perl, monodis) to
      determine file dependencies and that program is not a part of
      the package being built, it will warn if that external program
      is not provided by a component in build requirements. (CNY-1492)

  o Internal Changes:
    * The conary.lib.elf module can now be built against libelf
      version 0.8.0 or later as well as the libelf implementation
      provided by elfutils.  libelf can be downloaded from
      http://www.mr511.de/software/ (CNY-1501)
    * The Conary client API has a new method disconnectRepos() that
      allows one to cut access to the networked repositories.  A
      RepositoryError exception is raised if network access is
      attempted. (CNY-1474)

  o Bug Fixes:
    * StreamSet objects didn't work with inheritance because the C
      implementation treated an internal variable as inheritable when
      it should have been treated as a class variable.
    * Attempting to create a shadowed Version object that reference a
      label that is already uphill are now issues a proper error
      message. (CNY-847)
    * Running the "conary rblist" command as non-root now produces a
      proper error message. (CNY-1453)
    * Badly-formatted parentVersion strings in derived packages
      (experimental) no longer cause a stacktrace.
    * Previous versions of Conary would fail to find the UID or GID of
      a newly created user if "--root" was specified on the command
      line and C library components had not yet been installed.
      Conary would erroneously fall back to using UID 0 or GID 0
      (root) instead.  (CNY-1515)
    * A traceback that occurred when a lookaside repository cache has
      not been defined when initializing a derived package recipe
      object has been fixed. (CNY-1509)
    * The Conary network repository client no longer attempts to use a
      proxy if the repository is residing on the local machine.
    * A bug in the freezing of update jobs has been fixed. (CNY-1521)
    * r.addPatch()'s optional argument "extraArgs" will now do the right
      thing if passed a single string instead of a tuple or list.

Changes in 1.1.19:
  o Client Changes:
    * A new "cvc promote" command has been added. "cvc promote" is a
      special type of cloning based on group structure.  For more
      information on promote, see the JIRA issue until documentation
      on the wiki is updated.  (CNY-1304)
    * An "--all-flavors" option has been added to "cvc promote" which
      promotes all flavors of the latest version of the listed
      troves. (CNY-1440)
    * A programmatic interface for performing partial clones, where
      only some components out of a package are cloned based on
      byDefault settings, has been added. (CNY-1389)
    * Conary changesets can now deal with changesets that contain
      package components that share identical file contents, pathId,
      and fileId combinations. (CNY-1253)
    * The "proxy" configuration parameter will now work for standard
      http proxies such as Squid.  Previously the "proxy"
      configuration parameter could only specify a Conary repository
      proxy.  Environments that require all HTTP and HTTPS traffic
      pass through a proxy must continue to use they "http_proxy"
      environment variable, as the "proxy" configuration variable is
      only used for Conary repository calls.  Source downloads in cvc,
      for example, will only use the http_proxy environment variable.
    * Due to limitations in Apache 2.0, the Conary client will now use
      HTTP/1.1 "chunked" Transfer-encoding when committing changesets
      larger than 2 GiB.
    * An "applyRollback()" method has been added to the ConaryClient
      class. (CNY-1455)

  o Server Changes:
    * The repository cache has been completely reworked. This fixes
      problems with authorization and the cache, and has the side
      benefit of unifying the proxy code for the repository and the
      proxy. The cacheDB repository configuration parameter is
      obsolete and will cause a warning on startup. changesetCacheDir
      should now be used instead, and tmpwatch should be configured to
      clean up both the changesetCacheDir and tmpDir
      directories. (CNY-1387)
    * The repository now properly commits changesets where multiple
      troves reference the same (pathId,fileId) key. (CNY-1414)
    * The standalone server can now decode "Transfer-encoding:
      chunked" PUT requests from clients.
    * Apache based repository servers now send changeset file contents
      using the "req.write()" method instead of the "req.sendfile()"
      method when file contents are larger than 2 GiB.  This works
      around limitations in Apache 2.0.
    * The list of sizes returned by the getChangeSet() and
      getFileContents() repository methods are now returned as a list
      of strings instead of a list of integers.  XML-RPC integers can
      only hold values less than 2147483648 (a signed integer).
    * A Conary repository will now raise an exception if a client
      requests a changeset that is larger than 2 GiB in total size or
      file contents larger than 2 GiB in size and does not support the
      new version 44 protocol required to work around this limitation.

  o Build Changes:
    * A "vmware" flavor has been added to the default set of flavors.
      A trove with a vmware flavor should be intended to run as a
      VMware guest. (CNY-1421)
    * If there's a conflict when loading installed troves, the latest
      trove will be picked.
    * The loadInstalled() recipe function will now search the
      installLabelPath for troves to load when it cannot find them any
      other way.
    * A "overrideLoad" keyword parameter has been added to the
      loadInstalled() and loadSuperClass() recipe functions.  This can
      be used to override the default search mechanism.

  o Bug Fixes:
    * Local flags are now cleared after each group cook, meaning that
      multipass group cooks will have the correct local
      flavor. (CNY-1400)
    * Dependency resolution in group cooks now also take advantage of
      the group cache. (CNY-1386)
    * Changesets for source troves with missing files (because the
      file is missing from the upstream server or the upstream server
      is unavailable) are now properly written to changeset
      files. (CNY-1415)
    * Derived packages, which are still experimental, now correctly
      handle multiple architectures built from the same
      source. (CNY-1423)
    * The loadInstalled() recipe function now always works even if you
      have multiple versions of a package installed from multiple
      branches.
    * Trove names are now checked for legal characters. (CNY-1358)
    * A minor bug related to file uploads on the error codepath was
      fixed.  (CNY-1442)
    * A bug in "cvc promote" that caused it to fail when the source
      components added due to --with-sources were in conflict.  This
      could happen, for example, when different flavors of a binary
      were cooked from different source versions and all flavors to be
      cloned to the new label at the same time (CNY-1443)
    * A bug in the CfgQuotedLineList class' display function has been
      fixed.
    * Flavored items in a job list are now correctly frozen when
      writing out an update job. (CNY-1479)
    * A default UpdateCallback() is set if an update callback hasn't
      been specified when invoking the applyUpdate() method of
      ConaryClient. (CNY-1497)
    * "cvc cook --macros" works as expected now, by defining a macro (as
      passed in on the command line with --macro) per line. (CNY-1062)
    * Committing to a Conary repository when using a standard HTTP
      proxy functions properly.  A change in 1.1.18 introduced this
      incompatibility.
    * The redirect build code has been refactored.  Bugs related to
      building flavored redirects have been fixed. (CNY-727)

Changes in 1.1.18:
  o Major Changes:
    * Changesets are now indexed by a pathId,fileId combination instead of
      just by pathId. This should eliminate the vast majority of conflicts
      when creating groups containing multiple flavors of the same trove.
      Old clients will be served old-format changesets by the repository,
      and new clients continue to support old format changesets. Old and
      new format changes can be merged into a single changeset (CNY-1314).

  o Client Changes:
    * The conary rblist --flavors command now properly displays trove
      flavors. (CNY-1255)
    * When resolving dependencies while updating, conary will now search 
      the latest versions of packages for every label in your installLabelPath
      first before searching the histories of those labels.  This should make
      sure that conary prefers installing maintained troves over unmaintained 
      ones. (CNY-1312)
    * The Conary client API now has a new call, iterRollbacksList(), iterating
      over the rollback name and object. (CNY-1390)
    * Added the --just-db argument to the conary rollback command. (CNY-1398)

  o Build Changes:
    * A list of rPath mirrors for source components has been added.
    * Group recipes now support a setSearchPath method.  This provides a way
      to tell groups how to find and resolve packages by specifying a list
      containing either packages or labels. (CNY-1316)
    * The group addAll command supports "flatten" - a way to cause all troves
      in all subgroups to be included directly in the top level group - 
      flattening any structure created by intermediate groups.
    * Groups now allow you to use the commands "removeTrovesAlsoInGroup"
      and "removeTrovesAlsoInNewGroup".  These commands subtract out the
      troves included within the specified group from the currently
      active group. (CNY-1380)
    * Checking dependencies is now faster when building groups.
    * When resolving dependencies in groups, conary will now search the
      latest trove in every label in your label/search path before
      searching back in the history of that label. (CNY-1312)
    * Added moveComponents and copyComponents to group syntax. (CNY-1231)
    * Derived packages (experimental) can now change files between
      Config, InitialContents, and Transient, and can set new files
      to be any of those types.  They can call UtilizeUser and
      UtilizeGroup.  They can create new tag handlers and tag
      description files (but not make a file from the parent no longer
      be a tag handler or tag description, except by removing the file
      entirely), and add new tags to new and pre-existing files when
      TagSpec is called (but not remove existing tags from files). (CNY-1283)
    * Derived packages (experimental) can now run nearly all build and
      source actions. (CNY-1284)
    * Derived packages (experimental) now inherit byDefault settings from
      the parent (CNY-1401), but can override them in the child (CNY-1283).
    * Derived packages (experimental) now handle multiple binary packages
      built from a single source package, including overriding binary
      package name assignment in the derived package. (CNY-1399)

  o Server Changes:
    * Two new calls have been added to the server API -
      getTroveReferences and getTroveDescendants. (CNY-1349)
    * The proxy server proxies "put" calls now.
    * Cleaned up string compression code in changeset merging.

  o Bug Fixes:
    * Fixed a bug where an invalid flavor at the command line would result
      in a traceback. (CNY-1070)
    * Added an exception to allow redirect recipe names to have any format -
      including those usually reserved for group- and info- packages.
    * Removed a harmful assert that kept trove source stacks from working w/o
      installLabelPaths in some cases. (CNY-1351)
    * The cfg.root item is always stored internally as an absolute path,
      even if it is specified as a relative path. (CNY-1276)
    * cvc now properly cleans up 000-permission files from the old build 
      directory. (CNY-1359)

  o Internal Changes:
    * Changesets in an update job can be downloaded in a step separate from
      the installation. Additionally, update jobs can be frozen and reapplied
      later. (CNY-1300)
    * UpdateJob objects are now versioned for a specific state of the Conary
      database, and can be applied only if the state of the database has not
      changed. (CNY-1300)
    * Public keys can now be retrieved from a directory, with each key stored
      in a separate file. (CNY-1299)
    * Troves now track their direct parent they were cloned from, instead of
      the source-of-all-clones. (CNY-1294)

Changes in 1.1.17:
  o New Feature:
    * A caching proxy has been implemented for Conary.  A proxy server
      caches changesets as clients request them.  This can
      dramatically improve the performance of Conary when a subsequent
      request is made for the same changeset.

      The server is implemented using the existing standalone and
      Apache-based Conary repository server modules. Two new Conary
      repository configuration variables, "proxyDB" and
      "proxyContentsDir" have been created to define the proxy
      database and contents store.

      To configure the Conary client to use a proxy, a new "proxy"
      configuration variable has been added to the conaryrc file.
      Generic HTTP proxies should still be configured using the
      "http_proxy" environment variable.

      In order to facilitate authentication and proxy cache
      invalidation features, new Conary repository methods have been
      introduced.  This means that the Conary proxy requires that
      repositories it connects to run Conary version 1.1.17 or later.
      The Conary proxy is considered experimental.  Therefore future
      versions of Conary may not be able to communicate with the proxy
      as implemented in Conary 1.1.17.

  o Client Changes:
    * Filesystem permissions on rollback data restrict access to the
      owner of the database (normally root). (CNY-1289)
    * The Conary client now sends data across an idle connection to a
      Conary repository.  This will keep the connection alive when the
      repository is behind a firewall or proxy that has short timeouts
      for idle connections. (CNY-1045)
    * The error message produced by Conary when a progress callback
      method raises an unhandled exception has been improved.

  o Build Changes:
    * cvc cook --show-buildreqs works properly now.  Thanks to Pavel
      Volkovitskiy for reporting the issue and providing the
      patch. (CNY-1196)
    * The flags for other packages that are specified in the build
      flavor are now available when cooking as a part of the
      PackageFlags object.  For example, if you wish to check to see
      if kernel.pae is set, you can add "if PackageFlags.kernel.pae:".
      Note that such checks do not affect the final flavor of your
      build, and should be used with care. (CNY-1201)
    * Component and package selection by manifest, as with the
      "package=" option, could fail when large numbers of files were
      found; this bug has been resolved. (CNY-1339)
    * You can now add a labelPath to a group r.add() line by
      specifying a labelPath keyword argument.  For example:
         r.add('conary', labelPath=['conary-unstable.rpath.org@rpl:1',
                                    'conary.rpath.com@rpl:1'])
    * Repeated shadow merges now fail with an error suggesting a
      commit.  Previously, the merge operation would be attempted
      again. (CNY-1278)

  o Server Changes:
    * Conary repositories no longer allow users or groups to be
      created with names that include characters other than those
      defined in the Portable Filename Character Set.
    * Server side functions that work on large datasets (getTroveSigs
      and setTroveSigs) are now using batched SQL operations for faster
      throughput. (CNY-1118, CNY-1243)
    * The code that commits groups to the repository has been reworked
      to significantly reduce the number of SQL queries executed.
      (CNY-1273)
    * Including a symbolic link in the path to the temporary now
      returns an error immediately at startup. (CNY-958)
    * Errors opening a to-be-committed changeset now have the internal
      exception logged and CommitError returned to the client (CNY-1182)
    * Cached Changesets are now versioned depending on the client's
      version.  This allows for the same changeset to be cached for
      different client generations. (CNY-1203)

  o Internal Changes:
    * A StringStream can now be set from a Unicode object.  The
      StringStream stores the UTF-8 encoding of the Unicode
      object. (CNY-366)
    * The ByteStream and LongLongStream classes have been
      reimplemented in C.  Modifications have been made to the
      NumericStream types implemented in C so that they can be used as
      base classes in Python.
    * PathID lookups are now done by file prefix and file ID. This
      allows for identifying files in different package flavors or in
      versions older than the latest one. (CNY-1203)
    * StreamSet objects can now preserve unknown elements of the stream
      instead of silently skipping them. Those elements are retained for
      freeze(), letting the older stream object exactly replicate the
      frozen stream of the newer object. Unknown elements are preserved
      through merges into old object as long as the old object has not
      been locally modified.

  o Bug Fixes:
    * Conary now displays a useful error message when it is unable to
      parse a "user" line in a configuration line.  Previously Conary
      would raise an unhandled exception. (CNY-1267)
    * Mirror configurations no longer use /etc/conary/entitlements/ as
      the default location to read entitlements used to mirror.
      Normally the entitlements used to mirror are different than the
      entitlements required to update the system.  Therefore they
      should not be used when attempting to access source or target
      repositories when mirroring. (CNY-1239)
    * "cvc emerge" now displays error messages when the underlying
      cook process results in an exception.  Previously, an unhandled
      exception message was generated. (CNY-995)
    * Derived packages now support setuid and setgid files. (CNY-1281)
    * You can no longer accidentally include a group in itself by
      using addAll. (CNY-1123, CNY-1124)
    * An error message is produced when troves could not be found
      during "conary migrate" in the same manner they are alerted
      during a "conary update".  Previously these errors were
      masked. (CNY-1171)
    * A bug that caused update failures when a changeset held file
      contents that were both InitialContents and a normal file has
      been fixed. (CNY-1084)
    * Filesets now honor buildFlavor. (CNY-1127)
    * The TroveSource class tried to raise a DuplicateTrove exception,
      which doesn't exist. It now raises InternalConaryError instead.
      (CNY-1197)
    * A proper error is now produced when Conary is unable to create
      the directory for the local database due to a permission
      failure. (CNY-953)
    * Group recipes could sometimes include a trove for dependency
      resolution but not move to include the package directly in the
      group that is doing dependency resolution.  Now the package and
      component both are always included immediately in the group that
      is resolving dependencies. (CNY-1305)
    * A "no new troves available" error message is now given when
      there are no new versions to migrate to (CNY-1246)
    * Attempting to clone without name or contact information set now
      gives a proper error message. (CNY-1315)
    * The client code no longer exits with a sys.exit(0) if one of the
      callbacks fails. (CNY-1271)
    * When multiple labels of a trove exist in a group and that group is 
      being searched for that trove, conary will no longer arbitrarily pick
      one of the labels to return.
    * A bug in the default update callback class that causes a hang
      when unhandled exceptions occur has been fixed.
    * Cloning a trove multiple times that was already cloned no longer
      increments the source count. (CNY-1335)
    * The Conary network client erroneously specified the latest
      protocol version it knew about when calling a server, even if
      the server couldn't understand that version. (CNY-1345)

Changes in 1.1.16:
  o Server Changes:
    * The repository now returns recursive changesets with special
      "removed" trove changesets if a trove is missing or has been
      removed.  This allows the client to determine if it has the
      needed troves to perform an update.  Previously, the repository
      would raise an exception, which prevented updates from mirrors
      with byDefault=False troves (such as :debuginfo) excluded.
    * A getTroveInfo() method has been added to the Conary repository
      server.
    * Repository changeset cache database operations are now retried
      before giving up (CNY-1143)

  o Client Changes:
    * A new "isMissing" trove flag has been added.  This flag is set
      by a Conary repository when a Trove is missing.  This allows the
      client to display an appropriate message when it attempts to
      update from an incomplete mirror.
    * Including a configuration file from an unreachable URL will now
      reasonably time out instead of hanging for 3 minutes (the default TCP
      connection timeout). (CNY-1161)
    * Conary will now correctly erase a trove whose files have changed owners
      or groups to values not mapped to users or groups on the current system.
      (CNY-1071)
    * Conary will now display files that are transient as transient when
      --tags is used.
    * Support for the new getTroveInfo() method has been added to the
      Conary repository client.

  o Build changes:
    * The "cvc cook" command will now log a message when deleting old
      build trees to make way for an upcoming build.
    * The "cvc refresh" command will now print a warning instead of
      failing with an error when an attempt to refresh a
      non-autosourced file is made. (CNY-1160)
    * The BuildPackageRecipe class now requires file:runtime, which is
      needed to run many configure scripts. (CNY-1259)
    * Configuration files are now automatically added to :config
      components only if they do not have any executable bits
      set. (CNY-1260)

  o Bug Fixes:
    * Conary 1.1.14 and 1.1.15 failed to update when encountering the
      multitag protocol; this regression is resolved. (CNY-1257)
    * The logparse module now correctly parses python tracebacks in
      conary log files. (CNY-1258)

Changes in 1.1.15:
  o Client Changes:
    * On the update path, errors and warnings are now handled by callbacks.
      This allows applications using the Conary API to capture and process
      them as appropriate. (CNY-1184)

  o Bug Fixes:
    * "conary erase --help" now displays options as "Erase Options"
      instead of "Update Options". (CNY-1090)

  o Build Changes:
    * Change in assembling recipe namespace changed how unknown recipe
      attributes were handled (they appeared as None instead of raising
      an Attribute Error).
    * Packaged directories are no longer included in :lib components
      because doing so can create multilib failures.  (CNY-1199)

Changes in 1.1.14:
  o Client Changes:
    * Tag handler output is now redirected to a callback. The command line
      callback places "[ tag ]" in front of the output from each tag handler
      to help with debugging. (CNY-906)
    * All filesystem operations are journaled now to allow recovery if an
      unexpected failure occurs. "conary revert" has been added to recover
      from cases where the journal is left behind unexpectedly. (CNY-1010)

  o Build Changes:
    * cvc will no longer fail if the EDITOR environment variable points
      to an invalid editor. (CNY-688)
    * Redirects now build erase redirects for package components which
      existed in the past but have disappeared on head. (CNY-453)
    * The TagSpec policy now checks the transitive closure of build
      requirements when determining whether the build requirements
      are sufficient to ensure that a needed tag description will
      be installed. (CNY-1109)
    * Repositories can now be made read-only to allow for maintenance.
      (CNY-659)
    * PIE executables, which appear to be shared libraries in binary
      directories, will no longer export soname dependencies. (CNY-1128)
    * ELF files in %(testdir)s and %(debuglibdir)s will no longer export
      soname provides.  (CNY-1138, CNY-1139)
    * cvc is now able to check out source troves that have been shadowed from
      a branch that no longer contains the files. (CNY-462)
    * The Install recipe class now has the ability to copy symbolic links.
      (CNY-288)
    * The output produced by cvc when attempting to find the
      appropriate patch level when applying a patch has been
      improved. (CNY-588)
    * When cooking (either from a recipe or from the repository),
      cvc will always use the (auto)source files from the repository,
      instead of re-downloading them. This allows for rebuilds from
      recipes even if the upstream source is no longer available,
      without using the cvc cook --prep command first to cache the
      repository copies. (Auto)sources can still be re-downloaded
      using cvc refresh. (CNY-31)
    * The ordering for the rules used to determine which component a
      file should be in was reversed when a file was under /usr/share
      but had /lib/ somewhere in the path name. (CNY-1155)
    * The cvc add command will now refuse to add symbolic links that
      are absolute, dangling, pointing to files outside of the current
      directory or pointing to files that are not tracked by Conary.
      (CNY-468)
    * Use objects now record which file on system define them. (CNY-1179)
    * ExcludeDirectories built-in policy will now remove the empty
      directories it has excluded from the _ROOT_ in order to prevent
      later policies from thinking they are going to be on the target
      system. (CNY-1195)

  o Internal changes:
    * Conary now supports being built against an internal copy of the
      sqlite3 library for cases when the system sqlite3 is not the
      optimal version for Conary.
    * The repository schema's string types are no longer restricted to
      arbitrary sizes for backends that support indexing larger strings
      than MySQL's InnoDB storage engine. (CNY-1054)

  o Bug Fixes:
    * The SQL query that implements the getTrovesByPath() repository
      method has been reworked to avoid slow queries under
      MySQL. (CNY-1178)
    * Builds that resulted in changesets containing the same file
      in different locations would fail to commit if the files differed
      only by mtime. (CNY-1114)
    * The mirror script now correctly handles the cases where
      the PathIdConflict errors are raised by certain source repositories
      during mirroring. (CNY-426)
    * The mirror script now can correctly mirror removed troves when a
      removed and regular versions appear in the same mirror chunk.
    * Perl dependency strings containing double colons are now properly
      accepted on the command line. (CNY-1132)
    * The cvc stat command now correctly displays the usage information
      when extra arguments are specified. (CNY-1126)
    * The conary update --apply-critical command will now behave correctly
      if the update job contains linked troves (besides the conary package
      which is the source of critical updates). Linked troves are troves
      with overlapping paths.  (CNY-1115)
    * A GET request to the "changeset" URL of a repository server that
      does not supply any arguments no longer results in an Internal
      Server Error.  The repository can be configured to send email to
      an email address with debugging information. (CNY-1142)
    * When checking to make sure that the URL used to upload a
      changeset matches the repository base URL, both URLs are now
      normalized before the comparison is made. (CNY-1140)
    * The conary.lib.logparse module now provides the correct date
      strings for each logged event.
    * The Conary command line argument parser checks for the --help
      option earlier.  This corrects some instances where commands
      like "conary rq --help" would not display help. (CNY-1153)
    * The conary [command] --help --verbose command now correctly
      displays verbose option help.
    * Conary no longer fails with an unhandled exception when the 
      local database is locked.  A useful error message is now
      produced. (CNY-1175)
    * The cvc annotate command now attributes the correct name to the
      person who committed the initial revision of a file. (CNY-1066)
    * Conary will give a better error message if you try to run the
      conary emerge command without conary-build installed. (CNY-995)

Changes in 1.1.13:
  o Build Changes:
    * All files in "binary directories" now provide their path as a
      file: dependency. This allows more flexibility for files that
      have requirements such as "file: /usr/bin/cp". (CNY-930)
    * A addRemoveRedirect() method has been added to the
      RedirectRecipe class to allow redirecting packages to nothing
      (which causes them to be erased on update). The client code has
      been updated to remove package components properly for this
      case.  (CNY-764)

  o Bug Fixes:
    * Config files, though added to the :config component by default
      (CNY-172), can now be appropriately overridden by
      ComponentSpec. (CNY-1107)
    * ELF files that have no DT_NEEDED or DT_SONAME entries no longer
      cause Conary to trace back attempting to discover the ELF
      ABI. (CNY-1072)
    * Conary will no longer attempt to update troves in the namespace
      "local" when using updateall.
    * Redirect recipes which contain conflicting redirects now give an
      error message instead of a traceback. (CNY-449)
    * The previous fix for CNY-699 wrongly encoded the soname rather
      than the filename in provisions for symbolic links to shared
      libraries when the shared library had a soname.  Additionally,
      symlinks from directories not in the system shared library path
      to ELF shared libraries in directories in the shared library
      path wrongly caused internal dependencies to have the full path
      to the symlink encoded in the shared library requirement.  These
      bugs have been resolved. (CNY-1088)

Changes in 1.1.12:
  o Client Changes:
    * A signature callback has been added, which allows one to catch
      the troves with bad signatures and react appropriately (display
      an error message, lower trust level, etc). (CNY-1008)
    * The conary.lib.logparse module has been added to provide
      parsed access to conary log files. (CNY-1075)

  o Build Changes:
    * "cvc cook" is now more efficient in looking up files that are
      part of the built troves (CNY-1008).
    * A "commitRelativeChangeset" configuration variable has been
      added to control whether Conary creates relative or absolute
      changesets when cooking.  It defaults to True, but can be
      changed to False to cause Conary to cook and commit absolute
      changesets. (CNY-912)
    * A list of X.org mirrors has been added to the default mirrors.
    * "cvc diff" now returns an return code of 2 on error, 1 if there
      are differences, and 0 if there are no differences. (CNY-938)
    * An "addResolveSource" method has been added to GroupRecipe.
      This will change how dependency resolution is done when building
      a group.  Instead of searching the label path defined in the
      group for solutions, the resolve source will be searched
      instead. This allows you to resolve dependencies against a
      particular version of a group. (CNY-1061)
    * Cloning multiple flavors of the same package in a single step is
      now possible. (CNY-1080)
    * Perl dependencies now include provides for .ph files, as well as
      .pl and .pm files, found in the perl @INC path. (CNY-1083)

  o Bug Fixes
    * The previous fix for CNY-699 introduced two errors in handling
      shared library dependencies that were not in shared library
      paths and thus need to have their paths encoded.  These bugs
      have been resolved. (CNY-1088)
    * The build time in the troveInfo page of the repository browser
      is now displayed properly as "(unknown)" if a trove has no build
      time set. (CNY-990)
    * dbsh now properly loads the schema when one of the .show
      commands is executed. (CNY-1064)
    * The Conary client version is saved before the re-execution of
      conary that follows the application of a critical
      update. (CNY-1034)
    * A condition that was causing sys.exit() to not terminate the
      server process when running in coverage mode has been
      fixed. (CNY-1038)
    * If a configuration value is a list and has a non-empty default,
      appending values to that default does not reset that list to
      empty (Conary itself never triggers this case, but rMake does
      with defaultBuildReqs). (CNY-1078)
    * FileContainers don't store the path of the filecontainer in the
      gzip header for contents which are being transparently compressed
      by the object
    * Creating referential changesets obtained the path of files in the
      data store multiple times. When one content store in a round-robin
      content store configuration is corrupt, that would lead to inconsistent
      changesets. Instead, we will include those corrupt contents in
      a valid changeset and let the install content validation catch the
      problem.

Changes in 1.1.11:
  o Client Changes:
    * "conary help [command]" now displays the usage message for
      the command.
    * The --help options will now display a smaller number of flags by
      default, and more when the --verbose flag is added.
    * A getUpdateItemList() method has been added to the ConaryClient
      class.  It returns a list of top level troves on the local
      system. (CNY-1025)
    * "conary rq package:source --tags" will now show an "autosource"
      tag on autosourced files.
    * Conary now correctly uses "KB/s" instead of "Kb/s" when
      displaying transfer rates. (CNY-330)
    * conary rblist is now more readable, and supports --labels and
      --full-versions. (CNY-410)

  o Build Changes:
    * When using "cvc refresh" to refresh autosourced files, the
      refresh flag is now reset after the commit.  Previously, the
      file would continue to be refreshed on subsequent commits.
    * When using "cvc commit", cvc no longer downloads autosourced
      files which haven't changed (CNY-611, CNY-463)
    * Files that were previously marked as autosource files can now be
      made a regular file by calling "cvc add".
    * When using "cvc remove" to remove a file from the local checkout
      directory and the file is still specified in the recipe file as
      being automatically downloaded, the file will now be switched to
      an autosource file (preserving the pathId).
    * The autosource state is now stored explicitly in CONARY files.
    * CONARY files now use textual identifiers for flags instead of
      digits.
    * "cvc refresh" no longer downloads all autosource files.  Only
      the file(s) specified are downloaded.
    * Files removed with "cvc remove" are no longer erroneously
      re-added when committing changes to the repository.  This used
      to happen when the file was in the previous version of the
      source component and also present in the lookaside
      cache. (CNY-601)
    * Conary now produces a warning instead of an error when an
      unknown use flag is specified in the buildFlavor configuration
      variable.  It will still produce an error if the unknown use
      flag is accessed in the recipe.
    * Package builds now create relative changesets for components instead
      of absolute changesets, reducing the size of the upload to the
      repository (CNY-912)
    * The download code in cvc now accepts cookies.  This is required
      to download files from Colabnet sites. (CNY-321)
    * The download code in cvc can now handle basic HTTP
      authentication. (CNY-981)
    * Shared libraries and symlinks to shared libraries provide their
      filenames as soname dependency provisions, as well as DT_SONAME
      records listed within the shared library, if any. (CNY-699)
    * Malformed regular expressions passed as exceptDeps arguments to
      the r.Requires policy are now reported gracefully. (CNY-942)
    * A list of GNOME mirrors has been added to the default mirrors.
    * Commit log messages may now be provided with the "cvc --log-file"
      command, with support for standard input using the filename "-".
      (CNY-937)
    * The default ComponentSpec information is now loaded from
      files in the /etc/conary/components/ directory tree, and the
      defaults can now be overridden on a per-distribution basis in
      the /etc/conary/distro/components/ directory tree. (CNY-317)
    * Freeform documentation from /usr/share/doc is now included
      in the new ":supdoc" component instead of the ":doc" component
      by default. (CNY-883)
    * Configuration files are now put into a ":config" component to
      make it easier to override them.  This configuration can be
      disabled by setting the configComponent configuration item
      to False. (CNY-172)
    * Empty directories that have owner or group information explicitly
      set are now included in packages by default. (CNY-724)

  o Bugfixes:
    * Files added in both the repository and locally with cvc now give
      an error message on update rather than corrupting the CONARY
      file (CNY-1024)
    * Adding a file locally and then merging that file from upstream
      now causes an error as expected (it would traceback
      before). (CNY-1021)
    * Cooking a group recipe that defines an empty groups with
      resolveDependencies set no longer results in a traceback.
      Conary will display an error message as expected. (CNY-1030)
    * Specifying a bad protocol in a repositoryMap entry (a protocol
      other than http or https) no longer causes an unhandled
      exception. (CNY-932)
    * When migrating, conary now utilizes update mode with all updates
      explicitly specified when re-executing after critical updates.
      Previously, the migration failed if a critical update was
      applied. (CNY-980)
    * Infinite loops are now detected when including configuration
      files. (CNY-914)
    * Temporary files created when critical updates are applied are
      now cleaned up. (CNY-1012)
    * Conary repositories now detect when changesets that are being
      committed are missing files. (CNY-749)
    * Conary now prints an error message when trying to write a
      changeset file to a location that cannot be written (directory,
      read-only file etc.). (CNY-903)

Changes in 1.1.10:
  o Bugfixes:
    * A warning message produced when attempting to retrieve a OpenPGP
      key has been fixed.  The warning was introduced in CNY-589.

Changes in 1.1.9:
  o Client Changes:
    * The usage message displayed when running "conary" or "cvc" has
      been simplified and improved. (CNY-560)
    * When choosing how to match up troves with the same name, conary now
      takes paths into account, if there's a choice to make between matching
      up two old troves that are otherwise equivalent with a new trove, conary
      will choose the one that shares paths with the new trove. (CNY-819)
    * Conary will now allow "conary migrate --info" and "conary migrate
      --interactive" without displaying usage information. (CNY-985)
    * Conary now only warns about being able to execute gpg if a
      signature trust threshold has been set. (CNY-589)
    * Fixed cvcdesc after the refactoring of configuration options. (CNY-984)

  o Server Changes:
    * PostgreSQL support has been finalized and some SQL queries have
      been updated in the repository code for PostgreSQL
      compatibility.  PostgreSQL will be officially supported in a
      future release of Conary.
    * The repository browser is now viewable by Internet Explorer.

  o Build Changes:
    * cvc now allows files to be switched from autosource to normal
      and from normal to autosourced. (CNY-946)
    * Recipes will now automatically inherit a major_version macro,
      which is defined to be the first two decimal-seperated parts of
      the upstream version, combined with a decimal. For example, a
      version string of 2.16.1.3 would have a major_version of
      2.16. (CNY-629)
    * A list of KDE mirrors has been added to the default mirror
      configuration. (CNY-895)
    * If a group is cooked twice at the same command line, for example
      "cvc cook group-dist[ssl] group-dist[!ssl]", then conary will
      cache the trove found during the first group cook and use it for
      subsequent group cooks. (CNY-818)
    * Unpacking a tarball now preserved permissions only when
      unpacking into the root proxy, not unpacking sources into the
      build directory. (CNY-998)

  o Code Cleanups
    * The command line options common between cvc and conary are now
      defined in one place.
    * The code to add options to the command line parser for an option
      has been refactored to remove duplication.

  o Bug Fixes:
    * A bug that caused an Internal Server Error when marking a group
      :source component as removed in a repository has been fixed.
    * A bug that caused group cook with a replace or remove with a
      flavor and no matching trove to emit a traceback instead of a
      warning has been fixed. (CNY-977)
    * A bug that caused an unhandled exception when two packages with
      the same name require a trove that was being erased has been
      fixed.
    * Timeouts that occur when attempting to read the XML-RPC request
      from a client are now logged and return an exception (instead of
      causing a unhandled exception in the server).

Changes in 1.1.8:
  o Bug Fixes:
    * The fix for CNY-926, which allows a ShimNetClient to create
      changes directly from an in-process Conary Repository, did not
      properly merge changesets when multiple servers were involved.
    * The r.setByDefault() method in group recipes was broken in
      1.0.34.  It would cause a traceback.  This has been fixed.

Changes in 1.1.7:
  o Client Changes:
    * You can now delete troves, update from changeset files, and
      update with a full version specified without an installLabelPath
      set. (CNY-281)
    * "conary rm" has been added as an alias for the "conary remove"
      command. (CNY-952)
    * Conary now produces an error message when an invalid context is
      specified. (CNY-890)
    * User settings in a context will override but not remove user
      settings from the main conary configuration file. (CNY-972)

  o Build (cvc) Changes:
    * "cvc cook --prep" now warns about missing dependencies instead
      of raising an error.  "cvc cook --download" does not warn or
      error. (CNY-787)
    * In a group recipe, if you use r.remove() to remove a component
      from a package in a group (which marks the component
      byDefault=False), and the package no longer contains any
      byDefault=True components, the package itself will also be made
      byDefault=False. This avoids installing packages with no
      components on the system. (CNY-774)
    * Previously, Java files that have no discoverable provided or
      required interfaces (for example, due to EAR dependencies)
      caused a traceback.  Conary now handles this case correctly and
      does not traceback.
    * Merging when the current version is already based on the parent
      version now gives an error message instead of writing out an
      incorrect CONARY file (CNY-968)

  o Bug Fixes:
    * Erases of critical troves is no longer considered a reason to
      restart Conary.
    * A bug triggered when a critical update of a trove depended on an
      erase has been fixed.
    * A bug that caused changesets to be invalidated from the
      changeset cache when signatures were not modified by
      setTroveSigs() has been fixed.
    * A bug that caused an Internal Server Error (ISE) when attempting
      to browse the files in a shadowed component via the Conary
      repository browser has been fixed. (CNY-926)
    * A bug introduced 1.0.32 that affected the ability to update two
      troves due to the same broken dependency when using
      "resolveLevel 2" has been fixed.  This bug affected the ability
      to simply run "conary update conary" when conary-build and
      conary-repository will both installed. (CNY-949)
    * Conary will now display config lines that are equivalent to the
      default configuration value but are set explicitly by the
      user. (CNY-959)
    * Specifying "includeConfigFile" within a context will now include
      the file also within that context. (CNY-622)
    * A memory leak in conary.lib.misc.depSplit() has been fixed.
    * The client no longer loops forever trying to create
      cross-repository relative changesets when the trove is missing
      from one of the repositories. (CNY-948)
    * Repositories no longer return empty troves when
      createChangeSet() is called on troves which are referenced
      within the repository but present on a remote repository.
      (CNY-948)
    * Repository queries no longer return matches for troves which are
      referenced by groups but are not present in the
      repository. (CNY-947)
    * Specifying a root (through conaryrc configuration or the
      "--root" command line parameter) that is not a directory no
      longer results in an unhandled exception. (CNY-814)
    * Renaming and changing a source file no longer results in
      tracebacks on "cvc update" and "cvc merge" (CNY-944, CNY-967)

Changes in 1.1.6:
  o Client Changes:
    * The "cvc" and "conary" command line programs have new command
      line argument aliases.  They accept "-r" as an alias for
      "--root" and "-c" as an alias for "--config".  Commands that
      accept "--info" now accept "-i" as an alias.
    * Contexts can now override any configuration option. (CNY-812)
    * The meaning of the "--components" command line option has
      changed to be more intuitive.  For example, "conary q
      --components" will show all the components for all packages,
      indented as expected. (CNY-822)

  o Build (cvc) Changes:
    * "cvc commit -m'commit message'" is now accepted.  Previously, a
      space was required between the -m and the message.
    * Permissions are now preserved by tar when extracting a tar
      archive added with r.addArchive().
    * The Requires policy now parses pkg-config files more reliably.
    * "cvc cook" now has a "--download" option, which fetches the
      applicable sources from upstream or from the repository and then
      stops. (CNY-837)
    * If cooking a group results in conflicts, the error message will now
      show you the reason why the troves in conflict were included in the
      group. (CNY-876)
    * A new r.addCopy() command is now available to group recipes.  It
      performs the actions required to create a new group, add all of
      the troves from a different group, and add the new group to the
      current group. (CNY-360)
    * In a group recipe, if r.replace() or r.remove() does nothing, a
      warning message is given unless the keyword allowNoMatches is
      used. (CNY-931)
    * In a group recipe, if r.replace() would match against a package
      included inside another group that you are not building, conary
      will warn that replace cannot possibly do anything and will
      suggest using r.addCopy() to resolve the problem. (CNY-360)
    * The Autoconf() build action now enforces buildRequirements of
      automake:runtime and autoconf:runtime if used. (CNY-672)
    * All build actions that enforce buildRequires additions now report
      them through the reportMissingBuildRequires summary policy.

  o Optimizations:
    * Retrieving a large number of troves without files from the local
      database has been sped up by 30%. (CNY-907)
    * On one test machine: "conary q --troves" is 2 times
      faster. "conary q", "conary q --deps" and "conary q --info" are
      30% faster.  "conary q --troves --recurse" is 4-6 times faster.

  o Bug Fixes:
    * r.Replace() no longer fails when a glob matches a dangling
      symlink.  It now reports that no action is taking on the
      dangling symlink due to it being a non-regular file.  This is
      the same behavior as running r.Replace() on non-dangling
      symlinks.

Changes in 1.1.5:
  o Optimizations
    * Duplicate trove instantiations have been removed. Build requires are
      no longer thawed out of abstract change sets, and methods were added
      to get dependency and path hash information directly from trove
      change set objects. These changes combined for a 50% speedup on
      update --info of a large group into an empty root and saved a few
      megs of memory as well (CNY-892)
    * The changes in the previous version of Conary in how XML-RPC
      responses are decompressed actually made Conary slower.  These
      changes have been reverted.

  o Build (cvc) Changes:
    * The Requires() policy now reads pkg-config files and converts the
      "Requires:" lines in them into trove dependencies, removing the
      need to specify those dependencies manually. (CNY-896)
    * Files in /etc/conary/macros.d/ are now loaded in sorted order
      after initial macros are read from /etc/conary/macros. (CNY-878)

  o Bug Fixes:
    * Conary now runs tagscripts correctly when passed a relative root 
      parameter (CNY-416).
    * cvc log now works when there are multiple branches matching for the
      same trove on the same label.
    * Fixed resolveLevel 2 so that it does not try to update packages that
      are already a part of the update. (CNY-886, CNY-780)
    * Fixed resolveLevel 2 so that it does not repeatedly try to perform 
      the same update. (CNY-887)
    * cvc cook | less now leaves less in control of the terminal. (CNY-802)
    * The download thread terminating during an update is now a fatal
      error.
    * The web interface to a conary repository will now print an error
      message instead of a traceback when adding an entitlement class
      with access to a group that does not exist.
    * Parent troves in repository changeset caches are now invalidated
      when a member trove is invalidated (CNY-746)
    * cvc cook group now limits the number of path conflicts displayed for 
      one trove to 10. (CNY-910)
    * Conary update now respects local changes when a group update occurs
      along with the update of the switched trove.  For example, switch
      foo to be installed from another branch instead of the default, 
      and then update foo and its containing group at the same time would
      cause conary to try to reinstall the original foo (resulting in path
      conflicts). (CNY-915)
    * loadRecipe now selects the most recent of two recipes available
      in the case where there are multiple choices due to label
      multiplicity. (CNY-918)

Changes in 1.1.4:
  o Client Changes:
    * Conary now restarts itself after updating critical conary
      components (currently, that consists of conary).  Hooks have
      been added for other components using the conary api to specify
      other troves as critical.  Also, hooks have been added for other
      components to specify a trove to update last. (CNY-805, CNY-808)
    * Conary now warns the user when they will be causing label
      conflicts - that is when an operation would cause two different
      branches of development for a single trove to end up with the
      same trailing label.  Since most conary operations are label
      based, such label conflicts can be confusing to work with and
      are almost never desireable - except in those few cases where
      they are necessary.  (CNY-796)
    * The conary repository client now retries when a DNS lookup of a
      server hostname fails with a "temporary failure in name
      resolution" error.

  o Optimizations
    * The getFileContents() and getFileVersions() server side calls
      have been optimized for faster execution.
    * The SQL query in getTroveList() has been sped up by a 3-5x factor.
    * dbstore now has support for executemany()
    * Inserts into local database now use executemany().

  o Server Changes
    * Several SQL queries have been updated for PostgreSQL compatibility

  o Build (cvc) Changes:
    * The "cvc add" command no longer assumes files it doesn't know to
      be binary are text files; there are lists for both binary and
      text types, and files which are added which aren't in either
      list need to be added with "--text" or "--binary". (CNY-838)
    * A "cvc set" command has been added to change files between
      binary and text mode for files in source components.
    * The "cvc diff" command no longer tries to display the contents
      of autosource files. (CNY-866)
    * The "cvc annotate" command no longer displays pathIds in the
      error message for the specified path not being included in the
      source trove.  It displays the path name instead.
    * The "cvc annotate" command now gives an error when it is run on
      a binary file.
    * A "cvc refresh" command has been added.  It allows you to
      request that cvc fetch new upstream versions of files referenced
      by URL.  Thanks to Pavel Volkovitskiy for the initial
      implementation of this feature. (CNY-743)
    * The "cvc newpkg" command and the PackageSpec policy now disallow
      certain potentially confusing characters in trove
      names. (CNY-842)
    * The PythonSetup() build action has been modified to be more
      consistent with other build actions. The "setupName" paramater
      has been added, which can specify a command to run (defaults to
      "setup.py"). The first argument, similar to Configure(), passes
      arguments to the command being specified by setupName. (CNY-355)
    * The "cvc commit" command now recognizes .html, .css, .kid, and .cfg
      as extensions that identify text files. (CNY-891)
    * The PythonSetup build action has been modified to make it
      clearer what its "dir" and "rootDir" options specify. (CNY-328)

  o Bug Fixes:
    * Conary commands no longer perform an unnecessary database check
      on the local system. (CNY-571)
    * A bug that could allow conary to consider a no-op update as an
      install (and could result in tracebacks in some situations) has
      been fixed. (CNY-845)
    * If you've made a local modification to a package and then try to
      downgrade it later, Conary will now downgrade included
      components as well. (CNY-836)
    * The error message produced by "cvc cook" when a source component
      exists on multiple branches with the same trailing label has
      been improved. (CNY-714)
    * Error handling when manipulating entitlements via XML-RPC has
      been improved. (CNY-692)
    * The usage message displayed when running "conary changeset" has
      been corrected. (CNY-864)
    * Conary no longer tracebacks when a disconnected cook tries to
      load a superclass.  Conary also gives better messages when the
      loaded recipe has a traceback.  Thanks to David Coulthart for
      the core of this patch. (CNY-518, CNY-713)
    * A bug in soname dependency scoring has been fixed.  Dependency
      scoring when multiple sonames were being scored would simply use
      the value of the last soname, instead of the cumulative score.
      Note that the dependencies that did not match at all would still
      return as not matching, so this bug only affected Conary's
      ability to select the best match.
    * A bug in architecture dependency scoring has been fixed.
      Matching architectures are now counted as having a positive
      value, so that when performing dependency resolution on an
      x86_64 machine, troves that have flavor "is: x86_64 x86" will be
      preferred to those with flavor "is: x86".
    * The PythonSetup command ignored any C compiler macros that had
      been set.  The template has been changed to use them in the same
      way that Configure() uses them; as environment variables.
    * The warning message produced when r.Replace() refuses to modify
      a non-regular file now includes the path, as intended.
      (CNY-844)
    * A traceback that occurred when a resolveLevel 2 update resulted
      in a component being erased has been fixed. (CNY-879)
    * Conary now works around a possible threading deadlock when
      exceptions are raised in Threading.join().  The bug is in the
      standard Python threading library, and is fixed in 2.4.3.
      Conary will use a workaround when running under older versions
      of Python. (CNY-795)
    * Checks have been added to the XML-RPC transport system to see if
      an abort has been requested while waiting for a response from
      the server.  This allows the main thread to terminate the
      changeset download thread if it is waiting for an XML-RPC
      response from the server.  (CNY-795)
    * A bug in Conary's handling of an unusual case when multiple
      files being installed share the same content, and one of the
      files has been erased locally has been fixed.
    * A traceback that occurred when a manually removed file switches
      packages during an update has been fixed. (CNY-869)
    * When you remove a file and replace it with a directory, Conary
      now treats it as a removal. (CNY-872)
    * Conary's OpenPGP implementation now dynamically uses RIPEMD if
      it is available from PyCrpyto.  Some PyCrypto builds don't
      include RIPEMD hash support. (CNY-868)
    * A bug that allowed merging changesets with conflicting file
      contents for configuration files with the same pathId has been
      fixed.  Applying the resulting merged changeset caused
      IntegrityErrors.  (CNY-888)

  o Optimizations
    * The getFileContents and getFileVersions server side calls have
      been optimized for faster execution
    * The SQL query in getTroveList has been sped up by a 3-5x factor.
    * dbstore now has support for executemany()
    * Inserts into local database now use executemany().

  o Server Changes
    * Several SQL queries have been updated for PostgreSQL compatibility

Changes in 1.1.3:
  o System Update Changes:
    These changes make Conary much more robust when applying updates
    that move files from one package to another.

    * Components that modify the same files are now required to be in
      the same update job.  For example, if a file moves from
      component a:runtime to component b:runtime, the erase of
      component a:runtime and the install of component b:runtime will
      occur at the same time. (CNY-758).
    * Files moving between components as part of a single job are now
      treated as file updates instead of separate add/remove events.
      (CNY-750, CNY-786, CNY-359)

  o Client Changes:
    * The source component is now displayed in "conary rq --info"
      output.
    * Entitlements can now be passed into ConaryClient and
      NetworkRepositoryClient objects directly. (CNY-640)
    * Exceptions raised in callback functions are now issued as
      warnings and the current job is finished before
      existing. KeyboardInterrupts and SystemExits are handled
      immediately. (CNY-806)
    * The "--debug" command line flag now provides information that is
      useful to the end-user during the update process.  The
      "--debug=all" flag will provide output that is useful to conary
      developers.
    * The output of "--debug" has been modified when performing
      dependency resolution.  The output should be more helpful to end
      users.  Also rearranged the output given when dependencies
      fail. (CNY-779)
    * Config files and diffs are no longer cached in ram during installs;
      they are now reread from the changeset whenever they are needed
      (CNY-821)
    * Binary conflicts no longer cause a traceback in cvc update
      (CNY-644,CNY-785)

  o Optimizations
    On a test system, "conary updateall --info" is around 24% faster
    than previous versions of Conary.

    * The SQL query used to retrieve troves from the local database
      has been optimized.  The new code is nearly four times faster
      for operations like "conary q group-dist --info".
    * The SQL query in getTroveContainers() used to determine the
      parent package(s) and groups(s) of a set of troves as recorded
      in the local database has been optimized.  The new code is
      almost 95 times faster. (0.2 seconds versus 19 seconds)
    * The code in getCompleteTroveSet() that creates Version and
      Flavor objects from entries in the database now caches the
      created object.  This is approximately a 4.5 times speed
      up. (2.10 seconds versus 9.4 seconds)
    * The code in iterUpdateContainerInfo has had similar version
      and flavor caching optimizations that make the code about 
      2.5 times faster (from 10 seconds to 4 seconds).

  o Server Changes:
    The Conary repository server now sends a InvalidClientVersion
    exception when a conary 1.0.x client attempts to manipulate an
    entitlement through addEntitlement() or deleteEntitlement().

  o Build (cvc) Changes:
    * "cvc merge" and "cvc update" are now more verbose when
      patching. (CNY-406)
    * "cvc clone" now requires that you specify a message when cloning
      source components unless you specify --message.  It also gives
      more output about what it is doing (CNY-766, CNY-430).
    * "cvc clone" now has a --test parameter that runs through all
      steps of cloning without performing the clone.  --info is now
      more lightweight - it no longer downloads all of the file
      contents that would be cloned.
    * "cvc clone" now has a --full-recurse parameter that controls how
      recursion is performed.  Cloning a group no longer recurses by
      default.  The only way that a recursive group clone could
      succeed is if all troves in the group came from the same branch.
      This is almost never the case.
    * The "cvc cook" command now prints the flavor being built,
      as well as the version. (CNY-817)
    * The command line argument parsing in "cvc" has been modified.
      To use the "--resume" command line argument to specify that you
      wish to resume at a particular location, you must use
      "--resume=<loc>".  "--resume <loc>" will not work anymore.  This
      removes an ambiguity in how we parse optional parameters in
      Conary.
    * The PythonSetup build action no longer provides the older
      --single-version-externally-managed argument, and instead
      provides the --prefix, --install-purelib, --install-platlib,
      and --install-data arguments, which can be overridden with the
      purelib, platlib, and data keyword arguments, respectively.  This
      allows it to work correctly with a greater number of packages.
      It also provides the option of providing a "purePython=False"
      argument for python packages that mix architecture-specific
      and architecture-neutral files, and tries to automatically
      discover cases when it should be provided. (CNY-809)
    * Python dependencies were previously incorrectly calculated
      for certain module path elements added in some Python C
      code (for example, contents of the lib-dynload directory);
      these errors are now resolved by using external python
      to find system path elements. (CNY-813)
    * /etc/conary/mirrors/gnu has been added to enable mirror://
      references to the GNU mirror system.
    * The GNU mirror list was then significantly expanded and
      re-sorted.  (CNY-824)
    * /etc/conary/mirrors/cpan has been added to enable mirror://
      references to the Comprehensive Perl Archive network mirror
      system.
    * In group recipes, the methods r.add(), r.addAll(), and
      r.addNewGroup() have been modified to accept the use= parameter,
      which defaults to True (CNY-830).

  o Bug Fixes:
    * A bug that caused a traceback in the web interface when a
      non-admin user attempts to manage their entitlement classes has
      been fixed. (CNY-798)
    * "conary rq" (with no arguments) no longer hides troves if the
      flavor that matches the system flavor is not built for the
      latest version. (CNY-784)
    * "cvc cook" now displays the correct label of the thing it is
      building, even when it is not the build label.
    * Running "cvc update" in a directory that has been created with
      "cvc newpkg" but has not yet been committed to the repository
      will now fail with an appropriate error message instead of
      displaying a traceback. (CNY-715)
    * Conary can now apply updates that change a file that is not a
      directory to a directory.
    * Currently version objects are cached to optimize Conary.
      Unfortunately, version objects are mutable objects.  That means
      that if two different pieces of code are given the same version
      object, modifications made by one part of the code could affect
      the other inadvertently.  A warning message has been added to
      the version object when setting or resetting timestamps to make
      developers aware of the problem.  Developers should copy the
      version object before calling setTimeStamps(),
      resetTimeStamps(), incrementSourceCount(), or
      incrementBuildCount() on it.  When creating a version object
      from a string and time stamp set, use the timeStamps= keyword
      argument to versions.VersionFromString() to avoid the copy.  In
      a later version of Conary, version objects will be immutable.
      New methods will be introduced that return new modified objects.
    * Conary no longer hangs waiting for the download thread when an error
      occured in the download thread which caused it to terminate.
    * "conary migrate" now returns an error much earlier if you are
      not using interactive mode. (CNY-826)
    * Files removed from troves (most often by --replace-files) are now
      properly skipped on updates to that trove when the file didn't change
      between versions. (CNY-828)
    * includeConfigFile now gives a much better error message when it
      cannot include a config file. (CNY-618)

Changes in 1.1.2:
  o Bug Fixes:
    * Conary now removes sources from the lookaside before unpacking SRPMs to
      ensure that the source referenced from the SRPM is actually contained in
      the SRPM. (CNY-771)
    * Errors found in the recipe while checking in will now display file name
      and line number information along with the error found.
    * The trove browser no longer shows duplicate entries for multihomed
      repositories.
    * A bug that kept sqlite-based 64-bit mirrors from being used as a source 
      for further mirrors has been fixed.

  o Build Changes:
    * Conary no longer prints policy error messages three times; it
      now prints each error immediately when it is found, and then
      summarizes all policy errors once (instead of twice) at the
      end of the build process. (CNY-776)

Changes in 1.1.1:
  o Client Changes:
    * Migrate no longer replaces by default as if --replace-files was
      specified. (CNY-769)

  o Server Changes:
    * The log retrieval function now returns a HTTP_NOT_IMPLEMENTED
      (501) instead of a HTTP_NOT_FOUND (404) if the logFile
      directive is not configured.

  o Build Changes:
    * Conary now recognizes that pkgconfig finds its files in
      /usr/share/pkgconfig as well as /usr/lib*/pkgconfig. (CNY-754)
    * /etc/conary/mirrors/cran has been added to enable mirror://
      references to the Comprehensive R Archive Network. (CNY-761)

  o Bug Fixes:
    * Conary now resets the timeStamps in all cases when
      getSourceVersion is called (CNY-708).
    * SQLite ANALYZE locks the database after it is run, causing
      updates to fail.
    * A bug that caused lists such as installLabelPath in
      configuration files to be parsed incorrectly when more than one
      space was between list elements has been fixed
    * A bug that caused Locally changed files to no be marked properly
      in rollbacks that were stored locally (including rollbacks for
      locally built troves) has been fixed. (CNY-645)
    * A bug that could cause "cvc cook" to create groups that include
      components needed to resolve dependencies that are already
      included not-by-default has been fixed.
    * A bug that caused a traceback message when adding a user through
      the web interface has been fixed.

Changes in 1.1.0:
  o 1.1 Release Overview

    Conary 1.1.0 is the first version in the 1.1 series.  New
    functionality has been added to Conary that required modifications
    to the repository database schema and XML-RPC protocol.  A Conary
    1.1.x-compatible client is required to access many of the new
    features.  The XML-RPC interface includes version information so
    that old clients continue to work with new servers, and new
    clients continue to work with old servers.

    New Features:
      * Conary can now remove packages and components from a
        repository server.  This is a privileged operation and should
        not normally be used.  Only users with a special "can remove"
        ACL can remove from the repository.  As removing something
        from a Conary repository is an act of last resort and modifies
        repository internals, the command line option will not appear
        in the reference documentation.  rPath will assist users that
        need more information.
      * Conary can now query the repository by path.  Use
        "conary repquery --path /path/to/find" to find components that
        include a particular path.
      * Several enhancements were added to the entitlement management
        facilities in a Conary repository.
      * Conary can now redirect a group.

  Detailed changes follow:

  o Server Changes:
    * Entitlement keys were artificially limited to 63 characters in
      length.  This restriction has been raised to the max length
      permitted in the database column (255).
    * Entitlement classes can now provide access to multiple access
      groups (and updated the web UI to support that) (CNY-600)
    * addEntitlement() and deleteEntitlement() repository calls replaced
      by addEntitlements and deleteEntitlements calls.  These calls
      operate on more than one entitlement simultaneously.
    * Added getTroveLeavesByPath() and getTroveVersionsByPath(). (for
      CNY-74)
    * Conary now checks to ensure you have write access to all the
      things the client is trying to commit before you send them
      across the wire. (CNY-616)
    * deleteAcl() and listAcls() methods have been added to
      ConaryClient.

  o Client Changes:
    * "conary rq" now supports "--path", which allows you to search
      for troves in the repository by path. (CNY-74)
    * "conary rq" now has a "--show-removed" option that allows you to
      see removed trove markers.  A [Removed] flag will be displayed
      when the --trove-flags option is added.

  o Bug Fixes:
    * Conary now resets the timeStamps in all cases when
      getSourceVersion is called (CNY-708).
    * SQLite ANALYZE locks the database after it is run, causing
      updates to fail.
    * A bug that caused lists such as installLabelPath in
      configuration files to be parsed incorrectly when more than one
      space was between list elements has been fixed
    * A bug that caused Locally changed files to no be marked properly
      in rollbacks that were stored locally (including rollbacks for
      locally built troves) has been fixed. (CNY-645)
    * A bug that could cause "cvc cook" to create groups that include
      components needed to resolve dependencies that are already
      included not-by-default has been fixed.

Changes in 1.0.27:
  o Client Changes:
    * A "files preupdate" tag script method has been Implemented which
      gets run before tagged files are installed or changed. (CNY-636)
    * A bug that could cause "--replace-files" to remove ownership
      from every file in a trove has been fixed. (CNY-733)

    * Multiple bugs where using "--replace-files" could result in the
      new file having no owner have been fixed. (CNY-733)
    * The logcat script now supports revision 1 log entries.
    * The logcat script is now installed to /usr/share/conary/logcat

  o Build Changes:
    * Improved handling of the "package=" keyword argument for build
      actions.  In particular, made it available to all build actions,
      removed double-applying macros to the package specification,
      and fixed failure in cases like "MakeInstall(dir=doesnotexist,
      skipMissingDir=True, package=...)". (CNY-737, CNY-738)
    * The lookaside cache now looks in the repository for local sources
      when doing a repository cook. (CNY-744)
    * The mirror:// pseudo-URL handling now detects bad mirrors that
      provide an HTML document instead of the real archive when a
      full archive name is provided; previously, it did so only when
      guessing an archive name.  Thanks to Pavel Volkovitskiy for this
      fix. (CNY-745)
    * The Flavor policy has been slightly optimized for speed.

  o Server Changes:
    * ACL patterns now match to the end of the trove name instead of
      partial strings (CNY-719)

  o Bug Fixes:
    * The Conary repository server now invalidates changeset cache
      entries when adding a digital signature to a previously mirrored
      trove.
    * A bug that caused the mirror code to traceback when no callback
      function was provided to it has been fixed. (CNY-728)
    * Rolling back changes when the current trove has gone missing from
      the server now causes the client to generate the changeset to apply
      based on the trove stored in the local database (CNY-693)

Changes in 1.0.26:
  o Build Changes:
    * When cooking a group, adding "--debug" to the "cvc cook" command
      line now displays detailed information about why a component is
      being included to solve a dependency. (CNY-711)
    * The mirror:// functionality introduced in Conary 1.0.25 had two
      small bugs, one of which prevented mirror:// pseudo-URLs from
      working.  These bugs are now fixed, thanks to Pavel
      Volkovitskiy. (CNY-704)
    * The "cvc cook" command now announces which label it is building
      at the beginning of the cook, making it easier to catch mistakes
      early. Thanks to Pavel Volkovitskiy for this fix. (CNY-615)
    * The source actions (addSource, addArchive, etc.) can now take
      a "package=" argument like the build actions do.  Thanks to
      Pavel Volkovitskiy for contributing this capability.  (CNY-665)
    * The "preMake" option had a bad test for the ';' character; this
      test has been fixed and extended to include && and ||.
      thanks to Pavel Volkovitskiy for this fix. (CNY-580)
    * Many actions had a variety of options (dir=, subdir=, and
      subDir=) for specifying which directory to affect.  These have
      been converted to all prefer "dir=", though compatibility
      with older recipes is retained by continuing to allow the
      subDir= and subdir= options in cases where they have been
      allowed in the past. Thanks to Pavel Volkovitskiy for this
      enhancement. (CNY-668)

Changes in 1.0.26:
  o Server Changes:
    * The Conary web interface now provides a method to rely solely on
      a remote repository server to do authentication checks. (CNY-705)
    * The ACL checks on file contents and file object methods have
      been improved. (CNY-700)
    * Assertions have been added to prevent redirect entries from
      being added to normal troves.
    * An assertion has been added to ensure that redirects specify a
      branch, not a version.
    * The server returns a new FileStreamsMissing exception when the
      client requests file streams with getFileVersion or
      getFileVersions and the requested file stream is not present in
      the repository database. (CNY-721)
    * getFileVersions() now raises FileStreamMissing when it is given
      invalid request.
    * getFileContents() now raises a new FileHasNoContents exception
      when contents are requested for a file type which has no
      contents (such as a symlink).

  o Bug Fixes:
    * A bug that could cause "conary updateall" to attempt to erase
      the same trove twice due to a local update has been fixed.
      (CNY-603)
    * Attempts to target a clone to a version are now caught.  Only
      branches are valid clone targets. (CNY-709)
    * A bug that caused Trove() equality checks to fail when comparing
      redirects has been fixed.
    * A bug that caused the flavor of a redirect to be store
      improperly in the repository database has been fixed.
    * The resha1 script now properly skips troves which aren't present
      in the repository.
    * Conary 1.0.24 incorporated a fix for CNY-684 to correct behavior
      when storing src.rpm files rather than their contents.  The fix
      worked for local builds but not for commits to repositories.
      Conary 1.0.26 includes a fix that corrects the behavior when
      committing to a repository as well. (CNY-684)
    * A bug that prevented flavored redirects from being loaded from
      the repository database has been fixed.
    * "Conary migrate" now will follow redirects. (CNY-722)

Changes in 1.0.25:
  o Build Changes:
    * The addArchive() source action will search for reasonably-named
      archive files based on the name and version if given a URL ending
      with a "/" character. Thanks to Pavel Volkovitskiy for the
      initial implementation. (CNY-671)
    * All source actions, when given a URL that starts with "mirror://",
      will search a set of mirrors based on files in the mirrorDirs
      configuration entry, with default files provided in the
      /etc/conary/mirrors/ directory. Thanks to Pavel Volkovitskiy for
      the initial implementation. (CNY-171)
    * Symbolic links are now allowed to provide a soname even if they
      reference an ELF file only indirectly through other symbolic
      links.  Previously, a symbolic link could only provide a soname
      if it directly referenced an ELF file. (CNY-696)

  o Bug Fixes:
    * A bug that caused unhandled exceptions when downloading the file
      contents needed for a distributed changeset in threaded mode has
      been fixed. This bug was introduced in 1.0.24. (CNY-701)

Changes in 1.0.24:
  o Server Changes:
    * The server binary access log can now be downloaded by an
      administrator by visiting the http://servername/conary/log
      URL. Once the log is accessed it is rotated automatically by the
      repository server. Subsequent accesses to the log URL will only
      yield log entries added since the last access. (CNY-638)
    * The Users and Groups tab in the web management UI is no longer
      highlighted when administrators change their passwords.

  o Client Changes:
    * A --what-provides option has been added to "conary query" and
      "conary repquery".
    * A bug that installed extra components of a package that is being
      installed instead of updated due to the existing package being
      pinned has been fixed. (CNY-682)

  o Build Changes:
    * When pulling files out of a src.rpm file, Conary now stores the
      src.rpm file itself in the repository rather than the files
      pulled from it. (CNY-684)
    * Mono dependency version mappings are now discovered in CIL policy
      .config files. (CNY-686)
    * The internal util.literalRegex() function has been replaced by
      use of re.escape(). (CNY-634)

  o Bug Fixes:
    * The Conary Repository web interface no longer returns a
      HTTP_FORBIDDEN (403) when a bad password is given by the user.
      This allows the user to re-try authentication.
    * The --signatures and --buildreqs flags now work with "conary
      showcs".  (CNY-642)
    * A bug in the NetworkRepositoryClient default pwPrompt mechanism
      has been fixed.
    * Error messages when entitlements fail to load have been
      improved. (CNY-662)
    * The repository client no longer caches repository access info
      when the attempt to access was unsuccessful. (CNY-673, affects
      CNY-578)
    * A bug that caused x86 flavored troves from being updated
      properly when using "conary updateall" on an x86_64 system has
      been fixed. (CNY-628)
    * A bug that caused migrate behavior to not respect pins when the
      pinned troves were set to be erased (CNY-680).
    * Calling r.ComponentSpec(':foo') works again; it is exactly
      equivalent to r.ComponentSpec('foo'). (CNY-637)
    * Calling r.Move() with only one argument now fails explicitly
      rather than silently doing nothing. (CNY-614)

Changes in 1.0.23:
  o API Additions:
    * The interface to create, list and delete access groups and
      modify the users therein through is now exposed though
      ConaryClient.
    * The interface to delete entitlement groups is now exposed
      through ConaryClient.

  o Client Changes:
    * "conary updateall" now accepts the --keep-required command line
      argument.
    * the mirror script now provides download/commit feedback using
      display callbacks like other conary commands
    * the excludeTroves config option will now keep fresh installs from
      happening when an update job is split due to a pinned trove.

  o Server Changes:
    * The repository database migration code now reports an error when
      trying to migrate old-style redirects.  The code to perform the
      migration is incomplete and creates invalid new-style
      redirects.  If you have a repository with old-style redirects,
      contact rPath for assistance with your migration. (CNY-590)

  o Bug Fixes:
    * Subdirectories within source components are now better supported.
      Specifically, different subdirectories with the same filename will
      now work. (CNY-617)
    * The util.literalRegex() function now escapes parenthesis characters.
      (CNY-630)
    * Manifest files now handle file names containing "%" characters.
      Fix from Pavel Volkovitskiy. (CNY-627)
    * Fixed a bug in migrate that caused its behavior to shift when migrating 
      to the same version that is currently installed.
    * Fixed a bug in the logcat script that caused the entitlement field to
      display the user information instead. (CNY-629)

  o Build Changes:
    * The r.addArchive() source action can now unpack Rock Ridge and
      Joliet ISO images, with some limitations. (CNY-625)

Changes in 1.0.22:
  o Client Changes:
    * Conary now has hooks for allowing you to be prompted for both name
      and password when necessary.
    * Conary will no longer report a traceback when trying to perform 
      dependency resolution against repositories that are not available.
      Instead, it will print out a warning. (CNY-578)

  o Build Changes:
    * It is now possible to set environment variables to use within
      Conary builds from within conary configuration files, using the
      new "environment" configuration item.  Thanks to Pavel
      Volkovitskiy for implementing this feature. (CNY-592)
    * In previous versions of Conary, calls to r.PackageSpec() would
      improperly override previous calls to r.ComponentSpec(); now
      the ordering is preserved.  Thanks to Pavel Volkovitskiy for 
      this fix. (CNY-613)

  o Bug Fixes:
    * A bug that would allow recursively generated changesets to
      potentially have missing redirect flags has been fixed.
    * A bug in redirect handling when the branch changed but the trove
      name didn't has been fixed - conary will do a better job of
      determining what jobs to perform in this situation. (CNY-599, CNY-602)
    * Errors relating to PGP now just display the error instead of causing 
      conary to traceback. (CNY-591)
    * Conary sync on a locally cooked trove will no longer traceback (CNY-568)
    * --from-file and sync now work together.
    * An AssertionError that was occasionally reached by incorrect repository
      setups is now a ConaryInternalError
    * A bug when updating to a locally cooked trove when the user had 
      manually removed files has been fixed. (CNY-604)
    * CONARY files that are not accessible will no longer cause conary to
      traceback when trying to read context from them. (CNY-456)
    * signatureKeyMap configuration entries are now checked to ensure
      they are valid. (CNY-531)

Changes in 1.0.21:
  o Client Changes:
    * The "conary migrate" command has changed behavior significantly
      in order to make it more useful for updating a system to exactly
      match a different group.  However, this change makes it much
      less useful for updating normal systems.  "conary migrate"
      should not be used without first reading the man page
      description of its behavior.  The old migrate behavior is now
      available by using "conary sync --full".  "conary syncchildren"
      has been renamed to "conary sync", and its behavior has also
      been modified slightly as a result.  The old behavior is
      available by using "conary sync --current". Please read the man
      page for a full description of the "sync" command as well.  (CNY-477)

  o Build Changes:
    * A "package" keyword parameter has been added to build actions,
      which specifies the package and/or component to which to assign
      the files that are added (not modified or deleted) by that build
      action.  For example, r.MakeInstall(package="foo") will place
      all the new files installed by the MakeInstall action into the
      "foo" package.  Thanks to Pavel Volkovitskiy for contributing
      this capability.  (CNY-562)
    * A "httpHeaders" keyword parameter has been added to the
      r.addArchive(), r.addPatch(), and r.addSource() source actions
      so that headers can be added to the HTTP request.

  o Bug Fixes:
    * The r.addPatch() build action no longer depends on nohup to
      create a file in the current directory (a bug introduced in
      conary 1.0.19). (CNY-575)
    * Commits with missing files no longer traceback. (CNY-455)
    * A bug that caused "#!/usr/bin/env /bin/bash" to not be
      normalized to /bin/bash by the NormalizeInterpreterPaths policy
      has been fixed.
    * A bug that prevented Conary from being able to download files
      that contain '&' or ';' characters has been fixed.  This allows
      Conary to download sources from cgi-bin URLs.
    * "cvc merge" no longer fails to merge changes from the parent
      branch when the shadowed version doesn't exist on the parent
      branch.

Changes in 1.0.20:
  o Build Changes:
    * "jvmdir", "javadir", "javadocdir", and "thisjavadocdir" have
       been added to the default set of macros.
    * A r.JavaDoc() build action has been added.  It funtions
      exactly like the "r.Doc()" build action, except it coppies into
      "%(thisjavadocdir)s".
    * When the r.addArchive() source action attempts to guess the main
      directory in which to build, it now recognizes when when sources
      have been added in an order that defeats its algorithm and provides
      a helpful error message. (CNY-557)

  o Client Changes:
    * A --tag-script parameter has been added to the rollback
      command. (CNY-519)

  o Bug Fixes:
    * A bug in clone behavior that caused Conary to try to clone
      excessive troves has been fixed.  If you were cloning uphill
      from branch /a/b to /a, and a buildreq was satisfied by a trove
      on /a//c, Conary would try to clone the buildreq to /a as well.
      (CNY-499)
    * A bug in the "r.Ant()" and "r.JavaCompile()" build actions which
      caused the CLASSPATH variable to get mangled has been fixed.
    * A bug in 'r.ClassPath()' that caused a traceback has been fixed.
    * A bug that caused the "change password" tab to be displayed when
      browsing the repository via the web as an anonymous user has
      been fixed.
    * The web service code no longer permits the anonymous user to
      view the "change password" (/conary/chPassForm) form.
    * The r.addPatch() source action no longer hangs when presented
      with large patches, which fixes a bug introduced in Conary
      1.0.19.

Changes in 1.0.19:
  o API Change:
    * In order to fully represent empty flavors in Conary, a new Flavor
      object class has been added.  Previously, DependencySet objects
      were used to store flavor information.  Unfortunately it was not
      possible to distinguish "empty flavor" from "flavor not specified".
      When dealing with thawing frozen flavors, use ThawFlavor() instead
      of ThawDependencySet().  When testing to see if a flavor is empty,
      use the isEmpty() method of the flavor object.

  o Client Changes:
    * The default resolveLevel setting is now 2, this means that
      conary will try to update troves that would otherwise cause an
      update to fail.  See the conary man page for more details.
    * Multiple bugs have been fixed in interactive prompting for user
      passwords (CNY-466):
      - Password prompts are based on the server name portion of the
        label being accessed, not the actual hostname of the server
        (these are often different when repositoryMaps are used).
      - When no password callback is available, the operation will
        fail with an open error (which is identical to what would
        happen if no user name was present) instead of giving a
        traceback.
      - The download thread uses the passwords which the original
        thread obtained from the user.
      - The download thread is able to prompt for passwords from the
        user if distributed changesets require access to additional
        repositories.

  o Build Changes:
    * "r.Ant()", "r.JavaCompile()", and "r.ClassPath()" build actions
      have been added to support building java with conary.
    * "r.addPatch()" will now determine the patchlevel without users
      needing to add level= in the r.addPatch() call. The level
      parameter is still honored, but should not be needed.
    * "cvc cook --show-buildreqs" now displays build requirements
      inherited from parent recipe classes. (CNY-520)
    * The output of "cvc diff" and "cvc rdiff" can now be used as an
      input to patch when files are added between two versions. (CNY-424)
    * Use flags have been added for dom0 and domU.  They default to
      "sense prefernot".  The domU flag should be used to build
      binaries specific to Xen domU environments where special
      provisions are made for paravirtualization.  The dom0 flag
      should be used to build binaries specific to Xen dom0
      environments where special provisions are made for the
      hypervisor.  The existing "xen" flag should be used to build
      binaries specific to Xen which apply equally to Xen dom0 and
      domU environments.
    * Warning message for modes specified without an initial "0" have
      been improved to include the path that is affected. (CNY-530)

  o Server Changes:
    * Use the term Entitlement Class in all conary repository web interfaces
      replacing Entitlement Group.

  o Bugs Fixed:
    * The Conary Repository now returns an error to a client when
      committing duplicate troves that have an empty flavor. (CNY-476)
    * When checking out a source trove from a repository using
      "cvc checkout", the user is no longer warned about not being able
      to change the ownership of the files checked out.
    * A bug has been fixed in conary's determination of what troves
      had been updated locally.  This bug caused "conary updateall" to
      consider many x86 troves as needing to be updated separately
      instead of as a part of group-dist.  This could cause updateall
      failures. (CNY-497)
    * A bug that caused 'conary q tmpwatch:runtime --recurse' to traceback
      has been fixed (CNY-460)
    * Interactive mode now handles EOF by assuming it means 'no';
      thanks go to David Coulthart for the patch. (CNY-391)
    * Configuration settings in contexts can now be overridden from
      the command line. (CNY-22)
    * Redirect changesets now have primary troves, meaning they will
      display better when using "conary showchangeset". (CNY-450)
    * User's passwords are now masked when using "cvc context" (unless
      --show-passwords is specified). (CNY-471)
    * Removed excess output from commitaction which was caused by a
      change in option parsing code (CNY-405)

Changes in 1.0.18:
  o Client Changes:
    * Trying to shadow a cooked redirect now results in an error. (CNY-447)
    * A --keep-required option has been added to tell Conary to leave
      troves installed when removing them would break
      dependencies. This used to be the default behavior; Conary now
      issues a dependency error instead. (CNY-6)
    * "delete-entitlement" and "list-entitlements" options have been
      added to the "manageents" script.

  o Build Changes:
    * Python dependencies are now generated for .pyc files as well as
      for .py files. (CNY-459)

  o Server Changes:
    * Support for deleting entitlements, listing the entitlement
      groups a user can manage, and removing the ACL which lets a group
      manage an entitlement group has been added.
    * Entitlement management has been added to the Conary repository
      web interface. (CNY-483)

  o Bug Fixes:
    * The "list-groups" option to the "manageents" script has been
      corrected to list the groups the user can manage instead of the
      groups that user belongs to.

Changes in 1.0.17:
  o Client Changes:
    * Individual file removals performed by "conary remove" now create
      rollbacks. (CNY-7)
    * The repository mirroring client supports two new configuration
      options:
      - matchTroves is a regexp list that limits what troves will be
        mirrored based on the trove names;
      - recurseGroups takes a boolean value (True/False) which will
        cause the miror client to recurse through a groups and mirror
        everything that they include into the target repository.

  o Server Changes:
    * A single conary repository can host multiple serverNames. In the
      Conary repository's configuration file, the serverName directive
      can now specify a space separated list of valid server names
      which will be accepted and served from that repository. (CNY-16)

Changes in 1.0.16
  o Build Changes:
    * A check has been added to "cvc commit" that ensures a .recipe
      file exists in the CONARY state file.
    * Recipe classes can now set an "abstractBaseClass" class
      variable.  When set, Conary will not require a setup() method in
      the class.  This is used for creating superclass recipes where
      setup() methods are not needed.

  o Server Changes:
    * A new "entitlementCheckURL" configuration option has been added.
      This is a hook that allows external validation of entitlements.
    * The Conary Repository web interface look and feel has been
      updated.  The interface will look incorrect unless
      conary-web-common 1.0 or later is installed.

  o Bug Fixes:
    * When running "cvc log" on a newly created source component, cvc now
      errors gracefully instead of tracing back. (bz #863)
    * Conary now changes to the / directory before running tag
      scripts. (bz #1134)
    * "cvc co foo=invalidversionstring" now gives a more helpful error
      message. (bz #1037)
    * Cloning binary troves uphill now correctly checks for the source
      trove uphill.
    * A bug that would cause "conary migrate" to raise a KeyError when
      updating a group that referenced the same trove twice (through
      two subgroups) has been fixed.
    * A bug that caused miscalculations when determining whether a
      shadow has been modified has been fixed.
    * A number of bugs affecting resetting distributed changesets have
      been fixed.
    * A bug in the MySQL dbstore driver that caused the wrong
      character encoding to be used when switching databases has been
      fixed.
    * A bug where running updateall when one of the two groups that
      reference a trove has no update caused an erase of that trove to
      be requested has been fixed (CNY-748).

Changes in 1.0.15
  o Client Changes:
    * When writing files as non-root, Conary will no longer create
      files setuid or setgid unless the uid/gid creating the file
      matches the username/groupname in the package.
    * Conary now checks the rollback count argument for non-positive
      numbers and numbers greater then the number of rollbacks
      available. (bz #1072)
    * The entitlement parser has been reimplemented using expat
      instead of a hand-coded parser.  A correctly formatted
      entitlement file should now be enclosed in an
      <entitlement></entitlement> element.  Conary will continue to
      work with files that do not contain the toplevel <entitlement>
      element.

  o Build Changes:
    * Support has been added for recipe templates.  Now when running
      "cvc newpkg", cvc will automatically create a recipe from a
      template specified by the recipeTemplate configuration
      option. (bz #671, #1059)
    * Policy objects can now accept globs and brace expansions when
      specifying subtrees.
    * Cross-compile builds now provide CONFIG_SITE files to enable
      cross-compiling programs that require external site config
      files.  The default site config files are included.
    * The "cvc checkout" command can now check out multiple source
      troves in a single invocation.

  o Server Changes:
    * An "externalPasswordURL" configuration option has been added,
      which tells the server to call an external URL for password
      verification.  When this option is used, user passwords stored
      in the repository are ignored, and those passwords cannot be
      changed.
    * An authentication cache has been added, which is enabled by
      setting The authCacheTimeout configuration to the number of
      seconds the cache entry should be valid for.

  o Bug Fixes:
    * A bug that caused using groupName parameter with r.replace() to
      traceback has been fixed. (bz #1066)
    * Minimally corrupted/incorrect conary state files will no longer cause 
      conary to traceback. (bz #1107)
    * A bug that prevented upload progress from being displayed when
      using "cvc commit" has been fixed. (bz #969)

Changes in 1.0.14:
  o Client Changes:
    * Conary now creates shadows instead of branches when cooking onto
      a target label.  This means, for example, that local cooks will
      result in a shadow instead of a branch.
    * Conary now creates shadows on the local label when creating rollbacks
      instead of branches.
    * The branch command has been removed.  Any potential branch should be 
      done with a shadow instead.
    * The verify command now shows local changes on a local shadow instead
      of a local branch
    * Local changesets create diffs against a local shadow (instead of
      a branch) and --target for the commit command retargets to a shadow
    * User conaryrc entries are now searched from most specific target to
      least specific (bz #997)
    * A fresh install of a group will cause all of its contained components 
      to be installed or upgraded as well, without reference to what is 
      currently installed on your system -- no trove will be skipped because
      it is referenced by other troves on your system but not installed.
    * Changeset generation across distributed shadows now force file 
      information to be absolute instead of relative when the files are on
      different servers, eliminating server crosstalk on source checkin and
      when committing local changesets. (bz #1033)
    * Cvc merge now takes a revision, to allow you merge only up to a certain
      point instead of to head.

  o Server Changes:
    * Removed the ability for the server to log updates to its contents
      store (mirroring has made this capability obsolete)
    * logFile configuration directive now logs all XML calls
    * Split user management out from core authorization object
    * All user management calls are based on user and group names now
    * The user management web interface for the repository now allows
      the administrator to enable and disable mirroring for groups

  o Bug Fixes:
    * Conary will not traceback if you try to update to a trove with a name
      that matches a filesystem path that you don't have access to (bz #1010).
    * Conary will not raise an exception if a standard config file (~/.conaryrc,
      for example) exists but is not accessible.
    * cvc no longer allows . and .. to be added to source troves (bz #1014)
    * cvc remove handles removing directories (bz #1014)
    * conary rollback no longer tracebacks if you do not have write access to
      the conary database.
    * deeply shadowed versions would fail when performing some version 
      operations.  This caused, for example, local cooks of shadowed troves
      to fail.
    * using loadInstalled with a multiarch trove no longer tracebacks (bz #1039)
    * group recipes that include a trove explicitly byDefault False could result
      in a trove when cooked that had the components of that trove byDefault
      True.
    * Stop sending duplicate Host: headers, proxies (at least squid) mangle 
      these into one host header, causing failures when accessing rbuilder
      repositories that depend on that host header (bz #795)
    * The Symlink() build action should not enforce symlinks not
      dangling, and should instead rely solely on the DanglingSymlinks
      policy.
    * A bug that caused conary to treat a reference as an install when it
      should have been an update due to a miscalculation of what local updates
      had been made on the system has been fixed.

Changes in 1.0.13:
  o Client Changes:
    * A new "conary migrate" command for updating troves has been
      added.  "conary migrate" is useful for circumstances when you
      want to update the software state on a system to be synchronized
      with the default state of a group.  To do this, "conary migrate"
      calculates the changeset required to: 1) update the trove (if an
      update is available); 2) install any missing included troves; 3)
      synchronize included troves that have a mismatched version; 4)
      remove any referenced troves that are not installed by default.
    * The includeConfigFiles configuration directive now accepts http
      and https URLs.  This allows organizations to set up centralized
      site-wide conary configuration.
    * Conary now gives a more detailed error message when a changeset
      attempts to replace an empty directory with a file and
      --replace-files is not specified.

  o Build Changes:
    * The addSource source action will now replace existing files,
      rather than replacing their contents.  This implies that the
      mode of the existing file will not be inherited, and an
      existing read-only file will not prevent addSource from
      working.
    * The internal setModes policy now reports "suid/sgid" only for
      files that are setuid or setgid, rather than all files which
      have an explicitly set mode.  (bz #935)
    * TagSpec no longer will print out ignored TagSpec matches twice,
      once for tags specified in the recipe, and once for tags
      discovered in /etc/conary/tags/*.  (bz #902)
    * TagSpec will now summarize all its suggested additions to
      buildRequires in a single line.  (bz #868)
    * A new reportMissingBuildRequires policy has been added to summarize
      all suggested additions to buildRequires in a single line at the
      end of the entire build process, to make it easier to enhance the
      buildRequires list via cut-and-paste.  (bz #869)

  o Bug Fixes:
    * A bug that caused conary to traceback when a file on the file
      system is owned by unknown uid/gid has been fixed.  Conary will
      now print an error message instead.  (bz #977)
    * A bug that caused conary to traceback when an unknown Use flag
      was used when cooking has been fixed.  Previously, "cvc cook
      --flavor 'foobar'" would create a traceback.  Conary now says
      'Error setting build flag values: No Such Use Flag foobar'.
      (bz #982)
    * Pinned troves are now excluded from updateall operations.
      Previously conary would try to find updates for pinned troves.
    * Conary now handles applying rollbacks which include overlapping
      files correctly.  Previously --replace-files was required to
      apply these rollbacks.
    * the config file directive includeConfigFile is no longer case sensitive 
      (bz #995)

Changes in 1.0.12:
  o Client changes:
    * The rollback command now applies rollbacks up to and including
      the rollback number specified on the command line. It also
      allows the user to specify the number of rollbacks to apply
      (from the top of the stack) instead of which rollback to
      apply. (bz #884)
    * Previously, the code path for installing files as part of a new
      trove required an exception to be handled.  The code has been
      refactored to eliminate the exception in order to reduce install
      times.

  o Build Changes:
    * The cvc command now has a --show-buildreqs option that prints all
      build requirements.  The --no-deps argument for cvc has been
      aliased to --ignore-buildreqs for consistency.

  o Bug Fixes:
    * Installing into a relative root <e.g. --root foo> when running
      as root no longer generates a traceback. (bz #873)
    * Replaced files are now stored in rollbacks. (bz #915)
    * File conflicts are now also detected via the database, not just
      via real file conflicts in the filesystem.
    * A bug that resulted in multiple troves owning a file has been fixed.
    * Rollbacks of troves that were cooked locally will no longer
      raise a TroveIntegrityError.
    * The "conary remove" command no longer generates a traceback when
      the filename given cannot be unlinked. (bz #887)
    * The missing usage message displayed when "cvc" and "conary" are
      run with no command line arguments has been restored.
    * Rollbacks for initial contents files didn't work; applying
      rollbacks now ignores that flag to get the correct contents on
      disk. (bz #924)
    * The patch implementation now properly gives up on patch hunks
      which include changed lines-to-erase, which avoids erasing lines
      which did not appear in the origial version of the file. (bz
      #949)
    * Previously, when a normal error occurred while prepping sources
      for cooking (extracting sources from source archives, for
      example), conary would treat it as a major internal error.  Now
      the error message is simply printed to the screen instead.
    * A typo in a macro will now result in a more helpful error
      message.
    * A bug that caused a traceback when performing "conary rq" on an
      x86_64 box with a large installLabelPath where only an x86
      flavor of a trove was available on one label in the
      installLabelPath has been fixed (bz #961).
    * Conary no longer creates a rollback status file when one isn't
      needed.  This allows /var/lib/conarydb to be on read-only media
      and have queries continue to work/.
    * Reworked "conary remove" to improve error messages and fix
      problems with multiple files being specified, broken symlinks,
      and relative paths (bz #853, #854)
    * The mirror script's --test mode now works correctly instead of
      doing a single iteration and stopping.

Changes in 1.0.11:
  o Client Changes:
    * Conary will now allow generic options to be placed before the command
      you are giving to conary.  For example, 'conary --root=/foo query'
      will now work.
    * the remove command no longer removes file tags from files for no good 
      reason
    * rollbacks now restore files from other troves which are replaced as part
      of an update (thanks to, say, --replace-files or identical contents)
    * --replace-files now marks files as owned by the trove which used to
      claim them
    * You can now kill conary with SIGUSR1 to make conary enter a debugger
      when you Ctrl-C (or a SIGINT is raised)
    * --debug-all now enters a debugger in more situations, including option
      parsing fails, and when you hit Ctrl-C.
    * added ccs2tar, which will convert most absolute changesets (like those
      that cook produces) into tarballs
    * Troves now don't require dependencies that are provided by themselves.
      As troves are built with this new behavior, it should significantly speed
      up dependency resolution.
    * added a script to recalculate the sha1s on a server (after a label
      rename, for instance)
    * added a script to calculate an md5 password (for use in an info recipe,
      for example)

  o Build Changes:
    * Conary now supports a saltedPassword option to r.User in user info-
      packages.  Full use of this option will require that a new shadow package
      be installed.

  o Bug Fixes:
    * command-line configurations now override context settings

  o Build Changes:

Changes in 1.0.10:
  o Client Changes
    * Given a system based on rPath linux where you only installed
      !smp kernels, conary would eventually start installing smp
      kernels on your system, due to the way the update algorithm
      would determine whether you should install a newly available
      trove.  Conary now respects flavor affinity in this case and
      does not install the smp kernel.
    * Mirror configuration files can now specify uploadRateLimit and
      downloadRateLimit.
    * Updates utilizing changeset files are now split into multiple
      jobs properly, allowing changeset files which create users to
      work proprely.
    * "conary rollback" now displays progress information that matches
      the "conary update" progress information.
    * added --with-sources option for clone

  o Bug Fixes:
    * A bug that caused an assertion error when switching from an
      incomplete trove to a complete trove has been fixed.
    * A bug in perl dependencies that caused extra directories to be
      considered part of the dependency has been fixed.
    * A bug affecting updates where a pinned, partially installed
      package was supposed to be updated due to dependency resolution
      has been fixed.
    * A bug that prevented updates from working when part of a locally
      cooked package was replaced with a non-locally cooked component
      has been fixed.  The bug was introduced in Conary 1.0.8.
    * A bug that caused a segfault when providing an invalid type to
      StringStream has been fixed.
    * The troveInfo web page in the repository browser now displays
      useful error messages instead of traceback messages.  The
      troveInfo page also handles both frozen and non-frozen version
      strings.
    * A bug that caused conary to download unnecessary files when checking out
      shadow sources has been fixed.
    * A bug that caused "cvc rdiff" between versions of a trove that
      were on different hosts to fail has been fixed.
    * Fixed a bug when determining local file system changes involving a file 
      or directory with mtime 0.
    * The --signature-key option was restored

Changes in 1.0.9:
  o Client Changes:
    * A new dependency resolution method has been added which can be turned
      on by setting resolveLevel to 2 in your conarycfg:  If updating trove 'a'
      removes a dependency needed by trove 'b', attempt to update 'b' to
      solve the dependency issue.  This will allow 'conary update conary'
      to work as expected when you have conary-build installed, for example.
    * Switched to using more of optparse's capabilities, including --help
      messages.
    * One short option has been added, cvc -m for message.

  o Bug Fixes:
    * Recipes that use loadRecipe('foo') and rely on conary to look upstream
      to find their branch now work correctly when committing.
    * A bug affecting systems with multiple groups referencing the same troves,
      where the groups are out of sync, has been fixed.
    * the mirror client now correctly handles duplicate items returned in
      trove lists by older servers
    * A bug that caused the mirror client to loop indefinitely when
      doing a --full-trove-sync has been fixed
    * conary rq --trove-flags will now display redirect info even if you
      do not specify --troves (bug #877)
    * dep resolution now support --flavors --full-versions output (bug #751)
    * cvc merge no longer tracebacks if files were added on both upstream
      and on the shadow
    * admin web access for the server doesn't require write permission for
      operations which also require admin access (bug #833)
    * A bug that caused r.remove() in a group to fail if the trove being
      removed was recursively included from another group has been fixed.
    * Conary update tmpwatch -tmpwatch:debuginfo will now erase 
      tmpwatch:debuginfo.
    * An ordering bug that caused info packages to not be updated with their
      components has been fixed.
    * Updates will now happen in a more consistent order based on an
      alphabetic sort.
    * the repository server now handles database deadlocks when committing
       changesets
  o Server Changes:
    * getNewSigList and getNewTroveList could return troveLists with
      duplicate entries

  o Documentation Changes:
    * The inline documentation for recipes has been significantly
      improved and expanded, including many new usage examples.

Changes in 1.0.8
  o Client changes:
    * Conary will now replace symlinks and regular files as long as their
      contents agree (bug #626)

  o Bug Fixes:
    * An error in the method of determining what local changes have been 
      made has been fixed.

Changes in 1.0.7:
  o Client changes:
    * A better method of determining what local changes have been made to a
      local system has been implemented, improving conary's behavior when
      updating.

  o Bugfixes:
    * A bug that caused the user to be prompted for their OpenPGP
      passphrase when building on a target label that does not match
      any signatureKeyMap entry has been fixed.  Previously, if you
      had a signatureKeyMap entry for conary.example.com, and your
      buildLabel was set to conary.example.com@rpl:devel, you would be
      prompted to enter a passphrase even when cooking locally to the
      local@local:COOK label.
    * Dependency resolution will no longer cause a trove to switch
      branches.
    * If a component is kept when performing dependency resolution
      because it is still needed, it's package will be kept as well if
      possible.
    * "conary q --path" now expands symlinks found in the path to the
      file in question. (bug #855)
    * Committing a changeset that provided duplicate file streams for
      streams the server previously referenced from other servers no
      longer causes a traceback.
    * Conary's patch implementation how handles patches which are
      already applied. (bug #640)
    * A server error triggered when using long flavor strings in
      server queries has been fixed.

  o Build fixes:
    * Group cooking now produces output to make it easier to tell what
      is happening.  The --debug flag can be used to get a more
      detailed log of what troves are being included.

  o Server changes:
    * The server traceLog now logs more information about the
      repository calls


Changes in 1.0.6:
  o Repository changes:
    * The commitaction script now accepts the standard conary arguments
      --config and --config-file.

  o Bugfixes:
    * cvc merge on a non-shadow no longer returns a traceback (bz# 792),
      and cvc context foo does not return a traceback when context foo does
      not exist (bz #757)  Fixed by David Coulthart.
    * A bug that caused new OpenPGP keys to be skipped when troves
      were filtered out during mirroring has been fixed.
    * opening invalid changesets now gives a good error message instead of
      a traceback
    * removed obsolete changemail script
    * Exceptions which display fileId's display them as hex sha1s now
      instead of as python strings
    * A bug where including a redirect in a group that has autoResolve 
      caused conary to traceback has been fixed.
    * A bug that kept conary from prompting for your password when committing
      has been fixed.
    * A bug that randomized the order of the labels in the  installLabelPath 
      in some error messages has been fixed.

  o Build fixes:
    * The default ComponentSpec for :perl components now include files
      in site_perl as well as in vendor_perl.
    * Ruby uses /usr/share/ri for its documentation system, so all files
      in %(datadir)s/ri are now included in the default :doc ComponentSpec.

Changes in 1.0.5:
  o Performance improvements:
    * The use of copy.deepcopy() has been eliminated from the
      dependency code.  The new routines are up to 80% faster for
      operations like DependencySet.copy().
    * Removing files looks directly into the file stream of the file
      being removed when cleaning up config file contents rather than
      thawing the full file stream.
    * Getting a single trove from the database without files returned file
      information anyway
    * Trove.applyChangeSet() optionally skips merging file information
    * Cache troves on the update/erase path to avoid duplicate fetchs from
      the local database

  o Bugfixes
    * Installing from a changeset needlessly relied on troves from the 
      database having file information while processing redirects
    * Extraneous dependency cache checks have been removed from the
      addDep() path.
    * When removing files, conary now looks up the file flags directly
      in the file stream in order to clean up config file contents.
      Previously the entire file stream was thawed, which is much more
      resource intensive.

  o Build fixes:
    * r.addArchive() now supports rpms with bzip2-compressed payloads.

Changes in 1.0.4:
  o Performance improvements:
    * The speed of erasing troves with many dependencies has been
      significantly improved.
    * The join order of tables is forced through the use of
      STRAIGHT_JOIN in TroveStore.iterTroves() to work around some
      MySQL optimizer shortcomings.
    * An --analyze command line option has been added to the
      stand-alone server (server.py) to re-ANALYZE the SQL tables for
      MySQL and SQLite.  This can significantly improve repository
      performance in some cases.
    * The changes made to dependency string parsing were a loss in
      some cases due to inefficiency in PyArg_ParseTuple().
      Performance sensitive paths in misc.c now parse the arguments
      directly.

  o Bugfixes:
    * An Apache-based conary repository server no longer logs
      tracebacks in error_log when a client disconnects before all
      data is sent.
    * A bug that caused cross repository commits of changesets that involved
      a branched trove to fail in some cases has been fixed.
    * If an entitlement is used for repository access, it is now sent
      over HTTPS instead of HTTP by default.
    * The conary emerge command no longer attempts to write to the root
      user's conary log file.
    * conary showcs --all now shows not-by-default troves.
    * Previously, there was no way using showcs to display only the troves
      actually in a changeset - conary would by default access the repository
      to fill in any missing troves.  Now, you must specify the
      --recurse-repository option to cause conary to search the repository
      for missing troves.  The --trove-flags option will now display when a
      trove is missing in a changeset.
    * A bug that caused showcs --all to display file lists even when --ls
      was not specified has been fixed.
    * When mirroring, you are now allowed to commit a trove that does
      not have a SHA1 checksum set.  This is an accurate replication
      of the data coming from the source repository.
    * A bug affecting multiple uses of r.replace() in a group recipe has been
      fixed.
    * A bug that caused components not to be erased when their packages were 
      erased when a group referencing those packages was installed has been 
      fixed.

Changes in 1.0.3
  o Client changes:
    * Conary displays full paths when in the error message generated
      when it can't open a log file rather than leaving out the root 
      directory.

  o Performance improvements:
    * A find() class method has been added to StreamSet which enables
      member lookups without complete thawing.
    * The code path for committing filestreams to repositories now
      uses find() to minimize file stream thaws.
    * DBstore now supports precompiled SQL statements for SQLite.
    * Retrieving troves from the local system database no longer
      returns file information when file information is not requested.
    * Dependencies, dependency sets, StreamCollections, file
      dictionaries, and referenced file lists now use C parsing code
      for stream thawing.
    * Extraneous trove instantiations on the system update path have
      been eliminated.
    * Adding troves to the local database now uses temporary tables to
      batch the insertions.

  o Bugfixes:
    * A bug that caused a mismatch between file objects and fileIds
      when cloning a trove has been fixed.

Changes in 1.0.2:
  o Bugfixes:
    * A bug that caused redirects to fail to build when multiple
      flavors of a trove exist has been fixed.
    * A bug with cooking flavored redirects has been fixed.
    * The cvc command no longer enforces managed policy with --prep.
    * A bug that caused disttools based python packages to be built as
      .egg files has been fixed.  This bug was introduced in conary
      0.94.
    * A bug that prevented checking in a recipe that deleted policy
      has been fixed.
    * A bug that prevented entitlements from being recognized by an
      Apache conary repository server when no username and password
      were set for a server has been fixed.
    * A bug that prevented errors from being returned to the client
      if it attempts to add an invalid entitlement key or has
      insufficient permission to add the entitlement key has been
      fixed.  An InvalidEntitlement exception has been added.
    * A repository bug prevented the mirror client from obtaining a
      full list of new troves available for mirorring has been fixed.
    * A bug in cooking groups caused the groups resulting from an
      r.addAll() to not respect the original group's byDefault
      settings in some cases has been fixed.

Changes in 1.0.1:
  o Database schema migration
    * Over time, the Conary system database schema has undergone
      several revisions.  Conary has done incremental schema
      migrations to bring old databases in line with the new schema as
      much as possible, but some remnants of the old schema remain.
      When Conary 1.0.1 runs for the first time, the database will be
      reloaded with a fresh schema.  This corrects errors that can
      occur due to incorrect SQL data types in table definitions.  An
      old copy of the database will be saved as "conarydb-pre-schema-update".

Changes in 1.0:
  o Bugfixes
    * A bug that allowed a group to be installed before children of
      its children were installed has been fixed.  This ensures this
      if a an update is partially completed, it can be restarted from
      where it left off.
    * A bug in python dependencies that sometimes resulted in a plain 
      python: __init__ dependency has been fixed.
    * A bug that dropped additional r.UtilizeUser matches for a file after
      the first one has been fixed.
    * Accessing a repository with the wrong server name no longer
      results in an Internal Server Error.  The error is marshaled
      back to the client.

Changes in 0.97.1:
  o Bugfixes
    * A bug has been fixed that allowed the "incomplete" flag to be
      unset in the database when applying changesets of troves that
      have no "incomplete" flag.  This resulted in "StopIteration"
      exceptions when updating the trove.
    * A bug has been fixed in the code that selects the OpenPGP key
      to be used for signing changesets at cook time.

Changes in 0.97:
  o Client changes:
    * All troves that are committed to repository through commits,
      cooks, branches, shadows, and clones, now always have SHA1
      checksums calculated for them.
    * Trove objects now have a version number set in them.  The
      version number is increased when the data types in the Trove
      object are modified.  This is required to ensure that a Conary
      database or repository has the capability of storing all the
      information in a Trove.  All trove data must be present in order
      to re-calculate SHA1 checksums.  If a local system understands
      version 1 of the Trove object, and a repository server sends a
      changeset that contains a version 2 Trove, an "incomplete" flag
      will be set for trove's entry in the database.  When accessing
      that trove later for merging in an update, the client will go
      back and retrieve the pristine Trove data from the repository
      server so it will have all the data needed to preform three way
      merges and signature verification.

  o Repository changes:
    * Repositories will now reject commits whose troves do not have
      correct SHA1 checksums.

Changes in 0.96:
  o Client changes:
    * conary rq now does not use affinity by default, use --affinity to turn
      it on.  The rq --compatible-troves flag has disappeared.  Now 
      you can switch between displaying all troves that match your system 
      flavor and that match affinity flavor by switching between
      --available-troves with and without the --affinity flag.
    * conary q now displays installed, not by default troves by default,
      but skips missing troves.
    * Fixed an update bug where updating an x86 library on an x86_64 system
      would cause conary to switch other x86_64 components for that library
      to x86 versions.
    * update job output is compressed again
    * Fixed an update bug where if you had made a local change to foo, and then 
      updated a group that pointed to an earlier version of that trove,
      the trove could get downgraded

  o Other changes:
    * Mirroring now mirrors trove signature

Changes in 0.95:
  o Client changes:
    * The "conary verify" command now handles non-regular files with
      provides and requires (for example, symlinks to shared libraries
      that provide sonames).
    * The "conary showchangeset" command now takes --recurse and
      --no-recurse arguments.
    * All info-* packages are now updated in their own individual jobs;
      this is required for their dependencies to be reliable.
    * The conary syncchildren command now will install new packages
      when appropriate.

  o Repository changes:
    * Additional logging has been added to the repository server.
      Logging is controlled by the "traceLog" config file variable,
      which takes a logging level and log path as arguments.
    * Conary now detects MySQL Database Locked errors and will retry
      the operation a configurable number of times.  The "deadlockRetry"
      configuration variable controls the number of retries and
      defaults to 5.

  o Build changes:
    * Conary now uses site.py to find all possible correct elements of
      sys.path when generating python provides and requires.  Previously,
      new elements added via .pth files in the package being built would
      be ignored for that package.
    * The PythonSetup() build action now works properly with setup.py
      files that use "from setuptools import..." instead of "import
      setuptools".

  o Other changes:
    * The conarybugz.py script has been restored to functionality by
      moving to the conaryclient interface for accessing the
      repository.

Changes in 0.94:

  o Redirects no longer point to a specific trove; they now redirect
    to a branch. The client chooses the latest version on that branch
    which is compatible with the local system.

  o Bug Fixes
    * A bug in getNewTroveList() that could cause duplicate
      troves to be returned has been fixed.
    * A bug that caused a repository server running under Apache to
      fail with an Internal Server Error (500) when a client requested
      a changeset file that does not exist has been fixed.
    * Conary no longer displays an error when attempting to write to a
      broken pipe.  (bug #474)
    * Conary now respects branch affinity when moving from old-style
      groups to new-style groups.

  o Client changes:
    * The query/repquery/showcs command line options have been
      reworked.  See the conary man page for details.
    * When "cvc merge" is used to merge changes made on the parent
      branch with changes made on a shadow, conary now records the
      version from the parent branch that was used for the merge.
      This is required to allow conary to handle changing the upstream
      version on a shadow.  It is also useful for accounting
      purposes.  (bug #220)
    * "conary emerge" can now be performed on a recipe file.
      Previously you were required to emerge from a repository. (bug
      #526)
    * Progress is now displayed as conary applies a rollback. (bug #363)
    * Java, Perl, and Python dependencies are now enforced by default.

  o Build changes
    * PythonSetup() no longer passes the --single-version-externally-managed
      argument to setup.py when it uses distutils instead of setuptools.

Changes in 0.93:
  o Bug Fixes
    * A bug in the "conary verify" code sometimes resulted in an
      unhandled TroveIntegrity exception when local modifications were
      made on the system. (bug #507)
    * Usernames and passwords with RFC 2396 reserved characters (such
      as '/') are now handled properly. (bug #587)

  o Server changes
    * Standalone server reports warnings for unsupported configuration options
      instead of exiting with a traceback.
    * Compatibility for repositoryDir has been removed.
    * A bug caused queries for multiple flavors of the same trove
      to return incorrect results has been fixed.
    * Apache hooks now ignore IOErrors when writing changesets to the
      client.  These normally occur when the client closes the
      connection before all the data is sent.

  o Client changes
    * SHA1 checksums are now computed for source checkins and local
      change set commits.
    * Flavor affinity is now more relaxed when updating troves.  For
      example, if you have a trove with flavor that requires sse2 but
      your system flavor is ~!sse2, conary will only prefer troves
      with sse2 enabled instead of requiring it.

  o Build changes
    * PythonSetup() now correctly requires python-setuptools:python
      instead of python-setuptools:runtime.
    * Automatic python dependency provision now searches more directories
      to better support multilib python.
    * Conary now defaults to building in ~/conary/builds instead of
      /var/tmp/conary/builds, and caching in ~/conary/cache instead
      of /var/cache/conary.

Changes in 0.92:
  o Package Building Changes:
    * Conary policy has been split out into the conary-policy package.
      (Some policy was left in conary proper; it is needed for
      internal packaging work.)
    * Conary prints out the name of each policy as it runs, making it
      possible to see which policies take the most time.
    * BuildLog files no longer contain lines that end with \r.
    * A new 'emergeUser' config item has been added.  Conary will
      change to this user when emerging packages as root.
    * --no-deps is now accepted by 'conary emerge'.

  o Group Building Changes:
    * A bug has been fixed in dependency checking when using
      autoResolve where deleted weak troves would be included in
      autoResolve and depChecks.

  o Client changes:
    * Conary can now rate limit uploads and downloads.  The rate limit
      is controlled by the "uploadRateLimit" and "downloadRateLimit"
      configuration variables, which is expressed in bytes per second.
      Also, Conary displays the transfer rate when uploading and
      downloading.  Thanks to Pavel Volkovitskiy for these features.
    * The client didn't write config files for merged changesets in
      the right order, which could result in changesets which could
      not be committed to a repository.
    * Fixed a bug in the update code caused conary to behave
      incorrectly when updating groups.  Conary would install
      components of troves that were not installed.

  o General Bug Fixes
    * Conary did not include the trove sha1 in the troveinfo diff
      unconditionally.  This prevents clients from being able to
      update when a repository is forced to recalculate sha1
      signatures.

Changes in 0.91:
  o Bugfixes
    * A bug was fixed the code that freezes path hashes.  Previously,
      path hashes were not sorted in the frozen representation.  Code
      to fix the frozen path hashes in databases and repositories has
      beed added.
  o Build
    * added cleanAfterCook config that controls whether conary tries to
      clean up after a successful build

Changes in 0.90.0:
  o Code Structure/Architecture Changes:
    * Conary now has the concept of "weak references", where a weak reference
      allows conary to be able to recognize the relationship between a
      collection and the children of collections it contains.  This allows
      us to add several new features to conary, documented in Client and Build
      changes.
    * SQL operations have been migrated to the dbstore driver to allow
      for an easier switch of the database backends for the server side.
    * Various query and code structure optimizations have been
      implemented to allow running under MySQL and PostgreSQL.

  o Documentation Changes:
    * Added summaries about updateall in the conary man page and added
      information about the command-line options for conary rq.
    * Clarified behavior of "conary shadow --source-only" with respect to
      rPath bug #500.
    * Added synonyms for cvc and conary commands which have shortcuts
      (ex: checkout and co).
    * Added man page entry about cvc clone.

  o Package Building Changes:
    * Build logs now contain unexpanded macros, since not all macros
      may be defined when the build log is initially created.
    * The emerge command can now accept version strings.
    * The RemoveNonPackageFiles policy now removes fonts.cache*,
      fonts.dir, and fonts.scale files, since they are always
      handled by tag handlers.
    * The Make() build action can now take a makeName keyword argument
      for cases when the normal Make() handling is exactly right but
      a different make program is required (nmake, qmake, etc.).
    * The new PythonSetup() build action uses very recent versions
      of the python setuptools package to install python programs
      which have a setup.py that uses either the old disttools or
      new setuptools package.
    * fixed bug #bz470: loadInstalled('foo') will now work when you have
      installed a local cook of foo.

  o Group Building Changes:
    * add() now takes a "components" option.  r.add(<package>,
      components=['devel', 'runtime'])  will install <package>, but only the
      'runtime' and 'devel' components of <package> by default.
    * remove() can now 'remove' troves within child troves.
    * When a component is added, (either via r.add() or dep resolution)
      is automatically added as well (though not all its sibling components)
    * A new r.removeComponents(<complist>) command has been added.  It
      allows you to create a group where all devel components are
      byDefault False, for example: r.removeComponents(['devel',
      'devellib']).
    * The installPath used to build a group in is now stored in troveInfo.
    * r.addAll() now recurses through all the included groups
      and creates local versions of them as well by default.
    * A new r.replace(<name>, <newversion>, <newflavor>) command has
      been added.  It removes all versions of name from all groups in
      the recipe and replaces them with the version found by searching
      for newVersion, newFlavor.

  o Client Changes:
    * When committing source changes in interactive mode, conary will ask you
      you to confirm the commit.
    * A new configuration option, autoResolvePackages, tells conary to install
      the packages that include the components needed for dep resolution.
    * You can now install locally cooked groups.
    * If foo is a redirect to bar, and you run 'conary update foo' when
      foo is not installed on your system, conary will act as if you had
      typed 'conary update bar'.  Previously, it would act as if you had typed
      'conary update bar --no-recurse'.

  o Config Changes:
    * Conary config handling now supports comments at the end of config lines.
      # can be escaped by a \ to use a literal # in a configuration option.
    * Default macros used in cooking are now stored in /etc/conary/macros.
      The 'defaultMacros' parameter determines where cvc searches for macro
      definitions.
    * Conary configuration now searches for configuration files in 
      /etc/conary/conf.d/ after reading in /etc/conaryrc

  o Server Changes:
    * Creating changesets atomically moves complete changesets into place.
    * The contents store no longer reference counts entries.
    * Added support for trove marks to support mirroring.  A client
      can use a trove mark to ask the server for any trove that has
      been added since the last trove mark mirrored.
    * Added the hasTroves() interface to support mirroring.  This allows
      the mirror client to make sure that the target mirror does not
      already have a trove that is a candidate for mirroring from the
      source repository.
    * Added support for traceback emails from the repository server.
    * The repository contents store was reworked to avoid reading
      precompressed gzipped data twice (once to double check the uncompressed
      contents sha1 and once to copy the file in place).
    * We have changed the way schema creation and migration is handled
      in the repository code. For administrative and data safety reasons,
      schema upgrades and installs can be performed from now on only by
      running the standalone server (conary/server/server.py --migrate),
      thus avoiding race conditions previously created by having multiple
      Apache processes trying to deal with the SQL schema updates.

   o Command Changes
    * A new script that mirrors repositories has been added.  It is in
      the scripts/ directory in the source distribution of Conary.

Changes in 0.80.4:
  o Build Changes:
    * PackageRecipe has been changed to follow our change to split
      conary into three packages.
    * x86_64 packaging elimintated the conary:lib component to follow x86
      (those files now belong in conary-build:lib)

Changes in 0.80.3:
  o Client Changes:
    * The internal branch source and branch binary flags were changed
      to a bitmask.
    * The warning message printed when multiple branches match a cvc
      checkout command has been improved.
    * Only interactive mode can create binary shadows and branches, and
      a warning is displayed before they are created (since source branches
      are normally the right thing to use).

  o Build Changes:
    * Files in subdirectories named "tmp" are no longer automatically
      excluded from packaging, except for /tmp and /var/tmp.
    * DanglingSymlinks now traverses intermediate symlinks; a symlink
      to a symlink to a symlink will no longer confuse it.

Changes in 0.80.2:
  o Client Changes:
    * Bugs in "conary update foo=<old>--<new>" behavior have been
      fixed.
    * "cvc co foo=<label>" will now work even if you don't have a
      buildLabel set
    * "conary showcs" will now work more nicely with group changesets.
    * "conary showcs --all" no longer shows ids and sha1s.
    * We now never erase pinned items until they are explicitly unpinned.
    * "conary verify" and "conary q --diff" work again.
    * "conary q tmpwatch --components" will display the components
      installed for a package.
    * The pinTroves config item behavior has been fixed.  It now
      consistently pins all troves that match a pinTrove line.
    * When a trove is left on the system because of dependency resolution
      during an update, a warning message is printed.
    * Command line configuration, such as --config
      'buildLabel conary.rpath.com@rpl:devel', now overrides context
      configuration.

  o Server Changes:
    * The repository server now retries a request as an anonymous user
      if the provided user authentication information does not allow
      a client request to succeed.
    * When using "server.py --add-user" to add a user to a repository
      server, the user will only be given admin privileges if --admin
      is added to the command line.  Previously, all users added with
      server.py had admin privileges.  Additionally, if the username
      being added is "anonymous", write access is not granted.

  o Build Changes:
    * It is now possible for a recipe to request that specific
      individual requirements be removed from files using the
      exceptDeps keyword argument to r.Requires().  Previously
      you had to accept all the dependencies generated by r.Requires()
      or none of them.
    * r.Replace() now takes a lines=<regexp> argument, to match a line based
      on a regexp.
    * The EnforceJavaBuildRequirements policy has been added.  When
      you are packaging precompiled Java software where you have
      .class/.jar files but no .java files, you can use "del
      EnforceJavaBuildRequirements" to prevent this from policy from
      generating false positives.
    * The EnforceCILBuildRequirements policy has been added.
    * Enforce*BuildRequirements now warn when a package has requirements
      which they don't fulfill themselves and which are not fulfilled by
      the system database.  (for example, soname dependencies from linking
      against libraries that are not managed by Conary on the system.)
    * Automated Perl dependencies have been added, for both provides
      and requires.  They are not yet enforced, in order to give time
      to adapt while perl packages are being re-built.
    * The EnforcePerlBuildRequirements policy has been added.
      Failures found by this policy may be caused by packages on the
      system not having been rebuilt yet with Perl dependencies, but
      could also show bugs in the Perl dependency code.
    * Automated Python dependencies have been added, for both provides
      and requires.  Like Perl dependencies, they are not yet
      enforced.
    * The EnforcePythonBuildRequirements policy has been added, with
      the same caveats as EnforcePerlBuildRequirements.
    * Conary now writes more information about the build environment
      to the build log when cooking.
    * A bug that caused r.Requires('file:runtime') to create a file
      dependency on 'runtime' instead of trove dependency on
      'file:runtime' has been fixed.
    * Java dependencies now properly ignore array elements in all cases,
      removing false Java dependencies like "[[I" and "[[B".


Changes in 0.80.1:
  o Client Changes:
    * User names and passwords are no longer allowed in repository maps;
      "user" configuration entries must be used instead.
    * The clone command now allows you to clone a binary onto the same
      branch, without having to reclone the source.
    * The TroveInfo table on the client is getting corrupted with
      LoadedTrove and BuildReq entries for components.  These entries
      are only valid on packages.  Code was added to catch when this
      happens to aid debugging.  Additionally, Conary will
      automatically remove the invalid entries the first time 0.80.1
      is run.
    * Environment variables are expanded in paths in conary configuration files.
    * localcs now allows the version and flavor to be specified for a trove
    * conary scs --all now behaves the way it used to again
  o Build Changes:
    * Java dependency generation is now enabled; Java dependency enforcement
      is still disabled.
    * The skipMissingSubDir keyword argument now actually works correctly
      when the subdirectory is missing.
  o Common Changes:
    * Entitlement support has been added as an alternate method of
      authentication.

Changes in 0.80.0:
  o Client Changes:
    * The logic for defining updates across a hierarchy has been completely
      replaced. Instead of rigidly following the trove digraph, we flatten
      the update to choose how troves get updated, and walk the hierarchy
      to determine which updates to actually apply.
    * Dependency resolution could include troves which caused duplicate
      removals for the troves those included troves replace
    * Chroot handling was broken in 0.71.2 and prevented the user name
      lookup code for the chroot from exiting back out of the chroot
    * showchangeset on relative changesets now displays them as jobs.
    * query and queryrep now exclude components if they match their
      package name
    * Conary cleans up rollbacks when a changeset fails to apply.
      Previously, an invalid changeset was saved in the rollback
      stack, which made applying it impossible
    * Removed direct instantiation of NetworkRepositoryClient object; it
      should be created by calling ConaryClient
    * repositoryMap should not contain usernames and passwords now; user
      config file option should hold those instead (user *.rpath.org user pass)
    * If a user name is given without a password the password will be prompted
      for if the repository returns a permissions error
    * added --components parameter to q and rq to not hide components
    * conary update --full-versions --flavors now will work as expected
    * fixed a bug with conary erase foo=/branchname
    * When in multi-threaded mode, the download thread now checks to see
      if the update thread wants to exit.  This fixes many of the
      "timeout waiting for download thread to terminate" messages.
    * Fixed bug where conary erase foo --no-deps wouldn't erase a component
      of foo if it was required by something else
  o Build Changes:
    * Dependencies are now generated for Java .class and .jar files.
      They are not yet enforced, to give time to rebuild Java packages.
    * Java dependency generation has been turned off until 0.80.1 in
      order to wait until there is a deployed version of Conary with
      long dependency handling; some .jar files have so many
      dependencies that they overflowed dependency data structures.
    * CheckDesktopFiles now looks in /usr/share/icons for icons, and
      can find icon names without extensions specified.
    * Build actions which take a subDir keyword argument now also can
      take a skipMissingSubDir keyword argument which, if set to True,
      causes the build action to be skipped if the specified subdirectory
      does not exist.  By default, those build actions will now raise
      an error if the directory does not exist, rather than running in
      the wrong subdirectory as they did previously.
    * You can now cook a recipe that has a superclass that is defined
      locally but a has supersuperclass that is in the repository.  Similarly,
      if you have a superclass that is in the repository but a supersuperclass
      locally, conary will find that as well
    * r.Replace with parameters in the wrong order will now behave correctly
    * The automatic :config component for configuration files has been
      disabled because Conary does not handle files moving between
      troves, and config files were being re-initialized when packages
      were updated.
  o Code structure:
    * queryrep, query, showchangeset, and update --info all use the same
      code to determine how to display their data.  Display.py was changed
      to perform general display operations.
    * query.py added
    * added JobSource concept for searching and manipulating lists of jobs.
    * moved datastore.py into repository module
    * Stubs have been added for adding python and perl dependencies, and
      the stubs have been set to be initially ignored.
    * The internal structure for conary configuration objects has changed
    * A new DYNAMIC size has been added to the StreamSet object.  This will
      cause StreamSet to use either a short or long int to store the size
      of the frozen data that is included in a frozen StreamSet, depending
      on the size of the data being stored.

Changes in 0.71.2
  o Client Changes:
    * The update-conary option has been renamed updateconary per
      bugzilla #428
    * buildPath can be set in contexts
    * cvc co <foo> will work even if there are two foos on the same label with
      different branches.  In that case, it will warn about the older foo
      which it doesn't check out
    * Test mode didn't work for updates and erases which were split into
      multiple jobs
  o Build Changes:
    * Combined the EtcConfig and Config policies, and deprecated
      the EtcConfig policy.
    * All config files default to being put into a :config component.
      This is overridden by any ComponentSpec specifications in the recipe.
    * A use flag has been added for xen defaulting to 'sense prefernot'.  This
      flag should be used to specify flavors for xen domU builds where special
      provisions are made for paravirtualized domU.
    * Added new CheckDesktopFiles policy to catch some more common errors
      in .desktop files.  (For now, it looks for common cases of missing
      icons; more may be added over time.)
    * The Requires policy now interprets synthetic RPATH elements (passed in
      with the rpath= keyword argument) as shell-style globs that are
      interpreted relative first to the destdir and then to the system.

Changes in 0.71.1:
  o Server Changes
    * Added iterTroves() call which iterates over large numbers of troves
      much more efficiently than a single getTrove() call would.
    * Split out FileRetriever object to allow file information to be pulled
      from the repository inside of an iterTroves() loop
    * The web interface shows the troves contained in a group trove instead
      of trying to list all files in a group.
  o Client Changes
    * Config file options that take a path as a value now support ~ for
      home directory substitution
    * Trove.diff() returns a standard job list instead of the previous
      only-used-here format
    * /var/log/conary tracks all update, remove, rollback, and erase events
    * Progress output is simplified when stdout is not a tty (no line
      overwrites)
    * Tracebacks during logged commands get copied to the log
    * Code which checked to see if a shadow has been locally modified didn't
      work for shadows more than a single level deep
    * When you are installing from changesets using --from-files, other troves
      in the changesets can be used for dependency resolution
  o Build Changes (cvc)
    * Additional calls are emulated by the filename_wrapper for the
      r.Run calls.
  o Code Structure
    * Split build/recipe.py into several smaller files
    * Moved OpenPGP keyTable access up call stack so that it can now be
      accessed outside of kid templates.
    * Move epdb code into its own package

Changes in 0.71.0:
  o Code Structure
    * conary now imports all python modules from a toplevel "conary"
      module.  This prevents conary from polluting the module namespace.
  o Client Changes
    * Clone didn't handle shadow version numbers correctly (and could create
      inconsistent version numbers)

Changes in 0.70.5:
  o Client Changes
    * Files changing to config files across distributed repositories now works.
    * The update code uses more consistent use of trove sources, and only
      makes explicit calls to the repository if asked.  This should make it
      possible to create interesting update filters.
    * Clone updated sequences it was iterating over, which is generally
      a bad idea (and caused clone to commit inconsistent troves)
  o Build Changes (cvc)
    * Locally cooked filesets now include file contents, making the
      filesets installable.
    * Fileset cooks now retrieve all of the file objects in a single
      network request per repository.
    * The new NormalizeLibrarySymlinks policy runs the ldconfig program
      in all system library directories.  This ensures that all the
      same symlinks that ldconfig would create when the shlib tag handler
      runs are packaged.  It also warns if ldconfig finds missing files.
    * New argument to r.Run(): "wrapdir" keyword argument behaves much
      like "filewrap" but takes a string argument, which limits the scope of
      %(destdir)s relocation only to the directories under the specified
      wrapdir, which is interpreted relative to %(destdir)s.  Works best
      for applications that install under one single directory, such
      as /opt/<app>
    * Clone, branch, and shadow all take --info now instead of --test
    * ELF files that dlopen() libraries can now be provided with
      synthetic soname dependencies with
      r.Requires('soname: libfoo.so', '/path/to/file')
    * r.Requires now enforces that packages that require a file and
      include that required file must also explicitly provide it. (bz #148)
  o Server Changes
    * Packages added to the repository are checked to ensure the version and
      flavor of all referenced components are the same as for the package

Changes in 0.70.4:
  o Client Changes
    * The trove that satisfies a dependency that is broken by erase is
      now displayed in the "Troves being removed create unresolved
      dependencies" message.
    * Components are now displayed on the same line as their parent
      package in "conary update" output.
    * A new 'interactive' option has been added to conary configuration.
      When set to true, conary will display info about clone, branch,
      update, and erase operations, and then ask before proceding.
  o Build Changes (cvc)
    * The CompilePython action has been fixed to accept macros at the
      beginning of its arguments, fixing a bug new in Conary 0.70.3.
    * The Requires policy can now be given synthetic RPATH elements;
      this is useful when programs are only intended to be run under
      scripts that set LD_LIBRARY_PATH and so do not intrinsically have
      the information they need to find their libraries.
    * Added --test to clone, branch, and shadow commands
    * Clone now supports --skip-build-info for less rigid version checks
      on cloned troves
    * Fixed usage message to better reflect reality
    * Cloning to a branch which already has a version with a compatible
      flavor now works.
    * cpio archive files are now supported for r.addArchive()
  o Repository Changes
    * The repository now serves up stored OpenPGP keys as a "Limited
      Keyserver"; users can retrieve keys, but not search or browse them.
      The keys are available via /getOpenPGPKey?search=KEY_ID. This
      is meant only to allow conary to automatically retrieve OpenPGP
      keys used to sign packages.

Changes in 0.70.3:
  o Client Changes (conary)
    * Conary now works harder to avoid having separate erase/installs,
      instead preferring to link those up into one update when possible.
    * Conary configuration now supports contexts.  Contexts are defined in
      sections starting with a [<name>] line, and provide contextual
      configurations for certain variables, defined in the man page.  All
      configuration options after the [<name>] will be associated with that
      context, and will override the default configuration when that context
      is active.  The current context can be selected by using the --context
      parameter, or by setting the CONARY_CONTEXT environment variable.
    * 'conary config --show-contexts' will display the available contexts
  o Build Changes (cvc)
    * A local cook of a trove foo will ensure that the changeset created is
      installable on your local system, by making sure the version number
      created is unique.
    * The builddir is no longer allowed to appear in ELF RPATHs.
    * The build documentation strings have been significantly updated
      to document the fact that for most strings, a relative path
      is relative to the builddir, but an absolute path is relative
      to the destdir.
    * The ManualConfigure action now sets the standard Configure
      environment.
    * cvc will allow you to cook a trove locally even when you are unable
      to access the trove's source repository
  * Common Changes:
    * Version closeness was improperly measured for troves on different
      branches when then label structure was identical
  o Repository Changes
    * Repository now has a config flag called requireSigs. Setting it to
      True will force all troves to have valid package signatures.  Troves
      lacking this will be rejected.  Enabling this option prevents the
      generation of branches, shadows, or clones since these troves are not
      signed.  It is not recommended that this option be enabled until the
      infrastructure is in place to provide package signatures for all types
      of troves.

Changes in 0.70.2:
  o Client Changes (conary)
    * GnuPG compatible trust metrics for OpenPGP Keys now exists. This
      makes it possible for conary clients to refuse troves that
      aren't properly trusted. The metrics currently in place mimic
      gpg behavior.
    * Running "conary update" in a directory that does not exist no
      longer fails with an error (bugzilla #212).  Note that "cvc
      update" still requires that the current working directory exists
      of course.
    * HTTP error conditions are handled more gracefully when commiting
      a change set. (bugzilla #334)
    * conary more reliably sets a non-zero exit status when an error
      occurs. (bugzilla #312)
    * When performing an update of a group that adds a trove foo,
      search the system for a older version of foo to replace if the
      original update command found a replacement by searching the
      system.
    * New option, "conary update-conary" has been added in an attempt
      to provide a workaround for future drastic protocol revisions
      such as what happened for 0.70
    * Methods for parsing command line update request and changeset requests
      have been added to conaryclient.cmdline
    * A metric for the distance between arbitrary versions on different
      branches has been added, and the code which matches troves changes
      between collections uses this code to give well-defined matches
      for all cases.
    * Rollbacks are now listed with the most recent on top
    * Troves which a group operation tries to remove will be left behind
      if they satisfy dependencies for other troves
    * updateall command respects pins on top-level troves
    * Dependency resolution no longer blows away pinned troves
    * conary update now takes a changeSpec, allowing you to specify both
      the version to remove and the update version, like
      'conary update foo=2.0--3.0'

  o Build Changes (cvc)
    * cvc more reliably sets a non-zero exit status when an error
      occurs. (bugzilla #312)
    * Building groups w/ autoResolve displays the revision of the
      troves which are being included
    * The change to automatically split up hardlink groups into
      per-directory hardlink groups has been reverted.  Instead,
      Conary enforces that link groups do not cross directories, but
      provides an exception mechanism for the rare cases where it is
      appropriate to do so.  The old LinkCount policy was renamed
      LinkType, and the new policy enforcing link group directory
      counting is now called LinkCount.
    * The NormalizeCompression policy no longer causes an error if you
      have two files in the filesystem that differ only by the .gz or
      .bz2 extension.
    * The Provides policy will not longer automatically provide soname
      dependencies for executable files that provide sonames.  A few
      executables do provide sonames, and 0.70.1 provided them as
      harmless extraneous provisions.

   o Repository Changes
     * A new getConaryUrl() method has been implemented to support the
       "conary update-conary" feature
     * Exception handling has been re-worked.  All exception classes
       that are marshaled back to the client are now in the
       repository.errors module.  Some of the most commonly used
       exception classes have been included in their previous modules
       for compatibility until code can be modified to use the new
       repository.errors module.

Changes in 0.70.1:
  * Collection merging didn't handle (admittedly obscure) cases where
    a component on the local system was updated to a new version of a
    trove, and updating that package also tries to update to that version
    but using a different path
  * Redirects are allowed in group cooking as long as the target of the
    redirect is also specified in the group (this allows cleaner handling
    when trying to clean up after label multiplicity)
  * Shorten display for versions and flavors in internal debugging output.
    Make str() output for versions and flavors return formatted strings.
  * ELF files finding non-system libraries via an RPATH did not always
    have the path to the library encoded in their dependency requirement,
    depending on whether the package also included some other (unrelated)
    non-system library.  Futhermore, system paths encoded in an RPATH were
    incorrectly honored.  Both of these bugs have been fixed.
  * Ownership policy now uses macros in the user and group definitions.
  * Symbolic links to shared libraries can now provide path-encoded
    soname dependencies (only manually, never automatically).
  * Removed outdated code with convoluted code for preventing providing
    soname dependencies in some cases; that code has been functionally
    replaced by limiting automatic soname dependencies to system library
    directories.
  * Instead of complaining about hardlinks spanning directories, Conary
    simply creates one link group per directory per hardlinked file.
  * Fixed bug which made source commits fail on cloned source troves

Changes in 0.70.0:
  o The client and server protocol versions have been changed and
    the filecontainer version number updated.
    * Upgrading from previous versions of Conary to 0.70.0 will
      require downloading a old-format changeset file from
      ftp://download.rpath.com/pub/conary/
    * Adding path hash data to TroveInfo overflowed the amount of
      storage space available in a StreamSet when a trove contained
      several thousand files.  In order to accommodate larger data
      stored in StreamSets, we have changed the way data sizes are
      handled.
    * With the changes to StreamSet, LargeStreamSet is obsolete.
      Changeset files used to used LargeStreamSet to represent data.
      Since we now just use a StreamSet, the changeset file format
      changed.
    * Since this version of Conary is incompatible with previous
      versions, we took this opportunity to do database and repository
      migrations that will allow us to make significant code cleanups
      in the near future.

 o Other smaller changes
    * Conary now does the right thing if the same trove is listed
      twice in an update due to recursion (it checks for duplicate
      installs of the same trove).
    * A bug where None would show up in CONARY files when an
      autosource file changed contents but did not change names has
      been fixed.

Changes in 0.62.16:
  * The "conary update" and "conary erase" commands now display the actions
    they take as they run (similar to --info output).
  * The --info output for "conary erase" and "conary update" has been
    reworked to be more user-friendly.
  * Added new conaryrc option signatureKeyMap to choose which signature
    to use when signing based on the label.
  * Fixed a bug where conary would only sign the last trove listed,
    instead of signing all troves listed.
  * The ComponentRequires policy now makes :devellib components require
    :data components if they exist.
  * Don't check for bucket conflicts when resolving during group cooks - if we
    want to check for bucket conflicts in groups, it will be readded in a more
    general way.
  * Removed extra freezes and thaws of files for a 8% improvement in install
    time for absolute change sets (at the cost of some memory, but thanks
    to splitting transactions this should be a good trade off).
  * Added removeIfExist call to miscmodule for some peformance improvement.
  * ELF files that find non-system libraries via an RPATH now have the path
    to the library encoded in their dependency requirement, matching the
    path encoded in the dependency provision.  Before this, the RPATH
    was ignored and the path encoding was only guessed within one source
    package.
  * The LinkCount policy now enforces the requirement that hardlink groups
    contain only files in the same directory as each other; no hardlinks
    between files in different directories are allowed.
  * When updating a group across branches, if a subtrove within the update has
    already been manually moved to the new branch by the user, conary will
    recognize this and sync that trove with the group
  * A new "closed" configuration variable has been added to the
    apache-based networked repository server.  When set, the server
    will always raise a "RepositoryClosed" exception when a client
    attempts to access it.  The configuration variable is a string.
    The string will also be returned to the client.
  * Removed install buckets and replaced with comparisons of hashed path
    values to determine trove compatibility.
  * If a trove is included in an update twice, once directly, and once
    implicitly through recursion, ignore the recursive update.
  * More constraints added to the repository schema
  * Added hasTrove to Items table for faster trove names check

Changes in 0.62.15:
  * The MakeDevices() policy now accepts mode= as a named argument.
  * Added (undocumented) --debug (prints debugging output),
    switched old (undocumented) --debug to now be --debugger (starts debugger
    on initialization)
  * Added debug messages to conaryclient/update.py
  * Cloning to the the same branch works (providing a good way of
    reverting changes)
  * Cloning now updates buildRequirements and loadedTroves in troveInfo
    and enforces their consistency on the target branch
  * Cloning groups is now supported
  * Fix update case where a group update should cause conary to search the
    system for an older version of a trove to replace.
  * If you update a trove foo locally to a new version on the same branch, and
    then update the containing group to a new version on a different branch,
    conary will now update foo to the new branch as well.
  * fix error message when you try to pin as non-root

Changes in 0.62.14:
  * The threading changes in .13 caused some error information to be lost.
    Tracebacks have now been fixed, and the download thread checks much more
    often to see if it needs to exit.
  * Catch InstallBucketConflicts exception

Changes in 0.62.13:
  o Repository Server changes
    * The Schema creation SQL statements have been rewritten in a more
      standardized form. Some indexes have been redefined and a number
      of views have made their way into the default repository schema.
    * The new call troveNamesOnServer can be used now by the netclient
      code for a much faster retrieval of all trove names available on
      all labels on a given server. Server and client protocol numbers
      have changed.
    * The getTroveList() server side function got a rework that should
      result in about a 50% execution time speedup on most queries.
    * The Metadata SQL query has been reworked to join tables in a
      much better order, speeding up the getMetadata call on a
      repository with many versions much faster.

  o Client changes
    * Conary now compresses XML-RPC requests before sending them to
      the repository server.  In order to use compression, the remote
      server must be running Conary 0.62.13 or later.  If the server
      is running an older version, the client will fall back to
      sending uncompressed requests.
    * The database conversion in 0.62.12 did not correct all
      out-of-order file streams.  A new conversion function is in
      0.62.13 that will examine every file stream and ensure that it
      is stored correctly in the database.
    * Versions from the contrib.rpath.com repository are automatically
      rewritten to point to contrib.rpath.org.  NOTE: if you have a
      label from the contrib.rpath.com repository in your
      InstallLabelPath (such as contrib.rpath.com@rpl:devel), you will
      need to modify it to point to contrib.rpath.org.
    * Install bucket handling now works for collections which were not
      fully installed.
    * A bug where database was left locked on exception during install
      when the download thread was still executing has been fixed.
    * The conaryclient code has been split into pieces.
    * Switched rollbacks to local@local:ROLLBACK
    * The main thread no longer blocks forever when the download
      thread fails.
    * Matching referenced troves in collections is no longer dependent
      on sort order of internal dictionaries.

  o Common Repository and Client changes
    * When a changeset is applied to the local system or committed to
      a networked repository, the fileIds are recomputed from the file
      objects and verified.  This prevents corrupted or miscomputed
      changesets from being committed to the repository or applied to
      the local system.

  o Building/Branching changes
    * Many changes have been made to cloning, including sideways
      cloning (creating a clone at the same branch depth as the clone
      source), better cloning with multiple flavors, separate cloning
      of source and binaries, resilience against duplicate troves,
      proper use of existing fileIds during clones, simultaneous
      cloning of multiple troves, and better clonedFrom tracking.
    * The default optflags for x86 changed to remove -mcpu, as it is
      deprecated in gcc.

Changes in 0.62.12:
  * Conary will no longer create a "rootroot" group while installing
    users whose primary group is "root".  It will now call the
    appropriate tag handler for user/group modifications if the tag
    handler is installed.
  * EnforceConfigLogBuildRequirements no longer suggests recursive
    build requirements for packages in which the configure script
    checks to see if the package is already installed.
  * Installing new version of pinned troves leaves the pinned trove in
    place if the two troves have compatible install buckets
  * By default, when you shadow a binary trove, its source is shadowed with it.
  * Instead of a --sources option, cvc shadow and cvc branch now take
    --source-only and --binary-only options that allow you to control whether
    sources or binaries are shadowed.
  * Branch and shadow commands now take an unlimited number of troves
    to branch/shadow.
  * Files sharing versions but with different contents (thanks to flavors)
    got lost when switching from one flavor of a trove to another
  * troves can now be specified for rq, q, and update as <labelpart>/<version>,
    e.g., foo=:rpl1/1.0, or foo=contrib.rpath.com@/2.3-1-2
  * version.hasParent() handles more cases of shadows of shadows correctly.
  * cooking troves into the repository with --flavor <newflavor> now modifies
    the flavor before the recipe is even loaded, not when the recipe's setup
    function is called.
  * add a check to ensure RPATHs in cooked packages do not have %(destdir)s
    or /tmp or /var/tmp in them.
  * EnforceSonameBuildRequirements has been temporarily changed to produce
    warnings instead of errors.
  * Dependncies and flavors didn't order things properly in their frozen forms
  * StreamCollections are now properly ordered

Changes in 0.62.11:
  * InstallBucket policy now allows using macros in component names.
  * The --resume option now works correctly when conary has
    automatically discovered a non-standard path for the main build
    directory.
  * A soname dependency is again generated for libraries outside of
    library directories, but the pathname is now included in the
    dependency.  Within a package, all matching dependencies are
    modified to include the path.  This is useful for cases where
    an application packages private versions of libraries -- the
    dependencies still need to be there so that inter-component
    requirements are honored, but they must not perturb the rest
    of the system.
  * Recursive pinning now behaves itself
  * Switch group recipe syntax to use r.add() instead of r.addTrove,
    r.remove() instead of r.removeTrove(), and add a
    r.setDefaultGroup() command to set the default group.

Changes in 0.62.10:
  * EnforceSonameBuildRequirements enhanced to handle correctly cases
    where more than one trove can resolve a single soname dependency.
  * EnforceConfigLogBuildRequirements now can take exceptions, which
    can be specified either as a filename (such as /usr/bin/bison or
    %(bindir)s/bison) or as a required trove (such as bison:runtime).
  * The trove.Trove initializer no longer allows for a trove to be created
    with a name that has more than one ":" character in it.
  * EnforceSonameBuildRequirements now can take exceptions, which are
    specified as a required trove (such as libfoo:devel) to avoid adding
    to the list of requirements.
  * EnforceSonameBuildRequirements now produces errors for missing build
    requirements, and EnforceConfigLogBuildRequirements now demonstrates
    very few false positives, and so has been updated to warning instead
    of info.
  * Added a check to warn when a trove is installed multiple times from
    the same branch with incompatible install buckets (--no-conflict-check
    overrides this check)
  * Redirects can now redirect to nothing, which allows components to
    disappear gracefully on a redirection
  * A soname dependency is now provided only if the library is in a
    default library directory, or in a directory explicitly added with a
    SharedLibrary(subtrees='/path/to/dir/') call.

Changes in 0.62.9:
  * EnforceConfigLogBuildRequirements policy added.  It looks through
    all config.log files anywhere under the build directory for programs
    that configure has found, and ensures that the transitive closure
    of the build requirements contains each file listed.  (That is, if
    the file /usr/bin/perl has been found, and intltool:runtime is in
    the buildRequires list, and intltool:runtime requires perl, then the
    requirement is satisfied.)  This policy currently produces some false
    positives; the "greylist" that tries to remove false positives needs
    to be expanded.
  * The repository server now uses a repository instance specific key
    cache.  This fixes KeyNotFound errors seen when running multiple
    repositories on one server.

Changes in 0.62.8:
  * The bug, introduced in 0.62.7, that caused Conary to stop short of
    recursing to the innermost troves when handling erasures has been fixed.
  * EnforceSonameBuildRequirements enhanced to use the system database to
    find the right missing build requirements.
  * Make users and groups in a repository such that they may not differ only
    in case, i.e. if user foo exists, user Foo cannot be created.
  * files in /usr/%(lib)s/python/.* are no longer automatically given an
    architecture flavor - if there are architecture-specific files in those
    dirs, they should result in an arch-specific flavor through normal
    means.
  * By default, no OpenPGP signatures will be added to troves when
    doing commits unless a fingerprint is explicitly set in conaryrc.
    Previously, if a keyring existed, the first key found would be used.

Changes in 0.62.7:
  * Some unneeded parts of the sql query in _getTroveList have been removed,
    improving performance.
  * The performance of the default (and most used) case of the
    getAllTroveLeaves has been increased up by using a specialized
    query.
  * Exception handling in the repository when revoked or expired keys
    are used has been corrected.
  * Signature checking now correctly checks the timestamp of the signature
    against the expiration time (if any) of the key that signed it.  If
    the signature timestamp is later than the expiration timestamp,
    the signature is rejected.
  * Pass 'Database is locked' repository errors to the client as a
    RepositoryLocked exception notifying user that the server is busy.
  * The 'yuck' script is no longer installed.
  * ComponentRequires now makes :runtime, :lib, :devellib, and :devel
    components all require their matching :config component if the
    :config component exists.  The :config component is not automatically
    created, but when it exists, it's always going to be because it
    is required by multiple other components.

Changes in 0.62.6:
  * mergeCollections() didn't always handle referenced troves changing
    byDefault status
  * Various cleanups and simplifications have been made to the trove
    removal determination

Changes in 0.62.5:
  * Allow selection of individual troves from change set files via --from-file
  * Recursive queries on local database could get upset by a missing trove
  * Underlying dependency code returns version and flavor for troves with
    broken dependencies
  * Underlying dependency code returns information on what removed trove
    caused a broken dependency
  * Removed --no-deps-recurse option
  * Greatly simplify dependency resolution logic
  * The version portion of a Release (version-sourceCount-buildCount)
    is no longer required to begin with a digit.
  * The Release parsing code has been cleaned up to use consistent
    naming, API documentation, and parse error messages
  * An unhandled exception when signing a trove twice with the same key
    has been fixed.
  * Old (now invalid) changesets are now removed from the changeset
    cache when a digital signature is added to a trove.
  * A package is now counted as empty if it contains only files automatically
    found by the AutoDoc policy.
  * CPackageRecipe now requires elfutils:runtime for eu-strip; this is
    needed for the existing debugedit:runtime requirement to do useful
    work.
  * Removed DistroPackageRecipe and moved its buildRequires list to
    PackageRecipe.  Use clearBuildReqs() to remove any of the base
    requirements for a package.
  * Install buckets are respected during dependency resolution
  * Updated the troveNames() call to a faster query, which should bring
    the run time of the "conary rq" back to a more reasonable limit
  * Race conditions and robustness problems have been fixed in
    the changeset cache.

Changes in 0.62.4:
  * Many places where lots of individual db calls were done to collect
    file objects have been collapsed into batched calls (5-10% speedup
    on some operations)
  * Fixed PGP key submission to not use a hidden form element.
  * Changed PGP key submission to use an xmlrpc call instead of
    modifying the database directly.
  * Added methods to change PGP key/user associations, and thereby
    disable a key.
  * Added an index to dependency resolution for a massive improvement
    on local system dependency performance on large updates.
  * Added the ability to get troves without file lists from the local
    database and use that when getting troves through the changeset
    trove source.
  * Previously, dependency resolution could cause duplicate
    trovesource entries.  This no longer occurs.
  * :lib and :devellib automatically have lib=%(lib)s install buckets.
  * A user management bug in the repository has been fixed.
    Previously, if you deleted a group followed by the user with the
    same name of the group, an unhandled exception occurred.
  * Looking up changeset cache entries in the cache database no longer
    uses exception handling to determine when database entries are
    invalid or stale.
  * The EnforceSonameBuildRequirements policy now recognizes :devellib
    as well as :devel components in buildRequires.

Changes in 0.62.3:
  * Don't link troves to groups when the branch has changed
  * Link new troves to collections (and new collections to old troves) when
    a trove isn't installed but a suitable replacement (meaning on the same
    branch) is available
  * Installing changesets w/ not by default from files broke
  * Fix a bug in the kid template that prevented permissions (ACLs) from being
    deleted from a repository.

Changes in 0.62.2:
  * Further reworkings of update code to be fully based on job sets. The
    absolute flag now defines whether a trove is newly installed or if
    it should be an update from an existing trove (when possible). Network
    changesets and changesets from files are treated almost identically now.
  * Swapped lock terminology for pin
  * Changed table names in database schema to better match the repository
    schema

Changes in 0.62.1:
  * UtilizeGroup fixed
  * conary updateall fixed
  * Disable SHA-1 integrity checks when trove changesets don't include
    files in various places
  * conary now prevents you from cooking empty groups

Changes in 0.62.0:
  * Initial OpenPGP (RFC 2440) based signature support has been
    added. Conary reads public keys from ~/.gnupg/pubring.gpg and
    /etc/conary/pubring.pgp.  Conary reads private keys from
    ~/.gnupg/secring.pgp.  Setting the "signatureKey" configuration
    variable to a key ID will select which key to use from the
    keyring. If signatureKey is not set, and there is a valid private
    keyring, the first key on the keyring will automatically be used
    to sign changesets when committing them to the repository.
    "cvc sign" adds a signature to a trove that already exists in the
    repository.
  * Change set generation on the command line is more flexible. It can generate
    erasure changesets as well as relative to nothing changesets
  * When creating multiple groups from the same recipe using newGroup(),
    Conary now searches all subgroups when resolving dependencies within
    a parent group
  * Conary no longer resolves dependencies for troves with byDefault=False
    (such as :test and :debuginfo).  Conary will now resolve dependencies in
    those troves only if you set checkOnlyByDefaultDeps=False.  When creating
    subgroups using newGroup(), pass the checkOnlyByDefaultDeps flag as an
    argument to the newGroup() function.
  * excludeTroves now applies to troves which have been added to
    already installed collections

Changes in 0.61.12:
  * You can now search for troves by <trove>=<host>@
  * A bug when cooking groups with depCheck = True (introduced in 0.61.10)
    has been fixed.
  * A new r.ByDefault policy controls how components are included in their
    enclosing packages; the default is True except for :test and :debuginfo
    components that default to False.
  * Cloning across repositories works
  * A bug in 'conary update --info' output was fixed

Changes in 0.61.11:
  * A bug that caused a database deadlock when removing entries from the
    changeset cache in the repository server has been fixed.
  * Added RegularExpressionList in conarycfg
  * Added lockTroves configuration option for autolock
  * Recurisvely included troves could be removed incorrectly when those
    troves were already present

Changes in 0.61.10:
  * The conary update command now takes a --sync parameter, documented in
    'man conary'
  * Groups now allow you to create a reference to another cooked trove,
    and use that reference to add troves that are contained in that trove.
    For example, if you want to create a group-python based on the troves in
    an already cooked group-dist, you add a reference to the group-dist in
    group-python, and pass the group-dist reference in when you call
    addTroves.
  * Work has begun towards generalizing the concept of a trove source.
    A class SimpleTroveSource has been added that, when subclassed and given
    access to the troves, will allow you to call findTroves to search that
    source.  The same code is used in update code to unify updating from
    the repository and from changesets, and it is used to provide the search
    capabilities for the local database.
  * Conary now allows all files, not just regular files, to have
    dependencies.  This is necessary for user/group dependencies for
    non-regular files to work.  Packages built with 0.61.10 or later
    that have non-regular files with non-root user or group will not
    be readable by Conary versions 0.61.9 or earlier.
  * Shadowing now preserves the byDefault flag, and handles reshadowing
    collections gracefully now
  * Update preprocessing now works on absolute changesets instead of
    relative ones, providing massive cleanups. Code uses sets of jobs
    instead of changesets for job representation, allowing still more
    cleanups. Many bugs seem to have gone away.

Changes in 0.61.9:
  * Fix a bug added in 0.61.8 that breaks tag handlers

Changes in 0.61.8:
  * Fix a bug introduced in 0.61.7 that occurred when, in the repository,
    either the Users table or Groups table was empty when creating a new group.
  * Add --buildreqs, --flavors options to q and rq.
  * Primary troves should not have their trove change sets overridden by
    items recursively included (and fixed a pile of things this broke).
  * Locally stored change sets can't always get access to pristine files
    from the local filesystem; when it can't, make sure file sha1 checking
    doesn't get upset.
  * Unchanged troves in updated groups could be erased by items in the
    same group on a different branch.
  * The "conary q[uery]" command accepts a --diff option.  When --diff
    is used, the difference between installed and pristine troves is
    displayed.
  * An additional progress callback has been added to show when database
    transactions are committed

Changes in 0.61.7:
  * Several bugs related to updating two troves with the same name have been
    fixed - including branch affinity, flavor affinity, correct handling of
    already updated troves, and correct handling of empty flavors.
  * "conary emerge" as root (or as a user than can apply the changeset
    produced by the build) did not install anything but the toplevel
    package.  This bug has been fixed.
  * No longer hide descriptive TroveNotFound errors behind a generic
    NoNewTroves wrapper.
  * Group recipes can now request that dependencies be resolved and
    added to the group at cook time.  To automatically add required
    troves to a group add "autoResolve = True" to the recipe class.
    Optionally "autoResolveLabelPath" can be set to a list of labels
    to use during dependency resolution.
  * Locally stored rollbacks couldn't handle files changing types. As
    part of the fix, the generic file diff code is now used when creating
    changesets instead of having a special-case wrapper around it
    (fileChangeSet()).
  * The commitaction script and the changemail module did not necessarily
    show the full trailing version for branches and shadows.  (For example,
    /conary.rpath.com@rpl:devel/4.1.25-18/db41/19 showed up as "19"
    instead of "4.1.25-19".)
  * Add a --deps option for conary q.  Make that and conary rq --deps
    recurse over collections.
  * Warn about missing buildRequires entries both for soname dependencies
    and for TagSpecs applied via tag description files.
  * A bug in updating groups that switch the byDefault setting of troves
    has been fixed.
  * Add an updateThreshold config option to control the number of troves to
    include in a download.
  * Ordering didn't work for old packages depending on anything, or for
    dependencies whose provider moved between components.
  * The r.Ownership(), r.UtilizeUser(), and r.UtilizeGroup() now generate
    appropriate dependencies on info-* packages.
  * Updating packages and components installed multiple times could cause
    a component to be removed multiple times (which resulted in a traceback).
  * Fixed a bug that occurred when groups tied to a user were deleted
    without deleting the associated user, then subsequently adding a user
    with the same name.

Changes in 0.61.6:
  * InitialContents turns off EtcConfig, since a file cannot be both
    a config file and an InitialContents file.
  * Reworked repository change sets to directly reference files from the
    contents store.
  * The User() command now takes an optional supplemental= option,
    which provides a list of supplemental groups to which to add
    the user.  (SupplementalGroup() is for groups not associated
    with a user.)
  * The showcs command can now handle components that are referenced
    but not included in a changeset.
  * InfoUserRecipe and InfoGroupRecipe can now be built with buildlogging
    turned on.
  * Conary's internal handling for dyanamically finding new IDs for
    users and groups has been fixed.
  * "conary updateall" now accepts the --test flag.
  * Various fixes were made to the CIL dependency detection code.

Changes in 0.61.5:
  * Added basic clone capability (which only works cloning to parents
    branches and shadows, and on a single host).
  * Now handles degenerate case of packaging unreadable files.
  * A bug that caused conary to ask for the wrong fileId when constructing
    a changeset from multiple repositores has been fixed.
  * Conary now can add users and groups automatically at install time.  If
    there is no taghandler to add a user or a group, conary will add it
    internally as a bootstrapping measure; if there is a taghandler,
    conary will call that instead.  In order to ease transition, Conary
    does not yet create the dependencies on the info- packages; a future
    version of Conary will add those dependencies after the system user
    info- packages have been created.
  * rpm2cpio now handles rpm archives that use bzip2 to compress the
    cpio payload
  * Conary now creates dependencies (provides and requires) for CIL
    files, if mono's monodis is installed on the system or being built
    in the current package.
  * Troves moving between troves could cause conary to attempt double
    erasures
  * The networked repository handles cases where contents are not
    found in the contents store.  The exception is passed back to
    the client.
  * The networked repository handles cases where a file stream is not
    found when the client asks for file contents.  The exception is
    passwd back to the client.
  * An error that caused getPackageBranchPathIds() to return the
    oldest fileIds instead of the youngest fileIds has been corrected.
  * Reworked finding old versions of troves to avoid a single trove
    being removed multiple times

Changes in 0.61.4:
  * %(datadir)s/.../lib/ files will no longer show up in :lib - presumption
    being that anything under %(datadir)s really is arch independenct
  * Creating branches and shadows had a command line parsing bug
  * "cvc newpkg" takes --dir and now complains for unexpected arguments
    (which is used to just ignore)
  * when using flavor affinity for installed troves, merge subarchitecture
    flags
  * group handling didn't always preserve troves which were needed by a
    newly installed trove properly

Changes in 0.61.3:
  * Corrected a bug that snuck in 0.61.2 that caused a temporary SQL table
    to not be temporary, which makes multiple httpd processes fail with
    'database schema changed' errors.

Changes in 0.61.2:
  * Fix a bunch of typos in the authentication checking server side
  * Add permission editing capabilities to the server component and hooks
    in the netclient
  * Overhaul of ACL system so that uniqueness constraints on Troves and
    Labels can be enforced: we now use a special Trove and Label "0 | ALL"
    instead of Null
  * Dependency resolution enforces label ACLs.
  * Module arguments to commitaction are parsed according to shell
    quoting rules.
  * The changemail commitaction module now takes an optional '--from'
    argument.
  * added clearBuildReqs() - will clear all or some of superclass buildreqs
    when cooking.
  * The pickled version of Dependency objects changed, therefore the
    schema version of the changeset cache has been incremented.
  * When Configure() detects a failure and input or output is not a
    tty, all config.log files will be included in the output in order
    to ease debugging from captured log files.
  * Part of the infrastructure for adding users and groups has been added:
    it is possible to create info-<name>:{user,group} packages via
    UserInfoRecipe and GroupInfoRecipe classes.  The User(), Group(),
    and SupplementalGroup() policies are deprecated; those lines should
    move to their own recipes intact (the syntax remains the same).
    The install-time code does not yet install info-* packages first in
    their own transaction; when it does, the Ownership(), UtilizeUser(),
    and UtilizeGroup() policies will create dependencies on the
    appropriate info-* packages.
  * The networked repository server and client code has been changed
    to use the 'deflate' Content-encoding type instead of 'zlib',
    which makes the code RFC 2616 (HTTP 1.1) compliant.
  * A new function called hasUnresolvedSymbols() has been added to the
    elf module.  This could be useful for a contributor to implement a
    policy that checks to make sure that shared libraries do not have
    unresolved symbols.  Additional code could be written to check
    binaries too.
  * cvc checkout, update, and commit now show progress when communicating
    with the repository server
  * Progress is now displayed while downloading file contents from a
    repository (such as when assembling a changeset that is distributed
    across multiple repositories)

Changes in 0.61.1:
  * Cleaned up error message which results from Conary not being able to
    determine which trove to remove when a new one is installed
  * Dependency object use slots
  * Hash values for DependencySet, Version, and Branch objects are cached
  * UIDs and GIDs that cannot be mapped to symbolic names no
    longer cause the buildpackage code to traceback.  The ownerships
    from the filesystem were never used anyway, so it's safe to assume
    that all files are owned by root:root
  * Implemented proper updateall
  * Files in troves are downloadable from the repository browser.
  * Troves in the repository browser are separated by first letter
    instead of showing all troves in one page.

Changes in 0.61.0:
  * New functionality for maintaining user groups: renaming and updating
    members
  * Added repository interfaces for deleting users and groups
  * Added a repository iterator function to list the members of a group
  * The web interface to the Conary repository now has a repository
    contents browser, accessible either from the main page (if you are
    logged into the web interface), or from the /browse url. Example:
        http://conary.example.com/conary/browse
  * A bug preventing all access to the web interface if an anonymous
    user existed has been fixed.
  * "Large" updates are split into multiple pieces which are downloaded
     and installed independently of one another
  * Trove updates are tracked through collections
  * Group handling completely rewritten to function as a three way merge
    instead of a set of heuristics
  * Trove removal handles references troves which are referenced by multiple
    collections
  * Rollback format unified for local and nonlocal rollbacks
  * Dependency ordering forces collections to be installed after all of their
    referenced troves (allowing simple restarts)
  * Database migration removes stale versions
  * --replace-files marks the replaced versions of the files as no longer
    present
  * Troves store information about Install Buckets - not used yet.
    By specifying a component's install bin, which is a set of key-value
    pairs, you can describe whether two versions of a component are
    installable side-by-side.  If two versions of the component share the
    same keys for their install bins, but at least one different value, then
    the components are installable side-by-side.
  * Troves store information about troves loaded when building a recipe
  * Build Requirements are stored with the trove
  * Add isCollection() to TroveInfo
  * Changesets download while instals are going on
  * StreamSet.twm() respects ignoreUnknown now
  * Rollbacks of locally cooked and emerged troves works

Changes in 0.60.12:
  * Previously, if you ran "conary update foo", and foo requires a new
    version of bar, but updating to the new version of bar would break
    existing dependencies of other troves on the system, a very
    unuseful "Troves being removed create unresolved dependencies"
    message would be printed.  Conary now says that "Additional troves
    are needed" instead.  If --resolve is used, it will report the
    troves that have been added before displaying the dependency
    failures caused by erase.
  * Symlinks no longer confuse AutoDoc policy.
  * Autosource files which have changed confused cvc update
  * allow a \ at the end of a line in config files to do line continuations
  * several bugs in the multitag handler have been fixed

Changes in 0.60.11:
  * The '-f' flag was added to the arguments to gzip when
    recompressing compressed files
  * Added progress callbacks for uploading the changeset when cooking
  * Improved automatic mainDir detection for some corner cases.
  * Put development docs back in :devel component (they were
    inadvertantly removed from it by a previous fix).

Changes in 0.60.10:
  * BadFilenames policy absolutely prohibits filenames with newlines
    in them, no exceptions allowed.  Other similarly bad filenames may
    later be forbidden by this policy.
  * UTF8Filenames moved to packagepolicy, where it belongs, and it now
    raises an error instead of printing a warning.
  * Conary now enforces the rule that tag names must have no whitespace
    and must be all alphanumeric characters, -, or _.
  * Conary can now run a single instance of a single tag handler to
    process multiple tags.  The tag description files for each tag
    must point to the same tag handler, and must each specify the
    multitag datasource.  The data is passed to the tag handler on
    standard input using the protocol "tag list for file1\nfile1\n..."
  * Fixed ftp server busy detection when fetching files via URL.

Changes in 0.60.9:
  * The changemail script is replaced by a generic commitaction script
    that loads modules, and a changemail.py module is supplied.  There is
    a backward-compatible changemail script which calls commitaction
    with the changemail.py module.  --email and --*user options now are
    changemail module options, so the commitAction should be specified
    something like this:
    commitAction /.../conary/commitaction --repmap ... --module "/.../conary/changemail --user %(user)s --email foo@example.com --email bar@example.com"
    You can add your own modules and run them all from the same commitaction
    using multiple --module arguments to the commitaction script.
  * Conary can now almost always guess the correct name for the mainDir
    when it is not %(name)s-%(version)s, if the first addArchive()
    instance creates exactly one top-level subdirectory and no other
    top-level files of any sort, in which case it will use that name as
    the mainDir.

Changes in 0.60.8:
  * The changemail script is now actually packaged, in
    /usr/lib{,64}/python2.4/site-packages/conary/changemail
  * Build requirements for superclasses are automatically added to
    subclasses.
  * Build requirements now look at all labels in a version to see if they
    satisfy a build requirement.
  * The NormalizeManPages policy now automatically converts man pages
    encoded in iso-8859-1 to man pages encoded in utf-8.  Additionally,
    it runs faster and no longer calls sed.

Changes in 0.60.7:
  * The changemail script is now distributed with conary, and is called
    with a different calling convention; instead of being called once
    per trove with trove-specific command line options, it is called
    once per commit (of however many troves) and creates more readable
    summary email messages.  Remove --trove, --version, and --flavor
    arguments from your changemail invocations.  Added --user argument
    to changemail; specify in .cnr files as "--user %(user)s".  Or, to
    only print users for source or binary commits, use "--sourceuser
    %(user)s" or "--binaryuser %(user)s", respectively.
  * The cvc rdiff command now recognizes creating a shadow as such.
  * Build requirement tracking is now half-enabled; conary is now able
    to read "buildReqs" tags, but will not yet generate them.
  * Files in /tmp and /var/tmp, and all cvs temporary files, will no
    longer be packaged by default,
  * The addArchive(), addSource(), and addPatch() actions can now fetch
    via HTTPS as well as HTTP and FTP.
  * The repository now handles creating a changeset between two troves
    that both contain a version of a file that is stored on a different
    repository

Changes in 0.60.6:
  * Erasing emerged troves works properly
  * Calling Doc() no longer disables the AutoDoc() policy.
  * A more reliable method is used for finding the port of an
    Apache connection

Changes in 0.60.5:
  * 'conary emerge' works again
  * Distributed group changesets failed when remote troves disappeared
    from the group
  * build logs are now tagged with 'buildlog' tag
  * Conary now handles cases when a directory becomes a symlink when
    applying a changeset.  An error message is displayed which tells the
    user how to apply the update.

Changes in 0.60.4:
  * An error in the automatic database conversion of 0.60.2 systems
    has been corrected.

Changes in 0.60.3:
  * Reimplemented LargeStreamSet in C
  * Added StreamCollection
  * Policies now announce their names in their information, warning,
    debug, and error messages, making it easier to determine how to
    resolve problems.
  * The database conversion for to 0.60.2 didn't work well; a proper
    conversion is now in place

Changes in 0.60.2:
  * Added InitialContent flag
  * Fixed bug which caused servers to leak file descriptors when the sqldb
    was replaced
  * "repquery --deps" output fixed (broken in 0.60.1)
  * Added AutoDoc policy which finds common documentation files and puts
    them in %(thisdocdir)s automatically.
    AutoDoc is disabled by calling
    Doc without calling AutoDoc, which means that existing recipes that
    call Doc will not show changes.
  * getPackageBranchPathIds() now returns version and fileId as well,
    so that the IdGen class can determine if an older version number
    should be assigned to files.  getPackageBranchPathIds() is now the
    primary mechanism for populating the pathId dictionary.
  * The local label methods of the version object have been
    refactored. isLocal() is now onLocalLabel(), isEmerge() is now
    onEmergeLabel(), etc. isOnLocalHost() has been added as a method
    to easily determine if a version only exists in the database
  * Moved logic for explicitly creating a changeset from cscmd.py to the
    ConaryClient object
  * Added the (unused) ability to lock and unlock troves. Ignore this for now.
  * "query --info" behaves much more like "repquery --info" now
  * isSourceVersion() method has been to the Version object
  * most of the remaining erroneous references to "Package" have been
    changed to "Trove" throughout the code.  This includes method
    names such as getPrimaryPackageList() -> getPrimaryTroveList().  Some
    more commonly used methods were left as deprecated thunking methods
  * dependency resolution couldn't resolve a requirement w/o flags against
    a provides w/ flags

Changes in 0.60.1:
  * Support for legacy clients (protocol version 29) has been removed from
    the server
  * The server raises an server-side exception if any client with
    protocol less than 32
  * Updated the URL provided in a server-side client version mismatch
    exception
  * Server-side dependency suggestions return more choices, leaving it
    to the client to sort it all out
  * Client uses timestamps to determine which troves to install when their
    flavors score equally
  * Fixed build-side bug handling meta characters ([,*,etc) in file names
  * "cvc newpkg" now accepts pkgname=label syntax
  * files.contentsChanged() function updated to work with StreamSets
  * Basic local changeset creation, retargeting, and commits work
  * Permissions weren't merged for operations run as non-root users
  * The structure of the repository web interface has been redesigned
    and some authentication UI bugs have been fixed.
  * The repository web interface now requires the conary-web-common package
    to be installed.
  * Committing troves to the repository no longer recompresses non-config
    files
  * Timestamps are set on the server at commit time; the timestamps the
    client assigned is not used (this is to protect against clients with
    a bad idea of time; servers should be consistent, even if they're
    wrong, and as long as time doesn't go backwards on that server all is
    good)
  * Reworked troves to be representable as streams and implement *basic*
    signature capability
  * Local cook versions are now more sensible.

Changes in 0.60.0:
  * Changed changesets to compress individual files instead of the combined
    stream.
  * Cleaned up file content objects to no longer track file sizes.
  * Switched away from TupleStream to StreamSet both for better performance
    and for improved flexibility in the format (at the price of larger
    frozen streams).
  * Troves explicitly provide their own names.
  * Troves can now provide "capability flags", and trove requirements
    can now include references to the capability flags.
    r.ComponentProvides(('ASDF', 'FDSA')) will cause all components built
    from the current recipe to provide the 'ASDF' and 'FDSA' capability
    flags, and r.Requires('/path/to/file', 'foo:runtime(ASDF FDSA)')
    will make /path/to/file require the foo:runtime component built
    with the ASDF and FDSA capability flags.
  * Dependency components can contain : characters now.

Changes in 0.50.14:
  * Dependency checking now returns reordering information (which isn't
    used yet)
  * Allow groups to include other groups defined in the same recipe (but
    explicitly disallow cycles in groups)
  * Fixed bug in building multiple groups with a single recipe when some
    of the groups already exist, but others don't

Changes in 0.50.13:
  * Added automatic :data component for /usr/share, to which you should
    add any platform-independent files that are needed by :lib components
    but not in a libdir-derived path.  These might include configuration
    files and supporting data files needed by both library and runtime
    programs.
  * Added automatic intra-package inter-component dependencies; now within
    a single package, the :devel component will automatically require the
    :lib component if both components exist.  These dependency sets can be
    modified with the ComponentRequires policy.
  * The build/buildpackage.py file has variable and function names changed
    to better match our terminology for packages and components.
  * Change flavor specified in the conaryrc to a flavor path -- accept the
    flavor config parameter multiple times to create a flavor path
  * Added a "filewrap" argument to r.Run() that inserts an LD_PRELOAD
    wrapper that overrides some library funtions to look in %(destdir)s
    first before looking in the filesystem.  This is subject to change
    as we experiment with it!

Changes in 0.50.12:
  * Implemented --quiet for conary update changeset commands, and cvc cook.
    Also implemented the 'quiet' configuration value. This option suppresses
    progress indicators.
  * Split loadRecipe into loadInstalled and loadSuperClass, depending on the
    purpose of the recipe loading.  loadInstalled will examine the local
    system to look for a matching installed trove, and load that version,
    while loadSuperClass will not.
  * Logs of builds are now stored in cooked changesets in the :debuginfo
    component -- generally in
    /usr/src/debug/buildlogs/<name>-<version>-log.bz2, controlled by
    macros.buildlogpath
  * Added lib/logger.py
  * Fixed conarybugz.py to work with Conary's new site-packages location
  * Cleaned up yuck, rpm2cpio, and rpm2ccs scripts to use new "import conary"
    mechanism for finding conary.
  * Check sha1s for all files written into the repository or file system
  * conary scs --deps works again

Changes in 0.50.11:
  * Reworked file addition to local database a bit for better performance
  * Fixed sorting for --info
  * Don't make --info installs require a writeable database
  * Added an exception to group updating, restricting removal of existing
    troves to match the group's contents to troves on the same branch
  * Groups which had the same trove added (via a referenced trove) and
    removed (from the primary trove) got confused
  * conary showcs now takes trove version
  * conary showcs will display erased troves in changesets, and erased troves
    that are referenced but not within the changeset
  * conary changeset now support trove=<version>-- to create a changeset that
    erases the trove
  * Cache user id to name mapping
  * Improved the progress indicators for preparingUpdate and
    creatingDatabaseTransaction
  * Implemented progress indicator on source downloads
  * Fixed bug in update process which caused files to be incorrectly skipped

Changes in 0.50.10:
  * Added callback for creating database transaction, so that it does
    not look like we spend an inordinate amount of time executing tag
    pre scripts.
  * Added findtrove.py to the Makefile so that it is included in
    the distributed version of conary.
  * Added distcheck rule to Makefile to try and avoid missing files in the
    future

Changes in 0.50.9:
  * reimplemented StreamSet in C
  * moved findTroves out to findtrove.py, reworked it to be more modular
  * getSourceVersion now correctly handles branched binaries by looking
    up the branch to find the source component.
  * reimplemented StringStream in C
  * fixed bugs in --info

Changes in 0.50.8:
  * sort update --info alphabetically, display old versions, and display
    a letter summarizing the type of change
  * NormalizeInterpreterPaths() policy now looks in the package currently
    being built, as well as on the installed system, to determine how to
    resolve #!/usr/bin/env scripts.
  * groupName argument to addTrove() can now be a list of group names as
    well as a single group name.
  * --no-recurse works on the erase path
  * fix to walkTroveSet (which was horribly broken)
  * enable (optional) dependency checking when building groups
  * 'cvc cook' error output when there are unresolved build
    requirements is more user friendly
  * filesystem conflicts are handled properly when applying a rollback
  * updating a package to a version that comes from a different
    repository when that package had an uninstalled component works
    now.
  * conary now resides in /usr/$LIB/python$PYVERSION/site-packages/conary/
  * calling r.Replace on a non-regular file results in a warning instead
    of an unhandled exception
  * implemented basic callbacks for update, erase, and changesets

Changes in 0.50.7:
  * Added the XInetdService action to avoid having to include
    /etc/xinetd.d/ files separately, and to make xinetd.d files
    be consistent, making recipe-provided changes less likely to
    conflict with local configuration changes.
  * groups are no longer allowed to contain redirects
  * added setLabelPath to group recipe
  * Allow r.Provides("soname: libfoo.so(FLAGS)", "/some/file") (added
    the "(FLAGS)" part).
  * don't allow spaces and commas in revisions

Changes in 0.50.6:
  * conaryclient.updateChangeSet should have recursed by default
  * Metadata retrieval now works along distributed branches and shadows.
  * reworked troves being added to database to handle missing parts
    of packages and groups properly (and make things faster and more
    elegant)
  * merged update and erase code paths in conaryclient
  * update and erase now take +,- modifiers on trove names
  * added --info to see what an update or erase command will do
  * a single group recipe can now build multiple groups

Changes in 0.50.5:
  * Streams return their value through __call__ instead of value()
  * Reimplemented ShortStream and IntStream in C
  * conary config now takes --show-passwords option, and does not pretty
    print config file values when not printing to screen.  This means that
    conary config > <file> will result in a valid configuration file.
  * Updating groups didn't work when the group referenced troves as new
    which were already installed on the system
  * r.ComponentSpec('somecomponent', '.*') will no longer override the
    file specifications for packaging :debuginfo and :test components.
  * loadRecipe now takes a troveSpec as its first parameter, and uses that
    troveSpec to find the trove on the local system that matches the source
    component that is being loaded.  loadRecipe also automatically searches
    the labels that are parents of the current recipe, so if you shadow a
    recipe, any loadRecipe lines contained in that recipe should still do
    what you want.
  * merge didn't handle files converging
  * merge doesn't need to deal with autosource files
  * diffs between groups failed when members disappeared

Changes in 0.50.4:
  * Most rollback information is stored as a reference to a repository
    instead of storing full rollback data on the local system. The
    localRollbacks flag in conaryrc allows the old behavior to remain.
  * The CONARY state after a merge operation on a shadow now has the
    correct fileId for files that are not different than the parent
    version.
  * Added /usr/lib/conary/conarybugz.py to make it easy to automatically
    populate bugzilla databases from repositories.
  * Sped up Strip, NormalizeInitscriptLocation, NormalizePamConfig,
    TagDescription, and TagHandler policies by limiting them to
    only appropriate directories.
  * Fixed :debuginfo to work with binaries built from more than one
    source file, and made it less aggressive by only stripping debug
    information out to the :debuginfo files, which both makes stack
    traces better without :debuginfo installed and makes libraries
    stripped for :debuginfo more likely to work.
  * When existing fileId's had no streams but the streams are provided
    by a later commit, those streams weren't always merged properly if
    there were multiple files for that fileId
  * conary config output masks user/password info in repository maps
  * the config option useDir has been changed to useDirs, and archDir has been
    changed to archDirs, to allow for tiered use/arch flag definitions, and
    the tweaking of use and arch flag settings.  By default, useDirs and
    archDirs look in /etc/conary/<dir>, followed by /etc/conary/distro/<dir>,
    follwed by ~/.conary/<dir>, where dir is use or arch, depending on the
    context.
  * Arch files can now contain arbitrary macro definitions, and in the future
    will contain values for macros like %(lib)s, which is lib64
    on some platforms.
  * when using --keep-existing, the install label path and install flavor
    are used to determine which version to install instead of using affinity
    to install something close to what you already have.
  * a bug that prevented a changeset from applying to the system when
    the changeset removed a component from a package and the component
    is not installed on the system has been fixed.

Changes in 0.50.3:
  * database findTrove now has an interface that is much closer to the
    repository findTrove function -- this enables conary q to work like
    conary rq.
  * Group handling didn't work for multiple levels of group inclusion.
  * Database.hasTrove() no longer needs to instantiate troves.
  * Fixed overly-aggressive cleaning of the cache.
  * Added repository findTroves call to parallelize findTrove calls.
  * Added the NonMultilibDirectories policy to prevent 32-bit troves from
    utilizing lib64 directories.
  * the NormalizeInterpreterPath policy can now handle unwriteable files
  * fixed the network client code to return file contents properly when
    multiple file contents are requested from the server (bz#50)
  * rewrote Database.getTroveLatestVersion()
  * Added :debuginfo handling in Strip policy, which requires debugging
    to be turned on in optflags and elfutils's eu-strip and debugedit to
    be installed.  Like :test components, :debuginfo components are not
    installed by default.
  * File versions are now properly set to a branched version after a
    merge operation
  * cvc commit aborts again when the current versions of files are not
    the latest versions

Changes in 0.50.2:
  * Any %(lib)s-derived path (/%(lib)s, %(libdir)s, %(krbprefix)s/%(lib)s,
    or %(x11prefix)s/%(lib)s) will now cause the entire package and all
    components to be flavored with the base instruction set flavor, so
    that architecture-sensitive but non-code files in (say) /usr/lib64
    do not show up on 32-bit platforms.
  * Sped up dependency resolution on the client
  * The reworked getFileContents call now asks for contents from the
    correct server when contents from more than one server are requested

Changes in 0.50.1:
  * Add support for trove=<troveVersion> in rq, cvc co, and other places that
    use findTrove
  * Add conary q --info option to display flavors
  * changeset command uses system flavor if no flavor is specified, skips
    troves which are not included in packages and groups by default,
    takes a --no-recurse option, and filters based on the excludeTroves
    configuration setting
  * Added automatic :perl component that works like the :python component,
    and extended the multilib-friendly-or-architecture-neutral policy to
    work with perl as well as python.
  * client/server protocol negotiation is a whole lot smarter now
  * getChangeSet() results in a single URL rather than one per primary trove
  * group, fileset, and redirect recipes have macros that contain the
    buildlabel and buildbranch.
  * fixed a bug with merging absolute change sets which contain config files
  * redirections to troves w/ older versions already installed didn't work
  * the pathId generation code has changed.  For cooked troves, the
    pathId will be the same for any particular version of a path.
    Code must not depend on this behavior, however; it may change in the
    future.

Changes in 0.50.0:
  * Redirections work
  * Sped up group generation
  * Troves which reference other troves (groups and packages) can now specify
    whether a trove is installed by default or not. Packages now reference
    :test, but don't install it by default
  * Added optional 'recurse' parameter to netclient.createChangeSetFile
  * The first argument to the Requires and TagSpec commands can now have
    macros interpolated, as in r.Requires('%(bindir)s/foo', ...)
  * Groups can have requirements now
  * protocol-level getFileContents works on multiple files simultaneously
  * repository log had too many files added to it
  * set instruction set flavor for a cooked trove whenever any Arch flags are
    checked

Changes in 0.14.12:
  * The shadow command looks at buildLabel instead of following
    installLabelPath
  * In some cases, troves with an incompatible flavor were chosen when
    --resolve was used. The proper flavor is now used, or the
    dependency is reported as unsatisfiable.
  * Several more instances of %(lib)s were moved out of the default
    specification for generic components like :runtime and :devel for
    better multilib support.
  * Policy now helps ensure that :python components are either
    architecture-neutral or multilib-friendly.
  * Better error messages for "%(foo)/" (which should be "%(foo)s/")
  * Looking up files in the local database gave erroneous results in
    some cases (this was noticeably primarily when distributed change
    sets were being generated)

Changes in 0.14.11:
  * Local systems store config files in sql tables now.  Use
    /usr/share/conary/convertcontents to convert to the new data store.
    Note that this means that any *config file* managed by conary can be
    read through the main SQL database file in /var/lib/conarydb/conarydb.
  * Actually check build requirements before building, use --no-deps to
    ignore the check.
  * make conary q and conary update convert all flavors to  strong flavors
    for comparison; ~readline becomes readline, and ~!readline becomes
    !readline, so that conary q foo[readline] works as expected.
  * no default flavor is presumed for local operations (erase, q)
  * changed getPackageBranchPathIds to base64 encode the filename in
    order to ensure that the resulting XML-RPC will be UTF-8 clean.
  * localoutofdate renamed to "yuck", a man page added, and the script
    and man page are now installed on the system.
  * rename --use-macro and --use-flavor options for cook to --macro
    and --flavor
  * support new cook syntax: cvc cook <trove>[flavor] to set the troves flavor
    while cooking
  * fixed rq output when iterating over subtroves within a trove or group
  * TroveNotFound exceptions are handled gracefully in cvc.  'conary cook
    foo' will no longer traceback when foo:souce could not be found in
    the repository.
  * Unsynchronized updates work for packages and groups
  * The database is now opened with a 30 second timeout.  This should allow
    better concurrency.
  * added --exclude-troves and excludeTroves conaryrc entry
  * repository .cnr file's commitAction configuration item now has a
    flavor provided to it as %(flavor)s and the default changemail
    script uses it.
  * don't allow the same label to appear twice in sequence in a version

Changes in 0.14.10:
  * FlavorMap sense wasn't set right for base instruction set

Changes in 0.14.9:
  * Shadow Branch objects didn't return parent branches properly. This
    caused incorrect pathId's to show up on cook on shallow shadows.
  * Reworked the code which looks up pathIds to take advantage of a new
    server call (getPackageBranchPathIds) which is faster and looks on
    both the full branch and full parent branches.
  * The Apache repository server now allows mixed ssl and normal requests.
  * Added forceSSL option to apache repository server configuration.
  * The network client code now supports accessing servers over https.
  * Proper salts are used for user passwords.
  * The default value for macros.optflags is "-O2" again, instead of
    an empty string.
  * The http handler in the conary server now sends back proper error
    codes in the case of an authentication error.

Changes in 0.14.8:
  * Fixed bug where streams for commits on distributed branches didn't always
    get set properly
  * reworked findTrove() in repository to return (name, version, flavor)
    tuples instead of full troves
  * Split conary.1 into conary.1 and cvc.1
  * Allow cvc cook trove=<version>
  * remove --target-branch cook option
  * added default :devellib component for architecture-specific devel bits,
    made all files with an architecture-specific multilib path that are
    not in :devellib go into :lib instead of having many of them fall into
    :runtime

Changes in 0.14.7:
  * ELF libraries with sonames that have paths in them are now handled
    sanely, by removing the path (and complaining...)
  * split march into targetArch and unameArch -- requires a new distro-release
  * rework command line arguments to shadow and branch to match how versions
    are normally specified, and allow a flavor specificatoin
  * added --sources to branch and shadow commands

Changes in 0.14.6:
  * fix for generating changesets between repositories
  * policies that look at shared libraries are now multilib-aware,
    fixing shared library permissions and dependency provision
  * autosources didn't work when committing across a shadow

Changes in 0.14.5:
  * allow groups to contain troves with conflicting flavors
  * make repository-side change set caching less buggy
  * fix config files changing to symlinks
  * allow duplicate items to be specified for erase and update
  * changeset command allows flavors to be specified
  * repquery --info shows trove flavor
  * fixed bug with not matching base instruction set flavor

Changes in 0.14.4:
  * several bugs in the 'cvc update' code paths have been fixed
    - it no longer retrieves autosource sources
    - the CONARY file now gets populated entries for autosource files
    - the fileids in CONARY files are now correct after an update
  * several bugs in error handling have been fixed
  * several docstrings have been fixed
  * packagepolicy now automatically adds usermode:runtime requirement to files
    that are dangling symlinks to consolehelper
  * the templating engine for the web interface to the server has been
    changed to kid; kid and elementtree are now required to run a server.
  * the web interface now supports limited editing of ACLs
  * the server now only supports protocol version 26 (it was a mistake
    to leave in support for 24 and 25)
  * old code that supported ancient protocol versions has been
    removed from the server
  * recipes loaded from within recipes follow the label= argument if
    it is given

Changes in 0.14.3:
  * Fixed usage message to no longer print 1 at bottom; improved option
    handling error messages
  * Fixed versions when branching from a shadow
  * The lookaside cache now fetches from the repository into the right
    location and with the right permissions, and fetches manually-added
    as well as automatically-added sources.
  * In recipes, addSource can now take dest='/path/to/file'
  * Change %(servicedir)s location from /var to /srv

Changes in 0.14.2:
  * contents are now stored as diffs when either the new file or the
    old file is empty
  * diffs of numeric streams can now express a change to the value of
    None

Changes in 0.14.1:
  * fixed a typo in lookaside.py that prevented commits from working
  * added a descriptive exception message when fileids in your database
    do not match the fileids in the repository

Changes in 0.14.0
  * added ability for changesets to ignore unknown fields in some places
    (making changesets somewhat less brittle)
  * fixed bug in source handling with non-recipe files in the local directory
  * added framework for generic trove information
  * checkout no longer pulls all sources from the repository
  * used new trove info framework to store the source trove, build time,
    total file size, and version of conary used when building binary
    troves.
  * lib/elf.c no longer uses mmap to read elf files.  Some architectures
    may have elf structures on disk that are not naturally aligned, and
    using mmap to read them won't work.
  * the repository code now uses a 30 second timeout when attempting to
    access the database
  * Have architectures control their march values in the architecture
    config files.
  * add Arch.getCurrentArch() to get the major architecture that is in use
    during a build

Changes in 0.13.3
  * added ability for a contents log file (makes syncing much easier)
  * file tags weren't used on updates
  * "description update" tag action replaced with "handler update"
    (which gets called when either the tag description or the tag handler gets
    updated)
  * "description preremove" tag action replaced with "handler preremove"
  * sources get committed automatically

Changes in 0.13.2
  * reworked use.py code almost entirely.
  * added /etc/conary/arch directory to contain architecture definition files;
    changed /etc/conary/use files to contain more information about how
    flags are used when building.  Flag definitions are no longer in use.py.
  * fixed buildFlavor so that it affects cooking packages as well as
    determining troves to include when cooking a group
  * changed --noclean to --no-clean to be in line with the rest of the
    options; documented it
  * removed Use.foo and Flags.foo options from conary config files.  Macros.foo
    is still there.  Added --use-flavor option to cvc cook which takes a flavor
    and overrides the build flavor while cooking.
  * groups now take flavor strings to determine the flavor of a trove to
    include, not flag sets.
  * dependencies resolution is flavor sensitive now (and uses flavor
    affinity)
  * added trove version/release number to dependency messages
  * renamed classes and methods in versions.py to match current terminology

Changes in 0.13.1
  * repquery wasn't filtering by flavor properly (exposed by a bug fix
    in 0.13.0)

Changes in 0.13.0
  * removed importrpm.py
  * diffs between a file object that has a non-empty provides or requires
    to a file object that has an empty provides or requires are now properly
    generated and applied.
  * added checks to validate merged file objects against the fileIds
    in the changeset
  * implemented shadows
  * framework for redirects in place
  * removed (unused) parentId field from Branches repository table

Changes in 0.12.5
  * reworked dependency resolution a bit for a big speedup in the server
  * moved destdir to %(builddir)s/_ROOT_
  * made macros.destdir available during the unpacking of sources
  * source commands (r.addAction, etc.), if given absolute paths for
    their dir keywords, will perform their actions in the destdir instead
    of the builddir
  * most build commands (r.Make, r.Create, etc.), will work in either builddir
    or destdir, depending on whether they are given relative or absolute
    paths
  * add dir keyword for r.Run
  * include /usr/bin/rpm2cpio

Changes in 0.12.4
  * set more arch flags for x86 and x86_64
  * troves can have multiple instruction set flavors now
  * flipped around use: and is: sections of flavor strings
  * Version and Branch object completely separated

Changes in 0.12.3
  * conary verify updated to new API so that it works again
  * conary q (with no arguments) works again

Changes in 0.12.2
  * added getTroveVersionsByBranch
  * make better use of _mergeQueryResults
  * moved version affinity into findTrove from ConaryClient
  * fixed branch affinity so that it's actually branch affinity instead of
    label affinity
  * rdiff changes for 0.12.0 broke negative numbers for oldVersion
  * rdiff diff'd based on label instead of branch
  * update has flavor affinity now
  * flavors can now be specified on the command line for update, erase
    repquery, and query
  * unspecified flavor flags got scores of zero, which was wrong
  * added python code for flavor scoring (useful for the client)
  * repository queries didn't work properly when looking for multiple flavors
    of a single version
  * fix for updating multiple flavors of a single version of a trove
    simultaneously
  * reworked getTroveVersionList and getAllTroveVersions for per-trove
    flavor filtering

Changes in 0.12.1
  * repquery and query always showed dependency information
  * getTroveLeavesByBranch did extra demarshalling of the flavor
  * repquery didn't deal with nonexistant troves well
  * dependency failures on erase didn't reassemble dependency flags properly
  * fixed bug in dependency sets creation which caused dependency flags
    to get mangled
  * added a check to prevent mangled flags from getting committed

Changes in 0.12.0
  * document config command, and display supplied macro/use/arch information
    in output
  * repository acl's work for almost everything
  * anonymous access must be explicitly enabled by creating an acl for
    user 'anonymous' with password 'anonymous'
  * server side flavor scoring used
  * queries reworked for flavor matching

Changes in 0.11.10.1
  * move to python2.4
  * repository caching (which isn't used yet) didn't track the recurse flag

Changes in 0.11.10
  * changed flavor tracking when loadRecipe() is used to only track
    flavors in loaded recipes that are superclasses of the recipe
    class in the loading recipe.  (e.g. loading python.recipe to get
    the distribution python version will not add all of the python
    recipe's flavor information to the loading recipe class, as long
    as the loading recipe does not subclass the Python class.)
  * add conary verify command for comparing the local system's state to
    the state it was in at install time
  * when a trove is installed for the first time, it comes from a single
    repository
  * didn't handle file types changing on update
  * fixed problem assigning depNums
  * components disappearing from troves caused problems in relative changesets
  * files moving from removed troves in changesets caused update to fail

Changes in 0.11.9
  * change the order of permissions setting (chmod after chown)
    because some versions of the Linux kernel remove setuid/gid bits
    when setting ownership to root

Changes in 0.11.8
  * work around a python bug w/ fdopen() resetting file permissions
  * r.Replace() as an alternative to r.Run("sed -i '...' file")
  * Policy enforcing UTF-8 filenames
  * r.macros.tagdatadir as a standard place to put data just for taghandlers

Changes in 0.11.7
  * changed server.py to take extra config files via --config-file instead
    of as an extra argument
  * extra config files (specified with --config-file) were ignored if they
    didn't exist; issue an error message now
  * Added r.ConsoleHelper() for recipes
  * PAM configuration files shouldn't have paths to modules by default,
    so we remove what used to be the standard path
  * changed repository user authentication to use user groups (currently
    one per user)
  * added password salt
  * restructured repository a bit
  * removed lots of unused code from FilesystemRepository

Changes in 0.11.6
  * branches are created as changesets now instead of as a protocol call
  * merged authdb into primary repository
  * fix for rdiff (broken by flavor rework in 0.11.5)

Changes in 0.11.5
  * Internals reworked to eliminate flavor of None in favor of empty flavor
  * Added (currently unused) code to parse command line flavor specifications
  * static libraries (.a files) get proper flavors now
  * Handle attempts to update already installed troves from absolute
    change sets

Changes in 0.11.4
  * all components built from a single recipe share a common flavor
  * loadRecipe's label= keyword argument can actually take a label
    as well as a hostname

Changes in 0.11.3:
  * optimized a sqlite update statement to use indexed columns
  * added --test to update and erase
  * dependency check didn't handle new components providing the same
    items as old components (broken by 0.11.1 performance enhancements)

Changes in 0.11.2:
  * standalone server was broken by --add-user changes in 0.11.1
  * dependency check no longer allows packages being removed to cause
    dependency failures
  * changed how dependencies are frozen to make the order deterministic
    (so fileId's don't change around)
  * added a database version to the database schema

Changes in 0.11.1:
  * erasing troves enforces dependencies -- this requires a database
    conversion (run the conary-add-filedeps script which fixed the
    conversion to 0.11.0 after updating conary)
  * reworked dependency queries to take advantage of indices for much
    better performance
  * add --add-user to server.py for creating the authdb

Changes in 0.11.0:
  * massive rework of fileId mechanism to allow better flavor support
  * added columns to dependency tables to allow erase dependency checks
    (which are not yet implemented)
  * enabled trove requirements
  * added cvcdesc and the 'describe' command to cvc to generate
    and use metadata XML files.
  * getMetadata follows the branch structure up until it finds metadata
    for the trove.
  * changed getFileContents() to not need trove name or trove version
  * byte-compiled emacs lisp files are transient, like python
    byte-compiled files
  * addSource recipe action now can take a mode= keyword argument
  * cook now enforces having no dash characters in version numbers
  * files are explicitly disallowed from depending on groups, packages,
    or filesets; the only trove dependency that a file or component
    can have is on a component.  Only filesets can depend on filesets.

Changes in 0.10.11:
  * reworked how absolute change sets get converted to relative change
    sets for better efficiency
  * chained dependency resolution caused duplicate troves in the final
    changeset (and a lot of extra work)
  * added --config to stand alone repository
  * source flag wasn't set properly for newly added non-text files
  * flavor information is now printed by "conary query" when multiple
    flavors of the same version of a trove are installed
  * "conary repquery --all" flavor output formatting has been improved

Changes in 0.10.10:
  * changesets get downloaded into a single (meta) file instead of lots
    of separate files
  * fix several bugs in the freshmeat record parsing
  * add a freshmeat project page URL to the metadata by default
  * add a "source" item to metadata
  * the server implementation of troveNames() was horrible
  * enabled file dependencies

Changes in 0.10.9:
  * fixed some authorization issues with the xml-rpc repository interface
  * the web management interface for the repository works now; see
    http://wiki.specifix.com/ConaryConversion for information on how
    to convert existing authdb's to support this
  * fixed a bug with distributed branches
  * users can change their passwords through the repository's web api
  * improved logic apachehooks use to find top level URL
  * fixed bug in server side repository resolution

Changes in 0.10.8:
  * changed iterAllTroves() to troveNames(), which searches a single
    label instead of the whole repository
  * reworked http authentication and CGI request handling and added the
    beginning of a web interface to the repository for user administration
    and metadata management.

Changes in 0.10.7:
  * dependency sql code reworked to use temporary tables
  * new macro called "servicedir" that defines the location for
    service data (%(servicedir)s{ftp,http,etc})
  * added busy wait to sqlite3 python binding when executing SQL
    statements on a busy database

Changes in 0.10.6:
  * Lots of bug fixes for distributed branching
  * Some code rearrangement
  * The start of metadata support code is now included

Changes in 0.10.5:
  * The local database is used for fetching file information (but not
    contents), reducing network traffic when creating change sets
    across repositories.
  * Update works on troves which were locally cooked or emerged
  * Internal changes to move toward getFileContents() working in batches
    rather then on individual files. For now this prevents the repository
    from copying files between the content store and /tmp to serve them.
  * Arch flags are now included in flavors
  * Emerge follows the installLabelPath instead of the buildLabel
  * The extended debugger has been extensively modified
  * Conary can handle filenames with '%' in them
  * The showcs command has been significantly updated, and the updates
    are documented in the conary.1 manpage
  * New syntax for flags distinguishes requirements from "optimized for";
    see http://wiki.specifix.com/FlavorRankSpec

Changes in 0.10.4:
  * Bug fixes for updating from absolute change sets (which basically
    just didn't work for troves which contained config files)
  * Bug fixes for distributed branching
  * The database is used for fetching trove information (but not yet
    file information) when the client constructs change sets across
    distributed branches
  * various other bug fixes

Changes in 0.10.3:
  * this version introduces changes to the network protocol for
    obtaining file contents and changeset generation. The client
    protocol version number has increased, so version 0.10.3 can only
    communicate with servers running the server from 0.10.3. The
    server remains backward compatible with older clients.
  * a warning message is now displayed when the user attempts to
    create a branch that already exists on a trove.
  * the correct trove names are displayed when automatically resolving
    dependencies
  * packages no longer get the union of all the dependency information
    of the components they contain.  This information would have to be
    recalculated if a user installed a package then removed a
    component afterward.
  * a package policy check was added to reject any world-writable
    executable file.
  * r.TagSpec('tagname', exceptions='filter') now overrides a match by
    another r.TagSpec('tagname', 'filter')
  * more changes to metadata interface
  * various other bug fixes and improvements

Changes in 0.10.2:
  * the repository code is now included in the main conary source
    archive
  * "conary showchangeset" produces a more user-friendly output
  * large responses from the repository server are now compressed
  * the protocol for getFileContents() changed to take a fileId
    instead of the file's path.  The repository code can still handle
    old requests, but the client code now requires the latest
    repository code.
  * bug fixes

Changes in 0.10.1:
  * when applying a changeset, dependency failures are resolved by
    querying servers in the installLabelPath
  * troves that satisfy a dependency can automatically be added to a
    transaction.  This behavior is controlled by the "autoResolve"
    variable in conaryrc or the "--resolve" command line option to
    "conary update"
  * dependency resolution is calculated recursively.  To limit the
    recursion depth to check only first order dependencies, a
    "--no-deps-recurse" option has been added to "conary update"
  * "conary repquery" now takes a "--deps" argument, which prints the
    Requires and Provides information for the trove that is being
    queried.
  * changes have been made to the build side of Conary to facilitate
    building recipes that use cross compilers
  * symlinks now get the appropriate ownership set when they are
    restored
  * groups can now specify which flavor of a trove to include
  * repository queries that don't need file information no longer ask
    the repository for files.
  * various bug fixes and cleanups

Changes in 0.10.0:
  * dependency checking is now performed before changesets are
    applied.  This uses new tables in the local system's database.
    If you are using a database created by a version of Conary older
    than 0.10.0, it must be converted before it can be used.  See:
      http://wiki.specifix.com/ConaryConversion
    for details
  * Shared library dependency information in changesets is now stored
    in a different format.  This means that repositories that use old
    versions of Conary will be unable to give valid changesets to
    Conary 0.10.0 or later.  Therefore, the protocol version number has
    been increased.
  * --no-deps argument added
  * "cvc co" is now a synonym for "cvc checkout"

Changes in 0.9.6:
  * dependency enforcement infrastructure has been added (the code is
    currently disabled)
  * bug fixes
    * applying a changeset that un-hardlinks files now works
    * conary rq [trove] --info now works
    * running "conary update [trove]" when more than one flavor of
      [trove] exists no longer tracebacks.  It installs both flavors
      of the trove (which is not always the desired behavior - this
      will be addressed later)
    * only files with execute permissions are checked for
      #!interpreter.
    * "conary rq [trove] --ls" no longer tracebacks when [trove]
      exists in more than one repository
    * various code cleanups

Changes in 0.9.5:
  * new methods for specifying dependency information in recipes have
    been added
  * #! interpreters get added as dependencies
  * local flag overrides now work
  * cvc cook --resume can be used multiple times
  * conary invokes gpg with --no-options to avoid creating or using
    ~/.gnupg

Changes in 0.9.4:
  * fixes to cvc annotate
  * flavors and dependency generation code has been refactored to be
    policy based
  * better error handling when invalid changeset files are given to
    conary
  * minor code cleanups

Changes in 0.9.3:
  * New "cvc annotate" feature
  * Man page updates
  * Changesets which remove a file and replace it now apply correctly.
  * "cvc update" no longer complains and fails to update the CONARY
    state file properly  when ownerships differ
  * FileId generation now looks for previous versions of all the
    packages that have just been created, not just the name of the
    recipe.
  * Cooking as root is no longer allowed
  * Miscellaneous bug fixes.

Changes in 0.9.2:
 * Bug fixes:
   * Applying changesets that have more than one hard link groups
     sharing the same contents sha1 works now.
 * Build changes:
   * Recipes can now create new top level packages.

Changes in 0.9.1:
 * Bug fixes:
   * Applying a changeset that has a flavor which is a superset of the
     previous version's flavor now works.
   * Parsing optional arguments to command line parameters that appear as
     the last thing on the command line works
 * Build changes:
   * Package policy now checks to ensure that files in /etc/cron.*/*
     are executable
 * Update changes:
   * Conary no longer complains if a transient file has been modified
     on disk but no longer exists in a new version of a component.
 * Miscellaneous changes:
   * Version 1 on-disk changeset file support has been removed.

Changes in 0.9.0:
 * protocol versioning is much more granular now allowing for backwards
   compatible versions of functions
 * changeset command now generates changesets for multiple troves spread
   across multiple repositories
 * change sets are transferred as a set of independent change sets now
   (laying the groundwork for repository change set caching, with which
   this version will work just fine)

Changes in 0.8.3:
 * Man page updates.
 * The "conary query" command now accepts multiple arguments for
   troves and paths
 * Fixed "conary erase" command which was broken in 0.8.2

Changes in 0.8.2:
 * You can now install multiple troves at once (even a combination of
   changeset files and troves from repositories), and the entire
   action is recorded in a single rollback (this required a change in
   command-line arguments for updating troves).
 * The beginnings of support for searching multiple repositories
 * Miscellaneous code cleanup and bug fixes.

Changes in 0.8.1:
 * The source code has been re-arranged for easier maintenance, and
   conary has been split into two programs: conary and cvc.
 * Better error messages and debugging tracebacks

Changes in 0.8.0:
 * A new changeset format supports hard links but requires staged update.
 * The new changeset format also collapses duplicate contents even
   when hardlinks are not used.
 * By default, rc?.d/{K,S}* symlinks are no longer packaged. The
   chkconfig program is relied on to create them at package
   install/update time. Init scripts are explicitly required to
   support the chkconfig protocol by default
 * Improved error messages
 * Several bug fixes.

Changes in 0.7.7:
 * Extended debugger saves and emails
 * Tracebacks now include arguments and locals
 * More size optimizations were made when applying changesets
 * Applying absolute changesets when a trove is already installed is
   now much more efficient than it was
 * Self-referential symlinks raise a packaging exception.
 * Several bugs fixes.

Changes in 0.7.6:
 * Installation
   * Hardlink handling
   * enhanced debugging capabilities (including saving a debugging
     state file to enable remote debugging)

   * using binary file ids and iterators for significant memory savings
   * and runtime support for the x86.x86_64 sub-architecture
 * Cooking
   * more robust handling of the --resume option
   * policy normalization of where app-defaults files go.

Changes in 0.7.5:
 * Hard links are implemented (but not yet enabled, in order to
   preserve changeset compatibility for now).
 * Several bugs have been fixed for installing and cooking.

Changes in 0.7.4:
 * Fileids are now stored and transmitted in binary rather than
   encoded.
 * Better handling of multiple versions of packages/troves installed
   at the same time
 * Missing file handling improvements
 * Recipe inheritance is now possible between repositories
 * Enhanced Interrupted builds
 * The dynamic tag protocol was slightly modified
 * Added Arch.x86.amd64 and Arch.x86.em64t
 * several bugs fixes

Changes in 0.7.0:
 * sqlite3 is used for the database
 * better handling of multiple packages with the same name installed at once.

Changes in 0.6.6:
 * repository protocol update
 * changeset format update
 * added the ability to resume halted local builds
 * added the ability to easily package build-time tests to run at
   install time to qualify new/changed environments
 * better handling of packaged .pyc/.pyo files
 * better shared library handling
 * improved inline documentation
 * optimizations for both space and time
 * numerous bugfixes<|MERGE_RESOLUTION|>--- conflicted
+++ resolved
@@ -41,15 +41,12 @@
       or using a different python executable than Conary is running
       with, Conary will use an external python process to determine
       python dependencies. (CNY-1517)
-<<<<<<< HEAD
     * Ruby dependencies are now generated, and Ruby modules are placed
       in a :ruby component by default.  Flags are included in the
       dependencies similar to the Python flags, except that they are
       not conditional. (CNY-612)
-=======
     * Ensure that two binaries with the same source count but different
       build counts end up with the same build count after cloning. (CNY-1871)
->>>>>>> 345e49e3
 
   o Other changes:
     * The showchangeset script now displays information on redirect
