--- conflicted
+++ resolved
@@ -71,14 +71,10 @@
   o Other Changes:
     * Conary tracebacks now report values for each variable in the
       local namespace in each frame. (CNY-1922)
-<<<<<<< HEAD
-    * Replace select with poll for higher efficiency (CNY-1933)
+    * select() calls have been replaced with poll() for higher
+      efficiency. (CNY-1933)
     * ccs2tar handles changesets with duplicate contents and hard links
       (CNY-1953)
-=======
-    * select() calls have been replaced with poll() for higher
-      efficiency. (CNY-1933)
->>>>>>> b534feae
 
 Changes in 1.1.90:
   o Major Changes:
