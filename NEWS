<<<<<<< HEAD
Changes in 1.1.31.8:
  o Bug Fixes:
    * Schema migration for the Latest table now correctly handles
      branches that end in redirects. (CNY-2081)
    * The client is now properly computing the downloaded file's
      digest if a size limit was specified. (CNY-2072)
    * Adding a large number of user maps is now more efficient
      if the new addServerGlobs method is used. (CNY-2083)

Changes in 1.1.31.7:
  o Bug Fixes:
    * Related to CNY-2034, Conary proxies are now properly computing
      the return URL. (CNY-2069)
    * includeConfigFile now sorts files that are matched in globs

Changes in 1.1.31.6:
=======
Changes in @NEW@:
  o Build Changes:
    * A bug which caused Conary to incorrectly determine the flags
      for python dependencies on 64-bit systems has been fixed.
      (CNY-2091)

Changes in 1.2.0:
  o Build Changes:
    * A bug which caused Conary to compute python dependencies
      incorrectly when using an external version of python (such
      as when building python itself) has been fixed. (CNY-2087)

Changes in 1.1.96:
  o Server Changes
    * External entitlement servers can now specify per-entitlement
      timeouts and automatic retry values (CNY-2060)

  o Client Changes:
    * Update journal did not have an entry for hard links which were
      made to targets which already existed on the system, causing
      system corruption if the journal had to be rolled back. (CNY-1671)
    * The critical update information now includes enough data to
      re-create the original update job. (CNY-1608)
    * Unknown trove info types in the database are properly stored in
      extracted trove info. (CNY-2059)
    * diff and patch now support files without trailing newlines.
      (CNY-1979)

  o Build Changes:
    * More paths (/usr/lib/.*-sharp.*/) have been added to :cil
      components. (CNY-2080)
    * Path ID lookups now ignore permission errors; in such a case, a
      new path ID is computed. (CNY-1911)
    * Conary now handles python files that specify a python interpreter
      that is not available on the system or in the builddir.  It will
      print a warning and not attempt to compute dependency information
      for those files. (CNY-2050)
    * loadSuperClass and loadInstalled now print out name, version 
      flavor of the package that was used when loading. (CNY-1967)

>>>>>>> a777d9a0
  o Bug Fixes:
    * When running in threaded mode, don't install signal handlers,
      since that is not supported. (CNY-2040)
    * URLs returned by prepareChangeSet, getChangeSet, and
      getFileContents are all based on the URL the client used to call
      the repository instead of built internally by the repository.
      (CNY-2034)
    * An issue that was preventing the repository server, under certain
      circumstances, to determine the proper URL to use has been fixed.
      (CNY-2056, CNY-2058)
    * A regression from Conary 1.1.34 related to self-signature
      verification on private PGP keys has been fixed. (CNY-2047)
    * An issue related to Conary proxies running in non-SSL mode,
      talking to SSL-enabled repository servers has been fixed.
      (CNY-2067)
    * Related to CNY-2034, Conary proxies are now properly computing
      the return URL. (CNY-2069)
    * The client is now properly computing the downloaded file's
      digest if a size limit was specified. (CNY-2072)
    * A regression from Conary 1.1.94 that caused some local cooks to fail  
      to be installable due to incorrect primary trove information has 
      been fixed (CNY-2078)

  o Other Changes
    * InodeStreams and FileStreams now preserve unknown elements,
      allowing future additions to those without breaking fileId
      computation. (CNY-1971)

Changes in 1.1.95:
  o Server Changes
    * A bug which triggered an exception while migrating postgresql
      repositories has been fixed. (CNY-1912)
    * The getNewTroveInfo call works faster for mirror operations.
      (CNY-2006)
    * An issue that prevented the server from responding with the
      proper error message when in maintenance mode has been fixed.
      (CNY-2005)
    * An issue that was affecting cooking performance when looking
      up path IDs has been fixed. (CNY-1996)
<<<<<<< HEAD
    * URLs returned by prepareChangeSet, getChangeSet, and
      getFileContents are all based on the URL the client used to call
      the repository instead of built internally by the repository.
      (CNY-2034)
    * An issue that was preventing the repository server, under certain
      circumstances, to determine the proper URL to use has been fixed.
      (CNY-2056, CNY-2058)
    * External entitlement servers can now specify per-entitlement
      timeouts and automatic retry values. (CNY-2060)
=======
>>>>>>> a777d9a0

  o Client Changes:
    * A bug which prevented the mirror client from using hidden commits
      when mirroring to a single target has been fixed. (CNY-1981)
    * Clone/promote no longer complains when a buildreq is not also
      being cloned to the new location. (CNY-1844)
    * Turned off flavorPreferences for 1.2 release, as they are not
      quite ready. (CNY-2023)

  o Bug Fixes:
    * Bootstrapping python can now find system conary when using the
      bootstrapped python to determine python dependencies. (CNY-2001)
    * A bug in findTroves when using partial labels, introduced as
      part of 1.1.90, has been fixed. (CNY-2011)
    * cvc operations no longer trace back when the current working
      directory can no longer be accessed. (CNY-2014)
    * Redirects to nothing are now displayed when using --trove-flags.
      (CNY-2025)
    * Stack frames now wrap long lines to make them easier to read.
      (CNY-2016)
    * Comparison of VersionSequence objects is now more robust.
      (CNY-2020)
    * Autosourced files added to both a shadow and its parent now merge
      properly. (CNY-1856)

Changes in 1.1.94:
  o Bug Fixes:
    * Python extension modules installed at the top level of the Python
      search path no longer produce a traceback when computing
      dependencies. (CNY-1995)

Changes in 1.1.93:
  o Build Changes:
    * Filesets now accept macros. (CNY-148)
    * crossRequires are now ignored when not cross compiling. (CNY-1950)
    * Malformed .jar files are now ignored when computing Java
      dependencies. Previously, Conary exited with an error while
      attempting to process them. (CNY-1983)
    * Conary dependencies are no longer attempted when cross-compiling,
      and when bootstrapping python, modules are now sought in system
      python directories as well as in the destdir. (CNY-1986)
    * Python extension modules (.so files) now expose the proper
      dependencies by providing, for example, itertools (the true
      name) as well as itertoolsmodule (as it has previously), but
      requiring the shorter name if it is available on the system.
      (CNY-1077)

  o Client Changes:
    * The cvc promote and clone commands are now more efficient and do
      not download unnecessary packages. This also makes it possible
      to clone packages where access to some of the included troves
      is unavailable at the time of the promote or clone operation.
      (CNY-1913)
    * A bug which prevented the mirror client from using hidden commits
      when mirroring to a single target has been fixed. (CNY-1981)
    * Filesets are now cloneable. (CNY-1297)

  o Server Changes
    * A bug which triggered an exception while migrating postgresql
      repositories has been fixed. (CNY-1912)

  o Bug Fixes:
    * The clone and promote commands now work when cloning over removed
      packages. (CNY-1955)
    * searchPath will now provide only the best flavor match when
      matching against groups with more than one version of a package
      available. Previously, it would return all matches. (CNY-1881)

Changes in 1.1.92:
  o Bug Fixes:
    * ccs2tar correctly handles changesets with duplicate contents and
      hard links. (CNY-1953)
    * An error in the way attributes of ServerProxy classes get
      marshaled has been fixed. (CNY-1956)
    * If local flags (e.g. kernel.smp) are defined in /etc/conary/use,
      cooking no longer produces a traceback. (CNY-1963)
    * The last trove source in a trove source stack is now properly
      passed flavor information. (CNY-1969)
    * Derived packages properly handle files that were not flavored due
      to an exception in the upstream packages. (CNY-1954)
    * The transport layer is automatically encoding non-ASCII strings
      into XMLRPC Binary objects. (CNY-1932)
    * An error that was causing warnings to be printed while cooking
      groups has been fixed. (CNY-1957)

  o Server Changes
    * A bug which triggered an exception while migrating postgresql
      repositories has been fixed. (CNY-1912)

  o Build Changes:
    * Mono (CIL) files are now placed in :cil components by default.
      (CNY-1821)

  o Other Changes
    * The transport layer is using BoundedStringIO objects for
      compression, decompression and XMLRPC encoding/decoding, to
      avoid excessive memory consumption. (CNY-1968)

Changes in 1.1.91:
  o Client Changes:
    * A new configuration option, "flavorPreferences", has been added.
      The client uses this list of flavors in trove selection.
      (CNY-1710)
    * Large files are now compressed on disk instead of in memory when
      creating rollbacks. (CNY-1896)
    * The Conary client API is now more careful with releasing open
      file descriptors. (CNY-1834)
    * The "migrate" mode has changed to overwrite changes made to
      files that are not yet owned by Conary, but already exist on the
      system, as well managed, non-configuration files that have
      changed. (CNY-1868)
    * When signals are received during updates, the journal is now
      rolled back before conary terminates. (CNY-1393)
    * A 'cvc checkout' of multiple projects uses far fewer repository
      calls now, and uses a single changeset.
    * The 'cvc update' and 'cvc diff' commands now accept a source
      version argument without a source count. (CNY-1921)

Changes in 1.1.35:
  o Client Changes:
    * Unknown trove info types in the database are stored in extracted
      trove info properly (CNY-2059)
    * diff and patch now support files without trailing newlines (CNY-1979)

Changes in 1.1.34:
  o Build Changes:
    * The default settings from r.add() will now override the default
      settings from an r.addAll() (CNY-1882)
    * Looking up path IDs is now stop when all files have been found,
      instead of always walking the shadow hierarchy. (CNY-1911)

  o Bug Fixes:
    * A bug that caused an error message in the rPath Appliance
      Platform Agent (rAPA) when using an entitlement generator has
      been fixed. (CNY-1946)

Changes in 1.1.33:
  o Build Changes:
    * The addArchive() source action now handles xpi archives. (CNY-1793)
    * Unknown flags are now ignored when calling loadRecipe with a
      flavor, instead of printing a traceback.

  o Update Changes:
    * Updates to groups are now allowed to be merged with other groups
      in update jobs, reducing the number of jobs that are used for
      updates.

  o Client Changes:
    * Cloning now always increments group version counts, mimicing
      the behavior of group cooking. (CNY-1724)
    * When promoting, --all-flavors is now on by default.  However, if
      a flavor to promote or clone is specified, promotes will be
      limited by that flavor. (CNY-1535)
    * Several commands, such as promote, update and rq, now take an
      --exact-flavors flag.  If specified, the flavors for each trove
      must match exactly - no system flavor or heuristic is used to
      find the trove you want. (CNY-1829)
    * If there is a problem with domain name resolution, conary will
      retry 5 times. However, if the connection fails after those
      attempts, future connection requests will now fail after one try.
      (CNY-1814)

  o Bug Fixes:
    * The SQLite "ANALYZE" command is no longer run on local SQLite
      databases. Any data stored by the "ANALYZE" command will be
      removed from the local database unless it is being accessed
      read-only. Database performance is poor on databases with
      "ANALYZE" data in them. (CNY-778)
    * Some bugs related to installing relative changesets were fixed.
      These bugs would manifest themselves by making relative changesets
      not installable when the network was down. (CNY-1814)

Changes in 1.1.32:
  o Client Changes:
    * A getDownloadSizes() method has been added to the ConaryClient
      object to determine the over-the-wire transfer size of the jobs
      in an UpdateJob object.  Call requires a single repository be
      the source of the entire update. (CNY-1757)
    * cvc reports a more accurate error message when the CONARY file in
      the current directory is not a regular file

  o Server Changes:
    * A "infoOnly" parameter to has been added to the getChangeSet()
      repository method in protocol version 51. (CNY-1757)
    * The list of repository methods is now automatically generated
      instead of statically listed. (CNY-1781)
  
  o Bug Fixes:
    * The addSvnSnapshot() source action now uses the lookaside directory
      for generating the snapshot, instead of using the remote repository.
      (CNY-1777)
    * A bug that prevented unused entries in the Versions table of the
      system Conary database from being cleaned up after erasures has
      been fixed.
    * A bug that caused changes in the byDefault status of a trove to
      be omitted from local rollbacks has been fixed. (CNY-1796)

Changes in 1.1.31.4:
  o Server changes:
    * Setting "forceSSL" once again requires a HTTPS connection be
      used when authentication data is passed to an Apache based
      Conary Repository. (CNY-1880)
    * A bug that caused incorrect values for sourceItemId and
      clonedFromId to be used when groups and components were
      committed as part of one changeset has been fixed. (CNY-1903)
    * A bug that caused the Latest table to be rebuilt incorrectly
      when migrating to schema version 15.0 has been fixed.
      (CNY-1909)

  o Build Changes:
    * Redirects will now be followed in group recipes. Previously,
      including redirects would result in an error. (CNY-1693)
    * Derived recipes can now be based on troves which have files
      that have the same content (SHA1) as each other but are
      members of different link groups (are not intended to be
      installed as hard links to each other). (CNY-1733)
    * Derived packages now work properly if the troves they are based
      on contain dangling symlinks. (CNY-1914)
    * Symbolic links that have not changed in a derived package are
      now correctly ignored by policies that are not interested in
      unmodified files. (CNY-1879)
    * The build flavor string used for building a trove is now stored
      as part of that trove's troveInfo field. (CNY-1678)
    * Looking up path IDs now stops when all files have been found,
      instead of always walking the shadow hierarchy. (CNY-1911)
    * multilib cooks set only Arch.x86_64. (CNY-1711)

  o Bug Fixes:
    * The new OpenPGP parsing code now accepts Version 3 keys and
      signatures, without verifying them. (CNY-1931)
    * A file descriptor leak in the getFileContents method has been
      fixed.
    * If ignoreErrors is set for a configuration file, that setting is
      now honored for contexts as well.
    * Troves with large numbers of identical files now erase faster,
      thanks to a SQL fix in sqldb.iterFiles. (CNY-1937)
    * Python dependency determination now properly ignores filenames
      like "python.so" when looking for version flags. (CNY-1940)
    * Conary now correctly avoids assuming that standard I/O files
      are objects with fileno() methods. Previously, calling
      Conary interfaces with non-file objects associated with
      standard input, output, or error could trace back. (CNY-1946)
    * The --buildreqs option for 'conary q' now functions when
      multiple build requirements have the same name.
    * An issue related to the flavor preferences list not being
      properly populated when a group was cooked has been fixed.
      (CNY-1951)

  o Other Changes:
    * Conary tracebacks now report values for each variable in the
      local namespace in each frame. (CNY-1922)
    * select() calls have been replaced with poll() for higher
      efficiency. (CNY-1933)

Changes in 1.1.90:
  o Major Changes:
    * Label multiplicity, in which a trove on the same label
      appearing on multiple branches was understood as meaning that
      all the trove can be installed at once, is being generally
      deprecated.  Instead, a newer trove on a different branch that
      ends with the same label as an older trove will be considered
      together with and generally preferred to the older trove.
      Branch affinity, in which Conary keeps packages from the same
      branch during an update, is therefore replaced with label
      affinity, in which Conary keeps packages from the same label
      during an update.  Many of the individual changes in this
      version are parts of implementing this general change in
      behavior.

  o Client Changes:
    * Added getTroveLatestByLabel as a client-side call.
    * Label lookups pick the latest version which matches instead of
      the latest version on each branch.
    * Replaced branch affinity with label affinity.
    * getAllTroveLeavesByLabel() filters results by server names to
      eliminate spurious results from repositories which host multiple
      server names. (CNY-1771)
    * The cvc and conary commands now ignore broken pipes on standard
      output instead of producing a traceback. (CNY-1853)
    * Redirects follow the label of the branch they were built with
      instead of the branch itself.
    * Building redirects to a branch is now deprecated; redirects should
      point to labels instead. (CNY-1857)
    * The --replace-files option has been split into
      --replace-managed-files, --replace-unmanaged-files,
      --replace-modified-files, and --replace-config-files. The original
      option is still accepted, and is equivalent to specifying all four
      of the new options simultaneously (CNY-1270)
    * When updating, conary will never automatically drop an architecture
      from an installed trove (unless you specify the flavor to update to 
      explicitly).  (CNY-1714)
    * Dependency resolution now allows updates to go across branches if the
      branches are on the same label.
    * Dependency resolution now follows the same "never drop an architecture"
      rule as other update code. (CNY-1713).
    * Added --show-files parameter to "conary config" to display where
      configuration items came from.
    * Newly installed transient files now silently replace files which are
      otherwise unowned. (CNY-1841)

  o Build Changes:
    * The cvc update command can now update multiple directories
      simultaneously.
    * Java files are now put in a :java component by default. (CNY-527)
    * Python dependencies now include flags designating the major version
      of python involved, as well as a flag distinguishing the target
      architecture library directory (normally "lib" or "lib64") to
      enhance update reliability.  When building a bootstrap python
      or using a different python executable than Conary is running
      with, Conary will use an external python process to determine
      python dependencies. (CNY-1517)
    * Ruby dependencies are now generated, and Ruby modules are placed
      in a :ruby component by default.  Flags are included in the
      dependencies similar to the Python flags, except that they are
      not conditional. (CNY-612)
    * Ensure that two binaries with the same source count but different
      build counts end up with the same build count after cloning. (CNY-1871)

  o Scripts Changes:
    * Repository database migration scripts have been integrated into a 
      common unit.

  o Bug Fixes:
    * Fix a bug in commit code that made r.macros.buildlabel unusable because
      you could not commit recipes that used it.  (CNY-1752)
    * An internal class, _AbstractPackageRecipe, has been renamed to
      AbstractPackageRecipe, in order to allow the inclusion of its
      methods in its subclasses' documentation pages.  The old name is
      still available for compatibility with older modules.  (CNY-1848)
    * Multiple entitlements can be stored for a single hostname or glob
      (previously only the last hostname for a particular hostname/glob
      would be used). (CNY-1825)
    * Cloning the source component for filesets is now allowed.
    * includeConfigFile now sorts files that are matched in globs
    * The default settings from r.add() will now override the default
      settings from an r.addAll() (CNY-1882)
    * Cloning no longer downloads components that won't be cloned (CNY-1891)

  o Other changes:
    * The showchangeset script now displays information on redirect
      troves.

Changes in 1.1.31.3:
  o Server changes:
    * Added EntitlementTimeout exception to notify clients that an
      entitlement has timed out from the authentication cache (CNY-1862)
    * Added remote_ip to user and entitlement based external authentication
      checks (CNY-1864)
    * Fixed bug in proxy which prevented remote_ip from being passed to
      internal repository

  o Client changes:
    * Reread entitlements from disk when EntitlementTimeout is received
      (CNY-1862)

  o Other changes:
    * Logcat now works for calls which passed lists of entitlements

Changes in 1.1.31.2:
  o Proxy changes:
    * Proxy can now inject entitlements and user authentication on behalf
      of clients (CNY-1836)

Changes in 1.1.31.1:
  o Bug Fix:
    * Proxies used wrong getChangeSet call for old protocol versions (CNY-1803)

Changes in 1.1.31:
  o Bug Fix:
    * A bug that caused an Internal Server Error when a Conary proxy
      attempted to convert a changeset for an older client when the
      upstream Conary repository was not running 1.1.29 or later has
      been fixed. (CNY-1792)

Changes in 1.1.30:
  o Bug Fixes:
    * The version cache for upstream servers in the Conary proxy
      incorrectly included user information in the URL, causing
      KeyErrors when users were switched to anonymous. (CNY-1787)
    * An issue related to the formatting of repository map entries
      has been fixed. (CNY-1788)
    * The Conary proxy no longer supports protocol version 41
      (and hasn't for a few releases).
    * An issue that was affecting the performance of the getChangeSet
      API call on Conary proxies running in an apache environment
      has been fixed.

Changes in 1.1.29:
  o Client Changes:
    * In conaryrc files, repositoryMap entries can now use wildcards
      for the server name.
    * Multiple entitlements can now be sent to each server.
    * Server names in entitlements may include wildcards.
    * Entitlements may be placed in conaryrc files now using
      'entitlement server entitlement'. "conary config" displays
      entitlement information.
    * A bug that limited a single MetadataItem to less than 64 KiB has
      been fixed.  Conary 1.1.29 will produce metadata that will not
      be visible to older clients.  Likewise, metadata produced by
      older clients will not be visible to Conary 1.1.29 and later
      clients. (CNY-1746)
    * Metadata items can now store strings with NUL characters in
      them. (CNY-1750)
    * The client API will now raise an InsufficientPermission error
      instead of an OpenError when the client's entitlements are
      not allowing access. (CNY-1738)

  o Build Changes:
    * Refreshed autosource files are now displayed by 'cvc revert' and
      'cvc diff'. (CNY-1647)
    * Support for the Bazaar revision control system has been added via
      r.addBzrSnapshot(). (requires bzr >= 0.16).

  o Server Changes:
    * (Nearly) all repository operations are now performed using the
      permissions of the anonymous user in addition to the permission
      set for any user authentication information which is present.
    * Path names in the entitlementsDirectory no longer have any
      meaning. All entitlements are read, and the serverName in the
      XML for the entitlement is used to determine which server to
      send the entitlement too.
    * Entitlement classes are no longer used as part of authentication;
      they may still be specified, but repositories now look up the
      class(es) for an entitlement based on the key.

  o Internal Changes:
    * The restart information, necessary for Conary to resume execution
      after a critical update is applied, now includes the original
      command line. The way this information is stored is incompatible
      with very old versions of Conary.  Downgrading from Conary
      version 1.1.29 (or newer) to version 1.1.11 (or older) is known
      to fail. (CNY-1758)

  o Bug Fixes:
    * 'conary rblist' no longer produces a stack trace if the
      installLabelPath configuration option is not set. (CNY-1731)
    * A bug that caused an "Error parsing label" error message when
      invoking "cvc commit" on a group recipe that used
      r.setSearchPath(str(r.labelPath[0]), ...) has been
      fixed. (CNY-1740)
    * Proxy errors are now reported in the client, for easier
      debugging. (CNY-1313)
    * A bug that caused an "Unknown error downloading changeset" error
      when applying an update job that contained two different
      versions of the same trove has been fixed. (CNY-1742)
    * Adding redirects which pointed to otherwise-unused branches
      corrupted the database by creating a branch without corresponding
      label information.
    * When critical updates are present in an update job that has
      previously downloaded all the changesets, Conary will no longer
      unnecessarily re-download the troves. (CNY-1763)
    * TroveChangeSet.isRollbackFence() now returns the correct answer
      if the trove changeset does not contain absolute trove
      info. (CNY-1762)
    * A bug related to entitlement directories containing unreadable
      files has been fixed. (CNY-1765)
    * A bug that prevented epydoc from producing documentation on
      the Conary code has been fixed. (CNY-1772)
    * Conary will temporarily fall back to reading unsigned group
      script information from changeset files that are created by
      Conary < 1.1.24.  Once rBuilder creates changesets with a newer
      version of Conary, this change will be reverted. (CNY-1762)
    * Changeset files are now written as absolute paths in the
      changeset index file. (CNY-1776)
    * Entitlement configuratioon lines continue to accept an entitlement
      class for backwards compatibility purposes. (CNY-1786)

Changes in 1.1.28:
  o Documentation Changes:
    * Incorrect references to createGroup have been fixed. (CNY-1700)

  o Build Changes:
    * Files added with in the repository and locally no longer cause
      'cvc update' to fail as long as the files have the same fileId.
      (CNY-1428)
    * r.Link allows full paths to be specified for the target of the
      link as long as the directory matches the source of the link.
      (CNY-751)
    * "cvc mv" has been added as a synonym for "cvc rename".
    * r.addCvsSnapshot() now works correctly with anonymous,
      pserver-based, servers. Previously, cvs checkout would fail due
      to strange characters being in the destination directory.
    * r.add*Snapshot() will now raise errors if the shell commands they
      are executing fail for any reason

  o Bug Fixes:
    * An index has been added to improve the performance of various
      file stream related queries in a Conary repository. (CNY-1704)
    * Directories in binary directories are no longer (incorrectly)
      provided. (CNY-1721)
    * "conary update" now works with read-only changesets. (CNY-1681)
    * the setTroveInfo call refuses to update missing troves (CNY-1741)

  o Server Changes:
    * getChangeSet call now returns supplemental information
      (trovesNeeded, filesNeeded, and removedTroves) for each individual
      job separately, instead of combining them for the entire job list.
    * proxy now combines all upstream changeset requests into a single
      job request for servers running this version or later. (CNY-1716)
    * mirrorMode wasn't passed through to changeset fingerprint calls
      from the caching code.

Changes in 1.1.27:
  o New Features:
    * All group cooks for one source must be done as a large cvc cook
      action instead of one-by-one. (CNY-1303)
    * Group flavors are much shorter if you turn on the config item
      "shortenGroupFlavors".  Some flags, like
      vmware and xen and architecture flags, are always included in a
      group flavor. (CNY-1641)
    * The Conary client is now able to access the network using
      authenticated HTTP proxies. (CNY-1687)

  o Build Changes:
    * A new recipe method, r.MakeFIFO(), is available which will create
      a named pipe at a specified location. (CNY-1597).

  o Internal Changes:
    * Flags for update jobs changed from a bitmask to a class.
    * Removed vestigial support for file label priority paths.

  o Bug fixes:
    * Patch code no longer fails when trailing context is missing at
      the end of the file. (CNY-1638)
    * Files with no permissions set (chmod 0) confused Conary due to
      improper checks for None. (CNY-1678)
    * Errors in the changeset downloading code are no longer ignored
      by the client. (CNY-1682)
    * An error in the resumption of a build has been fixed. (CNY-1684)
    * The introduction of mirrorMode during changeset cration (CNY-1570)
      caused the generation of empty diffs in some cases. mirrorMode now
      includes full contents for all files instead of generating diffs
      (CNY-1699)
    * If you're promoting two flavors of the same version of the same trove,
      they will now always have the same version on the target branch.
      (CNY-1692)

Changes in 1.1.26:
  o New Features:
    * The listcachedir script has been added to help with maintenance
      tasks for the repository changeset cache. (CNY-1469)
    * Conary proxies are now adding an HTTP Via: header. (CNY-1604)

  o Internal Changes:
    * Creating changesets supports a 'mirrorMode', which includes file
      contents of files if their version has changed (even if the sha1
      of those contents are the same). Mirroring uses this to ensure
      complete contents. (CNY-1570)

  o Client Changes:
    * A potential race condition where an update could change the state
      of the Conary database while the rollback code is executing has
      been fixed. Note that as part of the fix for CNY-1591, the update
      and rollback operations cannot commit at the same time; the fix
      further ensures long-running operations detect the state change.
      (CNY-1624)

  o Bug fixes:
    * Manipulating source components now works better when a source
      component has been marked removed.
    * A problem related to the way shim clients use the ServerProxy
      object has been fixed. (CNY-1668)

Changes in 1.1.25:
  o New Feature:
    * Conary now supports a "searchPath" configuration option, which
      operates like the installLabelPath configuration option but can
      contain both packages and labels.  For example:
      "searchPath group-os contrib.rpath.org@rpl:1" can be used to
      configure conary to first install the version of a package
      referenced in group-os, then to fall back to installing from
      contrib.rpath.org@rpl:1. (CNY-1571)

  o Build Changes:
    * GroupRecipe.add*Script now accepts a path to the script as the
      initial parameter.
    * r.addArchive() now supports a preserveOwnership parameter.  When
      set to True, owners and groups from cpio, rpm, and tar archives
      are used as the owners and groups in the final package.
      (CNY-927)
    * A new "cvc revert" command has been added that reverts any local
      changes made in the current directory. (CNY-1222)
    * GroupRecipe.addCopy() copies compatibility classes and group
      scripts onto to groups.  New copyScripts and
      copyCompatibilityScripts options to GroupRecipe.addCopy() and
      GroupRecipe.addAll() can be used to change this
      behavior. (CNY-1642)
    * A new build r.IncludeLicense() action has been added. This build
      action will take either a directory structure of licenses or a
      single license file, normalize its contents, and place it in a
      directory in /usr/share/known-licenses, which will be used at a
      later date by conary-policy.  This method is only useful for
      organizations maintaining a set of packages as part of a Linux
      OS platform.

  o Client Changes:
    * An explicit commit lock is now used to prevent overlapping
      updates and rollbacks.  (CNY-1591)
    * The conaryclient module now exposes ChangeSetFromFile to
      instantiate ReadOnlyChangeSet objects from .ccs
      files. (CNY-1578)
    * "conary q --debug --info" now also displays information about
      where a trove was cloned from if it exists.
    * Redirects with multiple targets can now be built and installed.
      (CNY-1554)
    * Conary repositories now support creating changesets that contain
      files whose compressed contents are greater than or equal to 4
      GiB in size.  Old versions of Conary that attempt to access a
      changeset that contains a compressed file larger than 4 GiB in
      size will report a error of "assert(subMagic == SUBFILE_MAGIC)".
      Previously, an overflow error occurred. (CNY-1572)

  o Internal Changes:
    * Conary clients can now request a specific changeset format
      version from a Conary repository.  This feature requires Conary
      protocol version 48.  This allows one to use new Conary clients
      to generate changesets understood by older clients. (CNY-1544)
    * Internal recipe source management moved into the generic
      Recipe() class from PackageRecipeClass().

  o Server Changes:
    * Standalone Conary repositories or proxies can be run in SSL mode
      if m2crypto is installed and the configuration options "useSSL",
      "sslCert", and "sslKey" are properly set. (CNY-1649)

  o Bug Fixes:
    * A bug that sometimes caused "user/group does not exist - using
      root" messages to be displayed when running "cvc update" created
      new files has been fixed. (CNY-763)
    * The flavor of a derived package (which is an experimental
      feature) built from unflavored package is now properly set to
      unflavored. (CNY-1506)
    * Macros in arguments to the version control system recipe class
      commands are now properly expanded. (CNY-1614)
    * The Conary client will now bypass proxies running on remote
      machines with repositories running on localhost. (CNY-1621)
    * "cvc promote" no longer displays some warnings that were rarely
      helpful unless invoked with the --debug argument. (CNY-1581)
    * A bug that caused the storage of unneeded "unknown" entries in
      the TroveInfo table has been fixed. (CNY-1613)
    * A regression in "cvc annotate" that would produce a traceback
      for not finding a SequenceMatcher class in fixeddifflib was
      fixed.  (CNY-1625)
    * Build commands that invoke shell commands now perform shell
      quoting properly.  Thanks to Pavel Volkovitskiy for finding the
      bugs and submitting the patch. (CNY-1627)
    * Mirroring using group recursion has been fixed. (CNY-1629)
    * Mirroring using group recursion no longer creates
      cross-repository relative changesets. (CNY-1640)
    * r.Install will now replace files which are read-only. (CNY-1634)
    * A bug that caused an unhandled exception when creating a local
      rollback for a trove that had missing troveinfo has been fixed.
    * Attempting to run "cvc merge" in a directory which was not
      already at the tip of a shadow no longer causes a confusing
      error message.  Previously the message was "working directory is
      already based on head of branch"; now the message is "working
      directory is not at the tip of the shadow".
    * cvc commands which need to instantiate the recipe object (merge,
      refresh, and commit) no longer fail if unknown use flags are
      used by the recipe.
    * Running the command to mark a trove as removed from the
      repository on a trove that has already been marked as removed no
      longer results in an error. (CNY-1654)
    * "conary rdiff" now works properly when multiple flavors of the
      same trove are present in the same group. (CNY-1605)
    * "conary rdiff" no longer produces an error if the same file is
      present on different labels. (CNY-1623)
    * A bug that caused inconsistent behavior when troves are pinned
      has been fixed.  Previously, if an update operation would change
      the version of a pinned trove to a version included in a group
      that is installed on the system, the pin would not
      hold. (CNY-1652)
    * A bug that caused an unhandled exception in the Conary update
      code when shared contents to a file in a link group are
      duplicated in the changeset due to distributed contents has been
      fixed.

Changes in 1.1.24.1:
  o Release Correction
    * The source archive for 1.1.24 was not built from the tag for
      1.1.24 in the Mercurial repository.  1.1.24.1 is built from the
      1.1.24 tag.

Changes in 1.1.24:
  o New Feature:
    * Conary 1.1.24 introduces the framework needed to implement a new
      metadata design for Conary.  The new metadata feature allows
      various information such as description to be set for a trove.
      New XML-RPC interfaces, getNewTroveInfo() and setTroveInfo(),
      have been added to facilitate mirroring metadata.
      addMetadataItems() has been added to allow metadata to be added
      to a trove after it has been built. (CNY-1577)

  o Client Changes:
    * The Conary client now distinguishes between an upstream Conary
      proxy and a plain HTTP proxy. This is so we can properly handle
      SSL traffic through an HTTP proxy using the CONNECT HTTP method.
      As such, there is now a "conaryProxy" configuration variable, in
      addition to the "proxy" variable. (CNY-1550)
    * The "proxy" (and newly introduced "conaryProxy") variables can
      be turned off by setting them to "None". (CNY-1378)
    * Clients requesting the inclusion of configuration files residing
      on the network now upload their version. This opens up the
      possibility for the server to serve different configuration
      files to different client generations. (CNY-1588)
    * Configuration variables "localRollbacks" and "pinTroves" get
      used as defaults when applying an update job; they can be
      explicitly overridden. (CNY-1583)

  o Bug Fixes:
    * A bug in the way the proxy configuration variable is set has
      been fixed. (CNY-1586)
    * A bug that caused a traceback when rolling back group updates
      from rollback changesets created when the "localRollback"
      configuration option was set has been fixed. (CNY-1590)
    * A bug that caused a traceback when applying a local rollback
      changeset with a locally modified file has been fixed.  Conary
      needed to create the directory that the locally modified file
      resides in first. (CNY-1444)
    * Applying rollbacks could attempt to invalidate the rollback stack,
      which would cause corruption of the rollback stack (CNY-1587)

Changes in 1.1.23:
  o Client Changes:
    * A new command, "conary rdiff", has been added. This allows one
      to inspect the differences between any two troves with the same
      name. (CNY-855)

  o Build Changes:
    * Conary recipes can now directly reference source code through
      version control systems.  The new r.addMercurialSnapshot(),
      r.addCvsSnapshot(), and r.addSvnSnapshot() source actions check
      out repositories and create snapshots.  They are integrated with
      the "cvc refresh" command for fetching more recent source code
      from version control repositories. (CNY-1)
    * The r.replace() function in group recipes now supports the
      searchPath parameter. (CNY-1574)

  o Bug Fixes:
    * A corner case affecting server-side matching of troves against
      negative flavors has been fixed. (CNY-641)
    * A bug in the StreamSet thaw code that prevented frozen StreamSet
      objects with a tag value greater than 128 from being thawed
      properly has been fixed.
    * A bug has been fixed that prevented creating a diff of a Trove
      object that contained troveInfo with unknown data. (CNY-1569)
    * A bug in the logic used by Conary to determine whether or not
      the rollback stack should be invalidated based on group update
      scripts has been fixed. (CNY-1564)
    * A bug that caused an unhandled exception in a Conary proxy when
      it attempted to create a changeset from a pre-Conary-1.1.x
      server has been fixed.
    * Small race condition in populating the cache for both
      repositories and proxies has been fixed (CNY-1576)

Changes in 1.1.22:
  o Major Changes:
    * Group troves can now declare an (integer) compatibility class
      which is used to automatically invalidate rollbacks (existing
      groups are considered to be in compatibility class zero). When a
      group is upgraded to a new group which has a different
      compatibility class, the rollback stack is invalidated unless
      the group also contains postRollback script which can rollback
      to the version being updated. Postrollback scripts can now be
      defined with a list of compatibility versions they are able to
      roll back to. Old invalidateRollback parameter for some group
      scripts is no longer supported.

  o Client Changes:
    * To take advantage of Conary's ability to apply the critical
      update set and restart before applying the rest of the updates,
      three new API calls have been added: newUpdateJob,
      prepareUpdateJob and applyUpdateJob. (CNY-1454)
    * A new argument, --no-restart, has been added to conary. This has
      to be used in conjunction with --root and allows one to skip the
      restarts after applying critical updates when installing in a
      chroot. (CNY-1458)
    * Proxy configuration parameter is now of the form 'proxy protocol
      url' (i.e. 'proxy http http://proxy.some.com'), and allows
      separate proxies to be configured for http and https. If old
      'proxy url' form is used, separate proxies are configured for
      http and https rather than a single proxy being using for both
      protocols. Users who need the old behavior should set explicit
      configure the same proxy for both protocols.

    * Conary no longer runs group scripts when "--just-db" is
      specified on the command line.
    * The conary.conaryclient.mirror.mirrorRepository() function now
      accepts a list of target repositories.

  o Build Changes:
    * Conary has tools in place through a new cross flag and a new
      "target" flavor to support better defining of cross compiling
      builds.  (CNY-1003)
    * Configuration files are again allowed to have executable bits
      set, but configuration files with executable bits set are not
      included in the :config component even if the :config component
      is being created. (CNY-1260, CNY-1540)

  o Proxy Changes:
    * A proxy can now be configured to use an http proxy for all
      outgoing requests. The 'proxy' configuration item is supported
      in a manner identical to the client.
    * The (unused) ability for a standalone server to act as both a
      proxy and a standalone server has been removed; this removes the
      standalone proxies dependence on the X-Conary-Servername header.

  o Internal Changes:
    * The createTrigger() method of dbstore drivers no longer accepts
      the "pinned" keyword parameter.
    * SeekableNestedFile and FileContainer objects no longer depend on
      the file pointer for reads; pread() is used everywhere.  This
      allows the underlying file descriptors to be shared between
      objects or between threads.
    * Repository schema now understands the concept of minor and major
      schema revisions. (CNY-811)

  o Bug Fixes:
    * A bug in proxy code that caused conary to use https through a
      proxy when http was desired has been fixed. (CNY-1530)
    * A bug in clone/promote relating to cloning when there are
      flavors on the clone label that are superset of the current
      flavor, but the current flavor doesn't exist has been
      fixed. (RMK-415)
    * A race condition related to the multithreaded Conary client,
      where one thread could modify an unprotected variable assumed
      immutable by a different thread has been fixed. (CNY-1450)
    * If the database is locked, Conary will no longer display a stack
      trace, but an error message. (CNY-1292)
    * The Conary library now uses a built-in difflib if the system's
      difflib is not patched for recursion. (CNY-1377)
    * Mirroring troves marked as removed from repositories running on
      MySQL has been fixed. (CNY-1193)
    * Repository cooks now sets the subprocess' stdin to /dev/null to
      avoid hanging while waiting from stdin. (CNY-783)
    * Trove.verifyDigests() no longer fails erroneously if a signature
      version 0 digest has not been calculated and set in
      troveInfo. (CNY-1552)
    * A bug in changeset reset() which affected reusing changesets in
      merges has been fixed. (CNY-1534)
    * A bug in changeset based trove sources where the underlying
      changesets never got reset has been fixed. (CNY-1534)

Changes in 1.1.21:
  o Repository Changes:
    * A "hidden" keyword argument has been added to the
      commitChangeSet() and hasTroves() method.  This allows mirror
      users to commit troves which will never be displayed to users.
      The presentHiddenTroves() call makes all hidden troves
      visible.  The XML-RPC protocol version is now 46.

  o Internal Changes:
    * StreamSet operations in C now use a common StreamSet_GetSSD()
      function which creates the _streamDict object if it does not yet
      exist.  This fixes crashes in rare cases where a
      StreamSet.find() class method is used before any instances of
      that StreamSet have been created. (CNY-1524)
    * Numeric StreamSet types can now have values set to None (which
      indicates that there is no value set at all).  Additionally, if
      passed an empty string to the thaw() method, the value is set to
      None. (CNY-1366)

  o Bug Fixes:
    * A bug in commitChangeSet() which returned a "file not found"
      error when the user had insufficient permission for the commit
      operation has been fixed.
    * A bug that caused Conary to raise an unhandled exception when
      updating a trove that has missing TroveInfo data in the local
      database.  When new types are added to TroveInfo, older versions
      of Conary omit the new data from the database.  Once a version
      of Conary is used that understands the new data types, the
      missing data is restored to the previously incomplete trove.
    * Handling user permissions when committing under certain 
      circumstances against a Conary 1.1.20 was fixed. (CNY-1488)

Changes in 1.1.20:
  o Major Changes:
    * Groups can now include scripts which are automatically run
      before an install, after an install, after an update, and after
      a rollback.  Documentation on how to add these scripts to groups
      will be posted to wiki.rpath.com shortly.  Unlike tag handlers,
      these scripts are not inherently reversible; therefore if a post
      update script is executed, the rollback stack will be reset.  The
      rollback information is still stored in the rollback directory,
      but the "conary rollback" and "conary rblist" commands will no
      longer be able to access the previous rollbacks.

      Only Conary repositories running version 1.1.20 or later can
      store these scripts.  If the repository is not running the
      minimum required version, a "changeset being committed needs a
      newer repository server" error will be produced.

      If an older version of Conary downloads a group that has a
      script associated with it, the scripts will be silently ignored.
      Future versions of Conary may add a "Requires: trove:
      conary(group-scripts)" dependency to groups that have scripts
      associated with them. (CNY-1461)

    * Support for versioned trove signatures has been added. (CNY-1477)
    * Version 1 signatures have been added which use a SHA256 digest
      that includes the frozen form of unknown troveInfo
      segments. (CNY-1186)
    * Unknown troveInfo segments are stored in both the repository and
      local database and restored properly. (CNY-1186)

  o Client Changes:
    * Hashes of the directories in which a trove places files are now
      computed and stored in troveInfo. (CNY-857)
    * A --file-flavors option has been added to "conary query/q",
      "conary repquery/rq", and "conary showcs/scs". (CNY-1507)
    * The ability to promote using branches and to promote to siblings
      of parents has been added.  For example, you can now promote
      from /A//B to /C without first cloning uphill to A. (CNY-1513)

  o Build Changes:
    * When Conary calls an external program (python, perl, monodis) to
      determine file dependencies and that program is not a part of
      the package being built, it will warn if that external program
      is not provided by a component in build requirements. (CNY-1492)

  o Internal Changes:
    * The conary.lib.elf module can now be built against libelf
      version 0.8.0 or later as well as the libelf implementation
      provided by elfutils.  libelf can be downloaded from
      http://www.mr511.de/software/ (CNY-1501)
    * The Conary client API has a new method disconnectRepos() that
      allows one to cut access to the networked repositories.  A
      RepositoryError exception is raised if network access is
      attempted. (CNY-1474)

  o Bug Fixes:
    * StreamSet objects didn't work with inheritance because the C
      implementation treated an internal variable as inheritable when
      it should have been treated as a class variable.
    * Attempting to create a shadowed Version object that reference a
      label that is already uphill are now issues a proper error
      message. (CNY-847)
    * Running the "conary rblist" command as non-root now produces a
      proper error message. (CNY-1453)
    * Badly-formatted parentVersion strings in derived packages
      (experimental) no longer cause a stacktrace.
    * Previous versions of Conary would fail to find the UID or GID of
      a newly created user if "--root" was specified on the command
      line and C library components had not yet been installed.
      Conary would erroneously fall back to using UID 0 or GID 0
      (root) instead.  (CNY-1515)
    * A traceback that occurred when a lookaside repository cache has
      not been defined when initializing a derived package recipe
      object has been fixed. (CNY-1509)
    * The Conary network repository client no longer attempts to use a
      proxy if the repository is residing on the local machine.
    * A bug in the freezing of update jobs has been fixed. (CNY-1521)
    * r.addPatch()'s optional argument "extraArgs" will now do the right
      thing if passed a single string instead of a tuple or list.

Changes in 1.1.19:
  o Client Changes:
    * A new "cvc promote" command has been added. "cvc promote" is a
      special type of cloning based on group structure.  For more
      information on promote, see the JIRA issue until documentation
      on the wiki is updated.  (CNY-1304)
    * An "--all-flavors" option has been added to "cvc promote" which
      promotes all flavors of the latest version of the listed
      troves. (CNY-1440)
    * A programmatic interface for performing partial clones, where
      only some components out of a package are cloned based on
      byDefault settings, has been added. (CNY-1389)
    * Conary changesets can now deal with changesets that contain
      package components that share identical file contents, pathId,
      and fileId combinations. (CNY-1253)
    * The "proxy" configuration parameter will now work for standard
      http proxies such as Squid.  Previously the "proxy"
      configuration parameter could only specify a Conary repository
      proxy.  Environments that require all HTTP and HTTPS traffic
      pass through a proxy must continue to use they "http_proxy"
      environment variable, as the "proxy" configuration variable is
      only used for Conary repository calls.  Source downloads in cvc,
      for example, will only use the http_proxy environment variable.
    * Due to limitations in Apache 2.0, the Conary client will now use
      HTTP/1.1 "chunked" Transfer-encoding when committing changesets
      larger than 2 GiB.
    * An "applyRollback()" method has been added to the ConaryClient
      class. (CNY-1455)

  o Server Changes:
    * The repository cache has been completely reworked. This fixes
      problems with authorization and the cache, and has the side
      benefit of unifying the proxy code for the repository and the
      proxy. The cacheDB repository configuration parameter is
      obsolete and will cause a warning on startup. changesetCacheDir
      should now be used instead, and tmpwatch should be configured to
      clean up both the changesetCacheDir and tmpDir
      directories. (CNY-1387)
    * The repository now properly commits changesets where multiple
      troves reference the same (pathId,fileId) key. (CNY-1414)
    * The standalone server can now decode "Transfer-encoding:
      chunked" PUT requests from clients.
    * Apache based repository servers now send changeset file contents
      using the "req.write()" method instead of the "req.sendfile()"
      method when file contents are larger than 2 GiB.  This works
      around limitations in Apache 2.0.
    * The list of sizes returned by the getChangeSet() and
      getFileContents() repository methods are now returned as a list
      of strings instead of a list of integers.  XML-RPC integers can
      only hold values less than 2147483648 (a signed integer).
    * A Conary repository will now raise an exception if a client
      requests a changeset that is larger than 2 GiB in total size or
      file contents larger than 2 GiB in size and does not support the
      new version 44 protocol required to work around this limitation.

  o Build Changes:
    * A "vmware" flavor has been added to the default set of flavors.
      A trove with a vmware flavor should be intended to run as a
      VMware guest. (CNY-1421)
    * If there's a conflict when loading installed troves, the latest
      trove will be picked.
    * The loadInstalled() recipe function will now search the
      installLabelPath for troves to load when it cannot find them any
      other way.
    * A "overrideLoad" keyword parameter has been added to the
      loadInstalled() and loadSuperClass() recipe functions.  This can
      be used to override the default search mechanism.

  o Bug Fixes:
    * Local flags are now cleared after each group cook, meaning that
      multipass group cooks will have the correct local
      flavor. (CNY-1400)
    * Dependency resolution in group cooks now also take advantage of
      the group cache. (CNY-1386)
    * Changesets for source troves with missing files (because the
      file is missing from the upstream server or the upstream server
      is unavailable) are now properly written to changeset
      files. (CNY-1415)
    * Derived packages, which are still experimental, now correctly
      handle multiple architectures built from the same
      source. (CNY-1423)
    * The loadInstalled() recipe function now always works even if you
      have multiple versions of a package installed from multiple
      branches.
    * Trove names are now checked for legal characters. (CNY-1358)
    * A minor bug related to file uploads on the error codepath was
      fixed.  (CNY-1442)
    * A bug in "cvc promote" that caused it to fail when the source
      components added due to --with-sources were in conflict.  This
      could happen, for example, when different flavors of a binary
      were cooked from different source versions and all flavors to be
      cloned to the new label at the same time (CNY-1443)
    * A bug in the CfgQuotedLineList class' display function has been
      fixed.
    * Flavored items in a job list are now correctly frozen when
      writing out an update job. (CNY-1479)
    * A default UpdateCallback() is set if an update callback hasn't
      been specified when invoking the applyUpdate() method of
      ConaryClient. (CNY-1497)
    * "cvc cook --macros" works as expected now, by defining a macro (as
      passed in on the command line with --macro) per line. (CNY-1062)
    * Committing to a Conary repository when using a standard HTTP
      proxy functions properly.  A change in 1.1.18 introduced this
      incompatibility.
    * The redirect build code has been refactored.  Bugs related to
      building flavored redirects have been fixed. (CNY-727)

Changes in 1.1.18:
  o Major Changes:
    * Changesets are now indexed by a pathId,fileId combination instead of
      just by pathId. This should eliminate the vast majority of conflicts
      when creating groups containing multiple flavors of the same trove.
      Old clients will be served old-format changesets by the repository,
      and new clients continue to support old format changesets. Old and
      new format changes can be merged into a single changeset (CNY-1314).

  o Client Changes:
    * The conary rblist --flavors command now properly displays trove
      flavors. (CNY-1255)
    * When resolving dependencies while updating, conary will now search 
      the latest versions of packages for every label in your installLabelPath
      first before searching the histories of those labels.  This should make
      sure that conary prefers installing maintained troves over unmaintained 
      ones. (CNY-1312)
    * The Conary client API now has a new call, iterRollbacksList(), iterating
      over the rollback name and object. (CNY-1390)
    * Added the --just-db argument to the conary rollback command. (CNY-1398)

  o Build Changes:
    * A list of rPath mirrors for source components has been added.
    * Group recipes now support a setSearchPath method.  This provides a way
      to tell groups how to find and resolve packages by specifying a list
      containing either packages or labels. (CNY-1316)
    * The group addAll command supports "flatten" - a way to cause all troves
      in all subgroups to be included directly in the top level group - 
      flattening any structure created by intermediate groups.
    * Groups now allow you to use the commands "removeTrovesAlsoInGroup"
      and "removeTrovesAlsoInNewGroup".  These commands subtract out the
      troves included within the specified group from the currently
      active group. (CNY-1380)
    * Checking dependencies is now faster when building groups.
    * When resolving dependencies in groups, conary will now search the
      latest trove in every label in your label/search path before
      searching back in the history of that label. (CNY-1312)
    * Added moveComponents and copyComponents to group syntax. (CNY-1231)
    * Derived packages (experimental) can now change files between
      Config, InitialContents, and Transient, and can set new files
      to be any of those types.  They can call UtilizeUser and
      UtilizeGroup.  They can create new tag handlers and tag
      description files (but not make a file from the parent no longer
      be a tag handler or tag description, except by removing the file
      entirely), and add new tags to new and pre-existing files when
      TagSpec is called (but not remove existing tags from files). (CNY-1283)
    * Derived packages (experimental) can now run nearly all build and
      source actions. (CNY-1284)
    * Derived packages (experimental) now inherit byDefault settings from
      the parent (CNY-1401), but can override them in the child (CNY-1283).
    * Derived packages (experimental) now handle multiple binary packages
      built from a single source package, including overriding binary
      package name assignment in the derived package. (CNY-1399)

  o Server Changes:
    * Two new calls have been added to the server API -
      getTroveReferences and getTroveDescendants. (CNY-1349)
    * The proxy server proxies "put" calls now.
    * Cleaned up string compression code in changeset merging.

  o Bug Fixes:
    * Fixed a bug where an invalid flavor at the command line would result
      in a traceback. (CNY-1070)
    * Added an exception to allow redirect recipe names to have any format -
      including those usually reserved for group- and info- packages.
    * Removed a harmful assert that kept trove source stacks from working w/o
      installLabelPaths in some cases. (CNY-1351)
    * The cfg.root item is always stored internally as an absolute path,
      even if it is specified as a relative path. (CNY-1276)
    * cvc now properly cleans up 000-permission files from the old build 
      directory. (CNY-1359)

  o Internal Changes:
    * Changesets in an update job can be downloaded in a step separate from
      the installation. Additionally, update jobs can be frozen and reapplied
      later. (CNY-1300)
    * UpdateJob objects are now versioned for a specific state of the Conary
      database, and can be applied only if the state of the database has not
      changed. (CNY-1300)
    * Public keys can now be retrieved from a directory, with each key stored
      in a separate file. (CNY-1299)
    * Troves now track their direct parent they were cloned from, instead of
      the source-of-all-clones. (CNY-1294)

Changes in 1.1.17:
  o New Feature:
    * A caching proxy has been implemented for Conary.  A proxy server
      caches changesets as clients request them.  This can
      dramatically improve the performance of Conary when a subsequent
      request is made for the same changeset.

      The server is implemented using the existing standalone and
      Apache-based Conary repository server modules. Two new Conary
      repository configuration variables, "proxyDB" and
      "proxyContentsDir" have been created to define the proxy
      database and contents store.

      To configure the Conary client to use a proxy, a new "proxy"
      configuration variable has been added to the conaryrc file.
      Generic HTTP proxies should still be configured using the
      "http_proxy" environment variable.

      In order to facilitate authentication and proxy cache
      invalidation features, new Conary repository methods have been
      introduced.  This means that the Conary proxy requires that
      repositories it connects to run Conary version 1.1.17 or later.
      The Conary proxy is considered experimental.  Therefore future
      versions of Conary may not be able to communicate with the proxy
      as implemented in Conary 1.1.17.

  o Client Changes:
    * Filesystem permissions on rollback data restrict access to the
      owner of the database (normally root). (CNY-1289)
    * The Conary client now sends data across an idle connection to a
      Conary repository.  This will keep the connection alive when the
      repository is behind a firewall or proxy that has short timeouts
      for idle connections. (CNY-1045)
    * The error message produced by Conary when a progress callback
      method raises an unhandled exception has been improved.

  o Build Changes:
    * cvc cook --show-buildreqs works properly now.  Thanks to Pavel
      Volkovitskiy for reporting the issue and providing the
      patch. (CNY-1196)
    * The flags for other packages that are specified in the build
      flavor are now available when cooking as a part of the
      PackageFlags object.  For example, if you wish to check to see
      if kernel.pae is set, you can add "if PackageFlags.kernel.pae:".
      Note that such checks do not affect the final flavor of your
      build, and should be used with care. (CNY-1201)
    * Component and package selection by manifest, as with the
      "package=" option, could fail when large numbers of files were
      found; this bug has been resolved. (CNY-1339)
    * You can now add a labelPath to a group r.add() line by
      specifying a labelPath keyword argument.  For example:
         r.add('conary', labelPath=['conary-unstable.rpath.org@rpl:1',
                                    'conary.rpath.com@rpl:1'])
    * Repeated shadow merges now fail with an error suggesting a
      commit.  Previously, the merge operation would be attempted
      again. (CNY-1278)

  o Server Changes:
    * Conary repositories no longer allow users or groups to be
      created with names that include characters other than those
      defined in the Portable Filename Character Set.
    * Server side functions that work on large datasets (getTroveSigs
      and setTroveSigs) are now using batched SQL operations for faster
      throughput. (CNY-1118, CNY-1243)
    * The code that commits groups to the repository has been reworked
      to significantly reduce the number of SQL queries executed.
      (CNY-1273)
    * Including a symbolic link in the path to the temporary now
      returns an error immediately at startup. (CNY-958)
    * Errors opening a to-be-committed changeset now have the internal
      exception logged and CommitError returned to the client (CNY-1182)
    * Cached Changesets are now versioned depending on the client's
      version.  This allows for the same changeset to be cached for
      different client generations. (CNY-1203)

  o Internal Changes:
    * A StringStream can now be set from a Unicode object.  The
      StringStream stores the UTF-8 encoding of the Unicode
      object. (CNY-366)
    * The ByteStream and LongLongStream classes have been
      reimplemented in C.  Modifications have been made to the
      NumericStream types implemented in C so that they can be used as
      base classes in Python.
    * PathID lookups are now done by file prefix and file ID. This
      allows for identifying files in different package flavors or in
      versions older than the latest one. (CNY-1203)
    * StreamSet objects can now preserve unknown elements of the stream
      instead of silently skipping them. Those elements are retained for
      freeze(), letting the older stream object exactly replicate the
      frozen stream of the newer object. Unknown elements are preserved
      through merges into old object as long as the old object has not
      been locally modified.

  o Bug Fixes:
    * Conary now displays a useful error message when it is unable to
      parse a "user" line in a configuration line.  Previously Conary
      would raise an unhandled exception. (CNY-1267)
    * Mirror configurations no longer use /etc/conary/entitlements/ as
      the default location to read entitlements used to mirror.
      Normally the entitlements used to mirror are different than the
      entitlements required to update the system.  Therefore they
      should not be used when attempting to access source or target
      repositories when mirroring. (CNY-1239)
    * "cvc emerge" now displays error messages when the underlying
      cook process results in an exception.  Previously, an unhandled
      exception message was generated. (CNY-995)
    * Derived packages now support setuid and setgid files. (CNY-1281)
    * You can no longer accidentally include a group in itself by
      using addAll. (CNY-1123, CNY-1124)
    * An error message is produced when troves could not be found
      during "conary migrate" in the same manner they are alerted
      during a "conary update".  Previously these errors were
      masked. (CNY-1171)
    * A bug that caused update failures when a changeset held file
      contents that were both InitialContents and a normal file has
      been fixed. (CNY-1084)
    * Filesets now honor buildFlavor. (CNY-1127)
    * The TroveSource class tried to raise a DuplicateTrove exception,
      which doesn't exist. It now raises InternalConaryError instead.
      (CNY-1197)
    * A proper error is now produced when Conary is unable to create
      the directory for the local database due to a permission
      failure. (CNY-953)
    * Group recipes could sometimes include a trove for dependency
      resolution but not move to include the package directly in the
      group that is doing dependency resolution.  Now the package and
      component both are always included immediately in the group that
      is resolving dependencies. (CNY-1305)
    * A "no new troves available" error message is now given when
      there are no new versions to migrate to (CNY-1246)
    * Attempting to clone without name or contact information set now
      gives a proper error message. (CNY-1315)
    * The client code no longer exits with a sys.exit(0) if one of the
      callbacks fails. (CNY-1271)
    * When multiple labels of a trove exist in a group and that group is 
      being searched for that trove, conary will no longer arbitrarily pick
      one of the labels to return.
    * A bug in the default update callback class that causes a hang
      when unhandled exceptions occur has been fixed.
    * Cloning a trove multiple times that was already cloned no longer
      increments the source count. (CNY-1335)
    * The Conary network client erroneously specified the latest
      protocol version it knew about when calling a server, even if
      the server couldn't understand that version. (CNY-1345)

Changes in 1.1.16:
  o Server Changes:
    * The repository now returns recursive changesets with special
      "removed" trove changesets if a trove is missing or has been
      removed.  This allows the client to determine if it has the
      needed troves to perform an update.  Previously, the repository
      would raise an exception, which prevented updates from mirrors
      with byDefault=False troves (such as :debuginfo) excluded.
    * A getTroveInfo() method has been added to the Conary repository
      server.
    * Repository changeset cache database operations are now retried
      before giving up (CNY-1143)

  o Client Changes:
    * A new "isMissing" trove flag has been added.  This flag is set
      by a Conary repository when a Trove is missing.  This allows the
      client to display an appropriate message when it attempts to
      update from an incomplete mirror.
    * Including a configuration file from an unreachable URL will now
      reasonably time out instead of hanging for 3 minutes (the default TCP
      connection timeout). (CNY-1161)
    * Conary will now correctly erase a trove whose files have changed owners
      or groups to values not mapped to users or groups on the current system.
      (CNY-1071)
    * Conary will now display files that are transient as transient when
      --tags is used.
    * Support for the new getTroveInfo() method has been added to the
      Conary repository client.

  o Build changes:
    * The "cvc cook" command will now log a message when deleting old
      build trees to make way for an upcoming build.
    * The "cvc refresh" command will now print a warning instead of
      failing with an error when an attempt to refresh a
      non-autosourced file is made. (CNY-1160)
    * The BuildPackageRecipe class now requires file:runtime, which is
      needed to run many configure scripts. (CNY-1259)
    * Configuration files are now automatically added to :config
      components only if they do not have any executable bits
      set. (CNY-1260)

  o Bug Fixes:
    * Conary 1.1.14 and 1.1.15 failed to update when encountering the
      multitag protocol; this regression is resolved. (CNY-1257)
    * The logparse module now correctly parses python tracebacks in
      conary log files. (CNY-1258)

Changes in 1.1.15:
  o Client Changes:
    * On the update path, errors and warnings are now handled by callbacks.
      This allows applications using the Conary API to capture and process
      them as appropriate. (CNY-1184)

  o Bug Fixes:
    * "conary erase --help" now displays options as "Erase Options"
      instead of "Update Options". (CNY-1090)

  o Build Changes:
    * Change in assembling recipe namespace changed how unknown recipe
      attributes were handled (they appeared as None instead of raising
      an Attribute Error).
    * Packaged directories are no longer included in :lib components
      because doing so can create multilib failures.  (CNY-1199)

Changes in 1.1.14:
  o Client Changes:
    * Tag handler output is now redirected to a callback. The command line
      callback places "[ tag ]" in front of the output from each tag handler
      to help with debugging. (CNY-906)
    * All filesystem operations are journaled now to allow recovery if an
      unexpected failure occurs. "conary revert" has been added to recover
      from cases where the journal is left behind unexpectedly. (CNY-1010)

  o Build Changes:
    * cvc will no longer fail if the EDITOR environment variable points
      to an invalid editor. (CNY-688)
    * Redirects now build erase redirects for package components which
      existed in the past but have disappeared on head. (CNY-453)
    * The TagSpec policy now checks the transitive closure of build
      requirements when determining whether the build requirements
      are sufficient to ensure that a needed tag description will
      be installed. (CNY-1109)
    * Repositories can now be made read-only to allow for maintenance.
      (CNY-659)
    * PIE executables, which appear to be shared libraries in binary
      directories, will no longer export soname dependencies. (CNY-1128)
    * ELF files in %(testdir)s and %(debuglibdir)s will no longer export
      soname provides.  (CNY-1138, CNY-1139)
    * cvc is now able to check out source troves that have been shadowed from
      a branch that no longer contains the files. (CNY-462)
    * The Install recipe class now has the ability to copy symbolic links.
      (CNY-288)
    * The output produced by cvc when attempting to find the
      appropriate patch level when applying a patch has been
      improved. (CNY-588)
    * When cooking (either from a recipe or from the repository),
      cvc will always use the (auto)source files from the repository,
      instead of re-downloading them. This allows for rebuilds from
      recipes even if the upstream source is no longer available,
      without using the cvc cook --prep command first to cache the
      repository copies. (Auto)sources can still be re-downloaded
      using cvc refresh. (CNY-31)
    * The ordering for the rules used to determine which component a
      file should be in was reversed when a file was under /usr/share
      but had /lib/ somewhere in the path name. (CNY-1155)
    * The cvc add command will now refuse to add symbolic links that
      are absolute, dangling, pointing to files outside of the current
      directory or pointing to files that are not tracked by Conary.
      (CNY-468)
    * Use objects now record which file on system define them. (CNY-1179)
    * ExcludeDirectories built-in policy will now remove the empty
      directories it has excluded from the _ROOT_ in order to prevent
      later policies from thinking they are going to be on the target
      system. (CNY-1195)

  o Internal changes:
    * Conary now supports being built against an internal copy of the
      sqlite3 library for cases when the system sqlite3 is not the
      optimal version for Conary.
    * The repository schema's string types are no longer restricted to
      arbitrary sizes for backends that support indexing larger strings
      than MySQL's InnoDB storage engine. (CNY-1054)

  o Bug Fixes:
    * The SQL query that implements the getTrovesByPath() repository
      method has been reworked to avoid slow queries under
      MySQL. (CNY-1178)
    * Builds that resulted in changesets containing the same file
      in different locations would fail to commit if the files differed
      only by mtime. (CNY-1114)
    * The mirror script now correctly handles the cases where
      the PathIdConflict errors are raised by certain source repositories
      during mirroring. (CNY-426)
    * The mirror script now can correctly mirror removed troves when a
      removed and regular versions appear in the same mirror chunk.
    * Perl dependency strings containing double colons are now properly
      accepted on the command line. (CNY-1132)
    * The cvc stat command now correctly displays the usage information
      when extra arguments are specified. (CNY-1126)
    * The conary update --apply-critical command will now behave correctly
      if the update job contains linked troves (besides the conary package
      which is the source of critical updates). Linked troves are troves
      with overlapping paths.  (CNY-1115)
    * A GET request to the "changeset" URL of a repository server that
      does not supply any arguments no longer results in an Internal
      Server Error.  The repository can be configured to send email to
      an email address with debugging information. (CNY-1142)
    * When checking to make sure that the URL used to upload a
      changeset matches the repository base URL, both URLs are now
      normalized before the comparison is made. (CNY-1140)
    * The conary.lib.logparse module now provides the correct date
      strings for each logged event.
    * The Conary command line argument parser checks for the --help
      option earlier.  This corrects some instances where commands
      like "conary rq --help" would not display help. (CNY-1153)
    * The conary [command] --help --verbose command now correctly
      displays verbose option help.
    * Conary no longer fails with an unhandled exception when the 
      local database is locked.  A useful error message is now
      produced. (CNY-1175)
    * The cvc annotate command now attributes the correct name to the
      person who committed the initial revision of a file. (CNY-1066)
    * Conary will give a better error message if you try to run the
      conary emerge command without conary-build installed. (CNY-995)

Changes in 1.1.13:
  o Build Changes:
    * All files in "binary directories" now provide their path as a
      file: dependency. This allows more flexibility for files that
      have requirements such as "file: /usr/bin/cp". (CNY-930)
    * A addRemoveRedirect() method has been added to the
      RedirectRecipe class to allow redirecting packages to nothing
      (which causes them to be erased on update). The client code has
      been updated to remove package components properly for this
      case.  (CNY-764)

  o Bug Fixes:
    * Config files, though added to the :config component by default
      (CNY-172), can now be appropriately overridden by
      ComponentSpec. (CNY-1107)
    * ELF files that have no DT_NEEDED or DT_SONAME entries no longer
      cause Conary to trace back attempting to discover the ELF
      ABI. (CNY-1072)
    * Conary will no longer attempt to update troves in the namespace
      "local" when using updateall.
    * Redirect recipes which contain conflicting redirects now give an
      error message instead of a traceback. (CNY-449)
    * The previous fix for CNY-699 wrongly encoded the soname rather
      than the filename in provisions for symbolic links to shared
      libraries when the shared library had a soname.  Additionally,
      symlinks from directories not in the system shared library path
      to ELF shared libraries in directories in the shared library
      path wrongly caused internal dependencies to have the full path
      to the symlink encoded in the shared library requirement.  These
      bugs have been resolved. (CNY-1088)

Changes in 1.1.12:
  o Client Changes:
    * A signature callback has been added, which allows one to catch
      the troves with bad signatures and react appropriately (display
      an error message, lower trust level, etc). (CNY-1008)
    * The conary.lib.logparse module has been added to provide
      parsed access to conary log files. (CNY-1075)

  o Build Changes:
    * "cvc cook" is now more efficient in looking up files that are
      part of the built troves (CNY-1008).
    * A "commitRelativeChangeset" configuration variable has been
      added to control whether Conary creates relative or absolute
      changesets when cooking.  It defaults to True, but can be
      changed to False to cause Conary to cook and commit absolute
      changesets. (CNY-912)
    * A list of X.org mirrors has been added to the default mirrors.
    * "cvc diff" now returns an return code of 2 on error, 1 if there
      are differences, and 0 if there are no differences. (CNY-938)
    * An "addResolveSource" method has been added to GroupRecipe.
      This will change how dependency resolution is done when building
      a group.  Instead of searching the label path defined in the
      group for solutions, the resolve source will be searched
      instead. This allows you to resolve dependencies against a
      particular version of a group. (CNY-1061)
    * Cloning multiple flavors of the same package in a single step is
      now possible. (CNY-1080)
    * Perl dependencies now include provides for .ph files, as well as
      .pl and .pm files, found in the perl @INC path. (CNY-1083)

  o Bug Fixes
    * The previous fix for CNY-699 introduced two errors in handling
      shared library dependencies that were not in shared library
      paths and thus need to have their paths encoded.  These bugs
      have been resolved. (CNY-1088)
    * The build time in the troveInfo page of the repository browser
      is now displayed properly as "(unknown)" if a trove has no build
      time set. (CNY-990)
    * dbsh now properly loads the schema when one of the .show
      commands is executed. (CNY-1064)
    * The Conary client version is saved before the re-execution of
      conary that follows the application of a critical
      update. (CNY-1034)
    * A condition that was causing sys.exit() to not terminate the
      server process when running in coverage mode has been
      fixed. (CNY-1038)
    * If a configuration value is a list and has a non-empty default,
      appending values to that default does not reset that list to
      empty (Conary itself never triggers this case, but rMake does
      with defaultBuildReqs). (CNY-1078)
    * FileContainers don't store the path of the filecontainer in the
      gzip header for contents which are being transparently compressed
      by the object
    * Creating referential changesets obtained the path of files in the
      data store multiple times. When one content store in a round-robin
      content store configuration is corrupt, that would lead to inconsistent
      changesets. Instead, we will include those corrupt contents in
      a valid changeset and let the install content validation catch the
      problem.

Changes in 1.1.11:
  o Client Changes:
    * "conary help [command]" now displays the usage message for
      the command.
    * The --help options will now display a smaller number of flags by
      default, and more when the --verbose flag is added.
    * A getUpdateItemList() method has been added to the ConaryClient
      class.  It returns a list of top level troves on the local
      system. (CNY-1025)
    * "conary rq package:source --tags" will now show an "autosource"
      tag on autosourced files.
    * Conary now correctly uses "KB/s" instead of "Kb/s" when
      displaying transfer rates. (CNY-330)
    * conary rblist is now more readable, and supports --labels and
      --full-versions. (CNY-410)

  o Build Changes:
    * When using "cvc refresh" to refresh autosourced files, the
      refresh flag is now reset after the commit.  Previously, the
      file would continue to be refreshed on subsequent commits.
    * When using "cvc commit", cvc no longer downloads autosourced
      files which haven't changed (CNY-611, CNY-463)
    * Files that were previously marked as autosource files can now be
      made a regular file by calling "cvc add".
    * When using "cvc remove" to remove a file from the local checkout
      directory and the file is still specified in the recipe file as
      being automatically downloaded, the file will now be switched to
      an autosource file (preserving the pathId).
    * The autosource state is now stored explicitly in CONARY files.
    * CONARY files now use textual identifiers for flags instead of
      digits.
    * "cvc refresh" no longer downloads all autosource files.  Only
      the file(s) specified are downloaded.
    * Files removed with "cvc remove" are no longer erroneously
      re-added when committing changes to the repository.  This used
      to happen when the file was in the previous version of the
      source component and also present in the lookaside
      cache. (CNY-601)
    * Conary now produces a warning instead of an error when an
      unknown use flag is specified in the buildFlavor configuration
      variable.  It will still produce an error if the unknown use
      flag is accessed in the recipe.
    * Package builds now create relative changesets for components instead
      of absolute changesets, reducing the size of the upload to the
      repository (CNY-912)
    * The download code in cvc now accepts cookies.  This is required
      to download files from Colabnet sites. (CNY-321)
    * The download code in cvc can now handle basic HTTP
      authentication. (CNY-981)
    * Shared libraries and symlinks to shared libraries provide their
      filenames as soname dependency provisions, as well as DT_SONAME
      records listed within the shared library, if any. (CNY-699)
    * Malformed regular expressions passed as exceptDeps arguments to
      the r.Requires policy are now reported gracefully. (CNY-942)
    * A list of GNOME mirrors has been added to the default mirrors.
    * Commit log messages may now be provided with the "cvc --log-file"
      command, with support for standard input using the filename "-".
      (CNY-937)
    * The default ComponentSpec information is now loaded from
      files in the /etc/conary/components/ directory tree, and the
      defaults can now be overridden on a per-distribution basis in
      the /etc/conary/distro/components/ directory tree. (CNY-317)
    * Freeform documentation from /usr/share/doc is now included
      in the new ":supdoc" component instead of the ":doc" component
      by default. (CNY-883)
    * Configuration files are now put into a ":config" component to
      make it easier to override them.  This configuration can be
      disabled by setting the configComponent configuration item
      to False. (CNY-172)
    * Empty directories that have owner or group information explicitly
      set are now included in packages by default. (CNY-724)

  o Bugfixes:
    * Files added in both the repository and locally with cvc now give
      an error message on update rather than corrupting the CONARY
      file (CNY-1024)
    * Adding a file locally and then merging that file from upstream
      now causes an error as expected (it would traceback
      before). (CNY-1021)
    * Cooking a group recipe that defines an empty groups with
      resolveDependencies set no longer results in a traceback.
      Conary will display an error message as expected. (CNY-1030)
    * Specifying a bad protocol in a repositoryMap entry (a protocol
      other than http or https) no longer causes an unhandled
      exception. (CNY-932)
    * When migrating, conary now utilizes update mode with all updates
      explicitly specified when re-executing after critical updates.
      Previously, the migration failed if a critical update was
      applied. (CNY-980)
    * Infinite loops are now detected when including configuration
      files. (CNY-914)
    * Temporary files created when critical updates are applied are
      now cleaned up. (CNY-1012)
    * Conary repositories now detect when changesets that are being
      committed are missing files. (CNY-749)
    * Conary now prints an error message when trying to write a
      changeset file to a location that cannot be written (directory,
      read-only file etc.). (CNY-903)

Changes in 1.1.10:
  o Bugfixes:
    * A warning message produced when attempting to retrieve a OpenPGP
      key has been fixed.  The warning was introduced in CNY-589.

Changes in 1.1.9:
  o Client Changes:
    * The usage message displayed when running "conary" or "cvc" has
      been simplified and improved. (CNY-560)
    * When choosing how to match up troves with the same name, conary now
      takes paths into account, if there's a choice to make between matching
      up two old troves that are otherwise equivalent with a new trove, conary
      will choose the one that shares paths with the new trove. (CNY-819)
    * Conary will now allow "conary migrate --info" and "conary migrate
      --interactive" without displaying usage information. (CNY-985)
    * Conary now only warns about being able to execute gpg if a
      signature trust threshold has been set. (CNY-589)
    * Fixed cvcdesc after the refactoring of configuration options. (CNY-984)

  o Server Changes:
    * PostgreSQL support has been finalized and some SQL queries have
      been updated in the repository code for PostgreSQL
      compatibility.  PostgreSQL will be officially supported in a
      future release of Conary.
    * The repository browser is now viewable by Internet Explorer.

  o Build Changes:
    * cvc now allows files to be switched from autosource to normal
      and from normal to autosourced. (CNY-946)
    * Recipes will now automatically inherit a major_version macro,
      which is defined to be the first two decimal-seperated parts of
      the upstream version, combined with a decimal. For example, a
      version string of 2.16.1.3 would have a major_version of
      2.16. (CNY-629)
    * A list of KDE mirrors has been added to the default mirror
      configuration. (CNY-895)
    * If a group is cooked twice at the same command line, for example
      "cvc cook group-dist[ssl] group-dist[!ssl]", then conary will
      cache the trove found during the first group cook and use it for
      subsequent group cooks. (CNY-818)
    * Unpacking a tarball now preserved permissions only when
      unpacking into the root proxy, not unpacking sources into the
      build directory. (CNY-998)

  o Code Cleanups
    * The command line options common between cvc and conary are now
      defined in one place.
    * The code to add options to the command line parser for an option
      has been refactored to remove duplication.

  o Bug Fixes:
    * A bug that caused an Internal Server Error when marking a group
      :source component as removed in a repository has been fixed.
    * A bug that caused group cook with a replace or remove with a
      flavor and no matching trove to emit a traceback instead of a
      warning has been fixed. (CNY-977)
    * A bug that caused an unhandled exception when two packages with
      the same name require a trove that was being erased has been
      fixed.
    * Timeouts that occur when attempting to read the XML-RPC request
      from a client are now logged and return an exception (instead of
      causing a unhandled exception in the server).

Changes in 1.1.8:
  o Bug Fixes:
    * The fix for CNY-926, which allows a ShimNetClient to create
      changes directly from an in-process Conary Repository, did not
      properly merge changesets when multiple servers were involved.
    * The r.setByDefault() method in group recipes was broken in
      1.0.34.  It would cause a traceback.  This has been fixed.

Changes in 1.1.7:
  o Client Changes:
    * You can now delete troves, update from changeset files, and
      update with a full version specified without an installLabelPath
      set. (CNY-281)
    * "conary rm" has been added as an alias for the "conary remove"
      command. (CNY-952)
    * Conary now produces an error message when an invalid context is
      specified. (CNY-890)
    * User settings in a context will override but not remove user
      settings from the main conary configuration file. (CNY-972)

  o Build (cvc) Changes:
    * "cvc cook --prep" now warns about missing dependencies instead
      of raising an error.  "cvc cook --download" does not warn or
      error. (CNY-787)
    * In a group recipe, if you use r.remove() to remove a component
      from a package in a group (which marks the component
      byDefault=False), and the package no longer contains any
      byDefault=True components, the package itself will also be made
      byDefault=False. This avoids installing packages with no
      components on the system. (CNY-774)
    * Previously, Java files that have no discoverable provided or
      required interfaces (for example, due to EAR dependencies)
      caused a traceback.  Conary now handles this case correctly and
      does not traceback.
    * Merging when the current version is already based on the parent
      version now gives an error message instead of writing out an
      incorrect CONARY file (CNY-968)

  o Bug Fixes:
    * Erases of critical troves is no longer considered a reason to
      restart Conary.
    * A bug triggered when a critical update of a trove depended on an
      erase has been fixed.
    * A bug that caused changesets to be invalidated from the
      changeset cache when signatures were not modified by
      setTroveSigs() has been fixed.
    * A bug that caused an Internal Server Error (ISE) when attempting
      to browse the files in a shadowed component via the Conary
      repository browser has been fixed. (CNY-926)
    * A bug introduced 1.0.32 that affected the ability to update two
      troves due to the same broken dependency when using
      "resolveLevel 2" has been fixed.  This bug affected the ability
      to simply run "conary update conary" when conary-build and
      conary-repository will both installed. (CNY-949)
    * Conary will now display config lines that are equivalent to the
      default configuration value but are set explicitly by the
      user. (CNY-959)
    * Specifying "includeConfigFile" within a context will now include
      the file also within that context. (CNY-622)
    * A memory leak in conary.lib.misc.depSplit() has been fixed.
    * The client no longer loops forever trying to create
      cross-repository relative changesets when the trove is missing
      from one of the repositories. (CNY-948)
    * Repositories no longer return empty troves when
      createChangeSet() is called on troves which are referenced
      within the repository but present on a remote repository.
      (CNY-948)
    * Repository queries no longer return matches for troves which are
      referenced by groups but are not present in the
      repository. (CNY-947)
    * Specifying a root (through conaryrc configuration or the
      "--root" command line parameter) that is not a directory no
      longer results in an unhandled exception. (CNY-814)
    * Renaming and changing a source file no longer results in
      tracebacks on "cvc update" and "cvc merge" (CNY-944, CNY-967)

Changes in 1.1.6:
  o Client Changes:
    * The "cvc" and "conary" command line programs have new command
      line argument aliases.  They accept "-r" as an alias for
      "--root" and "-c" as an alias for "--config".  Commands that
      accept "--info" now accept "-i" as an alias.
    * Contexts can now override any configuration option. (CNY-812)
    * The meaning of the "--components" command line option has
      changed to be more intuitive.  For example, "conary q
      --components" will show all the components for all packages,
      indented as expected. (CNY-822)

  o Build (cvc) Changes:
    * "cvc commit -m'commit message'" is now accepted.  Previously, a
      space was required between the -m and the message.
    * Permissions are now preserved by tar when extracting a tar
      archive added with r.addArchive().
    * The Requires policy now parses pkg-config files more reliably.
    * "cvc cook" now has a "--download" option, which fetches the
      applicable sources from upstream or from the repository and then
      stops. (CNY-837)
    * If cooking a group results in conflicts, the error message will now
      show you the reason why the troves in conflict were included in the
      group. (CNY-876)
    * A new r.addCopy() command is now available to group recipes.  It
      performs the actions required to create a new group, add all of
      the troves from a different group, and add the new group to the
      current group. (CNY-360)
    * In a group recipe, if r.replace() or r.remove() does nothing, a
      warning message is given unless the keyword allowNoMatches is
      used. (CNY-931)
    * In a group recipe, if r.replace() would match against a package
      included inside another group that you are not building, conary
      will warn that replace cannot possibly do anything and will
      suggest using r.addCopy() to resolve the problem. (CNY-360)
    * The Autoconf() build action now enforces buildRequirements of
      automake:runtime and autoconf:runtime if used. (CNY-672)
    * All build actions that enforce buildRequires additions now report
      them through the reportMissingBuildRequires summary policy.

  o Optimizations:
    * Retrieving a large number of troves without files from the local
      database has been sped up by 30%. (CNY-907)
    * On one test machine: "conary q --troves" is 2 times
      faster. "conary q", "conary q --deps" and "conary q --info" are
      30% faster.  "conary q --troves --recurse" is 4-6 times faster.

  o Bug Fixes:
    * r.Replace() no longer fails when a glob matches a dangling
      symlink.  It now reports that no action is taking on the
      dangling symlink due to it being a non-regular file.  This is
      the same behavior as running r.Replace() on non-dangling
      symlinks.

Changes in 1.1.5:
  o Optimizations
    * Duplicate trove instantiations have been removed. Build requires are
      no longer thawed out of abstract change sets, and methods were added
      to get dependency and path hash information directly from trove
      change set objects. These changes combined for a 50% speedup on
      update --info of a large group into an empty root and saved a few
      megs of memory as well (CNY-892)
    * The changes in the previous version of Conary in how XML-RPC
      responses are decompressed actually made Conary slower.  These
      changes have been reverted.

  o Build (cvc) Changes:
    * The Requires() policy now reads pkg-config files and converts the
      "Requires:" lines in them into trove dependencies, removing the
      need to specify those dependencies manually. (CNY-896)
    * Files in /etc/conary/macros.d/ are now loaded in sorted order
      after initial macros are read from /etc/conary/macros. (CNY-878)

  o Bug Fixes:
    * Conary now runs tagscripts correctly when passed a relative root 
      parameter (CNY-416).
    * cvc log now works when there are multiple branches matching for the
      same trove on the same label.
    * Fixed resolveLevel 2 so that it does not try to update packages that
      are already a part of the update. (CNY-886, CNY-780)
    * Fixed resolveLevel 2 so that it does not repeatedly try to perform 
      the same update. (CNY-887)
    * cvc cook | less now leaves less in control of the terminal. (CNY-802)
    * The download thread terminating during an update is now a fatal
      error.
    * The web interface to a conary repository will now print an error
      message instead of a traceback when adding an entitlement class
      with access to a group that does not exist.
    * Parent troves in repository changeset caches are now invalidated
      when a member trove is invalidated (CNY-746)
    * cvc cook group now limits the number of path conflicts displayed for 
      one trove to 10. (CNY-910)
    * Conary update now respects local changes when a group update occurs
      along with the update of the switched trove.  For example, switch
      foo to be installed from another branch instead of the default, 
      and then update foo and its containing group at the same time would
      cause conary to try to reinstall the original foo (resulting in path
      conflicts). (CNY-915)
    * loadRecipe now selects the most recent of two recipes available
      in the case where there are multiple choices due to label
      multiplicity. (CNY-918)

Changes in 1.1.4:
  o Client Changes:
    * Conary now restarts itself after updating critical conary
      components (currently, that consists of conary).  Hooks have
      been added for other components using the conary api to specify
      other troves as critical.  Also, hooks have been added for other
      components to specify a trove to update last. (CNY-805, CNY-808)
    * Conary now warns the user when they will be causing label
      conflicts - that is when an operation would cause two different
      branches of development for a single trove to end up with the
      same trailing label.  Since most conary operations are label
      based, such label conflicts can be confusing to work with and
      are almost never desireable - except in those few cases where
      they are necessary.  (CNY-796)
    * The conary repository client now retries when a DNS lookup of a
      server hostname fails with a "temporary failure in name
      resolution" error.

  o Optimizations
    * The getFileContents() and getFileVersions() server side calls
      have been optimized for faster execution.
    * The SQL query in getTroveList() has been sped up by a 3-5x factor.
    * dbstore now has support for executemany()
    * Inserts into local database now use executemany().

  o Server Changes
    * Several SQL queries have been updated for PostgreSQL compatibility

  o Build (cvc) Changes:
    * The "cvc add" command no longer assumes files it doesn't know to
      be binary are text files; there are lists for both binary and
      text types, and files which are added which aren't in either
      list need to be added with "--text" or "--binary". (CNY-838)
    * A "cvc set" command has been added to change files between
      binary and text mode for files in source components.
    * The "cvc diff" command no longer tries to display the contents
      of autosource files. (CNY-866)
    * The "cvc annotate" command no longer displays pathIds in the
      error message for the specified path not being included in the
      source trove.  It displays the path name instead.
    * The "cvc annotate" command now gives an error when it is run on
      a binary file.
    * A "cvc refresh" command has been added.  It allows you to
      request that cvc fetch new upstream versions of files referenced
      by URL.  Thanks to Pavel Volkovitskiy for the initial
      implementation of this feature. (CNY-743)
    * The "cvc newpkg" command and the PackageSpec policy now disallow
      certain potentially confusing characters in trove
      names. (CNY-842)
    * The PythonSetup() build action has been modified to be more
      consistent with other build actions. The "setupName" paramater
      has been added, which can specify a command to run (defaults to
      "setup.py"). The first argument, similar to Configure(), passes
      arguments to the command being specified by setupName. (CNY-355)
    * The "cvc commit" command now recognizes .html, .css, .kid, and .cfg
      as extensions that identify text files. (CNY-891)
    * The PythonSetup build action has been modified to make it
      clearer what its "dir" and "rootDir" options specify. (CNY-328)

  o Bug Fixes:
    * Conary commands no longer perform an unnecessary database check
      on the local system. (CNY-571)
    * A bug that could allow conary to consider a no-op update as an
      install (and could result in tracebacks in some situations) has
      been fixed. (CNY-845)
    * If you've made a local modification to a package and then try to
      downgrade it later, Conary will now downgrade included
      components as well. (CNY-836)
    * The error message produced by "cvc cook" when a source component
      exists on multiple branches with the same trailing label has
      been improved. (CNY-714)
    * Error handling when manipulating entitlements via XML-RPC has
      been improved. (CNY-692)
    * The usage message displayed when running "conary changeset" has
      been corrected. (CNY-864)
    * Conary no longer tracebacks when a disconnected cook tries to
      load a superclass.  Conary also gives better messages when the
      loaded recipe has a traceback.  Thanks to David Coulthart for
      the core of this patch. (CNY-518, CNY-713)
    * A bug in soname dependency scoring has been fixed.  Dependency
      scoring when multiple sonames were being scored would simply use
      the value of the last soname, instead of the cumulative score.
      Note that the dependencies that did not match at all would still
      return as not matching, so this bug only affected Conary's
      ability to select the best match.
    * A bug in architecture dependency scoring has been fixed.
      Matching architectures are now counted as having a positive
      value, so that when performing dependency resolution on an
      x86_64 machine, troves that have flavor "is: x86_64 x86" will be
      preferred to those with flavor "is: x86".
    * The PythonSetup command ignored any C compiler macros that had
      been set.  The template has been changed to use them in the same
      way that Configure() uses them; as environment variables.
    * The warning message produced when r.Replace() refuses to modify
      a non-regular file now includes the path, as intended.
      (CNY-844)
    * A traceback that occurred when a resolveLevel 2 update resulted
      in a component being erased has been fixed. (CNY-879)
    * Conary now works around a possible threading deadlock when
      exceptions are raised in Threading.join().  The bug is in the
      standard Python threading library, and is fixed in 2.4.3.
      Conary will use a workaround when running under older versions
      of Python. (CNY-795)
    * Checks have been added to the XML-RPC transport system to see if
      an abort has been requested while waiting for a response from
      the server.  This allows the main thread to terminate the
      changeset download thread if it is waiting for an XML-RPC
      response from the server.  (CNY-795)
    * A bug in Conary's handling of an unusual case when multiple
      files being installed share the same content, and one of the
      files has been erased locally has been fixed.
    * A traceback that occurred when a manually removed file switches
      packages during an update has been fixed. (CNY-869)
    * When you remove a file and replace it with a directory, Conary
      now treats it as a removal. (CNY-872)
    * Conary's OpenPGP implementation now dynamically uses RIPEMD if
      it is available from PyCrpyto.  Some PyCrypto builds don't
      include RIPEMD hash support. (CNY-868)
    * A bug that allowed merging changesets with conflicting file
      contents for configuration files with the same pathId has been
      fixed.  Applying the resulting merged changeset caused
      IntegrityErrors.  (CNY-888)

  o Optimizations
    * The getFileContents and getFileVersions server side calls have
      been optimized for faster execution
    * The SQL query in getTroveList has been sped up by a 3-5x factor.
    * dbstore now has support for executemany()
    * Inserts into local database now use executemany().

  o Server Changes
    * Several SQL queries have been updated for PostgreSQL compatibility

Changes in 1.1.3:
  o System Update Changes:
    These changes make Conary much more robust when applying updates
    that move files from one package to another.

    * Components that modify the same files are now required to be in
      the same update job.  For example, if a file moves from
      component a:runtime to component b:runtime, the erase of
      component a:runtime and the install of component b:runtime will
      occur at the same time. (CNY-758).
    * Files moving between components as part of a single job are now
      treated as file updates instead of separate add/remove events.
      (CNY-750, CNY-786, CNY-359)

  o Client Changes:
    * The source component is now displayed in "conary rq --info"
      output.
    * Entitlements can now be passed into ConaryClient and
      NetworkRepositoryClient objects directly. (CNY-640)
    * Exceptions raised in callback functions are now issued as
      warnings and the current job is finished before
      existing. KeyboardInterrupts and SystemExits are handled
      immediately. (CNY-806)
    * The "--debug" command line flag now provides information that is
      useful to the end-user during the update process.  The
      "--debug=all" flag will provide output that is useful to conary
      developers.
    * The output of "--debug" has been modified when performing
      dependency resolution.  The output should be more helpful to end
      users.  Also rearranged the output given when dependencies
      fail. (CNY-779)
    * Config files and diffs are no longer cached in ram during installs;
      they are now reread from the changeset whenever they are needed
      (CNY-821)
    * Binary conflicts no longer cause a traceback in cvc update
      (CNY-644,CNY-785)

  o Optimizations
    On a test system, "conary updateall --info" is around 24% faster
    than previous versions of Conary.

    * The SQL query used to retrieve troves from the local database
      has been optimized.  The new code is nearly four times faster
      for operations like "conary q group-dist --info".
    * The SQL query in getTroveContainers() used to determine the
      parent package(s) and groups(s) of a set of troves as recorded
      in the local database has been optimized.  The new code is
      almost 95 times faster. (0.2 seconds versus 19 seconds)
    * The code in getCompleteTroveSet() that creates Version and
      Flavor objects from entries in the database now caches the
      created object.  This is approximately a 4.5 times speed
      up. (2.10 seconds versus 9.4 seconds)
    * The code in iterUpdateContainerInfo has had similar version
      and flavor caching optimizations that make the code about 
      2.5 times faster (from 10 seconds to 4 seconds).

  o Server Changes:
    The Conary repository server now sends a InvalidClientVersion
    exception when a conary 1.0.x client attempts to manipulate an
    entitlement through addEntitlement() or deleteEntitlement().

  o Build (cvc) Changes:
    * "cvc merge" and "cvc update" are now more verbose when
      patching. (CNY-406)
    * "cvc clone" now requires that you specify a message when cloning
      source components unless you specify --message.  It also gives
      more output about what it is doing (CNY-766, CNY-430).
    * "cvc clone" now has a --test parameter that runs through all
      steps of cloning without performing the clone.  --info is now
      more lightweight - it no longer downloads all of the file
      contents that would be cloned.
    * "cvc clone" now has a --full-recurse parameter that controls how
      recursion is performed.  Cloning a group no longer recurses by
      default.  The only way that a recursive group clone could
      succeed is if all troves in the group came from the same branch.
      This is almost never the case.
    * The "cvc cook" command now prints the flavor being built,
      as well as the version. (CNY-817)
    * The command line argument parsing in "cvc" has been modified.
      To use the "--resume" command line argument to specify that you
      wish to resume at a particular location, you must use
      "--resume=<loc>".  "--resume <loc>" will not work anymore.  This
      removes an ambiguity in how we parse optional parameters in
      Conary.
    * The PythonSetup build action no longer provides the older
      --single-version-externally-managed argument, and instead
      provides the --prefix, --install-purelib, --install-platlib,
      and --install-data arguments, which can be overridden with the
      purelib, platlib, and data keyword arguments, respectively.  This
      allows it to work correctly with a greater number of packages.
      It also provides the option of providing a "purePython=False"
      argument for python packages that mix architecture-specific
      and architecture-neutral files, and tries to automatically
      discover cases when it should be provided. (CNY-809)
    * Python dependencies were previously incorrectly calculated
      for certain module path elements added in some Python C
      code (for example, contents of the lib-dynload directory);
      these errors are now resolved by using external python
      to find system path elements. (CNY-813)
    * /etc/conary/mirrors/gnu has been added to enable mirror://
      references to the GNU mirror system.
    * The GNU mirror list was then significantly expanded and
      re-sorted.  (CNY-824)
    * /etc/conary/mirrors/cpan has been added to enable mirror://
      references to the Comprehensive Perl Archive network mirror
      system.
    * In group recipes, the methods r.add(), r.addAll(), and
      r.addNewGroup() have been modified to accept the use= parameter,
      which defaults to True (CNY-830).

  o Bug Fixes:
    * A bug that caused a traceback in the web interface when a
      non-admin user attempts to manage their entitlement classes has
      been fixed. (CNY-798)
    * "conary rq" (with no arguments) no longer hides troves if the
      flavor that matches the system flavor is not built for the
      latest version. (CNY-784)
    * "cvc cook" now displays the correct label of the thing it is
      building, even when it is not the build label.
    * Running "cvc update" in a directory that has been created with
      "cvc newpkg" but has not yet been committed to the repository
      will now fail with an appropriate error message instead of
      displaying a traceback. (CNY-715)
    * Conary can now apply updates that change a file that is not a
      directory to a directory.
    * Currently version objects are cached to optimize Conary.
      Unfortunately, version objects are mutable objects.  That means
      that if two different pieces of code are given the same version
      object, modifications made by one part of the code could affect
      the other inadvertently.  A warning message has been added to
      the version object when setting or resetting timestamps to make
      developers aware of the problem.  Developers should copy the
      version object before calling setTimeStamps(),
      resetTimeStamps(), incrementSourceCount(), or
      incrementBuildCount() on it.  When creating a version object
      from a string and time stamp set, use the timeStamps= keyword
      argument to versions.VersionFromString() to avoid the copy.  In
      a later version of Conary, version objects will be immutable.
      New methods will be introduced that return new modified objects.
    * Conary no longer hangs waiting for the download thread when an error
      occured in the download thread which caused it to terminate.
    * "conary migrate" now returns an error much earlier if you are
      not using interactive mode. (CNY-826)
    * Files removed from troves (most often by --replace-files) are now
      properly skipped on updates to that trove when the file didn't change
      between versions. (CNY-828)
    * includeConfigFile now gives a much better error message when it
      cannot include a config file. (CNY-618)

Changes in 1.1.2:
  o Bug Fixes:
    * Conary now removes sources from the lookaside before unpacking SRPMs to
      ensure that the source referenced from the SRPM is actually contained in
      the SRPM. (CNY-771)
    * Errors found in the recipe while checking in will now display file name
      and line number information along with the error found.
    * The trove browser no longer shows duplicate entries for multihomed
      repositories.
    * A bug that kept sqlite-based 64-bit mirrors from being used as a source 
      for further mirrors has been fixed.

  o Build Changes:
    * Conary no longer prints policy error messages three times; it
      now prints each error immediately when it is found, and then
      summarizes all policy errors once (instead of twice) at the
      end of the build process. (CNY-776)

Changes in 1.1.1:
  o Client Changes:
    * Migrate no longer replaces by default as if --replace-files was
      specified. (CNY-769)

  o Server Changes:
    * The log retrieval function now returns a HTTP_NOT_IMPLEMENTED
      (501) instead of a HTTP_NOT_FOUND (404) if the logFile
      directive is not configured.

  o Build Changes:
    * Conary now recognizes that pkgconfig finds its files in
      /usr/share/pkgconfig as well as /usr/lib*/pkgconfig. (CNY-754)
    * /etc/conary/mirrors/cran has been added to enable mirror://
      references to the Comprehensive R Archive Network. (CNY-761)

  o Bug Fixes:
    * Conary now resets the timeStamps in all cases when
      getSourceVersion is called (CNY-708).
    * SQLite ANALYZE locks the database after it is run, causing
      updates to fail.
    * A bug that caused lists such as installLabelPath in
      configuration files to be parsed incorrectly when more than one
      space was between list elements has been fixed
    * A bug that caused Locally changed files to no be marked properly
      in rollbacks that were stored locally (including rollbacks for
      locally built troves) has been fixed. (CNY-645)
    * A bug that could cause "cvc cook" to create groups that include
      components needed to resolve dependencies that are already
      included not-by-default has been fixed.
    * A bug that caused a traceback message when adding a user through
      the web interface has been fixed.

Changes in 1.1.0:
  o 1.1 Release Overview

    Conary 1.1.0 is the first version in the 1.1 series.  New
    functionality has been added to Conary that required modifications
    to the repository database schema and XML-RPC protocol.  A Conary
    1.1.x-compatible client is required to access many of the new
    features.  The XML-RPC interface includes version information so
    that old clients continue to work with new servers, and new
    clients continue to work with old servers.

    New Features:
      * Conary can now remove packages and components from a
        repository server.  This is a privileged operation and should
        not normally be used.  Only users with a special "can remove"
        ACL can remove from the repository.  As removing something
        from a Conary repository is an act of last resort and modifies
        repository internals, the command line option will not appear
        in the reference documentation.  rPath will assist users that
        need more information.
      * Conary can now query the repository by path.  Use
        "conary repquery --path /path/to/find" to find components that
        include a particular path.
      * Several enhancements were added to the entitlement management
        facilities in a Conary repository.
      * Conary can now redirect a group.

  Detailed changes follow:

  o Server Changes:
    * Entitlement keys were artificially limited to 63 characters in
      length.  This restriction has been raised to the max length
      permitted in the database column (255).
    * Entitlement classes can now provide access to multiple access
      groups (and updated the web UI to support that) (CNY-600)
    * addEntitlement() and deleteEntitlement() repository calls replaced
      by addEntitlements and deleteEntitlements calls.  These calls
      operate on more than one entitlement simultaneously.
    * Added getTroveLeavesByPath() and getTroveVersionsByPath(). (for
      CNY-74)
    * Conary now checks to ensure you have write access to all the
      things the client is trying to commit before you send them
      across the wire. (CNY-616)
    * deleteAcl() and listAcls() methods have been added to
      ConaryClient.

  o Client Changes:
    * "conary rq" now supports "--path", which allows you to search
      for troves in the repository by path. (CNY-74)
    * "conary rq" now has a "--show-removed" option that allows you to
      see removed trove markers.  A [Removed] flag will be displayed
      when the --trove-flags option is added.

  o Bug Fixes:
    * Conary now resets the timeStamps in all cases when
      getSourceVersion is called (CNY-708).
    * SQLite ANALYZE locks the database after it is run, causing
      updates to fail.
    * A bug that caused lists such as installLabelPath in
      configuration files to be parsed incorrectly when more than one
      space was between list elements has been fixed
    * A bug that caused Locally changed files to no be marked properly
      in rollbacks that were stored locally (including rollbacks for
      locally built troves) has been fixed. (CNY-645)
    * A bug that could cause "cvc cook" to create groups that include
      components needed to resolve dependencies that are already
      included not-by-default has been fixed.

Changes in 1.0.27:
  o Client Changes:
    * A "files preupdate" tag script method has been Implemented which
      gets run before tagged files are installed or changed. (CNY-636)
    * A bug that could cause "--replace-files" to remove ownership
      from every file in a trove has been fixed. (CNY-733)

    * Multiple bugs where using "--replace-files" could result in the
      new file having no owner have been fixed. (CNY-733)
    * The logcat script now supports revision 1 log entries.
    * The logcat script is now installed to /usr/share/conary/logcat

  o Build Changes:
    * Improved handling of the "package=" keyword argument for build
      actions.  In particular, made it available to all build actions,
      removed double-applying macros to the package specification,
      and fixed failure in cases like "MakeInstall(dir=doesnotexist,
      skipMissingDir=True, package=...)". (CNY-737, CNY-738)
    * The lookaside cache now looks in the repository for local sources
      when doing a repository cook. (CNY-744)
    * The mirror:// pseudo-URL handling now detects bad mirrors that
      provide an HTML document instead of the real archive when a
      full archive name is provided; previously, it did so only when
      guessing an archive name.  Thanks to Pavel Volkovitskiy for this
      fix. (CNY-745)
    * The Flavor policy has been slightly optimized for speed.

  o Server Changes:
    * ACL patterns now match to the end of the trove name instead of
      partial strings (CNY-719)

  o Bug Fixes:
    * The Conary repository server now invalidates changeset cache
      entries when adding a digital signature to a previously mirrored
      trove.
    * A bug that caused the mirror code to traceback when no callback
      function was provided to it has been fixed. (CNY-728)
    * Rolling back changes when the current trove has gone missing from
      the server now causes the client to generate the changeset to apply
      based on the trove stored in the local database (CNY-693)

Changes in 1.0.26:
  o Build Changes:
    * When cooking a group, adding "--debug" to the "cvc cook" command
      line now displays detailed information about why a component is
      being included to solve a dependency. (CNY-711)
    * The mirror:// functionality introduced in Conary 1.0.25 had two
      small bugs, one of which prevented mirror:// pseudo-URLs from
      working.  These bugs are now fixed, thanks to Pavel
      Volkovitskiy. (CNY-704)
    * The "cvc cook" command now announces which label it is building
      at the beginning of the cook, making it easier to catch mistakes
      early. Thanks to Pavel Volkovitskiy for this fix. (CNY-615)
    * The source actions (addSource, addArchive, etc.) can now take
      a "package=" argument like the build actions do.  Thanks to
      Pavel Volkovitskiy for contributing this capability.  (CNY-665)
    * The "preMake" option had a bad test for the ';' character; this
      test has been fixed and extended to include && and ||.
      thanks to Pavel Volkovitskiy for this fix. (CNY-580)
    * Many actions had a variety of options (dir=, subdir=, and
      subDir=) for specifying which directory to affect.  These have
      been converted to all prefer "dir=", though compatibility
      with older recipes is retained by continuing to allow the
      subDir= and subdir= options in cases where they have been
      allowed in the past. Thanks to Pavel Volkovitskiy for this
      enhancement. (CNY-668)

Changes in 1.0.26:
  o Server Changes:
    * The Conary web interface now provides a method to rely solely on
      a remote repository server to do authentication checks. (CNY-705)
    * The ACL checks on file contents and file object methods have
      been improved. (CNY-700)
    * Assertions have been added to prevent redirect entries from
      being added to normal troves.
    * An assertion has been added to ensure that redirects specify a
      branch, not a version.
    * The server returns a new FileStreamsMissing exception when the
      client requests file streams with getFileVersion or
      getFileVersions and the requested file stream is not present in
      the repository database. (CNY-721)
    * getFileVersions() now raises FileStreamMissing when it is given
      invalid request.
    * getFileContents() now raises a new FileHasNoContents exception
      when contents are requested for a file type which has no
      contents (such as a symlink).

  o Bug Fixes:
    * A bug that could cause "conary updateall" to attempt to erase
      the same trove twice due to a local update has been fixed.
      (CNY-603)
    * Attempts to target a clone to a version are now caught.  Only
      branches are valid clone targets. (CNY-709)
    * A bug that caused Trove() equality checks to fail when comparing
      redirects has been fixed.
    * A bug that caused the flavor of a redirect to be store
      improperly in the repository database has been fixed.
    * The resha1 script now properly skips troves which aren't present
      in the repository.
    * Conary 1.0.24 incorporated a fix for CNY-684 to correct behavior
      when storing src.rpm files rather than their contents.  The fix
      worked for local builds but not for commits to repositories.
      Conary 1.0.26 includes a fix that corrects the behavior when
      committing to a repository as well. (CNY-684)
    * A bug that prevented flavored redirects from being loaded from
      the repository database has been fixed.
    * "Conary migrate" now will follow redirects. (CNY-722)

Changes in 1.0.25:
  o Build Changes:
    * The addArchive() source action will search for reasonably-named
      archive files based on the name and version if given a URL ending
      with a "/" character. Thanks to Pavel Volkovitskiy for the
      initial implementation. (CNY-671)
    * All source actions, when given a URL that starts with "mirror://",
      will search a set of mirrors based on files in the mirrorDirs
      configuration entry, with default files provided in the
      /etc/conary/mirrors/ directory. Thanks to Pavel Volkovitskiy for
      the initial implementation. (CNY-171)
    * Symbolic links are now allowed to provide a soname even if they
      reference an ELF file only indirectly through other symbolic
      links.  Previously, a symbolic link could only provide a soname
      if it directly referenced an ELF file. (CNY-696)

  o Bug Fixes:
    * A bug that caused unhandled exceptions when downloading the file
      contents needed for a distributed changeset in threaded mode has
      been fixed. This bug was introduced in 1.0.24. (CNY-701)

Changes in 1.0.24:
  o Server Changes:
    * The server binary access log can now be downloaded by an
      administrator by visiting the http://servername/conary/log
      URL. Once the log is accessed it is rotated automatically by the
      repository server. Subsequent accesses to the log URL will only
      yield log entries added since the last access. (CNY-638)
    * The Users and Groups tab in the web management UI is no longer
      highlighted when administrators change their passwords.

  o Client Changes:
    * A --what-provides option has been added to "conary query" and
      "conary repquery".
    * A bug that installed extra components of a package that is being
      installed instead of updated due to the existing package being
      pinned has been fixed. (CNY-682)

  o Build Changes:
    * When pulling files out of a src.rpm file, Conary now stores the
      src.rpm file itself in the repository rather than the files
      pulled from it. (CNY-684)
    * Mono dependency version mappings are now discovered in CIL policy
      .config files. (CNY-686)
    * The internal util.literalRegex() function has been replaced by
      use of re.escape(). (CNY-634)

  o Bug Fixes:
    * The Conary Repository web interface no longer returns a
      HTTP_FORBIDDEN (403) when a bad password is given by the user.
      This allows the user to re-try authentication.
    * The --signatures and --buildreqs flags now work with "conary
      showcs".  (CNY-642)
    * A bug in the NetworkRepositoryClient default pwPrompt mechanism
      has been fixed.
    * Error messages when entitlements fail to load have been
      improved. (CNY-662)
    * The repository client no longer caches repository access info
      when the attempt to access was unsuccessful. (CNY-673, affects
      CNY-578)
    * A bug that caused x86 flavored troves from being updated
      properly when using "conary updateall" on an x86_64 system has
      been fixed. (CNY-628)
    * A bug that caused migrate behavior to not respect pins when the
      pinned troves were set to be erased (CNY-680).
    * Calling r.ComponentSpec(':foo') works again; it is exactly
      equivalent to r.ComponentSpec('foo'). (CNY-637)
    * Calling r.Move() with only one argument now fails explicitly
      rather than silently doing nothing. (CNY-614)

Changes in 1.0.23:
  o API Additions:
    * The interface to create, list and delete access groups and
      modify the users therein through is now exposed though
      ConaryClient.
    * The interface to delete entitlement groups is now exposed
      through ConaryClient.

  o Client Changes:
    * "conary updateall" now accepts the --keep-required command line
      argument.
    * the mirror script now provides download/commit feedback using
      display callbacks like other conary commands
    * the excludeTroves config option will now keep fresh installs from
      happening when an update job is split due to a pinned trove.

  o Server Changes:
    * The repository database migration code now reports an error when
      trying to migrate old-style redirects.  The code to perform the
      migration is incomplete and creates invalid new-style
      redirects.  If you have a repository with old-style redirects,
      contact rPath for assistance with your migration. (CNY-590)

  o Bug Fixes:
    * Subdirectories within source components are now better supported.
      Specifically, different subdirectories with the same filename will
      now work. (CNY-617)
    * The util.literalRegex() function now escapes parenthesis characters.
      (CNY-630)
    * Manifest files now handle file names containing "%" characters.
      Fix from Pavel Volkovitskiy. (CNY-627)
    * Fixed a bug in migrate that caused its behavior to shift when migrating 
      to the same version that is currently installed.
    * Fixed a bug in the logcat script that caused the entitlement field to
      display the user information instead. (CNY-629)

  o Build Changes:
    * The r.addArchive() source action can now unpack Rock Ridge and
      Joliet ISO images, with some limitations. (CNY-625)

Changes in 1.0.22:
  o Client Changes:
    * Conary now has hooks for allowing you to be prompted for both name
      and password when necessary.
    * Conary will no longer report a traceback when trying to perform 
      dependency resolution against repositories that are not available.
      Instead, it will print out a warning. (CNY-578)

  o Build Changes:
    * It is now possible to set environment variables to use within
      Conary builds from within conary configuration files, using the
      new "environment" configuration item.  Thanks to Pavel
      Volkovitskiy for implementing this feature. (CNY-592)
    * In previous versions of Conary, calls to r.PackageSpec() would
      improperly override previous calls to r.ComponentSpec(); now
      the ordering is preserved.  Thanks to Pavel Volkovitskiy for 
      this fix. (CNY-613)

  o Bug Fixes:
    * A bug that would allow recursively generated changesets to
      potentially have missing redirect flags has been fixed.
    * A bug in redirect handling when the branch changed but the trove
      name didn't has been fixed - conary will do a better job of
      determining what jobs to perform in this situation. (CNY-599, CNY-602)
    * Errors relating to PGP now just display the error instead of causing 
      conary to traceback. (CNY-591)
    * Conary sync on a locally cooked trove will no longer traceback (CNY-568)
    * --from-file and sync now work together.
    * An AssertionError that was occasionally reached by incorrect repository
      setups is now a ConaryInternalError
    * A bug when updating to a locally cooked trove when the user had 
      manually removed files has been fixed. (CNY-604)
    * CONARY files that are not accessible will no longer cause conary to
      traceback when trying to read context from them. (CNY-456)
    * signatureKeyMap configuration entries are now checked to ensure
      they are valid. (CNY-531)

Changes in 1.0.21:
  o Client Changes:
    * The "conary migrate" command has changed behavior significantly
      in order to make it more useful for updating a system to exactly
      match a different group.  However, this change makes it much
      less useful for updating normal systems.  "conary migrate"
      should not be used without first reading the man page
      description of its behavior.  The old migrate behavior is now
      available by using "conary sync --full".  "conary syncchildren"
      has been renamed to "conary sync", and its behavior has also
      been modified slightly as a result.  The old behavior is
      available by using "conary sync --current". Please read the man
      page for a full description of the "sync" command as well.  (CNY-477)

  o Build Changes:
    * A "package" keyword parameter has been added to build actions,
      which specifies the package and/or component to which to assign
      the files that are added (not modified or deleted) by that build
      action.  For example, r.MakeInstall(package="foo") will place
      all the new files installed by the MakeInstall action into the
      "foo" package.  Thanks to Pavel Volkovitskiy for contributing
      this capability.  (CNY-562)
    * A "httpHeaders" keyword parameter has been added to the
      r.addArchive(), r.addPatch(), and r.addSource() source actions
      so that headers can be added to the HTTP request.

  o Bug Fixes:
    * The r.addPatch() build action no longer depends on nohup to
      create a file in the current directory (a bug introduced in
      conary 1.0.19). (CNY-575)
    * Commits with missing files no longer traceback. (CNY-455)
    * A bug that caused "#!/usr/bin/env /bin/bash" to not be
      normalized to /bin/bash by the NormalizeInterpreterPaths policy
      has been fixed.
    * A bug that prevented Conary from being able to download files
      that contain '&' or ';' characters has been fixed.  This allows
      Conary to download sources from cgi-bin URLs.
    * "cvc merge" no longer fails to merge changes from the parent
      branch when the shadowed version doesn't exist on the parent
      branch.

Changes in 1.0.20:
  o Build Changes:
    * "jvmdir", "javadir", "javadocdir", and "thisjavadocdir" have
       been added to the default set of macros.
    * A r.JavaDoc() build action has been added.  It funtions
      exactly like the "r.Doc()" build action, except it coppies into
      "%(thisjavadocdir)s".
    * When the r.addArchive() source action attempts to guess the main
      directory in which to build, it now recognizes when when sources
      have been added in an order that defeats its algorithm and provides
      a helpful error message. (CNY-557)

  o Client Changes:
    * A --tag-script parameter has been added to the rollback
      command. (CNY-519)

  o Bug Fixes:
    * A bug in clone behavior that caused Conary to try to clone
      excessive troves has been fixed.  If you were cloning uphill
      from branch /a/b to /a, and a buildreq was satisfied by a trove
      on /a//c, Conary would try to clone the buildreq to /a as well.
      (CNY-499)
    * A bug in the "r.Ant()" and "r.JavaCompile()" build actions which
      caused the CLASSPATH variable to get mangled has been fixed.
    * A bug in 'r.ClassPath()' that caused a traceback has been fixed.
    * A bug that caused the "change password" tab to be displayed when
      browsing the repository via the web as an anonymous user has
      been fixed.
    * The web service code no longer permits the anonymous user to
      view the "change password" (/conary/chPassForm) form.
    * The r.addPatch() source action no longer hangs when presented
      with large patches, which fixes a bug introduced in Conary
      1.0.19.

Changes in 1.0.19:
  o API Change:
    * In order to fully represent empty flavors in Conary, a new Flavor
      object class has been added.  Previously, DependencySet objects
      were used to store flavor information.  Unfortunately it was not
      possible to distinguish "empty flavor" from "flavor not specified".
      When dealing with thawing frozen flavors, use ThawFlavor() instead
      of ThawDependencySet().  When testing to see if a flavor is empty,
      use the isEmpty() method of the flavor object.

  o Client Changes:
    * The default resolveLevel setting is now 2, this means that
      conary will try to update troves that would otherwise cause an
      update to fail.  See the conary man page for more details.
    * Multiple bugs have been fixed in interactive prompting for user
      passwords (CNY-466):
      - Password prompts are based on the server name portion of the
        label being accessed, not the actual hostname of the server
        (these are often different when repositoryMaps are used).
      - When no password callback is available, the operation will
        fail with an open error (which is identical to what would
        happen if no user name was present) instead of giving a
        traceback.
      - The download thread uses the passwords which the original
        thread obtained from the user.
      - The download thread is able to prompt for passwords from the
        user if distributed changesets require access to additional
        repositories.

  o Build Changes:
    * "r.Ant()", "r.JavaCompile()", and "r.ClassPath()" build actions
      have been added to support building java with conary.
    * "r.addPatch()" will now determine the patchlevel without users
      needing to add level= in the r.addPatch() call. The level
      parameter is still honored, but should not be needed.
    * "cvc cook --show-buildreqs" now displays build requirements
      inherited from parent recipe classes. (CNY-520)
    * The output of "cvc diff" and "cvc rdiff" can now be used as an
      input to patch when files are added between two versions. (CNY-424)
    * Use flags have been added for dom0 and domU.  They default to
      "sense prefernot".  The domU flag should be used to build
      binaries specific to Xen domU environments where special
      provisions are made for paravirtualization.  The dom0 flag
      should be used to build binaries specific to Xen dom0
      environments where special provisions are made for the
      hypervisor.  The existing "xen" flag should be used to build
      binaries specific to Xen which apply equally to Xen dom0 and
      domU environments.
    * Warning message for modes specified without an initial "0" have
      been improved to include the path that is affected. (CNY-530)

  o Server Changes:
    * Use the term Entitlement Class in all conary repository web interfaces
      replacing Entitlement Group.

  o Bugs Fixed:
    * The Conary Repository now returns an error to a client when
      committing duplicate troves that have an empty flavor. (CNY-476)
    * When checking out a source trove from a repository using
      "cvc checkout", the user is no longer warned about not being able
      to change the ownership of the files checked out.
    * A bug has been fixed in conary's determination of what troves
      had been updated locally.  This bug caused "conary updateall" to
      consider many x86 troves as needing to be updated separately
      instead of as a part of group-dist.  This could cause updateall
      failures. (CNY-497)
    * A bug that caused 'conary q tmpwatch:runtime --recurse' to traceback
      has been fixed (CNY-460)
    * Interactive mode now handles EOF by assuming it means 'no';
      thanks go to David Coulthart for the patch. (CNY-391)
    * Configuration settings in contexts can now be overridden from
      the command line. (CNY-22)
    * Redirect changesets now have primary troves, meaning they will
      display better when using "conary showchangeset". (CNY-450)
    * User's passwords are now masked when using "cvc context" (unless
      --show-passwords is specified). (CNY-471)
    * Removed excess output from commitaction which was caused by a
      change in option parsing code (CNY-405)

Changes in 1.0.18:
  o Client Changes:
    * Trying to shadow a cooked redirect now results in an error. (CNY-447)
    * A --keep-required option has been added to tell Conary to leave
      troves installed when removing them would break
      dependencies. This used to be the default behavior; Conary now
      issues a dependency error instead. (CNY-6)
    * "delete-entitlement" and "list-entitlements" options have been
      added to the "manageents" script.

  o Build Changes:
    * Python dependencies are now generated for .pyc files as well as
      for .py files. (CNY-459)

  o Server Changes:
    * Support for deleting entitlements, listing the entitlement
      groups a user can manage, and removing the ACL which lets a group
      manage an entitlement group has been added.
    * Entitlement management has been added to the Conary repository
      web interface. (CNY-483)

  o Bug Fixes:
    * The "list-groups" option to the "manageents" script has been
      corrected to list the groups the user can manage instead of the
      groups that user belongs to.

Changes in 1.0.17:
  o Client Changes:
    * Individual file removals performed by "conary remove" now create
      rollbacks. (CNY-7)
    * The repository mirroring client supports two new configuration
      options:
      - matchTroves is a regexp list that limits what troves will be
        mirrored based on the trove names;
      - recurseGroups takes a boolean value (True/False) which will
        cause the miror client to recurse through a groups and mirror
        everything that they include into the target repository.

  o Server Changes:
    * A single conary repository can host multiple serverNames. In the
      Conary repository's configuration file, the serverName directive
      can now specify a space separated list of valid server names
      which will be accepted and served from that repository. (CNY-16)

Changes in 1.0.16
  o Build Changes:
    * A check has been added to "cvc commit" that ensures a .recipe
      file exists in the CONARY state file.
    * Recipe classes can now set an "abstractBaseClass" class
      variable.  When set, Conary will not require a setup() method in
      the class.  This is used for creating superclass recipes where
      setup() methods are not needed.

  o Server Changes:
    * A new "entitlementCheckURL" configuration option has been added.
      This is a hook that allows external validation of entitlements.
    * The Conary Repository web interface look and feel has been
      updated.  The interface will look incorrect unless
      conary-web-common 1.0 or later is installed.

  o Bug Fixes:
    * When running "cvc log" on a newly created source component, cvc now
      errors gracefully instead of tracing back. (bz #863)
    * Conary now changes to the / directory before running tag
      scripts. (bz #1134)
    * "cvc co foo=invalidversionstring" now gives a more helpful error
      message. (bz #1037)
    * Cloning binary troves uphill now correctly checks for the source
      trove uphill.
    * A bug that would cause "conary migrate" to raise a KeyError when
      updating a group that referenced the same trove twice (through
      two subgroups) has been fixed.
    * A bug that caused miscalculations when determining whether a
      shadow has been modified has been fixed.
    * A number of bugs affecting resetting distributed changesets have
      been fixed.
    * A bug in the MySQL dbstore driver that caused the wrong
      character encoding to be used when switching databases has been
      fixed.
    * A bug where running updateall when one of the two groups that
      reference a trove has no update caused an erase of that trove to
      be requested has been fixed (CNY-748).

Changes in 1.0.15
  o Client Changes:
    * When writing files as non-root, Conary will no longer create
      files setuid or setgid unless the uid/gid creating the file
      matches the username/groupname in the package.
    * Conary now checks the rollback count argument for non-positive
      numbers and numbers greater then the number of rollbacks
      available. (bz #1072)
    * The entitlement parser has been reimplemented using expat
      instead of a hand-coded parser.  A correctly formatted
      entitlement file should now be enclosed in an
      <entitlement></entitlement> element.  Conary will continue to
      work with files that do not contain the toplevel <entitlement>
      element.

  o Build Changes:
    * Support has been added for recipe templates.  Now when running
      "cvc newpkg", cvc will automatically create a recipe from a
      template specified by the recipeTemplate configuration
      option. (bz #671, #1059)
    * Policy objects can now accept globs and brace expansions when
      specifying subtrees.
    * Cross-compile builds now provide CONFIG_SITE files to enable
      cross-compiling programs that require external site config
      files.  The default site config files are included.
    * The "cvc checkout" command can now check out multiple source
      troves in a single invocation.

  o Server Changes:
    * An "externalPasswordURL" configuration option has been added,
      which tells the server to call an external URL for password
      verification.  When this option is used, user passwords stored
      in the repository are ignored, and those passwords cannot be
      changed.
    * An authentication cache has been added, which is enabled by
      setting The authCacheTimeout configuration to the number of
      seconds the cache entry should be valid for.

  o Bug Fixes:
    * A bug that caused using groupName parameter with r.replace() to
      traceback has been fixed. (bz #1066)
    * Minimally corrupted/incorrect conary state files will no longer cause 
      conary to traceback. (bz #1107)
    * A bug that prevented upload progress from being displayed when
      using "cvc commit" has been fixed. (bz #969)

Changes in 1.0.14:
  o Client Changes:
    * Conary now creates shadows instead of branches when cooking onto
      a target label.  This means, for example, that local cooks will
      result in a shadow instead of a branch.
    * Conary now creates shadows on the local label when creating rollbacks
      instead of branches.
    * The branch command has been removed.  Any potential branch should be 
      done with a shadow instead.
    * The verify command now shows local changes on a local shadow instead
      of a local branch
    * Local changesets create diffs against a local shadow (instead of
      a branch) and --target for the commit command retargets to a shadow
    * User conaryrc entries are now searched from most specific target to
      least specific (bz #997)
    * A fresh install of a group will cause all of its contained components 
      to be installed or upgraded as well, without reference to what is 
      currently installed on your system -- no trove will be skipped because
      it is referenced by other troves on your system but not installed.
    * Changeset generation across distributed shadows now force file 
      information to be absolute instead of relative when the files are on
      different servers, eliminating server crosstalk on source checkin and
      when committing local changesets. (bz #1033)
    * Cvc merge now takes a revision, to allow you merge only up to a certain
      point instead of to head.

  o Server Changes:
    * Removed the ability for the server to log updates to its contents
      store (mirroring has made this capability obsolete)
    * logFile configuration directive now logs all XML calls
    * Split user management out from core authorization object
    * All user management calls are based on user and group names now
    * The user management web interface for the repository now allows
      the administrator to enable and disable mirroring for groups

  o Bug Fixes:
    * Conary will not traceback if you try to update to a trove with a name
      that matches a filesystem path that you don't have access to (bz #1010).
    * Conary will not raise an exception if a standard config file (~/.conaryrc,
      for example) exists but is not accessible.
    * cvc no longer allows . and .. to be added to source troves (bz #1014)
    * cvc remove handles removing directories (bz #1014)
    * conary rollback no longer tracebacks if you do not have write access to
      the conary database.
    * deeply shadowed versions would fail when performing some version 
      operations.  This caused, for example, local cooks of shadowed troves
      to fail.
    * using loadInstalled with a multiarch trove no longer tracebacks (bz #1039)
    * group recipes that include a trove explicitly byDefault False could result
      in a trove when cooked that had the components of that trove byDefault
      True.
    * Stop sending duplicate Host: headers, proxies (at least squid) mangle 
      these into one host header, causing failures when accessing rbuilder
      repositories that depend on that host header (bz #795)
    * The Symlink() build action should not enforce symlinks not
      dangling, and should instead rely solely on the DanglingSymlinks
      policy.
    * A bug that caused conary to treat a reference as an install when it
      should have been an update due to a miscalculation of what local updates
      had been made on the system has been fixed.

Changes in 1.0.13:
  o Client Changes:
    * A new "conary migrate" command for updating troves has been
      added.  "conary migrate" is useful for circumstances when you
      want to update the software state on a system to be synchronized
      with the default state of a group.  To do this, "conary migrate"
      calculates the changeset required to: 1) update the trove (if an
      update is available); 2) install any missing included troves; 3)
      synchronize included troves that have a mismatched version; 4)
      remove any referenced troves that are not installed by default.
    * The includeConfigFiles configuration directive now accepts http
      and https URLs.  This allows organizations to set up centralized
      site-wide conary configuration.
    * Conary now gives a more detailed error message when a changeset
      attempts to replace an empty directory with a file and
      --replace-files is not specified.

  o Build Changes:
    * The addSource source action will now replace existing files,
      rather than replacing their contents.  This implies that the
      mode of the existing file will not be inherited, and an
      existing read-only file will not prevent addSource from
      working.
    * The internal setModes policy now reports "suid/sgid" only for
      files that are setuid or setgid, rather than all files which
      have an explicitly set mode.  (bz #935)
    * TagSpec no longer will print out ignored TagSpec matches twice,
      once for tags specified in the recipe, and once for tags
      discovered in /etc/conary/tags/*.  (bz #902)
    * TagSpec will now summarize all its suggested additions to
      buildRequires in a single line.  (bz #868)
    * A new reportMissingBuildRequires policy has been added to summarize
      all suggested additions to buildRequires in a single line at the
      end of the entire build process, to make it easier to enhance the
      buildRequires list via cut-and-paste.  (bz #869)

  o Bug Fixes:
    * A bug that caused conary to traceback when a file on the file
      system is owned by unknown uid/gid has been fixed.  Conary will
      now print an error message instead.  (bz #977)
    * A bug that caused conary to traceback when an unknown Use flag
      was used when cooking has been fixed.  Previously, "cvc cook
      --flavor 'foobar'" would create a traceback.  Conary now says
      'Error setting build flag values: No Such Use Flag foobar'.
      (bz #982)
    * Pinned troves are now excluded from updateall operations.
      Previously conary would try to find updates for pinned troves.
    * Conary now handles applying rollbacks which include overlapping
      files correctly.  Previously --replace-files was required to
      apply these rollbacks.
    * the config file directive includeConfigFile is no longer case sensitive 
      (bz #995)

Changes in 1.0.12:
  o Client changes:
    * The rollback command now applies rollbacks up to and including
      the rollback number specified on the command line. It also
      allows the user to specify the number of rollbacks to apply
      (from the top of the stack) instead of which rollback to
      apply. (bz #884)
    * Previously, the code path for installing files as part of a new
      trove required an exception to be handled.  The code has been
      refactored to eliminate the exception in order to reduce install
      times.

  o Build Changes:
    * The cvc command now has a --show-buildreqs option that prints all
      build requirements.  The --no-deps argument for cvc has been
      aliased to --ignore-buildreqs for consistency.

  o Bug Fixes:
    * Installing into a relative root <e.g. --root foo> when running
      as root no longer generates a traceback. (bz #873)
    * Replaced files are now stored in rollbacks. (bz #915)
    * File conflicts are now also detected via the database, not just
      via real file conflicts in the filesystem.
    * A bug that resulted in multiple troves owning a file has been fixed.
    * Rollbacks of troves that were cooked locally will no longer
      raise a TroveIntegrityError.
    * The "conary remove" command no longer generates a traceback when
      the filename given cannot be unlinked. (bz #887)
    * The missing usage message displayed when "cvc" and "conary" are
      run with no command line arguments has been restored.
    * Rollbacks for initial contents files didn't work; applying
      rollbacks now ignores that flag to get the correct contents on
      disk. (bz #924)
    * The patch implementation now properly gives up on patch hunks
      which include changed lines-to-erase, which avoids erasing lines
      which did not appear in the origial version of the file. (bz
      #949)
    * Previously, when a normal error occurred while prepping sources
      for cooking (extracting sources from source archives, for
      example), conary would treat it as a major internal error.  Now
      the error message is simply printed to the screen instead.
    * A typo in a macro will now result in a more helpful error
      message.
    * A bug that caused a traceback when performing "conary rq" on an
      x86_64 box with a large installLabelPath where only an x86
      flavor of a trove was available on one label in the
      installLabelPath has been fixed (bz #961).
    * Conary no longer creates a rollback status file when one isn't
      needed.  This allows /var/lib/conarydb to be on read-only media
      and have queries continue to work/.
    * Reworked "conary remove" to improve error messages and fix
      problems with multiple files being specified, broken symlinks,
      and relative paths (bz #853, #854)
    * The mirror script's --test mode now works correctly instead of
      doing a single iteration and stopping.

Changes in 1.0.11:
  o Client Changes:
    * Conary will now allow generic options to be placed before the command
      you are giving to conary.  For example, 'conary --root=/foo query'
      will now work.
    * the remove command no longer removes file tags from files for no good 
      reason
    * rollbacks now restore files from other troves which are replaced as part
      of an update (thanks to, say, --replace-files or identical contents)
    * --replace-files now marks files as owned by the trove which used to
      claim them
    * You can now kill conary with SIGUSR1 to make conary enter a debugger
      when you Ctrl-C (or a SIGINT is raised)
    * --debug-all now enters a debugger in more situations, including option
      parsing fails, and when you hit Ctrl-C.
    * added ccs2tar, which will convert most absolute changesets (like those
      that cook produces) into tarballs
    * Troves now don't require dependencies that are provided by themselves.
      As troves are built with this new behavior, it should significantly speed
      up dependency resolution.
    * added a script to recalculate the sha1s on a server (after a label
      rename, for instance)
    * added a script to calculate an md5 password (for use in an info recipe,
      for example)

  o Build Changes:
    * Conary now supports a saltedPassword option to r.User in user info-
      packages.  Full use of this option will require that a new shadow package
      be installed.

  o Bug Fixes:
    * command-line configurations now override context settings

  o Build Changes:

Changes in 1.0.10:
  o Client Changes
    * Given a system based on rPath linux where you only installed
      !smp kernels, conary would eventually start installing smp
      kernels on your system, due to the way the update algorithm
      would determine whether you should install a newly available
      trove.  Conary now respects flavor affinity in this case and
      does not install the smp kernel.
    * Mirror configuration files can now specify uploadRateLimit and
      downloadRateLimit.
    * Updates utilizing changeset files are now split into multiple
      jobs properly, allowing changeset files which create users to
      work proprely.
    * "conary rollback" now displays progress information that matches
      the "conary update" progress information.
    * added --with-sources option for clone

  o Bug Fixes:
    * A bug that caused an assertion error when switching from an
      incomplete trove to a complete trove has been fixed.
    * A bug in perl dependencies that caused extra directories to be
      considered part of the dependency has been fixed.
    * A bug affecting updates where a pinned, partially installed
      package was supposed to be updated due to dependency resolution
      has been fixed.
    * A bug that prevented updates from working when part of a locally
      cooked package was replaced with a non-locally cooked component
      has been fixed.  The bug was introduced in Conary 1.0.8.
    * A bug that caused a segfault when providing an invalid type to
      StringStream has been fixed.
    * The troveInfo web page in the repository browser now displays
      useful error messages instead of traceback messages.  The
      troveInfo page also handles both frozen and non-frozen version
      strings.
    * A bug that caused conary to download unnecessary files when checking out
      shadow sources has been fixed.
    * A bug that caused "cvc rdiff" between versions of a trove that
      were on different hosts to fail has been fixed.
    * Fixed a bug when determining local file system changes involving a file 
      or directory with mtime 0.
    * The --signature-key option was restored

Changes in 1.0.9:
  o Client Changes:
    * A new dependency resolution method has been added which can be turned
      on by setting resolveLevel to 2 in your conarycfg:  If updating trove 'a'
      removes a dependency needed by trove 'b', attempt to update 'b' to
      solve the dependency issue.  This will allow 'conary update conary'
      to work as expected when you have conary-build installed, for example.
    * Switched to using more of optparse's capabilities, including --help
      messages.
    * One short option has been added, cvc -m for message.

  o Bug Fixes:
    * Recipes that use loadRecipe('foo') and rely on conary to look upstream
      to find their branch now work correctly when committing.
    * A bug affecting systems with multiple groups referencing the same troves,
      where the groups are out of sync, has been fixed.
    * the mirror client now correctly handles duplicate items returned in
      trove lists by older servers
    * A bug that caused the mirror client to loop indefinitely when
      doing a --full-trove-sync has been fixed
    * conary rq --trove-flags will now display redirect info even if you
      do not specify --troves (bug #877)
    * dep resolution now support --flavors --full-versions output (bug #751)
    * cvc merge no longer tracebacks if files were added on both upstream
      and on the shadow
    * admin web access for the server doesn't require write permission for
      operations which also require admin access (bug #833)
    * A bug that caused r.remove() in a group to fail if the trove being
      removed was recursively included from another group has been fixed.
    * Conary update tmpwatch -tmpwatch:debuginfo will now erase 
      tmpwatch:debuginfo.
    * An ordering bug that caused info packages to not be updated with their
      components has been fixed.
    * Updates will now happen in a more consistent order based on an
      alphabetic sort.
    * the repository server now handles database deadlocks when committing
       changesets
  o Server Changes:
    * getNewSigList and getNewTroveList could return troveLists with
      duplicate entries

  o Documentation Changes:
    * The inline documentation for recipes has been significantly
      improved and expanded, including many new usage examples.

Changes in 1.0.8
  o Client changes:
    * Conary will now replace symlinks and regular files as long as their
      contents agree (bug #626)

  o Bug Fixes:
    * An error in the method of determining what local changes have been 
      made has been fixed.

Changes in 1.0.7:
  o Client changes:
    * A better method of determining what local changes have been made to a
      local system has been implemented, improving conary's behavior when
      updating.

  o Bugfixes:
    * A bug that caused the user to be prompted for their OpenPGP
      passphrase when building on a target label that does not match
      any signatureKeyMap entry has been fixed.  Previously, if you
      had a signatureKeyMap entry for conary.example.com, and your
      buildLabel was set to conary.example.com@rpl:devel, you would be
      prompted to enter a passphrase even when cooking locally to the
      local@local:COOK label.
    * Dependency resolution will no longer cause a trove to switch
      branches.
    * If a component is kept when performing dependency resolution
      because it is still needed, it's package will be kept as well if
      possible.
    * "conary q --path" now expands symlinks found in the path to the
      file in question. (bug #855)
    * Committing a changeset that provided duplicate file streams for
      streams the server previously referenced from other servers no
      longer causes a traceback.
    * Conary's patch implementation how handles patches which are
      already applied. (bug #640)
    * A server error triggered when using long flavor strings in
      server queries has been fixed.

  o Build fixes:
    * Group cooking now produces output to make it easier to tell what
      is happening.  The --debug flag can be used to get a more
      detailed log of what troves are being included.

  o Server changes:
    * The server traceLog now logs more information about the
      repository calls


Changes in 1.0.6:
  o Repository changes:
    * The commitaction script now accepts the standard conary arguments
      --config and --config-file.

  o Bugfixes:
    * cvc merge on a non-shadow no longer returns a traceback (bz# 792),
      and cvc context foo does not return a traceback when context foo does
      not exist (bz #757)  Fixed by David Coulthart.
    * A bug that caused new OpenPGP keys to be skipped when troves
      were filtered out during mirroring has been fixed.
    * opening invalid changesets now gives a good error message instead of
      a traceback
    * removed obsolete changemail script
    * Exceptions which display fileId's display them as hex sha1s now
      instead of as python strings
    * A bug where including a redirect in a group that has autoResolve 
      caused conary to traceback has been fixed.
    * A bug that kept conary from prompting for your password when committing
      has been fixed.
    * A bug that randomized the order of the labels in the  installLabelPath 
      in some error messages has been fixed.

  o Build fixes:
    * The default ComponentSpec for :perl components now include files
      in site_perl as well as in vendor_perl.
    * Ruby uses /usr/share/ri for its documentation system, so all files
      in %(datadir)s/ri are now included in the default :doc ComponentSpec.

Changes in 1.0.5:
  o Performance improvements:
    * The use of copy.deepcopy() has been eliminated from the
      dependency code.  The new routines are up to 80% faster for
      operations like DependencySet.copy().
    * Removing files looks directly into the file stream of the file
      being removed when cleaning up config file contents rather than
      thawing the full file stream.
    * Getting a single trove from the database without files returned file
      information anyway
    * Trove.applyChangeSet() optionally skips merging file information
    * Cache troves on the update/erase path to avoid duplicate fetchs from
      the local database

  o Bugfixes
    * Installing from a changeset needlessly relied on troves from the 
      database having file information while processing redirects
    * Extraneous dependency cache checks have been removed from the
      addDep() path.
    * When removing files, conary now looks up the file flags directly
      in the file stream in order to clean up config file contents.
      Previously the entire file stream was thawed, which is much more
      resource intensive.

  o Build fixes:
    * r.addArchive() now supports rpms with bzip2-compressed payloads.

Changes in 1.0.4:
  o Performance improvements:
    * The speed of erasing troves with many dependencies has been
      significantly improved.
    * The join order of tables is forced through the use of
      STRAIGHT_JOIN in TroveStore.iterTroves() to work around some
      MySQL optimizer shortcomings.
    * An --analyze command line option has been added to the
      stand-alone server (server.py) to re-ANALYZE the SQL tables for
      MySQL and SQLite.  This can significantly improve repository
      performance in some cases.
    * The changes made to dependency string parsing were a loss in
      some cases due to inefficiency in PyArg_ParseTuple().
      Performance sensitive paths in misc.c now parse the arguments
      directly.

  o Bugfixes:
    * An Apache-based conary repository server no longer logs
      tracebacks in error_log when a client disconnects before all
      data is sent.
    * A bug that caused cross repository commits of changesets that involved
      a branched trove to fail in some cases has been fixed.
    * If an entitlement is used for repository access, it is now sent
      over HTTPS instead of HTTP by default.
    * The conary emerge command no longer attempts to write to the root
      user's conary log file.
    * conary showcs --all now shows not-by-default troves.
    * Previously, there was no way using showcs to display only the troves
      actually in a changeset - conary would by default access the repository
      to fill in any missing troves.  Now, you must specify the
      --recurse-repository option to cause conary to search the repository
      for missing troves.  The --trove-flags option will now display when a
      trove is missing in a changeset.
    * A bug that caused showcs --all to display file lists even when --ls
      was not specified has been fixed.
    * When mirroring, you are now allowed to commit a trove that does
      not have a SHA1 checksum set.  This is an accurate replication
      of the data coming from the source repository.
    * A bug affecting multiple uses of r.replace() in a group recipe has been
      fixed.
    * A bug that caused components not to be erased when their packages were 
      erased when a group referencing those packages was installed has been 
      fixed.

Changes in 1.0.3
  o Client changes:
    * Conary displays full paths when in the error message generated
      when it can't open a log file rather than leaving out the root 
      directory.

  o Performance improvements:
    * A find() class method has been added to StreamSet which enables
      member lookups without complete thawing.
    * The code path for committing filestreams to repositories now
      uses find() to minimize file stream thaws.
    * DBstore now supports precompiled SQL statements for SQLite.
    * Retrieving troves from the local system database no longer
      returns file information when file information is not requested.
    * Dependencies, dependency sets, StreamCollections, file
      dictionaries, and referenced file lists now use C parsing code
      for stream thawing.
    * Extraneous trove instantiations on the system update path have
      been eliminated.
    * Adding troves to the local database now uses temporary tables to
      batch the insertions.

  o Bugfixes:
    * A bug that caused a mismatch between file objects and fileIds
      when cloning a trove has been fixed.

Changes in 1.0.2:
  o Bugfixes:
    * A bug that caused redirects to fail to build when multiple
      flavors of a trove exist has been fixed.
    * A bug with cooking flavored redirects has been fixed.
    * The cvc command no longer enforces managed policy with --prep.
    * A bug that caused disttools based python packages to be built as
      .egg files has been fixed.  This bug was introduced in conary
      0.94.
    * A bug that prevented checking in a recipe that deleted policy
      has been fixed.
    * A bug that prevented entitlements from being recognized by an
      Apache conary repository server when no username and password
      were set for a server has been fixed.
    * A bug that prevented errors from being returned to the client
      if it attempts to add an invalid entitlement key or has
      insufficient permission to add the entitlement key has been
      fixed.  An InvalidEntitlement exception has been added.
    * A repository bug prevented the mirror client from obtaining a
      full list of new troves available for mirorring has been fixed.
    * A bug in cooking groups caused the groups resulting from an
      r.addAll() to not respect the original group's byDefault
      settings in some cases has been fixed.

Changes in 1.0.1:
  o Database schema migration
    * Over time, the Conary system database schema has undergone
      several revisions.  Conary has done incremental schema
      migrations to bring old databases in line with the new schema as
      much as possible, but some remnants of the old schema remain.
      When Conary 1.0.1 runs for the first time, the database will be
      reloaded with a fresh schema.  This corrects errors that can
      occur due to incorrect SQL data types in table definitions.  An
      old copy of the database will be saved as "conarydb-pre-schema-update".

Changes in 1.0:
  o Bugfixes
    * A bug that allowed a group to be installed before children of
      its children were installed has been fixed.  This ensures this
      if a an update is partially completed, it can be restarted from
      where it left off.
    * A bug in python dependencies that sometimes resulted in a plain 
      python: __init__ dependency has been fixed.
    * A bug that dropped additional r.UtilizeUser matches for a file after
      the first one has been fixed.
    * Accessing a repository with the wrong server name no longer
      results in an Internal Server Error.  The error is marshaled
      back to the client.

Changes in 0.97.1:
  o Bugfixes
    * A bug has been fixed that allowed the "incomplete" flag to be
      unset in the database when applying changesets of troves that
      have no "incomplete" flag.  This resulted in "StopIteration"
      exceptions when updating the trove.
    * A bug has been fixed in the code that selects the OpenPGP key
      to be used for signing changesets at cook time.

Changes in 0.97:
  o Client changes:
    * All troves that are committed to repository through commits,
      cooks, branches, shadows, and clones, now always have SHA1
      checksums calculated for them.
    * Trove objects now have a version number set in them.  The
      version number is increased when the data types in the Trove
      object are modified.  This is required to ensure that a Conary
      database or repository has the capability of storing all the
      information in a Trove.  All trove data must be present in order
      to re-calculate SHA1 checksums.  If a local system understands
      version 1 of the Trove object, and a repository server sends a
      changeset that contains a version 2 Trove, an "incomplete" flag
      will be set for trove's entry in the database.  When accessing
      that trove later for merging in an update, the client will go
      back and retrieve the pristine Trove data from the repository
      server so it will have all the data needed to preform three way
      merges and signature verification.

  o Repository changes:
    * Repositories will now reject commits whose troves do not have
      correct SHA1 checksums.

Changes in 0.96:
  o Client changes:
    * conary rq now does not use affinity by default, use --affinity to turn
      it on.  The rq --compatible-troves flag has disappeared.  Now 
      you can switch between displaying all troves that match your system 
      flavor and that match affinity flavor by switching between
      --available-troves with and without the --affinity flag.
    * conary q now displays installed, not by default troves by default,
      but skips missing troves.
    * Fixed an update bug where updating an x86 library on an x86_64 system
      would cause conary to switch other x86_64 components for that library
      to x86 versions.
    * update job output is compressed again
    * Fixed an update bug where if you had made a local change to foo, and then 
      updated a group that pointed to an earlier version of that trove,
      the trove could get downgraded

  o Other changes:
    * Mirroring now mirrors trove signature

Changes in 0.95:
  o Client changes:
    * The "conary verify" command now handles non-regular files with
      provides and requires (for example, symlinks to shared libraries
      that provide sonames).
    * The "conary showchangeset" command now takes --recurse and
      --no-recurse arguments.
    * All info-* packages are now updated in their own individual jobs;
      this is required for their dependencies to be reliable.
    * The conary syncchildren command now will install new packages
      when appropriate.

  o Repository changes:
    * Additional logging has been added to the repository server.
      Logging is controlled by the "traceLog" config file variable,
      which takes a logging level and log path as arguments.
    * Conary now detects MySQL Database Locked errors and will retry
      the operation a configurable number of times.  The "deadlockRetry"
      configuration variable controls the number of retries and
      defaults to 5.

  o Build changes:
    * Conary now uses site.py to find all possible correct elements of
      sys.path when generating python provides and requires.  Previously,
      new elements added via .pth files in the package being built would
      be ignored for that package.
    * The PythonSetup() build action now works properly with setup.py
      files that use "from setuptools import..." instead of "import
      setuptools".

  o Other changes:
    * The conarybugz.py script has been restored to functionality by
      moving to the conaryclient interface for accessing the
      repository.

Changes in 0.94:

  o Redirects no longer point to a specific trove; they now redirect
    to a branch. The client chooses the latest version on that branch
    which is compatible with the local system.

  o Bug Fixes
    * A bug in getNewTroveList() that could cause duplicate
      troves to be returned has been fixed.
    * A bug that caused a repository server running under Apache to
      fail with an Internal Server Error (500) when a client requested
      a changeset file that does not exist has been fixed.
    * Conary no longer displays an error when attempting to write to a
      broken pipe.  (bug #474)
    * Conary now respects branch affinity when moving from old-style
      groups to new-style groups.

  o Client changes:
    * The query/repquery/showcs command line options have been
      reworked.  See the conary man page for details.
    * When "cvc merge" is used to merge changes made on the parent
      branch with changes made on a shadow, conary now records the
      version from the parent branch that was used for the merge.
      This is required to allow conary to handle changing the upstream
      version on a shadow.  It is also useful for accounting
      purposes.  (bug #220)
    * "conary emerge" can now be performed on a recipe file.
      Previously you were required to emerge from a repository. (bug
      #526)
    * Progress is now displayed as conary applies a rollback. (bug #363)
    * Java, Perl, and Python dependencies are now enforced by default.

  o Build changes
    * PythonSetup() no longer passes the --single-version-externally-managed
      argument to setup.py when it uses distutils instead of setuptools.

Changes in 0.93:
  o Bug Fixes
    * A bug in the "conary verify" code sometimes resulted in an
      unhandled TroveIntegrity exception when local modifications were
      made on the system. (bug #507)
    * Usernames and passwords with RFC 2396 reserved characters (such
      as '/') are now handled properly. (bug #587)

  o Server changes
    * Standalone server reports warnings for unsupported configuration options
      instead of exiting with a traceback.
    * Compatibility for repositoryDir has been removed.
    * A bug caused queries for multiple flavors of the same trove
      to return incorrect results has been fixed.
    * Apache hooks now ignore IOErrors when writing changesets to the
      client.  These normally occur when the client closes the
      connection before all the data is sent.

  o Client changes
    * SHA1 checksums are now computed for source checkins and local
      change set commits.
    * Flavor affinity is now more relaxed when updating troves.  For
      example, if you have a trove with flavor that requires sse2 but
      your system flavor is ~!sse2, conary will only prefer troves
      with sse2 enabled instead of requiring it.

  o Build changes
    * PythonSetup() now correctly requires python-setuptools:python
      instead of python-setuptools:runtime.
    * Automatic python dependency provision now searches more directories
      to better support multilib python.
    * Conary now defaults to building in ~/conary/builds instead of
      /var/tmp/conary/builds, and caching in ~/conary/cache instead
      of /var/cache/conary.

Changes in 0.92:
  o Package Building Changes:
    * Conary policy has been split out into the conary-policy package.
      (Some policy was left in conary proper; it is needed for
      internal packaging work.)
    * Conary prints out the name of each policy as it runs, making it
      possible to see which policies take the most time.
    * BuildLog files no longer contain lines that end with \r.
    * A new 'emergeUser' config item has been added.  Conary will
      change to this user when emerging packages as root.
    * --no-deps is now accepted by 'conary emerge'.

  o Group Building Changes:
    * A bug has been fixed in dependency checking when using
      autoResolve where deleted weak troves would be included in
      autoResolve and depChecks.

  o Client changes:
    * Conary can now rate limit uploads and downloads.  The rate limit
      is controlled by the "uploadRateLimit" and "downloadRateLimit"
      configuration variables, which is expressed in bytes per second.
      Also, Conary displays the transfer rate when uploading and
      downloading.  Thanks to Pavel Volkovitskiy for these features.
    * The client didn't write config files for merged changesets in
      the right order, which could result in changesets which could
      not be committed to a repository.
    * Fixed a bug in the update code caused conary to behave
      incorrectly when updating groups.  Conary would install
      components of troves that were not installed.

  o General Bug Fixes
    * Conary did not include the trove sha1 in the troveinfo diff
      unconditionally.  This prevents clients from being able to
      update when a repository is forced to recalculate sha1
      signatures.

Changes in 0.91:
  o Bugfixes
    * A bug was fixed the code that freezes path hashes.  Previously,
      path hashes were not sorted in the frozen representation.  Code
      to fix the frozen path hashes in databases and repositories has
      beed added.
  o Build
    * added cleanAfterCook config that controls whether conary tries to
      clean up after a successful build

Changes in 0.90.0:
  o Code Structure/Architecture Changes:
    * Conary now has the concept of "weak references", where a weak reference
      allows conary to be able to recognize the relationship between a
      collection and the children of collections it contains.  This allows
      us to add several new features to conary, documented in Client and Build
      changes.
    * SQL operations have been migrated to the dbstore driver to allow
      for an easier switch of the database backends for the server side.
    * Various query and code structure optimizations have been
      implemented to allow running under MySQL and PostgreSQL.

  o Documentation Changes:
    * Added summaries about updateall in the conary man page and added
      information about the command-line options for conary rq.
    * Clarified behavior of "conary shadow --source-only" with respect to
      rPath bug #500.
    * Added synonyms for cvc and conary commands which have shortcuts
      (ex: checkout and co).
    * Added man page entry about cvc clone.

  o Package Building Changes:
    * Build logs now contain unexpanded macros, since not all macros
      may be defined when the build log is initially created.
    * The emerge command can now accept version strings.
    * The RemoveNonPackageFiles policy now removes fonts.cache*,
      fonts.dir, and fonts.scale files, since they are always
      handled by tag handlers.
    * The Make() build action can now take a makeName keyword argument
      for cases when the normal Make() handling is exactly right but
      a different make program is required (nmake, qmake, etc.).
    * The new PythonSetup() build action uses very recent versions
      of the python setuptools package to install python programs
      which have a setup.py that uses either the old disttools or
      new setuptools package.
    * fixed bug #bz470: loadInstalled('foo') will now work when you have
      installed a local cook of foo.

  o Group Building Changes:
    * add() now takes a "components" option.  r.add(<package>,
      components=['devel', 'runtime'])  will install <package>, but only the
      'runtime' and 'devel' components of <package> by default.
    * remove() can now 'remove' troves within child troves.
    * When a component is added, (either via r.add() or dep resolution)
      is automatically added as well (though not all its sibling components)
    * A new r.removeComponents(<complist>) command has been added.  It
      allows you to create a group where all devel components are
      byDefault False, for example: r.removeComponents(['devel',
      'devellib']).
    * The installPath used to build a group in is now stored in troveInfo.
    * r.addAll() now recurses through all the included groups
      and creates local versions of them as well by default.
    * A new r.replace(<name>, <newversion>, <newflavor>) command has
      been added.  It removes all versions of name from all groups in
      the recipe and replaces them with the version found by searching
      for newVersion, newFlavor.

  o Client Changes:
    * When committing source changes in interactive mode, conary will ask you
      you to confirm the commit.
    * A new configuration option, autoResolvePackages, tells conary to install
      the packages that include the components needed for dep resolution.
    * You can now install locally cooked groups.
    * If foo is a redirect to bar, and you run 'conary update foo' when
      foo is not installed on your system, conary will act as if you had
      typed 'conary update bar'.  Previously, it would act as if you had typed
      'conary update bar --no-recurse'.

  o Config Changes:
    * Conary config handling now supports comments at the end of config lines.
      # can be escaped by a \ to use a literal # in a configuration option.
    * Default macros used in cooking are now stored in /etc/conary/macros.
      The 'defaultMacros' parameter determines where cvc searches for macro
      definitions.
    * Conary configuration now searches for configuration files in 
      /etc/conary/conf.d/ after reading in /etc/conaryrc

  o Server Changes:
    * Creating changesets atomically moves complete changesets into place.
    * The contents store no longer reference counts entries.
    * Added support for trove marks to support mirroring.  A client
      can use a trove mark to ask the server for any trove that has
      been added since the last trove mark mirrored.
    * Added the hasTroves() interface to support mirroring.  This allows
      the mirror client to make sure that the target mirror does not
      already have a trove that is a candidate for mirroring from the
      source repository.
    * Added support for traceback emails from the repository server.
    * The repository contents store was reworked to avoid reading
      precompressed gzipped data twice (once to double check the uncompressed
      contents sha1 and once to copy the file in place).
    * We have changed the way schema creation and migration is handled
      in the repository code. For administrative and data safety reasons,
      schema upgrades and installs can be performed from now on only by
      running the standalone server (conary/server/server.py --migrate),
      thus avoiding race conditions previously created by having multiple
      Apache processes trying to deal with the SQL schema updates.

   o Command Changes
    * A new script that mirrors repositories has been added.  It is in
      the scripts/ directory in the source distribution of Conary.

Changes in 0.80.4:
  o Build Changes:
    * PackageRecipe has been changed to follow our change to split
      conary into three packages.
    * x86_64 packaging elimintated the conary:lib component to follow x86
      (those files now belong in conary-build:lib)

Changes in 0.80.3:
  o Client Changes:
    * The internal branch source and branch binary flags were changed
      to a bitmask.
    * The warning message printed when multiple branches match a cvc
      checkout command has been improved.
    * Only interactive mode can create binary shadows and branches, and
      a warning is displayed before they are created (since source branches
      are normally the right thing to use).

  o Build Changes:
    * Files in subdirectories named "tmp" are no longer automatically
      excluded from packaging, except for /tmp and /var/tmp.
    * DanglingSymlinks now traverses intermediate symlinks; a symlink
      to a symlink to a symlink will no longer confuse it.

Changes in 0.80.2:
  o Client Changes:
    * Bugs in "conary update foo=<old>--<new>" behavior have been
      fixed.
    * "cvc co foo=<label>" will now work even if you don't have a
      buildLabel set
    * "conary showcs" will now work more nicely with group changesets.
    * "conary showcs --all" no longer shows ids and sha1s.
    * We now never erase pinned items until they are explicitly unpinned.
    * "conary verify" and "conary q --diff" work again.
    * "conary q tmpwatch --components" will display the components
      installed for a package.
    * The pinTroves config item behavior has been fixed.  It now
      consistently pins all troves that match a pinTrove line.
    * When a trove is left on the system because of dependency resolution
      during an update, a warning message is printed.
    * Command line configuration, such as --config
      'buildLabel conary.rpath.com@rpl:devel', now overrides context
      configuration.

  o Server Changes:
    * The repository server now retries a request as an anonymous user
      if the provided user authentication information does not allow
      a client request to succeed.
    * When using "server.py --add-user" to add a user to a repository
      server, the user will only be given admin privileges if --admin
      is added to the command line.  Previously, all users added with
      server.py had admin privileges.  Additionally, if the username
      being added is "anonymous", write access is not granted.

  o Build Changes:
    * It is now possible for a recipe to request that specific
      individual requirements be removed from files using the
      exceptDeps keyword argument to r.Requires().  Previously
      you had to accept all the dependencies generated by r.Requires()
      or none of them.
    * r.Replace() now takes a lines=<regexp> argument, to match a line based
      on a regexp.
    * The EnforceJavaBuildRequirements policy has been added.  When
      you are packaging precompiled Java software where you have
      .class/.jar files but no .java files, you can use "del
      EnforceJavaBuildRequirements" to prevent this from policy from
      generating false positives.
    * The EnforceCILBuildRequirements policy has been added.
    * Enforce*BuildRequirements now warn when a package has requirements
      which they don't fulfill themselves and which are not fulfilled by
      the system database.  (for example, soname dependencies from linking
      against libraries that are not managed by Conary on the system.)
    * Automated Perl dependencies have been added, for both provides
      and requires.  They are not yet enforced, in order to give time
      to adapt while perl packages are being re-built.
    * The EnforcePerlBuildRequirements policy has been added.
      Failures found by this policy may be caused by packages on the
      system not having been rebuilt yet with Perl dependencies, but
      could also show bugs in the Perl dependency code.
    * Automated Python dependencies have been added, for both provides
      and requires.  Like Perl dependencies, they are not yet
      enforced.
    * The EnforcePythonBuildRequirements policy has been added, with
      the same caveats as EnforcePerlBuildRequirements.
    * Conary now writes more information about the build environment
      to the build log when cooking.
    * A bug that caused r.Requires('file:runtime') to create a file
      dependency on 'runtime' instead of trove dependency on
      'file:runtime' has been fixed.
    * Java dependencies now properly ignore array elements in all cases,
      removing false Java dependencies like "[[I" and "[[B".


Changes in 0.80.1:
  o Client Changes:
    * User names and passwords are no longer allowed in repository maps;
      "user" configuration entries must be used instead.
    * The clone command now allows you to clone a binary onto the same
      branch, without having to reclone the source.
    * The TroveInfo table on the client is getting corrupted with
      LoadedTrove and BuildReq entries for components.  These entries
      are only valid on packages.  Code was added to catch when this
      happens to aid debugging.  Additionally, Conary will
      automatically remove the invalid entries the first time 0.80.1
      is run.
    * Environment variables are expanded in paths in conary configuration files.
    * localcs now allows the version and flavor to be specified for a trove
    * conary scs --all now behaves the way it used to again
  o Build Changes:
    * Java dependency generation is now enabled; Java dependency enforcement
      is still disabled.
    * The skipMissingSubDir keyword argument now actually works correctly
      when the subdirectory is missing.
  o Common Changes:
    * Entitlement support has been added as an alternate method of
      authentication.

Changes in 0.80.0:
  o Client Changes:
    * The logic for defining updates across a hierarchy has been completely
      replaced. Instead of rigidly following the trove digraph, we flatten
      the update to choose how troves get updated, and walk the hierarchy
      to determine which updates to actually apply.
    * Dependency resolution could include troves which caused duplicate
      removals for the troves those included troves replace
    * Chroot handling was broken in 0.71.2 and prevented the user name
      lookup code for the chroot from exiting back out of the chroot
    * showchangeset on relative changesets now displays them as jobs.
    * query and queryrep now exclude components if they match their
      package name
    * Conary cleans up rollbacks when a changeset fails to apply.
      Previously, an invalid changeset was saved in the rollback
      stack, which made applying it impossible
    * Removed direct instantiation of NetworkRepositoryClient object; it
      should be created by calling ConaryClient
    * repositoryMap should not contain usernames and passwords now; user
      config file option should hold those instead (user *.rpath.org user pass)
    * If a user name is given without a password the password will be prompted
      for if the repository returns a permissions error
    * added --components parameter to q and rq to not hide components
    * conary update --full-versions --flavors now will work as expected
    * fixed a bug with conary erase foo=/branchname
    * When in multi-threaded mode, the download thread now checks to see
      if the update thread wants to exit.  This fixes many of the
      "timeout waiting for download thread to terminate" messages.
    * Fixed bug where conary erase foo --no-deps wouldn't erase a component
      of foo if it was required by something else
  o Build Changes:
    * Dependencies are now generated for Java .class and .jar files.
      They are not yet enforced, to give time to rebuild Java packages.
    * Java dependency generation has been turned off until 0.80.1 in
      order to wait until there is a deployed version of Conary with
      long dependency handling; some .jar files have so many
      dependencies that they overflowed dependency data structures.
    * CheckDesktopFiles now looks in /usr/share/icons for icons, and
      can find icon names without extensions specified.
    * Build actions which take a subDir keyword argument now also can
      take a skipMissingSubDir keyword argument which, if set to True,
      causes the build action to be skipped if the specified subdirectory
      does not exist.  By default, those build actions will now raise
      an error if the directory does not exist, rather than running in
      the wrong subdirectory as they did previously.
    * You can now cook a recipe that has a superclass that is defined
      locally but a has supersuperclass that is in the repository.  Similarly,
      if you have a superclass that is in the repository but a supersuperclass
      locally, conary will find that as well
    * r.Replace with parameters in the wrong order will now behave correctly
    * The automatic :config component for configuration files has been
      disabled because Conary does not handle files moving between
      troves, and config files were being re-initialized when packages
      were updated.
  o Code structure:
    * queryrep, query, showchangeset, and update --info all use the same
      code to determine how to display their data.  Display.py was changed
      to perform general display operations.
    * query.py added
    * added JobSource concept for searching and manipulating lists of jobs.
    * moved datastore.py into repository module
    * Stubs have been added for adding python and perl dependencies, and
      the stubs have been set to be initially ignored.
    * The internal structure for conary configuration objects has changed
    * A new DYNAMIC size has been added to the StreamSet object.  This will
      cause StreamSet to use either a short or long int to store the size
      of the frozen data that is included in a frozen StreamSet, depending
      on the size of the data being stored.

Changes in 0.71.2
  o Client Changes:
    * The update-conary option has been renamed updateconary per
      bugzilla #428
    * buildPath can be set in contexts
    * cvc co <foo> will work even if there are two foos on the same label with
      different branches.  In that case, it will warn about the older foo
      which it doesn't check out
    * Test mode didn't work for updates and erases which were split into
      multiple jobs
  o Build Changes:
    * Combined the EtcConfig and Config policies, and deprecated
      the EtcConfig policy.
    * All config files default to being put into a :config component.
      This is overridden by any ComponentSpec specifications in the recipe.
    * A use flag has been added for xen defaulting to 'sense prefernot'.  This
      flag should be used to specify flavors for xen domU builds where special
      provisions are made for paravirtualized domU.
    * Added new CheckDesktopFiles policy to catch some more common errors
      in .desktop files.  (For now, it looks for common cases of missing
      icons; more may be added over time.)
    * The Requires policy now interprets synthetic RPATH elements (passed in
      with the rpath= keyword argument) as shell-style globs that are
      interpreted relative first to the destdir and then to the system.

Changes in 0.71.1:
  o Server Changes
    * Added iterTroves() call which iterates over large numbers of troves
      much more efficiently than a single getTrove() call would.
    * Split out FileRetriever object to allow file information to be pulled
      from the repository inside of an iterTroves() loop
    * The web interface shows the troves contained in a group trove instead
      of trying to list all files in a group.
  o Client Changes
    * Config file options that take a path as a value now support ~ for
      home directory substitution
    * Trove.diff() returns a standard job list instead of the previous
      only-used-here format
    * /var/log/conary tracks all update, remove, rollback, and erase events
    * Progress output is simplified when stdout is not a tty (no line
      overwrites)
    * Tracebacks during logged commands get copied to the log
    * Code which checked to see if a shadow has been locally modified didn't
      work for shadows more than a single level deep
    * When you are installing from changesets using --from-files, other troves
      in the changesets can be used for dependency resolution
  o Build Changes (cvc)
    * Additional calls are emulated by the filename_wrapper for the
      r.Run calls.
  o Code Structure
    * Split build/recipe.py into several smaller files
    * Moved OpenPGP keyTable access up call stack so that it can now be
      accessed outside of kid templates.
    * Move epdb code into its own package

Changes in 0.71.0:
  o Code Structure
    * conary now imports all python modules from a toplevel "conary"
      module.  This prevents conary from polluting the module namespace.
  o Client Changes
    * Clone didn't handle shadow version numbers correctly (and could create
      inconsistent version numbers)

Changes in 0.70.5:
  o Client Changes
    * Files changing to config files across distributed repositories now works.
    * The update code uses more consistent use of trove sources, and only
      makes explicit calls to the repository if asked.  This should make it
      possible to create interesting update filters.
    * Clone updated sequences it was iterating over, which is generally
      a bad idea (and caused clone to commit inconsistent troves)
  o Build Changes (cvc)
    * Locally cooked filesets now include file contents, making the
      filesets installable.
    * Fileset cooks now retrieve all of the file objects in a single
      network request per repository.
    * The new NormalizeLibrarySymlinks policy runs the ldconfig program
      in all system library directories.  This ensures that all the
      same symlinks that ldconfig would create when the shlib tag handler
      runs are packaged.  It also warns if ldconfig finds missing files.
    * New argument to r.Run(): "wrapdir" keyword argument behaves much
      like "filewrap" but takes a string argument, which limits the scope of
      %(destdir)s relocation only to the directories under the specified
      wrapdir, which is interpreted relative to %(destdir)s.  Works best
      for applications that install under one single directory, such
      as /opt/<app>
    * Clone, branch, and shadow all take --info now instead of --test
    * ELF files that dlopen() libraries can now be provided with
      synthetic soname dependencies with
      r.Requires('soname: libfoo.so', '/path/to/file')
    * r.Requires now enforces that packages that require a file and
      include that required file must also explicitly provide it. (bz #148)
  o Server Changes
    * Packages added to the repository are checked to ensure the version and
      flavor of all referenced components are the same as for the package

Changes in 0.70.4:
  o Client Changes
    * The trove that satisfies a dependency that is broken by erase is
      now displayed in the "Troves being removed create unresolved
      dependencies" message.
    * Components are now displayed on the same line as their parent
      package in "conary update" output.
    * A new 'interactive' option has been added to conary configuration.
      When set to true, conary will display info about clone, branch,
      update, and erase operations, and then ask before proceding.
  o Build Changes (cvc)
    * The CompilePython action has been fixed to accept macros at the
      beginning of its arguments, fixing a bug new in Conary 0.70.3.
    * The Requires policy can now be given synthetic RPATH elements;
      this is useful when programs are only intended to be run under
      scripts that set LD_LIBRARY_PATH and so do not intrinsically have
      the information they need to find their libraries.
    * Added --test to clone, branch, and shadow commands
    * Clone now supports --skip-build-info for less rigid version checks
      on cloned troves
    * Fixed usage message to better reflect reality
    * Cloning to a branch which already has a version with a compatible
      flavor now works.
    * cpio archive files are now supported for r.addArchive()
  o Repository Changes
    * The repository now serves up stored OpenPGP keys as a "Limited
      Keyserver"; users can retrieve keys, but not search or browse them.
      The keys are available via /getOpenPGPKey?search=KEY_ID. This
      is meant only to allow conary to automatically retrieve OpenPGP
      keys used to sign packages.

Changes in 0.70.3:
  o Client Changes (conary)
    * Conary now works harder to avoid having separate erase/installs,
      instead preferring to link those up into one update when possible.
    * Conary configuration now supports contexts.  Contexts are defined in
      sections starting with a [<name>] line, and provide contextual
      configurations for certain variables, defined in the man page.  All
      configuration options after the [<name>] will be associated with that
      context, and will override the default configuration when that context
      is active.  The current context can be selected by using the --context
      parameter, or by setting the CONARY_CONTEXT environment variable.
    * 'conary config --show-contexts' will display the available contexts
  o Build Changes (cvc)
    * A local cook of a trove foo will ensure that the changeset created is
      installable on your local system, by making sure the version number
      created is unique.
    * The builddir is no longer allowed to appear in ELF RPATHs.
    * The build documentation strings have been significantly updated
      to document the fact that for most strings, a relative path
      is relative to the builddir, but an absolute path is relative
      to the destdir.
    * The ManualConfigure action now sets the standard Configure
      environment.
    * cvc will allow you to cook a trove locally even when you are unable
      to access the trove's source repository
  * Common Changes:
    * Version closeness was improperly measured for troves on different
      branches when then label structure was identical
  o Repository Changes
    * Repository now has a config flag called requireSigs. Setting it to
      True will force all troves to have valid package signatures.  Troves
      lacking this will be rejected.  Enabling this option prevents the
      generation of branches, shadows, or clones since these troves are not
      signed.  It is not recommended that this option be enabled until the
      infrastructure is in place to provide package signatures for all types
      of troves.

Changes in 0.70.2:
  o Client Changes (conary)
    * GnuPG compatible trust metrics for OpenPGP Keys now exists. This
      makes it possible for conary clients to refuse troves that
      aren't properly trusted. The metrics currently in place mimic
      gpg behavior.
    * Running "conary update" in a directory that does not exist no
      longer fails with an error (bugzilla #212).  Note that "cvc
      update" still requires that the current working directory exists
      of course.
    * HTTP error conditions are handled more gracefully when commiting
      a change set. (bugzilla #334)
    * conary more reliably sets a non-zero exit status when an error
      occurs. (bugzilla #312)
    * When performing an update of a group that adds a trove foo,
      search the system for a older version of foo to replace if the
      original update command found a replacement by searching the
      system.
    * New option, "conary update-conary" has been added in an attempt
      to provide a workaround for future drastic protocol revisions
      such as what happened for 0.70
    * Methods for parsing command line update request and changeset requests
      have been added to conaryclient.cmdline
    * A metric for the distance between arbitrary versions on different
      branches has been added, and the code which matches troves changes
      between collections uses this code to give well-defined matches
      for all cases.
    * Rollbacks are now listed with the most recent on top
    * Troves which a group operation tries to remove will be left behind
      if they satisfy dependencies for other troves
    * updateall command respects pins on top-level troves
    * Dependency resolution no longer blows away pinned troves
    * conary update now takes a changeSpec, allowing you to specify both
      the version to remove and the update version, like
      'conary update foo=2.0--3.0'

  o Build Changes (cvc)
    * cvc more reliably sets a non-zero exit status when an error
      occurs. (bugzilla #312)
    * Building groups w/ autoResolve displays the revision of the
      troves which are being included
    * The change to automatically split up hardlink groups into
      per-directory hardlink groups has been reverted.  Instead,
      Conary enforces that link groups do not cross directories, but
      provides an exception mechanism for the rare cases where it is
      appropriate to do so.  The old LinkCount policy was renamed
      LinkType, and the new policy enforcing link group directory
      counting is now called LinkCount.
    * The NormalizeCompression policy no longer causes an error if you
      have two files in the filesystem that differ only by the .gz or
      .bz2 extension.
    * The Provides policy will not longer automatically provide soname
      dependencies for executable files that provide sonames.  A few
      executables do provide sonames, and 0.70.1 provided them as
      harmless extraneous provisions.

   o Repository Changes
     * A new getConaryUrl() method has been implemented to support the
       "conary update-conary" feature
     * Exception handling has been re-worked.  All exception classes
       that are marshaled back to the client are now in the
       repository.errors module.  Some of the most commonly used
       exception classes have been included in their previous modules
       for compatibility until code can be modified to use the new
       repository.errors module.

Changes in 0.70.1:
  * Collection merging didn't handle (admittedly obscure) cases where
    a component on the local system was updated to a new version of a
    trove, and updating that package also tries to update to that version
    but using a different path
  * Redirects are allowed in group cooking as long as the target of the
    redirect is also specified in the group (this allows cleaner handling
    when trying to clean up after label multiplicity)
  * Shorten display for versions and flavors in internal debugging output.
    Make str() output for versions and flavors return formatted strings.
  * ELF files finding non-system libraries via an RPATH did not always
    have the path to the library encoded in their dependency requirement,
    depending on whether the package also included some other (unrelated)
    non-system library.  Futhermore, system paths encoded in an RPATH were
    incorrectly honored.  Both of these bugs have been fixed.
  * Ownership policy now uses macros in the user and group definitions.
  * Symbolic links to shared libraries can now provide path-encoded
    soname dependencies (only manually, never automatically).
  * Removed outdated code with convoluted code for preventing providing
    soname dependencies in some cases; that code has been functionally
    replaced by limiting automatic soname dependencies to system library
    directories.
  * Instead of complaining about hardlinks spanning directories, Conary
    simply creates one link group per directory per hardlinked file.
  * Fixed bug which made source commits fail on cloned source troves

Changes in 0.70.0:
  o The client and server protocol versions have been changed and
    the filecontainer version number updated.
    * Upgrading from previous versions of Conary to 0.70.0 will
      require downloading a old-format changeset file from
      ftp://download.rpath.com/pub/conary/
    * Adding path hash data to TroveInfo overflowed the amount of
      storage space available in a StreamSet when a trove contained
      several thousand files.  In order to accommodate larger data
      stored in StreamSets, we have changed the way data sizes are
      handled.
    * With the changes to StreamSet, LargeStreamSet is obsolete.
      Changeset files used to used LargeStreamSet to represent data.
      Since we now just use a StreamSet, the changeset file format
      changed.
    * Since this version of Conary is incompatible with previous
      versions, we took this opportunity to do database and repository
      migrations that will allow us to make significant code cleanups
      in the near future.

 o Other smaller changes
    * Conary now does the right thing if the same trove is listed
      twice in an update due to recursion (it checks for duplicate
      installs of the same trove).
    * A bug where None would show up in CONARY files when an
      autosource file changed contents but did not change names has
      been fixed.

Changes in 0.62.16:
  * The "conary update" and "conary erase" commands now display the actions
    they take as they run (similar to --info output).
  * The --info output for "conary erase" and "conary update" has been
    reworked to be more user-friendly.
  * Added new conaryrc option signatureKeyMap to choose which signature
    to use when signing based on the label.
  * Fixed a bug where conary would only sign the last trove listed,
    instead of signing all troves listed.
  * The ComponentRequires policy now makes :devellib components require
    :data components if they exist.
  * Don't check for bucket conflicts when resolving during group cooks - if we
    want to check for bucket conflicts in groups, it will be readded in a more
    general way.
  * Removed extra freezes and thaws of files for a 8% improvement in install
    time for absolute change sets (at the cost of some memory, but thanks
    to splitting transactions this should be a good trade off).
  * Added removeIfExist call to miscmodule for some peformance improvement.
  * ELF files that find non-system libraries via an RPATH now have the path
    to the library encoded in their dependency requirement, matching the
    path encoded in the dependency provision.  Before this, the RPATH
    was ignored and the path encoding was only guessed within one source
    package.
  * The LinkCount policy now enforces the requirement that hardlink groups
    contain only files in the same directory as each other; no hardlinks
    between files in different directories are allowed.
  * When updating a group across branches, if a subtrove within the update has
    already been manually moved to the new branch by the user, conary will
    recognize this and sync that trove with the group
  * A new "closed" configuration variable has been added to the
    apache-based networked repository server.  When set, the server
    will always raise a "RepositoryClosed" exception when a client
    attempts to access it.  The configuration variable is a string.
    The string will also be returned to the client.
  * Removed install buckets and replaced with comparisons of hashed path
    values to determine trove compatibility.
  * If a trove is included in an update twice, once directly, and once
    implicitly through recursion, ignore the recursive update.
  * More constraints added to the repository schema
  * Added hasTrove to Items table for faster trove names check

Changes in 0.62.15:
  * The MakeDevices() policy now accepts mode= as a named argument.
  * Added (undocumented) --debug (prints debugging output),
    switched old (undocumented) --debug to now be --debugger (starts debugger
    on initialization)
  * Added debug messages to conaryclient/update.py
  * Cloning to the the same branch works (providing a good way of
    reverting changes)
  * Cloning now updates buildRequirements and loadedTroves in troveInfo
    and enforces their consistency on the target branch
  * Cloning groups is now supported
  * Fix update case where a group update should cause conary to search the
    system for an older version of a trove to replace.
  * If you update a trove foo locally to a new version on the same branch, and
    then update the containing group to a new version on a different branch,
    conary will now update foo to the new branch as well.
  * fix error message when you try to pin as non-root

Changes in 0.62.14:
  * The threading changes in .13 caused some error information to be lost.
    Tracebacks have now been fixed, and the download thread checks much more
    often to see if it needs to exit.
  * Catch InstallBucketConflicts exception

Changes in 0.62.13:
  o Repository Server changes
    * The Schema creation SQL statements have been rewritten in a more
      standardized form. Some indexes have been redefined and a number
      of views have made their way into the default repository schema.
    * The new call troveNamesOnServer can be used now by the netclient
      code for a much faster retrieval of all trove names available on
      all labels on a given server. Server and client protocol numbers
      have changed.
    * The getTroveList() server side function got a rework that should
      result in about a 50% execution time speedup on most queries.
    * The Metadata SQL query has been reworked to join tables in a
      much better order, speeding up the getMetadata call on a
      repository with many versions much faster.

  o Client changes
    * Conary now compresses XML-RPC requests before sending them to
      the repository server.  In order to use compression, the remote
      server must be running Conary 0.62.13 or later.  If the server
      is running an older version, the client will fall back to
      sending uncompressed requests.
    * The database conversion in 0.62.12 did not correct all
      out-of-order file streams.  A new conversion function is in
      0.62.13 that will examine every file stream and ensure that it
      is stored correctly in the database.
    * Versions from the contrib.rpath.com repository are automatically
      rewritten to point to contrib.rpath.org.  NOTE: if you have a
      label from the contrib.rpath.com repository in your
      InstallLabelPath (such as contrib.rpath.com@rpl:devel), you will
      need to modify it to point to contrib.rpath.org.
    * Install bucket handling now works for collections which were not
      fully installed.
    * A bug where database was left locked on exception during install
      when the download thread was still executing has been fixed.
    * The conaryclient code has been split into pieces.
    * Switched rollbacks to local@local:ROLLBACK
    * The main thread no longer blocks forever when the download
      thread fails.
    * Matching referenced troves in collections is no longer dependent
      on sort order of internal dictionaries.

  o Common Repository and Client changes
    * When a changeset is applied to the local system or committed to
      a networked repository, the fileIds are recomputed from the file
      objects and verified.  This prevents corrupted or miscomputed
      changesets from being committed to the repository or applied to
      the local system.

  o Building/Branching changes
    * Many changes have been made to cloning, including sideways
      cloning (creating a clone at the same branch depth as the clone
      source), better cloning with multiple flavors, separate cloning
      of source and binaries, resilience against duplicate troves,
      proper use of existing fileIds during clones, simultaneous
      cloning of multiple troves, and better clonedFrom tracking.
    * The default optflags for x86 changed to remove -mcpu, as it is
      deprecated in gcc.

Changes in 0.62.12:
  * Conary will no longer create a "rootroot" group while installing
    users whose primary group is "root".  It will now call the
    appropriate tag handler for user/group modifications if the tag
    handler is installed.
  * EnforceConfigLogBuildRequirements no longer suggests recursive
    build requirements for packages in which the configure script
    checks to see if the package is already installed.
  * Installing new version of pinned troves leaves the pinned trove in
    place if the two troves have compatible install buckets
  * By default, when you shadow a binary trove, its source is shadowed with it.
  * Instead of a --sources option, cvc shadow and cvc branch now take
    --source-only and --binary-only options that allow you to control whether
    sources or binaries are shadowed.
  * Branch and shadow commands now take an unlimited number of troves
    to branch/shadow.
  * Files sharing versions but with different contents (thanks to flavors)
    got lost when switching from one flavor of a trove to another
  * troves can now be specified for rq, q, and update as <labelpart>/<version>,
    e.g., foo=:rpl1/1.0, or foo=contrib.rpath.com@/2.3-1-2
  * version.hasParent() handles more cases of shadows of shadows correctly.
  * cooking troves into the repository with --flavor <newflavor> now modifies
    the flavor before the recipe is even loaded, not when the recipe's setup
    function is called.
  * add a check to ensure RPATHs in cooked packages do not have %(destdir)s
    or /tmp or /var/tmp in them.
  * EnforceSonameBuildRequirements has been temporarily changed to produce
    warnings instead of errors.
  * Dependncies and flavors didn't order things properly in their frozen forms
  * StreamCollections are now properly ordered

Changes in 0.62.11:
  * InstallBucket policy now allows using macros in component names.
  * The --resume option now works correctly when conary has
    automatically discovered a non-standard path for the main build
    directory.
  * A soname dependency is again generated for libraries outside of
    library directories, but the pathname is now included in the
    dependency.  Within a package, all matching dependencies are
    modified to include the path.  This is useful for cases where
    an application packages private versions of libraries -- the
    dependencies still need to be there so that inter-component
    requirements are honored, but they must not perturb the rest
    of the system.
  * Recursive pinning now behaves itself
  * Switch group recipe syntax to use r.add() instead of r.addTrove,
    r.remove() instead of r.removeTrove(), and add a
    r.setDefaultGroup() command to set the default group.

Changes in 0.62.10:
  * EnforceSonameBuildRequirements enhanced to handle correctly cases
    where more than one trove can resolve a single soname dependency.
  * EnforceConfigLogBuildRequirements now can take exceptions, which
    can be specified either as a filename (such as /usr/bin/bison or
    %(bindir)s/bison) or as a required trove (such as bison:runtime).
  * The trove.Trove initializer no longer allows for a trove to be created
    with a name that has more than one ":" character in it.
  * EnforceSonameBuildRequirements now can take exceptions, which are
    specified as a required trove (such as libfoo:devel) to avoid adding
    to the list of requirements.
  * EnforceSonameBuildRequirements now produces errors for missing build
    requirements, and EnforceConfigLogBuildRequirements now demonstrates
    very few false positives, and so has been updated to warning instead
    of info.
  * Added a check to warn when a trove is installed multiple times from
    the same branch with incompatible install buckets (--no-conflict-check
    overrides this check)
  * Redirects can now redirect to nothing, which allows components to
    disappear gracefully on a redirection
  * A soname dependency is now provided only if the library is in a
    default library directory, or in a directory explicitly added with a
    SharedLibrary(subtrees='/path/to/dir/') call.

Changes in 0.62.9:
  * EnforceConfigLogBuildRequirements policy added.  It looks through
    all config.log files anywhere under the build directory for programs
    that configure has found, and ensures that the transitive closure
    of the build requirements contains each file listed.  (That is, if
    the file /usr/bin/perl has been found, and intltool:runtime is in
    the buildRequires list, and intltool:runtime requires perl, then the
    requirement is satisfied.)  This policy currently produces some false
    positives; the "greylist" that tries to remove false positives needs
    to be expanded.
  * The repository server now uses a repository instance specific key
    cache.  This fixes KeyNotFound errors seen when running multiple
    repositories on one server.

Changes in 0.62.8:
  * The bug, introduced in 0.62.7, that caused Conary to stop short of
    recursing to the innermost troves when handling erasures has been fixed.
  * EnforceSonameBuildRequirements enhanced to use the system database to
    find the right missing build requirements.
  * Make users and groups in a repository such that they may not differ only
    in case, i.e. if user foo exists, user Foo cannot be created.
  * files in /usr/%(lib)s/python/.* are no longer automatically given an
    architecture flavor - if there are architecture-specific files in those
    dirs, they should result in an arch-specific flavor through normal
    means.
  * By default, no OpenPGP signatures will be added to troves when
    doing commits unless a fingerprint is explicitly set in conaryrc.
    Previously, if a keyring existed, the first key found would be used.

Changes in 0.62.7:
  * Some unneeded parts of the sql query in _getTroveList have been removed,
    improving performance.
  * The performance of the default (and most used) case of the
    getAllTroveLeaves has been increased up by using a specialized
    query.
  * Exception handling in the repository when revoked or expired keys
    are used has been corrected.
  * Signature checking now correctly checks the timestamp of the signature
    against the expiration time (if any) of the key that signed it.  If
    the signature timestamp is later than the expiration timestamp,
    the signature is rejected.
  * Pass 'Database is locked' repository errors to the client as a
    RepositoryLocked exception notifying user that the server is busy.
  * The 'yuck' script is no longer installed.
  * ComponentRequires now makes :runtime, :lib, :devellib, and :devel
    components all require their matching :config component if the
    :config component exists.  The :config component is not automatically
    created, but when it exists, it's always going to be because it
    is required by multiple other components.

Changes in 0.62.6:
  * mergeCollections() didn't always handle referenced troves changing
    byDefault status
  * Various cleanups and simplifications have been made to the trove
    removal determination

Changes in 0.62.5:
  * Allow selection of individual troves from change set files via --from-file
  * Recursive queries on local database could get upset by a missing trove
  * Underlying dependency code returns version and flavor for troves with
    broken dependencies
  * Underlying dependency code returns information on what removed trove
    caused a broken dependency
  * Removed --no-deps-recurse option
  * Greatly simplify dependency resolution logic
  * The version portion of a Release (version-sourceCount-buildCount)
    is no longer required to begin with a digit.
  * The Release parsing code has been cleaned up to use consistent
    naming, API documentation, and parse error messages
  * An unhandled exception when signing a trove twice with the same key
    has been fixed.
  * Old (now invalid) changesets are now removed from the changeset
    cache when a digital signature is added to a trove.
  * A package is now counted as empty if it contains only files automatically
    found by the AutoDoc policy.
  * CPackageRecipe now requires elfutils:runtime for eu-strip; this is
    needed for the existing debugedit:runtime requirement to do useful
    work.
  * Removed DistroPackageRecipe and moved its buildRequires list to
    PackageRecipe.  Use clearBuildReqs() to remove any of the base
    requirements for a package.
  * Install buckets are respected during dependency resolution
  * Updated the troveNames() call to a faster query, which should bring
    the run time of the "conary rq" back to a more reasonable limit
  * Race conditions and robustness problems have been fixed in
    the changeset cache.

Changes in 0.62.4:
  * Many places where lots of individual db calls were done to collect
    file objects have been collapsed into batched calls (5-10% speedup
    on some operations)
  * Fixed PGP key submission to not use a hidden form element.
  * Changed PGP key submission to use an xmlrpc call instead of
    modifying the database directly.
  * Added methods to change PGP key/user associations, and thereby
    disable a key.
  * Added an index to dependency resolution for a massive improvement
    on local system dependency performance on large updates.
  * Added the ability to get troves without file lists from the local
    database and use that when getting troves through the changeset
    trove source.
  * Previously, dependency resolution could cause duplicate
    trovesource entries.  This no longer occurs.
  * :lib and :devellib automatically have lib=%(lib)s install buckets.
  * A user management bug in the repository has been fixed.
    Previously, if you deleted a group followed by the user with the
    same name of the group, an unhandled exception occurred.
  * Looking up changeset cache entries in the cache database no longer
    uses exception handling to determine when database entries are
    invalid or stale.
  * The EnforceSonameBuildRequirements policy now recognizes :devellib
    as well as :devel components in buildRequires.

Changes in 0.62.3:
  * Don't link troves to groups when the branch has changed
  * Link new troves to collections (and new collections to old troves) when
    a trove isn't installed but a suitable replacement (meaning on the same
    branch) is available
  * Installing changesets w/ not by default from files broke
  * Fix a bug in the kid template that prevented permissions (ACLs) from being
    deleted from a repository.

Changes in 0.62.2:
  * Further reworkings of update code to be fully based on job sets. The
    absolute flag now defines whether a trove is newly installed or if
    it should be an update from an existing trove (when possible). Network
    changesets and changesets from files are treated almost identically now.
  * Swapped lock terminology for pin
  * Changed table names in database schema to better match the repository
    schema

Changes in 0.62.1:
  * UtilizeGroup fixed
  * conary updateall fixed
  * Disable SHA-1 integrity checks when trove changesets don't include
    files in various places
  * conary now prevents you from cooking empty groups

Changes in 0.62.0:
  * Initial OpenPGP (RFC 2440) based signature support has been
    added. Conary reads public keys from ~/.gnupg/pubring.gpg and
    /etc/conary/pubring.pgp.  Conary reads private keys from
    ~/.gnupg/secring.pgp.  Setting the "signatureKey" configuration
    variable to a key ID will select which key to use from the
    keyring. If signatureKey is not set, and there is a valid private
    keyring, the first key on the keyring will automatically be used
    to sign changesets when committing them to the repository.
    "cvc sign" adds a signature to a trove that already exists in the
    repository.
  * Change set generation on the command line is more flexible. It can generate
    erasure changesets as well as relative to nothing changesets
  * When creating multiple groups from the same recipe using newGroup(),
    Conary now searches all subgroups when resolving dependencies within
    a parent group
  * Conary no longer resolves dependencies for troves with byDefault=False
    (such as :test and :debuginfo).  Conary will now resolve dependencies in
    those troves only if you set checkOnlyByDefaultDeps=False.  When creating
    subgroups using newGroup(), pass the checkOnlyByDefaultDeps flag as an
    argument to the newGroup() function.
  * excludeTroves now applies to troves which have been added to
    already installed collections

Changes in 0.61.12:
  * You can now search for troves by <trove>=<host>@
  * A bug when cooking groups with depCheck = True (introduced in 0.61.10)
    has been fixed.
  * A new r.ByDefault policy controls how components are included in their
    enclosing packages; the default is True except for :test and :debuginfo
    components that default to False.
  * Cloning across repositories works
  * A bug in 'conary update --info' output was fixed

Changes in 0.61.11:
  * A bug that caused a database deadlock when removing entries from the
    changeset cache in the repository server has been fixed.
  * Added RegularExpressionList in conarycfg
  * Added lockTroves configuration option for autolock
  * Recurisvely included troves could be removed incorrectly when those
    troves were already present

Changes in 0.61.10:
  * The conary update command now takes a --sync parameter, documented in
    'man conary'
  * Groups now allow you to create a reference to another cooked trove,
    and use that reference to add troves that are contained in that trove.
    For example, if you want to create a group-python based on the troves in
    an already cooked group-dist, you add a reference to the group-dist in
    group-python, and pass the group-dist reference in when you call
    addTroves.
  * Work has begun towards generalizing the concept of a trove source.
    A class SimpleTroveSource has been added that, when subclassed and given
    access to the troves, will allow you to call findTroves to search that
    source.  The same code is used in update code to unify updating from
    the repository and from changesets, and it is used to provide the search
    capabilities for the local database.
  * Conary now allows all files, not just regular files, to have
    dependencies.  This is necessary for user/group dependencies for
    non-regular files to work.  Packages built with 0.61.10 or later
    that have non-regular files with non-root user or group will not
    be readable by Conary versions 0.61.9 or earlier.
  * Shadowing now preserves the byDefault flag, and handles reshadowing
    collections gracefully now
  * Update preprocessing now works on absolute changesets instead of
    relative ones, providing massive cleanups. Code uses sets of jobs
    instead of changesets for job representation, allowing still more
    cleanups. Many bugs seem to have gone away.

Changes in 0.61.9:
  * Fix a bug added in 0.61.8 that breaks tag handlers

Changes in 0.61.8:
  * Fix a bug introduced in 0.61.7 that occurred when, in the repository,
    either the Users table or Groups table was empty when creating a new group.
  * Add --buildreqs, --flavors options to q and rq.
  * Primary troves should not have their trove change sets overridden by
    items recursively included (and fixed a pile of things this broke).
  * Locally stored change sets can't always get access to pristine files
    from the local filesystem; when it can't, make sure file sha1 checking
    doesn't get upset.
  * Unchanged troves in updated groups could be erased by items in the
    same group on a different branch.
  * The "conary q[uery]" command accepts a --diff option.  When --diff
    is used, the difference between installed and pristine troves is
    displayed.
  * An additional progress callback has been added to show when database
    transactions are committed

Changes in 0.61.7:
  * Several bugs related to updating two troves with the same name have been
    fixed - including branch affinity, flavor affinity, correct handling of
    already updated troves, and correct handling of empty flavors.
  * "conary emerge" as root (or as a user than can apply the changeset
    produced by the build) did not install anything but the toplevel
    package.  This bug has been fixed.
  * No longer hide descriptive TroveNotFound errors behind a generic
    NoNewTroves wrapper.
  * Group recipes can now request that dependencies be resolved and
    added to the group at cook time.  To automatically add required
    troves to a group add "autoResolve = True" to the recipe class.
    Optionally "autoResolveLabelPath" can be set to a list of labels
    to use during dependency resolution.
  * Locally stored rollbacks couldn't handle files changing types. As
    part of the fix, the generic file diff code is now used when creating
    changesets instead of having a special-case wrapper around it
    (fileChangeSet()).
  * The commitaction script and the changemail module did not necessarily
    show the full trailing version for branches and shadows.  (For example,
    /conary.rpath.com@rpl:devel/4.1.25-18/db41/19 showed up as "19"
    instead of "4.1.25-19".)
  * Add a --deps option for conary q.  Make that and conary rq --deps
    recurse over collections.
  * Warn about missing buildRequires entries both for soname dependencies
    and for TagSpecs applied via tag description files.
  * A bug in updating groups that switch the byDefault setting of troves
    has been fixed.
  * Add an updateThreshold config option to control the number of troves to
    include in a download.
  * Ordering didn't work for old packages depending on anything, or for
    dependencies whose provider moved between components.
  * The r.Ownership(), r.UtilizeUser(), and r.UtilizeGroup() now generate
    appropriate dependencies on info-* packages.
  * Updating packages and components installed multiple times could cause
    a component to be removed multiple times (which resulted in a traceback).
  * Fixed a bug that occurred when groups tied to a user were deleted
    without deleting the associated user, then subsequently adding a user
    with the same name.

Changes in 0.61.6:
  * InitialContents turns off EtcConfig, since a file cannot be both
    a config file and an InitialContents file.
  * Reworked repository change sets to directly reference files from the
    contents store.
  * The User() command now takes an optional supplemental= option,
    which provides a list of supplemental groups to which to add
    the user.  (SupplementalGroup() is for groups not associated
    with a user.)
  * The showcs command can now handle components that are referenced
    but not included in a changeset.
  * InfoUserRecipe and InfoGroupRecipe can now be built with buildlogging
    turned on.
  * Conary's internal handling for dyanamically finding new IDs for
    users and groups has been fixed.
  * "conary updateall" now accepts the --test flag.
  * Various fixes were made to the CIL dependency detection code.

Changes in 0.61.5:
  * Added basic clone capability (which only works cloning to parents
    branches and shadows, and on a single host).
  * Now handles degenerate case of packaging unreadable files.
  * A bug that caused conary to ask for the wrong fileId when constructing
    a changeset from multiple repositores has been fixed.
  * Conary now can add users and groups automatically at install time.  If
    there is no taghandler to add a user or a group, conary will add it
    internally as a bootstrapping measure; if there is a taghandler,
    conary will call that instead.  In order to ease transition, Conary
    does not yet create the dependencies on the info- packages; a future
    version of Conary will add those dependencies after the system user
    info- packages have been created.
  * rpm2cpio now handles rpm archives that use bzip2 to compress the
    cpio payload
  * Conary now creates dependencies (provides and requires) for CIL
    files, if mono's monodis is installed on the system or being built
    in the current package.
  * Troves moving between troves could cause conary to attempt double
    erasures
  * The networked repository handles cases where contents are not
    found in the contents store.  The exception is passed back to
    the client.
  * The networked repository handles cases where a file stream is not
    found when the client asks for file contents.  The exception is
    passwd back to the client.
  * An error that caused getPackageBranchPathIds() to return the
    oldest fileIds instead of the youngest fileIds has been corrected.
  * Reworked finding old versions of troves to avoid a single trove
    being removed multiple times

Changes in 0.61.4:
  * %(datadir)s/.../lib/ files will no longer show up in :lib - presumption
    being that anything under %(datadir)s really is arch independenct
  * Creating branches and shadows had a command line parsing bug
  * "cvc newpkg" takes --dir and now complains for unexpected arguments
    (which is used to just ignore)
  * when using flavor affinity for installed troves, merge subarchitecture
    flags
  * group handling didn't always preserve troves which were needed by a
    newly installed trove properly

Changes in 0.61.3:
  * Corrected a bug that snuck in 0.61.2 that caused a temporary SQL table
    to not be temporary, which makes multiple httpd processes fail with
    'database schema changed' errors.

Changes in 0.61.2:
  * Fix a bunch of typos in the authentication checking server side
  * Add permission editing capabilities to the server component and hooks
    in the netclient
  * Overhaul of ACL system so that uniqueness constraints on Troves and
    Labels can be enforced: we now use a special Trove and Label "0 | ALL"
    instead of Null
  * Dependency resolution enforces label ACLs.
  * Module arguments to commitaction are parsed according to shell
    quoting rules.
  * The changemail commitaction module now takes an optional '--from'
    argument.
  * added clearBuildReqs() - will clear all or some of superclass buildreqs
    when cooking.
  * The pickled version of Dependency objects changed, therefore the
    schema version of the changeset cache has been incremented.
  * When Configure() detects a failure and input or output is not a
    tty, all config.log files will be included in the output in order
    to ease debugging from captured log files.
  * Part of the infrastructure for adding users and groups has been added:
    it is possible to create info-<name>:{user,group} packages via
    UserInfoRecipe and GroupInfoRecipe classes.  The User(), Group(),
    and SupplementalGroup() policies are deprecated; those lines should
    move to their own recipes intact (the syntax remains the same).
    The install-time code does not yet install info-* packages first in
    their own transaction; when it does, the Ownership(), UtilizeUser(),
    and UtilizeGroup() policies will create dependencies on the
    appropriate info-* packages.
  * The networked repository server and client code has been changed
    to use the 'deflate' Content-encoding type instead of 'zlib',
    which makes the code RFC 2616 (HTTP 1.1) compliant.
  * A new function called hasUnresolvedSymbols() has been added to the
    elf module.  This could be useful for a contributor to implement a
    policy that checks to make sure that shared libraries do not have
    unresolved symbols.  Additional code could be written to check
    binaries too.
  * cvc checkout, update, and commit now show progress when communicating
    with the repository server
  * Progress is now displayed while downloading file contents from a
    repository (such as when assembling a changeset that is distributed
    across multiple repositories)

Changes in 0.61.1:
  * Cleaned up error message which results from Conary not being able to
    determine which trove to remove when a new one is installed
  * Dependency object use slots
  * Hash values for DependencySet, Version, and Branch objects are cached
  * UIDs and GIDs that cannot be mapped to symbolic names no
    longer cause the buildpackage code to traceback.  The ownerships
    from the filesystem were never used anyway, so it's safe to assume
    that all files are owned by root:root
  * Implemented proper updateall
  * Files in troves are downloadable from the repository browser.
  * Troves in the repository browser are separated by first letter
    instead of showing all troves in one page.

Changes in 0.61.0:
  * New functionality for maintaining user groups: renaming and updating
    members
  * Added repository interfaces for deleting users and groups
  * Added a repository iterator function to list the members of a group
  * The web interface to the Conary repository now has a repository
    contents browser, accessible either from the main page (if you are
    logged into the web interface), or from the /browse url. Example:
        http://conary.example.com/conary/browse
  * A bug preventing all access to the web interface if an anonymous
    user existed has been fixed.
  * "Large" updates are split into multiple pieces which are downloaded
     and installed independently of one another
  * Trove updates are tracked through collections
  * Group handling completely rewritten to function as a three way merge
    instead of a set of heuristics
  * Trove removal handles references troves which are referenced by multiple
    collections
  * Rollback format unified for local and nonlocal rollbacks
  * Dependency ordering forces collections to be installed after all of their
    referenced troves (allowing simple restarts)
  * Database migration removes stale versions
  * --replace-files marks the replaced versions of the files as no longer
    present
  * Troves store information about Install Buckets - not used yet.
    By specifying a component's install bin, which is a set of key-value
    pairs, you can describe whether two versions of a component are
    installable side-by-side.  If two versions of the component share the
    same keys for their install bins, but at least one different value, then
    the components are installable side-by-side.
  * Troves store information about troves loaded when building a recipe
  * Build Requirements are stored with the trove
  * Add isCollection() to TroveInfo
  * Changesets download while instals are going on
  * StreamSet.twm() respects ignoreUnknown now
  * Rollbacks of locally cooked and emerged troves works

Changes in 0.60.12:
  * Previously, if you ran "conary update foo", and foo requires a new
    version of bar, but updating to the new version of bar would break
    existing dependencies of other troves on the system, a very
    unuseful "Troves being removed create unresolved dependencies"
    message would be printed.  Conary now says that "Additional troves
    are needed" instead.  If --resolve is used, it will report the
    troves that have been added before displaying the dependency
    failures caused by erase.
  * Symlinks no longer confuse AutoDoc policy.
  * Autosource files which have changed confused cvc update
  * allow a \ at the end of a line in config files to do line continuations
  * several bugs in the multitag handler have been fixed

Changes in 0.60.11:
  * The '-f' flag was added to the arguments to gzip when
    recompressing compressed files
  * Added progress callbacks for uploading the changeset when cooking
  * Improved automatic mainDir detection for some corner cases.
  * Put development docs back in :devel component (they were
    inadvertantly removed from it by a previous fix).

Changes in 0.60.10:
  * BadFilenames policy absolutely prohibits filenames with newlines
    in them, no exceptions allowed.  Other similarly bad filenames may
    later be forbidden by this policy.
  * UTF8Filenames moved to packagepolicy, where it belongs, and it now
    raises an error instead of printing a warning.
  * Conary now enforces the rule that tag names must have no whitespace
    and must be all alphanumeric characters, -, or _.
  * Conary can now run a single instance of a single tag handler to
    process multiple tags.  The tag description files for each tag
    must point to the same tag handler, and must each specify the
    multitag datasource.  The data is passed to the tag handler on
    standard input using the protocol "tag list for file1\nfile1\n..."
  * Fixed ftp server busy detection when fetching files via URL.

Changes in 0.60.9:
  * The changemail script is replaced by a generic commitaction script
    that loads modules, and a changemail.py module is supplied.  There is
    a backward-compatible changemail script which calls commitaction
    with the changemail.py module.  --email and --*user options now are
    changemail module options, so the commitAction should be specified
    something like this:
    commitAction /.../conary/commitaction --repmap ... --module "/.../conary/changemail --user %(user)s --email foo@example.com --email bar@example.com"
    You can add your own modules and run them all from the same commitaction
    using multiple --module arguments to the commitaction script.
  * Conary can now almost always guess the correct name for the mainDir
    when it is not %(name)s-%(version)s, if the first addArchive()
    instance creates exactly one top-level subdirectory and no other
    top-level files of any sort, in which case it will use that name as
    the mainDir.

Changes in 0.60.8:
  * The changemail script is now actually packaged, in
    /usr/lib{,64}/python2.4/site-packages/conary/changemail
  * Build requirements for superclasses are automatically added to
    subclasses.
  * Build requirements now look at all labels in a version to see if they
    satisfy a build requirement.
  * The NormalizeManPages policy now automatically converts man pages
    encoded in iso-8859-1 to man pages encoded in utf-8.  Additionally,
    it runs faster and no longer calls sed.

Changes in 0.60.7:
  * The changemail script is now distributed with conary, and is called
    with a different calling convention; instead of being called once
    per trove with trove-specific command line options, it is called
    once per commit (of however many troves) and creates more readable
    summary email messages.  Remove --trove, --version, and --flavor
    arguments from your changemail invocations.  Added --user argument
    to changemail; specify in .cnr files as "--user %(user)s".  Or, to
    only print users for source or binary commits, use "--sourceuser
    %(user)s" or "--binaryuser %(user)s", respectively.
  * The cvc rdiff command now recognizes creating a shadow as such.
  * Build requirement tracking is now half-enabled; conary is now able
    to read "buildReqs" tags, but will not yet generate them.
  * Files in /tmp and /var/tmp, and all cvs temporary files, will no
    longer be packaged by default,
  * The addArchive(), addSource(), and addPatch() actions can now fetch
    via HTTPS as well as HTTP and FTP.
  * The repository now handles creating a changeset between two troves
    that both contain a version of a file that is stored on a different
    repository

Changes in 0.60.6:
  * Erasing emerged troves works properly
  * Calling Doc() no longer disables the AutoDoc() policy.
  * A more reliable method is used for finding the port of an
    Apache connection

Changes in 0.60.5:
  * 'conary emerge' works again
  * Distributed group changesets failed when remote troves disappeared
    from the group
  * build logs are now tagged with 'buildlog' tag
  * Conary now handles cases when a directory becomes a symlink when
    applying a changeset.  An error message is displayed which tells the
    user how to apply the update.

Changes in 0.60.4:
  * An error in the automatic database conversion of 0.60.2 systems
    has been corrected.

Changes in 0.60.3:
  * Reimplemented LargeStreamSet in C
  * Added StreamCollection
  * Policies now announce their names in their information, warning,
    debug, and error messages, making it easier to determine how to
    resolve problems.
  * The database conversion for to 0.60.2 didn't work well; a proper
    conversion is now in place

Changes in 0.60.2:
  * Added InitialContent flag
  * Fixed bug which caused servers to leak file descriptors when the sqldb
    was replaced
  * "repquery --deps" output fixed (broken in 0.60.1)
  * Added AutoDoc policy which finds common documentation files and puts
    them in %(thisdocdir)s automatically.
    AutoDoc is disabled by calling
    Doc without calling AutoDoc, which means that existing recipes that
    call Doc will not show changes.
  * getPackageBranchPathIds() now returns version and fileId as well,
    so that the IdGen class can determine if an older version number
    should be assigned to files.  getPackageBranchPathIds() is now the
    primary mechanism for populating the pathId dictionary.
  * The local label methods of the version object have been
    refactored. isLocal() is now onLocalLabel(), isEmerge() is now
    onEmergeLabel(), etc. isOnLocalHost() has been added as a method
    to easily determine if a version only exists in the database
  * Moved logic for explicitly creating a changeset from cscmd.py to the
    ConaryClient object
  * Added the (unused) ability to lock and unlock troves. Ignore this for now.
  * "query --info" behaves much more like "repquery --info" now
  * isSourceVersion() method has been to the Version object
  * most of the remaining erroneous references to "Package" have been
    changed to "Trove" throughout the code.  This includes method
    names such as getPrimaryPackageList() -> getPrimaryTroveList().  Some
    more commonly used methods were left as deprecated thunking methods
  * dependency resolution couldn't resolve a requirement w/o flags against
    a provides w/ flags

Changes in 0.60.1:
  * Support for legacy clients (protocol version 29) has been removed from
    the server
  * The server raises an server-side exception if any client with
    protocol less than 32
  * Updated the URL provided in a server-side client version mismatch
    exception
  * Server-side dependency suggestions return more choices, leaving it
    to the client to sort it all out
  * Client uses timestamps to determine which troves to install when their
    flavors score equally
  * Fixed build-side bug handling meta characters ([,*,etc) in file names
  * "cvc newpkg" now accepts pkgname=label syntax
  * files.contentsChanged() function updated to work with StreamSets
  * Basic local changeset creation, retargeting, and commits work
  * Permissions weren't merged for operations run as non-root users
  * The structure of the repository web interface has been redesigned
    and some authentication UI bugs have been fixed.
  * The repository web interface now requires the conary-web-common package
    to be installed.
  * Committing troves to the repository no longer recompresses non-config
    files
  * Timestamps are set on the server at commit time; the timestamps the
    client assigned is not used (this is to protect against clients with
    a bad idea of time; servers should be consistent, even if they're
    wrong, and as long as time doesn't go backwards on that server all is
    good)
  * Reworked troves to be representable as streams and implement *basic*
    signature capability
  * Local cook versions are now more sensible.

Changes in 0.60.0:
  * Changed changesets to compress individual files instead of the combined
    stream.
  * Cleaned up file content objects to no longer track file sizes.
  * Switched away from TupleStream to StreamSet both for better performance
    and for improved flexibility in the format (at the price of larger
    frozen streams).
  * Troves explicitly provide their own names.
  * Troves can now provide "capability flags", and trove requirements
    can now include references to the capability flags.
    r.ComponentProvides(('ASDF', 'FDSA')) will cause all components built
    from the current recipe to provide the 'ASDF' and 'FDSA' capability
    flags, and r.Requires('/path/to/file', 'foo:runtime(ASDF FDSA)')
    will make /path/to/file require the foo:runtime component built
    with the ASDF and FDSA capability flags.
  * Dependency components can contain : characters now.

Changes in 0.50.14:
  * Dependency checking now returns reordering information (which isn't
    used yet)
  * Allow groups to include other groups defined in the same recipe (but
    explicitly disallow cycles in groups)
  * Fixed bug in building multiple groups with a single recipe when some
    of the groups already exist, but others don't

Changes in 0.50.13:
  * Added automatic :data component for /usr/share, to which you should
    add any platform-independent files that are needed by :lib components
    but not in a libdir-derived path.  These might include configuration
    files and supporting data files needed by both library and runtime
    programs.
  * Added automatic intra-package inter-component dependencies; now within
    a single package, the :devel component will automatically require the
    :lib component if both components exist.  These dependency sets can be
    modified with the ComponentRequires policy.
  * The build/buildpackage.py file has variable and function names changed
    to better match our terminology for packages and components.
  * Change flavor specified in the conaryrc to a flavor path -- accept the
    flavor config parameter multiple times to create a flavor path
  * Added a "filewrap" argument to r.Run() that inserts an LD_PRELOAD
    wrapper that overrides some library funtions to look in %(destdir)s
    first before looking in the filesystem.  This is subject to change
    as we experiment with it!

Changes in 0.50.12:
  * Implemented --quiet for conary update changeset commands, and cvc cook.
    Also implemented the 'quiet' configuration value. This option suppresses
    progress indicators.
  * Split loadRecipe into loadInstalled and loadSuperClass, depending on the
    purpose of the recipe loading.  loadInstalled will examine the local
    system to look for a matching installed trove, and load that version,
    while loadSuperClass will not.
  * Logs of builds are now stored in cooked changesets in the :debuginfo
    component -- generally in
    /usr/src/debug/buildlogs/<name>-<version>-log.bz2, controlled by
    macros.buildlogpath
  * Added lib/logger.py
  * Fixed conarybugz.py to work with Conary's new site-packages location
  * Cleaned up yuck, rpm2cpio, and rpm2ccs scripts to use new "import conary"
    mechanism for finding conary.
  * Check sha1s for all files written into the repository or file system
  * conary scs --deps works again

Changes in 0.50.11:
  * Reworked file addition to local database a bit for better performance
  * Fixed sorting for --info
  * Don't make --info installs require a writeable database
  * Added an exception to group updating, restricting removal of existing
    troves to match the group's contents to troves on the same branch
  * Groups which had the same trove added (via a referenced trove) and
    removed (from the primary trove) got confused
  * conary showcs now takes trove version
  * conary showcs will display erased troves in changesets, and erased troves
    that are referenced but not within the changeset
  * conary changeset now support trove=<version>-- to create a changeset that
    erases the trove
  * Cache user id to name mapping
  * Improved the progress indicators for preparingUpdate and
    creatingDatabaseTransaction
  * Implemented progress indicator on source downloads
  * Fixed bug in update process which caused files to be incorrectly skipped

Changes in 0.50.10:
  * Added callback for creating database transaction, so that it does
    not look like we spend an inordinate amount of time executing tag
    pre scripts.
  * Added findtrove.py to the Makefile so that it is included in
    the distributed version of conary.
  * Added distcheck rule to Makefile to try and avoid missing files in the
    future

Changes in 0.50.9:
  * reimplemented StreamSet in C
  * moved findTroves out to findtrove.py, reworked it to be more modular
  * getSourceVersion now correctly handles branched binaries by looking
    up the branch to find the source component.
  * reimplemented StringStream in C
  * fixed bugs in --info

Changes in 0.50.8:
  * sort update --info alphabetically, display old versions, and display
    a letter summarizing the type of change
  * NormalizeInterpreterPaths() policy now looks in the package currently
    being built, as well as on the installed system, to determine how to
    resolve #!/usr/bin/env scripts.
  * groupName argument to addTrove() can now be a list of group names as
    well as a single group name.
  * --no-recurse works on the erase path
  * fix to walkTroveSet (which was horribly broken)
  * enable (optional) dependency checking when building groups
  * 'cvc cook' error output when there are unresolved build
    requirements is more user friendly
  * filesystem conflicts are handled properly when applying a rollback
  * updating a package to a version that comes from a different
    repository when that package had an uninstalled component works
    now.
  * conary now resides in /usr/$LIB/python$PYVERSION/site-packages/conary/
  * calling r.Replace on a non-regular file results in a warning instead
    of an unhandled exception
  * implemented basic callbacks for update, erase, and changesets

Changes in 0.50.7:
  * Added the XInetdService action to avoid having to include
    /etc/xinetd.d/ files separately, and to make xinetd.d files
    be consistent, making recipe-provided changes less likely to
    conflict with local configuration changes.
  * groups are no longer allowed to contain redirects
  * added setLabelPath to group recipe
  * Allow r.Provides("soname: libfoo.so(FLAGS)", "/some/file") (added
    the "(FLAGS)" part).
  * don't allow spaces and commas in revisions

Changes in 0.50.6:
  * conaryclient.updateChangeSet should have recursed by default
  * Metadata retrieval now works along distributed branches and shadows.
  * reworked troves being added to database to handle missing parts
    of packages and groups properly (and make things faster and more
    elegant)
  * merged update and erase code paths in conaryclient
  * update and erase now take +,- modifiers on trove names
  * added --info to see what an update or erase command will do
  * a single group recipe can now build multiple groups

Changes in 0.50.5:
  * Streams return their value through __call__ instead of value()
  * Reimplemented ShortStream and IntStream in C
  * conary config now takes --show-passwords option, and does not pretty
    print config file values when not printing to screen.  This means that
    conary config > <file> will result in a valid configuration file.
  * Updating groups didn't work when the group referenced troves as new
    which were already installed on the system
  * r.ComponentSpec('somecomponent', '.*') will no longer override the
    file specifications for packaging :debuginfo and :test components.
  * loadRecipe now takes a troveSpec as its first parameter, and uses that
    troveSpec to find the trove on the local system that matches the source
    component that is being loaded.  loadRecipe also automatically searches
    the labels that are parents of the current recipe, so if you shadow a
    recipe, any loadRecipe lines contained in that recipe should still do
    what you want.
  * merge didn't handle files converging
  * merge doesn't need to deal with autosource files
  * diffs between groups failed when members disappeared

Changes in 0.50.4:
  * Most rollback information is stored as a reference to a repository
    instead of storing full rollback data on the local system. The
    localRollbacks flag in conaryrc allows the old behavior to remain.
  * The CONARY state after a merge operation on a shadow now has the
    correct fileId for files that are not different than the parent
    version.
  * Added /usr/lib/conary/conarybugz.py to make it easy to automatically
    populate bugzilla databases from repositories.
  * Sped up Strip, NormalizeInitscriptLocation, NormalizePamConfig,
    TagDescription, and TagHandler policies by limiting them to
    only appropriate directories.
  * Fixed :debuginfo to work with binaries built from more than one
    source file, and made it less aggressive by only stripping debug
    information out to the :debuginfo files, which both makes stack
    traces better without :debuginfo installed and makes libraries
    stripped for :debuginfo more likely to work.
  * When existing fileId's had no streams but the streams are provided
    by a later commit, those streams weren't always merged properly if
    there were multiple files for that fileId
  * conary config output masks user/password info in repository maps
  * the config option useDir has been changed to useDirs, and archDir has been
    changed to archDirs, to allow for tiered use/arch flag definitions, and
    the tweaking of use and arch flag settings.  By default, useDirs and
    archDirs look in /etc/conary/<dir>, followed by /etc/conary/distro/<dir>,
    follwed by ~/.conary/<dir>, where dir is use or arch, depending on the
    context.
  * Arch files can now contain arbitrary macro definitions, and in the future
    will contain values for macros like %(lib)s, which is lib64
    on some platforms.
  * when using --keep-existing, the install label path and install flavor
    are used to determine which version to install instead of using affinity
    to install something close to what you already have.
  * a bug that prevented a changeset from applying to the system when
    the changeset removed a component from a package and the component
    is not installed on the system has been fixed.

Changes in 0.50.3:
  * database findTrove now has an interface that is much closer to the
    repository findTrove function -- this enables conary q to work like
    conary rq.
  * Group handling didn't work for multiple levels of group inclusion.
  * Database.hasTrove() no longer needs to instantiate troves.
  * Fixed overly-aggressive cleaning of the cache.
  * Added repository findTroves call to parallelize findTrove calls.
  * Added the NonMultilibDirectories policy to prevent 32-bit troves from
    utilizing lib64 directories.
  * the NormalizeInterpreterPath policy can now handle unwriteable files
  * fixed the network client code to return file contents properly when
    multiple file contents are requested from the server (bz#50)
  * rewrote Database.getTroveLatestVersion()
  * Added :debuginfo handling in Strip policy, which requires debugging
    to be turned on in optflags and elfutils's eu-strip and debugedit to
    be installed.  Like :test components, :debuginfo components are not
    installed by default.
  * File versions are now properly set to a branched version after a
    merge operation
  * cvc commit aborts again when the current versions of files are not
    the latest versions

Changes in 0.50.2:
  * Any %(lib)s-derived path (/%(lib)s, %(libdir)s, %(krbprefix)s/%(lib)s,
    or %(x11prefix)s/%(lib)s) will now cause the entire package and all
    components to be flavored with the base instruction set flavor, so
    that architecture-sensitive but non-code files in (say) /usr/lib64
    do not show up on 32-bit platforms.
  * Sped up dependency resolution on the client
  * The reworked getFileContents call now asks for contents from the
    correct server when contents from more than one server are requested

Changes in 0.50.1:
  * Add support for trove=<troveVersion> in rq, cvc co, and other places that
    use findTrove
  * Add conary q --info option to display flavors
  * changeset command uses system flavor if no flavor is specified, skips
    troves which are not included in packages and groups by default,
    takes a --no-recurse option, and filters based on the excludeTroves
    configuration setting
  * Added automatic :perl component that works like the :python component,
    and extended the multilib-friendly-or-architecture-neutral policy to
    work with perl as well as python.
  * client/server protocol negotiation is a whole lot smarter now
  * getChangeSet() results in a single URL rather than one per primary trove
  * group, fileset, and redirect recipes have macros that contain the
    buildlabel and buildbranch.
  * fixed a bug with merging absolute change sets which contain config files
  * redirections to troves w/ older versions already installed didn't work
  * the pathId generation code has changed.  For cooked troves, the
    pathId will be the same for any particular version of a path.
    Code must not depend on this behavior, however; it may change in the
    future.

Changes in 0.50.0:
  * Redirections work
  * Sped up group generation
  * Troves which reference other troves (groups and packages) can now specify
    whether a trove is installed by default or not. Packages now reference
    :test, but don't install it by default
  * Added optional 'recurse' parameter to netclient.createChangeSetFile
  * The first argument to the Requires and TagSpec commands can now have
    macros interpolated, as in r.Requires('%(bindir)s/foo', ...)
  * Groups can have requirements now
  * protocol-level getFileContents works on multiple files simultaneously
  * repository log had too many files added to it
  * set instruction set flavor for a cooked trove whenever any Arch flags are
    checked

Changes in 0.14.12:
  * The shadow command looks at buildLabel instead of following
    installLabelPath
  * In some cases, troves with an incompatible flavor were chosen when
    --resolve was used. The proper flavor is now used, or the
    dependency is reported as unsatisfiable.
  * Several more instances of %(lib)s were moved out of the default
    specification for generic components like :runtime and :devel for
    better multilib support.
  * Policy now helps ensure that :python components are either
    architecture-neutral or multilib-friendly.
  * Better error messages for "%(foo)/" (which should be "%(foo)s/")
  * Looking up files in the local database gave erroneous results in
    some cases (this was noticeably primarily when distributed change
    sets were being generated)

Changes in 0.14.11:
  * Local systems store config files in sql tables now.  Use
    /usr/share/conary/convertcontents to convert to the new data store.
    Note that this means that any *config file* managed by conary can be
    read through the main SQL database file in /var/lib/conarydb/conarydb.
  * Actually check build requirements before building, use --no-deps to
    ignore the check.
  * make conary q and conary update convert all flavors to  strong flavors
    for comparison; ~readline becomes readline, and ~!readline becomes
    !readline, so that conary q foo[readline] works as expected.
  * no default flavor is presumed for local operations (erase, q)
  * changed getPackageBranchPathIds to base64 encode the filename in
    order to ensure that the resulting XML-RPC will be UTF-8 clean.
  * localoutofdate renamed to "yuck", a man page added, and the script
    and man page are now installed on the system.
  * rename --use-macro and --use-flavor options for cook to --macro
    and --flavor
  * support new cook syntax: cvc cook <trove>[flavor] to set the troves flavor
    while cooking
  * fixed rq output when iterating over subtroves within a trove or group
  * TroveNotFound exceptions are handled gracefully in cvc.  'conary cook
    foo' will no longer traceback when foo:souce could not be found in
    the repository.
  * Unsynchronized updates work for packages and groups
  * The database is now opened with a 30 second timeout.  This should allow
    better concurrency.
  * added --exclude-troves and excludeTroves conaryrc entry
  * repository .cnr file's commitAction configuration item now has a
    flavor provided to it as %(flavor)s and the default changemail
    script uses it.
  * don't allow the same label to appear twice in sequence in a version

Changes in 0.14.10:
  * FlavorMap sense wasn't set right for base instruction set

Changes in 0.14.9:
  * Shadow Branch objects didn't return parent branches properly. This
    caused incorrect pathId's to show up on cook on shallow shadows.
  * Reworked the code which looks up pathIds to take advantage of a new
    server call (getPackageBranchPathIds) which is faster and looks on
    both the full branch and full parent branches.
  * The Apache repository server now allows mixed ssl and normal requests.
  * Added forceSSL option to apache repository server configuration.
  * The network client code now supports accessing servers over https.
  * Proper salts are used for user passwords.
  * The default value for macros.optflags is "-O2" again, instead of
    an empty string.
  * The http handler in the conary server now sends back proper error
    codes in the case of an authentication error.

Changes in 0.14.8:
  * Fixed bug where streams for commits on distributed branches didn't always
    get set properly
  * reworked findTrove() in repository to return (name, version, flavor)
    tuples instead of full troves
  * Split conary.1 into conary.1 and cvc.1
  * Allow cvc cook trove=<version>
  * remove --target-branch cook option
  * added default :devellib component for architecture-specific devel bits,
    made all files with an architecture-specific multilib path that are
    not in :devellib go into :lib instead of having many of them fall into
    :runtime

Changes in 0.14.7:
  * ELF libraries with sonames that have paths in them are now handled
    sanely, by removing the path (and complaining...)
  * split march into targetArch and unameArch -- requires a new distro-release
  * rework command line arguments to shadow and branch to match how versions
    are normally specified, and allow a flavor specificatoin
  * added --sources to branch and shadow commands

Changes in 0.14.6:
  * fix for generating changesets between repositories
  * policies that look at shared libraries are now multilib-aware,
    fixing shared library permissions and dependency provision
  * autosources didn't work when committing across a shadow

Changes in 0.14.5:
  * allow groups to contain troves with conflicting flavors
  * make repository-side change set caching less buggy
  * fix config files changing to symlinks
  * allow duplicate items to be specified for erase and update
  * changeset command allows flavors to be specified
  * repquery --info shows trove flavor
  * fixed bug with not matching base instruction set flavor

Changes in 0.14.4:
  * several bugs in the 'cvc update' code paths have been fixed
    - it no longer retrieves autosource sources
    - the CONARY file now gets populated entries for autosource files
    - the fileids in CONARY files are now correct after an update
  * several bugs in error handling have been fixed
  * several docstrings have been fixed
  * packagepolicy now automatically adds usermode:runtime requirement to files
    that are dangling symlinks to consolehelper
  * the templating engine for the web interface to the server has been
    changed to kid; kid and elementtree are now required to run a server.
  * the web interface now supports limited editing of ACLs
  * the server now only supports protocol version 26 (it was a mistake
    to leave in support for 24 and 25)
  * old code that supported ancient protocol versions has been
    removed from the server
  * recipes loaded from within recipes follow the label= argument if
    it is given

Changes in 0.14.3:
  * Fixed usage message to no longer print 1 at bottom; improved option
    handling error messages
  * Fixed versions when branching from a shadow
  * The lookaside cache now fetches from the repository into the right
    location and with the right permissions, and fetches manually-added
    as well as automatically-added sources.
  * In recipes, addSource can now take dest='/path/to/file'
  * Change %(servicedir)s location from /var to /srv

Changes in 0.14.2:
  * contents are now stored as diffs when either the new file or the
    old file is empty
  * diffs of numeric streams can now express a change to the value of
    None

Changes in 0.14.1:
  * fixed a typo in lookaside.py that prevented commits from working
  * added a descriptive exception message when fileids in your database
    do not match the fileids in the repository

Changes in 0.14.0
  * added ability for changesets to ignore unknown fields in some places
    (making changesets somewhat less brittle)
  * fixed bug in source handling with non-recipe files in the local directory
  * added framework for generic trove information
  * checkout no longer pulls all sources from the repository
  * used new trove info framework to store the source trove, build time,
    total file size, and version of conary used when building binary
    troves.
  * lib/elf.c no longer uses mmap to read elf files.  Some architectures
    may have elf structures on disk that are not naturally aligned, and
    using mmap to read them won't work.
  * the repository code now uses a 30 second timeout when attempting to
    access the database
  * Have architectures control their march values in the architecture
    config files.
  * add Arch.getCurrentArch() to get the major architecture that is in use
    during a build

Changes in 0.13.3
  * added ability for a contents log file (makes syncing much easier)
  * file tags weren't used on updates
  * "description update" tag action replaced with "handler update"
    (which gets called when either the tag description or the tag handler gets
    updated)
  * "description preremove" tag action replaced with "handler preremove"
  * sources get committed automatically

Changes in 0.13.2
  * reworked use.py code almost entirely.
  * added /etc/conary/arch directory to contain architecture definition files;
    changed /etc/conary/use files to contain more information about how
    flags are used when building.  Flag definitions are no longer in use.py.
  * fixed buildFlavor so that it affects cooking packages as well as
    determining troves to include when cooking a group
  * changed --noclean to --no-clean to be in line with the rest of the
    options; documented it
  * removed Use.foo and Flags.foo options from conary config files.  Macros.foo
    is still there.  Added --use-flavor option to cvc cook which takes a flavor
    and overrides the build flavor while cooking.
  * groups now take flavor strings to determine the flavor of a trove to
    include, not flag sets.
  * dependencies resolution is flavor sensitive now (and uses flavor
    affinity)
  * added trove version/release number to dependency messages
  * renamed classes and methods in versions.py to match current terminology

Changes in 0.13.1
  * repquery wasn't filtering by flavor properly (exposed by a bug fix
    in 0.13.0)

Changes in 0.13.0
  * removed importrpm.py
  * diffs between a file object that has a non-empty provides or requires
    to a file object that has an empty provides or requires are now properly
    generated and applied.
  * added checks to validate merged file objects against the fileIds
    in the changeset
  * implemented shadows
  * framework for redirects in place
  * removed (unused) parentId field from Branches repository table

Changes in 0.12.5
  * reworked dependency resolution a bit for a big speedup in the server
  * moved destdir to %(builddir)s/_ROOT_
  * made macros.destdir available during the unpacking of sources
  * source commands (r.addAction, etc.), if given absolute paths for
    their dir keywords, will perform their actions in the destdir instead
    of the builddir
  * most build commands (r.Make, r.Create, etc.), will work in either builddir
    or destdir, depending on whether they are given relative or absolute
    paths
  * add dir keyword for r.Run
  * include /usr/bin/rpm2cpio

Changes in 0.12.4
  * set more arch flags for x86 and x86_64
  * troves can have multiple instruction set flavors now
  * flipped around use: and is: sections of flavor strings
  * Version and Branch object completely separated

Changes in 0.12.3
  * conary verify updated to new API so that it works again
  * conary q (with no arguments) works again

Changes in 0.12.2
  * added getTroveVersionsByBranch
  * make better use of _mergeQueryResults
  * moved version affinity into findTrove from ConaryClient
  * fixed branch affinity so that it's actually branch affinity instead of
    label affinity
  * rdiff changes for 0.12.0 broke negative numbers for oldVersion
  * rdiff diff'd based on label instead of branch
  * update has flavor affinity now
  * flavors can now be specified on the command line for update, erase
    repquery, and query
  * unspecified flavor flags got scores of zero, which was wrong
  * added python code for flavor scoring (useful for the client)
  * repository queries didn't work properly when looking for multiple flavors
    of a single version
  * fix for updating multiple flavors of a single version of a trove
    simultaneously
  * reworked getTroveVersionList and getAllTroveVersions for per-trove
    flavor filtering

Changes in 0.12.1
  * repquery and query always showed dependency information
  * getTroveLeavesByBranch did extra demarshalling of the flavor
  * repquery didn't deal with nonexistant troves well
  * dependency failures on erase didn't reassemble dependency flags properly
  * fixed bug in dependency sets creation which caused dependency flags
    to get mangled
  * added a check to prevent mangled flags from getting committed

Changes in 0.12.0
  * document config command, and display supplied macro/use/arch information
    in output
  * repository acl's work for almost everything
  * anonymous access must be explicitly enabled by creating an acl for
    user 'anonymous' with password 'anonymous'
  * server side flavor scoring used
  * queries reworked for flavor matching

Changes in 0.11.10.1
  * move to python2.4
  * repository caching (which isn't used yet) didn't track the recurse flag

Changes in 0.11.10
  * changed flavor tracking when loadRecipe() is used to only track
    flavors in loaded recipes that are superclasses of the recipe
    class in the loading recipe.  (e.g. loading python.recipe to get
    the distribution python version will not add all of the python
    recipe's flavor information to the loading recipe class, as long
    as the loading recipe does not subclass the Python class.)
  * add conary verify command for comparing the local system's state to
    the state it was in at install time
  * when a trove is installed for the first time, it comes from a single
    repository
  * didn't handle file types changing on update
  * fixed problem assigning depNums
  * components disappearing from troves caused problems in relative changesets
  * files moving from removed troves in changesets caused update to fail

Changes in 0.11.9
  * change the order of permissions setting (chmod after chown)
    because some versions of the Linux kernel remove setuid/gid bits
    when setting ownership to root

Changes in 0.11.8
  * work around a python bug w/ fdopen() resetting file permissions
  * r.Replace() as an alternative to r.Run("sed -i '...' file")
  * Policy enforcing UTF-8 filenames
  * r.macros.tagdatadir as a standard place to put data just for taghandlers

Changes in 0.11.7
  * changed server.py to take extra config files via --config-file instead
    of as an extra argument
  * extra config files (specified with --config-file) were ignored if they
    didn't exist; issue an error message now
  * Added r.ConsoleHelper() for recipes
  * PAM configuration files shouldn't have paths to modules by default,
    so we remove what used to be the standard path
  * changed repository user authentication to use user groups (currently
    one per user)
  * added password salt
  * restructured repository a bit
  * removed lots of unused code from FilesystemRepository

Changes in 0.11.6
  * branches are created as changesets now instead of as a protocol call
  * merged authdb into primary repository
  * fix for rdiff (broken by flavor rework in 0.11.5)

Changes in 0.11.5
  * Internals reworked to eliminate flavor of None in favor of empty flavor
  * Added (currently unused) code to parse command line flavor specifications
  * static libraries (.a files) get proper flavors now
  * Handle attempts to update already installed troves from absolute
    change sets

Changes in 0.11.4
  * all components built from a single recipe share a common flavor
  * loadRecipe's label= keyword argument can actually take a label
    as well as a hostname

Changes in 0.11.3:
  * optimized a sqlite update statement to use indexed columns
  * added --test to update and erase
  * dependency check didn't handle new components providing the same
    items as old components (broken by 0.11.1 performance enhancements)

Changes in 0.11.2:
  * standalone server was broken by --add-user changes in 0.11.1
  * dependency check no longer allows packages being removed to cause
    dependency failures
  * changed how dependencies are frozen to make the order deterministic
    (so fileId's don't change around)
  * added a database version to the database schema

Changes in 0.11.1:
  * erasing troves enforces dependencies -- this requires a database
    conversion (run the conary-add-filedeps script which fixed the
    conversion to 0.11.0 after updating conary)
  * reworked dependency queries to take advantage of indices for much
    better performance
  * add --add-user to server.py for creating the authdb

Changes in 0.11.0:
  * massive rework of fileId mechanism to allow better flavor support
  * added columns to dependency tables to allow erase dependency checks
    (which are not yet implemented)
  * enabled trove requirements
  * added cvcdesc and the 'describe' command to cvc to generate
    and use metadata XML files.
  * getMetadata follows the branch structure up until it finds metadata
    for the trove.
  * changed getFileContents() to not need trove name or trove version
  * byte-compiled emacs lisp files are transient, like python
    byte-compiled files
  * addSource recipe action now can take a mode= keyword argument
  * cook now enforces having no dash characters in version numbers
  * files are explicitly disallowed from depending on groups, packages,
    or filesets; the only trove dependency that a file or component
    can have is on a component.  Only filesets can depend on filesets.

Changes in 0.10.11:
  * reworked how absolute change sets get converted to relative change
    sets for better efficiency
  * chained dependency resolution caused duplicate troves in the final
    changeset (and a lot of extra work)
  * added --config to stand alone repository
  * source flag wasn't set properly for newly added non-text files
  * flavor information is now printed by "conary query" when multiple
    flavors of the same version of a trove are installed
  * "conary repquery --all" flavor output formatting has been improved

Changes in 0.10.10:
  * changesets get downloaded into a single (meta) file instead of lots
    of separate files
  * fix several bugs in the freshmeat record parsing
  * add a freshmeat project page URL to the metadata by default
  * add a "source" item to metadata
  * the server implementation of troveNames() was horrible
  * enabled file dependencies

Changes in 0.10.9:
  * fixed some authorization issues with the xml-rpc repository interface
  * the web management interface for the repository works now; see
    http://wiki.specifix.com/ConaryConversion for information on how
    to convert existing authdb's to support this
  * fixed a bug with distributed branches
  * users can change their passwords through the repository's web api
  * improved logic apachehooks use to find top level URL
  * fixed bug in server side repository resolution

Changes in 0.10.8:
  * changed iterAllTroves() to troveNames(), which searches a single
    label instead of the whole repository
  * reworked http authentication and CGI request handling and added the
    beginning of a web interface to the repository for user administration
    and metadata management.

Changes in 0.10.7:
  * dependency sql code reworked to use temporary tables
  * new macro called "servicedir" that defines the location for
    service data (%(servicedir)s{ftp,http,etc})
  * added busy wait to sqlite3 python binding when executing SQL
    statements on a busy database

Changes in 0.10.6:
  * Lots of bug fixes for distributed branching
  * Some code rearrangement
  * The start of metadata support code is now included

Changes in 0.10.5:
  * The local database is used for fetching file information (but not
    contents), reducing network traffic when creating change sets
    across repositories.
  * Update works on troves which were locally cooked or emerged
  * Internal changes to move toward getFileContents() working in batches
    rather then on individual files. For now this prevents the repository
    from copying files between the content store and /tmp to serve them.
  * Arch flags are now included in flavors
  * Emerge follows the installLabelPath instead of the buildLabel
  * The extended debugger has been extensively modified
  * Conary can handle filenames with '%' in them
  * The showcs command has been significantly updated, and the updates
    are documented in the conary.1 manpage
  * New syntax for flags distinguishes requirements from "optimized for";
    see http://wiki.specifix.com/FlavorRankSpec

Changes in 0.10.4:
  * Bug fixes for updating from absolute change sets (which basically
    just didn't work for troves which contained config files)
  * Bug fixes for distributed branching
  * The database is used for fetching trove information (but not yet
    file information) when the client constructs change sets across
    distributed branches
  * various other bug fixes

Changes in 0.10.3:
  * this version introduces changes to the network protocol for
    obtaining file contents and changeset generation. The client
    protocol version number has increased, so version 0.10.3 can only
    communicate with servers running the server from 0.10.3. The
    server remains backward compatible with older clients.
  * a warning message is now displayed when the user attempts to
    create a branch that already exists on a trove.
  * the correct trove names are displayed when automatically resolving
    dependencies
  * packages no longer get the union of all the dependency information
    of the components they contain.  This information would have to be
    recalculated if a user installed a package then removed a
    component afterward.
  * a package policy check was added to reject any world-writable
    executable file.
  * r.TagSpec('tagname', exceptions='filter') now overrides a match by
    another r.TagSpec('tagname', 'filter')
  * more changes to metadata interface
  * various other bug fixes and improvements

Changes in 0.10.2:
  * the repository code is now included in the main conary source
    archive
  * "conary showchangeset" produces a more user-friendly output
  * large responses from the repository server are now compressed
  * the protocol for getFileContents() changed to take a fileId
    instead of the file's path.  The repository code can still handle
    old requests, but the client code now requires the latest
    repository code.
  * bug fixes

Changes in 0.10.1:
  * when applying a changeset, dependency failures are resolved by
    querying servers in the installLabelPath
  * troves that satisfy a dependency can automatically be added to a
    transaction.  This behavior is controlled by the "autoResolve"
    variable in conaryrc or the "--resolve" command line option to
    "conary update"
  * dependency resolution is calculated recursively.  To limit the
    recursion depth to check only first order dependencies, a
    "--no-deps-recurse" option has been added to "conary update"
  * "conary repquery" now takes a "--deps" argument, which prints the
    Requires and Provides information for the trove that is being
    queried.
  * changes have been made to the build side of Conary to facilitate
    building recipes that use cross compilers
  * symlinks now get the appropriate ownership set when they are
    restored
  * groups can now specify which flavor of a trove to include
  * repository queries that don't need file information no longer ask
    the repository for files.
  * various bug fixes and cleanups

Changes in 0.10.0:
  * dependency checking is now performed before changesets are
    applied.  This uses new tables in the local system's database.
    If you are using a database created by a version of Conary older
    than 0.10.0, it must be converted before it can be used.  See:
      http://wiki.specifix.com/ConaryConversion
    for details
  * Shared library dependency information in changesets is now stored
    in a different format.  This means that repositories that use old
    versions of Conary will be unable to give valid changesets to
    Conary 0.10.0 or later.  Therefore, the protocol version number has
    been increased.
  * --no-deps argument added
  * "cvc co" is now a synonym for "cvc checkout"

Changes in 0.9.6:
  * dependency enforcement infrastructure has been added (the code is
    currently disabled)
  * bug fixes
    * applying a changeset that un-hardlinks files now works
    * conary rq [trove] --info now works
    * running "conary update [trove]" when more than one flavor of
      [trove] exists no longer tracebacks.  It installs both flavors
      of the trove (which is not always the desired behavior - this
      will be addressed later)
    * only files with execute permissions are checked for
      #!interpreter.
    * "conary rq [trove] --ls" no longer tracebacks when [trove]
      exists in more than one repository
    * various code cleanups

Changes in 0.9.5:
  * new methods for specifying dependency information in recipes have
    been added
  * #! interpreters get added as dependencies
  * local flag overrides now work
  * cvc cook --resume can be used multiple times
  * conary invokes gpg with --no-options to avoid creating or using
    ~/.gnupg

Changes in 0.9.4:
  * fixes to cvc annotate
  * flavors and dependency generation code has been refactored to be
    policy based
  * better error handling when invalid changeset files are given to
    conary
  * minor code cleanups

Changes in 0.9.3:
  * New "cvc annotate" feature
  * Man page updates
  * Changesets which remove a file and replace it now apply correctly.
  * "cvc update" no longer complains and fails to update the CONARY
    state file properly  when ownerships differ
  * FileId generation now looks for previous versions of all the
    packages that have just been created, not just the name of the
    recipe.
  * Cooking as root is no longer allowed
  * Miscellaneous bug fixes.

Changes in 0.9.2:
 * Bug fixes:
   * Applying changesets that have more than one hard link groups
     sharing the same contents sha1 works now.
 * Build changes:
   * Recipes can now create new top level packages.

Changes in 0.9.1:
 * Bug fixes:
   * Applying a changeset that has a flavor which is a superset of the
     previous version's flavor now works.
   * Parsing optional arguments to command line parameters that appear as
     the last thing on the command line works
 * Build changes:
   * Package policy now checks to ensure that files in /etc/cron.*/*
     are executable
 * Update changes:
   * Conary no longer complains if a transient file has been modified
     on disk but no longer exists in a new version of a component.
 * Miscellaneous changes:
   * Version 1 on-disk changeset file support has been removed.

Changes in 0.9.0:
 * protocol versioning is much more granular now allowing for backwards
   compatible versions of functions
 * changeset command now generates changesets for multiple troves spread
   across multiple repositories
 * change sets are transferred as a set of independent change sets now
   (laying the groundwork for repository change set caching, with which
   this version will work just fine)

Changes in 0.8.3:
 * Man page updates.
 * The "conary query" command now accepts multiple arguments for
   troves and paths
 * Fixed "conary erase" command which was broken in 0.8.2

Changes in 0.8.2:
 * You can now install multiple troves at once (even a combination of
   changeset files and troves from repositories), and the entire
   action is recorded in a single rollback (this required a change in
   command-line arguments for updating troves).
 * The beginnings of support for searching multiple repositories
 * Miscellaneous code cleanup and bug fixes.

Changes in 0.8.1:
 * The source code has been re-arranged for easier maintenance, and
   conary has been split into two programs: conary and cvc.
 * Better error messages and debugging tracebacks

Changes in 0.8.0:
 * A new changeset format supports hard links but requires staged update.
 * The new changeset format also collapses duplicate contents even
   when hardlinks are not used.
 * By default, rc?.d/{K,S}* symlinks are no longer packaged. The
   chkconfig program is relied on to create them at package
   install/update time. Init scripts are explicitly required to
   support the chkconfig protocol by default
 * Improved error messages
 * Several bug fixes.

Changes in 0.7.7:
 * Extended debugger saves and emails
 * Tracebacks now include arguments and locals
 * More size optimizations were made when applying changesets
 * Applying absolute changesets when a trove is already installed is
   now much more efficient than it was
 * Self-referential symlinks raise a packaging exception.
 * Several bugs fixes.

Changes in 0.7.6:
 * Installation
   * Hardlink handling
   * enhanced debugging capabilities (including saving a debugging
     state file to enable remote debugging)

   * using binary file ids and iterators for significant memory savings
   * and runtime support for the x86.x86_64 sub-architecture
 * Cooking
   * more robust handling of the --resume option
   * policy normalization of where app-defaults files go.

Changes in 0.7.5:
 * Hard links are implemented (but not yet enabled, in order to
   preserve changeset compatibility for now).
 * Several bugs have been fixed for installing and cooking.

Changes in 0.7.4:
 * Fileids are now stored and transmitted in binary rather than
   encoded.
 * Better handling of multiple versions of packages/troves installed
   at the same time
 * Missing file handling improvements
 * Recipe inheritance is now possible between repositories
 * Enhanced Interrupted builds
 * The dynamic tag protocol was slightly modified
 * Added Arch.x86.amd64 and Arch.x86.em64t
 * several bugs fixes

Changes in 0.7.0:
 * sqlite3 is used for the database
 * better handling of multiple packages with the same name installed at once.

Changes in 0.6.6:
 * repository protocol update
 * changeset format update
 * added the ability to resume halted local builds
 * added the ability to easily package build-time tests to run at
   install time to qualify new/changed environments
 * better handling of packaged .pyc/.pyo files
 * better shared library handling
 * improved inline documentation
 * optimizations for both space and time
 * numerous bugfixes<|MERGE_RESOLUTION|>--- conflicted
+++ resolved
@@ -1,26 +1,14 @@
-<<<<<<< HEAD
-Changes in 1.1.31.8:
-  o Bug Fixes:
-    * Schema migration for the Latest table now correctly handles
-      branches that end in redirects. (CNY-2081)
-    * The client is now properly computing the downloaded file's
-      digest if a size limit was specified. (CNY-2072)
-    * Adding a large number of user maps is now more efficient
-      if the new addServerGlobs method is used. (CNY-2083)
-
-Changes in 1.1.31.7:
-  o Bug Fixes:
-    * Related to CNY-2034, Conary proxies are now properly computing
-      the return URL. (CNY-2069)
-    * includeConfigFile now sorts files that are matched in globs
-
-Changes in 1.1.31.6:
-=======
 Changes in @NEW@:
   o Build Changes:
     * A bug which caused Conary to incorrectly determine the flags
       for python dependencies on 64-bit systems has been fixed.
       (CNY-2091)
+
+  o Bug Fixes:
+    * Schema migration for the Latest table now correctly handles
+      branches that end in redirects. (CNY-2081)
+    * Adding a large number of user maps is now more efficient
+      if the new addServerGlobs method is used. (CNY-2083)
 
 Changes in 1.2.0:
   o Build Changes:
@@ -56,7 +44,6 @@
     * loadSuperClass and loadInstalled now print out name, version 
       flavor of the package that was used when loading. (CNY-1967)
 
->>>>>>> a777d9a0
   o Bug Fixes:
     * When running in threaded mode, don't install signal handlers,
       since that is not supported. (CNY-2040)
@@ -96,18 +83,6 @@
       (CNY-2005)
     * An issue that was affecting cooking performance when looking
       up path IDs has been fixed. (CNY-1996)
-<<<<<<< HEAD
-    * URLs returned by prepareChangeSet, getChangeSet, and
-      getFileContents are all based on the URL the client used to call
-      the repository instead of built internally by the repository.
-      (CNY-2034)
-    * An issue that was preventing the repository server, under certain
-      circumstances, to determine the proper URL to use has been fixed.
-      (CNY-2056, CNY-2058)
-    * External entitlement servers can now specify per-entitlement
-      timeouts and automatic retry values. (CNY-2060)
-=======
->>>>>>> a777d9a0
 
   o Client Changes:
     * A bug which prevented the mirror client from using hidden commits
