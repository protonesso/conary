Changes in @NEW@:
<<<<<<< HEAD
  o Client Changes
    * Given a system based on rPath linux where you only installed !smp 
      kernels, conary would eventually start installing smp kernels on your 
      system, due to the way the update algorithm would determine whether you 
      should install a newly available trove.  Conary now respects flavor 
      affinity in this case and does not install the smp kernel.
    * Mirror configuration files can now specify uploadRateLimit and
      downloadRateLimit.
=======
  o Bug Fixes:
    * Fixed a case where an Assertion could be raised when switching from an
      incomplete trove to a complete trove.
>>>>>>> 70c3519f

Changes in 1.0.9:
  o Client Changes:
    * A new dependency resolution method has been added which can be turned
      on by setting resolveLevel to 2 in your conarycfg:  If updating trove 'a'
      removes a dependency needed by trove 'b', attempt to update 'b' to
      solve the dependency issue.  This will allow 'conary update conary'
      to work as expected when you have conary-build installed, for example.
    * Switched to using more of optparse's capabilities, including --help
      messages.
    * One short option has been added, cvc -m for message.

  o Bug Fixes:
    * Recipes that use loadRecipe('foo') and rely on conary to look upstream
      to find their branch now work correctly when committing.
    * A bug affecting systems with multiple groups referencing the same troves,
      where the groups are out of sync, has been fixed.
    * the mirror client now correctly handles duplicate items returned in
      trove lists by older servers
    * A bug that caused the mirror client to loop indefinitely when
      doing a --full-trove-sync has been fixed
    * conary rq --trove-flags will now display redirect info even if you
      do not specify --troves (bug #877)
    * dep resolution now support --flavors --full-versions output (bug #751)
    * cvc merge no longer tracebacks if files were added on both upstream
      and on the shadow
    * admin web access for the server doesn't require write permission for
      operations which also require admin access (bug #833)
    * A bug that caused r.remove() in a group to fail if the trove being
      removed was recursively included from another group has been fixed.
    * Conary update tmpwatch -tmpwatch:debuginfo will now erase 
      tmpwatch:debuginfo.
    * An ordering bug that caused info packages to not be updated with their
      components has been fixed.
    * Updates will now happen in a more consistent order based on an
      alphabetic sort.
    * the repository server now handles database deadlocks when committing
       changesets
  o Server Changes:
    * getNewSigList and getNewTroveList could return troveLists with
      duplicate entries

  o Documentation Changes:
    * The inline documentation for recipes has been significantly
      improved and expanded, including many new usage examples.

Changes in 1.0.8
  o Client changes:
    * Conary will now replace symlinks and regular files as long as their
      contents agree (bug #626)

  o Bug Fixes:
    * An error in the method of determining what local changes have been 
      made has been fixed.

Changes in 1.0.7:
  o Client changes:
    * A better method of determining what local changes have been made to a
      local system has been implemented, improving conary's behavior when
      updating.

  o Bugfixes:
    * A bug that caused the user to be prompted for their OpenPGP
      passphrase when building on a target label that does not match
      any signatureKeyMap entry has been fixed.  Previously, if you
      had a signatureKeyMap entry for conary.example.com, and your
      buildLabel was set to conary.example.com@rpl:devel, you would be
      prompted to enter a passphrase even when cooking locally to the
      local@local:COOK label.
    * Dependency resolution will no longer cause a trove to switch
      branches.
    * If a component is kept when performing dependency resolution
      because it is still needed, it's package will be kept as well if
      possible.
    * "conary q --path" now expands symlinks found in the path to the
      file in question. (bug #855)
    * Committing a changeset that provided duplicate file streams for
      streams the server previously referenced from other servers no
      longer causes a traceback.
    * Conary's patch implementation how handles patches which are
      already applied. (bug #640)
    * A server error triggered when using long flavor strings in
      server queries has been fixed.

  o Build fixes:
    * Group cooking now produces output to make it easier to tell what
      is happening.  The --debug flag can be used to get a more
      detailed log of what troves are being included.

  o Server changes:
    * The server traceLog now logs more information about the
      repository calls


Changes in 1.0.6:
  o Repository changes:
    * The commitaction script now accepts the standard conary arguments
      --config and --config-file.

  o Bugfixes:
    * cvc merge on a non-shadow no longer returns a traceback (bz# 792),
      and cvc context foo does not return a traceback when context foo does
      not exist (bz #757)  Fixed by David Coulthart.
    * A bug that caused new OpenPGP keys to be skipped when troves
      were filtered out during mirroring has been fixed.
    * opening invalid changesets now gives a good error message instead of
      a traceback
    * removed obsolete changemail script
    * Exceptions which display fileId's display them as hex sha1s now
      instead of as python strings
    * A bug where including a redirect in a group that has autoResolve 
      caused conary to traceback has been fixed.
    * A bug that kept conary from prompting for your password when committing
      has been fixed.
    * A bug that randomized the order of the labels in the  installLabelPath 
      in some error messages has been fixed.

  o Build fixes:
    * The default ComponentSpec for :perl components now include files
      in site_perl as well as in vendor_perl.
    * Ruby uses /usr/share/ri for its documentation system, so all files
      in %(datadir)s/ri are now included in the default :doc ComponentSpec.

Changes in 1.0.5:
  o Performance improvements:
    * The use of copy.deepcopy() has been eliminated from the
      dependency code.  The new routines are up to 80% faster for
      operations like DependencySet.copy().
    * Removing files looks directly into the file stream of the file
      being removed when cleaning up config file contents rather than
      thawing the full file stream.
    * Getting a single trove from the database without files returned file
      information anyway
    * Trove.applyChangeSet() optionally skips merging file information
    * Cache troves on the update/erase path to avoid duplicate fetchs from
      the local database

  o Bugfixes
    * Installing from a changeset needlessly relied on troves from the 
      database having file information while processing redirects
    * Extraneous dependency cache checks have been removed from the
      addDep() path.
    * When removing files, conary now looks up the file flags directly
      in the file stream in order to clean up config file contents.
      Previously the entire file stream was thawed, which is much more
      resource intensive.

  o Build fixes:
    * r.addArchive() now supports rpms with bzip2-compressed payloads.

Changes in 1.0.4:
  o Performance improvements:
    * The speed of erasing troves with many dependencies has been
      significantly improved.
    * The join order of tables is forced through the use of
      STRAIGHT_JOIN in TroveStore.iterTroves() to work around some
      MySQL optimizer shortcomings.
    * An --analyze command line option has been added to the
      stand-alone server (server.py) to re-ANALYZE the SQL tables for
      MySQL and SQLite.  This can significantly improve repository
      performance in some cases.
    * The changes made to dependency string parsing were a loss in
      some cases due to inefficiency in PyArg_ParseTuple().
      Performance sensitive paths in misc.c now parse the arguments
      directly.

  o Bugfixes:
    * An Apache-based conary repository server no longer logs
      tracebacks in error_log when a client disconnects before all
      data is sent.
    * A bug that caused cross repository commits of changesets that involved
      a branched trove to fail in some cases has been fixed.
    * If an entitlement is used for repository access, it is now sent
      over HTTPS instead of HTTP by default.
    * The conary emerge command no longer attempts to write to the root
      user's conary log file.
    * conary showcs --all now shows not-by-default troves.
    * Previously, there was no way using showcs to display only the troves
      actually in a changeset - conary would by default access the repository
      to fill in any missing troves.  Now, you must specify the
      --recurse-repository option to cause conary to search the repository
      for missing troves.  The --trove-flags option will now display when a
      trove is missing in a changeset.
    * A bug that caused showcs --all to display file lists even when --ls
      was not specified has been fixed.
    * When mirroring, you are now allowed to commit a trove that does
      not have a SHA1 checksum set.  This is an accurate replication
      of the data coming from the source repository.
    * A bug affecting multiple uses of r.replace() in a group recipe has been
      fixed.
    * A bug that caused components not to be erased when their packages were 
      erased when a group referencing those packages was installed has been 
      fixed.

Changes in 1.0.3
  o Client changes:
    * Conary displays full paths when in the error message generated
      when it can't open a log file rather than leaving out the root 
      directory.

  o Performance improvements:
    * A find() class method has been added to StreamSet which enables
      member lookups without complete thawing.
    * The code path for committing filestreams to repositories now
      uses find() to minimize file stream thaws.
    * DBstore now supports precompiled SQL statements for SQLite.
    * Retrieving troves from the local system database no longer
      returns file information when file information is not requested.
    * Dependencies, dependency sets, StreamCollections, file
      dictionaries, and referenced file lists now use C parsing code
      for stream thawing.
    * Extraneous trove instantiations on the system update path have
      been eliminated.
    * Adding troves to the local database now uses temporary tables to
      batch the insertions.

  o Bugfixes:
    * A bug that caused a mismatch between file objects and fileIds
      when cloning a trove has been fixed.

Changes in 1.0.2:
  o Bugfixes:
    * A bug that caused redirects to fail to build when multiple
      flavors of a trove exist has been fixed.
    * A bug with cooking flavored redirects has been fixed.
    * The cvc command no longer enforces managed policy with --prep.
    * A bug that caused disttools based python packages to be built as
      .egg files has been fixed.  This bug was introduced in conary
      0.94.
    * A bug that prevented checking in a recipe that deleted policy
      has been fixed.
    * A bug that prevented entitlements from being recognized by an
      Apache conary repository server when no username and password
      were set for a server has been fixed.
    * A bug that prevented errors from being returned to the client
      if it attempts to add an invalid entitlement key or has
      insufficient permission to add the entitlement key has been
      fixed.  An InvalidEntitlement exception has been added.
    * A repository bug prevented the mirror client from obtaining a
      full list of new troves available for mirorring has been fixed.
    * A bug in cooking groups caused the groups resulting from an
      r.addAll() to not respect the original group's byDefault
      settings in some cases has been fixed.

Changes in 1.0.1:
  o Database schema migration
    * Over time, the Conary system database schema has undergone
      several revisions.  Conary has done incremental schema
      migrations to bring old databases in line with the new schema as
      much as possible, but some remnants of the old schema remain.
      When Conary 1.0.1 runs for the first time, the database will be
      reloaded with a fresh schema.  This corrects errors that can
      occur due to incorrect SQL data types in table definitions.  An
      old copy of the database will be saved as "conarydb-pre-schema-update".

Changes in 1.0:
  o Bugfixes
    * A bug that allowed a group to be installed before children of
      its children were installed has been fixed.  This ensures this
      if a an update is partially completed, it can be restarted from
      where it left off.
    * A bug in python dependencies that sometimes resulted in a plain 
      python: __init__ dependency has been fixed.
    * A bug that dropped additional r.UtilizeUser matches for a file after
      the first one has been fixed.
    * Accessing a repository with the wrong server name no longer
      results in an Internal Server Error.  The error is marshaled
      back to the client.

Changes in 0.97.1:
  o Bugfixes
    * A bug has been fixed that allowed the "incomplete" flag to be
      unset in the database when applying changesets of troves that
      have no "incomplete" flag.  This resulted in "StopIteration"
      exceptions when updating the trove.
    * A bug has been fixed in the code that selects the OpenPGP key
      to be used for signing changesets at cook time.

Changes in 0.97:
  o Client changes:
    * All troves that are committed to repository through commits,
      cooks, branches, shadows, and clones, now always have SHA1
      checksums calculated for them.
    * Trove objects now have a version number set in them.  The
      version number is increased when the data types in the Trove
      object are modified.  This is required to ensure that a Conary
      database or repository has the capability of storing all the
      information in a Trove.  All trove data must be present in order
      to re-calculate SHA1 checksums.  If a local system understands
      version 1 of the Trove object, and a repository server sends a
      changeset that contains a version 2 Trove, an "incomplete" flag
      will be set for trove's entry in the database.  When accessing
      that trove later for merging in an update, the client will go
      back and retrieve the pristine Trove data from the repository
      server so it will have all the data needed to preform three way
      merges and signature verification.

  o Repository changes:
    * Repositories will now reject commits whose troves do not have
      correct SHA1 checksums.

Changes in 0.96:
  o Client changes:
    * conary rq now does not use affinity by default, use --affinity to turn
      it on.  The rq --compatible-troves flag has disappeared.  Now 
      you can switch between displaying all troves that match your system 
      flavor and that match affinity flavor by switching between
      --available-troves with and without the --affinity flag.
    * conary q now displays installed, not by default troves by default,
      but skips missing troves.
    * Fixed an update bug where updating an x86 library on an x86_64 system
      would cause conary to switch other x86_64 components for that library
      to x86 versions.
    * update job output is compressed again
    * Fixed an update bug where if you had made a local change to foo, and then 
      updated a group that pointed to an earlier version of that trove,
      the trove could get downgraded

  o Other changes:
    * Mirroring now mirrors trove signature

Changes in 0.95:
  o Client changes:
    * The "conary verify" command now handles non-regular files with
      provides and requires (for example, symlinks to shared libraries
      that provide sonames).
    * The "conary showchangeset" command now takes --recurse and
      --no-recurse arguments.
    * All info-* packages are now updated in their own individual jobs;
      this is required for their dependencies to be reliable.
    * The conary syncchildren command now will install new packages
      when appropriate.

  o Repository changes:
    * Additional logging has been added to the repository server.
      Logging is controlled by the "traceLog" config file variable,
      which takes a logging level and log path as arguments.
    * Conary now detects MySQL Database Locked errors and will retry
      the operation a configurable number of times.  The "deadlockRetry"
      configuration variable controls the number of retries and
      defaults to 5.

  o Build changes:
    * Conary now uses site.py to find all possible correct elements of
      sys.path when generating python provides and requires.  Previously,
      new elements added via .pth files in the package being built would
      be ignored for that package.
    * The PythonSetup() build action now works properly with setup.py
      files that use "from setuptools import..." instead of "import
      setuptools".

  o Other changes:
    * The conarybugz.py script has been restored to functionality by
      moving to the conaryclient interface for accessing the
      repository.

Changes in 0.94:

  o Redirects no longer point to a specific trove; they now redirect
    to a branch. The client chooses the latest version on that branch
    which is compatible with the local system.

  o Bug Fixes
    * A bug in getNewTroveList() that could cause duplicate
      troves to be returned has been fixed.
    * A bug that caused a repository server running under Apache to
      fail with an Internal Server Error (500) when a client requested
      a changeset file that does not exist has been fixed.
    * Conary no longer displays an error when attempting to write to a
      broken pipe.  (bug #474)
    * Conary now respects branch affinity when moving from old-style
      groups to new-style groups.

  o Client changes:
    * The query/repquery/showcs command line options have been
      reworked.  See the conary man page for details.
    * When "cvc merge" is used to merge changes made on the parent
      branch with changes made on a shadow, conary now records the
      version from the parent branch that was used for the merge.
      This is required to allow conary to handle changing the upstream
      version on a shadow.  It is also useful for accounting
      purposes.  (bug #220)
    * "conary emerge" can now be performed on a recipe file.
      Previously you were required to emerge from a repository. (bug
      #526)
    * Progress is now displayed as conary applies a rollback. (bug #363)
    * Java, Perl, and Python dependencies are now enforced by default.

  o Build changes
    * PythonSetup() no longer passes the --single-version-externally-managed
      argument to setup.py when it uses distutils instead of setuptools.

Changes in 0.93:
  o Bug Fixes
    * A bug in the "conary verify" code sometimes resulted in an
      unhandled TroveIntegrity exception when local modifications were
      made on the system. (bug #507)
    * Usernames and passwords with RFC 2396 reserved characters (such
      as '/') are now handled properly. (bug #587)

  o Server changes
    * Standalone server reports warnings for unsupported configuration options
      instead of exiting with a traceback.
    * Compatibility for repositoryDir has been removed.
    * A bug caused queries for multiple flavors of the same trove
      to return incorrect results has been fixed.
    * Apache hooks now ignore IOErrors when writing changesets to the
      client.  These normally occur when the client closes the
      connection before all the data is sent.

  o Client changes
    * SHA1 checksums are now computed for source checkins and local
      change set commits.
    * Flavor affinity is now more relaxed when updating troves.  For
      example, if you have a trove with flavor that requires sse2 but
      your system flavor is ~!sse2, conary will only prefer troves
      with sse2 enabled instead of requiring it.

  o Build changes
    * PythonSetup() now correctly requires python-setuptools:python
      instead of python-setuptools:runtime.
    * Automatic python dependency provision now searches more directories
      to better support multilib python.
    * Conary now defaults to building in ~/conary/builds instead of
      /var/tmp/conary/builds, and caching in ~/conary/cache instead
      of /var/cache/conary.

Changes in 0.92:
  o Package Building Changes:
    * Conary policy has been split out into the conary-policy package.
      (Some policy was left in conary proper; it is needed for
      internal packaging work.)
    * Conary prints out the name of each policy as it runs, making it
      possible to see which policies take the most time.
    * BuildLog files no longer contain lines that end with \r.
    * A new 'emergeUser' config item has been added.  Conary will
      change to this user when emerging packages as root.
    * --no-deps is now accepted by 'conary emerge'.

  o Group Building Changes:
    * A bug has been fixed in dependency checking when using
      autoResolve where deleted weak troves would be included in
      autoResolve and depChecks.

  o Client changes:
    * Conary can now rate limit uploads and downloads.  The rate limit
      is controlled by the "uploadRateLimit" and "downloadRateLimit"
      configuration variables, which is expressed in bytes per second.
      Also, Conary displays the transfer rate when uploading and
      downloading.  Thanks to Pavel Volkovitskiy for these features.
    * The client didn't write config files for merged changesets in
      the right order, which could result in changesets which could
      not be committed to a repository.
    * Fixed a bug in the update code caused conary to behave
      incorrectly when updating groups.  Conary would install
      components of troves that were not installed.

  o General Bug Fixes
    * Conary did not include the trove sha1 in the troveinfo diff
      unconditionally.  This prevents clients from being able to
      update when a repository is forced to recalculate sha1
      signatures.

Changes in 0.91:
  o Bugfixes
    * A bug was fixed the code that freezes path hashes.  Previously,
      path hashes were not sorted in the frozen representation.  Code
      to fix the frozen path hashes in databases and repositories has
      beed added.
  o Build
    * added cleanAfterCook config that controls whether conary tries to
      clean up after a successful build

Changes in 0.90.0:
  o Code Structure/Architecture Changes:
    * Conary now has the concept of "weak references", where a weak reference
      allows conary to be able to recognize the relationship between a
      collection and the children of collections it contains.  This allows
      us to add several new features to conary, documented in Client and Build
      changes.
    * SQL operations have been migrated to the dbstore driver to allow
      for an easier switch of the database backends for the server side.
    * Various query and code structure optimizations have been
      implemented to allow running under MySQL and PostgreSQL.

  o Documentation Changes:
    * Added summaries about updateall in the conary man page and added
      information about the command-line options for conary rq.
    * Clarified behavior of "conary shadow --source-only" with respect to
      rPath bug #500.
    * Added synonyms for cvc and conary commands which have shortcuts
      (ex: checkout and co).
    * Added man page entry about cvc clone.

  o Package Building Changes:
    * Build logs now contain unexpanded macros, since not all macros
      may be defined when the build log is initially created.
    * The emerge command can now accept version strings.
    * The RemoveNonPackageFiles policy now removes fonts.cache*,
      fonts.dir, and fonts.scale files, since they are always
      handled by tag handlers.
    * The Make() build action can now take a makeName keyword argument
      for cases when the normal Make() handling is exactly right but
      a different make program is required (nmake, qmake, etc.).
    * The new PythonSetup() build action uses very recent versions
      of the python setuptools package to install python programs
      which have a setup.py that uses either the old disttools or
      new setuptools package.
    * fixed bug #bz470: loadInstalled('foo') will now work when you have
      installed a local cook of foo.

  o Group Building Changes:
    * add() now takes a "components" option.  r.add(<package>,
      components=['devel', 'runtime'])  will install <package>, but only the
      'runtime' and 'devel' components of <package> by default.
    * remove() can now 'remove' troves within child troves.
    * When a component is added, (either via r.add() or dep resolution)
      is automatically added as well (though not all its sibling components)
    * A new r.removeComponents(<complist>) command has been added.  It
      allows you to create a group where all devel components are
      byDefault False, for example: r.removeComponents(['devel',
      'devellib']).
    * The installPath used to build a group in is now stored in troveInfo.
    * r.addAll() now recurses through all the included groups
      and creates local versions of them as well by default.
    * A new r.replace(<name>, <newversion>, <newflavor>) command has
      been added.  It removes all versions of name from all groups in
      the recipe and replaces them with the version found by searching
      for newVersion, newFlavor.

  o Client Changes:
    * When committing source changes in interactive mode, conary will ask you
      you to confirm the commit.
    * A new configuration option, autoResolvePackages, tells conary to install
      the packages that include the components needed for dep resolution.
    * You can now install locally cooked groups.
    * If foo is a redirect to bar, and you run 'conary update foo' when
      foo is not installed on your system, conary will act as if you had
      typed 'conary update bar'.  Previously, it would act as if you had typed
      'conary update bar --no-recurse'.

  o Config Changes:
    * Conary config handling now supports comments at the end of config lines.
      # can be escaped by a \ to use a literal # in a configuration option.
    * Default macros used in cooking are now stored in /etc/conary/macros.
      The 'defaultMacros' parameter determines where cvc searches for macro
      definitions.
    * Conary configuration now searches for configuration files in 
      /etc/conary/conf.d/ after reading in /etc/conaryrc

  o Server Changes:
    * Creating changesets atomically moves complete changesets into place.
    * The contents store no longer reference counts entries.
    * Added support for trove marks to support mirroring.  A client
      can use a trove mark to ask the server for any trove that has
      been added since the last trove mark mirrored.
    * Added the hasTroves() interface to support mirroring.  This allows
      the mirror client to make sure that the target mirror does not
      already have a trove that is a candidate for mirroring from the
      source repository.
    * Added support for traceback emails from the repository server.
    * The repository contents store was reworked to avoid reading
      precompressed gzipped data twice (once to double check the uncompressed
      contents sha1 and once to copy the file in place).
    * We have changed the way schema creation and migration is handled
      in the repository code. For administrative and data safety reasons,
      schema upgrades and installs can be performed from now on only by
      running the standalone server (conary/server/server.py --migrate),
      thus avoiding race conditions previously created by having multiple
      Apache processes trying to deal with the SQL schema updates.

   o Command Changes
    * A new script that mirrors repositories has been added.  It is in
      the scripts/ directory in the source distribution of Conary.

Changes in 0.80.4:
  o Build Changes:
    * PackageRecipe has been changed to follow our change to split
      conary into three packages.
    * x86_64 packaging elimintated the conary:lib component to follow x86
      (those files now belong in conary-build:lib)

Changes in 0.80.3:
  o Client Changes:
    * The internal branch source and branch binary flags were changed
      to a bitmask.
    * The warning message printed when multiple branches match a cvc
      checkout command has been improved.
    * Only interactive mode can create binary shadows and branches, and
      a warning is displayed before they are created (since source branches
      are normally the right thing to use).

  o Build Changes:
    * Files in subdirectories named "tmp" are no longer automatically
      excluded from packaging, except for /tmp and /var/tmp.
    * DanglingSymlinks now traverses intermediate symlinks; a symlink
      to a symlink to a symlink will no longer confuse it.

Changes in 0.80.2:
  o Client Changes:
    * Bugs in "conary update foo=<old>--<new>" behavior have been
      fixed.
    * "cvc co foo=<label>" will now work even if you don't have a
      buildLabel set
    * "conary showcs" will now work more nicely with group changesets.
    * "conary showcs --all" no longer shows ids and sha1s.
    * We now never erase pinned items until they are explicitly unpinned.
    * "conary verify" and "conary q --diff" work again.
    * "conary q tmpwatch --components" will display the components
      installed for a package.
    * The pinTroves config item behavior has been fixed.  It now
      consistently pins all troves that match a pinTrove line.
    * When a trove is left on the system because of dependency resolution
      during an update, a warning message is printed.
    * Command line configuration, such as --config
      'buildLabel conary.rpath.com@rpl:devel', now overrides context
      configuration.

  o Server Changes:
    * The repository server now retries a request as an anonymous user
      if the provided user authentication information does not allow
      a client request to succeed.
    * When using "server.py --add-user" to add a user to a repository
      server, the user will only be given admin privileges if --admin
      is added to the command line.  Previously, all users added with
      server.py had admin privileges.  Additionally, if the username
      being added is "anonymous", write access is not granted.

  o Build Changes:
    * It is now possible for a recipe to request that specific
      individual requirements be removed from files using the
      exceptDeps keyword argument to r.Requires().  Previously
      you had to accept all the dependencies generated by r.Requires()
      or none of them.
    * r.Replace() now takes a lines=<regexp> argument, to match a line based
      on a regexp.
    * The EnforceJavaBuildRequirements policy has been added.  When
      you are packaging precompiled Java software where you have
      .class/.jar files but no .java files, you can use "del
      EnforceJavaBuildRequirements" to prevent this from policy from
      generating false positives.
    * The EnforceCILBuildRequirements policy has been added.
    * Enforce*BuildRequirements now warn when a package has requirements
      which they don't fulfill themselves and which are not fulfilled by
      the system database.  (for example, soname dependencies from linking
      against libraries that are not managed by Conary on the system.)
    * Automated Perl dependencies have been added, for both provides
      and requires.  They are not yet enforced, in order to give time
      to adapt while perl packages are being re-built.
    * The EnforcePerlBuildRequirements policy has been added.
      Failures found by this policy may be caused by packages on the
      system not having been rebuilt yet with Perl dependencies, but
      could also show bugs in the Perl dependency code.
    * Automated Python dependencies have been added, for both provides
      and requires.  Like Perl dependencies, they are not yet
      enforced.
    * The EnforcePythonBuildRequirements policy has been added, with
      the same caveats as EnforcePerlBuildRequirements.
    * Conary now writes more information about the build environment
      to the build log when cooking.
    * A bug that caused r.Requires('file:runtime') to create a file
      dependency on 'runtime' instead of trove dependency on
      'file:runtime' has been fixed.
    * Java dependencies now properly ignore array elements in all cases,
      removing false Java dependencies like "[[I" and "[[B".


Changes in 0.80.1:
  o Client Changes:
    * User names and passwords are no longer allowed in repository maps;
      "user" configuration entries must be used instead.
    * The clone command now allows you to clone a binary onto the same
      branch, without having to reclone the source.
    * The TroveInfo table on the client is getting corrupted with
      LoadedTrove and BuildReq entries for components.  These entries
      are only valid on packages.  Code was added to catch when this
      happens to aid debugging.  Additionally, Conary will
      automatically remove the invalid entries the first time 0.80.1
      is run.
    * Environment variables are expanded in paths in conary configuration files.
    * localcs now allows the version and flavor to be specified for a trove
    * conary scs --all now behaves the way it used to again
  o Build Changes:
    * Java dependency generation is now enabled; Java dependency enforcement
      is still disabled.
    * The skipMissingSubDir keyword argument now actually works correctly
      when the subdirectory is missing.
  o Common Changes:
    * Entitlement support has been added as an alternate method of
      authentication.

Changes in 0.80.0:
  o Client Changes:
    * The logic for defining updates across a hierarchy has been completely
      replaced. Instead of rigidly following the trove digraph, we flatten
      the update to choose how troves get updated, and walk the hierarchy
      to determine which updates to actually apply.
    * Dependency resolution could include troves which caused duplicate
      removals for the troves those included troves replace
    * Chroot handling was broken in 0.71.2 and prevented the user name
      lookup code for the chroot from exiting back out of the chroot
    * showchangeset on relative changesets now displays them as jobs.
    * query and queryrep now exclude components if they match their
      package name
    * Conary cleans up rollbacks when a changeset fails to apply.
      Previously, an invalid changeset was saved in the rollback
      stack, which made applying it impossible
    * Removed direct instantiation of NetworkRepositoryClient object; it
      should be created by calling ConaryClient
    * repositoryMap should not contain usernames and passwords now; user
      config file option should hold those instead (user *.rpath.org user pass)
    * If a user name is given without a password the password will be prompted
      for if the repository returns a permissions error
    * added --components parameter to q and rq to not hide components
    * conary update --full-versions --flavors now will work as expected
    * fixed a bug with conary erase foo=/branchname
    * When in multi-threaded mode, the download thread now checks to see
      if the update thread wants to exit.  This fixes many of the
      "timeout waiting for download thread to terminate" messages.
    * Fixed bug where conary erase foo --no-deps wouldn't erase a component
      of foo if it was required by something else
  o Build Changes:
    * Dependencies are now generated for Java .class and .jar files.
      They are not yet enforced, to give time to rebuild Java packages.
    * Java dependency generation has been turned off until 0.80.1 in
      order to wait until there is a deployed version of Conary with
      long dependency handling; some .jar files have so many
      dependencies that they overflowed dependency data structures.
    * CheckDesktopFiles now looks in /usr/share/icons for icons, and
      can find icon names without extensions specified.
    * Build actions which take a subDir keyword argument now also can
      take a skipMissingSubDir keyword argument which, if set to True,
      causes the build action to be skipped if the specified subdirectory
      does not exist.  By default, those build actions will now raise
      an error if the directory does not exist, rather than running in
      the wrong subdirectory as they did previously.
    * You can now cook a recipe that has a superclass that is defined
      locally but a has supersuperclass that is in the repository.  Similarly,
      if you have a superclass that is in the repository but a supersuperclass
      locally, conary will find that as well
    * r.Replace with parameters in the wrong order will now behave correctly
    * The automatic :config component for configuration files has been
      disabled because Conary does not handle files moving between
      troves, and config files were being re-initialized when packages
      were updated.
  o Code structure:
    * queryrep, query, showchangeset, and update --info all use the same
      code to determine how to display their data.  Display.py was changed
      to perform general display operations.
    * query.py added
    * added JobSource concept for searching and manipulating lists of jobs.
    * moved datastore.py into repository module
    * Stubs have been added for adding python and perl dependencies, and
      the stubs have been set to be initially ignored.
    * The internal structure for conary configuration objects has changed
    * A new DYNAMIC size has been added to the StreamSet object.  This will
      cause StreamSet to use either a short or long int to store the size
      of the frozen data that is included in a frozen StreamSet, depending
      on the size of the data being stored.

Changes in 0.71.2
  o Client Changes:
    * The update-conary option has been renamed updateconary per
      bugzilla #428
    * buildPath can be set in contexts
    * cvc co <foo> will work even if there are two foos on the same label with
      different branches.  In that case, it will warn about the older foo
      which it doesn't check out
    * Test mode didn't work for updates and erases which were split into
      multiple jobs
  o Build Changes:
    * Combined the EtcConfig and Config policies, and deprecated
      the EtcConfig policy.
    * All config files default to being put into a :config component.
      This is overridden by any ComponentSpec specifications in the recipe.
    * A use flag has been added for xen defaulting to 'sense prefernot'.  This
      flag should be used to specify flavors for xen domU builds where special
      provisions are made for paravirtualized domU.
    * Added new CheckDesktopFiles policy to catch some more common errors
      in .desktop files.  (For now, it looks for common cases of missing
      icons; more may be added over time.)
    * The Requires policy now interprets synthetic RPATH elements (passed in
      with the rpath= keyword argument) as shell-style globs that are
      interpreted relative first to the destdir and then to the system.

Changes in 0.71.1:
  o Server Changes
    * Added iterTroves() call which iterates over large numbers of troves
      much more efficiently than a single getTrove() call would.
    * Split out FileRetriever object to allow file information to be pulled
      from the repository inside of an iterTroves() loop
    * The web interface shows the troves contained in a group trove instead
      of trying to list all files in a group.
  o Client Changes
    * Config file options that take a path as a value now support ~ for
      home directory substitution
    * Trove.diff() returns a standard job list instead of the previous
      only-used-here format
    * /var/log/conary tracks all update, remove, rollback, and erase events
    * Progress output is simplified when stdout is not a tty (no line
      overwrites)
    * Tracebacks during logged commands get copied to the log
    * Code which checked to see if a shadow has been locally modified didn't
      work for shadows more than a single level deep
    * When you are installing from changesets using --from-files, other troves
      in the changesets can be used for dependency resolution
  o Build Changes (cvc)
    * Additional calls are emulated by the filename_wrapper for the
      r.Run calls.
  o Code Structure
    * Split build/recipe.py into several smaller files
    * Moved OpenPGP keyTable access up call stack so that it can now be
      accessed outside of kid templates.
    * Move epdb code into its own package

Changes in 0.71.0:
  o Code Structure
    * conary now imports all python modules from a toplevel "conary"
      module.  This prevents conary from polluting the module namespace.
  o Client Changes
    * Clone didn't handle shadow version numbers correctly (and could create
      inconsistent version numbers)

Changes in 0.70.5:
  o Client Changes
    * Files changing to config files across distributed repositories now works.
    * The update code uses more consistent use of trove sources, and only
      makes explicit calls to the repository if asked.  This should make it
      possible to create interesting update filters.
    * Clone updated sequences it was iterating over, which is generally
      a bad idea (and caused clone to commit inconsistent troves)
  o Build Changes (cvc)
    * Locally cooked filesets now include file contents, making the
      filesets installable.
    * Fileset cooks now retrieve all of the file objects in a single
      network request per repository.
    * The new NormalizeLibrarySymlinks policy runs the ldconfig program
      in all system library directories.  This ensures that all the
      same symlinks that ldconfig would create when the shlib tag handler
      runs are packaged.  It also warns if ldconfig finds missing files.
    * New argument to r.Run(): "wrapdir" keyword argument behaves much
      like "filewrap" but takes a string argument, which limits the scope of
      %(destdir)s relocation only to the directories under the specified
      wrapdir, which is interpreted relative to %(destdir)s.  Works best
      for applications that install under one single directory, such
      as /opt/<app>
    * Clone, branch, and shadow all take --info now instead of --test
    * ELF files that dlopen() libraries can now be provided with
      synthetic soname dependencies with
      r.Requires('soname: libfoo.so', '/path/to/file')
    * r.Requires now enforces that packages that require a file and
      include that required file must also explicitly provide it. (bz #148)
  o Server Changes
    * Packages added to the repository are checked to ensure the version and
      flavor of all referenced components are the same as for the package

Changes in 0.70.4:
  o Client Changes
    * The trove that satisfies a dependency that is broken by erase is
      now displayed in the "Troves being removed create unresolved
      dependencies" message.
    * Components are now displayed on the same line as their parent
      package in "conary update" output.
    * A new 'interactive' option has been added to conary configuration.
      When set to true, conary will display info about clone, branch,
      update, and erase operations, and then ask before proceding.
  o Build Changes (cvc)
    * The CompilePython action has been fixed to accept macros at the
      beginning of its arguments, fixing a bug new in Conary 0.70.3.
    * The Requires policy can now be given synthetic RPATH elements;
      this is useful when programs are only intended to be run under
      scripts that set LD_LIBRARY_PATH and so do not intrinsically have
      the information they need to find their libraries.
    * Added --test to clone, branch, and shadow commands
    * Clone now supports --skip-build-info for less rigid version checks
      on cloned troves
    * Fixed usage message to better reflect reality
    * Cloning to a branch which already has a version with a compatible
      flavor now works.
    * cpio archive files are now supported for r.addArchive()
  o Repository Changes
    * The repository now serves up stored OpenPGP keys as a "Limited
      Keyserver"; users can retrieve keys, but not search or browse them.
      The keys are available via /getOpenPGPKey?search=KEY_ID. This
      is meant only to allow conary to automatically retrieve OpenPGP
      keys used to sign packages.

Changes in 0.70.3:
  o Client Changes (conary)
    * Conary now works harder to avoid having separate erase/installs,
      instead preferring to link those up into one update when possible.
    * Conary configuration now supports contexts.  Contexts are defined in
      sections starting with a [<name>] line, and provide contextual
      configurations for certain variables, defined in the man page.  All
      configuration options after the [<name>] will be associated with that
      context, and will override the default configuration when that context
      is active.  The current context can be selected by using the --context
      parameter, or by setting the CONARY_CONTEXT environment variable.
    * 'conary config --show-contexts' will display the available contexts
  o Build Changes (cvc)
    * A local cook of a trove foo will ensure that the changeset created is
      installable on your local system, by making sure the version number
      created is unique.
    * The builddir is no longer allowed to appear in ELF RPATHs.
    * The build documentation strings have been significantly updated
      to document the fact that for most strings, a relative path
      is relative to the builddir, but an absolute path is relative
      to the destdir.
    * The ManualConfigure action now sets the standard Configure
      environment.
    * cvc will allow you to cook a trove locally even when you are unable
      to access the trove's source repository
  * Common Changes:
    * Version closeness was improperly measured for troves on different
      branches when then label structure was identical
  o Repository Changes
    * Repository now has a config flag called requireSigs. Setting it to
      True will force all troves to have valid package signatures.  Troves
      lacking this will be rejected.  Enabling this option prevents the
      generation of branches, shadows, or clones since these troves are not
      signed.  It is not recommended that this option be enabled until the
      infrastructure is in place to provide package signatures for all types
      of troves.

Changes in 0.70.2:
  o Client Changes (conary)
    * GnuPG compatible trust metrics for OpenPGP Keys now exists. This
      makes it possible for conary clients to refuse troves that
      aren't properly trusted. The metrics currently in place mimic
      gpg behavior.
    * Running "conary update" in a directory that does not exist no
      longer fails with an error (bugzilla #212).  Note that "cvc
      update" still requires that the current working directory exists
      of course.
    * HTTP error conditions are handled more gracefully when commiting
      a change set. (bugzilla #334)
    * conary more reliably sets a non-zero exit status when an error
      occurs. (bugzilla #312)
    * When performing an update of a group that adds a trove foo,
      search the system for a older version of foo to replace if the
      original update command found a replacement by searching the
      system.
    * New option, "conary update-conary" has been added in an attempt
      to provide a workaround for future drastic protocol revisions
      such as what happened for 0.70
    * Methods for parsing command line update request and changeset requests
      have been added to conaryclient.cmdline
    * A metric for the distance between arbitrary versions on different
      branches has been added, and the code which matches troves changes
      between collections uses this code to give well-defined matches
      for all cases.
    * Rollbacks are now listed with the most recent on top
    * Troves which a group operation tries to remove will be left behind
      if they satisfy dependencies for other troves
    * updateall command respects pins on top-level troves
    * Dependency resolution no longer blows away pinned troves
    * conary update now takes a changeSpec, allowing you to specify both
      the version to remove and the update version, like
      'conary update foo=2.0--3.0'

  o Build Changes (cvc)
    * cvc more reliably sets a non-zero exit status when an error
      occurs. (bugzilla #312)
    * Building groups w/ autoResolve displays the revision of the
      troves which are being included
    * The change to automatically split up hardlink groups into
      per-directory hardlink groups has been reverted.  Instead,
      Conary enforces that link groups do not cross directories, but
      provides an exception mechanism for the rare cases where it is
      appropriate to do so.  The old LinkCount policy was renamed
      LinkType, and the new policy enforcing link group directory
      counting is now called LinkCount.
    * The NormalizeCompression policy no longer causes an error if you
      have two files in the filesystem that differ only by the .gz or
      .bz2 extension.
    * The Provides policy will not longer automatically provide soname
      dependencies for executable files that provide sonames.  A few
      executables do provide sonames, and 0.70.1 provided them as
      harmless extraneous provisions.

   o Repository Changes
     * A new getConaryUrl() method has been implemented to support the
       "conary update-conary" feature
     * Exception handling has been re-worked.  All exception classes
       that are marshaled back to the client are now in the
       repository.errors module.  Some of the most commonly used
       exception classes have been included in their previous modules
       for compatibility until code can be modified to use the new
       repository.errors module.

Changes in 0.70.1:
  * Collection merging didn't handle (admittedly obscure) cases where
    a component on the local system was updated to a new version of a
    trove, and updating that package also tries to update to that version
    but using a different path
  * Redirects are allowed in group cooking as long as the target of the
    redirect is also specified in the group (this allows cleaner handling
    when trying to clean up after label multiplicity)
  * Shorten display for versions and flavors in internal debugging output.
    Make str() output for versions and flavors return formatted strings.
  * ELF files finding non-system libraries via an RPATH did not always
    have the path to the library encoded in their dependency requirement,
    depending on whether the package also included some other (unrelated)
    non-system library.  Futhermore, system paths encoded in an RPATH were
    incorrectly honored.  Both of these bugs have been fixed.
  * Ownership policy now uses macros in the user and group definitions.
  * Symbolic links to shared libraries can now provide path-encoded
    soname dependencies (only manually, never automatically).
  * Removed outdated code with convoluted code for preventing providing
    soname dependencies in some cases; that code has been functionally
    replaced by limiting automatic soname dependencies to system library
    directories.
  * Instead of complaining about hardlinks spanning directories, Conary
    simply creates one link group per directory per hardlinked file.
  * Fixed bug which made source commits fail on cloned source troves

Changes in 0.70.0:
  o The client and server protocol versions have been changed and
    the filecontainer version number updated.
    * Upgrading from previous versions of Conary to 0.70.0 will
      require downloading a old-format changeset file from
      ftp://download.rpath.com/pub/conary/
    * Adding path hash data to TroveInfo overflowed the amount of
      storage space available in a StreamSet when a trove contained
      several thousand files.  In order to accommodate larger data
      stored in StreamSets, we have changed the way data sizes are
      handled.
    * With the changes to StreamSet, LargeStreamSet is obsolete.
      Changeset files used to used LargeStreamSet to represent data.
      Since we now just use a StreamSet, the changeset file format
      changed.
    * Since this version of Conary is incompatible with previous
      versions, we took this opportunity to do database and repository
      migrations that will allow us to make significant code cleanups
      in the near future.

 o Other smaller changes
    * Conary now does the right thing if the same trove is listed
      twice in an update due to recursion (it checks for duplicate
      installs of the same trove).
    * A bug where None would show up in CONARY files when an
      autosource file changed contents but did not change names has
      been fixed.

Changes in 0.62.16:
  * The "conary update" and "conary erase" commands now display the actions
    they take as they run (similar to --info output).
  * The --info output for "conary erase" and "conary update" has been
    reworked to be more user-friendly.
  * Added new conaryrc option signatureKeyMap to choose which signature
    to use when signing based on the label.
  * Fixed a bug where conary would only sign the last trove listed,
    instead of signing all troves listed.
  * The ComponentRequires policy now makes :devellib components require
    :data components if they exist.
  * Don't check for bucket conflicts when resolving during group cooks - if we
    want to check for bucket conflicts in groups, it will be readded in a more
    general way.
  * Removed extra freezes and thaws of files for a 8% improvement in install
    time for absolute change sets (at the cost of some memory, but thanks
    to splitting transactions this should be a good trade off).
  * Added removeIfExist call to miscmodule for some peformance improvement.
  * ELF files that find non-system libraries via an RPATH now have the path
    to the library encoded in their dependency requirement, matching the
    path encoded in the dependency provision.  Before this, the RPATH
    was ignored and the path encoding was only guessed within one source
    package.
  * The LinkCount policy now enforces the requirement that hardlink groups
    contain only files in the same directory as each other; no hardlinks
    between files in different directories are allowed.
  * When updating a group across branches, if a subtrove within the update has
    already been manually moved to the new branch by the user, conary will
    recognize this and sync that trove with the group
  * A new "closed" configuration variable has been added to the
    apache-based networked repository server.  When set, the server
    will always raise a "RepositoryClosed" exception when a client
    attempts to access it.  The configuration variable is a string.
    The string will also be returned to the client.
  * Removed install buckets and replaced with comparisons of hashed path
    values to determine trove compatibility.
  * If a trove is included in an update twice, once directly, and once
    implicitly through recursion, ignore the recursive update.
  * More constraints added to the repository schema
  * Added hasTrove to Items table for faster trove names check

Changes in 0.62.15:
  * The MakeDevices() policy now accepts mode= as a named argument.
  * Added (undocumented) --debug (prints debugging output),
    switched old (undocumented) --debug to now be --debugger (starts debugger
    on initialization)
  * Added debug messages to conaryclient/update.py
  * Cloning to the the same branch works (providing a good way of
    reverting changes)
  * Cloning now updates buildRequirements and loadedTroves in troveInfo
    and enforces their consistency on the target branch
  * Cloning groups is now supported
  * Fix update case where a group update should cause conary to search the
    system for an older version of a trove to replace.
  * If you update a trove foo locally to a new version on the same branch, and
    then update the containing group to a new version on a different branch,
    conary will now update foo to the new branch as well.
  * fix error message when you try to pin as non-root

Changes in 0.62.14:
  * The threading changes in .13 caused some error information to be lost.
    Tracebacks have now been fixed, and the download thread checks much more
    often to see if it needs to exit.
  * Catch InstallBucketConflicts exception

Changes in 0.62.13:
  o Repository Server changes
    * The Schema creation SQL statements have been rewritten in a more
      standardized form. Some indexes have been redefined and a number
      of views have made their way into the default repository schema.
    * The new call troveNamesOnServer can be used now by the netclient
      code for a much faster retrieval of all trove names available on
      all labels on a given server. Server and client protocol numbers
      have changed.
    * The getTroveList() server side function got a rework that should
      result in about a 50% execution time speedup on most queries.
    * The Metadata SQL query has been reworked to join tables in a
      much better order, speeding up the getMetadata call on a
      repository with many versions much faster.

  o Client changes
    * Conary now compresses XML-RPC requests before sending them to
      the repository server.  In order to use compression, the remote
      server must be running Conary 0.62.13 or later.  If the server
      is running an older version, the client will fall back to
      sending uncompressed requests.
    * The database conversion in 0.62.12 did not correct all
      out-of-order file streams.  A new conversion function is in
      0.62.13 that will examine every file stream and ensure that it
      is stored correctly in the database.
    * Versions from the contrib.rpath.com repository are automatically
      rewritten to point to contrib.rpath.org.  NOTE: if you have a
      label from the contrib.rpath.com repository in your
      InstallLabelPath (such as contrib.rpath.com@rpl:devel), you will
      need to modify it to point to contrib.rpath.org.
    * Install bucket handling now works for collections which were not
      fully installed.
    * A bug where database was left locked on exception during install
      when the download thread was still executing has been fixed.
    * The conaryclient code has been split into pieces.
    * Switched rollbacks to local@local:ROLLBACK
    * The main thread no longer blocks forever when the download
      thread fails.
    * Matching referenced troves in collections is no longer dependent
      on sort order of internal dictionaries.

  o Common Repository and Client changes
    * When a changeset is applied to the local system or committed to
      a networked repository, the fileIds are recomputed from the file
      objects and verified.  This prevents corrupted or miscomputed
      changesets from being committed to the repository or applied to
      the local system.

  o Building/Branching changes
    * Many changes have been made to cloning, including sideways
      cloning (creating a clone at the same branch depth as the clone
      source), better cloning with multiple flavors, separate cloning
      of source and binaries, resilience against duplicate troves,
      proper use of existing fileIds during clones, simultaneous
      cloning of multiple troves, and better clonedFrom tracking.
    * The default optflags for x86 changed to remove -mcpu, as it is
      deprecated in gcc.

Changes in 0.62.12:
  * Conary will no longer create a "rootroot" group while installing
    users whose primary group is "root".  It will now call the
    appropriate tag handler for user/group modifications if the tag
    handler is installed.
  * EnforceConfigLogBuildRequirements no longer suggests recursive
    build requirements for packages in which the configure script
    checks to see if the package is already installed.
  * Installing new version of pinned troves leaves the pinned trove in
    place if the two troves have compatible install buckets
  * By default, when you shadow a binary trove, its source is shadowed with it.
  * Instead of a --sources option, cvc shadow and cvc branch now take
    --source-only and --binary-only options that allow you to control whether
    sources or binaries are shadowed.
  * Branch and shadow commands now take an unlimited number of troves
    to branch/shadow.
  * Files sharing versions but with different contents (thanks to flavors)
    got lost when switching from one flavor of a trove to another
  * troves can now be specified for rq, q, and update as <labelpart>/<version>,
    e.g., foo=:rpl1/1.0, or foo=contrib.rpath.com@/2.3-1-2
  * version.hasParent() handles more cases of shadows of shadows correctly.
  * cooking troves into the repository with --flavor <newflavor> now modifies
    the flavor before the recipe is even loaded, not when the recipe's setup
    function is called.
  * add a check to ensure RPATHs in cooked packages do not have %(destdir)s
    or /tmp or /var/tmp in them.
  * EnforceSonameBuildRequirements has been temporarily changed to produce
    warnings instead of errors.
  * Dependncies and flavors didn't order things properly in their frozen forms
  * StreamCollections are now properly ordered

Changes in 0.62.11:
  * InstallBucket policy now allows using macros in component names.
  * The --resume option now works correctly when conary has
    automatically discovered a non-standard path for the main build
    directory.
  * A soname dependency is again generated for libraries outside of
    library directories, but the pathname is now included in the
    dependency.  Within a package, all matching dependencies are
    modified to include the path.  This is useful for cases where
    an application packages private versions of libraries -- the
    dependencies still need to be there so that inter-component
    requirements are honored, but they must not perturb the rest
    of the system.
  * Recursive pinning now behaves itself
  * Switch group recipe syntax to use r.add() instead of r.addTrove,
    r.remove() instead of r.removeTrove(), and add a
    r.setDefaultGroup() command to set the default group.

Changes in 0.62.10:
  * EnforceSonameBuildRequirements enhanced to handle correctly cases
    where more than one trove can resolve a single soname dependency.
  * EnforceConfigLogBuildRequirements now can take exceptions, which
    can be specified either as a filename (such as /usr/bin/bison or
    %(bindir)s/bison) or as a required trove (such as bison:runtime).
  * The trove.Trove initializer no longer allows for a trove to be created
    with a name that has more than one ":" character in it.
  * EnforceSonameBuildRequirements now can take exceptions, which are
    specified as a required trove (such as libfoo:devel) to avoid adding
    to the list of requirements.
  * EnforceSonameBuildRequirements now produces errors for missing build
    requirements, and EnforceConfigLogBuildRequirements now demonstrates
    very few false positives, and so has been updated to warning instead
    of info.
  * Added a check to warn when a trove is installed multiple times from
    the same branch with incompatible install buckets (--no-conflict-check
    overrides this check)
  * Redirects can now redirect to nothing, which allows components to
    disappear gracefully on a redirection
  * A soname dependency is now provided only if the library is in a
    default library directory, or in a directory explicitly added with a
    SharedLibrary(subtrees='/path/to/dir/') call.

Changes in 0.62.9:
  * EnforceConfigLogBuildRequirements policy added.  It looks through
    all config.log files anywhere under the build directory for programs
    that configure has found, and ensures that the transitive closure
    of the build requirements contains each file listed.  (That is, if
    the file /usr/bin/perl has been found, and intltool:runtime is in
    the buildRequires list, and intltool:runtime requires perl, then the
    requirement is satisfied.)  This policy currently produces some false
    positives; the "greylist" that tries to remove false positives needs
    to be expanded.
  * The repository server now uses a repository instance specific key
    cache.  This fixes KeyNotFound errors seen when running multiple
    repositories on one server.

Changes in 0.62.8:
  * The bug, introduced in 0.62.7, that caused Conary to stop short of
    recursing to the innermost troves when handling erasures has been fixed.
  * EnforceSonameBuildRequirements enhanced to use the system database to
    find the right missing build requirements.
  * Make users and groups in a repository such that they may not differ only
    in case, i.e. if user foo exists, user Foo cannot be created.
  * files in /usr/%(lib)s/python/.* are no longer automatically given an
    architecture flavor - if there are architecture-specific files in those
    dirs, they should result in an arch-specific flavor through normal
    means.
  * By default, no OpenPGP signatures will be added to troves when
    doing commits unless a fingerprint is explicitly set in conaryrc.
    Previously, if a keyring existed, the first key found would be used.

Changes in 0.62.7:
  * Some unneeded parts of the sql query in _getTroveList have been removed,
    improving performance.
  * The performance of the default (and most used) case of the
    getAllTroveLeaves has been increased up by using a specialized
    query.
  * Exception handling in the repository when revoked or expired keys
    are used has been corrected.
  * Signature checking now correctly checks the timestamp of the signature
    against the expiration time (if any) of the key that signed it.  If
    the signature timestamp is later than the expiration timestamp,
    the signature is rejected.
  * Pass 'Database is locked' repository errors to the client as a
    RepositoryLocked exception notifying user that the server is busy.
  * The 'yuck' script is no longer installed.
  * ComponentRequires now makes :runtime, :lib, :devellib, and :devel
    components all require their matching :config component if the
    :config component exists.  The :config component is not automatically
    created, but when it exists, it's always going to be because it
    is required by multiple other components.

Changes in 0.62.6:
  * mergeCollections() didn't always handle referenced troves changing
    byDefault status
  * Various cleanups and simplifications have been made to the trove
    removal determination

Changes in 0.62.5:
  * Allow selection of individual troves from change set files via --from-file
  * Recursive queries on local database could get upset by a missing trove
  * Underlying dependency code returns version and flavor for troves with
    broken dependencies
  * Underlying dependency code returns information on what removed trove
    caused a broken dependency
  * Removed --no-deps-recurse option
  * Greatly simplify dependency resolution logic
  * The version portion of a Release (version-sourceCount-buildCount)
    is no longer required to begin with a digit.
  * The Release parsing code has been cleaned up to use consistent
    naming, API documentation, and parse error messages
  * An unhandled exception when signing a trove twice with the same key
    has been fixed.
  * Old (now invalid) changesets are now removed from the changeset
    cache when a digital signature is added to a trove.
  * A package is now counted as empty if it contains only files automatically
    found by the AutoDoc policy.
  * CPackageRecipe now requires elfutils:runtime for eu-strip; this is
    needed for the existing debugedit:runtime requirement to do useful
    work.
  * Removed DistroPackageRecipe and moved its buildRequires list to
    PackageRecipe.  Use clearBuildReqs() to remove any of the base
    requirements for a package.
  * Install buckets are respected during dependency resolution
  * Updated the troveNames() call to a faster query, which should bring
    the run time of the "conary rq" back to a more reasonable limit
  * Race conditions and robustness problems have been fixed in
    the changeset cache.

Changes in 0.62.4:
  * Many places where lots of individual db calls were done to collect
    file objects have been collapsed into batched calls (5-10% speedup
    on some operations)
  * Fixed PGP key submission to not use a hidden form element.
  * Changed PGP key submission to use an xmlrpc call instead of
    modifying the database directly.
  * Added methods to change PGP key/user associations, and thereby
    disable a key.
  * Added an index to dependency resolution for a massive improvement
    on local system dependency performance on large updates.
  * Added the ability to get troves without file lists from the local
    database and use that when getting troves through the changeset
    trove source.
  * Previously, dependency resolution could cause duplicate
    trovesource entries.  This no longer occurs.
  * :lib and :devellib automatically have lib=%(lib)s install buckets.
  * A user management bug in the repository has been fixed.
    Previously, if you deleted a group followed by the user with the
    same name of the group, an unhandled exception occurred.
  * Looking up changeset cache entries in the cache database no longer
    uses exception handling to determine when database entries are
    invalid or stale.
  * The EnforceSonameBuildRequirements policy now recognizes :devellib
    as well as :devel components in buildRequires.

Changes in 0.62.3:
  * Don't link troves to groups when the branch has changed
  * Link new troves to collections (and new collections to old troves) when
    a trove isn't installed but a suitable replacement (meaning on the same
    branch) is available
  * Installing changesets w/ not by default from files broke
  * Fix a bug in the kid template that prevented permissions (ACLs) from being
    deleted from a repository.

Changes in 0.62.2:
  * Further reworkings of update code to be fully based on job sets. The
    absolute flag now defines whether a trove is newly installed or if
    it should be an update from an existing trove (when possible). Network
    changesets and changesets from files are treated almost identically now.
  * Swapped lock terminology for pin
  * Changed table names in database schema to better match the repository
    schema

Changes in 0.62.1:
  * UtilizeGroup fixed
  * conary updateall fixed
  * Disable SHA-1 integrity checks when trove changesets don't include
    files in various places
  * conary now prevents you from cooking empty groups

Changes in 0.62.0:
  * Initial OpenPGP (RFC 2440) based signature support has been
    added. Conary reads public keys from ~/.gnupg/pubring.gpg and
    /etc/conary/pubring.pgp.  Conary reads private keys from
    ~/.gnupg/secring.pgp.  Setting the "signatureKey" configuration
    variable to a key ID will select which key to use from the
    keyring. If signatureKey is not set, and there is a valid private
    keyring, the first key on the keyring will automatically be used
    to sign changesets when committing them to the repository.
    "cvc sign" adds a signature to a trove that already exists in the
    repository.
  * Change set generation on the command line is more flexible. It can generate
    erasure changesets as well as relative to nothing changesets
  * When creating multiple groups from the same recipe using newGroup(),
    Conary now searches all subgroups when resolving dependencies within
    a parent group
  * Conary no longer resolves dependencies for troves with byDefault=False
    (such as :test and :debuginfo).  Conary will now resolve dependencies in
    those troves only if you set checkOnlyByDefaultDeps=False.  When creating
    subgroups using newGroup(), pass the checkOnlyByDefaultDeps flag as an
    argument to the newGroup() function.
  * excludeTroves now applies to troves which have been added to
    already installed collections

Changes in 0.61.12:
  * You can now search for troves by <trove>=<host>@
  * A bug when cooking groups with depCheck = True (introduced in 0.61.10)
    has been fixed.
  * A new r.ByDefault policy controls how components are included in their
    enclosing packages; the default is True except for :test and :debuginfo
    components that default to False.
  * Cloning across repositories works
  * A bug in 'conary update --info' output was fixed

Changes in 0.61.11:
  * A bug that caused a database deadlock when removing entries from the
    changeset cache in the repository server has been fixed.
  * Added RegularExpressionList in conarycfg
  * Added lockTroves configuration option for autolock
  * Recurisvely included troves could be removed incorrectly when those
    troves were already present

Changes in 0.61.10:
  * The conary update command now takes a --sync parameter, documented in
    'man conary'
  * Groups now allow you to create a reference to another cooked trove,
    and use that reference to add troves that are contained in that trove.
    For example, if you want to create a group-python based on the troves in
    an already cooked group-dist, you add a reference to the group-dist in
    group-python, and pass the group-dist reference in when you call
    addTroves.
  * Work has begun towards generalizing the concept of a trove source.
    A class SimpleTroveSource has been added that, when subclassed and given
    access to the troves, will allow you to call findTroves to search that
    source.  The same code is used in update code to unify updating from
    the repository and from changesets, and it is used to provide the search
    capabilities for the local database.
  * Conary now allows all files, not just regular files, to have
    dependencies.  This is necessary for user/group dependencies for
    non-regular files to work.  Packages built with 0.61.10 or later
    that have non-regular files with non-root user or group will not
    be readable by Conary versions 0.61.9 or earlier.
  * Shadowing now preserves the byDefault flag, and handles reshadowing
    collections gracefully now
  * Update preprocessing now works on absolute changesets instead of
    relative ones, providing massive cleanups. Code uses sets of jobs
    instead of changesets for job representation, allowing still more
    cleanups. Many bugs seem to have gone away.

Changes in 0.61.9:
  * Fix a bug added in 0.61.8 that breaks tag handlers

Changes in 0.61.8:
  * Fix a bug introduced in 0.61.7 that occurred when, in the repository,
    either the Users table or Groups table was empty when creating a new group.
  * Add --buildreqs, --flavors options to q and rq.
  * Primary troves should not have their trove change sets overridden by
    items recursively included (and fixed a pile of things this broke).
  * Locally stored change sets can't always get access to pristine files
    from the local filesystem; when it can't, make sure file sha1 checking
    doesn't get upset.
  * Unchanged troves in updated groups could be erased by items in the
    same group on a different branch.
  * The "conary q[uery]" command accepts a --diff option.  When --diff
    is used, the difference between installed and pristine troves is
    displayed.
  * An additional progress callback has been added to show when database
    transactions are committed

Changes in 0.61.7:
  * Several bugs related to updating two troves with the same name have been
    fixed - including branch affinity, flavor affinity, correct handling of
    already updated troves, and correct handling of empty flavors.
  * "conary emerge" as root (or as a user than can apply the changeset
    produced by the build) did not install anything but the toplevel
    package.  This bug has been fixed.
  * No longer hide descriptive TroveNotFound errors behind a generic
    NoNewTroves wrapper.
  * Group recipes can now request that dependencies be resolved and
    added to the group at cook time.  To automatically add required
    troves to a group add "autoResolve = True" to the recipe class.
    Optionally "autoResolveLabelPath" can be set to a list of labels
    to use during dependency resolution.
  * Locally stored rollbacks couldn't handle files changing types. As
    part of the fix, the generic file diff code is now used when creating
    changesets instead of having a special-case wrapper around it
    (fileChangeSet()).
  * The commitaction script and the changemail module did not necessarily
    show the full trailing version for branches and shadows.  (For example,
    /conary.rpath.com@rpl:devel/4.1.25-18/db41/19 showed up as "19"
    instead of "4.1.25-19".)
  * Add a --deps option for conary q.  Make that and conary rq --deps
    recurse over collections.
  * Warn about missing buildRequires entries both for soname dependencies
    and for TagSpecs applied via tag description files.
  * A bug in updating groups that switch the byDefault setting of troves
    has been fixed.
  * Add an updateThreshold config option to control the number of troves to
    include in a download.
  * Ordering didn't work for old packages depending on anything, or for
    dependencies whose provider moved between components.
  * The r.Ownership(), r.UtilizeUser(), and r.UtilizeGroup() now generate
    appropriate dependencies on info-* packages.
  * Updating packages and components installed multiple times could cause
    a component to be removed multiple times (which resulted in a traceback).
  * Fixed a bug that occurred when groups tied to a user were deleted
    without deleting the associated user, then subsequently adding a user
    with the same name.

Changes in 0.61.6:
  * InitialContents turns off EtcConfig, since a file cannot be both
    a config file and an InitialContents file.
  * Reworked repository change sets to directly reference files from the
    contents store.
  * The User() command now takes an optional supplemental= option,
    which provides a list of supplemental groups to which to add
    the user.  (SupplementalGroup() is for groups not associated
    with a user.)
  * The showcs command can now handle components that are referenced
    but not included in a changeset.
  * InfoUserRecipe and InfoGroupRecipe can now be built with buildlogging
    turned on.
  * Conary's internal handling for dyanamically finding new IDs for
    users and groups has been fixed.
  * "conary updateall" now accepts the --test flag.
  * Various fixes were made to the CIL dependency detection code.

Changes in 0.61.5:
  * Added basic clone capability (which only works cloning to parents
    branches and shadows, and on a single host).
  * Now handles degenerate case of packaging unreadable files.
  * A bug that caused conary to ask for the wrong fileId when constructing
    a changeset from multiple repositores has been fixed.
  * Conary now can add users and groups automatically at install time.  If
    there is no taghandler to add a user or a group, conary will add it
    internally as a bootstrapping measure; if there is a taghandler,
    conary will call that instead.  In order to ease transition, Conary
    does not yet create the dependencies on the info- packages; a future
    version of Conary will add those dependencies after the system user
    info- packages have been created.
  * rpm2cpio now handles rpm archives that use bzip2 to compress the
    cpio payload
  * Conary now creates dependencies (provides and requires) for CIL
    files, if mono's monodis is installed on the system or being built
    in the current package.
  * Troves moving between troves could cause conary to attempt double
    erasures
  * The networked repository handles cases where contents are not
    found in the contents store.  The exception is passed back to
    the client.
  * The networked repository handles cases where a file stream is not
    found when the client asks for file contents.  The exception is
    passwd back to the client.
  * An error that caused getPackageBranchPathIds() to return the
    oldest fileIds instead of the youngest fileIds has been corrected.
  * Reworked finding old versions of troves to avoid a single trove
    being removed multiple times

Changes in 0.61.4:
  * %(datadir)s/.../lib/ files will no longer show up in :lib - presumption
    being that anything under %(datadir)s really is arch independenct
  * Creating branches and shadows had a command line parsing bug
  * "cvc newpkg" takes --dir and now complains for unexpected arguments
    (which is used to just ignore)
  * when using flavor affinity for installed troves, merge subarchitecture
    flags
  * group handling didn't always preserve troves which were needed by a
    newly installed trove properly

Changes in 0.61.3:
  * Corrected a bug that snuck in 0.61.2 that caused a temporary SQL table
    to not be temporary, which makes multiple httpd processes fail with
    'database schema changed' errors.

Changes in 0.61.2:
  * Fix a bunch of typos in the authentication checking server side
  * Add permission editing capabilities to the server component and hooks
    in the netclient
  * Overhaul of ACL system so that uniqueness constraints on Troves and
    Labels can be enforced: we now use a special Trove and Label "0 | ALL"
    instead of Null
  * Dependency resolution enforces label ACLs.
  * Module arguments to commitaction are parsed according to shell
    quoting rules.
  * The changemail commitaction module now takes an optional '--from'
    argument.
  * added clearBuildReqs() - will clear all or some of superclass buildreqs
    when cooking.
  * The pickled version of Dependency objects changed, therefore the
    schema version of the changeset cache has been incremented.
  * When Configure() detects a failure and input or output is not a
    tty, all config.log files will be included in the output in order
    to ease debugging from captured log files.
  * Part of the infrastructure for adding users and groups has been added:
    it is possible to create info-<name>:{user,group} packages via
    UserInfoRecipe and GroupInfoRecipe classes.  The User(), Group(),
    and SupplementalGroup() policies are deprecated; those lines should
    move to their own recipes intact (the syntax remains the same).
    The install-time code does not yet install info-* packages first in
    their own transaction; when it does, the Ownership(), UtilizeUser(),
    and UtilizeGroup() policies will create dependencies on the
    appropriate info-* packages.
  * The networked repository server and client code has been changed
    to use the 'deflate' Content-encoding type instead of 'zlib',
    which makes the code RFC 2616 (HTTP 1.1) compliant.
  * A new function called hasUnresolvedSymbols() has been added to the
    elf module.  This could be useful for a contributor to implement a
    policy that checks to make sure that shared libraries do not have
    unresolved symbols.  Additional code could be written to check
    binaries too.
  * cvc checkout, update, and commit now show progress when communicating
    with the repository server
  * Progress is now displayed while downloading file contents from a
    repository (such as when assembling a changeset that is distributed
    across multiple repositories)

Changes in 0.61.1:
  * Cleaned up error message which results from Conary not being able to
    determine which trove to remove when a new one is installed
  * Dependency object use slots
  * Hash values for DependencySet, Version, and Branch objects are cached
  * UIDs and GIDs that cannot be mapped to symbolic names no
    longer cause the buildpackage code to traceback.  The ownerships
    from the filesystem were never used anyway, so it's safe to assume
    that all files are owned by root:root
  * Implemented proper updateall
  * Files in troves are downloadable from the repository browser.
  * Troves in the repository browser are separated by first letter
    instead of showing all troves in one page.

Changes in 0.61.0:
  * New functionality for maintaining user groups: renaming and updating
    members
  * Added repository interfaces for deleting users and groups
  * Added a repository iterator function to list the members of a group
  * The web interface to the Conary repository now has a repository
    contents browser, accessible either from the main page (if you are
    logged into the web interface), or from the /browse url. Example:
        http://conary.example.com/conary/browse
  * A bug preventing all access to the web interface if an anonymous
    user existed has been fixed.
  * "Large" updates are split into multiple pieces which are downloaded
     and installed independently of one another
  * Trove updates are tracked through collections
  * Group handling completely rewritten to function as a three way merge
    instead of a set of heuristics
  * Trove removal handles references troves which are referenced by multiple
    collections
  * Rollback format unified for local and nonlocal rollbacks
  * Dependency ordering forces collections to be installed after all of their
    referenced troves (allowing simple restarts)
  * Database migration removes stale versions
  * --replace-files marks the replaced versions of the files as no longer
    present
  * Troves store information about Install Buckets - not used yet.
    By specifying a component's install bin, which is a set of key-value
    pairs, you can describe whether two versions of a component are
    installable side-by-side.  If two versions of the component share the
    same keys for their install bins, but at least one different value, then
    the components are installable side-by-side.
  * Troves store information about troves loaded when building a recipe
  * Build Requirements are stored with the trove
  * Add isCollection() to TroveInfo
  * Changesets download while instals are going on
  * StreamSet.twm() respects ignoreUnknown now
  * Rollbacks of locally cooked and emerged troves works

Changes in 0.60.12:
  * Previously, if you ran "conary update foo", and foo requires a new
    version of bar, but updating to the new version of bar would break
    existing dependencies of other troves on the system, a very
    unuseful "Troves being removed create unresolved dependencies"
    message would be printed.  Conary now says that "Additional troves
    are needed" instead.  If --resolve is used, it will report the
    troves that have been added before displaying the dependency
    failures caused by erase.
  * Symlinks no longer confuse AutoDoc policy.
  * Autosource files which have changed confused cvc update
  * allow a \ at the end of a line in config files to do line continuations
  * several bugs in the multitag handler have been fixed

Changes in 0.60.11:
  * The '-f' flag was added to the arguments to gzip when
    recompressing compressed files
  * Added progress callbacks for uploading the changeset when cooking
  * Improved automatic mainDir detection for some corner cases.
  * Put development docs back in :devel component (they were
    inadvertantly removed from it by a previous fix).

Changes in 0.60.10:
  * BadFilenames policy absolutely prohibits filenames with newlines
    in them, no exceptions allowed.  Other similarly bad filenames may
    later be forbidden by this policy.
  * UTF8Filenames moved to packagepolicy, where it belongs, and it now
    raises an error instead of printing a warning.
  * Conary now enforces the rule that tag names must have no whitespace
    and must be all alphanumeric characters, -, or _.
  * Conary can now run a single instance of a single tag handler to
    process multiple tags.  The tag description files for each tag
    must point to the same tag handler, and must each specify the
    multitag datasource.  The data is passed to the tag handler on
    standard input using the protocol "tag list for file1\nfile1\n..."
  * Fixed ftp server busy detection when fetching files via URL.

Changes in 0.60.9:
  * The changemail script is replaced by a generic commitaction script
    that loads modules, and a changemail.py module is supplied.  There is
    a backward-compatible changemail script which calls commitaction
    with the changemail.py module.  --email and --*user options now are
    changemail module options, so the commitAction should be specified
    something like this:
    commitAction /.../conary/commitaction --repmap ... --module "/.../conary/changemail --user %(user)s --email foo@example.com --email bar@example.com"
    You can add your own modules and run them all from the same commitaction
    using multiple --module arguments to the commitaction script.
  * Conary can now almost always guess the correct name for the mainDir
    when it is not %(name)s-%(version)s, if the first addArchive()
    instance creates exactly one top-level subdirectory and no other
    top-level files of any sort, in which case it will use that name as
    the mainDir.

Changes in 0.60.8:
  * The changemail script is now actually packaged, in
    /usr/lib{,64}/python2.4/site-packages/conary/changemail
  * Build requirements for superclasses are automatically added to
    subclasses.
  * Build requirements now look at all labels in a version to see if they
    satisfy a build requirement.
  * The NormalizeManPages policy now automatically converts man pages
    encoded in iso-8859-1 to man pages encoded in utf-8.  Additionally,
    it runs faster and no longer calls sed.

Changes in 0.60.7:
  * The changemail script is now distributed with conary, and is called
    with a different calling convention; instead of being called once
    per trove with trove-specific command line options, it is called
    once per commit (of however many troves) and creates more readable
    summary email messages.  Remove --trove, --version, and --flavor
    arguments from your changemail invocations.  Added --user argument
    to changemail; specify in .cnr files as "--user %(user)s".  Or, to
    only print users for source or binary commits, use "--sourceuser
    %(user)s" or "--binaryuser %(user)s", respectively.
  * The cvc rdiff command now recognizes creating a shadow as such.
  * Build requirement tracking is now half-enabled; conary is now able
    to read "buildReqs" tags, but will not yet generate them.
  * Files in /tmp and /var/tmp, and all cvs temporary files, will no
    longer be packaged by default,
  * The addArchive(), addSource(), and addPatch() actions can now fetch
    via HTTPS as well as HTTP and FTP.
  * The repository now handles creating a changeset between two troves
    that both contain a version of a file that is stored on a different
    repository

Changes in 0.60.6:
  * Erasing emerged troves works properly
  * Calling Doc() no longer disables the AutoDoc() policy.
  * A more reliable method is used for finding the port of an
    Apache connection

Changes in 0.60.5:
  * 'conary emerge' works again
  * Distributed group changesets failed when remote troves disappeared
    from the group
  * build logs are now tagged with 'buildlog' tag
  * Conary now handles cases when a directory becomes a symlink when
    applying a changeset.  An error message is displayed which tells the
    user how to apply the update.

Changes in 0.60.4:
  * An error in the automatic database conversion of 0.60.2 systems
    has been corrected.

Changes in 0.60.3:
  * Reimplemented LargeStreamSet in C
  * Added StreamCollection
  * Policies now announce their names in their information, warning,
    debug, and error messages, making it easier to determine how to
    resolve problems.
  * The database conversion for to 0.60.2 didn't work well; a proper
    conversion is now in place

Changes in 0.60.2:
  * Added InitialContent flag
  * Fixed bug which caused servers to leak file descriptors when the sqldb
    was replaced
  * "repquery --deps" output fixed (broken in 0.60.1)
  * Added AutoDoc policy which finds common documentation files and puts
    them in %(thisdocdir)s automatically.
    AutoDoc is disabled by calling
    Doc without calling AutoDoc, which means that existing recipes that
    call Doc will not show changes.
  * getPackageBranchPathIds() now returns version and fileId as well,
    so that the IdGen class can determine if an older version number
    should be assigned to files.  getPackageBranchPathIds() is now the
    primary mechanism for populating the pathId dictionary.
  * The local label methods of the version object have been
    refactored. isLocal() is now onLocalLabel(), isEmerge() is now
    onEmergeLabel(), etc. isOnLocalHost() has been added as a method
    to easily determine if a version only exists in the database
  * Moved logic for explicitly creating a changeset from cscmd.py to the
    ConaryClient object
  * Added the (unused) ability to lock and unlock troves. Ignore this for now.
  * "query --info" behaves much more like "repquery --info" now
  * isSourceVersion() method has been to the Version object
  * most of the remaining erroneous references to "Package" have been
    changed to "Trove" throughout the code.  This includes method
    names such as getPrimaryPackageList() -> getPrimaryTroveList().  Some
    more commonly used methods were left as deprecated thunking methods
  * dependency resolution couldn't resolve a requirement w/o flags against
    a provides w/ flags

Changes in 0.60.1:
  * Support for legacy clients (protocol version 29) has been removed from
    the server
  * The server raises an server-side exception if any client with
    protocol less than 32
  * Updated the URL provided in a server-side client version mismatch
    exception
  * Server-side dependency suggestions return more choices, leaving it
    to the client to sort it all out
  * Client uses timestamps to determine which troves to install when their
    flavors score equally
  * Fixed build-side bug handling meta characters ([,*,etc) in file names
  * "cvc newpkg" now accepts pkgname=label syntax
  * files.contentsChanged() function updated to work with StreamSets
  * Basic local changeset creation, retargeting, and commits work
  * Permissions weren't merged for operations run as non-root users
  * The structure of the repository web interface has been redesigned
    and some authentication UI bugs have been fixed.
  * The repository web interface now requires the conary-web-common package
    to be installed.
  * Committing troves to the repository no longer recompresses non-config
    files
  * Timestamps are set on the server at commit time; the timestamps the
    client assigned is not used (this is to protect against clients with
    a bad idea of time; servers should be consistent, even if they're
    wrong, and as long as time doesn't go backwards on that server all is
    good)
  * Reworked troves to be representable as streams and implement *basic*
    signature capability
  * Local cook versions are now more sensible.

Changes in 0.60.0:
  * Changed changesets to compress individual files instead of the combined
    stream.
  * Cleaned up file content objects to no longer track file sizes.
  * Switched away from TupleStream to StreamSet both for better performance
    and for improved flexibility in the format (at the price of larger
    frozen streams).
  * Troves explicitly provide their own names.
  * Troves can now provide "capability flags", and trove requirements
    can now include references to the capability flags.
    r.ComponentProvides(('ASDF', 'FDSA')) will cause all components built
    from the current recipe to provide the 'ASDF' and 'FDSA' capability
    flags, and r.Requires('/path/to/file', 'foo:runtime(ASDF FDSA)')
    will make /path/to/file require the foo:runtime component built
    with the ASDF and FDSA capability flags.
  * Dependency components can contain : characters now.

Changes in 0.50.14:
  * Dependency checking now returns reordering information (which isn't
    used yet)
  * Allow groups to include other groups defined in the same recipe (but
    explicitly disallow cycles in groups)
  * Fixed bug in building multiple groups with a single recipe when some
    of the groups already exist, but others don't

Changes in 0.50.13:
  * Added automatic :data component for /usr/share, to which you should
    add any platform-independent files that are needed by :lib components
    but not in a libdir-derived path.  These might include configuration
    files and supporting data files needed by both library and runtime
    programs.
  * Added automatic intra-package inter-component dependencies; now within
    a single package, the :devel component will automatically require the
    :lib component if both components exist.  These dependency sets can be
    modified with the ComponentRequires policy.
  * The build/buildpackage.py file has variable and function names changed
    to better match our terminology for packages and components.
  * Change flavor specified in the conaryrc to a flavor path -- accept the
    flavor config parameter multiple times to create a flavor path
  * Added a "filewrap" argument to r.Run() that inserts an LD_PRELOAD
    wrapper that overrides some library funtions to look in %(destdir)s
    first before looking in the filesystem.  This is subject to change
    as we experiment with it!

Changes in 0.50.12:
  * Implemented --quiet for conary update changeset commands, and cvc cook.
    Also implemented the 'quiet' configuration value. This option suppresses
    progress indicators.
  * Split loadRecipe into loadInstalled and loadSuperClass, depending on the
    purpose of the recipe loading.  loadInstalled will examine the local
    system to look for a matching installed trove, and load that version,
    while loadSuperClass will not.
  * Logs of builds are now stored in cooked changesets in the :debuginfo
    component -- generally in
    /usr/src/debug/buildlogs/<name>-<version>-log.bz2, controlled by
    macros.buildlogpath
  * Added lib/logger.py
  * Fixed conarybugz.py to work with Conary's new site-packages location
  * Cleaned up yuck, rpm2cpio, and rpm2ccs scripts to use new "import conary"
    mechanism for finding conary.
  * Check sha1s for all files written into the repository or file system
  * conary scs --deps works again

Changes in 0.50.11:
  * Reworked file addition to local database a bit for better performance
  * Fixed sorting for --info
  * Don't make --info installs require a writeable database
  * Added an exception to group updating, restricting removal of existing
    troves to match the group's contents to troves on the same branch
  * Groups which had the same trove added (via a referenced trove) and
    removed (from the primary trove) got confused
  * conary showcs now takes trove version
  * conary showcs will display erased troves in changesets, and erased troves
    that are referenced but not within the changeset
  * conary changeset now support trove=<version>-- to create a changeset that
    erases the trove
  * Cache user id to name mapping
  * Improved the progress indicators for preparingUpdate and
    creatingDatabaseTransaction
  * Implemented progress indicator on source downloads
  * Fixed bug in update process which caused files to be incorrectly skipped

Changes in 0.50.10:
  * Added callback for creating database transaction, so that it does
    not look like we spend an inordinate amount of time executing tag
    pre scripts.
  * Added findtrove.py to the Makefile so that it is included in
    the distributed version of conary.
  * Added distcheck rule to Makefile to try and avoid missing files in the
    future

Changes in 0.50.9:
  * reimplemented StreamSet in C
  * moved findTroves out to findtrove.py, reworked it to be more modular
  * getSourceVersion now correctly handles branched binaries by looking
    up the branch to find the source component.
  * reimplemented StringStream in C
  * fixed bugs in --info

Changes in 0.50.8:
  * sort update --info alphabetically, display old versions, and display
    a letter summarizing the type of change
  * NormalizeInterpreterPaths() policy now looks in the package currently
    being built, as well as on the installed system, to determine how to
    resolve #!/usr/bin/env scripts.
  * groupName argument to addTrove() can now be a list of group names as
    well as a single group name.
  * --no-recurse works on the erase path
  * fix to walkTroveSet (which was horribly broken)
  * enable (optional) dependency checking when building groups
  * 'cvc cook' error output when there are unresolved build
    requirements is more user friendly
  * filesystem conflicts are handled properly when applying a rollback
  * updating a package to a version that comes from a different
    repository when that package had an uninstalled component works
    now.
  * conary now resides in /usr/$LIB/python$PYVERSION/site-packages/conary/
  * calling r.Replace on a non-regular file results in a warning instead
    of an unhandled exception
  * implemented basic callbacks for update, erase, and changesets

Changes in 0.50.7:
  * Added the XInetdService action to avoid having to include
    /etc/xinetd.d/ files separately, and to make xinetd.d files
    be consistent, making recipe-provided changes less likely to
    conflict with local configuration changes.
  * groups are no longer allowed to contain redirects
  * added setLabelPath to group recipe
  * Allow r.Provides("soname: libfoo.so(FLAGS)", "/some/file") (added
    the "(FLAGS)" part).
  * don't allow spaces and commas in revisions

Changes in 0.50.6:
  * conaryclient.updateChangeSet should have recursed by default
  * Metadata retrieval now works along distributed branches and shadows.
  * reworked troves being added to database to handle missing parts
    of packages and groups properly (and make things faster and more
    elegant)
  * merged update and erase code paths in conaryclient
  * update and erase now take +,- modifiers on trove names
  * added --info to see what an update or erase command will do
  * a single group recipe can now build multiple groups

Changes in 0.50.5:
  * Streams return their value through __call__ instead of value()
  * Reimplemented ShortStream and IntStream in C
  * conary config now takes --show-passwords option, and does not pretty
    print config file values when not printing to screen.  This means that
    conary config > <file> will result in a valid configuration file.
  * Updating groups didn't work when the group referenced troves as new
    which were already installed on the system
  * r.ComponentSpec('somecomponent', '.*') will no longer override the
    file specifications for packaging :debuginfo and :test components.
  * loadRecipe now takes a troveSpec as its first parameter, and uses that
    troveSpec to find the trove on the local system that matches the source
    component that is being loaded.  loadRecipe also automatically searches
    the labels that are parents of the current recipe, so if you shadow a
    recipe, any loadRecipe lines contained in that recipe should still do
    what you want.
  * merge didn't handle files converging
  * merge doesn't need to deal with autosource files
  * diffs between groups failed when members disappeared

Changes in 0.50.4:
  * Most rollback information is stored as a reference to a repository
    instead of storing full rollback data on the local system. The
    localRollbacks flag in conaryrc allows the old behavior to remain.
  * The CONARY state after a merge operation on a shadow now has the
    correct fileId for files that are not different than the parent
    version.
  * Added /usr/lib/conary/conarybugz.py to make it easy to automatically
    populate bugzilla databases from repositories.
  * Sped up Strip, NormalizeInitscriptLocation, NormalizePamConfig,
    TagDescription, and TagHandler policies by limiting them to
    only appropriate directories.
  * Fixed :debuginfo to work with binaries built from more than one
    source file, and made it less aggressive by only stripping debug
    information out to the :debuginfo files, which both makes stack
    traces better without :debuginfo installed and makes libraries
    stripped for :debuginfo more likely to work.
  * When existing fileId's had no streams but the streams are provided
    by a later commit, those streams weren't always merged properly if
    there were multiple files for that fileId
  * conary config output masks user/password info in repository maps
  * the config option useDir has been changed to useDirs, and archDir has been
    changed to archDirs, to allow for tiered use/arch flag definitions, and
    the tweaking of use and arch flag settings.  By default, useDirs and
    archDirs look in /etc/conary/<dir>, followed by /etc/conary/distro/<dir>,
    follwed by ~/.conary/<dir>, where dir is use or arch, depending on the
    context.
  * Arch files can now contain arbitrary macro definitions, and in the future
    will contain values for macros like %(lib)s, which is lib64
    on some platforms.
  * when using --keep-existing, the install label path and install flavor
    are used to determine which version to install instead of using affinity
    to install something close to what you already have.
  * a bug that prevented a changeset from applying to the system when
    the changeset removed a component from a package and the component
    is not installed on the system has been fixed.

Changes in 0.50.3:
  * database findTrove now has an interface that is much closer to the
    repository findTrove function -- this enables conary q to work like
    conary rq.
  * Group handling didn't work for multiple levels of group inclusion.
  * Database.hasTrove() no longer needs to instantiate troves.
  * Fixed overly-aggressive cleaning of the cache.
  * Added repository findTroves call to parallelize findTrove calls.
  * Added the NonMultilibDirectories policy to prevent 32-bit troves from
    utilizing lib64 directories.
  * the NormalizeInterpreterPath policy can now handle unwriteable files
  * fixed the network client code to return file contents properly when
    multiple file contents are requested from the server (bz#50)
  * rewrote Database.getTroveLatestVersion()
  * Added :debuginfo handling in Strip policy, which requires debugging
    to be turned on in optflags and elfutils's eu-strip and debugedit to
    be installed.  Like :test components, :debuginfo components are not
    installed by default.
  * File versions are now properly set to a branched version after a
    merge operation
  * cvc commit aborts again when the current versions of files are not
    the latest versions

Changes in 0.50.2:
  * Any %(lib)s-derived path (/%(lib)s, %(libdir)s, %(krbprefix)s/%(lib)s,
    or %(x11prefix)s/%(lib)s) will now cause the entire package and all
    components to be flavored with the base instruction set flavor, so
    that architecture-sensitive but non-code files in (say) /usr/lib64
    do not show up on 32-bit platforms.
  * Sped up dependency resolution on the client
  * The reworked getFileContents call now asks for contents from the
    correct server when contents from more than one server are requested

Changes in 0.50.1:
  * Add support for trove=<troveVersion> in rq, cvc co, and other places that
    use findTrove
  * Add conary q --info option to display flavors
  * changeset command uses system flavor if no flavor is specified, skips
    troves which are not included in packages and groups by default,
    takes a --no-recurse option, and filters based on the excludeTroves
    configuration setting
  * Added automatic :perl component that works like the :python component,
    and extended the multilib-friendly-or-architecture-neutral policy to
    work with perl as well as python.
  * client/server protocol negotiation is a whole lot smarter now
  * getChangeSet() results in a single URL rather than one per primary trove
  * group, fileset, and redirect recipes have macros that contain the
    buildlabel and buildbranch.
  * fixed a bug with merging absolute change sets which contain config files
  * redirections to troves w/ older versions already installed didn't work
  * the pathId generation code has changed.  For cooked troves, the
    pathId will be the same for any particular version of a path.
    Code must not depend on this behavior, however; it may change in the
    future.

Changes in 0.50.0:
  * Redirections work
  * Sped up group generation
  * Troves which reference other troves (groups and packages) can now specify
    whether a trove is installed by default or not. Packages now reference
    :test, but don't install it by default
  * Added optional 'recurse' parameter to netclient.createChangeSetFile
  * The first argument to the Requires and TagSpec commands can now have
    macros interpolated, as in r.Requires('%(bindir)s/foo', ...)
  * Groups can have requirements now
  * protocol-level getFileContents works on multiple files simultaneously
  * repository log had too many files added to it
  * set instruction set flavor for a cooked trove whenever any Arch flags are
    checked

Changes in 0.14.12:
  * The shadow command looks at buildLabel instead of following
    installLabelPath
  * In some cases, troves with an incompatible flavor were chosen when
    --resolve was used. The proper flavor is now used, or the
    dependency is reported as unsatisfiable.
  * Several more instances of %(lib)s were moved out of the default
    specification for generic components like :runtime and :devel for
    better multilib support.
  * Policy now helps ensure that :python components are either
    architecture-neutral or multilib-friendly.
  * Better error messages for "%(foo)/" (which should be "%(foo)s/")
  * Looking up files in the local database gave erroneous results in
    some cases (this was noticeably primarily when distributed change
    sets were being generated)

Changes in 0.14.11:
  * Local systems store config files in sql tables now.  Use
    /usr/share/conary/convertcontents to convert to the new data store.
    Note that this means that any *config file* managed by conary can be
    read through the main SQL database file in /var/lib/conarydb/conarydb.
  * Actually check build requirements before building, use --no-deps to
    ignore the check.
  * make conary q and conary update convert all flavors to  strong flavors
    for comparison; ~readline becomes readline, and ~!readline becomes
    !readline, so that conary q foo[readline] works as expected.
  * no default flavor is presumed for local operations (erase, q)
  * changed getPackageBranchPathIds to base64 encode the filename in
    order to ensure that the resulting XML-RPC will be UTF-8 clean.
  * localoutofdate renamed to "yuck", a man page added, and the script
    and man page are now installed on the system.
  * rename --use-macro and --use-flavor options for cook to --macro
    and --flavor
  * support new cook syntax: cvc cook <trove>[flavor] to set the troves flavor
    while cooking
  * fixed rq output when iterating over subtroves within a trove or group
  * TroveNotFound exceptions are handled gracefully in cvc.  'conary cook
    foo' will no longer traceback when foo:souce could not be found in
    the repository.
  * Unsynchronized updates work for packages and groups
  * The database is now opened with a 30 second timeout.  This should allow
    better concurrency.
  * added --exclude-troves and excludeTroves conaryrc entry
  * repository .cnr file's commitAction configuration item now has a
    flavor provided to it as %(flavor)s and the default changemail
    script uses it.
  * don't allow the same label to appear twice in sequence in a version

Changes in 0.14.10:
  * FlavorMap sense wasn't set right for base instruction set

Changes in 0.14.9:
  * Shadow Branch objects didn't return parent branches properly. This
    caused incorrect pathId's to show up on cook on shallow shadows.
  * Reworked the code which looks up pathIds to take advantage of a new
    server call (getPackageBranchPathIds) which is faster and looks on
    both the full branch and full parent branches.
  * The Apache repository server now allows mixed ssl and normal requests.
  * Added forceSSL option to apache repository server configuration.
  * The network client code now supports accessing servers over https.
  * Proper salts are used for user passwords.
  * The default value for macros.optflags is "-O2" again, instead of
    an empty string.
  * The http handler in the conary server now sends back proper error
    codes in the case of an authentication error.

Changes in 0.14.8:
  * Fixed bug where streams for commits on distributed branches didn't always
    get set properly
  * reworked findTrove() in repository to return (name, version, flavor)
    tuples instead of full troves
  * Split conary.1 into conary.1 and cvc.1
  * Allow cvc cook trove=<version>
  * remove --target-branch cook option
  * added default :devellib component for architecture-specific devel bits,
    made all files with an architecture-specific multilib path that are
    not in :devellib go into :lib instead of having many of them fall into
    :runtime

Changes in 0.14.7:
  * ELF libraries with sonames that have paths in them are now handled
    sanely, by removing the path (and complaining...)
  * split march into targetArch and unameArch -- requires a new distro-release
  * rework command line arguments to shadow and branch to match how versions
    are normally specified, and allow a flavor specificatoin
  * added --sources to branch and shadow commands

Changes in 0.14.6:
  * fix for generating changesets between repositories
  * policies that look at shared libraries are now multilib-aware,
    fixing shared library permissions and dependency provision
  * autosources didn't work when committing across a shadow

Changes in 0.14.5:
  * allow groups to contain troves with conflicting flavors
  * make repository-side change set caching less buggy
  * fix config files changing to symlinks
  * allow duplicate items to be specified for erase and update
  * changeset command allows flavors to be specified
  * repquery --info shows trove flavor
  * fixed bug with not matching base instruction set flavor

Changes in 0.14.4:
  * several bugs in the 'cvc update' code paths have been fixed
    - it no longer retrieves autosource sources
    - the CONARY file now gets populated entries for autosource files
    - the fileids in CONARY files are now correct after an update
  * several bugs in error handling have been fixed
  * several docstrings have been fixed
  * packagepolicy now automatically adds usermode:runtime requirement to files
    that are dangling symlinks to consolehelper
  * the templating engine for the web interface to the server has been
    changed to kid; kid and elementtree are now required to run a server.
  * the web interface now supports limited editing of ACLs
  * the server now only supports protocol version 26 (it was a mistake
    to leave in support for 24 and 25)
  * old code that supported ancient protocol versions has been
    removed from the server
  * recipes loaded from within recipes follow the label= argument if
    it is given

Changes in 0.14.3:
  * Fixed usage message to no longer print 1 at bottom; improved option
    handling error messages
  * Fixed versions when branching from a shadow
  * The lookaside cache now fetches from the repository into the right
    location and with the right permissions, and fetches manually-added
    as well as automatically-added sources.
  * In recipes, addSource can now take dest='/path/to/file'
  * Change %(servicedir)s location from /var to /srv

Changes in 0.14.2:
  * contents are now stored as diffs when either the new file or the
    old file is empty
  * diffs of numeric streams can now express a change to the value of
    None

Changes in 0.14.1:
  * fixed a typo in lookaside.py that prevented commits from working
  * added a descriptive exception message when fileids in your database
    do not match the fileids in the repository

Changes in 0.14.0
  * added ability for changesets to ignore unknown fields in some places
    (making changesets somewhat less brittle)
  * fixed bug in source handling with non-recipe files in the local directory
  * added framework for generic trove information
  * checkout no longer pulls all sources from the repository
  * used new trove info framework to store the source trove, build time,
    total file size, and version of conary used when building binary
    troves.
  * lib/elf.c no longer uses mmap to read elf files.  Some architectures
    may have elf structures on disk that are not naturally aligned, and
    using mmap to read them won't work.
  * the repository code now uses a 30 second timeout when attempting to
    access the database
  * Have architectures control their march values in the architecture
    config files.
  * add Arch.getCurrentArch() to get the major architecture that is in use
    during a build

Changes in 0.13.3
  * added ability for a contents log file (makes syncing much easier)
  * file tags weren't used on updates
  * "description update" tag action replaced with "handler update"
    (which gets called when either the tag description or the tag handler gets
    updated)
  * "description preremove" tag action replaced with "handler preremove"
  * sources get committed automatically

Changes in 0.13.2
  * reworked use.py code almost entirely.
  * added /etc/conary/arch directory to contain architecture definition files;
    changed /etc/conary/use files to contain more information about how
    flags are used when building.  Flag definitions are no longer in use.py.
  * fixed buildFlavor so that it affects cooking packages as well as
    determining troves to include when cooking a group
  * changed --noclean to --no-clean to be in line with the rest of the
    options; documented it
  * removed Use.foo and Flags.foo options from conary config files.  Macros.foo
    is still there.  Added --use-flavor option to cvc cook which takes a flavor
    and overrides the build flavor while cooking.
  * groups now take flavor strings to determine the flavor of a trove to
    include, not flag sets.
  * dependencies resolution is flavor sensitive now (and uses flavor
    affinity)
  * added trove version/release number to dependency messages
  * renamed classes and methods in versions.py to match current terminology

Changes in 0.13.1
  * repquery wasn't filtering by flavor properly (exposed by a bug fix
    in 0.13.0)

Changes in 0.13.0
  * removed importrpm.py
  * diffs between a file object that has a non-empty provides or requires
    to a file object that has an empty provides or requires are now properly
    generated and applied.
  * added checks to validate merged file objects against the fileIds
    in the changeset
  * implemented shadows
  * framework for redirects in place
  * removed (unused) parentId field from Branches repository table

Changes in 0.12.5
  * reworked dependency resolution a bit for a big speedup in the server
  * moved destdir to %(builddir)s/_ROOT_
  * made macros.destdir available during the unpacking of sources
  * source commands (r.addAction, etc.), if given absolute paths for
    their dir keywords, will perform their actions in the destdir instead
    of the builddir
  * most build commands (r.Make, r.Create, etc.), will work in either builddir
    or destdir, depending on whether they are given relative or absolute
    paths
  * add dir keyword for r.Run
  * include /usr/bin/rpm2cpio

Changes in 0.12.4
  * set more arch flags for x86 and x86_64
  * troves can have multiple instruction set flavors now
  * flipped around use: and is: sections of flavor strings
  * Version and Branch object completely separated

Changes in 0.12.3
  * conary verify updated to new API so that it works again
  * conary q (with no arguments) works again

Changes in 0.12.2
  * added getTroveVersionsByBranch
  * make better use of _mergeQueryResults
  * moved version affinity into findTrove from ConaryClient
  * fixed branch affinity so that it's actually branch affinity instead of
    label affinity
  * rdiff changes for 0.12.0 broke negative numbers for oldVersion
  * rdiff diff'd based on label instead of branch
  * update has flavor affinity now
  * flavors can now be specified on the command line for update, erase
    repquery, and query
  * unspecified flavor flags got scores of zero, which was wrong
  * added python code for flavor scoring (useful for the client)
  * repository queries didn't work properly when looking for multiple flavors
    of a single version
  * fix for updating multiple flavors of a single version of a trove
    simultaneously
  * reworked getTroveVersionList and getAllTroveVersions for per-trove
    flavor filtering

Changes in 0.12.1
  * repquery and query always showed dependency information
  * getTroveLeavesByBranch did extra demarshalling of the flavor
  * repquery didn't deal with nonexistant troves well
  * dependency failures on erase didn't reassemble dependency flags properly
  * fixed bug in dependency sets creation which caused dependency flags
    to get mangled
  * added a check to prevent mangled flags from getting committed

Changes in 0.12.0
  * document config command, and display supplied macro/use/arch information
    in output
  * repository acl's work for almost everything
  * anonymous access must be explicitly enabled by creating an acl for
    user 'anonymous' with password 'anonymous'
  * server side flavor scoring used
  * queries reworked for flavor matching

Changes in 0.11.10.1
  * move to python2.4
  * repository caching (which isn't used yet) didn't track the recurse flag

Changes in 0.11.10
  * changed flavor tracking when loadRecipe() is used to only track
    flavors in loaded recipes that are superclasses of the recipe
    class in the loading recipe.  (e.g. loading python.recipe to get
    the distribution python version will not add all of the python
    recipe's flavor information to the loading recipe class, as long
    as the loading recipe does not subclass the Python class.)
  * add conary verify command for comparing the local system's state to
    the state it was in at install time
  * when a trove is installed for the first time, it comes from a single
    repository
  * didn't handle file types changing on update
  * fixed problem assigning depNums
  * components disappearing from troves caused problems in relative changesets
  * files moving from removed troves in changesets caused update to fail

Changes in 0.11.9
  * change the order of permissions setting (chmod after chown)
    because some versions of the Linux kernel remove setuid/gid bits
    when setting ownership to root

Changes in 0.11.8
  * work around a python bug w/ fdopen() resetting file permissions
  * r.Replace() as an alternative to r.Run("sed -i '...' file")
  * Policy enforcing UTF-8 filenames
  * r.macros.tagdatadir as a standard place to put data just for taghandlers

Changes in 0.11.7
  * changed server.py to take extra config files via --config-file instead
    of as an extra argument
  * extra config files (specified with --config-file) were ignored if they
    didn't exist; issue an error message now
  * Added r.ConsoleHelper() for recipes
  * PAM configuration files shouldn't have paths to modules by default,
    so we remove what used to be the standard path
  * changed repository user authentication to use user groups (currently
    one per user)
  * added password salt
  * restructured repository a bit
  * removed lots of unused code from FilesystemRepository

Changes in 0.11.6
  * branches are created as changesets now instead of as a protocol call
  * merged authdb into primary repository
  * fix for rdiff (broken by flavor rework in 0.11.5)

Changes in 0.11.5
  * Internals reworked to eliminate flavor of None in favor of empty flavor
  * Added (currently unused) code to parse command line flavor specifications
  * static libraries (.a files) get proper flavors now
  * Handle attempts to update already installed troves from absolute
    change sets

Changes in 0.11.4
  * all components built from a single recipe share a common flavor
  * loadRecipe's label= keyword argument can actually take a label
    as well as a hostname

Changes in 0.11.3:
  * optimized a sqlite update statement to use indexed columns
  * added --test to update and erase
  * dependency check didn't handle new components providing the same
    items as old components (broken by 0.11.1 performance enhancements)

Changes in 0.11.2:
  * standalone server was broken by --add-user changes in 0.11.1
  * dependency check no longer allows packages being removed to cause
    dependency failures
  * changed how dependencies are frozen to make the order deterministic
    (so fileId's don't change around)
  * added a database version to the database schema

Changes in 0.11.1:
  * erasing troves enforces dependencies -- this requires a database
    conversion (run the conary-add-filedeps script which fixed the
    conversion to 0.11.0 after updating conary)
  * reworked dependency queries to take advantage of indices for much
    better performance
  * add --add-user to server.py for creating the authdb

Changes in 0.11.0:
  * massive rework of fileId mechanism to allow better flavor support
  * added columns to dependency tables to allow erase dependency checks
    (which are not yet implemented)
  * enabled trove requirements
  * added cvcdesc and the 'describe' command to cvc to generate
    and use metadata XML files.
  * getMetadata follows the branch structure up until it finds metadata
    for the trove.
  * changed getFileContents() to not need trove name or trove version
  * byte-compiled emacs lisp files are transient, like python
    byte-compiled files
  * addSource recipe action now can take a mode= keyword argument
  * cook now enforces having no dash characters in version numbers
  * files are explicitly disallowed from depending on groups, packages,
    or filesets; the only trove dependency that a file or component
    can have is on a component.  Only filesets can depend on filesets.

Changes in 0.10.11:
  * reworked how absolute change sets get converted to relative change
    sets for better efficiency
  * chained dependency resolution caused duplicate troves in the final
    changeset (and a lot of extra work)
  * added --config to stand alone repository
  * source flag wasn't set properly for newly added non-text files
  * flavor information is now printed by "conary query" when multiple
    flavors of the same version of a trove are installed
  * "conary repquery --all" flavor output formatting has been improved

Changes in 0.10.10:
  * changesets get downloaded into a single (meta) file instead of lots
    of separate files
  * fix several bugs in the freshmeat record parsing
  * add a freshmeat project page URL to the metadata by default
  * add a "source" item to metadata
  * the server implementation of troveNames() was horrible
  * enabled file dependencies

Changes in 0.10.9:
  * fixed some authorization issues with the xml-rpc repository interface
  * the web management interface for the repository works now; see
    http://wiki.specifix.com/ConaryConversion for information on how
    to convert existing authdb's to support this
  * fixed a bug with distributed branches
  * users can change their passwords through the repository's web api
  * improved logic apachehooks use to find top level URL
  * fixed bug in server side repository resolution

Changes in 0.10.8:
  * changed iterAllTroves() to troveNames(), which searches a single
    label instead of the whole repository
  * reworked http authentication and CGI request handling and added the
    beginning of a web interface to the repository for user administration
    and metadata management.

Changes in 0.10.7:
  * dependency sql code reworked to use temporary tables
  * new macro called "servicedir" that defines the location for
    service data (%(servicedir)s{ftp,http,etc})
  * added busy wait to sqlite3 python binding when executing SQL
    statements on a busy database

Changes in 0.10.6:
  * Lots of bug fixes for distributed branching
  * Some code rearrangement
  * The start of metadata support code is now included

Changes in 0.10.5:
  * The local database is used for fetching file information (but not
    contents), reducing network traffic when creating change sets
    across repositories.
  * Update works on troves which were locally cooked or emerged
  * Internal changes to move toward getFileContents() working in batches
    rather then on individual files. For now this prevents the repository
    from copying files between the content store and /tmp to serve them.
  * Arch flags are now included in flavors
  * Emerge follows the installLabelPath instead of the buildLabel
  * The extended debugger has been extensively modified
  * Conary can handle filenames with '%' in them
  * The showcs command has been significantly updated, and the updates
    are documented in the conary.1 manpage
  * New syntax for flags distinguishes requirements from "optimized for";
    see http://wiki.specifix.com/FlavorRankSpec

Changes in 0.10.4:
  * Bug fixes for updating from absolute change sets (which basically
    just didn't work for troves which contained config files)
  * Bug fixes for distributed branching
  * The database is used for fetching trove information (but not yet
    file information) when the client constructs change sets across
    distributed branches
  * various other bug fixes

Changes in 0.10.3:
  * this version introduces changes to the network protocol for
    obtaining file contents and changeset generation. The client
    protocol version number has increased, so version 0.10.3 can only
    communicate with servers running the server from 0.10.3. The
    server remains backward compatible with older clients.
  * a warning message is now displayed when the user attempts to
    create a branch that already exists on a trove.
  * the correct trove names are displayed when automatically resolving
    dependencies
  * packages no longer get the union of all the dependency information
    of the components they contain.  This information would have to be
    recalculated if a user installed a package then removed a
    component afterward.
  * a package policy check was added to reject any world-writable
    executable file.
  * r.TagSpec('tagname', exceptions='filter') now overrides a match by
    another r.TagSpec('tagname', 'filter')
  * more changes to metadata interface
  * various other bug fixes and improvements

Changes in 0.10.2:
  * the repository code is now included in the main conary source
    archive
  * "conary showchangeset" produces a more user-friendly output
  * large responses from the repository server are now compressed
  * the protocol for getFileContents() changed to take a fileId
    instead of the file's path.  The repository code can still handle
    old requests, but the client code now requires the latest
    repository code.
  * bug fixes

Changes in 0.10.1:
  * when applying a changeset, dependency failures are resolved by
    querying servers in the installLabelPath
  * troves that satisfy a dependency can automatically be added to a
    transaction.  This behavior is controlled by the "autoResolve"
    variable in conaryrc or the "--resolve" command line option to
    "conary update"
  * dependency resolution is calculated recursively.  To limit the
    recursion depth to check only first order dependencies, a
    "--no-deps-recurse" option has been added to "conary update"
  * "conary repquery" now takes a "--deps" argument, which prints the
    Requires and Provides information for the trove that is being
    queried.
  * changes have been made to the build side of Conary to facilitate
    building recipes that use cross compilers
  * symlinks now get the appropriate ownership set when they are
    restored
  * groups can now specify which flavor of a trove to include
  * repository queries that don't need file information no longer ask
    the repository for files.
  * various bug fixes and cleanups

Changes in 0.10.0:
  * dependency checking is now performed before changesets are
    applied.  This uses new tables in the local system's database.
    If you are using a database created by a version of Conary older
    than 0.10.0, it must be converted before it can be used.  See:
      http://wiki.specifix.com/ConaryConversion
    for details
  * Shared library dependency information in changesets is now stored
    in a different format.  This means that repositories that use old
    versions of Conary will be unable to give valid changesets to
    Conary 0.10.0 or later.  Therefore, the protocol version number has
    been increased.
  * --no-deps argument added
  * "cvc co" is now a synonym for "cvc checkout"

Changes in 0.9.6:
  * dependency enforcement infrastructure has been added (the code is
    currently disabled)
  * bug fixes
    * applying a changeset that un-hardlinks files now works
    * conary rq [trove] --info now works
    * running "conary update [trove]" when more than one flavor of
      [trove] exists no longer tracebacks.  It installs both flavors
      of the trove (which is not always the desired behavior - this
      will be addressed later)
    * only files with execute permissions are checked for
      #!interpreter.
    * "conary rq [trove] --ls" no longer tracebacks when [trove]
      exists in more than one repository
    * various code cleanups

Changes in 0.9.5:
  * new methods for specifying dependency information in recipes have
    been added
  * #! interpreters get added as dependencies
  * local flag overrides now work
  * cvc cook --resume can be used multiple times
  * conary invokes gpg with --no-options to avoid creating or using
    ~/.gnupg

Changes in 0.9.4:
  * fixes to cvc annotate
  * flavors and dependency generation code has been refactored to be
    policy based
  * better error handling when invalid changeset files are given to
    conary
  * minor code cleanups

Changes in 0.9.3:
  * New "cvc annotate" feature
  * Man page updates
  * Changesets which remove a file and replace it now apply correctly.
  * "cvc update" no longer complains and fails to update the CONARY
    state file properly  when ownerships differ
  * FileId generation now looks for previous versions of all the
    packages that have just been created, not just the name of the
    recipe.
  * Cooking as root is no longer allowed
  * Miscellaneous bug fixes.

Changes in 0.9.2:
 * Bug fixes:
   * Applying changesets that have more than one hard link groups
     sharing the same contents sha1 works now.
 * Build changes:
   * Recipes can now create new top level packages.

Changes in 0.9.1:
 * Bug fixes:
   * Applying a changeset that has a flavor which is a superset of the
     previous version's flavor now works.
   * Parsing optional arguments to command line parameters that appear as
     the last thing on the command line works
 * Build changes:
   * Package policy now checks to ensure that files in /etc/cron.*/*
     are executable
 * Update changes:
   * Conary no longer complains if a transient file has been modified
     on disk but no longer exists in a new version of a component.
 * Miscellaneous changes:
   * Version 1 on-disk changeset file support has been removed.

Changes in 0.9.0:
 * protocol versioning is much more granular now allowing for backwards
   compatible versions of functions
 * changeset command now generates changesets for multiple troves spread
   across multiple repositories
 * change sets are transferred as a set of independent change sets now
   (laying the groundwork for repository change set caching, with which
   this version will work just fine)

Changes in 0.8.3:
 * Man page updates.
 * The "conary query" command now accepts multiple arguments for
   troves and paths
 * Fixed "conary erase" command which was broken in 0.8.2

Changes in 0.8.2:
 * You can now install multiple troves at once (even a combination of
   changeset files and troves from repositories), and the entire
   action is recorded in a single rollback (this required a change in
   command-line arguments for updating troves).
 * The beginnings of support for searching multiple repositories
 * Miscellaneous code cleanup and bug fixes.

Changes in 0.8.1:
 * The source code has been re-arranged for easier maintenance, and
   conary has been split into two programs: conary and cvc.
 * Better error messages and debugging tracebacks

Changes in 0.8.0:
 * A new changeset format supports hard links but requires staged update.
 * The new changeset format also collapses duplicate contents even
   when hardlinks are not used.
 * By default, rc?.d/{K,S}* symlinks are no longer packaged. The
   chkconfig program is relied on to create them at package
   install/update time. Init scripts are explicitly required to
   support the chkconfig protocol by default
 * Improved error messages
 * Several bug fixes.

Changes in 0.7.7:
 * Extended debugger saves and emails
 * Tracebacks now include arguments and locals
 * More size optimizations were made when applying changesets
 * Applying absolute changesets when a trove is already installed is
   now much more efficient than it was
 * Self-referential symlinks raise a packaging exception.
 * Several bugs fixes.

Changes in 0.7.6:
 * Installation
   * Hardlink handling
   * enhanced debugging capabilities (including saving a debugging
     state file to enable remote debugging)

   * using binary file ids and iterators for significant memory savings
   * and runtime support for the x86.x86_64 sub-architecture
 * Cooking
   * more robust handling of the --resume option
   * policy normalization of where app-defaults files go.

Changes in 0.7.5:
 * Hard links are implemented (but not yet enabled, in order to
   preserve changeset compatibility for now).
 * Several bugs have been fixed for installing and cooking.

Changes in 0.7.4:
 * Fileids are now stored and transmitted in binary rather than
   encoded.
 * Better handling of multiple versions of packages/troves installed
   at the same time
 * Missing file handling improvements
 * Recipe inheritance is now possible between repositories
 * Enhanced Interrupted builds
 * The dynamic tag protocol was slightly modified
 * Added Arch.x86.amd64 and Arch.x86.em64t
 * several bugs fixes

Changes in 0.7.0:
 * sqlite3 is used for the database
 * better handling of multiple packages with the same name installed at once.

Changes in 0.6.6:
 * repository protocol update
 * changeset format update
 * added the ability to resume halted local builds
 * added the ability to easily package build-time tests to run at
   install time to qualify new/changed environments
 * better handling of packaged .pyc/.pyo files
 * better shared library handling
 * improved inline documentation
 * optimizations for both space and time
 * numerous bugfixes<|MERGE_RESOLUTION|>--- conflicted
+++ resolved
@@ -1,6 +1,6 @@
 Changes in @NEW@:
-<<<<<<< HEAD
   o Client Changes
+
     * Given a system based on rPath linux where you only installed !smp 
       kernels, conary would eventually start installing smp kernels on your 
       system, due to the way the update algorithm would determine whether you 
@@ -8,11 +8,9 @@
       affinity in this case and does not install the smp kernel.
     * Mirror configuration files can now specify uploadRateLimit and
       downloadRateLimit.
-=======
   o Bug Fixes:
     * Fixed a case where an Assertion could be raised when switching from an
       incomplete trove to a complete trove.
->>>>>>> 70c3519f
 
 Changes in 1.0.9:
   o Client Changes:
