--- conflicted
+++ resolved
@@ -10,24 +10,6 @@
 
   o Build Changes:
     * GroupRecipe.add*Script now accepts a path to the script as the
-<<<<<<< HEAD
-      initial parameter (following PackageRecipe.addSource)
-    * addArchive now supports a preserveOwnership parameter. When set to
-      True, owners and groups from cpio, rpm, and tar archives are used
-      as the owners and groups for the final packaging (CNY-927).
-    * 'cvc revert' added to undo local changes (CNY-1222)
-    * GroupRecipe.addCopy() copies compatibility classes and group scripts
-      onto to groups. New copyScripts and copyCompatibilityScripts options
-      to GroupRecipe.addCopy() and GroupRecipe.addAll() can be used to
-      change this behavior. (CNY-1642)
-    * A new build action has been added, NewLicense(). This build action will
-      take either a directory structure of licenses or a single license file,
-      normalize its contents, and place it in a directory in
-      /usr/share/known-licenses, which will be used at a later date by
-      conary-policy.
-    * A new macro, %(name_version)s, has been added which resolves to
-      %(name)s-%(version)s
-=======
       initial parameter.
     * r.addArchive() now supports a preserveOwnership parameter.  When
       set to True, owners and groups from cpio, rpm, and tar archives
@@ -48,6 +30,9 @@
       organizations maintaining a set of packages as part of a Linux
       OS platform.
 
+    * A new macro, "%(name_version)s", has been added which resolves to
+      "%(name)s-%(version)s".
+
   o Client Changes:
     * An explicit commit lock is now used to prevent overlapping
       updates and rollbacks.  (CNY-1591)
@@ -77,7 +62,6 @@
     * Standalone Conary repositories or proxies can be run in SSL mode
       if m2crypto is installed and the configuration options "useSSL",
       "sslCert", and "sslKey" are properly set. (CNY-1649)
->>>>>>> 3d4ac427
 
   o Bug Fixes:
     * A bug that sometimes caused "user/group does not exist - using
@@ -126,30 +110,10 @@
       the version of a pinned trove to a version included in a group
       that is installed on the system, the pin would not
       hold. (CNY-1652)
-<<<<<<< HEAD
-    * Shared contents to a file in a link group could break if the contents
-      were duplicated in the changeset due to distributed contents
-
-  o Client Changes:
-    * The conaryclient module now exposes ChangeSetFromFile to instantiate
-      changesets from .ccs files. (CNY-1578)
-
-  o Internal Changes:
-    * Conary clients can ask newer Conary repositories (speaking at least
-      protocol version 48) for a specific changeset format. This allows one
-      to use new Conary clients to generate changesets understood by older
-      clients. (CNY-1544)
-
-  o Server Changes:
-    * Standalone Conary repositories or proxies can be run in SSL mode,
-      if m2crypto is installed and the configuration options useSSL, sslCert
-      and sslKey are properly set.  (CNY-1649)
-=======
     * A bug that caused an unhandled exception in the Conary update
       code when shared contents to a file in a link group are
       duplicated in the changeset due to distributed contents has been
       fixed.
->>>>>>> 3d4ac427
 
 Changes in 1.1.24.1:
   o Release Correction
