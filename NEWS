--- conflicted
+++ resolved
@@ -35,14 +35,10 @@
     * Use objects now record which file on system defines it. (CNY-1179)
 
   o Bug Fixes:
-<<<<<<< HEAD
-    * Builds that resulted in changesets containing the same file
-=======
     * The SQL query that implements the getTrovesByPath() repository
       method has been reworked to avoid slow queries under
       MySQL. (CNY-1178)
-    * Builds that resulted in changesets containg the same file
->>>>>>> 7def2cb2
+    * Builds that resulted in changesets containing the same file
       in different locations would fail to commit if the files differed
       only by mtime. (CNY-1114)
     * Builds that resulted in changesets containg the same file
