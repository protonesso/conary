--- conflicted
+++ resolved
@@ -1,9 +1,9 @@
 Changes in @NEW@:
-<<<<<<< HEAD
-=======
+  o Bug Fixes:
+    * Disable diff/patch merging for RPM config files (CNY-3399)
+
   o New Features:
     * Added support for RPM capsules to ChangesetExploder class
-    * Disable diff/patch merging for RPM config files (CNY-3399)
 
   o Internal Changes:
     * Added file flags to allow conary to override file contents and attributes
@@ -15,7 +15,6 @@
       than instantiating all of the child elements (which are often not needed
       anyway). This reduces total ram usage by more than 5% on large
       changesets.
->>>>>>> d1d92ebf
 
 Changes in 2.1.13:
   o Bug Fixes:
