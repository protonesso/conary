--- conflicted
+++ resolved
@@ -94,12 +94,6 @@
       intended. (CNY-3231)
     * rpm2cpio now correctly handles rpm packages compressed with xz.
       (CNY-3234)
-<<<<<<< HEAD
-    * When running an external entitlement generator, use /dev/null for
-      stdin instead of closing the file descriptor
-    * getTroveLeavesByPath() didn't return leaves; it returned the most
-      recent trove which includes that path
-=======
     * Unpacking an RPM with addArchive or addCapsule now functions
       correctly even if the CPIO archive in the RPM contains a
       non-traversable directory. (CNY-3244)
@@ -173,7 +167,6 @@
     * Dirnames/basenames are added as a single operation at the beginning
       of a repository commit to make the ids available for the files
       build removing the need for large, complex joins later.
->>>>>>> 2e996d02
 
 Changes in 2.0.50:
   o Bug Fixes:
