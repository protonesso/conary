--- conflicted
+++ resolved
@@ -1,12 +1,4 @@
 Changes in @NEW@:
-<<<<<<< HEAD
-  o Bug Fixes:
-    * An error in the repository that caused a malformed exception to
-      be returned to the client when a trove was missing has been
-      corrected. (CNY-2624)
-
-Changes in 2.0.9:
-=======
   o Build Changes:
     * An xml formatted log has been added to :debuginfo. This is in
       addition to the human readable log. The xml log contains the same
@@ -20,9 +12,11 @@
     * A bug in finding the sources required to build all the packages for
       a group that omitted replace() packages has been fixed.  This mainly
       affected rmake builds of group recipes. (CNY-2605)
-
-Changes in 1.2.20:
->>>>>>> 5c312e56
+    * An error in the repository that caused a malformed exception to
+      be returned to the client when a trove was missing has been
+      corrected. (CNY-2624)
+
+Changes in 2.0.9:
   o Bug Fixes:
     * A bug that occasionally caused a thread deadlock when multiple
       threads access the local system Conary database concurrently has
