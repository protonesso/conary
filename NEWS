Changes in @NEW@:

  o New Feature:
    * Conary now supports files whose compressed contents are more than
      4 gig in size. Old versions of Conary will report an error saying
      that "assert(subMagic == SUBFILE_MAGIC)" failed (CNY-1572).
    * Redirects with multiple targets can now be built and installed
      (CNY-1554)
    * Use explicit commit lock to prevent overlapping updates and rollbacks
      (CNY-1591)
    * Conary now supports a "searchPath" configuration option, which works 
      like the installLabelPath but can contain both packages and labels.
      For example, "searchPath group-os contrib.rpath.org@rpl:1" would make
      sense to first install the version of a package referenced in group-os,
      then to fall back to installing from contrib.rpath.org@rpl:1. (CNY-1571)

  o Bug Fixes:
    * During a cvc update, new files in the source component could result
      in user/group warnings (CNY-763)
    * Derived packages (experimental) built from unflavored troves get
      properly flavored as unflavored. (CNY-1506)
    * Macros in arguments to the version control system recipe class
      commands are now properly expanded. (CNY-1614)
<<<<<<< HEAD
    * Cvc promote no longer displays some warnings that were rarely helpful 
      unless you are in --debug mode. (CNY-1581)
=======
    * The Conary client will now bypass proxies running on remote machines
      with repositories running on localhost. (CNY-1621)
>>>>>>> bf267108

  o Client Changes:
    * The conaryclient module now exposes ChangeSetFromFile to instantiate
      changesets from .ccs files. (CNY-1578)

  o Internal Changes:
    * Conary clients can ask newer Conary repositories (speaking at least
      protocol version 48) for a specific changeset format. This allows one
      to use new Conary clients to generate changesets understood by older
      clients. (CNY-1544)

Changes in 1.1.24:
  o New Feature:
    * Conary 1.1.24 introduces the framework needed to implement a new
      metadata design for Conary.  The new metadata feature allows
      various information such as description to be set for a trove.
      New XML-RPC interfaces, getNewTroveInfo() and setTroveInfo(),
      have been added to facilitate mirroring metadata.
      addMetadataItems() has been added to allow metadata to be added
      to a trove after it has been built. (CNY-1577)

  o Client Changes:
    * The Conary client now distinguishes between an upstream Conary
      proxy and a plain HTTP proxy. This is so we can properly handle
      SSL traffic through an HTTP proxy using the CONNECT HTTP method.
      As such, there is now a "conaryProxy" configuration variable, in
      addition to the "proxy" variable. (CNY-1550)
    * The "proxy" (and newly introduced "conaryProxy") variables can
      be turned off by setting them to "None". (CNY-1378)
    * Clients requesting the inclusion of configuration files residing
      on the network now upload their version. This opens up the
      possibility for the server to serve different configuration
      files to different client generations. (CNY-1588)
    * Configuration variables "localRollbacks" and "pinTroves" get
      used as defaults when applying an update job; they can be
      explicitly overridden. (CNY-1583)

  o Bug Fixes:
    * A bug in the way the proxy configuration variable is set has
      been fixed. (CNY-1586)
    * A bug that caused a traceback when rolling back group updates
      from rollback changesets created when the "localRollback"
      configuration option was set has been fixed. (CNY-1590)
    * A bug that caused a traceback when applying a local rollback
      changeset with a locally modified file has been fixed.  Conary
      needed to create the directory that the locally modified file
      resides in first. (CNY-1444)
    * Applying rollbacks could attempt to invalidate the rollback stack,
      which would cause corruption of the rollback stack (CNY-1587)

Changes in 1.1.23:
  o Client Changes:
    * A new command, "conary rdiff", has been added. This allows one
      to inspect the differences between any two troves with the same
      name. (CNY-855)

  o Build Changes:
    * Conary recipes can now directly reference source code through
      version control systems.  The new r.addMercurialSnapshot(),
      r.addCvsSnapshot(), and r.addSvnSnapshot() source actions check
      out repositories and create snapshots.  They are integrated with
      the "cvc refresh" command for fetching more recent source code
      from version control repositories. (CNY-1)
    * The r.replace() function in group recipes now supports the
      searchPath parameter. (CNY-1574)

  o Bug Fixes:
    * A corner case affecting server-side matching of troves against
      negative flavors has been fixed. (CNY-641)
    * A bug in the StreamSet thaw code that prevented frozen StreamSet
      objects with a tag value greater than 128 from being thawed
      properly has been fixed.
    * A bug has been fixed that prevented creating a diff of a Trove
      object that contained troveInfo with unknown data. (CNY-1569)
    * A bug in the logic used by Conary to determine whether or not
      the rollback stack should be invalidated based on group update
      scripts has been fixed. (CNY-1564)
    * A bug that caused an unhandled exception in a Conary proxy when
      it attempted to create a changeset from a pre-Conary-1.1.x
      server has been fixed.
    * Small race condition in populating the cache for both
      repositories and proxies has been fixed (CNY-1576)

Changes in 1.1.22:
  o Major Changes:
    * Group troves can now declare an (integer) compatibility class
      which is used to automatically invalidate rollbacks (existing
      groups are considered to be in compatibility class zero). When a
      group is upgraded to a new group which has a different
      compatibility class, the rollback stack is invalidated unless
      the group also contains postRollback script which can rollback
      to the version being updated. Postrollback scripts can now be
      defined with a list of compatibility versions they are able to
      roll back to. Old invalidateRollback parameter for some group
      scripts is no longer supported.

  o Client Changes:
    * To take advantage of Conary's ability to apply the critical
      update set and restart before applying the rest of the updates,
      three new API calls have been added: newUpdateJob,
      prepareUpdateJob and applyUpdateJob. (CNY-1454)
    * A new argument, --no-restart, has been added to conary. This has
      to be used in conjunction with --root and allows one to skip the
      restarts after applying critical updates when installing in a
      chroot. (CNY-1458)
    * Proxy configuration parameter is now of the form 'proxy protocol
      url' (i.e. 'proxy http http://proxy.some.com'), and allows
      separate proxies to be configured for http and https. If old
      'proxy url' form is used, separate proxies are configured for
      http and https rather than a single proxy being using for both
      protocols. Users who need the old behavior should set explicit
      configure the same proxy for both protocols.

    * Conary no longer runs group scripts when "--just-db" is
      specified on the command line.
    * The conary.conaryclient.mirror.mirrorRepository() function now
      accepts a list of target repositories.

  o Build Changes:
    * Conary has tools in place through a new cross flag and a new
      "target" flavor to support better defining of cross compiling
      builds.  (CNY-1003)
    * Configuration files are again allowed to have executable bits
      set, but configuration files with executable bits set are not
      included in the :config component even if the :config component
      is being created. (CNY-1260, CNY-1540)

  o Proxy Changes:
    * A proxy can now be configured to use an http proxy for all
      outgoing requests. The 'proxy' configuration item is supported
      in a manner identical to the client.
    * The (unused) ability for a standalone server to act as both a
      proxy and a standalone server has been removed; this removes the
      standalone proxies dependence on the X-Conary-Servername header.

  o Internal Changes:
    * The createTrigger() method of dbstore drivers no longer accepts
      the "pinned" keyword parameter.
    * SeekableNestedFile and FileContainer objects no longer depend on
      the file pointer for reads; pread() is used everywhere.  This
      allows the underlying file descriptors to be shared between
      objects or between threads.
    * Repository schema now understands the concept of minor and major
      schema revisions. (CNY-811)

  o Bug Fixes:
    * A bug in proxy code that caused conary to use https through a
      proxy when http was desired has been fixed. (CNY-1530)
    * A bug in clone/promote relating to cloning when there are
      flavors on the clone label that are superset of the current
      flavor, but the current flavor doesn't exist has been
      fixed. (RMK-415)
    * A race condition related to the multithreaded Conary client,
      where one thread could modify an unprotected variable assumed
      immutable by a different thread has been fixed. (CNY-1450)
    * If the database is locked, Conary will no longer display a stack
      trace, but an error message. (CNY-1292)
    * The Conary library now uses a built-in difflib if the system's
      difflib is not patched for recursion. (CNY-1377)
    * Mirroring troves marked as removed from repositories running on
      MySQL has been fixed. (CNY-1193)
    * Repository cooks now sets the subprocess' stdin to /dev/null to
      avoid hanging while waiting from stdin. (CNY-783)
    * Trove.verifyDigests() no longer fails erroneously if a signature
      version 0 digest has not been calculated and set in
      troveInfo. (CNY-1552)
    * A bug in changeset reset() which affected reusing changesets in
      merges has been fixed. (CNY-1534)
    * A bug in changeset based trove sources where the underlying
      changesets never got reset has been fixed. (CNY-1534)

Changes in 1.1.21:
  o Repository Changes:
    * A "hidden" keyword argument has been added to the
      commitChangeSet() and hasTroves() method.  This allows mirror
      users to commit troves which will never be displayed to users.
      The presentHiddenTroves() call makes all hidden troves
      visible.  The XML-RPC protocol version is now 46.

  o Internal Changes:
    * StreamSet operations in C now use a common StreamSet_GetSSD()
      function which creates the _streamDict object if it does not yet
      exist.  This fixes crashes in rare cases where a
      StreamSet.find() class method is used before any instances of
      that StreamSet have been created. (CNY-1524)
    * Numeric StreamSet types can now have values set to None (which
      indicates that there is no value set at all).  Additionally, if
      passed an empty string to the thaw() method, the value is set to
      None. (CNY-1366)

  o Bug Fixes:
    * A bug in commitChangeSet() which returned a "file not found"
      error when the user had insufficient permission for the commit
      operation has been fixed.
    * A bug that caused Conary to raise an unhandled exception when
      updating a trove that has missing TroveInfo data in the local
      database.  When new types are added to TroveInfo, older versions
      of Conary omit the new data from the database.  Once a version
      of Conary is used that understands the new data types, the
      missing data is restored to the previously incomplete trove.
    * Handling user permissions when committing under certain 
      circumstances against a Conary 1.1.20 was fixed. (CNY-1488)

Changes in 1.1.20:
  o Major Changes:
    * Groups can now include scripts which are automatically run
      before an install, after an install, after an update, and after
      a rollback.  Documentation on how to add these scripts to groups
      will be posted to wiki.rpath.com shortly.  Unlike tag handlers,
      these scripts are not inherently reversible; therefore if a post
      update script is executed, the rollback stack will be reset.  The
      rollback information is still stored in the rollback directory,
      but the "conary rollback" and "conary rblist" commands will no
      longer be able to access the previous rollbacks.

      Only Conary repositories running version 1.1.20 or later can
      store these scripts.  If the repository is not running the
      minimum required version, a "changeset being committed needs a
      newer repository server" error will be produced.

      If an older version of Conary downloads a group that has a
      script associated with it, the scripts will be silently ignored.
      Future versions of Conary may add a "Requires: trove:
      conary(group-scripts)" dependency to groups that have scripts
      associated with them. (CNY-1461)

    * Support for versioned trove signatures has been added. (CNY-1477)
    * Version 1 signatures have been added which use a SHA256 digest
      that includes the frozen form of unknown troveInfo
      segments. (CNY-1186)
    * Unknown troveInfo segments are stored in both the repository and
      local database and restored properly. (CNY-1186)

  o Client Changes:
    * Hashes of the directories in which a trove places files are now
      computed and stored in troveInfo. (CNY-857)
    * A --file-flavors option has been added to "conary query/q",
      "conary repquery/rq", and "conary showcs/scs". (CNY-1507)
    * The ability to promote using branches and to promote to siblings
      of parents has been added.  For example, you can now promote
      from /A//B to /C without first cloning uphill to A. (CNY-1513)

  o Build Changes:
    * When Conary calls an external program (python, perl, monodis) to
      determine file dependencies and that program is not a part of
      the package being built, it will warn if that external program
      is not provided by a component in build requirements. (CNY-1492)

  o Internal Changes:
    * The conary.lib.elf module can now be built against libelf
      version 0.8.0 or later as well as the libelf implementation
      provided by elfutils.  libelf can be downloaded from
      http://www.mr511.de/software/ (CNY-1501)
    * The Conary client API has a new method disconnectRepos() that
      allows one to cut access to the networked repositories.  A
      RepositoryError exception is raised if network access is
      attempted. (CNY-1474)

  o Bug Fixes:
    * StreamSet objects didn't work with inheritance because the C
      implementation treated an internal variable as inheritable when
      it should have been treated as a class variable.
    * Attempting to create a shadowed Version object that reference a
      label that is already uphill are now issues a proper error
      message. (CNY-847)
    * Running the "conary rblist" command as non-root now produces a
      proper error message. (CNY-1453)
    * Badly-formatted parentVersion strings in derived packages
      (experimental) no longer cause a stacktrace.
    * Previous versions of Conary would fail to find the UID or GID of
      a newly created user if "--root" was specified on the command
      line and C library components had not yet been installed.
      Conary would erroneously fall back to using UID 0 or GID 0
      (root) instead.  (CNY-1515)
    * A traceback that occurred when a lookaside repository cache has
      not been defined when initializing a derived package recipe
      object has been fixed. (CNY-1509)
    * The Conary network repository client no longer attempts to use a
      proxy if the repository is residing on the local machine.
    * A bug in the freezing of update jobs has been fixed. (CNY-1521)
    * r.addPatch()'s optional argument "extraArgs" will now do the right
      thing if passed a single string instead of a tuple or list.

Changes in 1.1.19:
  o Client Changes:
    * A new "cvc promote" command has been added. "cvc promote" is a
      special type of cloning based on group structure.  For more
      information on promote, see the JIRA issue until documentation
      on the wiki is updated.  (CNY-1304)
    * An "--all-flavors" option has been added to "cvc promote" which
      promotes all flavors of the latest version of the listed
      troves. (CNY-1440)
    * A programmatic interface for performing partial clones, where
      only some components out of a package are cloned based on
      byDefault settings, has been added. (CNY-1389)
    * Conary changesets can now deal with changesets that contain
      package components that share identical file contents, pathId,
      and fileId combinations. (CNY-1253)
    * The "proxy" configuration parameter will now work for standard
      http proxies such as Squid.  Previously the "proxy"
      configuration parameter could only specify a Conary repository
      proxy.  Environments that require all HTTP and HTTPS traffic
      pass through a proxy must continue to use they "http_proxy"
      environment variable, as the "proxy" configuration variable is
      only used for Conary repository calls.  Source downloads in cvc,
      for example, will only use the http_proxy environment variable.
    * Due to limitations in Apache 2.0, the Conary client will now use
      HTTP/1.1 "chunked" Transfer-encoding when committing changesets
      larger than 2 GiB.
    * An "applyRollback()" method has been added to the ConaryClient
      class. (CNY-1455)

  o Server Changes:
    * The repository cache has been completely reworked. This fixes
      problems with authorization and the cache, and has the side
      benefit of unifying the proxy code for the repository and the
      proxy. The cacheDB repository configuration parameter is
      obsolete and will cause a warning on startup. changesetCacheDir
      should now be used instead, and tmpwatch should be configured to
      clean up both the changesetCacheDir and tmpDir
      directories. (CNY-1387)
    * The repository now properly commits changesets where multiple
      troves reference the same (pathId,fileId) key. (CNY-1414)
    * The standalone server can now decode "Transfer-encoding:
      chunked" PUT requests from clients.
    * Apache based repository servers now send changeset file contents
      using the "req.write()" method instead of the "req.sendfile()"
      method when file contents are larger than 2 GiB.  This works
      around limitations in Apache 2.0.
    * The list of sizes returned by the getChangeSet() and
      getFileContents() repository methods are now returned as a list
      of strings instead of a list of integers.  XML-RPC integers can
      only hold values less than 2147483648 (a signed integer).
    * A Conary repository will now raise an exception if a client
      requests a changeset that is larger than 2 GiB in total size or
      file contents larger than 2 GiB in size and does not support the
      new version 44 protocol required to work around this limitation.

  o Build Changes:
    * A "vmware" flavor has been added to the default set of flavors.
      A trove with a vmware flavor should be intended to run as a
      VMware guest. (CNY-1421)
    * If there's a conflict when loading installed troves, the latest
      trove will be picked.
    * The loadInstalled() recipe function will now search the
      installLabelPath for troves to load when it cannot find them any
      other way.
    * A "overrideLoad" keyword parameter has been added to the
      loadInstalled() and loadSuperClass() recipe functions.  This can
      be used to override the default search mechanism.

  o Bug Fixes:
    * Local flags are now cleared after each group cook, meaning that
      multipass group cooks will have the correct local
      flavor. (CNY-1400)
    * Dependency resolution in group cooks now also take advantage of
      the group cache. (CNY-1386)
    * Changesets for source troves with missing files (because the
      file is missing from the upstream server or the upstream server
      is unavailable) are now properly written to changeset
      files. (CNY-1415)
    * Derived packages, which are still experimental, now correctly
      handle multiple architectures built from the same
      source. (CNY-1423)
    * The loadInstalled() recipe function now always works even if you
      have multiple versions of a package installed from multiple
      branches.
    * Trove names are now checked for legal characters. (CNY-1358)
    * A minor bug related to file uploads on the error codepath was
      fixed.  (CNY-1442)
    * A bug in "cvc promote" that caused it to fail when the source
      components added due to --with-sources were in conflict.  This
      could happen, for example, when different flavors of a binary
      were cooked from different source versions and all flavors to be
      cloned to the new label at the same time (CNY-1443)
    * A bug in the CfgQuotedLineList class' display function has been
      fixed.
    * Flavored items in a job list are now correctly frozen when
      writing out an update job. (CNY-1479)
    * A default UpdateCallback() is set if an update callback hasn't
      been specified when invoking the applyUpdate() method of
      ConaryClient. (CNY-1497)
    * "cvc cook --macros" works as expected now, by defining a macro (as
      passed in on the command line with --macro) per line. (CNY-1062)
    * Committing to a Conary repository when using a standard HTTP
      proxy functions properly.  A change in 1.1.18 introduced this
      incompatibility.
    * The redirect build code has been refactored.  Bugs related to
      building flavored redirects have been fixed. (CNY-727)

Changes in 1.1.18:
  o Major Changes:
    * Changesets are now indexed by a pathId,fileId combination instead of
      just by pathId. This should eliminate the vast majority of conflicts
      when creating groups containing multiple flavors of the same trove.
      Old clients will be served old-format changesets by the repository,
      and new clients continue to support old format changesets. Old and
      new format changes can be merged into a single changeset (CNY-1314).

  o Client Changes:
    * The conary rblist --flavors command now properly displays trove
      flavors. (CNY-1255)
    * When resolving dependencies while updating, conary will now search 
      the latest versions of packages for every label in your installLabelPath
      first before searching the histories of those labels.  This should make
      sure that conary prefers installing maintained troves over unmaintained 
      ones. (CNY-1312)
    * The Conary client API now has a new call, iterRollbacksList(), iterating
      over the rollback name and object. (CNY-1390)
    * Added the --just-db argument to the conary rollback command. (CNY-1398)

  o Build Changes:
    * A list of rPath mirrors for source components has been added.
    * Group recipes now support a setSearchPath method.  This provides a way
      to tell groups how to find and resolve packages by specifying a list
      containing either packages or labels. (CNY-1316)
    * The group addAll command supports "flatten" - a way to cause all troves
      in all subgroups to be included directly in the top level group - 
      flattening any structure created by intermediate groups.
    * Groups now allow you to use the commands "removeTrovesAlsoInGroup"
      and "removeTrovesAlsoInNewGroup".  These commands subtract out the
      troves included within the specified group from the currently
      active group. (CNY-1380)
    * Checking dependencies is now faster when building groups.
    * When resolving dependencies in groups, conary will now search the
      latest trove in every label in your label/search path before
      searching back in the history of that label. (CNY-1312)
    * Added moveComponents and copyComponents to group syntax. (CNY-1231)
    * Derived packages (experimental) can now change files between
      Config, InitialContents, and Transient, and can set new files
      to be any of those types.  They can call UtilizeUser and
      UtilizeGroup.  They can create new tag handlers and tag
      description files (but not make a file from the parent no longer
      be a tag handler or tag description, except by removing the file
      entirely), and add new tags to new and pre-existing files when
      TagSpec is called (but not remove existing tags from files). (CNY-1283)
    * Derived packages (experimental) can now run nearly all build and
      source actions. (CNY-1284)
    * Derived packages (experimental) now inherit byDefault settings from
      the parent (CNY-1401), but can override them in the child (CNY-1283).
    * Derived packages (experimental) now handle multiple binary packages
      built from a single source package, including overriding binary
      package name assignment in the derived package. (CNY-1399)

  o Server Changes:
    * Two new calls have been added to the server API -
      getTroveReferences and getTroveDescendants. (CNY-1349)
    * The proxy server proxies "put" calls now.
    * Cleaned up string compression code in changeset merging.

  o Bug Fixes:
    * Fixed a bug where an invalid flavor at the command line would result
      in a traceback. (CNY-1070)
    * Added an exception to allow redirect recipe names to have any format -
      including those usually reserved for group- and info- packages.
    * Removed a harmful assert that kept trove source stacks from working w/o
      installLabelPaths in some cases. (CNY-1351)
    * The cfg.root item is always stored internally as an absolute path,
      even if it is specified as a relative path. (CNY-1276)
    * cvc now properly cleans up 000-permission files from the old build 
      directory. (CNY-1359)

  o Internal Changes:
    * Changesets in an update job can be downloaded in a step separate from
      the installation. Additionally, update jobs can be frozen and reapplied
      later. (CNY-1300)
    * UpdateJob objects are now versioned for a specific state of the Conary
      database, and can be applied only if the state of the database has not
      changed. (CNY-1300)
    * Public keys can now be retrieved from a directory, with each key stored
      in a separate file. (CNY-1299)
    * Troves now track their direct parent they were cloned from, instead of
      the source-of-all-clones. (CNY-1294)

Changes in 1.1.17:
  o New Feature:
    * A caching proxy has been implemented for Conary.  A proxy server
      caches changesets as clients request them.  This can
      dramatically improve the performance of Conary when a subsequent
      request is made for the same changeset.

      The server is implemented using the existing standalone and
      Apache-based Conary repository server modules. Two new Conary
      repository configuration variables, "proxyDB" and
      "proxyContentsDir" have been created to define the proxy
      database and contents store.

      To configure the Conary client to use a proxy, a new "proxy"
      configuration variable has been added to the conaryrc file.
      Generic HTTP proxies should still be configured using the
      "http_proxy" environment variable.

      In order to facilitate authentication and proxy cache
      invalidation features, new Conary repository methods have been
      introduced.  This means that the Conary proxy requires that
      repositories it connects to run Conary version 1.1.17 or later.
      The Conary proxy is considered experimental.  Therefore future
      versions of Conary may not be able to communicate with the proxy
      as implemented in Conary 1.1.17.

  o Client Changes:
    * Filesystem permissions on rollback data restrict access to the
      owner of the database (normally root). (CNY-1289)
    * The Conary client now sends data across an idle connection to a
      Conary repository.  This will keep the connection alive when the
      repository is behind a firewall or proxy that has short timeouts
      for idle connections. (CNY-1045)
    * The error message produced by Conary when a progress callback
      method raises an unhandled exception has been improved.

  o Build Changes:
    * cvc cook --show-buildreqs works properly now.  Thanks to Pavel
      Volkovitskiy for reporting the issue and providing the
      patch. (CNY-1196)
    * The flags for other packages that are specified in the build
      flavor are now available when cooking as a part of the
      PackageFlags object.  For example, if you wish to check to see
      if kernel.pae is set, you can add "if PackageFlags.kernel.pae:".
      Note that such checks do not affect the final flavor of your
      build, and should be used with care. (CNY-1201)
    * Component and package selection by manifest, as with the
      "package=" option, could fail when large numbers of files were
      found; this bug has been resolved. (CNY-1339)
    * You can now add a labelPath to a group r.add() line by
      specifying a labelPath keyword argument.  For example:
         r.add('conary', labelPath=['conary-unstable.rpath.org@rpl:1',
                                    'conary.rpath.com@rpl:1'])
    * Repeated shadow merges now fail with an error suggesting a
      commit.  Previously, the merge operation would be attempted
      again. (CNY-1278)

  o Server Changes:
    * Conary repositories no longer allow users or groups to be
      created with names that include characters other than those
      defined in the Portable Filename Character Set.
    * Server side functions that work on large datasets (getTroveSigs
      and setTroveSigs) are now using batched SQL operations for faster
      throughput. (CNY-1118, CNY-1243)
    * The code that commits groups to the repository has been reworked
      to significantly reduce the number of SQL queries executed.
      (CNY-1273)
    * Including a symbolic link in the path to the temporary now
      returns an error immediately at startup. (CNY-958)
    * Errors opening a to-be-committed changeset now have the internal
      exception logged and CommitError returned to the client (CNY-1182)
    * Cached Changesets are now versioned depending on the client's
      version.  This allows for the same changeset to be cached for
      different client generations. (CNY-1203)

  o Internal Changes:
    * A StringStream can now be set from a Unicode object.  The
      StringStream stores the UTF-8 encoding of the Unicode
      object. (CNY-366)
    * The ByteStream and LongLongStream classes have been
      reimplemented in C.  Modifications have been made to the
      NumericStream types implemented in C so that they can be used as
      base classes in Python.
    * PathID lookups are now done by file prefix and file ID. This
      allows for identifying files in different package flavors or in
      versions older than the latest one. (CNY-1203)
    * StreamSet objects can now preserve unknown elements of the stream
      instead of silently skipping them. Those elements are retained for
      freeze(), letting the older stream object exactly replicate the
      frozen stream of the newer object. Unknown elements are preserved
      through merges into old object as long as the old object has not
      been locally modified.

  o Bug Fixes:
    * Conary now displays a useful error message when it is unable to
      parse a "user" line in a configuration line.  Previously Conary
      would raise an unhandled exception. (CNY-1267)
    * Mirror configurations no longer use /etc/conary/entitlements/ as
      the default location to read entitlements used to mirror.
      Normally the entitlements used to mirror are different than the
      entitlements required to update the system.  Therefore they
      should not be used when attempting to access source or target
      repositories when mirroring. (CNY-1239)
    * "cvc emerge" now displays error messages when the underlying
      cook process results in an exception.  Previously, an unhandled
      exception message was generated. (CNY-995)
    * Derived packages now support setuid and setgid files. (CNY-1281)
    * You can no longer accidentally include a group in itself by
      using addAll. (CNY-1123, CNY-1124)
    * An error message is produced when troves could not be found
      during "conary migrate" in the same manner they are alerted
      during a "conary update".  Previously these errors were
      masked. (CNY-1171)
    * A bug that caused update failures when a changeset held file
      contents that were both InitialContents and a normal file has
      been fixed. (CNY-1084)
    * Filesets now honor buildFlavor. (CNY-1127)
    * The TroveSource class tried to raise a DuplicateTrove exception,
      which doesn't exist. It now raises InternalConaryError instead.
      (CNY-1197)
    * A proper error is now produced when Conary is unable to create
      the directory for the local database due to a permission
      failure. (CNY-953)
    * Group recipes could sometimes include a trove for dependency
      resolution but not move to include the package directly in the
      group that is doing dependency resolution.  Now the package and
      component both are always included immediately in the group that
      is resolving dependencies. (CNY-1305)
    * A "no new troves available" error message is now given when
      there are no new versions to migrate to (CNY-1246)
    * Attempting to clone without name or contact information set now
      gives a proper error message. (CNY-1315)
    * The client code no longer exits with a sys.exit(0) if one of the
      callbacks fails. (CNY-1271)
    * When multiple labels of a trove exist in a group and that group is 
      being searched for that trove, conary will no longer arbitrarily pick
      one of the labels to return.
    * A bug in the default update callback class that causes a hang
      when unhandled exceptions occur has been fixed.
    * Cloning a trove multiple times that was already cloned no longer
      increments the source count. (CNY-1335)
    * The Conary network client erroneously specified the latest
      protocol version it knew about when calling a server, even if
      the server couldn't understand that version. (CNY-1345)

Changes in 1.1.16:
  o Server Changes:
    * The repository now returns recursive changesets with special
      "removed" trove changesets if a trove is missing or has been
      removed.  This allows the client to determine if it has the
      needed troves to perform an update.  Previously, the repository
      would raise an exception, which prevented updates from mirrors
      with byDefault=False troves (such as :debuginfo) excluded.
    * A getTroveInfo() method has been added to the Conary repository
      server.
    * Repository changeset cache database operations are now retried
      before giving up (CNY-1143)

  o Client Changes:
    * A new "isMissing" trove flag has been added.  This flag is set
      by a Conary repository when a Trove is missing.  This allows the
      client to display an appropriate message when it attempts to
      update from an incomplete mirror.
    * Including a configuration file from an unreachable URL will now
      reasonably time out instead of hanging for 3 minutes (the default TCP
      connection timeout). (CNY-1161)
    * Conary will now correctly erase a trove whose files have changed owners
      or groups to values not mapped to users or groups on the current system.
      (CNY-1071)
    * Conary will now display files that are transient as transient when
      --tags is used.
    * Support for the new getTroveInfo() method has been added to the
      Conary repository client.

  o Build changes:
    * The "cvc cook" command will now log a message when deleting old
      build trees to make way for an upcoming build.
    * The "cvc refresh" command will now print a warning instead of
      failing with an error when an attempt to refresh a
      non-autosourced file is made. (CNY-1160)
    * The BuildPackageRecipe class now requires file:runtime, which is
      needed to run many configure scripts. (CNY-1259)
    * Configuration files are now automatically added to :config
      components only if they do not have any executable bits
      set. (CNY-1260)

  o Bug Fixes:
    * Conary 1.1.14 and 1.1.15 failed to update when encountering the
      multitag protocol; this regression is resolved. (CNY-1257)
    * The logparse module now correctly parses python tracebacks in
      conary log files. (CNY-1258)

Changes in 1.1.15:
  o Client Changes:
    * On the update path, errors and warnings are now handled by callbacks.
      This allows applications using the Conary API to capture and process
      them as appropriate. (CNY-1184)

  o Bug Fixes:
    * "conary erase --help" now displays options as "Erase Options"
      instead of "Update Options". (CNY-1090)

  o Build Changes:
    * Change in assembling recipe namespace changed how unknown recipe
      attributes were handled (they appeared as None instead of raising
      an Attribute Error).
    * Packaged directories are no longer included in :lib components
      because doing so can create multilib failures.  (CNY-1199)

Changes in 1.1.14:
  o Client Changes:
    * Tag handler output is now redirected to a callback. The command line
      callback places "[ tag ]" in front of the output from each tag handler
      to help with debugging. (CNY-906)
    * All filesystem operations are journaled now to allow recovery if an
      unexpected failure occurs. "conary revert" has been added to recover
      from cases where the journal is left behind unexpectedly. (CNY-1010)

  o Build Changes:
    * cvc will no longer fail if the EDITOR environment variable points
      to an invalid editor. (CNY-688)
    * Redirects now build erase redirects for package components which
      existed in the past but have disappeared on head. (CNY-453)
    * The TagSpec policy now checks the transitive closure of build
      requirements when determining whether the build requirements
      are sufficient to ensure that a needed tag description will
      be installed. (CNY-1109)
    * Repositories can now be made read-only to allow for maintenance.
      (CNY-659)
    * PIE executables, which appear to be shared libraries in binary
      directories, will no longer export soname dependencies. (CNY-1128)
    * ELF files in %(testdir)s and %(debuglibdir)s will no longer export
      soname provides.  (CNY-1138, CNY-1139)
    * cvc is now able to check out source troves that have been shadowed from
      a branch that no longer contains the files. (CNY-462)
    * The Install recipe class now has the ability to copy symbolic links.
      (CNY-288)
    * The output produced by cvc when attempting to find the
      appropriate patch level when applying a patch has been
      improved. (CNY-588)
    * When cooking (either from a recipe or from the repository),
      cvc will always use the (auto)source files from the repository,
      instead of re-downloading them. This allows for rebuilds from
      recipes even if the upstream source is no longer available,
      without using the cvc cook --prep command first to cache the
      repository copies. (Auto)sources can still be re-downloaded
      using cvc refresh. (CNY-31)
    * The ordering for the rules used to determine which component a
      file should be in was reversed when a file was under /usr/share
      but had /lib/ somewhere in the path name. (CNY-1155)
    * The cvc add command will now refuse to add symbolic links that
      are absolute, dangling, pointing to files outside of the current
      directory or pointing to files that are not tracked by Conary.
      (CNY-468)
    * Use objects now record which file on system define them. (CNY-1179)
    * ExcludeDirectories built-in policy will now remove the empty
      directories it has excluded from the _ROOT_ in order to prevent
      later policies from thinking they are going to be on the target
      system. (CNY-1195)

  o Internal changes:
    * Conary now supports being built against an internal copy of the
      sqlite3 library for cases when the system sqlite3 is not the
      optimal version for Conary.
    * The repository schema's string types are no longer restricted to
      arbitrary sizes for backends that support indexing larger strings
      than MySQL's InnoDB storage engine. (CNY-1054)

  o Bug Fixes:
    * The SQL query that implements the getTrovesByPath() repository
      method has been reworked to avoid slow queries under
      MySQL. (CNY-1178)
    * Builds that resulted in changesets containing the same file
      in different locations would fail to commit if the files differed
      only by mtime. (CNY-1114)
    * The mirror script now correctly handles the cases where
      the PathIdConflict errors are raised by certain source repositories
      during mirroring. (CNY-426)
    * The mirror script now can correctly mirror removed troves when a
      removed and regular versions appear in the same mirror chunk.
    * Perl dependency strings containing double colons are now properly
      accepted on the command line. (CNY-1132)
    * The cvc stat command now correctly displays the usage information
      when extra arguments are specified. (CNY-1126)
    * The conary update --apply-critical command will now behave correctly
      if the update job contains linked troves (besides the conary package
      which is the source of critical updates). Linked troves are troves
      with overlapping paths.  (CNY-1115)
    * A GET request to the "changeset" URL of a repository server that
      does not supply any arguments no longer results in an Internal
      Server Error.  The repository can be configured to send email to
      an email address with debugging information. (CNY-1142)
    * When checking to make sure that the URL used to upload a
      changeset matches the repository base URL, both URLs are now
      normalized before the comparison is made. (CNY-1140)
    * The conary.lib.logparse module now provides the correct date
      strings for each logged event.
    * The Conary command line argument parser checks for the --help
      option earlier.  This corrects some instances where commands
      like "conary rq --help" would not display help. (CNY-1153)
    * The conary [command] --help --verbose command now correctly
      displays verbose option help.
    * Conary no longer fails with an unhandled exception when the 
      local database is locked.  A useful error message is now
      produced. (CNY-1175)
    * The cvc annotate command now attributes the correct name to the
      person who committed the initial revision of a file. (CNY-1066)
    * Conary will give a better error message if you try to run the
      conary emerge command without conary-build installed. (CNY-995)

Changes in 1.1.13:
  o Build Changes:
    * All files in "binary directories" now provide their path as a
      file: dependency. This allows more flexibility for files that
      have requirements such as "file: /usr/bin/cp". (CNY-930)
    * A addRemoveRedirect() method has been added to the
      RedirectRecipe class to allow redirecting packages to nothing
      (which causes them to be erased on update). The client code has
      been updated to remove package components properly for this
      case.  (CNY-764)

  o Bug Fixes:
    * Config files, though added to the :config component by default
      (CNY-172), can now be appropriately overridden by
      ComponentSpec. (CNY-1107)
    * ELF files that have no DT_NEEDED or DT_SONAME entries no longer
      cause Conary to trace back attempting to discover the ELF
      ABI. (CNY-1072)
    * Conary will no longer attempt to update troves in the namespace
      "local" when using updateall.
    * Redirect recipes which contain conflicting redirects now give an
      error message instead of a traceback. (CNY-449)
    * The previous fix for CNY-699 wrongly encoded the soname rather
      than the filename in provisions for symbolic links to shared
      libraries when the shared library had a soname.  Additionally,
      symlinks from directories not in the system shared library path
      to ELF shared libraries in directories in the shared library
      path wrongly caused internal dependencies to have the full path
      to the symlink encoded in the shared library requirement.  These
      bugs have been resolved. (CNY-1088)

Changes in 1.1.12:
  o Client Changes:
    * A signature callback has been added, which allows one to catch
      the troves with bad signatures and react appropriately (display
      an error message, lower trust level, etc). (CNY-1008)
    * The conary.lib.logparse module has been added to provide
      parsed access to conary log files. (CNY-1075)

  o Build Changes:
    * "cvc cook" is now more efficient in looking up files that are
      part of the built troves (CNY-1008).
    * A "commitRelativeChangeset" configuration variable has been
      added to control whether Conary creates relative or absolute
      changesets when cooking.  It defaults to True, but can be
      changed to False to cause Conary to cook and commit absolute
      changesets. (CNY-912)
    * A list of X.org mirrors has been added to the default mirrors.
    * "cvc diff" now returns an return code of 2 on error, 1 if there
      are differences, and 0 if there are no differences. (CNY-938)
    * An "addResolveSource" method has been added to GroupRecipe.
      This will change how dependency resolution is done when building
      a group.  Instead of searching the label path defined in the
      group for solutions, the resolve source will be searched
      instead. This allows you to resolve dependencies against a
      particular version of a group. (CNY-1061)
    * Cloning multiple flavors of the same package in a single step is
      now possible. (CNY-1080)
    * Perl dependencies now include provides for .ph files, as well as
      .pl and .pm files, found in the perl @INC path. (CNY-1083)

  o Bug Fixes
    * The previous fix for CNY-699 introduced two errors in handling
      shared library dependencies that were not in shared library
      paths and thus need to have their paths encoded.  These bugs
      have been resolved. (CNY-1088)
    * The build time in the troveInfo page of the repository browser
      is now displayed properly as "(unknown)" if a trove has no build
      time set. (CNY-990)
    * dbsh now properly loads the schema when one of the .show
      commands is executed. (CNY-1064)
    * The Conary client version is saved before the re-execution of
      conary that follows the application of a critical
      update. (CNY-1034)
    * A condition that was causing sys.exit() to not terminate the
      server process when running in coverage mode has been
      fixed. (CNY-1038)
    * If a configuration value is a list and has a non-empty default,
      appending values to that default does not reset that list to
      empty (Conary itself never triggers this case, but rMake does
      with defaultBuildReqs). (CNY-1078)
    * FileContainers don't store the path of the filecontainer in the
      gzip header for contents which are being transparently compressed
      by the object
    * Creating referential changesets obtained the path of files in the
      data store multiple times. When one content store in a round-robin
      content store configuration is corrupt, that would lead to inconsistent
      changesets. Instead, we will include those corrupt contents in
      a valid changeset and let the install content validation catch the
      problem.

Changes in 1.1.11:
  o Client Changes:
    * "conary help [command]" now displays the usage message for
      the command.
    * The --help options will now display a smaller number of flags by
      default, and more when the --verbose flag is added.
    * A getUpdateItemList() method has been added to the ConaryClient
      class.  It returns a list of top level troves on the local
      system. (CNY-1025)
    * "conary rq package:source --tags" will now show an "autosource"
      tag on autosourced files.
    * Conary now correctly uses "KB/s" instead of "Kb/s" when
      displaying transfer rates. (CNY-330)
    * conary rblist is now more readable, and supports --labels and
      --full-versions. (CNY-410)

  o Build Changes:
    * When using "cvc refresh" to refresh autosourced files, the
      refresh flag is now reset after the commit.  Previously, the
      file would continue to be refreshed on subsequent commits.
    * When using "cvc commit", cvc no longer downloads autosourced
      files which haven't changed (CNY-611, CNY-463)
    * Files that were previously marked as autosource files can now be
      made a regular file by calling "cvc add".
    * When using "cvc remove" to remove a file from the local checkout
      directory and the file is still specified in the recipe file as
      being automatically downloaded, the file will now be switched to
      an autosource file (preserving the pathId).
    * The autosource state is now stored explicitly in CONARY files.
    * CONARY files now use textual identifiers for flags instead of
      digits.
    * "cvc refresh" no longer downloads all autosource files.  Only
      the file(s) specified are downloaded.
    * Files removed with "cvc remove" are no longer erroneously
      re-added when committing changes to the repository.  This used
      to happen when the file was in the previous version of the
      source component and also present in the lookaside
      cache. (CNY-601)
    * Conary now produces a warning instead of an error when an
      unknown use flag is specified in the buildFlavor configuration
      variable.  It will still produce an error if the unknown use
      flag is accessed in the recipe.
    * Package builds now create relative changesets for components instead
      of absolute changesets, reducing the size of the upload to the
      repository (CNY-912)
    * The download code in cvc now accepts cookies.  This is required
      to download files from Colabnet sites. (CNY-321)
    * The download code in cvc can now handle basic HTTP
      authentication. (CNY-981)
    * Shared libraries and symlinks to shared libraries provide their
      filenames as soname dependency provisions, as well as DT_SONAME
      records listed within the shared library, if any. (CNY-699)
    * Malformed regular expressions passed as exceptDeps arguments to
      the r.Requires policy are now reported gracefully. (CNY-942)
    * A list of GNOME mirrors has been added to the default mirrors.
    * Commit log messages may now be provided with the "cvc --log-file"
      command, with support for standard input using the filename "-".
      (CNY-937)
    * The default ComponentSpec information is now loaded from
      files in the /etc/conary/components/ directory tree, and the
      defaults can now be overridden on a per-distribution basis in
      the /etc/conary/distro/components/ directory tree. (CNY-317)
    * Freeform documentation from /usr/share/doc is now included
      in the new ":supdoc" component instead of the ":doc" component
      by default. (CNY-883)
    * Configuration files are now put into a ":config" component to
      make it easier to override them.  This configuration can be
      disabled by setting the configComponent configuration item
      to False. (CNY-172)
    * Empty directories that have owner or group information explicitly
      set are now included in packages by default. (CNY-724)

  o Bugfixes:
    * Files added in both the repository and locally with cvc now give
      an error message on update rather than corrupting the CONARY
      file (CNY-1024)
    * Adding a file locally and then merging that file from upstream
      now causes an error as expected (it would traceback
      before). (CNY-1021)
    * Cooking a group recipe that defines an empty groups with
      resolveDependencies set no longer results in a traceback.
      Conary will display an error message as expected. (CNY-1030)
    * Specifying a bad protocol in a repositoryMap entry (a protocol
      other than http or https) no longer causes an unhandled
      exception. (CNY-932)
    * When migrating, conary now utilizes update mode with all updates
      explicitly specified when re-executing after critical updates.
      Previously, the migration failed if a critical update was
      applied. (CNY-980)
    * Infinite loops are now detected when including configuration
      files. (CNY-914)
    * Temporary files created when critical updates are applied are
      now cleaned up. (CNY-1012)
    * Conary repositories now detect when changesets that are being
      committed are missing files. (CNY-749)
    * Conary now prints an error message when trying to write a
      changeset file to a location that cannot be written (directory,
      read-only file etc.). (CNY-903)

Changes in 1.1.10:
  o Bugfixes:
    * A warning message produced when attempting to retrieve a OpenPGP
      key has been fixed.  The warning was introduced in CNY-589.

Changes in 1.1.9:
  o Client Changes:
    * The usage message displayed when running "conary" or "cvc" has
      been simplified and improved. (CNY-560)
    * When choosing how to match up troves with the same name, conary now
      takes paths into account, if there's a choice to make between matching
      up two old troves that are otherwise equivalent with a new trove, conary
      will choose the one that shares paths with the new trove. (CNY-819)
    * Conary will now allow "conary migrate --info" and "conary migrate
      --interactive" without displaying usage information. (CNY-985)
    * Conary now only warns about being able to execute gpg if a
      signature trust threshold has been set. (CNY-589)
    * Fixed cvcdesc after the refactoring of configuration options. (CNY-984)

  o Server Changes:
    * PostgreSQL support has been finalized and some SQL queries have
      been updated in the repository code for PostgreSQL
      compatibility.  PostgreSQL will be officially supported in a
      future release of Conary.
    * The repository browser is now viewable by Internet Explorer.

  o Build Changes:
    * cvc now allows files to be switched from autosource to normal
      and from normal to autosourced. (CNY-946)
    * Recipes will now automatically inherit a major_version macro,
      which is defined to be the first two decimal-seperated parts of
      the upstream version, combined with a decimal. For example, a
      version string of 2.16.1.3 would have a major_version of
      2.16. (CNY-629)
    * A list of KDE mirrors has been added to the default mirror
      configuration. (CNY-895)
    * If a group is cooked twice at the same command line, for example
      "cvc cook group-dist[ssl] group-dist[!ssl]", then conary will
      cache the trove found during the first group cook and use it for
      subsequent group cooks. (CNY-818)
    * Unpacking a tarball now preserved permissions only when
      unpacking into the root proxy, not unpacking sources into the
      build directory. (CNY-998)

  o Code Cleanups
    * The command line options common between cvc and conary are now
      defined in one place.
    * The code to add options to the command line parser for an option
      has been refactored to remove duplication.

  o Bug Fixes:
    * A bug that caused an Internal Server Error when marking a group
      :source component as removed in a repository has been fixed.
    * A bug that caused group cook with a replace or remove with a
      flavor and no matching trove to emit a traceback instead of a
      warning has been fixed. (CNY-977)
    * A bug that caused an unhandled exception when two packages with
      the same name require a trove that was being erased has been
      fixed.
    * Timeouts that occur when attempting to read the XML-RPC request
      from a client are now logged and return an exception (instead of
      causing a unhandled exception in the server).

Changes in 1.1.8:
  o Bug Fixes:
    * The fix for CNY-926, which allows a ShimNetClient to create
      changes directly from an in-process Conary Repository, did not
      properly merge changesets when multiple servers were involved.
    * The r.setByDefault() method in group recipes was broken in
      1.0.34.  It would cause a traceback.  This has been fixed.

Changes in 1.1.7:
  o Client Changes:
    * You can now delete troves, update from changeset files, and
      update with a full version specified without an installLabelPath
      set. (CNY-281)
    * "conary rm" has been added as an alias for the "conary remove"
      command. (CNY-952)
    * Conary now produces an error message when an invalid context is
      specified. (CNY-890)
    * User settings in a context will override but not remove user
      settings from the main conary configuration file. (CNY-972)

  o Build (cvc) Changes:
    * "cvc cook --prep" now warns about missing dependencies instead
      of raising an error.  "cvc cook --download" does not warn or
      error. (CNY-787)
    * In a group recipe, if you use r.remove() to remove a component
      from a package in a group (which marks the component
      byDefault=False), and the package no longer contains any
      byDefault=True components, the package itself will also be made
      byDefault=False. This avoids installing packages with no
      components on the system. (CNY-774)
    * Previously, Java files that have no discoverable provided or
      required interfaces (for example, due to EAR dependencies)
      caused a traceback.  Conary now handles this case correctly and
      does not traceback.
    * Merging when the current version is already based on the parent
      version now gives an error message instead of writing out an
      incorrect CONARY file (CNY-968)

  o Bug Fixes:
    * Erases of critical troves is no longer considered a reason to
      restart Conary.
    * A bug triggered when a critical update of a trove depended on an
      erase has been fixed.
    * A bug that caused changesets to be invalidated from the
      changeset cache when signatures were not modified by
      setTroveSigs() has been fixed.
    * A bug that caused an Internal Server Error (ISE) when attempting
      to browse the files in a shadowed component via the Conary
      repository browser has been fixed. (CNY-926)
    * A bug introduced 1.0.32 that affected the ability to update two
      troves due to the same broken dependency when using
      "resolveLevel 2" has been fixed.  This bug affected the ability
      to simply run "conary update conary" when conary-build and
      conary-repository will both installed. (CNY-949)
    * Conary will now display config lines that are equivalent to the
      default configuration value but are set explicitly by the
      user. (CNY-959)
    * Specifying "includeConfigFile" within a context will now include
      the file also within that context. (CNY-622)
    * A memory leak in conary.lib.misc.depSplit() has been fixed.
    * The client no longer loops forever trying to create
      cross-repository relative changesets when the trove is missing
      from one of the repositories. (CNY-948)
    * Repositories no longer return empty troves when
      createChangeSet() is called on troves which are referenced
      within the repository but present on a remote repository.
      (CNY-948)
    * Repository queries no longer return matches for troves which are
      referenced by groups but are not present in the
      repository. (CNY-947)
    * Specifying a root (through conaryrc configuration or the
      "--root" command line parameter) that is not a directory no
      longer results in an unhandled exception. (CNY-814)
    * Renaming and changing a source file no longer results in
      tracebacks on "cvc update" and "cvc merge" (CNY-944, CNY-967)

Changes in 1.1.6:
  o Client Changes:
    * The "cvc" and "conary" command line programs have new command
      line argument aliases.  They accept "-r" as an alias for
      "--root" and "-c" as an alias for "--config".  Commands that
      accept "--info" now accept "-i" as an alias.
    * Contexts can now override any configuration option. (CNY-812)
    * The meaning of the "--components" command line option has
      changed to be more intuitive.  For example, "conary q
      --components" will show all the components for all packages,
      indented as expected. (CNY-822)

  o Build (cvc) Changes:
    * "cvc commit -m'commit message'" is now accepted.  Previously, a
      space was required between the -m and the message.
    * Permissions are now preserved by tar when extracting a tar
      archive added with r.addArchive().
    * The Requires policy now parses pkg-config files more reliably.
    * "cvc cook" now has a "--download" option, which fetches the
      applicable sources from upstream or from the repository and then
      stops. (CNY-837)
    * If cooking a group results in conflicts, the error message will now
      show you the reason why the troves in conflict were included in the
      group. (CNY-876)
    * A new r.addCopy() command is now available to group recipes.  It
      performs the actions required to create a new group, add all of
      the troves from a different group, and add the new group to the
      current group. (CNY-360)
    * In a group recipe, if r.replace() or r.remove() does nothing, a
      warning message is given unless the keyword allowNoMatches is
      used. (CNY-931)
    * In a group recipe, if r.replace() would match against a package
      included inside another group that you are not building, conary
      will warn that replace cannot possibly do anything and will
      suggest using r.addCopy() to resolve the problem. (CNY-360)
    * The Autoconf() build action now enforces buildRequirements of
      automake:runtime and autoconf:runtime if used. (CNY-672)
    * All build actions that enforce buildRequires additions now report
      them through the reportMissingBuildRequires summary policy.

  o Optimizations:
    * Retrieving a large number of troves without files from the local
      database has been sped up by 30%. (CNY-907)
    * On one test machine: "conary q --troves" is 2 times
      faster. "conary q", "conary q --deps" and "conary q --info" are
      30% faster.  "conary q --troves --recurse" is 4-6 times faster.

  o Bug Fixes:
    * r.Replace() no longer fails when a glob matches a dangling
      symlink.  It now reports that no action is taking on the
      dangling symlink due to it being a non-regular file.  This is
      the same behavior as running r.Replace() on non-dangling
      symlinks.

Changes in 1.1.5:
  o Optimizations
    * Duplicate trove instantiations have been removed. Build requires are
      no longer thawed out of abstract change sets, and methods were added
      to get dependency and path hash information directly from trove
      change set objects. These changes combined for a 50% speedup on
      update --info of a large group into an empty root and saved a few
      megs of memory as well (CNY-892)
    * The changes in the previous version of Conary in how XML-RPC
      responses are decompressed actually made Conary slower.  These
      changes have been reverted.

  o Build (cvc) Changes:
    * The Requires() policy now reads pkg-config files and converts the
      "Requires:" lines in them into trove dependencies, removing the
      need to specify those dependencies manually. (CNY-896)
    * Files in /etc/conary/macros.d/ are now loaded in sorted order
      after initial macros are read from /etc/conary/macros. (CNY-878)

  o Bug Fixes:
    * Conary now runs tagscripts correctly when passed a relative root 
      parameter (CNY-416).
    * cvc log now works when there are multiple branches matching for the
      same trove on the same label.
    * Fixed resolveLevel 2 so that it does not try to update packages that
      are already a part of the update. (CNY-886, CNY-780)
    * Fixed resolveLevel 2 so that it does not repeatedly try to perform 
      the same update. (CNY-887)
    * cvc cook | less now leaves less in control of the terminal. (CNY-802)
    * The download thread terminating during an update is now a fatal
      error.
    * The web interface to a conary repository will now print an error
      message instead of a traceback when adding an entitlement class
      with access to a group that does not exist.
    * Parent troves in repository changeset caches are now invalidated
      when a member trove is invalidated (CNY-746)
    * cvc cook group now limits the number of path conflicts displayed for 
      one trove to 10. (CNY-910)
    * Conary update now respects local changes when a group update occurs
      along with the update of the switched trove.  For example, switch
      foo to be installed from another branch instead of the default, 
      and then update foo and its containing group at the same time would
      cause conary to try to reinstall the original foo (resulting in path
      conflicts). (CNY-915)
    * loadRecipe now selects the most recent of two recipes available
      in the case where there are multiple choices due to label
      multiplicity. (CNY-918)

Changes in 1.1.4:
  o Client Changes:
    * Conary now restarts itself after updating critical conary
      components (currently, that consists of conary).  Hooks have
      been added for other components using the conary api to specify
      other troves as critical.  Also, hooks have been added for other
      components to specify a trove to update last. (CNY-805, CNY-808)
    * Conary now warns the user when they will be causing label
      conflicts - that is when an operation would cause two different
      branches of development for a single trove to end up with the
      same trailing label.  Since most conary operations are label
      based, such label conflicts can be confusing to work with and
      are almost never desireable - except in those few cases where
      they are necessary.  (CNY-796)
    * The conary repository client now retries when a DNS lookup of a
      server hostname fails with a "temporary failure in name
      resolution" error.

  o Optimizations
    * The getFileContents() and getFileVersions() server side calls
      have been optimized for faster execution.
    * The SQL query in getTroveList() has been sped up by a 3-5x factor.
    * dbstore now has support for executemany()
    * Inserts into local database now use executemany().

  o Server Changes
    * Several SQL queries have been updated for PostgreSQL compatibility

  o Build (cvc) Changes:
    * The "cvc add" command no longer assumes files it doesn't know to
      be binary are text files; there are lists for both binary and
      text types, and files which are added which aren't in either
      list need to be added with "--text" or "--binary". (CNY-838)
    * A "cvc set" command has been added to change files between
      binary and text mode for files in source components.
    * The "cvc diff" command no longer tries to display the contents
      of autosource files. (CNY-866)
    * The "cvc annotate" command no longer displays pathIds in the
      error message for the specified path not being included in the
      source trove.  It displays the path name instead.
    * The "cvc annotate" command now gives an error when it is run on
      a binary file.
    * A "cvc refresh" command has been added.  It allows you to
      request that cvc fetch new upstream versions of files referenced
      by URL.  Thanks to Pavel Volkovitskiy for the initial
      implementation of this feature. (CNY-743)
    * The "cvc newpkg" command and the PackageSpec policy now disallow
      certain potentially confusing characters in trove
      names. (CNY-842)
    * The PythonSetup() build action has been modified to be more
      consistent with other build actions. The "setupName" paramater
      has been added, which can specify a command to run (defaults to
      "setup.py"). The first argument, similar to Configure(), passes
      arguments to the command being specified by setupName. (CNY-355)
    * The "cvc commit" command now recognizes .html, .css, .kid, and .cfg
      as extensions that identify text files. (CNY-891)
    * The PythonSetup build action has been modified to make it
      clearer what its "dir" and "rootDir" options specify. (CNY-328)

  o Bug Fixes:
    * Conary commands no longer perform an unnecessary database check
      on the local system. (CNY-571)
    * A bug that could allow conary to consider a no-op update as an
      install (and could result in tracebacks in some situations) has
      been fixed. (CNY-845)
    * If you've made a local modification to a package and then try to
      downgrade it later, Conary will now downgrade included
      components as well. (CNY-836)
    * The error message produced by "cvc cook" when a source component
      exists on multiple branches with the same trailing label has
      been improved. (CNY-714)
    * Error handling when manipulating entitlements via XML-RPC has
      been improved. (CNY-692)
    * The usage message displayed when running "conary changeset" has
      been corrected. (CNY-864)
    * Conary no longer tracebacks when a disconnected cook tries to
      load a superclass.  Conary also gives better messages when the
      loaded recipe has a traceback.  Thanks to David Coulthart for
      the core of this patch. (CNY-518, CNY-713)
    * A bug in soname dependency scoring has been fixed.  Dependency
      scoring when multiple sonames were being scored would simply use
      the value of the last soname, instead of the cumulative score.
      Note that the dependencies that did not match at all would still
      return as not matching, so this bug only affected Conary's
      ability to select the best match.
    * A bug in architecture dependency scoring has been fixed.
      Matching architectures are now counted as having a positive
      value, so that when performing dependency resolution on an
      x86_64 machine, troves that have flavor "is: x86_64 x86" will be
      preferred to those with flavor "is: x86".
    * The PythonSetup command ignored any C compiler macros that had
      been set.  The template has been changed to use them in the same
      way that Configure() uses them; as environment variables.
    * The warning message produced when r.Replace() refuses to modify
      a non-regular file now includes the path, as intended.
      (CNY-844)
    * A traceback that occurred when a resolveLevel 2 update resulted
      in a component being erased has been fixed. (CNY-879)
    * Conary now works around a possible threading deadlock when
      exceptions are raised in Threading.join().  The bug is in the
      standard Python threading library, and is fixed in 2.4.3.
      Conary will use a workaround when running under older versions
      of Python. (CNY-795)
    * Checks have been added to the XML-RPC transport system to see if
      an abort has been requested while waiting for a response from
      the server.  This allows the main thread to terminate the
      changeset download thread if it is waiting for an XML-RPC
      response from the server.  (CNY-795)
    * A bug in Conary's handling of an unusual case when multiple
      files being installed share the same content, and one of the
      files has been erased locally has been fixed.
    * A traceback that occurred when a manually removed file switches
      packages during an update has been fixed. (CNY-869)
    * When you remove a file and replace it with a directory, Conary
      now treats it as a removal. (CNY-872)
    * Conary's OpenPGP implementation now dynamically uses RIPEMD if
      it is available from PyCrpyto.  Some PyCrypto builds don't
      include RIPEMD hash support. (CNY-868)
    * A bug that allowed merging changesets with conflicting file
      contents for configuration files with the same pathId has been
      fixed.  Applying the resulting merged changeset caused
      IntegrityErrors.  (CNY-888)

  o Optimizations
    * The getFileContents and getFileVersions server side calls have
      been optimized for faster execution
    * The SQL query in getTroveList has been sped up by a 3-5x factor.
    * dbstore now has support for executemany()
    * Inserts into local database now use executemany().

  o Server Changes
    * Several SQL queries have been updated for PostgreSQL compatibility

Changes in 1.1.3:
  o System Update Changes:
    These changes make Conary much more robust when applying updates
    that move files from one package to another.

    * Components that modify the same files are now required to be in
      the same update job.  For example, if a file moves from
      component a:runtime to component b:runtime, the erase of
      component a:runtime and the install of component b:runtime will
      occur at the same time. (CNY-758).
    * Files moving between components as part of a single job are now
      treated as file updates instead of separate add/remove events.
      (CNY-750, CNY-786, CNY-359)

  o Client Changes:
    * The source component is now displayed in "conary rq --info"
      output.
    * Entitlements can now be passed into ConaryClient and
      NetworkRepositoryClient objects directly. (CNY-640)
    * Exceptions raised in callback functions are now issued as
      warnings and the current job is finished before
      existing. KeyboardInterrupts and SystemExits are handled
      immediately. (CNY-806)
    * The "--debug" command line flag now provides information that is
      useful to the end-user during the update process.  The
      "--debug=all" flag will provide output that is useful to conary
      developers.
    * The output of "--debug" has been modified when performing
      dependency resolution.  The output should be more helpful to end
      users.  Also rearranged the output given when dependencies
      fail. (CNY-779)
    * Config files and diffs are no longer cached in ram during installs;
      they are now reread from the changeset whenever they are needed
      (CNY-821)
    * Binary conflicts no longer cause a traceback in cvc update
      (CNY-644,CNY-785)

  o Optimizations
    On a test system, "conary updateall --info" is around 24% faster
    than previous versions of Conary.

    * The SQL query used to retrieve troves from the local database
      has been optimized.  The new code is nearly four times faster
      for operations like "conary q group-dist --info".
    * The SQL query in getTroveContainers() used to determine the
      parent package(s) and groups(s) of a set of troves as recorded
      in the local database has been optimized.  The new code is
      almost 95 times faster. (0.2 seconds versus 19 seconds)
    * The code in getCompleteTroveSet() that creates Version and
      Flavor objects from entries in the database now caches the
      created object.  This is approximately a 4.5 times speed
      up. (2.10 seconds versus 9.4 seconds)
    * The code in iterUpdateContainerInfo has had similar version
      and flavor caching optimizations that make the code about 
      2.5 times faster (from 10 seconds to 4 seconds).

  o Server Changes:
    The Conary repository server now sends a InvalidClientVersion
    exception when a conary 1.0.x client attempts to manipulate an
    entitlement through addEntitlement() or deleteEntitlement().

  o Build (cvc) Changes:
    * "cvc merge" and "cvc update" are now more verbose when
      patching. (CNY-406)
    * "cvc clone" now requires that you specify a message when cloning
      source components unless you specify --message.  It also gives
      more output about what it is doing (CNY-766, CNY-430).
    * "cvc clone" now has a --test parameter that runs through all
      steps of cloning without performing the clone.  --info is now
      more lightweight - it no longer downloads all of the file
      contents that would be cloned.
    * "cvc clone" now has a --full-recurse parameter that controls how
      recursion is performed.  Cloning a group no longer recurses by
      default.  The only way that a recursive group clone could
      succeed is if all troves in the group came from the same branch.
      This is almost never the case.
    * The "cvc cook" command now prints the flavor being built,
      as well as the version. (CNY-817)
    * The command line argument parsing in "cvc" has been modified.
      To use the "--resume" command line argument to specify that you
      wish to resume at a particular location, you must use
      "--resume=<loc>".  "--resume <loc>" will not work anymore.  This
      removes an ambiguity in how we parse optional parameters in
      Conary.
    * The PythonSetup build action no longer provides the older
      --single-version-externally-managed argument, and instead
      provides the --prefix, --install-purelib, --install-platlib,
      and --install-data arguments, which can be overridden with the
      purelib, platlib, and data keyword arguments, respectively.  This
      allows it to work correctly with a greater number of packages.
      It also provides the option of providing a "purePython=False"
      argument for python packages that mix architecture-specific
      and architecture-neutral files, and tries to automatically
      discover cases when it should be provided. (CNY-809)
    * Python dependencies were previously incorrectly calculated
      for certain module path elements added in some Python C
      code (for example, contents of the lib-dynload directory);
      these errors are now resolved by using external python
      to find system path elements. (CNY-813)
    * /etc/conary/mirrors/gnu has been added to enable mirror://
      references to the GNU mirror system.
    * The GNU mirror list was then significantly expanded and
      re-sorted.  (CNY-824)
    * /etc/conary/mirrors/cpan has been added to enable mirror://
      references to the Comprehensive Perl Archive network mirror
      system.
    * In group recipes, the methods r.add(), r.addAll(), and
      r.addNewGroup() have been modified to accept the use= parameter,
      which defaults to True (CNY-830).

  o Bug Fixes:
    * A bug that caused a traceback in the web interface when a
      non-admin user attempts to manage their entitlement classes has
      been fixed. (CNY-798)
    * "conary rq" (with no arguments) no longer hides troves if the
      flavor that matches the system flavor is not built for the
      latest version. (CNY-784)
    * "cvc cook" now displays the correct label of the thing it is
      building, even when it is not the build label.
    * Running "cvc update" in a directory that has been created with
      "cvc newpkg" but has not yet been committed to the repository
      will now fail with an appropriate error message instead of
      displaying a traceback. (CNY-715)
    * Conary can now apply updates that change a file that is not a
      directory to a directory.
    * Currently version objects are cached to optimize Conary.
      Unfortunately, version objects are mutable objects.  That means
      that if two different pieces of code are given the same version
      object, modifications made by one part of the code could affect
      the other inadvertently.  A warning message has been added to
      the version object when setting or resetting timestamps to make
      developers aware of the problem.  Developers should copy the
      version object before calling setTimeStamps(),
      resetTimeStamps(), incrementSourceCount(), or
      incrementBuildCount() on it.  When creating a version object
      from a string and time stamp set, use the timeStamps= keyword
      argument to versions.VersionFromString() to avoid the copy.  In
      a later version of Conary, version objects will be immutable.
      New methods will be introduced that return new modified objects.
    * Conary no longer hangs waiting for the download thread when an error
      occured in the download thread which caused it to terminate.
    * "conary migrate" now returns an error much earlier if you are
      not using interactive mode. (CNY-826)
    * Files removed from troves (most often by --replace-files) are now
      properly skipped on updates to that trove when the file didn't change
      between versions. (CNY-828)
    * includeConfigFile now gives a much better error message when it
      cannot include a config file. (CNY-618)

Changes in 1.1.2:
  o Bug Fixes:
    * Conary now removes sources from the lookaside before unpacking SRPMs to
      ensure that the source referenced from the SRPM is actually contained in
      the SRPM. (CNY-771)
    * Errors found in the recipe while checking in will now display file name
      and line number information along with the error found.
    * The trove browser no longer shows duplicate entries for multihomed
      repositories.
    * A bug that kept sqlite-based 64-bit mirrors from being used as a source 
      for further mirrors has been fixed.

  o Build Changes:
    * Conary no longer prints policy error messages three times; it
      now prints each error immediately when it is found, and then
      summarizes all policy errors once (instead of twice) at the
      end of the build process. (CNY-776)

Changes in 1.1.1:
  o Client Changes:
    * Migrate no longer replaces by default as if --replace-files was
      specified. (CNY-769)

  o Server Changes:
    * The log retrieval function now returns a HTTP_NOT_IMPLEMENTED
      (501) instead of a HTTP_NOT_FOUND (404) if the logFile
      directive is not configured.

  o Build Changes:
    * Conary now recognizes that pkgconfig finds its files in
      /usr/share/pkgconfig as well as /usr/lib*/pkgconfig. (CNY-754)
    * /etc/conary/mirrors/cran has been added to enable mirror://
      references to the Comprehensive R Archive Network. (CNY-761)

  o Bug Fixes:
    * Conary now resets the timeStamps in all cases when
      getSourceVersion is called (CNY-708).
    * SQLite ANALYZE locks the database after it is run, causing
      updates to fail.
    * A bug that caused lists such as installLabelPath in
      configuration files to be parsed incorrectly when more than one
      space was between list elements has been fixed
    * A bug that caused Locally changed files to no be marked properly
      in rollbacks that were stored locally (including rollbacks for
      locally built troves) has been fixed. (CNY-645)
    * A bug that could cause "cvc cook" to create groups that include
      components needed to resolve dependencies that are already
      included not-by-default has been fixed.
    * A bug that caused a traceback message when adding a user through
      the web interface has been fixed.

Changes in 1.1.0:
  o 1.1 Release Overview

    Conary 1.1.0 is the first version in the 1.1 series.  New
    functionality has been added to Conary that required modifications
    to the repository database schema and XML-RPC protocol.  A Conary
    1.1.x-compatible client is required to access many of the new
    features.  The XML-RPC interface includes version information so
    that old clients continue to work with new servers, and new
    clients continue to work with old servers.

    New Features:
      * Conary can now remove packages and components from a
        repository server.  This is a privileged operation and should
        not normally be used.  Only users with a special "can remove"
        ACL can remove from the repository.  As removing something
        from a Conary repository is an act of last resort and modifies
        repository internals, the command line option will not appear
        in the reference documentation.  rPath will assist users that
        need more information.
      * Conary can now query the repository by path.  Use
        "conary repquery --path /path/to/find" to find components that
        include a particular path.
      * Several enhancements were added to the entitlement management
        facilities in a Conary repository.
      * Conary can now redirect a group.

  Detailed changes follow:

  o Server Changes:
    * Entitlement keys were artificially limited to 63 characters in
      length.  This restriction has been raised to the max length
      permitted in the database column (255).
    * Entitlement classes can now provide access to multiple access
      groups (and updated the web UI to support that) (CNY-600)
    * addEntitlement() and deleteEntitlement() repository calls replaced
      by addEntitlements and deleteEntitlements calls.  These calls
      operate on more than one entitlement simultaneously.
    * Added getTroveLeavesByPath() and getTroveVersionsByPath(). (for
      CNY-74)
    * Conary now checks to ensure you have write access to all the
      things the client is trying to commit before you send them
      across the wire. (CNY-616)
    * deleteAcl() and listAcls() methods have been added to
      ConaryClient.

  o Client Changes:
    * "conary rq" now supports "--path", which allows you to search
      for troves in the repository by path. (CNY-74)
    * "conary rq" now has a "--show-removed" option that allows you to
      see removed trove markers.  A [Removed] flag will be displayed
      when the --trove-flags option is added.

  o Bug Fixes:
    * Conary now resets the timeStamps in all cases when
      getSourceVersion is called (CNY-708).
    * SQLite ANALYZE locks the database after it is run, causing
      updates to fail.
    * A bug that caused lists such as installLabelPath in
      configuration files to be parsed incorrectly when more than one
      space was between list elements has been fixed
    * A bug that caused Locally changed files to no be marked properly
      in rollbacks that were stored locally (including rollbacks for
      locally built troves) has been fixed. (CNY-645)
    * A bug that could cause "cvc cook" to create groups that include
      components needed to resolve dependencies that are already
      included not-by-default has been fixed.

Changes in 1.0.27:
  o Client Changes:
    * A "files preupdate" tag script method has been Implemented which
      gets run before tagged files are installed or changed. (CNY-636)
    * A bug that could cause "--replace-files" to remove ownership
      from every file in a trove has been fixed. (CNY-733)

    * Multiple bugs where using "--replace-files" could result in the
      new file having no owner have been fixed. (CNY-733)
    * The logcat script now supports revision 1 log entries.
    * The logcat script is now installed to /usr/share/conary/logcat

  o Build Changes:
    * Improved handling of the "package=" keyword argument for build
      actions.  In particular, made it available to all build actions,
      removed double-applying macros to the package specification,
      and fixed failure in cases like "MakeInstall(dir=doesnotexist,
      skipMissingDir=True, package=...)". (CNY-737, CNY-738)
    * The lookaside cache now looks in the repository for local sources
      when doing a repository cook. (CNY-744)
    * The mirror:// pseudo-URL handling now detects bad mirrors that
      provide an HTML document instead of the real archive when a
      full archive name is provided; previously, it did so only when
      guessing an archive name.  Thanks to Pavel Volkovitskiy for this
      fix. (CNY-745)
    * The Flavor policy has been slightly optimized for speed.

  o Server Changes:
    * ACL patterns now match to the end of the trove name instead of
      partial strings (CNY-719)

  o Bug Fixes:
    * The Conary repository server now invalidates changeset cache
      entries when adding a digital signature to a previously mirrored
      trove.
    * A bug that caused the mirror code to traceback when no callback
      function was provided to it has been fixed. (CNY-728)
    * Rolling back changes when the current trove has gone missing from
      the server now causes the client to generate the changeset to apply
      based on the trove stored in the local database (CNY-693)

Changes in 1.0.26:
  o Build Changes:
    * When cooking a group, adding "--debug" to the "cvc cook" command
      line now displays detailed information about why a component is
      being included to solve a dependency. (CNY-711)
    * The mirror:// functionality introduced in Conary 1.0.25 had two
      small bugs, one of which prevented mirror:// pseudo-URLs from
      working.  These bugs are now fixed, thanks to Pavel
      Volkovitskiy. (CNY-704)
    * The "cvc cook" command now announces which label it is building
      at the beginning of the cook, making it easier to catch mistakes
      early. Thanks to Pavel Volkovitskiy for this fix. (CNY-615)
    * The source actions (addSource, addArchive, etc.) can now take
      a "package=" argument like the build actions do.  Thanks to
      Pavel Volkovitskiy for contributing this capability.  (CNY-665)
    * The "preMake" option had a bad test for the ';' character; this
      test has been fixed and extended to include && and ||.
      thanks to Pavel Volkovitskiy for this fix. (CNY-580)
    * Many actions had a variety of options (dir=, subdir=, and
      subDir=) for specifying which directory to affect.  These have
      been converted to all prefer "dir=", though compatibility
      with older recipes is retained by continuing to allow the
      subDir= and subdir= options in cases where they have been
      allowed in the past. Thanks to Pavel Volkovitskiy for this
      enhancement. (CNY-668)

Changes in 1.0.26:
  o Server Changes:
    * The Conary web interface now provides a method to rely solely on
      a remote repository server to do authentication checks. (CNY-705)
    * The ACL checks on file contents and file object methods have
      been improved. (CNY-700)
    * Assertions have been added to prevent redirect entries from
      being added to normal troves.
    * An assertion has been added to ensure that redirects specify a
      branch, not a version.
    * The server returns a new FileStreamsMissing exception when the
      client requests file streams with getFileVersion or
      getFileVersions and the requested file stream is not present in
      the repository database. (CNY-721)
    * getFileVersions() now raises FileStreamMissing when it is given
      invalid request.
    * getFileContents() now raises a new FileHasNoContents exception
      when contents are requested for a file type which has no
      contents (such as a symlink).

  o Bug Fixes:
    * A bug that could cause "conary updateall" to attempt to erase
      the same trove twice due to a local update has been fixed.
      (CNY-603)
    * Attempts to target a clone to a version are now caught.  Only
      branches are valid clone targets. (CNY-709)
    * A bug that caused Trove() equality checks to fail when comparing
      redirects has been fixed.
    * A bug that caused the flavor of a redirect to be store
      improperly in the repository database has been fixed.
    * The resha1 script now properly skips troves which aren't present
      in the repository.
    * Conary 1.0.24 incorporated a fix for CNY-684 to correct behavior
      when storing src.rpm files rather than their contents.  The fix
      worked for local builds but not for commits to repositories.
      Conary 1.0.26 includes a fix that corrects the behavior when
      committing to a repository as well. (CNY-684)
    * A bug that prevented flavored redirects from being loaded from
      the repository database has been fixed.
    * "Conary migrate" now will follow redirects. (CNY-722)

Changes in 1.0.25:
  o Build Changes:
    * The addArchive() source action will search for reasonably-named
      archive files based on the name and version if given a URL ending
      with a "/" character. Thanks to Pavel Volkovitskiy for the
      initial implementation. (CNY-671)
    * All source actions, when given a URL that starts with "mirror://",
      will search a set of mirrors based on files in the mirrorDirs
      configuration entry, with default files provided in the
      /etc/conary/mirrors/ directory. Thanks to Pavel Volkovitskiy for
      the initial implementation. (CNY-171)
    * Symbolic links are now allowed to provide a soname even if they
      reference an ELF file only indirectly through other symbolic
      links.  Previously, a symbolic link could only provide a soname
      if it directly referenced an ELF file. (CNY-696)

  o Bug Fixes:
    * A bug that caused unhandled exceptions when downloading the file
      contents needed for a distributed changeset in threaded mode has
      been fixed. This bug was introduced in 1.0.24. (CNY-701)

Changes in 1.0.24:
  o Server Changes:
    * The server binary access log can now be downloaded by an
      administrator by visiting the http://servername/conary/log
      URL. Once the log is accessed it is rotated automatically by the
      repository server. Subsequent accesses to the log URL will only
      yield log entries added since the last access. (CNY-638)
    * The Users and Groups tab in the web management UI is no longer
      highlighted when administrators change their passwords.

  o Client Changes:
    * A --what-provides option has been added to "conary query" and
      "conary repquery".
    * A bug that installed extra components of a package that is being
      installed instead of updated due to the existing package being
      pinned has been fixed. (CNY-682)

  o Build Changes:
    * When pulling files out of a src.rpm file, Conary now stores the
      src.rpm file itself in the repository rather than the files
      pulled from it. (CNY-684)
    * Mono dependency version mappings are now discovered in CIL policy
      .config files. (CNY-686)
    * The internal util.literalRegex() function has been replaced by
      use of re.escape(). (CNY-634)

  o Bug Fixes:
    * The Conary Repository web interface no longer returns a
      HTTP_FORBIDDEN (403) when a bad password is given by the user.
      This allows the user to re-try authentication.
    * The --signatures and --buildreqs flags now work with "conary
      showcs".  (CNY-642)
    * A bug in the NetworkRepositoryClient default pwPrompt mechanism
      has been fixed.
    * Error messages when entitlements fail to load have been
      improved. (CNY-662)
    * The repository client no longer caches repository access info
      when the attempt to access was unsuccessful. (CNY-673, affects
      CNY-578)
    * A bug that caused x86 flavored troves from being updated
      properly when using "conary updateall" on an x86_64 system has
      been fixed. (CNY-628)
    * A bug that caused migrate behavior to not respect pins when the
      pinned troves were set to be erased (CNY-680).
    * Calling r.ComponentSpec(':foo') works again; it is exactly
      equivalent to r.ComponentSpec('foo'). (CNY-637)
    * Calling r.Move() with only one argument now fails explicitly
      rather than silently doing nothing. (CNY-614)

Changes in 1.0.23:
  o API Additions:
    * The interface to create, list and delete access groups and
      modify the users therein through is now exposed though
      ConaryClient.
    * The interface to delete entitlement groups is now exposed
      through ConaryClient.

  o Client Changes:
    * "conary updateall" now accepts the --keep-required command line
      argument.
    * the mirror script now provides download/commit feedback using
      display callbacks like other conary commands
    * the excludeTroves config option will now keep fresh installs from
      happening when an update job is split due to a pinned trove.

  o Server Changes:
    * The repository database migration code now reports an error when
      trying to migrate old-style redirects.  The code to perform the
      migration is incomplete and creates invalid new-style
      redirects.  If you have a repository with old-style redirects,
      contact rPath for assistance with your migration. (CNY-590)

  o Bug Fixes:
    * Subdirectories within source components are now better supported.
      Specifically, different subdirectories with the same filename will
      now work. (CNY-617)
    * The util.literalRegex() function now escapes parenthesis characters.
      (CNY-630)
    * Manifest files now handle file names containing "%" characters.
      Fix from Pavel Volkovitskiy. (CNY-627)
    * Fixed a bug in migrate that caused its behavior to shift when migrating 
      to the same version that is currently installed.
    * Fixed a bug in the logcat script that caused the entitlement field to
      display the user information instead. (CNY-629)

  o Build Changes:
    * The r.addArchive() source action can now unpack Rock Ridge and
      Joliet ISO images, with some limitations. (CNY-625)

Changes in 1.0.22:
  o Client Changes:
    * Conary now has hooks for allowing you to be prompted for both name
      and password when necessary.
    * Conary will no longer report a traceback when trying to perform 
      dependency resolution against repositories that are not available.
      Instead, it will print out a warning. (CNY-578)

  o Build Changes:
    * It is now possible to set environment variables to use within
      Conary builds from within conary configuration files, using the
      new "environment" configuration item.  Thanks to Pavel
      Volkovitskiy for implementing this feature. (CNY-592)
    * In previous versions of Conary, calls to r.PackageSpec() would
      improperly override previous calls to r.ComponentSpec(); now
      the ordering is preserved.  Thanks to Pavel Volkovitskiy for 
      this fix. (CNY-613)

  o Bug Fixes:
    * A bug that would allow recursively generated changesets to
      potentially have missing redirect flags has been fixed.
    * A bug in redirect handling when the branch changed but the trove
      name didn't has been fixed - conary will do a better job of
      determining what jobs to perform in this situation. (CNY-599, CNY-602)
    * Errors relating to PGP now just display the error instead of causing 
      conary to traceback. (CNY-591)
    * Conary sync on a locally cooked trove will no longer traceback (CNY-568)
    * --from-file and sync now work together.
    * An AssertionError that was occasionally reached by incorrect repository
      setups is now a ConaryInternalError
    * A bug when updating to a locally cooked trove when the user had 
      manually removed files has been fixed. (CNY-604)
    * CONARY files that are not accessible will no longer cause conary to
      traceback when trying to read context from them. (CNY-456)
    * signatureKeyMap configuration entries are now checked to ensure
      they are valid. (CNY-531)

Changes in 1.0.21:
  o Client Changes:
    * The "conary migrate" command has changed behavior significantly
      in order to make it more useful for updating a system to exactly
      match a different group.  However, this change makes it much
      less useful for updating normal systems.  "conary migrate"
      should not be used without first reading the man page
      description of its behavior.  The old migrate behavior is now
      available by using "conary sync --full".  "conary syncchildren"
      has been renamed to "conary sync", and its behavior has also
      been modified slightly as a result.  The old behavior is
      available by using "conary sync --current". Please read the man
      page for a full description of the "sync" command as well.  (CNY-477)

  o Build Changes:
    * A "package" keyword parameter has been added to build actions,
      which specifies the package and/or component to which to assign
      the files that are added (not modified or deleted) by that build
      action.  For example, r.MakeInstall(package="foo") will place
      all the new files installed by the MakeInstall action into the
      "foo" package.  Thanks to Pavel Volkovitskiy for contributing
      this capability.  (CNY-562)
    * A "httpHeaders" keyword parameter has been added to the
      r.addArchive(), r.addPatch(), and r.addSource() source actions
      so that headers can be added to the HTTP request.

  o Bug Fixes:
    * The r.addPatch() build action no longer depends on nohup to
      create a file in the current directory (a bug introduced in
      conary 1.0.19). (CNY-575)
    * Commits with missing files no longer traceback. (CNY-455)
    * A bug that caused "#!/usr/bin/env /bin/bash" to not be
      normalized to /bin/bash by the NormalizeInterpreterPaths policy
      has been fixed.
    * A bug that prevented Conary from being able to download files
      that contain '&' or ';' characters has been fixed.  This allows
      Conary to download sources from cgi-bin URLs.
    * "cvc merge" no longer fails to merge changes from the parent
      branch when the shadowed version doesn't exist on the parent
      branch.

Changes in 1.0.20:
  o Build Changes:
    * "jvmdir", "javadir", "javadocdir", and "thisjavadocdir" have
       been added to the default set of macros.
    * A r.JavaDoc() build action has been added.  It funtions
      exactly like the "r.Doc()" build action, except it coppies into
      "%(thisjavadocdir)s".
    * When the r.addArchive() source action attempts to guess the main
      directory in which to build, it now recognizes when when sources
      have been added in an order that defeats its algorithm and provides
      a helpful error message. (CNY-557)

  o Client Changes:
    * A --tag-script parameter has been added to the rollback
      command. (CNY-519)

  o Bug Fixes:
    * A bug in clone behavior that caused Conary to try to clone
      excessive troves has been fixed.  If you were cloning uphill
      from branch /a/b to /a, and a buildreq was satisfied by a trove
      on /a//c, Conary would try to clone the buildreq to /a as well.
      (CNY-499)
    * A bug in the "r.Ant()" and "r.JavaCompile()" build actions which
      caused the CLASSPATH variable to get mangled has been fixed.
    * A bug in 'r.ClassPath()' that caused a traceback has been fixed.
    * A bug that caused the "change password" tab to be displayed when
      browsing the repository via the web as an anonymous user has
      been fixed.
    * The web service code no longer permits the anonymous user to
      view the "change password" (/conary/chPassForm) form.
    * The r.addPatch() source action no longer hangs when presented
      with large patches, which fixes a bug introduced in Conary
      1.0.19.

Changes in 1.0.19:
  o API Change:
    * In order to fully represent empty flavors in Conary, a new Flavor
      object class has been added.  Previously, DependencySet objects
      were used to store flavor information.  Unfortunately it was not
      possible to distinguish "empty flavor" from "flavor not specified".
      When dealing with thawing frozen flavors, use ThawFlavor() instead
      of ThawDependencySet().  When testing to see if a flavor is empty,
      use the isEmpty() method of the flavor object.

  o Client Changes:
    * The default resolveLevel setting is now 2, this means that
      conary will try to update troves that would otherwise cause an
      update to fail.  See the conary man page for more details.
    * Multiple bugs have been fixed in interactive prompting for user
      passwords (CNY-466):
      - Password prompts are based on the server name portion of the
        label being accessed, not the actual hostname of the server
        (these are often different when repositoryMaps are used).
      - When no password callback is available, the operation will
        fail with an open error (which is identical to what would
        happen if no user name was present) instead of giving a
        traceback.
      - The download thread uses the passwords which the original
        thread obtained from the user.
      - The download thread is able to prompt for passwords from the
        user if distributed changesets require access to additional
        repositories.

  o Build Changes:
    * "r.Ant()", "r.JavaCompile()", and "r.ClassPath()" build actions
      have been added to support building java with conary.
    * "r.addPatch()" will now determine the patchlevel without users
      needing to add level= in the r.addPatch() call. The level
      parameter is still honored, but should not be needed.
    * "cvc cook --show-buildreqs" now displays build requirements
      inherited from parent recipe classes. (CNY-520)
    * The output of "cvc diff" and "cvc rdiff" can now be used as an
      input to patch when files are added between two versions. (CNY-424)
    * Use flags have been added for dom0 and domU.  They default to
      "sense prefernot".  The domU flag should be used to build
      binaries specific to Xen domU environments where special
      provisions are made for paravirtualization.  The dom0 flag
      should be used to build binaries specific to Xen dom0
      environments where special provisions are made for the
      hypervisor.  The existing "xen" flag should be used to build
      binaries specific to Xen which apply equally to Xen dom0 and
      domU environments.
    * Warning message for modes specified without an initial "0" have
      been improved to include the path that is affected. (CNY-530)

  o Server Changes:
    * Use the term Entitlement Class in all conary repository web interfaces
      replacing Entitlement Group.

  o Bugs Fixed:
    * The Conary Repository now returns an error to a client when
      committing duplicate troves that have an empty flavor. (CNY-476)
    * When checking out a source trove from a repository using
      "cvc checkout", the user is no longer warned about not being able
      to change the ownership of the files checked out.
    * A bug has been fixed in conary's determination of what troves
      had been updated locally.  This bug caused "conary updateall" to
      consider many x86 troves as needing to be updated separately
      instead of as a part of group-dist.  This could cause updateall
      failures. (CNY-497)
    * A bug that caused 'conary q tmpwatch:runtime --recurse' to traceback
      has been fixed (CNY-460)
    * Interactive mode now handles EOF by assuming it means 'no';
      thanks go to David Coulthart for the patch. (CNY-391)
    * Configuration settings in contexts can now be overridden from
      the command line. (CNY-22)
    * Redirect changesets now have primary troves, meaning they will
      display better when using "conary showchangeset". (CNY-450)
    * User's passwords are now masked when using "cvc context" (unless
      --show-passwords is specified). (CNY-471)
    * Removed excess output from commitaction which was caused by a
      change in option parsing code (CNY-405)

Changes in 1.0.18:
  o Client Changes:
    * Trying to shadow a cooked redirect now results in an error. (CNY-447)
    * A --keep-required option has been added to tell Conary to leave
      troves installed when removing them would break
      dependencies. This used to be the default behavior; Conary now
      issues a dependency error instead. (CNY-6)
    * "delete-entitlement" and "list-entitlements" options have been
      added to the "manageents" script.

  o Build Changes:
    * Python dependencies are now generated for .pyc files as well as
      for .py files. (CNY-459)

  o Server Changes:
    * Support for deleting entitlements, listing the entitlement
      groups a user can manage, and removing the ACL which lets a group
      manage an entitlement group has been added.
    * Entitlement management has been added to the Conary repository
      web interface. (CNY-483)

  o Bug Fixes:
    * The "list-groups" option to the "manageents" script has been
      corrected to list the groups the user can manage instead of the
      groups that user belongs to.

Changes in 1.0.17:
  o Client Changes:
    * Individual file removals performed by "conary remove" now create
      rollbacks. (CNY-7)
    * The repository mirroring client supports two new configuration
      options:
      - matchTroves is a regexp list that limits what troves will be
        mirrored based on the trove names;
      - recurseGroups takes a boolean value (True/False) which will
        cause the miror client to recurse through a groups and mirror
        everything that they include into the target repository.

  o Server Changes:
    * A single conary repository can host multiple serverNames. In the
      Conary repository's configuration file, the serverName directive
      can now specify a space separated list of valid server names
      which will be accepted and served from that repository. (CNY-16)

Changes in 1.0.16
  o Build Changes:
    * A check has been added to "cvc commit" that ensures a .recipe
      file exists in the CONARY state file.
    * Recipe classes can now set an "abstractBaseClass" class
      variable.  When set, Conary will not require a setup() method in
      the class.  This is used for creating superclass recipes where
      setup() methods are not needed.

  o Server Changes:
    * A new "entitlementCheckURL" configuration option has been added.
      This is a hook that allows external validation of entitlements.
    * The Conary Repository web interface look and feel has been
      updated.  The interface will look incorrect unless
      conary-web-common 1.0 or later is installed.

  o Bug Fixes:
    * When running "cvc log" on a newly created source component, cvc now
      errors gracefully instead of tracing back. (bz #863)
    * Conary now changes to the / directory before running tag
      scripts. (bz #1134)
    * "cvc co foo=invalidversionstring" now gives a more helpful error
      message. (bz #1037)
    * Cloning binary troves uphill now correctly checks for the source
      trove uphill.
    * A bug that would cause "conary migrate" to raise a KeyError when
      updating a group that referenced the same trove twice (through
      two subgroups) has been fixed.
    * A bug that caused miscalculations when determining whether a
      shadow has been modified has been fixed.
    * A number of bugs affecting resetting distributed changesets have
      been fixed.
    * A bug in the MySQL dbstore driver that caused the wrong
      character encoding to be used when switching databases has been
      fixed.
    * A bug where running updateall when one of the two groups that
      reference a trove has no update caused an erase of that trove to
      be requested has been fixed (CNY-748).

Changes in 1.0.15
  o Client Changes:
    * When writing files as non-root, Conary will no longer create
      files setuid or setgid unless the uid/gid creating the file
      matches the username/groupname in the package.
    * Conary now checks the rollback count argument for non-positive
      numbers and numbers greater then the number of rollbacks
      available. (bz #1072)
    * The entitlement parser has been reimplemented using expat
      instead of a hand-coded parser.  A correctly formatted
      entitlement file should now be enclosed in an
      <entitlement></entitlement> element.  Conary will continue to
      work with files that do not contain the toplevel <entitlement>
      element.

  o Build Changes:
    * Support has been added for recipe templates.  Now when running
      "cvc newpkg", cvc will automatically create a recipe from a
      template specified by the recipeTemplate configuration
      option. (bz #671, #1059)
    * Policy objects can now accept globs and brace expansions when
      specifying subtrees.
    * Cross-compile builds now provide CONFIG_SITE files to enable
      cross-compiling programs that require external site config
      files.  The default site config files are included.
    * The "cvc checkout" command can now check out multiple source
      troves in a single invocation.

  o Server Changes:
    * An "externalPasswordURL" configuration option has been added,
      which tells the server to call an external URL for password
      verification.  When this option is used, user passwords stored
      in the repository are ignored, and those passwords cannot be
      changed.
    * An authentication cache has been added, which is enabled by
      setting The authCacheTimeout configuration to the number of
      seconds the cache entry should be valid for.

  o Bug Fixes:
    * A bug that caused using groupName parameter with r.replace() to
      traceback has been fixed. (bz #1066)
    * Minimally corrupted/incorrect conary state files will no longer cause 
      conary to traceback. (bz #1107)
    * A bug that prevented upload progress from being displayed when
      using "cvc commit" has been fixed. (bz #969)

Changes in 1.0.14:
  o Client Changes:
    * Conary now creates shadows instead of branches when cooking onto
      a target label.  This means, for example, that local cooks will
      result in a shadow instead of a branch.
    * Conary now creates shadows on the local label when creating rollbacks
      instead of branches.
    * The branch command has been removed.  Any potential branch should be 
      done with a shadow instead.
    * The verify command now shows local changes on a local shadow instead
      of a local branch
    * Local changesets create diffs against a local shadow (instead of
      a branch) and --target for the commit command retargets to a shadow
    * User conaryrc entries are now searched from most specific target to
      least specific (bz #997)
    * A fresh install of a group will cause all of its contained components 
      to be installed or upgraded as well, without reference to what is 
      currently installed on your system -- no trove will be skipped because
      it is referenced by other troves on your system but not installed.
    * Changeset generation across distributed shadows now force file 
      information to be absolute instead of relative when the files are on
      different servers, eliminating server crosstalk on source checkin and
      when committing local changesets. (bz #1033)
    * Cvc merge now takes a revision, to allow you merge only up to a certain
      point instead of to head.

  o Server Changes:
    * Removed the ability for the server to log updates to its contents
      store (mirroring has made this capability obsolete)
    * logFile configuration directive now logs all XML calls
    * Split user management out from core authorization object
    * All user management calls are based on user and group names now
    * The user management web interface for the repository now allows
      the administrator to enable and disable mirroring for groups

  o Bug Fixes:
    * Conary will not traceback if you try to update to a trove with a name
      that matches a filesystem path that you don't have access to (bz #1010).
    * Conary will not raise an exception if a standard config file (~/.conaryrc,
      for example) exists but is not accessible.
    * cvc no longer allows . and .. to be added to source troves (bz #1014)
    * cvc remove handles removing directories (bz #1014)
    * conary rollback no longer tracebacks if you do not have write access to
      the conary database.
    * deeply shadowed versions would fail when performing some version 
      operations.  This caused, for example, local cooks of shadowed troves
      to fail.
    * using loadInstalled with a multiarch trove no longer tracebacks (bz #1039)
    * group recipes that include a trove explicitly byDefault False could result
      in a trove when cooked that had the components of that trove byDefault
      True.
    * Stop sending duplicate Host: headers, proxies (at least squid) mangle 
      these into one host header, causing failures when accessing rbuilder
      repositories that depend on that host header (bz #795)
    * The Symlink() build action should not enforce symlinks not
      dangling, and should instead rely solely on the DanglingSymlinks
      policy.
    * A bug that caused conary to treat a reference as an install when it
      should have been an update due to a miscalculation of what local updates
      had been made on the system has been fixed.

Changes in 1.0.13:
  o Client Changes:
    * A new "conary migrate" command for updating troves has been
      added.  "conary migrate" is useful for circumstances when you
      want to update the software state on a system to be synchronized
      with the default state of a group.  To do this, "conary migrate"
      calculates the changeset required to: 1) update the trove (if an
      update is available); 2) install any missing included troves; 3)
      synchronize included troves that have a mismatched version; 4)
      remove any referenced troves that are not installed by default.
    * The includeConfigFiles configuration directive now accepts http
      and https URLs.  This allows organizations to set up centralized
      site-wide conary configuration.
    * Conary now gives a more detailed error message when a changeset
      attempts to replace an empty directory with a file and
      --replace-files is not specified.

  o Build Changes:
    * The addSource source action will now replace existing files,
      rather than replacing their contents.  This implies that the
      mode of the existing file will not be inherited, and an
      existing read-only file will not prevent addSource from
      working.
    * The internal setModes policy now reports "suid/sgid" only for
      files that are setuid or setgid, rather than all files which
      have an explicitly set mode.  (bz #935)
    * TagSpec no longer will print out ignored TagSpec matches twice,
      once for tags specified in the recipe, and once for tags
      discovered in /etc/conary/tags/*.  (bz #902)
    * TagSpec will now summarize all its suggested additions to
      buildRequires in a single line.  (bz #868)
    * A new reportMissingBuildRequires policy has been added to summarize
      all suggested additions to buildRequires in a single line at the
      end of the entire build process, to make it easier to enhance the
      buildRequires list via cut-and-paste.  (bz #869)

  o Bug Fixes:
    * A bug that caused conary to traceback when a file on the file
      system is owned by unknown uid/gid has been fixed.  Conary will
      now print an error message instead.  (bz #977)
    * A bug that caused conary to traceback when an unknown Use flag
      was used when cooking has been fixed.  Previously, "cvc cook
      --flavor 'foobar'" would create a traceback.  Conary now says
      'Error setting build flag values: No Such Use Flag foobar'.
      (bz #982)
    * Pinned troves are now excluded from updateall operations.
      Previously conary would try to find updates for pinned troves.
    * Conary now handles applying rollbacks which include overlapping
      files correctly.  Previously --replace-files was required to
      apply these rollbacks.
    * the config file directive includeConfigFile is no longer case sensitive 
      (bz #995)

Changes in 1.0.12:
  o Client changes:
    * The rollback command now applies rollbacks up to and including
      the rollback number specified on the command line. It also
      allows the user to specify the number of rollbacks to apply
      (from the top of the stack) instead of which rollback to
      apply. (bz #884)
    * Previously, the code path for installing files as part of a new
      trove required an exception to be handled.  The code has been
      refactored to eliminate the exception in order to reduce install
      times.

  o Build Changes:
    * The cvc command now has a --show-buildreqs option that prints all
      build requirements.  The --no-deps argument for cvc has been
      aliased to --ignore-buildreqs for consistency.

  o Bug Fixes:
    * Installing into a relative root <e.g. --root foo> when running
      as root no longer generates a traceback. (bz #873)
    * Replaced files are now stored in rollbacks. (bz #915)
    * File conflicts are now also detected via the database, not just
      via real file conflicts in the filesystem.
    * A bug that resulted in multiple troves owning a file has been fixed.
    * Rollbacks of troves that were cooked locally will no longer
      raise a TroveIntegrityError.
    * The "conary remove" command no longer generates a traceback when
      the filename given cannot be unlinked. (bz #887)
    * The missing usage message displayed when "cvc" and "conary" are
      run with no command line arguments has been restored.
    * Rollbacks for initial contents files didn't work; applying
      rollbacks now ignores that flag to get the correct contents on
      disk. (bz #924)
    * The patch implementation now properly gives up on patch hunks
      which include changed lines-to-erase, which avoids erasing lines
      which did not appear in the origial version of the file. (bz
      #949)
    * Previously, when a normal error occurred while prepping sources
      for cooking (extracting sources from source archives, for
      example), conary would treat it as a major internal error.  Now
      the error message is simply printed to the screen instead.
    * A typo in a macro will now result in a more helpful error
      message.
    * A bug that caused a traceback when performing "conary rq" on an
      x86_64 box with a large installLabelPath where only an x86
      flavor of a trove was available on one label in the
      installLabelPath has been fixed (bz #961).
    * Conary no longer creates a rollback status file when one isn't
      needed.  This allows /var/lib/conarydb to be on read-only media
      and have queries continue to work/.
    * Reworked "conary remove" to improve error messages and fix
      problems with multiple files being specified, broken symlinks,
      and relative paths (bz #853, #854)
    * The mirror script's --test mode now works correctly instead of
      doing a single iteration and stopping.

Changes in 1.0.11:
  o Client Changes:
    * Conary will now allow generic options to be placed before the command
      you are giving to conary.  For example, 'conary --root=/foo query'
      will now work.
    * the remove command no longer removes file tags from files for no good 
      reason
    * rollbacks now restore files from other troves which are replaced as part
      of an update (thanks to, say, --replace-files or identical contents)
    * --replace-files now marks files as owned by the trove which used to
      claim them
    * You can now kill conary with SIGUSR1 to make conary enter a debugger
      when you Ctrl-C (or a SIGINT is raised)
    * --debug-all now enters a debugger in more situations, including option
      parsing fails, and when you hit Ctrl-C.
    * added ccs2tar, which will convert most absolute changesets (like those
      that cook produces) into tarballs
    * Troves now don't require dependencies that are provided by themselves.
      As troves are built with this new behavior, it should significantly speed
      up dependency resolution.
    * added a script to recalculate the sha1s on a server (after a label
      rename, for instance)
    * added a script to calculate an md5 password (for use in an info recipe,
      for example)

  o Build Changes:
    * Conary now supports a saltedPassword option to r.User in user info-
      packages.  Full use of this option will require that a new shadow package
      be installed.

  o Bug Fixes:
    * command-line configurations now override context settings

  o Build Changes:

Changes in 1.0.10:
  o Client Changes
    * Given a system based on rPath linux where you only installed
      !smp kernels, conary would eventually start installing smp
      kernels on your system, due to the way the update algorithm
      would determine whether you should install a newly available
      trove.  Conary now respects flavor affinity in this case and
      does not install the smp kernel.
    * Mirror configuration files can now specify uploadRateLimit and
      downloadRateLimit.
    * Updates utilizing changeset files are now split into multiple
      jobs properly, allowing changeset files which create users to
      work proprely.
    * "conary rollback" now displays progress information that matches
      the "conary update" progress information.
    * added --with-sources option for clone

  o Bug Fixes:
    * A bug that caused an assertion error when switching from an
      incomplete trove to a complete trove has been fixed.
    * A bug in perl dependencies that caused extra directories to be
      considered part of the dependency has been fixed.
    * A bug affecting updates where a pinned, partially installed
      package was supposed to be updated due to dependency resolution
      has been fixed.
    * A bug that prevented updates from working when part of a locally
      cooked package was replaced with a non-locally cooked component
      has been fixed.  The bug was introduced in Conary 1.0.8.
    * A bug that caused a segfault when providing an invalid type to
      StringStream has been fixed.
    * The troveInfo web page in the repository browser now displays
      useful error messages instead of traceback messages.  The
      troveInfo page also handles both frozen and non-frozen version
      strings.
    * A bug that caused conary to download unnecessary files when checking out
      shadow sources has been fixed.
    * A bug that caused "cvc rdiff" between versions of a trove that
      were on different hosts to fail has been fixed.
    * Fixed a bug when determining local file system changes involving a file 
      or directory with mtime 0.
    * The --signature-key option was restored

Changes in 1.0.9:
  o Client Changes:
    * A new dependency resolution method has been added which can be turned
      on by setting resolveLevel to 2 in your conarycfg:  If updating trove 'a'
      removes a dependency needed by trove 'b', attempt to update 'b' to
      solve the dependency issue.  This will allow 'conary update conary'
      to work as expected when you have conary-build installed, for example.
    * Switched to using more of optparse's capabilities, including --help
      messages.
    * One short option has been added, cvc -m for message.

  o Bug Fixes:
    * Recipes that use loadRecipe('foo') and rely on conary to look upstream
      to find their branch now work correctly when committing.
    * A bug affecting systems with multiple groups referencing the same troves,
      where the groups are out of sync, has been fixed.
    * the mirror client now correctly handles duplicate items returned in
      trove lists by older servers
    * A bug that caused the mirror client to loop indefinitely when
      doing a --full-trove-sync has been fixed
    * conary rq --trove-flags will now display redirect info even if you
      do not specify --troves (bug #877)
    * dep resolution now support --flavors --full-versions output (bug #751)
    * cvc merge no longer tracebacks if files were added on both upstream
      and on the shadow
    * admin web access for the server doesn't require write permission for
      operations which also require admin access (bug #833)
    * A bug that caused r.remove() in a group to fail if the trove being
      removed was recursively included from another group has been fixed.
    * Conary update tmpwatch -tmpwatch:debuginfo will now erase 
      tmpwatch:debuginfo.
    * An ordering bug that caused info packages to not be updated with their
      components has been fixed.
    * Updates will now happen in a more consistent order based on an
      alphabetic sort.
    * the repository server now handles database deadlocks when committing
       changesets
  o Server Changes:
    * getNewSigList and getNewTroveList could return troveLists with
      duplicate entries

  o Documentation Changes:
    * The inline documentation for recipes has been significantly
      improved and expanded, including many new usage examples.

Changes in 1.0.8
  o Client changes:
    * Conary will now replace symlinks and regular files as long as their
      contents agree (bug #626)

  o Bug Fixes:
    * An error in the method of determining what local changes have been 
      made has been fixed.

Changes in 1.0.7:
  o Client changes:
    * A better method of determining what local changes have been made to a
      local system has been implemented, improving conary's behavior when
      updating.

  o Bugfixes:
    * A bug that caused the user to be prompted for their OpenPGP
      passphrase when building on a target label that does not match
      any signatureKeyMap entry has been fixed.  Previously, if you
      had a signatureKeyMap entry for conary.example.com, and your
      buildLabel was set to conary.example.com@rpl:devel, you would be
      prompted to enter a passphrase even when cooking locally to the
      local@local:COOK label.
    * Dependency resolution will no longer cause a trove to switch
      branches.
    * If a component is kept when performing dependency resolution
      because it is still needed, it's package will be kept as well if
      possible.
    * "conary q --path" now expands symlinks found in the path to the
      file in question. (bug #855)
    * Committing a changeset that provided duplicate file streams for
      streams the server previously referenced from other servers no
      longer causes a traceback.
    * Conary's patch implementation how handles patches which are
      already applied. (bug #640)
    * A server error triggered when using long flavor strings in
      server queries has been fixed.

  o Build fixes:
    * Group cooking now produces output to make it easier to tell what
      is happening.  The --debug flag can be used to get a more
      detailed log of what troves are being included.

  o Server changes:
    * The server traceLog now logs more information about the
      repository calls


Changes in 1.0.6:
  o Repository changes:
    * The commitaction script now accepts the standard conary arguments
      --config and --config-file.

  o Bugfixes:
    * cvc merge on a non-shadow no longer returns a traceback (bz# 792),
      and cvc context foo does not return a traceback when context foo does
      not exist (bz #757)  Fixed by David Coulthart.
    * A bug that caused new OpenPGP keys to be skipped when troves
      were filtered out during mirroring has been fixed.
    * opening invalid changesets now gives a good error message instead of
      a traceback
    * removed obsolete changemail script
    * Exceptions which display fileId's display them as hex sha1s now
      instead of as python strings
    * A bug where including a redirect in a group that has autoResolve 
      caused conary to traceback has been fixed.
    * A bug that kept conary from prompting for your password when committing
      has been fixed.
    * A bug that randomized the order of the labels in the  installLabelPath 
      in some error messages has been fixed.

  o Build fixes:
    * The default ComponentSpec for :perl components now include files
      in site_perl as well as in vendor_perl.
    * Ruby uses /usr/share/ri for its documentation system, so all files
      in %(datadir)s/ri are now included in the default :doc ComponentSpec.

Changes in 1.0.5:
  o Performance improvements:
    * The use of copy.deepcopy() has been eliminated from the
      dependency code.  The new routines are up to 80% faster for
      operations like DependencySet.copy().
    * Removing files looks directly into the file stream of the file
      being removed when cleaning up config file contents rather than
      thawing the full file stream.
    * Getting a single trove from the database without files returned file
      information anyway
    * Trove.applyChangeSet() optionally skips merging file information
    * Cache troves on the update/erase path to avoid duplicate fetchs from
      the local database

  o Bugfixes
    * Installing from a changeset needlessly relied on troves from the 
      database having file information while processing redirects
    * Extraneous dependency cache checks have been removed from the
      addDep() path.
    * When removing files, conary now looks up the file flags directly
      in the file stream in order to clean up config file contents.
      Previously the entire file stream was thawed, which is much more
      resource intensive.

  o Build fixes:
    * r.addArchive() now supports rpms with bzip2-compressed payloads.

Changes in 1.0.4:
  o Performance improvements:
    * The speed of erasing troves with many dependencies has been
      significantly improved.
    * The join order of tables is forced through the use of
      STRAIGHT_JOIN in TroveStore.iterTroves() to work around some
      MySQL optimizer shortcomings.
    * An --analyze command line option has been added to the
      stand-alone server (server.py) to re-ANALYZE the SQL tables for
      MySQL and SQLite.  This can significantly improve repository
      performance in some cases.
    * The changes made to dependency string parsing were a loss in
      some cases due to inefficiency in PyArg_ParseTuple().
      Performance sensitive paths in misc.c now parse the arguments
      directly.

  o Bugfixes:
    * An Apache-based conary repository server no longer logs
      tracebacks in error_log when a client disconnects before all
      data is sent.
    * A bug that caused cross repository commits of changesets that involved
      a branched trove to fail in some cases has been fixed.
    * If an entitlement is used for repository access, it is now sent
      over HTTPS instead of HTTP by default.
    * The conary emerge command no longer attempts to write to the root
      user's conary log file.
    * conary showcs --all now shows not-by-default troves.
    * Previously, there was no way using showcs to display only the troves
      actually in a changeset - conary would by default access the repository
      to fill in any missing troves.  Now, you must specify the
      --recurse-repository option to cause conary to search the repository
      for missing troves.  The --trove-flags option will now display when a
      trove is missing in a changeset.
    * A bug that caused showcs --all to display file lists even when --ls
      was not specified has been fixed.
    * When mirroring, you are now allowed to commit a trove that does
      not have a SHA1 checksum set.  This is an accurate replication
      of the data coming from the source repository.
    * A bug affecting multiple uses of r.replace() in a group recipe has been
      fixed.
    * A bug that caused components not to be erased when their packages were 
      erased when a group referencing those packages was installed has been 
      fixed.

Changes in 1.0.3
  o Client changes:
    * Conary displays full paths when in the error message generated
      when it can't open a log file rather than leaving out the root 
      directory.

  o Performance improvements:
    * A find() class method has been added to StreamSet which enables
      member lookups without complete thawing.
    * The code path for committing filestreams to repositories now
      uses find() to minimize file stream thaws.
    * DBstore now supports precompiled SQL statements for SQLite.
    * Retrieving troves from the local system database no longer
      returns file information when file information is not requested.
    * Dependencies, dependency sets, StreamCollections, file
      dictionaries, and referenced file lists now use C parsing code
      for stream thawing.
    * Extraneous trove instantiations on the system update path have
      been eliminated.
    * Adding troves to the local database now uses temporary tables to
      batch the insertions.

  o Bugfixes:
    * A bug that caused a mismatch between file objects and fileIds
      when cloning a trove has been fixed.

Changes in 1.0.2:
  o Bugfixes:
    * A bug that caused redirects to fail to build when multiple
      flavors of a trove exist has been fixed.
    * A bug with cooking flavored redirects has been fixed.
    * The cvc command no longer enforces managed policy with --prep.
    * A bug that caused disttools based python packages to be built as
      .egg files has been fixed.  This bug was introduced in conary
      0.94.
    * A bug that prevented checking in a recipe that deleted policy
      has been fixed.
    * A bug that prevented entitlements from being recognized by an
      Apache conary repository server when no username and password
      were set for a server has been fixed.
    * A bug that prevented errors from being returned to the client
      if it attempts to add an invalid entitlement key or has
      insufficient permission to add the entitlement key has been
      fixed.  An InvalidEntitlement exception has been added.
    * A repository bug prevented the mirror client from obtaining a
      full list of new troves available for mirorring has been fixed.
    * A bug in cooking groups caused the groups resulting from an
      r.addAll() to not respect the original group's byDefault
      settings in some cases has been fixed.

Changes in 1.0.1:
  o Database schema migration
    * Over time, the Conary system database schema has undergone
      several revisions.  Conary has done incremental schema
      migrations to bring old databases in line with the new schema as
      much as possible, but some remnants of the old schema remain.
      When Conary 1.0.1 runs for the first time, the database will be
      reloaded with a fresh schema.  This corrects errors that can
      occur due to incorrect SQL data types in table definitions.  An
      old copy of the database will be saved as "conarydb-pre-schema-update".

Changes in 1.0:
  o Bugfixes
    * A bug that allowed a group to be installed before children of
      its children were installed has been fixed.  This ensures this
      if a an update is partially completed, it can be restarted from
      where it left off.
    * A bug in python dependencies that sometimes resulted in a plain 
      python: __init__ dependency has been fixed.
    * A bug that dropped additional r.UtilizeUser matches for a file after
      the first one has been fixed.
    * Accessing a repository with the wrong server name no longer
      results in an Internal Server Error.  The error is marshaled
      back to the client.

Changes in 0.97.1:
  o Bugfixes
    * A bug has been fixed that allowed the "incomplete" flag to be
      unset in the database when applying changesets of troves that
      have no "incomplete" flag.  This resulted in "StopIteration"
      exceptions when updating the trove.
    * A bug has been fixed in the code that selects the OpenPGP key
      to be used for signing changesets at cook time.

Changes in 0.97:
  o Client changes:
    * All troves that are committed to repository through commits,
      cooks, branches, shadows, and clones, now always have SHA1
      checksums calculated for them.
    * Trove objects now have a version number set in them.  The
      version number is increased when the data types in the Trove
      object are modified.  This is required to ensure that a Conary
      database or repository has the capability of storing all the
      information in a Trove.  All trove data must be present in order
      to re-calculate SHA1 checksums.  If a local system understands
      version 1 of the Trove object, and a repository server sends a
      changeset that contains a version 2 Trove, an "incomplete" flag
      will be set for trove's entry in the database.  When accessing
      that trove later for merging in an update, the client will go
      back and retrieve the pristine Trove data from the repository
      server so it will have all the data needed to preform three way
      merges and signature verification.

  o Repository changes:
    * Repositories will now reject commits whose troves do not have
      correct SHA1 checksums.

Changes in 0.96:
  o Client changes:
    * conary rq now does not use affinity by default, use --affinity to turn
      it on.  The rq --compatible-troves flag has disappeared.  Now 
      you can switch between displaying all troves that match your system 
      flavor and that match affinity flavor by switching between
      --available-troves with and without the --affinity flag.
    * conary q now displays installed, not by default troves by default,
      but skips missing troves.
    * Fixed an update bug where updating an x86 library on an x86_64 system
      would cause conary to switch other x86_64 components for that library
      to x86 versions.
    * update job output is compressed again
    * Fixed an update bug where if you had made a local change to foo, and then 
      updated a group that pointed to an earlier version of that trove,
      the trove could get downgraded

  o Other changes:
    * Mirroring now mirrors trove signature

Changes in 0.95:
  o Client changes:
    * The "conary verify" command now handles non-regular files with
      provides and requires (for example, symlinks to shared libraries
      that provide sonames).
    * The "conary showchangeset" command now takes --recurse and
      --no-recurse arguments.
    * All info-* packages are now updated in their own individual jobs;
      this is required for their dependencies to be reliable.
    * The conary syncchildren command now will install new packages
      when appropriate.

  o Repository changes:
    * Additional logging has been added to the repository server.
      Logging is controlled by the "traceLog" config file variable,
      which takes a logging level and log path as arguments.
    * Conary now detects MySQL Database Locked errors and will retry
      the operation a configurable number of times.  The "deadlockRetry"
      configuration variable controls the number of retries and
      defaults to 5.

  o Build changes:
    * Conary now uses site.py to find all possible correct elements of
      sys.path when generating python provides and requires.  Previously,
      new elements added via .pth files in the package being built would
      be ignored for that package.
    * The PythonSetup() build action now works properly with setup.py
      files that use "from setuptools import..." instead of "import
      setuptools".

  o Other changes:
    * The conarybugz.py script has been restored to functionality by
      moving to the conaryclient interface for accessing the
      repository.

Changes in 0.94:

  o Redirects no longer point to a specific trove; they now redirect
    to a branch. The client chooses the latest version on that branch
    which is compatible with the local system.

  o Bug Fixes
    * A bug in getNewTroveList() that could cause duplicate
      troves to be returned has been fixed.
    * A bug that caused a repository server running under Apache to
      fail with an Internal Server Error (500) when a client requested
      a changeset file that does not exist has been fixed.
    * Conary no longer displays an error when attempting to write to a
      broken pipe.  (bug #474)
    * Conary now respects branch affinity when moving from old-style
      groups to new-style groups.

  o Client changes:
    * The query/repquery/showcs command line options have been
      reworked.  See the conary man page for details.
    * When "cvc merge" is used to merge changes made on the parent
      branch with changes made on a shadow, conary now records the
      version from the parent branch that was used for the merge.
      This is required to allow conary to handle changing the upstream
      version on a shadow.  It is also useful for accounting
      purposes.  (bug #220)
    * "conary emerge" can now be performed on a recipe file.
      Previously you were required to emerge from a repository. (bug
      #526)
    * Progress is now displayed as conary applies a rollback. (bug #363)
    * Java, Perl, and Python dependencies are now enforced by default.

  o Build changes
    * PythonSetup() no longer passes the --single-version-externally-managed
      argument to setup.py when it uses distutils instead of setuptools.

Changes in 0.93:
  o Bug Fixes
    * A bug in the "conary verify" code sometimes resulted in an
      unhandled TroveIntegrity exception when local modifications were
      made on the system. (bug #507)
    * Usernames and passwords with RFC 2396 reserved characters (such
      as '/') are now handled properly. (bug #587)

  o Server changes
    * Standalone server reports warnings for unsupported configuration options
      instead of exiting with a traceback.
    * Compatibility for repositoryDir has been removed.
    * A bug caused queries for multiple flavors of the same trove
      to return incorrect results has been fixed.
    * Apache hooks now ignore IOErrors when writing changesets to the
      client.  These normally occur when the client closes the
      connection before all the data is sent.

  o Client changes
    * SHA1 checksums are now computed for source checkins and local
      change set commits.
    * Flavor affinity is now more relaxed when updating troves.  For
      example, if you have a trove with flavor that requires sse2 but
      your system flavor is ~!sse2, conary will only prefer troves
      with sse2 enabled instead of requiring it.

  o Build changes
    * PythonSetup() now correctly requires python-setuptools:python
      instead of python-setuptools:runtime.
    * Automatic python dependency provision now searches more directories
      to better support multilib python.
    * Conary now defaults to building in ~/conary/builds instead of
      /var/tmp/conary/builds, and caching in ~/conary/cache instead
      of /var/cache/conary.

Changes in 0.92:
  o Package Building Changes:
    * Conary policy has been split out into the conary-policy package.
      (Some policy was left in conary proper; it is needed for
      internal packaging work.)
    * Conary prints out the name of each policy as it runs, making it
      possible to see which policies take the most time.
    * BuildLog files no longer contain lines that end with \r.
    * A new 'emergeUser' config item has been added.  Conary will
      change to this user when emerging packages as root.
    * --no-deps is now accepted by 'conary emerge'.

  o Group Building Changes:
    * A bug has been fixed in dependency checking when using
      autoResolve where deleted weak troves would be included in
      autoResolve and depChecks.

  o Client changes:
    * Conary can now rate limit uploads and downloads.  The rate limit
      is controlled by the "uploadRateLimit" and "downloadRateLimit"
      configuration variables, which is expressed in bytes per second.
      Also, Conary displays the transfer rate when uploading and
      downloading.  Thanks to Pavel Volkovitskiy for these features.
    * The client didn't write config files for merged changesets in
      the right order, which could result in changesets which could
      not be committed to a repository.
    * Fixed a bug in the update code caused conary to behave
      incorrectly when updating groups.  Conary would install
      components of troves that were not installed.

  o General Bug Fixes
    * Conary did not include the trove sha1 in the troveinfo diff
      unconditionally.  This prevents clients from being able to
      update when a repository is forced to recalculate sha1
      signatures.

Changes in 0.91:
  o Bugfixes
    * A bug was fixed the code that freezes path hashes.  Previously,
      path hashes were not sorted in the frozen representation.  Code
      to fix the frozen path hashes in databases and repositories has
      beed added.
  o Build
    * added cleanAfterCook config that controls whether conary tries to
      clean up after a successful build

Changes in 0.90.0:
  o Code Structure/Architecture Changes:
    * Conary now has the concept of "weak references", where a weak reference
      allows conary to be able to recognize the relationship between a
      collection and the children of collections it contains.  This allows
      us to add several new features to conary, documented in Client and Build
      changes.
    * SQL operations have been migrated to the dbstore driver to allow
      for an easier switch of the database backends for the server side.
    * Various query and code structure optimizations have been
      implemented to allow running under MySQL and PostgreSQL.

  o Documentation Changes:
    * Added summaries about updateall in the conary man page and added
      information about the command-line options for conary rq.
    * Clarified behavior of "conary shadow --source-only" with respect to
      rPath bug #500.
    * Added synonyms for cvc and conary commands which have shortcuts
      (ex: checkout and co).
    * Added man page entry about cvc clone.

  o Package Building Changes:
    * Build logs now contain unexpanded macros, since not all macros
      may be defined when the build log is initially created.
    * The emerge command can now accept version strings.
    * The RemoveNonPackageFiles policy now removes fonts.cache*,
      fonts.dir, and fonts.scale files, since they are always
      handled by tag handlers.
    * The Make() build action can now take a makeName keyword argument
      for cases when the normal Make() handling is exactly right but
      a different make program is required (nmake, qmake, etc.).
    * The new PythonSetup() build action uses very recent versions
      of the python setuptools package to install python programs
      which have a setup.py that uses either the old disttools or
      new setuptools package.
    * fixed bug #bz470: loadInstalled('foo') will now work when you have
      installed a local cook of foo.

  o Group Building Changes:
    * add() now takes a "components" option.  r.add(<package>,
      components=['devel', 'runtime'])  will install <package>, but only the
      'runtime' and 'devel' components of <package> by default.
    * remove() can now 'remove' troves within child troves.
    * When a component is added, (either via r.add() or dep resolution)
      is automatically added as well (though not all its sibling components)
    * A new r.removeComponents(<complist>) command has been added.  It
      allows you to create a group where all devel components are
      byDefault False, for example: r.removeComponents(['devel',
      'devellib']).
    * The installPath used to build a group in is now stored in troveInfo.
    * r.addAll() now recurses through all the included groups
      and creates local versions of them as well by default.
    * A new r.replace(<name>, <newversion>, <newflavor>) command has
      been added.  It removes all versions of name from all groups in
      the recipe and replaces them with the version found by searching
      for newVersion, newFlavor.

  o Client Changes:
    * When committing source changes in interactive mode, conary will ask you
      you to confirm the commit.
    * A new configuration option, autoResolvePackages, tells conary to install
      the packages that include the components needed for dep resolution.
    * You can now install locally cooked groups.
    * If foo is a redirect to bar, and you run 'conary update foo' when
      foo is not installed on your system, conary will act as if you had
      typed 'conary update bar'.  Previously, it would act as if you had typed
      'conary update bar --no-recurse'.

  o Config Changes:
    * Conary config handling now supports comments at the end of config lines.
      # can be escaped by a \ to use a literal # in a configuration option.
    * Default macros used in cooking are now stored in /etc/conary/macros.
      The 'defaultMacros' parameter determines where cvc searches for macro
      definitions.
    * Conary configuration now searches for configuration files in 
      /etc/conary/conf.d/ after reading in /etc/conaryrc

  o Server Changes:
    * Creating changesets atomically moves complete changesets into place.
    * The contents store no longer reference counts entries.
    * Added support for trove marks to support mirroring.  A client
      can use a trove mark to ask the server for any trove that has
      been added since the last trove mark mirrored.
    * Added the hasTroves() interface to support mirroring.  This allows
      the mirror client to make sure that the target mirror does not
      already have a trove that is a candidate for mirroring from the
      source repository.
    * Added support for traceback emails from the repository server.
    * The repository contents store was reworked to avoid reading
      precompressed gzipped data twice (once to double check the uncompressed
      contents sha1 and once to copy the file in place).
    * We have changed the way schema creation and migration is handled
      in the repository code. For administrative and data safety reasons,
      schema upgrades and installs can be performed from now on only by
      running the standalone server (conary/server/server.py --migrate),
      thus avoiding race conditions previously created by having multiple
      Apache processes trying to deal with the SQL schema updates.

   o Command Changes
    * A new script that mirrors repositories has been added.  It is in
      the scripts/ directory in the source distribution of Conary.

Changes in 0.80.4:
  o Build Changes:
    * PackageRecipe has been changed to follow our change to split
      conary into three packages.
    * x86_64 packaging elimintated the conary:lib component to follow x86
      (those files now belong in conary-build:lib)

Changes in 0.80.3:
  o Client Changes:
    * The internal branch source and branch binary flags were changed
      to a bitmask.
    * The warning message printed when multiple branches match a cvc
      checkout command has been improved.
    * Only interactive mode can create binary shadows and branches, and
      a warning is displayed before they are created (since source branches
      are normally the right thing to use).

  o Build Changes:
    * Files in subdirectories named "tmp" are no longer automatically
      excluded from packaging, except for /tmp and /var/tmp.
    * DanglingSymlinks now traverses intermediate symlinks; a symlink
      to a symlink to a symlink will no longer confuse it.

Changes in 0.80.2:
  o Client Changes:
    * Bugs in "conary update foo=<old>--<new>" behavior have been
      fixed.
    * "cvc co foo=<label>" will now work even if you don't have a
      buildLabel set
    * "conary showcs" will now work more nicely with group changesets.
    * "conary showcs --all" no longer shows ids and sha1s.
    * We now never erase pinned items until they are explicitly unpinned.
    * "conary verify" and "conary q --diff" work again.
    * "conary q tmpwatch --components" will display the components
      installed for a package.
    * The pinTroves config item behavior has been fixed.  It now
      consistently pins all troves that match a pinTrove line.
    * When a trove is left on the system because of dependency resolution
      during an update, a warning message is printed.
    * Command line configuration, such as --config
      'buildLabel conary.rpath.com@rpl:devel', now overrides context
      configuration.

  o Server Changes:
    * The repository server now retries a request as an anonymous user
      if the provided user authentication information does not allow
      a client request to succeed.
    * When using "server.py --add-user" to add a user to a repository
      server, the user will only be given admin privileges if --admin
      is added to the command line.  Previously, all users added with
      server.py had admin privileges.  Additionally, if the username
      being added is "anonymous", write access is not granted.

  o Build Changes:
    * It is now possible for a recipe to request that specific
      individual requirements be removed from files using the
      exceptDeps keyword argument to r.Requires().  Previously
      you had to accept all the dependencies generated by r.Requires()
      or none of them.
    * r.Replace() now takes a lines=<regexp> argument, to match a line based
      on a regexp.
    * The EnforceJavaBuildRequirements policy has been added.  When
      you are packaging precompiled Java software where you have
      .class/.jar files but no .java files, you can use "del
      EnforceJavaBuildRequirements" to prevent this from policy from
      generating false positives.
    * The EnforceCILBuildRequirements policy has been added.
    * Enforce*BuildRequirements now warn when a package has requirements
      which they don't fulfill themselves and which are not fulfilled by
      the system database.  (for example, soname dependencies from linking
      against libraries that are not managed by Conary on the system.)
    * Automated Perl dependencies have been added, for both provides
      and requires.  They are not yet enforced, in order to give time
      to adapt while perl packages are being re-built.
    * The EnforcePerlBuildRequirements policy has been added.
      Failures found by this policy may be caused by packages on the
      system not having been rebuilt yet with Perl dependencies, but
      could also show bugs in the Perl dependency code.
    * Automated Python dependencies have been added, for both provides
      and requires.  Like Perl dependencies, they are not yet
      enforced.
    * The EnforcePythonBuildRequirements policy has been added, with
      the same caveats as EnforcePerlBuildRequirements.
    * Conary now writes more information about the build environment
      to the build log when cooking.
    * A bug that caused r.Requires('file:runtime') to create a file
      dependency on 'runtime' instead of trove dependency on
      'file:runtime' has been fixed.
    * Java dependencies now properly ignore array elements in all cases,
      removing false Java dependencies like "[[I" and "[[B".


Changes in 0.80.1:
  o Client Changes:
    * User names and passwords are no longer allowed in repository maps;
      "user" configuration entries must be used instead.
    * The clone command now allows you to clone a binary onto the same
      branch, without having to reclone the source.
    * The TroveInfo table on the client is getting corrupted with
      LoadedTrove and BuildReq entries for components.  These entries
      are only valid on packages.  Code was added to catch when this
      happens to aid debugging.  Additionally, Conary will
      automatically remove the invalid entries the first time 0.80.1
      is run.
    * Environment variables are expanded in paths in conary configuration files.
    * localcs now allows the version and flavor to be specified for a trove
    * conary scs --all now behaves the way it used to again
  o Build Changes:
    * Java dependency generation is now enabled; Java dependency enforcement
      is still disabled.
    * The skipMissingSubDir keyword argument now actually works correctly
      when the subdirectory is missing.
  o Common Changes:
    * Entitlement support has been added as an alternate method of
      authentication.

Changes in 0.80.0:
  o Client Changes:
    * The logic for defining updates across a hierarchy has been completely
      replaced. Instead of rigidly following the trove digraph, we flatten
      the update to choose how troves get updated, and walk the hierarchy
      to determine which updates to actually apply.
    * Dependency resolution could include troves which caused duplicate
      removals for the troves those included troves replace
    * Chroot handling was broken in 0.71.2 and prevented the user name
      lookup code for the chroot from exiting back out of the chroot
    * showchangeset on relative changesets now displays them as jobs.
    * query and queryrep now exclude components if they match their
      package name
    * Conary cleans up rollbacks when a changeset fails to apply.
      Previously, an invalid changeset was saved in the rollback
      stack, which made applying it impossible
    * Removed direct instantiation of NetworkRepositoryClient object; it
      should be created by calling ConaryClient
    * repositoryMap should not contain usernames and passwords now; user
      config file option should hold those instead (user *.rpath.org user pass)
    * If a user name is given without a password the password will be prompted
      for if the repository returns a permissions error
    * added --components parameter to q and rq to not hide components
    * conary update --full-versions --flavors now will work as expected
    * fixed a bug with conary erase foo=/branchname
    * When in multi-threaded mode, the download thread now checks to see
      if the update thread wants to exit.  This fixes many of the
      "timeout waiting for download thread to terminate" messages.
    * Fixed bug where conary erase foo --no-deps wouldn't erase a component
      of foo if it was required by something else
  o Build Changes:
    * Dependencies are now generated for Java .class and .jar files.
      They are not yet enforced, to give time to rebuild Java packages.
    * Java dependency generation has been turned off until 0.80.1 in
      order to wait until there is a deployed version of Conary with
      long dependency handling; some .jar files have so many
      dependencies that they overflowed dependency data structures.
    * CheckDesktopFiles now looks in /usr/share/icons for icons, and
      can find icon names without extensions specified.
    * Build actions which take a subDir keyword argument now also can
      take a skipMissingSubDir keyword argument which, if set to True,
      causes the build action to be skipped if the specified subdirectory
      does not exist.  By default, those build actions will now raise
      an error if the directory does not exist, rather than running in
      the wrong subdirectory as they did previously.
    * You can now cook a recipe that has a superclass that is defined
      locally but a has supersuperclass that is in the repository.  Similarly,
      if you have a superclass that is in the repository but a supersuperclass
      locally, conary will find that as well
    * r.Replace with parameters in the wrong order will now behave correctly
    * The automatic :config component for configuration files has been
      disabled because Conary does not handle files moving between
      troves, and config files were being re-initialized when packages
      were updated.
  o Code structure:
    * queryrep, query, showchangeset, and update --info all use the same
      code to determine how to display their data.  Display.py was changed
      to perform general display operations.
    * query.py added
    * added JobSource concept for searching and manipulating lists of jobs.
    * moved datastore.py into repository module
    * Stubs have been added for adding python and perl dependencies, and
      the stubs have been set to be initially ignored.
    * The internal structure for conary configuration objects has changed
    * A new DYNAMIC size has been added to the StreamSet object.  This will
      cause StreamSet to use either a short or long int to store the size
      of the frozen data that is included in a frozen StreamSet, depending
      on the size of the data being stored.

Changes in 0.71.2
  o Client Changes:
    * The update-conary option has been renamed updateconary per
      bugzilla #428
    * buildPath can be set in contexts
    * cvc co <foo> will work even if there are two foos on the same label with
      different branches.  In that case, it will warn about the older foo
      which it doesn't check out
    * Test mode didn't work for updates and erases which were split into
      multiple jobs
  o Build Changes:
    * Combined the EtcConfig and Config policies, and deprecated
      the EtcConfig policy.
    * All config files default to being put into a :config component.
      This is overridden by any ComponentSpec specifications in the recipe.
    * A use flag has been added for xen defaulting to 'sense prefernot'.  This
      flag should be used to specify flavors for xen domU builds where special
      provisions are made for paravirtualized domU.
    * Added new CheckDesktopFiles policy to catch some more common errors
      in .desktop files.  (For now, it looks for common cases of missing
      icons; more may be added over time.)
    * The Requires policy now interprets synthetic RPATH elements (passed in
      with the rpath= keyword argument) as shell-style globs that are
      interpreted relative first to the destdir and then to the system.

Changes in 0.71.1:
  o Server Changes
    * Added iterTroves() call which iterates over large numbers of troves
      much more efficiently than a single getTrove() call would.
    * Split out FileRetriever object to allow file information to be pulled
      from the repository inside of an iterTroves() loop
    * The web interface shows the troves contained in a group trove instead
      of trying to list all files in a group.
  o Client Changes
    * Config file options that take a path as a value now support ~ for
      home directory substitution
    * Trove.diff() returns a standard job list instead of the previous
      only-used-here format
    * /var/log/conary tracks all update, remove, rollback, and erase events
    * Progress output is simplified when stdout is not a tty (no line
      overwrites)
    * Tracebacks during logged commands get copied to the log
    * Code which checked to see if a shadow has been locally modified didn't
      work for shadows more than a single level deep
    * When you are installing from changesets using --from-files, other troves
      in the changesets can be used for dependency resolution
  o Build Changes (cvc)
    * Additional calls are emulated by the filename_wrapper for the
      r.Run calls.
  o Code Structure
    * Split build/recipe.py into several smaller files
    * Moved OpenPGP keyTable access up call stack so that it can now be
      accessed outside of kid templates.
    * Move epdb code into its own package

Changes in 0.71.0:
  o Code Structure
    * conary now imports all python modules from a toplevel "conary"
      module.  This prevents conary from polluting the module namespace.
  o Client Changes
    * Clone didn't handle shadow version numbers correctly (and could create
      inconsistent version numbers)

Changes in 0.70.5:
  o Client Changes
    * Files changing to config files across distributed repositories now works.
    * The update code uses more consistent use of trove sources, and only
      makes explicit calls to the repository if asked.  This should make it
      possible to create interesting update filters.
    * Clone updated sequences it was iterating over, which is generally
      a bad idea (and caused clone to commit inconsistent troves)
  o Build Changes (cvc)
    * Locally cooked filesets now include file contents, making the
      filesets installable.
    * Fileset cooks now retrieve all of the file objects in a single
      network request per repository.
    * The new NormalizeLibrarySymlinks policy runs the ldconfig program
      in all system library directories.  This ensures that all the
      same symlinks that ldconfig would create when the shlib tag handler
      runs are packaged.  It also warns if ldconfig finds missing files.
    * New argument to r.Run(): "wrapdir" keyword argument behaves much
      like "filewrap" but takes a string argument, which limits the scope of
      %(destdir)s relocation only to the directories under the specified
      wrapdir, which is interpreted relative to %(destdir)s.  Works best
      for applications that install under one single directory, such
      as /opt/<app>
    * Clone, branch, and shadow all take --info now instead of --test
    * ELF files that dlopen() libraries can now be provided with
      synthetic soname dependencies with
      r.Requires('soname: libfoo.so', '/path/to/file')
    * r.Requires now enforces that packages that require a file and
      include that required file must also explicitly provide it. (bz #148)
  o Server Changes
    * Packages added to the repository are checked to ensure the version and
      flavor of all referenced components are the same as for the package

Changes in 0.70.4:
  o Client Changes
    * The trove that satisfies a dependency that is broken by erase is
      now displayed in the "Troves being removed create unresolved
      dependencies" message.
    * Components are now displayed on the same line as their parent
      package in "conary update" output.
    * A new 'interactive' option has been added to conary configuration.
      When set to true, conary will display info about clone, branch,
      update, and erase operations, and then ask before proceding.
  o Build Changes (cvc)
    * The CompilePython action has been fixed to accept macros at the
      beginning of its arguments, fixing a bug new in Conary 0.70.3.
    * The Requires policy can now be given synthetic RPATH elements;
      this is useful when programs are only intended to be run under
      scripts that set LD_LIBRARY_PATH and so do not intrinsically have
      the information they need to find their libraries.
    * Added --test to clone, branch, and shadow commands
    * Clone now supports --skip-build-info for less rigid version checks
      on cloned troves
    * Fixed usage message to better reflect reality
    * Cloning to a branch which already has a version with a compatible
      flavor now works.
    * cpio archive files are now supported for r.addArchive()
  o Repository Changes
    * The repository now serves up stored OpenPGP keys as a "Limited
      Keyserver"; users can retrieve keys, but not search or browse them.
      The keys are available via /getOpenPGPKey?search=KEY_ID. This
      is meant only to allow conary to automatically retrieve OpenPGP
      keys used to sign packages.

Changes in 0.70.3:
  o Client Changes (conary)
    * Conary now works harder to avoid having separate erase/installs,
      instead preferring to link those up into one update when possible.
    * Conary configuration now supports contexts.  Contexts are defined in
      sections starting with a [<name>] line, and provide contextual
      configurations for certain variables, defined in the man page.  All
      configuration options after the [<name>] will be associated with that
      context, and will override the default configuration when that context
      is active.  The current context can be selected by using the --context
      parameter, or by setting the CONARY_CONTEXT environment variable.
    * 'conary config --show-contexts' will display the available contexts
  o Build Changes (cvc)
    * A local cook of a trove foo will ensure that the changeset created is
      installable on your local system, by making sure the version number
      created is unique.
    * The builddir is no longer allowed to appear in ELF RPATHs.
    * The build documentation strings have been significantly updated
      to document the fact that for most strings, a relative path
      is relative to the builddir, but an absolute path is relative
      to the destdir.
    * The ManualConfigure action now sets the standard Configure
      environment.
    * cvc will allow you to cook a trove locally even when you are unable
      to access the trove's source repository
  * Common Changes:
    * Version closeness was improperly measured for troves on different
      branches when then label structure was identical
  o Repository Changes
    * Repository now has a config flag called requireSigs. Setting it to
      True will force all troves to have valid package signatures.  Troves
      lacking this will be rejected.  Enabling this option prevents the
      generation of branches, shadows, or clones since these troves are not
      signed.  It is not recommended that this option be enabled until the
      infrastructure is in place to provide package signatures for all types
      of troves.

Changes in 0.70.2:
  o Client Changes (conary)
    * GnuPG compatible trust metrics for OpenPGP Keys now exists. This
      makes it possible for conary clients to refuse troves that
      aren't properly trusted. The metrics currently in place mimic
      gpg behavior.
    * Running "conary update" in a directory that does not exist no
      longer fails with an error (bugzilla #212).  Note that "cvc
      update" still requires that the current working directory exists
      of course.
    * HTTP error conditions are handled more gracefully when commiting
      a change set. (bugzilla #334)
    * conary more reliably sets a non-zero exit status when an error
      occurs. (bugzilla #312)
    * When performing an update of a group that adds a trove foo,
      search the system for a older version of foo to replace if the
      original update command found a replacement by searching the
      system.
    * New option, "conary update-conary" has been added in an attempt
      to provide a workaround for future drastic protocol revisions
      such as what happened for 0.70
    * Methods for parsing command line update request and changeset requests
      have been added to conaryclient.cmdline
    * A metric for the distance between arbitrary versions on different
      branches has been added, and the code which matches troves changes
      between collections uses this code to give well-defined matches
      for all cases.
    * Rollbacks are now listed with the most recent on top
    * Troves which a group operation tries to remove will be left behind
      if they satisfy dependencies for other troves
    * updateall command respects pins on top-level troves
    * Dependency resolution no longer blows away pinned troves
    * conary update now takes a changeSpec, allowing you to specify both
      the version to remove and the update version, like
      'conary update foo=2.0--3.0'

  o Build Changes (cvc)
    * cvc more reliably sets a non-zero exit status when an error
      occurs. (bugzilla #312)
    * Building groups w/ autoResolve displays the revision of the
      troves which are being included
    * The change to automatically split up hardlink groups into
      per-directory hardlink groups has been reverted.  Instead,
      Conary enforces that link groups do not cross directories, but
      provides an exception mechanism for the rare cases where it is
      appropriate to do so.  The old LinkCount policy was renamed
      LinkType, and the new policy enforcing link group directory
      counting is now called LinkCount.
    * The NormalizeCompression policy no longer causes an error if you
      have two files in the filesystem that differ only by the .gz or
      .bz2 extension.
    * The Provides policy will not longer automatically provide soname
      dependencies for executable files that provide sonames.  A few
      executables do provide sonames, and 0.70.1 provided them as
      harmless extraneous provisions.

   o Repository Changes
     * A new getConaryUrl() method has been implemented to support the
       "conary update-conary" feature
     * Exception handling has been re-worked.  All exception classes
       that are marshaled back to the client are now in the
       repository.errors module.  Some of the most commonly used
       exception classes have been included in their previous modules
       for compatibility until code can be modified to use the new
       repository.errors module.

Changes in 0.70.1:
  * Collection merging didn't handle (admittedly obscure) cases where
    a component on the local system was updated to a new version of a
    trove, and updating that package also tries to update to that version
    but using a different path
  * Redirects are allowed in group cooking as long as the target of the
    redirect is also specified in the group (this allows cleaner handling
    when trying to clean up after label multiplicity)
  * Shorten display for versions and flavors in internal debugging output.
    Make str() output for versions and flavors return formatted strings.
  * ELF files finding non-system libraries via an RPATH did not always
    have the path to the library encoded in their dependency requirement,
    depending on whether the package also included some other (unrelated)
    non-system library.  Futhermore, system paths encoded in an RPATH were
    incorrectly honored.  Both of these bugs have been fixed.
  * Ownership policy now uses macros in the user and group definitions.
  * Symbolic links to shared libraries can now provide path-encoded
    soname dependencies (only manually, never automatically).
  * Removed outdated code with convoluted code for preventing providing
    soname dependencies in some cases; that code has been functionally
    replaced by limiting automatic soname dependencies to system library
    directories.
  * Instead of complaining about hardlinks spanning directories, Conary
    simply creates one link group per directory per hardlinked file.
  * Fixed bug which made source commits fail on cloned source troves

Changes in 0.70.0:
  o The client and server protocol versions have been changed and
    the filecontainer version number updated.
    * Upgrading from previous versions of Conary to 0.70.0 will
      require downloading a old-format changeset file from
      ftp://download.rpath.com/pub/conary/
    * Adding path hash data to TroveInfo overflowed the amount of
      storage space available in a StreamSet when a trove contained
      several thousand files.  In order to accommodate larger data
      stored in StreamSets, we have changed the way data sizes are
      handled.
    * With the changes to StreamSet, LargeStreamSet is obsolete.
      Changeset files used to used LargeStreamSet to represent data.
      Since we now just use a StreamSet, the changeset file format
      changed.
    * Since this version of Conary is incompatible with previous
      versions, we took this opportunity to do database and repository
      migrations that will allow us to make significant code cleanups
      in the near future.

 o Other smaller changes
    * Conary now does the right thing if the same trove is listed
      twice in an update due to recursion (it checks for duplicate
      installs of the same trove).
    * A bug where None would show up in CONARY files when an
      autosource file changed contents but did not change names has
      been fixed.

Changes in 0.62.16:
  * The "conary update" and "conary erase" commands now display the actions
    they take as they run (similar to --info output).
  * The --info output for "conary erase" and "conary update" has been
    reworked to be more user-friendly.
  * Added new conaryrc option signatureKeyMap to choose which signature
    to use when signing based on the label.
  * Fixed a bug where conary would only sign the last trove listed,
    instead of signing all troves listed.
  * The ComponentRequires policy now makes :devellib components require
    :data components if they exist.
  * Don't check for bucket conflicts when resolving during group cooks - if we
    want to check for bucket conflicts in groups, it will be readded in a more
    general way.
  * Removed extra freezes and thaws of files for a 8% improvement in install
    time for absolute change sets (at the cost of some memory, but thanks
    to splitting transactions this should be a good trade off).
  * Added removeIfExist call to miscmodule for some peformance improvement.
  * ELF files that find non-system libraries via an RPATH now have the path
    to the library encoded in their dependency requirement, matching the
    path encoded in the dependency provision.  Before this, the RPATH
    was ignored and the path encoding was only guessed within one source
    package.
  * The LinkCount policy now enforces the requirement that hardlink groups
    contain only files in the same directory as each other; no hardlinks
    between files in different directories are allowed.
  * When updating a group across branches, if a subtrove within the update has
    already been manually moved to the new branch by the user, conary will
    recognize this and sync that trove with the group
  * A new "closed" configuration variable has been added to the
    apache-based networked repository server.  When set, the server
    will always raise a "RepositoryClosed" exception when a client
    attempts to access it.  The configuration variable is a string.
    The string will also be returned to the client.
  * Removed install buckets and replaced with comparisons of hashed path
    values to determine trove compatibility.
  * If a trove is included in an update twice, once directly, and once
    implicitly through recursion, ignore the recursive update.
  * More constraints added to the repository schema
  * Added hasTrove to Items table for faster trove names check

Changes in 0.62.15:
  * The MakeDevices() policy now accepts mode= as a named argument.
  * Added (undocumented) --debug (prints debugging output),
    switched old (undocumented) --debug to now be --debugger (starts debugger
    on initialization)
  * Added debug messages to conaryclient/update.py
  * Cloning to the the same branch works (providing a good way of
    reverting changes)
  * Cloning now updates buildRequirements and loadedTroves in troveInfo
    and enforces their consistency on the target branch
  * Cloning groups is now supported
  * Fix update case where a group update should cause conary to search the
    system for an older version of a trove to replace.
  * If you update a trove foo locally to a new version on the same branch, and
    then update the containing group to a new version on a different branch,
    conary will now update foo to the new branch as well.
  * fix error message when you try to pin as non-root

Changes in 0.62.14:
  * The threading changes in .13 caused some error information to be lost.
    Tracebacks have now been fixed, and the download thread checks much more
    often to see if it needs to exit.
  * Catch InstallBucketConflicts exception

Changes in 0.62.13:
  o Repository Server changes
    * The Schema creation SQL statements have been rewritten in a more
      standardized form. Some indexes have been redefined and a number
      of views have made their way into the default repository schema.
    * The new call troveNamesOnServer can be used now by the netclient
      code for a much faster retrieval of all trove names available on
      all labels on a given server. Server and client protocol numbers
      have changed.
    * The getTroveList() server side function got a rework that should
      result in about a 50% execution time speedup on most queries.
    * The Metadata SQL query has been reworked to join tables in a
      much better order, speeding up the getMetadata call on a
      repository with many versions much faster.

  o Client changes
    * Conary now compresses XML-RPC requests before sending them to
      the repository server.  In order to use compression, the remote
      server must be running Conary 0.62.13 or later.  If the server
      is running an older version, the client will fall back to
      sending uncompressed requests.
    * The database conversion in 0.62.12 did not correct all
      out-of-order file streams.  A new conversion function is in
      0.62.13 that will examine every file stream and ensure that it
      is stored correctly in the database.
    * Versions from the contrib.rpath.com repository are automatically
      rewritten to point to contrib.rpath.org.  NOTE: if you have a
      label from the contrib.rpath.com repository in your
      InstallLabelPath (such as contrib.rpath.com@rpl:devel), you will
      need to modify it to point to contrib.rpath.org.
    * Install bucket handling now works for collections which were not
      fully installed.
    * A bug where database was left locked on exception during install
      when the download thread was still executing has been fixed.
    * The conaryclient code has been split into pieces.
    * Switched rollbacks to local@local:ROLLBACK
    * The main thread no longer blocks forever when the download
      thread fails.
    * Matching referenced troves in collections is no longer dependent
      on sort order of internal dictionaries.

  o Common Repository and Client changes
    * When a changeset is applied to the local system or committed to
      a networked repository, the fileIds are recomputed from the file
      objects and verified.  This prevents corrupted or miscomputed
      changesets from being committed to the repository or applied to
      the local system.

  o Building/Branching changes
    * Many changes have been made to cloning, including sideways
      cloning (creating a clone at the same branch depth as the clone
      source), better cloning with multiple flavors, separate cloning
      of source and binaries, resilience against duplicate troves,
      proper use of existing fileIds during clones, simultaneous
      cloning of multiple troves, and better clonedFrom tracking.
    * The default optflags for x86 changed to remove -mcpu, as it is
      deprecated in gcc.

Changes in 0.62.12:
  * Conary will no longer create a "rootroot" group while installing
    users whose primary group is "root".  It will now call the
    appropriate tag handler for user/group modifications if the tag
    handler is installed.
  * EnforceConfigLogBuildRequirements no longer suggests recursive
    build requirements for packages in which the configure script
    checks to see if the package is already installed.
  * Installing new version of pinned troves leaves the pinned trove in
    place if the two troves have compatible install buckets
  * By default, when you shadow a binary trove, its source is shadowed with it.
  * Instead of a --sources option, cvc shadow and cvc branch now take
    --source-only and --binary-only options that allow you to control whether
    sources or binaries are shadowed.
  * Branch and shadow commands now take an unlimited number of troves
    to branch/shadow.
  * Files sharing versions but with different contents (thanks to flavors)
    got lost when switching from one flavor of a trove to another
  * troves can now be specified for rq, q, and update as <labelpart>/<version>,
    e.g., foo=:rpl1/1.0, or foo=contrib.rpath.com@/2.3-1-2
  * version.hasParent() handles more cases of shadows of shadows correctly.
  * cooking troves into the repository with --flavor <newflavor> now modifies
    the flavor before the recipe is even loaded, not when the recipe's setup
    function is called.
  * add a check to ensure RPATHs in cooked packages do not have %(destdir)s
    or /tmp or /var/tmp in them.
  * EnforceSonameBuildRequirements has been temporarily changed to produce
    warnings instead of errors.
  * Dependncies and flavors didn't order things properly in their frozen forms
  * StreamCollections are now properly ordered

Changes in 0.62.11:
  * InstallBucket policy now allows using macros in component names.
  * The --resume option now works correctly when conary has
    automatically discovered a non-standard path for the main build
    directory.
  * A soname dependency is again generated for libraries outside of
    library directories, but the pathname is now included in the
    dependency.  Within a package, all matching dependencies are
    modified to include the path.  This is useful for cases where
    an application packages private versions of libraries -- the
    dependencies still need to be there so that inter-component
    requirements are honored, but they must not perturb the rest
    of the system.
  * Recursive pinning now behaves itself
  * Switch group recipe syntax to use r.add() instead of r.addTrove,
    r.remove() instead of r.removeTrove(), and add a
    r.setDefaultGroup() command to set the default group.

Changes in 0.62.10:
  * EnforceSonameBuildRequirements enhanced to handle correctly cases
    where more than one trove can resolve a single soname dependency.
  * EnforceConfigLogBuildRequirements now can take exceptions, which
    can be specified either as a filename (such as /usr/bin/bison or
    %(bindir)s/bison) or as a required trove (such as bison:runtime).
  * The trove.Trove initializer no longer allows for a trove to be created
    with a name that has more than one ":" character in it.
  * EnforceSonameBuildRequirements now can take exceptions, which are
    specified as a required trove (such as libfoo:devel) to avoid adding
    to the list of requirements.
  * EnforceSonameBuildRequirements now produces errors for missing build
    requirements, and EnforceConfigLogBuildRequirements now demonstrates
    very few false positives, and so has been updated to warning instead
    of info.
  * Added a check to warn when a trove is installed multiple times from
    the same branch with incompatible install buckets (--no-conflict-check
    overrides this check)
  * Redirects can now redirect to nothing, which allows components to
    disappear gracefully on a redirection
  * A soname dependency is now provided only if the library is in a
    default library directory, or in a directory explicitly added with a
    SharedLibrary(subtrees='/path/to/dir/') call.

Changes in 0.62.9:
  * EnforceConfigLogBuildRequirements policy added.  It looks through
    all config.log files anywhere under the build directory for programs
    that configure has found, and ensures that the transitive closure
    of the build requirements contains each file listed.  (That is, if
    the file /usr/bin/perl has been found, and intltool:runtime is in
    the buildRequires list, and intltool:runtime requires perl, then the
    requirement is satisfied.)  This policy currently produces some false
    positives; the "greylist" that tries to remove false positives needs
    to be expanded.
  * The repository server now uses a repository instance specific key
    cache.  This fixes KeyNotFound errors seen when running multiple
    repositories on one server.

Changes in 0.62.8:
  * The bug, introduced in 0.62.7, that caused Conary to stop short of
    recursing to the innermost troves when handling erasures has been fixed.
  * EnforceSonameBuildRequirements enhanced to use the system database to
    find the right missing build requirements.
  * Make users and groups in a repository such that they may not differ only
    in case, i.e. if user foo exists, user Foo cannot be created.
  * files in /usr/%(lib)s/python/.* are no longer automatically given an
    architecture flavor - if there are architecture-specific files in those
    dirs, they should result in an arch-specific flavor through normal
    means.
  * By default, no OpenPGP signatures will be added to troves when
    doing commits unless a fingerprint is explicitly set in conaryrc.
    Previously, if a keyring existed, the first key found would be used.

Changes in 0.62.7:
  * Some unneeded parts of the sql query in _getTroveList have been removed,
    improving performance.
  * The performance of the default (and most used) case of the
    getAllTroveLeaves has been increased up by using a specialized
    query.
  * Exception handling in the repository when revoked or expired keys
    are used has been corrected.
  * Signature checking now correctly checks the timestamp of the signature
    against the expiration time (if any) of the key that signed it.  If
    the signature timestamp is later than the expiration timestamp,
    the signature is rejected.
  * Pass 'Database is locked' repository errors to the client as a
    RepositoryLocked exception notifying user that the server is busy.
  * The 'yuck' script is no longer installed.
  * ComponentRequires now makes :runtime, :lib, :devellib, and :devel
    components all require their matching :config component if the
    :config component exists.  The :config component is not automatically
    created, but when it exists, it's always going to be because it
    is required by multiple other components.

Changes in 0.62.6:
  * mergeCollections() didn't always handle referenced troves changing
    byDefault status
  * Various cleanups and simplifications have been made to the trove
    removal determination

Changes in 0.62.5:
  * Allow selection of individual troves from change set files via --from-file
  * Recursive queries on local database could get upset by a missing trove
  * Underlying dependency code returns version and flavor for troves with
    broken dependencies
  * Underlying dependency code returns information on what removed trove
    caused a broken dependency
  * Removed --no-deps-recurse option
  * Greatly simplify dependency resolution logic
  * The version portion of a Release (version-sourceCount-buildCount)
    is no longer required to begin with a digit.
  * The Release parsing code has been cleaned up to use consistent
    naming, API documentation, and parse error messages
  * An unhandled exception when signing a trove twice with the same key
    has been fixed.
  * Old (now invalid) changesets are now removed from the changeset
    cache when a digital signature is added to a trove.
  * A package is now counted as empty if it contains only files automatically
    found by the AutoDoc policy.
  * CPackageRecipe now requires elfutils:runtime for eu-strip; this is
    needed for the existing debugedit:runtime requirement to do useful
    work.
  * Removed DistroPackageRecipe and moved its buildRequires list to
    PackageRecipe.  Use clearBuildReqs() to remove any of the base
    requirements for a package.
  * Install buckets are respected during dependency resolution
  * Updated the troveNames() call to a faster query, which should bring
    the run time of the "conary rq" back to a more reasonable limit
  * Race conditions and robustness problems have been fixed in
    the changeset cache.

Changes in 0.62.4:
  * Many places where lots of individual db calls were done to collect
    file objects have been collapsed into batched calls (5-10% speedup
    on some operations)
  * Fixed PGP key submission to not use a hidden form element.
  * Changed PGP key submission to use an xmlrpc call instead of
    modifying the database directly.
  * Added methods to change PGP key/user associations, and thereby
    disable a key.
  * Added an index to dependency resolution for a massive improvement
    on local system dependency performance on large updates.
  * Added the ability to get troves without file lists from the local
    database and use that when getting troves through the changeset
    trove source.
  * Previously, dependency resolution could cause duplicate
    trovesource entries.  This no longer occurs.
  * :lib and :devellib automatically have lib=%(lib)s install buckets.
  * A user management bug in the repository has been fixed.
    Previously, if you deleted a group followed by the user with the
    same name of the group, an unhandled exception occurred.
  * Looking up changeset cache entries in the cache database no longer
    uses exception handling to determine when database entries are
    invalid or stale.
  * The EnforceSonameBuildRequirements policy now recognizes :devellib
    as well as :devel components in buildRequires.

Changes in 0.62.3:
  * Don't link troves to groups when the branch has changed
  * Link new troves to collections (and new collections to old troves) when
    a trove isn't installed but a suitable replacement (meaning on the same
    branch) is available
  * Installing changesets w/ not by default from files broke
  * Fix a bug in the kid template that prevented permissions (ACLs) from being
    deleted from a repository.

Changes in 0.62.2:
  * Further reworkings of update code to be fully based on job sets. The
    absolute flag now defines whether a trove is newly installed or if
    it should be an update from an existing trove (when possible). Network
    changesets and changesets from files are treated almost identically now.
  * Swapped lock terminology for pin
  * Changed table names in database schema to better match the repository
    schema

Changes in 0.62.1:
  * UtilizeGroup fixed
  * conary updateall fixed
  * Disable SHA-1 integrity checks when trove changesets don't include
    files in various places
  * conary now prevents you from cooking empty groups

Changes in 0.62.0:
  * Initial OpenPGP (RFC 2440) based signature support has been
    added. Conary reads public keys from ~/.gnupg/pubring.gpg and
    /etc/conary/pubring.pgp.  Conary reads private keys from
    ~/.gnupg/secring.pgp.  Setting the "signatureKey" configuration
    variable to a key ID will select which key to use from the
    keyring. If signatureKey is not set, and there is a valid private
    keyring, the first key on the keyring will automatically be used
    to sign changesets when committing them to the repository.
    "cvc sign" adds a signature to a trove that already exists in the
    repository.
  * Change set generation on the command line is more flexible. It can generate
    erasure changesets as well as relative to nothing changesets
  * When creating multiple groups from the same recipe using newGroup(),
    Conary now searches all subgroups when resolving dependencies within
    a parent group
  * Conary no longer resolves dependencies for troves with byDefault=False
    (such as :test and :debuginfo).  Conary will now resolve dependencies in
    those troves only if you set checkOnlyByDefaultDeps=False.  When creating
    subgroups using newGroup(), pass the checkOnlyByDefaultDeps flag as an
    argument to the newGroup() function.
  * excludeTroves now applies to troves which have been added to
    already installed collections

Changes in 0.61.12:
  * You can now search for troves by <trove>=<host>@
  * A bug when cooking groups with depCheck = True (introduced in 0.61.10)
    has been fixed.
  * A new r.ByDefault policy controls how components are included in their
    enclosing packages; the default is True except for :test and :debuginfo
    components that default to False.
  * Cloning across repositories works
  * A bug in 'conary update --info' output was fixed

Changes in 0.61.11:
  * A bug that caused a database deadlock when removing entries from the
    changeset cache in the repository server has been fixed.
  * Added RegularExpressionList in conarycfg
  * Added lockTroves configuration option for autolock
  * Recurisvely included troves could be removed incorrectly when those
    troves were already present

Changes in 0.61.10:
  * The conary update command now takes a --sync parameter, documented in
    'man conary'
  * Groups now allow you to create a reference to another cooked trove,
    and use that reference to add troves that are contained in that trove.
    For example, if you want to create a group-python based on the troves in
    an already cooked group-dist, you add a reference to the group-dist in
    group-python, and pass the group-dist reference in when you call
    addTroves.
  * Work has begun towards generalizing the concept of a trove source.
    A class SimpleTroveSource has been added that, when subclassed and given
    access to the troves, will allow you to call findTroves to search that
    source.  The same code is used in update code to unify updating from
    the repository and from changesets, and it is used to provide the search
    capabilities for the local database.
  * Conary now allows all files, not just regular files, to have
    dependencies.  This is necessary for user/group dependencies for
    non-regular files to work.  Packages built with 0.61.10 or later
    that have non-regular files with non-root user or group will not
    be readable by Conary versions 0.61.9 or earlier.
  * Shadowing now preserves the byDefault flag, and handles reshadowing
    collections gracefully now
  * Update preprocessing now works on absolute changesets instead of
    relative ones, providing massive cleanups. Code uses sets of jobs
    instead of changesets for job representation, allowing still more
    cleanups. Many bugs seem to have gone away.

Changes in 0.61.9:
  * Fix a bug added in 0.61.8 that breaks tag handlers

Changes in 0.61.8:
  * Fix a bug introduced in 0.61.7 that occurred when, in the repository,
    either the Users table or Groups table was empty when creating a new group.
  * Add --buildreqs, --flavors options to q and rq.
  * Primary troves should not have their trove change sets overridden by
    items recursively included (and fixed a pile of things this broke).
  * Locally stored change sets can't always get access to pristine files
    from the local filesystem; when it can't, make sure file sha1 checking
    doesn't get upset.
  * Unchanged troves in updated groups could be erased by items in the
    same group on a different branch.
  * The "conary q[uery]" command accepts a --diff option.  When --diff
    is used, the difference between installed and pristine troves is
    displayed.
  * An additional progress callback has been added to show when database
    transactions are committed

Changes in 0.61.7:
  * Several bugs related to updating two troves with the same name have been
    fixed - including branch affinity, flavor affinity, correct handling of
    already updated troves, and correct handling of empty flavors.
  * "conary emerge" as root (or as a user than can apply the changeset
    produced by the build) did not install anything but the toplevel
    package.  This bug has been fixed.
  * No longer hide descriptive TroveNotFound errors behind a generic
    NoNewTroves wrapper.
  * Group recipes can now request that dependencies be resolved and
    added to the group at cook time.  To automatically add required
    troves to a group add "autoResolve = True" to the recipe class.
    Optionally "autoResolveLabelPath" can be set to a list of labels
    to use during dependency resolution.
  * Locally stored rollbacks couldn't handle files changing types. As
    part of the fix, the generic file diff code is now used when creating
    changesets instead of having a special-case wrapper around it
    (fileChangeSet()).
  * The commitaction script and the changemail module did not necessarily
    show the full trailing version for branches and shadows.  (For example,
    /conary.rpath.com@rpl:devel/4.1.25-18/db41/19 showed up as "19"
    instead of "4.1.25-19".)
  * Add a --deps option for conary q.  Make that and conary rq --deps
    recurse over collections.
  * Warn about missing buildRequires entries both for soname dependencies
    and for TagSpecs applied via tag description files.
  * A bug in updating groups that switch the byDefault setting of troves
    has been fixed.
  * Add an updateThreshold config option to control the number of troves to
    include in a download.
  * Ordering didn't work for old packages depending on anything, or for
    dependencies whose provider moved between components.
  * The r.Ownership(), r.UtilizeUser(), and r.UtilizeGroup() now generate
    appropriate dependencies on info-* packages.
  * Updating packages and components installed multiple times could cause
    a component to be removed multiple times (which resulted in a traceback).
  * Fixed a bug that occurred when groups tied to a user were deleted
    without deleting the associated user, then subsequently adding a user
    with the same name.

Changes in 0.61.6:
  * InitialContents turns off EtcConfig, since a file cannot be both
    a config file and an InitialContents file.
  * Reworked repository change sets to directly reference files from the
    contents store.
  * The User() command now takes an optional supplemental= option,
    which provides a list of supplemental groups to which to add
    the user.  (SupplementalGroup() is for groups not associated
    with a user.)
  * The showcs command can now handle components that are referenced
    but not included in a changeset.
  * InfoUserRecipe and InfoGroupRecipe can now be built with buildlogging
    turned on.
  * Conary's internal handling for dyanamically finding new IDs for
    users and groups has been fixed.
  * "conary updateall" now accepts the --test flag.
  * Various fixes were made to the CIL dependency detection code.

Changes in 0.61.5:
  * Added basic clone capability (which only works cloning to parents
    branches and shadows, and on a single host).
  * Now handles degenerate case of packaging unreadable files.
  * A bug that caused conary to ask for the wrong fileId when constructing
    a changeset from multiple repositores has been fixed.
  * Conary now can add users and groups automatically at install time.  If
    there is no taghandler to add a user or a group, conary will add it
    internally as a bootstrapping measure; if there is a taghandler,
    conary will call that instead.  In order to ease transition, Conary
    does not yet create the dependencies on the info- packages; a future
    version of Conary will add those dependencies after the system user
    info- packages have been created.
  * rpm2cpio now handles rpm archives that use bzip2 to compress the
    cpio payload
  * Conary now creates dependencies (provides and requires) for CIL
    files, if mono's monodis is installed on the system or being built
    in the current package.
  * Troves moving between troves could cause conary to attempt double
    erasures
  * The networked repository handles cases where contents are not
    found in the contents store.  The exception is passed back to
    the client.
  * The networked repository handles cases where a file stream is not
    found when the client asks for file contents.  The exception is
    passwd back to the client.
  * An error that caused getPackageBranchPathIds() to return the
    oldest fileIds instead of the youngest fileIds has been corrected.
  * Reworked finding old versions of troves to avoid a single trove
    being removed multiple times

Changes in 0.61.4:
  * %(datadir)s/.../lib/ files will no longer show up in :lib - presumption
    being that anything under %(datadir)s really is arch independenct
  * Creating branches and shadows had a command line parsing bug
  * "cvc newpkg" takes --dir and now complains for unexpected arguments
    (which is used to just ignore)
  * when using flavor affinity for installed troves, merge subarchitecture
    flags
  * group handling didn't always preserve troves which were needed by a
    newly installed trove properly

Changes in 0.61.3:
  * Corrected a bug that snuck in 0.61.2 that caused a temporary SQL table
    to not be temporary, which makes multiple httpd processes fail with
    'database schema changed' errors.

Changes in 0.61.2:
  * Fix a bunch of typos in the authentication checking server side
  * Add permission editing capabilities to the server component and hooks
    in the netclient
  * Overhaul of ACL system so that uniqueness constraints on Troves and
    Labels can be enforced: we now use a special Trove and Label "0 | ALL"
    instead of Null
  * Dependency resolution enforces label ACLs.
  * Module arguments to commitaction are parsed according to shell
    quoting rules.
  * The changemail commitaction module now takes an optional '--from'
    argument.
  * added clearBuildReqs() - will clear all or some of superclass buildreqs
    when cooking.
  * The pickled version of Dependency objects changed, therefore the
    schema version of the changeset cache has been incremented.
  * When Configure() detects a failure and input or output is not a
    tty, all config.log files will be included in the output in order
    to ease debugging from captured log files.
  * Part of the infrastructure for adding users and groups has been added:
    it is possible to create info-<name>:{user,group} packages via
    UserInfoRecipe and GroupInfoRecipe classes.  The User(), Group(),
    and SupplementalGroup() policies are deprecated; those lines should
    move to their own recipes intact (the syntax remains the same).
    The install-time code does not yet install info-* packages first in
    their own transaction; when it does, the Ownership(), UtilizeUser(),
    and UtilizeGroup() policies will create dependencies on the
    appropriate info-* packages.
  * The networked repository server and client code has been changed
    to use the 'deflate' Content-encoding type instead of 'zlib',
    which makes the code RFC 2616 (HTTP 1.1) compliant.
  * A new function called hasUnresolvedSymbols() has been added to the
    elf module.  This could be useful for a contributor to implement a
    policy that checks to make sure that shared libraries do not have
    unresolved symbols.  Additional code could be written to check
    binaries too.
  * cvc checkout, update, and commit now show progress when communicating
    with the repository server
  * Progress is now displayed while downloading file contents from a
    repository (such as when assembling a changeset that is distributed
    across multiple repositories)

Changes in 0.61.1:
  * Cleaned up error message which results from Conary not being able to
    determine which trove to remove when a new one is installed
  * Dependency object use slots
  * Hash values for DependencySet, Version, and Branch objects are cached
  * UIDs and GIDs that cannot be mapped to symbolic names no
    longer cause the buildpackage code to traceback.  The ownerships
    from the filesystem were never used anyway, so it's safe to assume
    that all files are owned by root:root
  * Implemented proper updateall
  * Files in troves are downloadable from the repository browser.
  * Troves in the repository browser are separated by first letter
    instead of showing all troves in one page.

Changes in 0.61.0:
  * New functionality for maintaining user groups: renaming and updating
    members
  * Added repository interfaces for deleting users and groups
  * Added a repository iterator function to list the members of a group
  * The web interface to the Conary repository now has a repository
    contents browser, accessible either from the main page (if you are
    logged into the web interface), or from the /browse url. Example:
        http://conary.example.com/conary/browse
  * A bug preventing all access to the web interface if an anonymous
    user existed has been fixed.
  * "Large" updates are split into multiple pieces which are downloaded
     and installed independently of one another
  * Trove updates are tracked through collections
  * Group handling completely rewritten to function as a three way merge
    instead of a set of heuristics
  * Trove removal handles references troves which are referenced by multiple
    collections
  * Rollback format unified for local and nonlocal rollbacks
  * Dependency ordering forces collections to be installed after all of their
    referenced troves (allowing simple restarts)
  * Database migration removes stale versions
  * --replace-files marks the replaced versions of the files as no longer
    present
  * Troves store information about Install Buckets - not used yet.
    By specifying a component's install bin, which is a set of key-value
    pairs, you can describe whether two versions of a component are
    installable side-by-side.  If two versions of the component share the
    same keys for their install bins, but at least one different value, then
    the components are installable side-by-side.
  * Troves store information about troves loaded when building a recipe
  * Build Requirements are stored with the trove
  * Add isCollection() to TroveInfo
  * Changesets download while instals are going on
  * StreamSet.twm() respects ignoreUnknown now
  * Rollbacks of locally cooked and emerged troves works

Changes in 0.60.12:
  * Previously, if you ran "conary update foo", and foo requires a new
    version of bar, but updating to the new version of bar would break
    existing dependencies of other troves on the system, a very
    unuseful "Troves being removed create unresolved dependencies"
    message would be printed.  Conary now says that "Additional troves
    are needed" instead.  If --resolve is used, it will report the
    troves that have been added before displaying the dependency
    failures caused by erase.
  * Symlinks no longer confuse AutoDoc policy.
  * Autosource files which have changed confused cvc update
  * allow a \ at the end of a line in config files to do line continuations
  * several bugs in the multitag handler have been fixed

Changes in 0.60.11:
  * The '-f' flag was added to the arguments to gzip when
    recompressing compressed files
  * Added progress callbacks for uploading the changeset when cooking
  * Improved automatic mainDir detection for some corner cases.
  * Put development docs back in :devel component (they were
    inadvertantly removed from it by a previous fix).

Changes in 0.60.10:
  * BadFilenames policy absolutely prohibits filenames with newlines
    in them, no exceptions allowed.  Other similarly bad filenames may
    later be forbidden by this policy.
  * UTF8Filenames moved to packagepolicy, where it belongs, and it now
    raises an error instead of printing a warning.
  * Conary now enforces the rule that tag names must have no whitespace
    and must be all alphanumeric characters, -, or _.
  * Conary can now run a single instance of a single tag handler to
    process multiple tags.  The tag description files for each tag
    must point to the same tag handler, and must each specify the
    multitag datasource.  The data is passed to the tag handler on
    standard input using the protocol "tag list for file1\nfile1\n..."
  * Fixed ftp server busy detection when fetching files via URL.

Changes in 0.60.9:
  * The changemail script is replaced by a generic commitaction script
    that loads modules, and a changemail.py module is supplied.  There is
    a backward-compatible changemail script which calls commitaction
    with the changemail.py module.  --email and --*user options now are
    changemail module options, so the commitAction should be specified
    something like this:
    commitAction /.../conary/commitaction --repmap ... --module "/.../conary/changemail --user %(user)s --email foo@example.com --email bar@example.com"
    You can add your own modules and run them all from the same commitaction
    using multiple --module arguments to the commitaction script.
  * Conary can now almost always guess the correct name for the mainDir
    when it is not %(name)s-%(version)s, if the first addArchive()
    instance creates exactly one top-level subdirectory and no other
    top-level files of any sort, in which case it will use that name as
    the mainDir.

Changes in 0.60.8:
  * The changemail script is now actually packaged, in
    /usr/lib{,64}/python2.4/site-packages/conary/changemail
  * Build requirements for superclasses are automatically added to
    subclasses.
  * Build requirements now look at all labels in a version to see if they
    satisfy a build requirement.
  * The NormalizeManPages policy now automatically converts man pages
    encoded in iso-8859-1 to man pages encoded in utf-8.  Additionally,
    it runs faster and no longer calls sed.

Changes in 0.60.7:
  * The changemail script is now distributed with conary, and is called
    with a different calling convention; instead of being called once
    per trove with trove-specific command line options, it is called
    once per commit (of however many troves) and creates more readable
    summary email messages.  Remove --trove, --version, and --flavor
    arguments from your changemail invocations.  Added --user argument
    to changemail; specify in .cnr files as "--user %(user)s".  Or, to
    only print users for source or binary commits, use "--sourceuser
    %(user)s" or "--binaryuser %(user)s", respectively.
  * The cvc rdiff command now recognizes creating a shadow as such.
  * Build requirement tracking is now half-enabled; conary is now able
    to read "buildReqs" tags, but will not yet generate them.
  * Files in /tmp and /var/tmp, and all cvs temporary files, will no
    longer be packaged by default,
  * The addArchive(), addSource(), and addPatch() actions can now fetch
    via HTTPS as well as HTTP and FTP.
  * The repository now handles creating a changeset between two troves
    that both contain a version of a file that is stored on a different
    repository

Changes in 0.60.6:
  * Erasing emerged troves works properly
  * Calling Doc() no longer disables the AutoDoc() policy.
  * A more reliable method is used for finding the port of an
    Apache connection

Changes in 0.60.5:
  * 'conary emerge' works again
  * Distributed group changesets failed when remote troves disappeared
    from the group
  * build logs are now tagged with 'buildlog' tag
  * Conary now handles cases when a directory becomes a symlink when
    applying a changeset.  An error message is displayed which tells the
    user how to apply the update.

Changes in 0.60.4:
  * An error in the automatic database conversion of 0.60.2 systems
    has been corrected.

Changes in 0.60.3:
  * Reimplemented LargeStreamSet in C
  * Added StreamCollection
  * Policies now announce their names in their information, warning,
    debug, and error messages, making it easier to determine how to
    resolve problems.
  * The database conversion for to 0.60.2 didn't work well; a proper
    conversion is now in place

Changes in 0.60.2:
  * Added InitialContent flag
  * Fixed bug which caused servers to leak file descriptors when the sqldb
    was replaced
  * "repquery --deps" output fixed (broken in 0.60.1)
  * Added AutoDoc policy which finds common documentation files and puts
    them in %(thisdocdir)s automatically.
    AutoDoc is disabled by calling
    Doc without calling AutoDoc, which means that existing recipes that
    call Doc will not show changes.
  * getPackageBranchPathIds() now returns version and fileId as well,
    so that the IdGen class can determine if an older version number
    should be assigned to files.  getPackageBranchPathIds() is now the
    primary mechanism for populating the pathId dictionary.
  * The local label methods of the version object have been
    refactored. isLocal() is now onLocalLabel(), isEmerge() is now
    onEmergeLabel(), etc. isOnLocalHost() has been added as a method
    to easily determine if a version only exists in the database
  * Moved logic for explicitly creating a changeset from cscmd.py to the
    ConaryClient object
  * Added the (unused) ability to lock and unlock troves. Ignore this for now.
  * "query --info" behaves much more like "repquery --info" now
  * isSourceVersion() method has been to the Version object
  * most of the remaining erroneous references to "Package" have been
    changed to "Trove" throughout the code.  This includes method
    names such as getPrimaryPackageList() -> getPrimaryTroveList().  Some
    more commonly used methods were left as deprecated thunking methods
  * dependency resolution couldn't resolve a requirement w/o flags against
    a provides w/ flags

Changes in 0.60.1:
  * Support for legacy clients (protocol version 29) has been removed from
    the server
  * The server raises an server-side exception if any client with
    protocol less than 32
  * Updated the URL provided in a server-side client version mismatch
    exception
  * Server-side dependency suggestions return more choices, leaving it
    to the client to sort it all out
  * Client uses timestamps to determine which troves to install when their
    flavors score equally
  * Fixed build-side bug handling meta characters ([,*,etc) in file names
  * "cvc newpkg" now accepts pkgname=label syntax
  * files.contentsChanged() function updated to work with StreamSets
  * Basic local changeset creation, retargeting, and commits work
  * Permissions weren't merged for operations run as non-root users
  * The structure of the repository web interface has been redesigned
    and some authentication UI bugs have been fixed.
  * The repository web interface now requires the conary-web-common package
    to be installed.
  * Committing troves to the repository no longer recompresses non-config
    files
  * Timestamps are set on the server at commit time; the timestamps the
    client assigned is not used (this is to protect against clients with
    a bad idea of time; servers should be consistent, even if they're
    wrong, and as long as time doesn't go backwards on that server all is
    good)
  * Reworked troves to be representable as streams and implement *basic*
    signature capability
  * Local cook versions are now more sensible.

Changes in 0.60.0:
  * Changed changesets to compress individual files instead of the combined
    stream.
  * Cleaned up file content objects to no longer track file sizes.
  * Switched away from TupleStream to StreamSet both for better performance
    and for improved flexibility in the format (at the price of larger
    frozen streams).
  * Troves explicitly provide their own names.
  * Troves can now provide "capability flags", and trove requirements
    can now include references to the capability flags.
    r.ComponentProvides(('ASDF', 'FDSA')) will cause all components built
    from the current recipe to provide the 'ASDF' and 'FDSA' capability
    flags, and r.Requires('/path/to/file', 'foo:runtime(ASDF FDSA)')
    will make /path/to/file require the foo:runtime component built
    with the ASDF and FDSA capability flags.
  * Dependency components can contain : characters now.

Changes in 0.50.14:
  * Dependency checking now returns reordering information (which isn't
    used yet)
  * Allow groups to include other groups defined in the same recipe (but
    explicitly disallow cycles in groups)
  * Fixed bug in building multiple groups with a single recipe when some
    of the groups already exist, but others don't

Changes in 0.50.13:
  * Added automatic :data component for /usr/share, to which you should
    add any platform-independent files that are needed by :lib components
    but not in a libdir-derived path.  These might include configuration
    files and supporting data files needed by both library and runtime
    programs.
  * Added automatic intra-package inter-component dependencies; now within
    a single package, the :devel component will automatically require the
    :lib component if both components exist.  These dependency sets can be
    modified with the ComponentRequires policy.
  * The build/buildpackage.py file has variable and function names changed
    to better match our terminology for packages and components.
  * Change flavor specified in the conaryrc to a flavor path -- accept the
    flavor config parameter multiple times to create a flavor path
  * Added a "filewrap" argument to r.Run() that inserts an LD_PRELOAD
    wrapper that overrides some library funtions to look in %(destdir)s
    first before looking in the filesystem.  This is subject to change
    as we experiment with it!

Changes in 0.50.12:
  * Implemented --quiet for conary update changeset commands, and cvc cook.
    Also implemented the 'quiet' configuration value. This option suppresses
    progress indicators.
  * Split loadRecipe into loadInstalled and loadSuperClass, depending on the
    purpose of the recipe loading.  loadInstalled will examine the local
    system to look for a matching installed trove, and load that version,
    while loadSuperClass will not.
  * Logs of builds are now stored in cooked changesets in the :debuginfo
    component -- generally in
    /usr/src/debug/buildlogs/<name>-<version>-log.bz2, controlled by
    macros.buildlogpath
  * Added lib/logger.py
  * Fixed conarybugz.py to work with Conary's new site-packages location
  * Cleaned up yuck, rpm2cpio, and rpm2ccs scripts to use new "import conary"
    mechanism for finding conary.
  * Check sha1s for all files written into the repository or file system
  * conary scs --deps works again

Changes in 0.50.11:
  * Reworked file addition to local database a bit for better performance
  * Fixed sorting for --info
  * Don't make --info installs require a writeable database
  * Added an exception to group updating, restricting removal of existing
    troves to match the group's contents to troves on the same branch
  * Groups which had the same trove added (via a referenced trove) and
    removed (from the primary trove) got confused
  * conary showcs now takes trove version
  * conary showcs will display erased troves in changesets, and erased troves
    that are referenced but not within the changeset
  * conary changeset now support trove=<version>-- to create a changeset that
    erases the trove
  * Cache user id to name mapping
  * Improved the progress indicators for preparingUpdate and
    creatingDatabaseTransaction
  * Implemented progress indicator on source downloads
  * Fixed bug in update process which caused files to be incorrectly skipped

Changes in 0.50.10:
  * Added callback for creating database transaction, so that it does
    not look like we spend an inordinate amount of time executing tag
    pre scripts.
  * Added findtrove.py to the Makefile so that it is included in
    the distributed version of conary.
  * Added distcheck rule to Makefile to try and avoid missing files in the
    future

Changes in 0.50.9:
  * reimplemented StreamSet in C
  * moved findTroves out to findtrove.py, reworked it to be more modular
  * getSourceVersion now correctly handles branched binaries by looking
    up the branch to find the source component.
  * reimplemented StringStream in C
  * fixed bugs in --info

Changes in 0.50.8:
  * sort update --info alphabetically, display old versions, and display
    a letter summarizing the type of change
  * NormalizeInterpreterPaths() policy now looks in the package currently
    being built, as well as on the installed system, to determine how to
    resolve #!/usr/bin/env scripts.
  * groupName argument to addTrove() can now be a list of group names as
    well as a single group name.
  * --no-recurse works on the erase path
  * fix to walkTroveSet (which was horribly broken)
  * enable (optional) dependency checking when building groups
  * 'cvc cook' error output when there are unresolved build
    requirements is more user friendly
  * filesystem conflicts are handled properly when applying a rollback
  * updating a package to a version that comes from a different
    repository when that package had an uninstalled component works
    now.
  * conary now resides in /usr/$LIB/python$PYVERSION/site-packages/conary/
  * calling r.Replace on a non-regular file results in a warning instead
    of an unhandled exception
  * implemented basic callbacks for update, erase, and changesets

Changes in 0.50.7:
  * Added the XInetdService action to avoid having to include
    /etc/xinetd.d/ files separately, and to make xinetd.d files
    be consistent, making recipe-provided changes less likely to
    conflict with local configuration changes.
  * groups are no longer allowed to contain redirects
  * added setLabelPath to group recipe
  * Allow r.Provides("soname: libfoo.so(FLAGS)", "/some/file") (added
    the "(FLAGS)" part).
  * don't allow spaces and commas in revisions

Changes in 0.50.6:
  * conaryclient.updateChangeSet should have recursed by default
  * Metadata retrieval now works along distributed branches and shadows.
  * reworked troves being added to database to handle missing parts
    of packages and groups properly (and make things faster and more
    elegant)
  * merged update and erase code paths in conaryclient
  * update and erase now take +,- modifiers on trove names
  * added --info to see what an update or erase command will do
  * a single group recipe can now build multiple groups

Changes in 0.50.5:
  * Streams return their value through __call__ instead of value()
  * Reimplemented ShortStream and IntStream in C
  * conary config now takes --show-passwords option, and does not pretty
    print config file values when not printing to screen.  This means that
    conary config > <file> will result in a valid configuration file.
  * Updating groups didn't work when the group referenced troves as new
    which were already installed on the system
  * r.ComponentSpec('somecomponent', '.*') will no longer override the
    file specifications for packaging :debuginfo and :test components.
  * loadRecipe now takes a troveSpec as its first parameter, and uses that
    troveSpec to find the trove on the local system that matches the source
    component that is being loaded.  loadRecipe also automatically searches
    the labels that are parents of the current recipe, so if you shadow a
    recipe, any loadRecipe lines contained in that recipe should still do
    what you want.
  * merge didn't handle files converging
  * merge doesn't need to deal with autosource files
  * diffs between groups failed when members disappeared

Changes in 0.50.4:
  * Most rollback information is stored as a reference to a repository
    instead of storing full rollback data on the local system. The
    localRollbacks flag in conaryrc allows the old behavior to remain.
  * The CONARY state after a merge operation on a shadow now has the
    correct fileId for files that are not different than the parent
    version.
  * Added /usr/lib/conary/conarybugz.py to make it easy to automatically
    populate bugzilla databases from repositories.
  * Sped up Strip, NormalizeInitscriptLocation, NormalizePamConfig,
    TagDescription, and TagHandler policies by limiting them to
    only appropriate directories.
  * Fixed :debuginfo to work with binaries built from more than one
    source file, and made it less aggressive by only stripping debug
    information out to the :debuginfo files, which both makes stack
    traces better without :debuginfo installed and makes libraries
    stripped for :debuginfo more likely to work.
  * When existing fileId's had no streams but the streams are provided
    by a later commit, those streams weren't always merged properly if
    there were multiple files for that fileId
  * conary config output masks user/password info in repository maps
  * the config option useDir has been changed to useDirs, and archDir has been
    changed to archDirs, to allow for tiered use/arch flag definitions, and
    the tweaking of use and arch flag settings.  By default, useDirs and
    archDirs look in /etc/conary/<dir>, followed by /etc/conary/distro/<dir>,
    follwed by ~/.conary/<dir>, where dir is use or arch, depending on the
    context.
  * Arch files can now contain arbitrary macro definitions, and in the future
    will contain values for macros like %(lib)s, which is lib64
    on some platforms.
  * when using --keep-existing, the install label path and install flavor
    are used to determine which version to install instead of using affinity
    to install something close to what you already have.
  * a bug that prevented a changeset from applying to the system when
    the changeset removed a component from a package and the component
    is not installed on the system has been fixed.

Changes in 0.50.3:
  * database findTrove now has an interface that is much closer to the
    repository findTrove function -- this enables conary q to work like
    conary rq.
  * Group handling didn't work for multiple levels of group inclusion.
  * Database.hasTrove() no longer needs to instantiate troves.
  * Fixed overly-aggressive cleaning of the cache.
  * Added repository findTroves call to parallelize findTrove calls.
  * Added the NonMultilibDirectories policy to prevent 32-bit troves from
    utilizing lib64 directories.
  * the NormalizeInterpreterPath policy can now handle unwriteable files
  * fixed the network client code to return file contents properly when
    multiple file contents are requested from the server (bz#50)
  * rewrote Database.getTroveLatestVersion()
  * Added :debuginfo handling in Strip policy, which requires debugging
    to be turned on in optflags and elfutils's eu-strip and debugedit to
    be installed.  Like :test components, :debuginfo components are not
    installed by default.
  * File versions are now properly set to a branched version after a
    merge operation
  * cvc commit aborts again when the current versions of files are not
    the latest versions

Changes in 0.50.2:
  * Any %(lib)s-derived path (/%(lib)s, %(libdir)s, %(krbprefix)s/%(lib)s,
    or %(x11prefix)s/%(lib)s) will now cause the entire package and all
    components to be flavored with the base instruction set flavor, so
    that architecture-sensitive but non-code files in (say) /usr/lib64
    do not show up on 32-bit platforms.
  * Sped up dependency resolution on the client
  * The reworked getFileContents call now asks for contents from the
    correct server when contents from more than one server are requested

Changes in 0.50.1:
  * Add support for trove=<troveVersion> in rq, cvc co, and other places that
    use findTrove
  * Add conary q --info option to display flavors
  * changeset command uses system flavor if no flavor is specified, skips
    troves which are not included in packages and groups by default,
    takes a --no-recurse option, and filters based on the excludeTroves
    configuration setting
  * Added automatic :perl component that works like the :python component,
    and extended the multilib-friendly-or-architecture-neutral policy to
    work with perl as well as python.
  * client/server protocol negotiation is a whole lot smarter now
  * getChangeSet() results in a single URL rather than one per primary trove
  * group, fileset, and redirect recipes have macros that contain the
    buildlabel and buildbranch.
  * fixed a bug with merging absolute change sets which contain config files
  * redirections to troves w/ older versions already installed didn't work
  * the pathId generation code has changed.  For cooked troves, the
    pathId will be the same for any particular version of a path.
    Code must not depend on this behavior, however; it may change in the
    future.

Changes in 0.50.0:
  * Redirections work
  * Sped up group generation
  * Troves which reference other troves (groups and packages) can now specify
    whether a trove is installed by default or not. Packages now reference
    :test, but don't install it by default
  * Added optional 'recurse' parameter to netclient.createChangeSetFile
  * The first argument to the Requires and TagSpec commands can now have
    macros interpolated, as in r.Requires('%(bindir)s/foo', ...)
  * Groups can have requirements now
  * protocol-level getFileContents works on multiple files simultaneously
  * repository log had too many files added to it
  * set instruction set flavor for a cooked trove whenever any Arch flags are
    checked

Changes in 0.14.12:
  * The shadow command looks at buildLabel instead of following
    installLabelPath
  * In some cases, troves with an incompatible flavor were chosen when
    --resolve was used. The proper flavor is now used, or the
    dependency is reported as unsatisfiable.
  * Several more instances of %(lib)s were moved out of the default
    specification for generic components like :runtime and :devel for
    better multilib support.
  * Policy now helps ensure that :python components are either
    architecture-neutral or multilib-friendly.
  * Better error messages for "%(foo)/" (which should be "%(foo)s/")
  * Looking up files in the local database gave erroneous results in
    some cases (this was noticeably primarily when distributed change
    sets were being generated)

Changes in 0.14.11:
  * Local systems store config files in sql tables now.  Use
    /usr/share/conary/convertcontents to convert to the new data store.
    Note that this means that any *config file* managed by conary can be
    read through the main SQL database file in /var/lib/conarydb/conarydb.
  * Actually check build requirements before building, use --no-deps to
    ignore the check.
  * make conary q and conary update convert all flavors to  strong flavors
    for comparison; ~readline becomes readline, and ~!readline becomes
    !readline, so that conary q foo[readline] works as expected.
  * no default flavor is presumed for local operations (erase, q)
  * changed getPackageBranchPathIds to base64 encode the filename in
    order to ensure that the resulting XML-RPC will be UTF-8 clean.
  * localoutofdate renamed to "yuck", a man page added, and the script
    and man page are now installed on the system.
  * rename --use-macro and --use-flavor options for cook to --macro
    and --flavor
  * support new cook syntax: cvc cook <trove>[flavor] to set the troves flavor
    while cooking
  * fixed rq output when iterating over subtroves within a trove or group
  * TroveNotFound exceptions are handled gracefully in cvc.  'conary cook
    foo' will no longer traceback when foo:souce could not be found in
    the repository.
  * Unsynchronized updates work for packages and groups
  * The database is now opened with a 30 second timeout.  This should allow
    better concurrency.
  * added --exclude-troves and excludeTroves conaryrc entry
  * repository .cnr file's commitAction configuration item now has a
    flavor provided to it as %(flavor)s and the default changemail
    script uses it.
  * don't allow the same label to appear twice in sequence in a version

Changes in 0.14.10:
  * FlavorMap sense wasn't set right for base instruction set

Changes in 0.14.9:
  * Shadow Branch objects didn't return parent branches properly. This
    caused incorrect pathId's to show up on cook on shallow shadows.
  * Reworked the code which looks up pathIds to take advantage of a new
    server call (getPackageBranchPathIds) which is faster and looks on
    both the full branch and full parent branches.
  * The Apache repository server now allows mixed ssl and normal requests.
  * Added forceSSL option to apache repository server configuration.
  * The network client code now supports accessing servers over https.
  * Proper salts are used for user passwords.
  * The default value for macros.optflags is "-O2" again, instead of
    an empty string.
  * The http handler in the conary server now sends back proper error
    codes in the case of an authentication error.

Changes in 0.14.8:
  * Fixed bug where streams for commits on distributed branches didn't always
    get set properly
  * reworked findTrove() in repository to return (name, version, flavor)
    tuples instead of full troves
  * Split conary.1 into conary.1 and cvc.1
  * Allow cvc cook trove=<version>
  * remove --target-branch cook option
  * added default :devellib component for architecture-specific devel bits,
    made all files with an architecture-specific multilib path that are
    not in :devellib go into :lib instead of having many of them fall into
    :runtime

Changes in 0.14.7:
  * ELF libraries with sonames that have paths in them are now handled
    sanely, by removing the path (and complaining...)
  * split march into targetArch and unameArch -- requires a new distro-release
  * rework command line arguments to shadow and branch to match how versions
    are normally specified, and allow a flavor specificatoin
  * added --sources to branch and shadow commands

Changes in 0.14.6:
  * fix for generating changesets between repositories
  * policies that look at shared libraries are now multilib-aware,
    fixing shared library permissions and dependency provision
  * autosources didn't work when committing across a shadow

Changes in 0.14.5:
  * allow groups to contain troves with conflicting flavors
  * make repository-side change set caching less buggy
  * fix config files changing to symlinks
  * allow duplicate items to be specified for erase and update
  * changeset command allows flavors to be specified
  * repquery --info shows trove flavor
  * fixed bug with not matching base instruction set flavor

Changes in 0.14.4:
  * several bugs in the 'cvc update' code paths have been fixed
    - it no longer retrieves autosource sources
    - the CONARY file now gets populated entries for autosource files
    - the fileids in CONARY files are now correct after an update
  * several bugs in error handling have been fixed
  * several docstrings have been fixed
  * packagepolicy now automatically adds usermode:runtime requirement to files
    that are dangling symlinks to consolehelper
  * the templating engine for the web interface to the server has been
    changed to kid; kid and elementtree are now required to run a server.
  * the web interface now supports limited editing of ACLs
  * the server now only supports protocol version 26 (it was a mistake
    to leave in support for 24 and 25)
  * old code that supported ancient protocol versions has been
    removed from the server
  * recipes loaded from within recipes follow the label= argument if
    it is given

Changes in 0.14.3:
  * Fixed usage message to no longer print 1 at bottom; improved option
    handling error messages
  * Fixed versions when branching from a shadow
  * The lookaside cache now fetches from the repository into the right
    location and with the right permissions, and fetches manually-added
    as well as automatically-added sources.
  * In recipes, addSource can now take dest='/path/to/file'
  * Change %(servicedir)s location from /var to /srv

Changes in 0.14.2:
  * contents are now stored as diffs when either the new file or the
    old file is empty
  * diffs of numeric streams can now express a change to the value of
    None

Changes in 0.14.1:
  * fixed a typo in lookaside.py that prevented commits from working
  * added a descriptive exception message when fileids in your database
    do not match the fileids in the repository

Changes in 0.14.0
  * added ability for changesets to ignore unknown fields in some places
    (making changesets somewhat less brittle)
  * fixed bug in source handling with non-recipe files in the local directory
  * added framework for generic trove information
  * checkout no longer pulls all sources from the repository
  * used new trove info framework to store the source trove, build time,
    total file size, and version of conary used when building binary
    troves.
  * lib/elf.c no longer uses mmap to read elf files.  Some architectures
    may have elf structures on disk that are not naturally aligned, and
    using mmap to read them won't work.
  * the repository code now uses a 30 second timeout when attempting to
    access the database
  * Have architectures control their march values in the architecture
    config files.
  * add Arch.getCurrentArch() to get the major architecture that is in use
    during a build

Changes in 0.13.3
  * added ability for a contents log file (makes syncing much easier)
  * file tags weren't used on updates
  * "description update" tag action replaced with "handler update"
    (which gets called when either the tag description or the tag handler gets
    updated)
  * "description preremove" tag action replaced with "handler preremove"
  * sources get committed automatically

Changes in 0.13.2
  * reworked use.py code almost entirely.
  * added /etc/conary/arch directory to contain architecture definition files;
    changed /etc/conary/use files to contain more information about how
    flags are used when building.  Flag definitions are no longer in use.py.
  * fixed buildFlavor so that it affects cooking packages as well as
    determining troves to include when cooking a group
  * changed --noclean to --no-clean to be in line with the rest of the
    options; documented it
  * removed Use.foo and Flags.foo options from conary config files.  Macros.foo
    is still there.  Added --use-flavor option to cvc cook which takes a flavor
    and overrides the build flavor while cooking.
  * groups now take flavor strings to determine the flavor of a trove to
    include, not flag sets.
  * dependencies resolution is flavor sensitive now (and uses flavor
    affinity)
  * added trove version/release number to dependency messages
  * renamed classes and methods in versions.py to match current terminology

Changes in 0.13.1
  * repquery wasn't filtering by flavor properly (exposed by a bug fix
    in 0.13.0)

Changes in 0.13.0
  * removed importrpm.py
  * diffs between a file object that has a non-empty provides or requires
    to a file object that has an empty provides or requires are now properly
    generated and applied.
  * added checks to validate merged file objects against the fileIds
    in the changeset
  * implemented shadows
  * framework for redirects in place
  * removed (unused) parentId field from Branches repository table

Changes in 0.12.5
  * reworked dependency resolution a bit for a big speedup in the server
  * moved destdir to %(builddir)s/_ROOT_
  * made macros.destdir available during the unpacking of sources
  * source commands (r.addAction, etc.), if given absolute paths for
    their dir keywords, will perform their actions in the destdir instead
    of the builddir
  * most build commands (r.Make, r.Create, etc.), will work in either builddir
    or destdir, depending on whether they are given relative or absolute
    paths
  * add dir keyword for r.Run
  * include /usr/bin/rpm2cpio

Changes in 0.12.4
  * set more arch flags for x86 and x86_64
  * troves can have multiple instruction set flavors now
  * flipped around use: and is: sections of flavor strings
  * Version and Branch object completely separated

Changes in 0.12.3
  * conary verify updated to new API so that it works again
  * conary q (with no arguments) works again

Changes in 0.12.2
  * added getTroveVersionsByBranch
  * make better use of _mergeQueryResults
  * moved version affinity into findTrove from ConaryClient
  * fixed branch affinity so that it's actually branch affinity instead of
    label affinity
  * rdiff changes for 0.12.0 broke negative numbers for oldVersion
  * rdiff diff'd based on label instead of branch
  * update has flavor affinity now
  * flavors can now be specified on the command line for update, erase
    repquery, and query
  * unspecified flavor flags got scores of zero, which was wrong
  * added python code for flavor scoring (useful for the client)
  * repository queries didn't work properly when looking for multiple flavors
    of a single version
  * fix for updating multiple flavors of a single version of a trove
    simultaneously
  * reworked getTroveVersionList and getAllTroveVersions for per-trove
    flavor filtering

Changes in 0.12.1
  * repquery and query always showed dependency information
  * getTroveLeavesByBranch did extra demarshalling of the flavor
  * repquery didn't deal with nonexistant troves well
  * dependency failures on erase didn't reassemble dependency flags properly
  * fixed bug in dependency sets creation which caused dependency flags
    to get mangled
  * added a check to prevent mangled flags from getting committed

Changes in 0.12.0
  * document config command, and display supplied macro/use/arch information
    in output
  * repository acl's work for almost everything
  * anonymous access must be explicitly enabled by creating an acl for
    user 'anonymous' with password 'anonymous'
  * server side flavor scoring used
  * queries reworked for flavor matching

Changes in 0.11.10.1
  * move to python2.4
  * repository caching (which isn't used yet) didn't track the recurse flag

Changes in 0.11.10
  * changed flavor tracking when loadRecipe() is used to only track
    flavors in loaded recipes that are superclasses of the recipe
    class in the loading recipe.  (e.g. loading python.recipe to get
    the distribution python version will not add all of the python
    recipe's flavor information to the loading recipe class, as long
    as the loading recipe does not subclass the Python class.)
  * add conary verify command for comparing the local system's state to
    the state it was in at install time
  * when a trove is installed for the first time, it comes from a single
    repository
  * didn't handle file types changing on update
  * fixed problem assigning depNums
  * components disappearing from troves caused problems in relative changesets
  * files moving from removed troves in changesets caused update to fail

Changes in 0.11.9
  * change the order of permissions setting (chmod after chown)
    because some versions of the Linux kernel remove setuid/gid bits
    when setting ownership to root

Changes in 0.11.8
  * work around a python bug w/ fdopen() resetting file permissions
  * r.Replace() as an alternative to r.Run("sed -i '...' file")
  * Policy enforcing UTF-8 filenames
  * r.macros.tagdatadir as a standard place to put data just for taghandlers

Changes in 0.11.7
  * changed server.py to take extra config files via --config-file instead
    of as an extra argument
  * extra config files (specified with --config-file) were ignored if they
    didn't exist; issue an error message now
  * Added r.ConsoleHelper() for recipes
  * PAM configuration files shouldn't have paths to modules by default,
    so we remove what used to be the standard path
  * changed repository user authentication to use user groups (currently
    one per user)
  * added password salt
  * restructured repository a bit
  * removed lots of unused code from FilesystemRepository

Changes in 0.11.6
  * branches are created as changesets now instead of as a protocol call
  * merged authdb into primary repository
  * fix for rdiff (broken by flavor rework in 0.11.5)

Changes in 0.11.5
  * Internals reworked to eliminate flavor of None in favor of empty flavor
  * Added (currently unused) code to parse command line flavor specifications
  * static libraries (.a files) get proper flavors now
  * Handle attempts to update already installed troves from absolute
    change sets

Changes in 0.11.4
  * all components built from a single recipe share a common flavor
  * loadRecipe's label= keyword argument can actually take a label
    as well as a hostname

Changes in 0.11.3:
  * optimized a sqlite update statement to use indexed columns
  * added --test to update and erase
  * dependency check didn't handle new components providing the same
    items as old components (broken by 0.11.1 performance enhancements)

Changes in 0.11.2:
  * standalone server was broken by --add-user changes in 0.11.1
  * dependency check no longer allows packages being removed to cause
    dependency failures
  * changed how dependencies are frozen to make the order deterministic
    (so fileId's don't change around)
  * added a database version to the database schema

Changes in 0.11.1:
  * erasing troves enforces dependencies -- this requires a database
    conversion (run the conary-add-filedeps script which fixed the
    conversion to 0.11.0 after updating conary)
  * reworked dependency queries to take advantage of indices for much
    better performance
  * add --add-user to server.py for creating the authdb

Changes in 0.11.0:
  * massive rework of fileId mechanism to allow better flavor support
  * added columns to dependency tables to allow erase dependency checks
    (which are not yet implemented)
  * enabled trove requirements
  * added cvcdesc and the 'describe' command to cvc to generate
    and use metadata XML files.
  * getMetadata follows the branch structure up until it finds metadata
    for the trove.
  * changed getFileContents() to not need trove name or trove version
  * byte-compiled emacs lisp files are transient, like python
    byte-compiled files
  * addSource recipe action now can take a mode= keyword argument
  * cook now enforces having no dash characters in version numbers
  * files are explicitly disallowed from depending on groups, packages,
    or filesets; the only trove dependency that a file or component
    can have is on a component.  Only filesets can depend on filesets.

Changes in 0.10.11:
  * reworked how absolute change sets get converted to relative change
    sets for better efficiency
  * chained dependency resolution caused duplicate troves in the final
    changeset (and a lot of extra work)
  * added --config to stand alone repository
  * source flag wasn't set properly for newly added non-text files
  * flavor information is now printed by "conary query" when multiple
    flavors of the same version of a trove are installed
  * "conary repquery --all" flavor output formatting has been improved

Changes in 0.10.10:
  * changesets get downloaded into a single (meta) file instead of lots
    of separate files
  * fix several bugs in the freshmeat record parsing
  * add a freshmeat project page URL to the metadata by default
  * add a "source" item to metadata
  * the server implementation of troveNames() was horrible
  * enabled file dependencies

Changes in 0.10.9:
  * fixed some authorization issues with the xml-rpc repository interface
  * the web management interface for the repository works now; see
    http://wiki.specifix.com/ConaryConversion for information on how
    to convert existing authdb's to support this
  * fixed a bug with distributed branches
  * users can change their passwords through the repository's web api
  * improved logic apachehooks use to find top level URL
  * fixed bug in server side repository resolution

Changes in 0.10.8:
  * changed iterAllTroves() to troveNames(), which searches a single
    label instead of the whole repository
  * reworked http authentication and CGI request handling and added the
    beginning of a web interface to the repository for user administration
    and metadata management.

Changes in 0.10.7:
  * dependency sql code reworked to use temporary tables
  * new macro called "servicedir" that defines the location for
    service data (%(servicedir)s{ftp,http,etc})
  * added busy wait to sqlite3 python binding when executing SQL
    statements on a busy database

Changes in 0.10.6:
  * Lots of bug fixes for distributed branching
  * Some code rearrangement
  * The start of metadata support code is now included

Changes in 0.10.5:
  * The local database is used for fetching file information (but not
    contents), reducing network traffic when creating change sets
    across repositories.
  * Update works on troves which were locally cooked or emerged
  * Internal changes to move toward getFileContents() working in batches
    rather then on individual files. For now this prevents the repository
    from copying files between the content store and /tmp to serve them.
  * Arch flags are now included in flavors
  * Emerge follows the installLabelPath instead of the buildLabel
  * The extended debugger has been extensively modified
  * Conary can handle filenames with '%' in them
  * The showcs command has been significantly updated, and the updates
    are documented in the conary.1 manpage
  * New syntax for flags distinguishes requirements from "optimized for";
    see http://wiki.specifix.com/FlavorRankSpec

Changes in 0.10.4:
  * Bug fixes for updating from absolute change sets (which basically
    just didn't work for troves which contained config files)
  * Bug fixes for distributed branching
  * The database is used for fetching trove information (but not yet
    file information) when the client constructs change sets across
    distributed branches
  * various other bug fixes

Changes in 0.10.3:
  * this version introduces changes to the network protocol for
    obtaining file contents and changeset generation. The client
    protocol version number has increased, so version 0.10.3 can only
    communicate with servers running the server from 0.10.3. The
    server remains backward compatible with older clients.
  * a warning message is now displayed when the user attempts to
    create a branch that already exists on a trove.
  * the correct trove names are displayed when automatically resolving
    dependencies
  * packages no longer get the union of all the dependency information
    of the components they contain.  This information would have to be
    recalculated if a user installed a package then removed a
    component afterward.
  * a package policy check was added to reject any world-writable
    executable file.
  * r.TagSpec('tagname', exceptions='filter') now overrides a match by
    another r.TagSpec('tagname', 'filter')
  * more changes to metadata interface
  * various other bug fixes and improvements

Changes in 0.10.2:
  * the repository code is now included in the main conary source
    archive
  * "conary showchangeset" produces a more user-friendly output
  * large responses from the repository server are now compressed
  * the protocol for getFileContents() changed to take a fileId
    instead of the file's path.  The repository code can still handle
    old requests, but the client code now requires the latest
    repository code.
  * bug fixes

Changes in 0.10.1:
  * when applying a changeset, dependency failures are resolved by
    querying servers in the installLabelPath
  * troves that satisfy a dependency can automatically be added to a
    transaction.  This behavior is controlled by the "autoResolve"
    variable in conaryrc or the "--resolve" command line option to
    "conary update"
  * dependency resolution is calculated recursively.  To limit the
    recursion depth to check only first order dependencies, a
    "--no-deps-recurse" option has been added to "conary update"
  * "conary repquery" now takes a "--deps" argument, which prints the
    Requires and Provides information for the trove that is being
    queried.
  * changes have been made to the build side of Conary to facilitate
    building recipes that use cross compilers
  * symlinks now get the appropriate ownership set when they are
    restored
  * groups can now specify which flavor of a trove to include
  * repository queries that don't need file information no longer ask
    the repository for files.
  * various bug fixes and cleanups

Changes in 0.10.0:
  * dependency checking is now performed before changesets are
    applied.  This uses new tables in the local system's database.
    If you are using a database created by a version of Conary older
    than 0.10.0, it must be converted before it can be used.  See:
      http://wiki.specifix.com/ConaryConversion
    for details
  * Shared library dependency information in changesets is now stored
    in a different format.  This means that repositories that use old
    versions of Conary will be unable to give valid changesets to
    Conary 0.10.0 or later.  Therefore, the protocol version number has
    been increased.
  * --no-deps argument added
  * "cvc co" is now a synonym for "cvc checkout"

Changes in 0.9.6:
  * dependency enforcement infrastructure has been added (the code is
    currently disabled)
  * bug fixes
    * applying a changeset that un-hardlinks files now works
    * conary rq [trove] --info now works
    * running "conary update [trove]" when more than one flavor of
      [trove] exists no longer tracebacks.  It installs both flavors
      of the trove (which is not always the desired behavior - this
      will be addressed later)
    * only files with execute permissions are checked for
      #!interpreter.
    * "conary rq [trove] --ls" no longer tracebacks when [trove]
      exists in more than one repository
    * various code cleanups

Changes in 0.9.5:
  * new methods for specifying dependency information in recipes have
    been added
  * #! interpreters get added as dependencies
  * local flag overrides now work
  * cvc cook --resume can be used multiple times
  * conary invokes gpg with --no-options to avoid creating or using
    ~/.gnupg

Changes in 0.9.4:
  * fixes to cvc annotate
  * flavors and dependency generation code has been refactored to be
    policy based
  * better error handling when invalid changeset files are given to
    conary
  * minor code cleanups

Changes in 0.9.3:
  * New "cvc annotate" feature
  * Man page updates
  * Changesets which remove a file and replace it now apply correctly.
  * "cvc update" no longer complains and fails to update the CONARY
    state file properly  when ownerships differ
  * FileId generation now looks for previous versions of all the
    packages that have just been created, not just the name of the
    recipe.
  * Cooking as root is no longer allowed
  * Miscellaneous bug fixes.

Changes in 0.9.2:
 * Bug fixes:
   * Applying changesets that have more than one hard link groups
     sharing the same contents sha1 works now.
 * Build changes:
   * Recipes can now create new top level packages.

Changes in 0.9.1:
 * Bug fixes:
   * Applying a changeset that has a flavor which is a superset of the
     previous version's flavor now works.
   * Parsing optional arguments to command line parameters that appear as
     the last thing on the command line works
 * Build changes:
   * Package policy now checks to ensure that files in /etc/cron.*/*
     are executable
 * Update changes:
   * Conary no longer complains if a transient file has been modified
     on disk but no longer exists in a new version of a component.
 * Miscellaneous changes:
   * Version 1 on-disk changeset file support has been removed.

Changes in 0.9.0:
 * protocol versioning is much more granular now allowing for backwards
   compatible versions of functions
 * changeset command now generates changesets for multiple troves spread
   across multiple repositories
 * change sets are transferred as a set of independent change sets now
   (laying the groundwork for repository change set caching, with which
   this version will work just fine)

Changes in 0.8.3:
 * Man page updates.
 * The "conary query" command now accepts multiple arguments for
   troves and paths
 * Fixed "conary erase" command which was broken in 0.8.2

Changes in 0.8.2:
 * You can now install multiple troves at once (even a combination of
   changeset files and troves from repositories), and the entire
   action is recorded in a single rollback (this required a change in
   command-line arguments for updating troves).
 * The beginnings of support for searching multiple repositories
 * Miscellaneous code cleanup and bug fixes.

Changes in 0.8.1:
 * The source code has been re-arranged for easier maintenance, and
   conary has been split into two programs: conary and cvc.
 * Better error messages and debugging tracebacks

Changes in 0.8.0:
 * A new changeset format supports hard links but requires staged update.
 * The new changeset format also collapses duplicate contents even
   when hardlinks are not used.
 * By default, rc?.d/{K,S}* symlinks are no longer packaged. The
   chkconfig program is relied on to create them at package
   install/update time. Init scripts are explicitly required to
   support the chkconfig protocol by default
 * Improved error messages
 * Several bug fixes.

Changes in 0.7.7:
 * Extended debugger saves and emails
 * Tracebacks now include arguments and locals
 * More size optimizations were made when applying changesets
 * Applying absolute changesets when a trove is already installed is
   now much more efficient than it was
 * Self-referential symlinks raise a packaging exception.
 * Several bugs fixes.

Changes in 0.7.6:
 * Installation
   * Hardlink handling
   * enhanced debugging capabilities (including saving a debugging
     state file to enable remote debugging)

   * using binary file ids and iterators for significant memory savings
   * and runtime support for the x86.x86_64 sub-architecture
 * Cooking
   * more robust handling of the --resume option
   * policy normalization of where app-defaults files go.

Changes in 0.7.5:
 * Hard links are implemented (but not yet enabled, in order to
   preserve changeset compatibility for now).
 * Several bugs have been fixed for installing and cooking.

Changes in 0.7.4:
 * Fileids are now stored and transmitted in binary rather than
   encoded.
 * Better handling of multiple versions of packages/troves installed
   at the same time
 * Missing file handling improvements
 * Recipe inheritance is now possible between repositories
 * Enhanced Interrupted builds
 * The dynamic tag protocol was slightly modified
 * Added Arch.x86.amd64 and Arch.x86.em64t
 * several bugs fixes

Changes in 0.7.0:
 * sqlite3 is used for the database
 * better handling of multiple packages with the same name installed at once.

Changes in 0.6.6:
 * repository protocol update
 * changeset format update
 * added the ability to resume halted local builds
 * added the ability to easily package build-time tests to run at
   install time to qualify new/changed environments
 * better handling of packaged .pyc/.pyo files
 * better shared library handling
 * improved inline documentation
 * optimizations for both space and time
 * numerous bugfixes<|MERGE_RESOLUTION|>--- conflicted
+++ resolved
@@ -21,13 +21,10 @@
       properly flavored as unflavored. (CNY-1506)
     * Macros in arguments to the version control system recipe class
       commands are now properly expanded. (CNY-1614)
-<<<<<<< HEAD
+    * The Conary client will now bypass proxies running on remote machines
+      with repositories running on localhost. (CNY-1621)
     * Cvc promote no longer displays some warnings that were rarely helpful 
       unless you are in --debug mode. (CNY-1581)
-=======
-    * The Conary client will now bypass proxies running on remote machines
-      with repositories running on localhost. (CNY-1621)
->>>>>>> bf267108
 
   o Client Changes:
     * The conaryclient module now exposes ChangeSetFromFile to instantiate
