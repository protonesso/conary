Changes in @NEW@:
  o Bug Fixes:
<<<<<<< HEAD
    * The PackageSpec documentation incorrectly stated that you could
      pass both package and component information to it; this has
      been corrected to properly redirect to ComponentSpec for this
      usage. (CNY-2387)
    * An update bug that could result in a trove integrity error has
      been fixed. The issue would occur when updating packages where,
      for some files, the only changes are to file versions. (CNY-2403)
=======
    * An update bug that could result in a trove integrity error when
      updating packages with files that changed versions but no other
      information has been fixed. (CNY-2403)
>>>>>>> e360d714

Changes in 2.0.0:
  o Major Changes:
    * The way Conary handles architecture flavors has been changed,
      primarily for better support for multilib systems that support
      having both 32-bit and 64-bit packages installed.
    * The Conary repository Access Control List capabilities have been
      significantly upgraded to support per-trove ACLs. Trove
      permissions are cached and recalculated whenever the ACLs change
      or new troves are added to the repository, for better scaling
      and fast changeset retrieval.
    * All dependencies on the GnuPG "gpg" program have been removed;
      Conary now implements the required OpenPGP functionality
      internally.

  o Optimizations:
    * Conary 2.0 is significantly faster for many repository commit
      operations.  Some "cvc promote" operations, in particular,
      have a 200% performance improvement.  Some group commit
      operations are 75% faster.  Creating a new shadow can be as much
      as 100% faster.  Details of some of the changes that provide
      the improvement are below.
    * Committing to repositories has been reworked to pull all
      modified streams from the repository or database with one
      query. (CNY-2053)
    * Unchanged stream sets now return None on diff.  This prevents
      the Conary repository from having to do unnecessary work to
      retrieve the "old" version of a stream and apply a diff when
      nothing actually changed.
    * Unchanged file streams are now 2-byte, backwards compatible,
      sequences instead of more complex representations of "nothing
      changed".
    * The commit code (both client and server) recognizes unchanged
      files and does not merge stream sets for them.
    * Distributed changeset creation no longer recompresses file
      contents.
    * "cvc promote" no longer recompresses non-config files during
      changeset assembly. (CNY-2202)
    * "cvc promote" now gets file contents and streams from changesets
      when a lot of them are needed from the same trove. (CNY-2202)
    * Changesets that represent a "cvc promote" operation have been
      changed to be relative to either the source of the promote (if
      promoting within a server) or to the current version on the
      target. (CNY-2202)
    * The "cvc shadow" command now commits relative changesets when
      the shadow is made to the same repository as the original trove.
    * The Conary client now tries to perform update jobs as close to
      updateThreshold (without going over) as practical for a
      noticeable performance improvement. (CNY-2283)
    * Committing changesets to the repository has been modified to
      check for files which don't have contents available (during a
      promote or shadow, for example) with one SQL query. Previously,
      a single SQL query was used to check for each file. (CNY-2053)

  o Build Changes:
<<<<<<< HEAD
    * Spaces in URLs are now automatically escaped. (CNY-2389)
    * The Requires() policy now inspects Lib: and Lib.private:
      pkg-config keywords in .pc files to find library files, and
      where it finds them, it adds appropriate Conary trove
      requirements to the .pc files. (CNY-2370)
=======
    * Conary will now ignore flavoring and requirements from ELF
      libraries that are built for architectures other than the
      architecture that is being built for.  This avoids a common
      problem where a single extra (unused) sparc file library
      causes an entire package to be flavored to be installed on
      systems that support both x86 and sparc instruction sets,
      as that configuration is not meaningful. (CNY-1717)
    * The rarely used "cvc describe" command line interface has been
      removed. (CNY-2357)
    * The rarely used "cvcdesc" script has been removed. (CNY-2357)
    * Spaces in URLs provided in source actions such as addArchive
      are now automatically escaped to make them legal URLs. (CNY-2389)
    * The "cvc promote" command now uses the labels and branches
      specified in the "from" section of any promote as the place to
      search for packages (CNY-2235).
    * The PackageSpec documentation incorrectly stated that you could
      pass both package and component information to it; this has
      been corrected to properly redirect to ComponentSpec for this
      usage. (CNY-2387)

  o Client Changes:
    * The "getTroveLatestByLabel" client-side call has been added.
    * Most repository exceptions are demarshalled using logic in the
      exception class itself rather than in a large if/elif block.
      (CNY-747)
    * The "troveNames" and "troveNamesByServer" methods now accept a
      "troveTypes" argument, and by default return only troves that
      are present. (CNY-1838)
    * The mirror client supports a --fast-sync flag which will only
      scan for new troves in the source and skip the time-expensive
      scans for changed trove info records. (CNY-1756)
    * The mirror client supports a --absolute flag which will make it
      use only absolute changesets to mirror content. (CNY-1755)
    * The rollback stack code has been split into a separate class.
      (CNY-2061)
    * A new "conary rmrollback" command that removes old rollbacks has
      been added. (CNY-2061)
    * Rollback objects now have an "isLocal" method to tell whether
      applying that rollback will require repository access. (CNY-2077)
    * Conary now allows a biarch system to have one flavor that
      expresses both the x86 and x86_64 support. The flavorPreferences
      configuration option informs conary to prefer x86_64 packages.
      This change allows group building to automatically resolve x86
      packages. (CNY-525)
    * Conary no longer uses gnupg for OpenPGP key management. (CNY-2349)
    * Conary clients no longer send an absolute URI when talking
      directly to a repository server. (CNY-2324)
    * Many repository permission handling methods have been renamed
      for consistency. For a complete list, see doc/PROTOCOL.versions
      in the Conary source code. (CNY-2298)
    * Setting/resetting the admin field permission is now handled by the
      setUserGroupIsAdmin() call instead of addAcl/editAcl. (CNY-1782)

  o Server Changes:
    * The scoring for target flavor sets has been fixed. (CNY-1539)
    * The (unimplemented) concept of caps for permissions has been
      removed.
    * Server methods have been decorated with the
      @requireClientProtocol decorator.
    * The "usergroups" term has been replaced with "roles" in the
      repository web user interface. (CNY-1973)
    * Server exceptions have been reworked to have marshalling logic in
      the exception class instead of in a large if/elif block. (CNY-747)
    * Server exceptions are marshalled in the proxy layer now instead of
      in both the proxy and server layers.
    * When the repository database is locked, "RepositoryLocked"
      exceptions are now returned for all code paths. (CNY-1596)
    * The repository call log now tracks changeset cache misses. (CNY-1843)
    * Repositories no longer pass anonymous hints to the proxy layer.
      The hint has been False since Conary 1.1.29.
    * The "troveNames" method now filters by using the "troveTypes"
      argument. (CNY-1838)
    * The "getPackageBranchPathIds" method no longer requires access
      to the entire version history of a package; it returns the
      pathIds and fileIds for troves the user is allowed to
      see. Previously, an InsufficientPermission exception was raised
      if part of the version history of a package was not visible to
      the user. (CNY-2038)
    * The repository call log now records the time required to service
      the request. (CNY-2305)
    * A "serializeCommits" boolean server configuration option has been
      added.  This is best turned on for repositories used for development,
      but is unneeded for repositories that are mirrors. (CNY-2285)

  o Protocol Changes:
    * The XML-RPC protocol now allows passing keyword arguments for
      exceptions.  (CNY-747)
    * XML-RPC return values no longer include the "useAnonymous" flag.
>>>>>>> e360d714

Changes in 1.2.11:
  o Client Changes:
    * The error message printed when Conary encounters an unhandled
      exception has been changed to reflect the fact that the common
      case is merely poor handling of the error condition, rather than
      another bug.  It has also been reformatted to display better in
      rITS. (CNY-2265)
    * The "conary-debug" script that collects information to help
      debug a crash has been enhanced to include the recently-added
      manifest file. (CNY-2338)

  o Build Changes:
    * PythonSetup synopsis now mentions the setupName keyword
      argument. (CNY-2360)
    * The conary.1 manual page now documents the purpose of the
      /etc/conary/components directory. (CNY-2361)
    * The clearBuildReqs() function now has a synonym called
      clearBuildRequires() and the clearCrossReqs() function now has a
      synonym called clearCrossRequires().  The old function names
      will be deprecated in the future. (CNY-834)

  o Bug Fixes:
    * When building groups, r.addCopy() now respects the groupName
      flag. (CNY-2345)
    * The searchPath parameter in group methods now works when it
      contains packages (before it worked only with labels). (CNY-2372)
    * A bug that was preventing users with colons in their passwords
      to use the web interface has been fixed. (CNY-2374)
    * Attempting to add entitlements for unknown entitlement classes
      now raises an UnknownEntitlementGroup exception. (CNY-2377)
    * Committing source packages that use shell-style brace and
      glob expansion in addPatch() can now be committed to a
      repository. (CNY-1152)

Changes in 1.2.10:
  o Client Changes:
    * The "conary verify" command no longer complains about files which
      have been removed with "conary remove". (CNY-950)
    * Local rollbacks for removals now store the original contents for
      modified config files. (CNY-2350)
    * Permission errors now list both the URL and the repository
      hostname. (CNY-2211)

  o Server Changes:
    * A new boolean server configuration option, serializeCommits,
      has been added to explicitly limit contention in certain cases.
      Successfully enabling it requires a minor schema update. (CNY-2285)
    * Servers in maintenance mode no longer return Internal Server
      Errors to GET requests from clients. (CNY-2229)

  o Build Changes:
    * The addPatch() source action honors shell-style brace and glob
      expansion when sourceDir is defined. (CNY-1152)
    * A new "cvc explain" command has been added. "cvc explain"
      displays the documentation for recipe methods.  For example,
      "cvc explain addSource" shows the on-line documentation for the
      addSource() source action. (CNY-2242)
    * The command line interface to cvc derive (added in Conary 1.2.8)
      has been changed.  It now derives onto your buildLabel by default,
      with a --target option to derive onto a different label.
      The cvc derive interface is subject to further change.

  o Bug Fixes:
    * A bug that caused an exception when inspecting ELF files with a
      standalone ABI has been fixed. (CNY-2333)
    * A bug that caused updates with group scripts to fail when run
      with the '--root' option with a trailing slash in the path has
      been fixed. (CNY-2348)
    * An issue related to file placeholders potentially being lost while
      rewriting rollback changesets has been fixed.

Changes in 1.2.9:
  o Documentation Changes:
    * The documentation strings for the update code have been revised
      to include the most common exceptions raised as part of
      prepareChangeSet and updateChangeSet. (CNY-1732)

  o Build Changes:
    * File level requirements provided by the same file are dropped.
      (CNY-2177)
    * Java dependencies that do not start with a valid TLD are now
      excluded. (CNY-2176)
    * The exceptDeps keyword parameter is now allowed for r.Provides(),
      analogously to r.Requires(). (CNY-1485)
    * The new sourceDir keyword parameter is now available for
      r.addSource(), r.addPatch(), and r.addArchive() to specify that
      the source is found within the maindir. (CNY-1439)
    * LD_LIBRARY_PATH is now set when calling bootstrapped python, in
      order to load the correct python libraries. (CNY-2319)
    * The :config component is built by file location, rather than
      from files marked as config files by the Config policy.
      This means that the configComponent configuration item no
      longer operates. (CNY-2256)

  o Client Changes:
    * A keepRequired config option has been added. This has the same
      effect as always setting the --keep-required flag on update.
      (CNY-569)
    * The error message for erased dependencies is now more explicit
      about what happened to the package that is no longer providing
      dependencies, and where the package with the missing dependencies
      came from. (CNY-2248)
    * We now record the current state of the database to a flat file
      after updates as an extreme recovery mechanism.  (CNY-1801)

  o Bug Fixes:
    * The "logcat" script no longer errors out if the log file is empty
      or contains None for entitlements. (CNY-2252)
    * Repositories running under Apache are now correctly displaying
      the real error when trying to generate the verbose traceback
      emails. (CNY-2320)
    * An update job that includes a critical update and an update to a
      group that includes a pre-update script will no longer run the
      script twice. (CNY-2325)
    * A bug that could cause incorrect SQLite database error messages
      has been fixed. (CNY-1840)

Changes in 1.2.8:
  o Client Changes:
    * Added the cvc derive command. (CNY-2237)
    * A new method, conary.conaryclient.getClient(), has been added to
      allow the creation of a conaryclient with configuration to match
      that would be used with a conary command line client. (CNY-1745)
    * Unhandled exceptions that are raised inside a progress callback
      no longer terminate the update process.  A warning is emitted
      and the update continues. (CNY-2304)

  o Internal Changes:
    * The Conary library now has a parallel implementation to gpg
      for the trust algorithm. (CNY-1988)

  o Bug Fixes:
    * A problem occurring when updating troves sharing a large
      number of identical files has been fixed. (CNY-2273)
    * Repository traceback emails are now more verbose. (CNY-2287)
    * Methods starting with two underscore characters are considered
      internal and are no longer passed to the XML-RPC library for
      marshaling. (CNY-2289)
    * It is now possible to clone a group that contains references to
      both a cloned package and the version that the cloned package
      originated from. (CNY-2302)
    * When data from stdin is provided to a taghandler, but the
      taghandler is missing or fails to read some or all of the data,
      it will no longer result in a database locked error. (CNY-2257)
    * Conary no longer exits with an unhandled exception if /tmp does
      not exist when attempting to run a trove script (e.g., group
      pre/post scripts). (CNY-2303)

  o Client Changes:
    * Added cvc derive as a client-side call (CNY-2237)
    * A new method, conary.conaryclient.getClient(), has been added to
      allow the creation of a conaryclient with configuration to match
      that would be used with a conary command line client. (CNY-1745)
    * CONARY_CLIENT_LOG environment variable can now specify a path for
      a log of all of the repository calls made by the client (use logcat
      to view it) (CNY-2313)

Changes in 1.2.7:

  o Build Changes:
    * The cvc command now prints out the most recent log message from
      the underlying source code control system when creating new
      snapshot archives. (CNY-1778)
    * Conary now has support for cmake, using the r.CMake() build
      action in recipes. (CNY-1321)

  o Bug Fixes:
    * Fixed a traceback that would occur when a component doesn't exist
      even though its containing package does. (CNY-2213)
    * Cloning with --default-only no longer removes references to
      components of packages that are not being cloned. (CNY-2226)
    * A bug that prevented "cvc cook" from being able to look up path
      IDs if a component of the package being built was missing from
      the repository has been fixed. (CNY-2250)
    * PGP keys using unknown string-to-key specifiers (as generated by
      "gpg --export-secret-subkeys" for the corresponding secret key)
      are no longer producing an error when iterating through the
      keyring. (CNY-2258)
    * Embedded signatures in secret subkeys now use the public key's
      cryptographic key, which does not require a passphrase to
      be decoded. (CNY-2224)

Changes in 1.2.6:
  o Build Changes:
    * When cooking packages or groups, conary now displays the methods
      that are called. It also displays the methods that are unused,
      making it easier to see if a function from a superclass has been
      left out. (CNY-2193)

  o Bug Fixes:
    * Use of macros in the r.Link() build action worked only in limited
      cases. (CNY-2209)

  o Client Changes:
    * Mirror mode now includes full file streams in changesets, instead
      of differential streams. (CNY-2210)

Changes in 1.2.5:
  o Client Changes:
    * The OpenPGP implementation now merges PGP keys properly.
      (CNY-1987)
    * The OpenPGP implementation is capable of generating trust
      signatures. (CNY-1990)
    * A bug which could cause troves containing *identical* files to
      become corruped in a system database has been fixed. Note that
      repository databases were not affected. (CNY-2191)

  o Build Changes:
    * MakeDirs now handles trailing '/' characters in directory names.
      (CNY-1526)
    * Using the new provideGroup keyword argument to the r.User()
      method in a UserGroupRecipe, you can now specify that the user's
      primary group needs to be already on the system, rather than be
      added while creating the user. (CNY-2096)

  o Bug Fixes:
    * A bug that resulted in a KeyError when removing a trove from a
      group that has 3 levels of subgroups has been fixed. (CNY-1372)
    * A bug that could result in a decremented source count when
      promoting a package to a sibling of a parent branch has been
      fixed. (CNY-2108)
    * A problem resulting in derived packages corrupting files with the
      same content was fixed. (CNY-2157)
    * A bug that caused internal server errors when retrieving
      changesets that contained compressed file data over 4 GiB in size
      has been fixed. (CNY-2170, CNY-2173)
    * HTTP error codes generated by HTTP proxies are now properly
      interpreted by Conary clients. (CNY-2181)
    * When talking to a repository, Conary proxies will now
      automatically switch the protocol to HTTPS whenever authentication
      information is injected on behalf of the client. (CNY-2184)
    * addSvnSnapshot no longer generates conflicts in the paths for
      temporary checkouts. (CNY-2196)

Changes in 1.2.4:
  o Bug Fixes:
    * A file that was mistakenly ommitted from packaging has been
      added to the build. (CNY-2155)

Changes in 1.2.3:
  o Build Changes:
    * The addSvnSnapshot() source action now has the ability to add
      specific SVN revisions via the 'revision' argument. (CNY-2156)
  o Bug Fixes:
    * An update failure that would occur when two versions of a package
      have been installed, one local, one from a repository, has been
      fixed. (CNY-2127)
    * A regression introduced in 1.2.1 affecting patch files that apply
      multiple changes to the same file has been fixed. (CNY-2142)
    * Group scripts now have file descriptor 0 (stdin) connected to
      /dev/null. Previously, stdin was closed, a potential problem
      for scripts that open file descriptors and then disconnect from
      the terminal. (CNY-2143)

  o Client Changes:
    * Added listkeys, addkey, and getkey commands to cvc for basic
      command line PGP key management. (CNY-2150)

Changes in 1.2.2:
  o Build Changes:
    * Python and Ruby dependencies with lib-specific flags now cause
      the package to be architecture-flavored. (CNY-2110)
    * Groups using setSearchPath now prefer packages on the labels and
      troves listed explicitly in the searchPath over other labels,
      even if the label is specified in the add() command. For example,
      if your searchPath includes foo=conary.rpath.com@rpl:1/1-1-1, then
      r.add('foo', 'conary.rpath.com@rpl:1') in a group recipe will now
      find version 1-1-1 over later versions. Before, it would find the
      latest version in the repository if you specified the label in the
      r.add() command. (CNY-1993)

  o Client Changes:
    * The conary command line now accepts 'rb' as an alias for
      'rollback'.
    * The output of 'rblist' now combines packages and their components
      in a single line (similar to the output of 'update'). (CNY-2134)

  o Bug Fixes:
    * When parsing the GPG keyring, PGP version 2 keys are now ignored.
      (CNY-2115)
    * Direct key signatures for PGP keys are now accepted. (CNY-2120)
    * Source control recipe actions such as addMercurialSnapshot()
      no longer produce directory names that can collide with
      a trove with the same name on a different label, producing
      a snapshot of a different source control repository. (CNY-2124)
    * Tag scripts are now closing file descriptors larger than 2
      before calling a function from the exec family. (CNY-2114)
    * A bug in determining the correct version for packages when
      multiple branches of that package exist on the same label has
      been fixed. (CNY-2128)
    * Multiple entitlements to the same host name are now properly
      handled. (CNY-2105)
    * The URL sent back to the client when connecting through an
      HTTP proxy is now correctly computed by repositories. (CNY-2117)
    * setSearchPath now searches the leaves for every source in the
      search path before falling back and searching the rest of the
      repository. Before, it would search the leaves for each label,
      then the rest of the labels, and finally groups. (CNY-2131)

Changes in 1.2.1:
  o Build Changes:
    * The addGitSnapshot() source action is now available. (CNY-1965)
    * Cooking derived packages no longer warns about their
      experimental state. (CNY-2092)
    * loadInstalled does not search the local database for a matching
      package on checkin, but instead searches the repository. This
      makes it easier to develop packages that are correct, with the
      potential of not building on the current machine. (CNY-2027)

  o Client Changes:
    * The Conary client is now less aggressive in sending keepalive
      packets with long-running requests. (CNY-2104)
    * Promote and clone callbacks are more verbose. (CNY-2063)

  o Bug Fixes:
    * Schema migration for the Latest table now correctly handles
      branches that end in redirects. (CNY-2081)
    * Adding a large number of user maps is now more efficient
      if the new addServerGlobs method is used. (CNY-2083)
    * Redirects between branches on the same label, which were
      necessary before Conary 1.2.0, are again handled correctly.
      (CNY-2103)
    * The 'conary updateall' command again properly handles the
      --replace-files command-line argument. (CNY-2112)
    * Patches are no longer partially applied when building. A
      partially applying patch results now in a failure. (CNY-2017)
    * A bug which caused Conary to incorrectly determine the flags
      for python dependencies on 64-bit systems has been fixed.
      (CNY-2091)
    * Ruby dependencies now function properly in a bootstrap build
      of the ruby package. (CNY-2109)

Changes in 1.2.0:
  o Build Changes:
    * A bug which caused Conary to compute python dependencies
      incorrectly when using an external version of python (such
      as when building python itself) has been fixed. (CNY-2087)

Changes in 1.1.96:
  o Server Changes
    * External entitlement servers can now specify per-entitlement
      timeouts and automatic retry values (CNY-2060)

  o Client Changes:
    * Update journal did not have an entry for hard links which were
      made to targets which already existed on the system, causing
      system corruption if the journal had to be rolled back. (CNY-1671)
    * The critical update information now includes enough data to
      re-create the original update job. (CNY-1608)
    * Unknown trove info types in the database are properly stored in
      extracted trove info. (CNY-2059)
    * diff and patch now support files without trailing newlines.
      (CNY-1979)

  o Build Changes:
    * More paths (/usr/lib/.*-sharp.*/) have been added to :cil
      components. (CNY-2080)
    * Path ID lookups now ignore permission errors; in such a case, a
      new path ID is computed. (CNY-1911)
    * Conary now handles python files that specify a python interpreter
      that is not available on the system or in the builddir.  It will
      print a warning and not attempt to compute dependency information
      for those files. (CNY-2050)
    * loadSuperClass and loadInstalled now print out name, version
      flavor of the package that was used when loading. (CNY-1967)

  o Bug Fixes:
    * When running in threaded mode, don't install signal handlers,
      since that is not supported. (CNY-2040)
    * URLs returned by prepareChangeSet, getChangeSet, and
      getFileContents are all based on the URL the client used to call
      the repository instead of built internally by the repository.
      (CNY-2034)
    * An issue that was preventing the repository server, under certain
      circumstances, to determine the proper URL to use has been fixed.
      (CNY-2056, CNY-2058)
    * A regression from Conary 1.1.34 related to self-signature
      verification on private PGP keys has been fixed. (CNY-2047)
    * An issue related to Conary proxies running in non-SSL mode,
      talking to SSL-enabled repository servers has been fixed.
      (CNY-2067)
    * Related to CNY-2034, Conary proxies are now properly computing
      the return URL. (CNY-2069)
    * The client is now properly computing the downloaded file's
      digest if a size limit was specified. (CNY-2072)
    * A regression from Conary 1.1.94 that caused some local cooks to
      fail to be installable due to incorrect primary trove information
      has been fixed (CNY-2078)

  o Other Changes
    * InodeStreams and FileStreams now preserve unknown elements,
      allowing future additions to those without breaking fileId
      computation. (CNY-1971)

Changes in 1.1.95:
  o Server Changes
    * A bug which triggered an exception while migrating postgresql
      repositories has been fixed. (CNY-1912)
    * The getNewTroveInfo call works faster for mirror operations.
      (CNY-2006)
    * An issue that prevented the server from responding with the
      proper error message when in maintenance mode has been fixed.
      (CNY-2005)
    * An issue that was affecting cooking performance when looking
      up path IDs has been fixed. (CNY-1996)

  o Client Changes:
    * A bug which prevented the mirror client from using hidden commits
      when mirroring to a single target has been fixed. (CNY-1981)
    * Clone/promote no longer complains when a buildreq is not also
      being cloned to the new location. (CNY-1844)
    * Turned off flavorPreferences for 1.2 release, as they are not
      quite ready. (CNY-2023)

  o Bug Fixes:
    * Bootstrapping python can now find system conary when using the
      bootstrapped python to determine python dependencies. (CNY-2001)
    * A bug in findTroves when using partial labels, introduced as
      part of 1.1.90, has been fixed. (CNY-2011)
    * cvc operations no longer trace back when the current working
      directory can no longer be accessed. (CNY-2014)
    * Redirects to nothing are now displayed when using --trove-flags.
      (CNY-2025)
    * Stack frames now wrap long lines to make them easier to read.
      (CNY-2016)
    * Comparison of VersionSequence objects is now more robust.
      (CNY-2020)
    * Autosourced files added to both a shadow and its parent now merge
      properly. (CNY-1856)

Changes in 1.1.94:
  o Bug Fixes:
    * Python extension modules installed at the top level of the Python
      search path no longer produce a traceback when computing
      dependencies. (CNY-1995)

Changes in 1.1.93:
  o Build Changes:
    * Filesets now accept macros. (CNY-148)
    * crossRequires are now ignored when not cross compiling. (CNY-1950)
    * Malformed .jar files are now ignored when computing Java
      dependencies. Previously, Conary exited with an error while
      attempting to process them. (CNY-1983)
    * Conary dependencies are no longer attempted when cross-compiling,
      and when bootstrapping python, modules are now sought in system
      python directories as well as in the destdir. (CNY-1986)
    * Python extension modules (.so files) now expose the proper
      dependencies by providing, for example, itertools (the true
      name) as well as itertoolsmodule (as it has previously), but
      requiring the shorter name if it is available on the system.
      (CNY-1077)

  o Client Changes:
    * The cvc promote and clone commands are now more efficient and do
      not download unnecessary packages. This also makes it possible
      to clone packages where access to some of the included troves
      is unavailable at the time of the promote or clone operation.
      (CNY-1913)
    * A bug which prevented the mirror client from using hidden commits
      when mirroring to a single target has been fixed. (CNY-1981)
    * Filesets are now cloneable. (CNY-1297)

  o Server Changes
    * A bug which triggered an exception while migrating postgresql
      repositories has been fixed. (CNY-1912)

  o Bug Fixes:
    * The clone and promote commands now work when cloning over removed
      packages. (CNY-1955)
    * searchPath will now provide only the best flavor match when
      matching against groups with more than one version of a package
      available. Previously, it would return all matches. (CNY-1881)

Changes in 1.1.92:
  o Bug Fixes:
    * ccs2tar correctly handles changesets with duplicate contents and
      hard links. (CNY-1953)
    * An error in the way attributes of ServerProxy classes get
      marshaled has been fixed. (CNY-1956)
    * If local flags (e.g. kernel.smp) are defined in /etc/conary/use,
      cooking no longer produces a traceback. (CNY-1963)
    * The last trove source in a trove source stack is now properly
      passed flavor information. (CNY-1969)
    * Derived packages properly handle files that were not flavored due
      to an exception in the upstream packages. (CNY-1954)
    * The transport layer is automatically encoding non-ASCII strings
      into XMLRPC Binary objects. (CNY-1932)
    * An error that was causing warnings to be printed while cooking
      groups has been fixed. (CNY-1957)

  o Server Changes
    * A bug which triggered an exception while migrating postgresql
      repositories has been fixed. (CNY-1912)

  o Build Changes:
    * Mono (CIL) files are now placed in :cil components by default.
      (CNY-1821)

  o Other Changes
    * The transport layer is using BoundedStringIO objects for
      compression, decompression and XMLRPC encoding/decoding, to
      avoid excessive memory consumption. (CNY-1968)

Changes in 1.1.91:
  o Client Changes:
    * A new configuration option, "flavorPreferences", has been added.
      The client uses this list of flavors in trove selection.
      (CNY-1710)
    * Large files are now compressed on disk instead of in memory when
      creating rollbacks. (CNY-1896)
    * The Conary client API is now more careful with releasing open
      file descriptors. (CNY-1834)
    * The "migrate" mode has changed to overwrite changes made to
      files that are not yet owned by Conary, but already exist on the
      system, as well managed, non-configuration files that have
      changed. (CNY-1868)
    * When signals are received during updates, the journal is now
      rolled back before conary terminates. (CNY-1393)
    * A 'cvc checkout' of multiple projects uses far fewer repository
      calls now, and uses a single changeset.
    * The 'cvc update' and 'cvc diff' commands now accept a source
      version argument without a source count. (CNY-1921)

Changes in 1.1.35:
  o Client Changes:
    * Unknown trove info types in the database are stored in extracted
      trove info properly (CNY-2059)
    * diff and patch now support files without trailing newlines (CNY-1979)

Changes in 1.1.34:
  o Build Changes:
    * The default settings from r.add() will now override the default
      settings from an r.addAll() (CNY-1882)
    * Looking up path IDs is now stop when all files have been found,
      instead of always walking the shadow hierarchy. (CNY-1911)

  o Bug Fixes:
    * A bug that caused an error message in the rPath Appliance
      Platform Agent (rAPA) when using an entitlement generator has
      been fixed. (CNY-1946)

Changes in 1.1.33:
  o Build Changes:
    * The addArchive() source action now handles xpi archives. (CNY-1793)
    * Unknown flags are now ignored when calling loadRecipe with a
      flavor, instead of printing a traceback.

  o Update Changes:
    * Updates to groups are now allowed to be merged with other groups
      in update jobs, reducing the number of jobs that are used for
      updates.

  o Client Changes:
    * Cloning now always increments group version counts, mimicing
      the behavior of group cooking. (CNY-1724)
    * When promoting, --all-flavors is now on by default.  However, if
      a flavor to promote or clone is specified, promotes will be
      limited by that flavor. (CNY-1535)
    * Several commands, such as promote, update and rq, now take an
      --exact-flavors flag.  If specified, the flavors for each trove
      must match exactly - no system flavor or heuristic is used to
      find the trove you want. (CNY-1829)
    * If there is a problem with domain name resolution, conary will
      retry 5 times. However, if the connection fails after those
      attempts, future connection requests will now fail after one try.
      (CNY-1814)

  o Bug Fixes:
    * The SQLite "ANALYZE" command is no longer run on local SQLite
      databases. Any data stored by the "ANALYZE" command will be
      removed from the local database unless it is being accessed
      read-only. Database performance is poor on databases with
      "ANALYZE" data in them. (CNY-778)
    * Some bugs related to installing relative changesets were fixed.
      These bugs would manifest themselves by making relative changesets
      not installable when the network was down. (CNY-1814)

Changes in 1.1.32:
  o Client Changes:
    * A getDownloadSizes() method has been added to the ConaryClient
      object to determine the over-the-wire transfer size of the jobs
      in an UpdateJob object.  Call requires a single repository be
      the source of the entire update. (CNY-1757)
    * cvc reports a more accurate error message when the CONARY file in
      the current directory is not a regular file

  o Server Changes:
    * A "infoOnly" parameter to has been added to the getChangeSet()
      repository method in protocol version 51. (CNY-1757)
    * The list of repository methods is now automatically generated
      instead of statically listed. (CNY-1781)
  
  o Bug Fixes:
    * The addSvnSnapshot() source action now uses the lookaside directory
      for generating the snapshot, instead of using the remote repository.
      (CNY-1777)
    * A bug that prevented unused entries in the Versions table of the
      system Conary database from being cleaned up after erasures has
      been fixed.
    * A bug that caused changes in the byDefault status of a trove to
      be omitted from local rollbacks has been fixed. (CNY-1796)

Changes in 1.1.31.4:
  o Server changes:
    * Setting "forceSSL" once again requires a HTTPS connection be
      used when authentication data is passed to an Apache based
      Conary Repository. (CNY-1880)
    * A bug that caused incorrect values for sourceItemId and
      clonedFromId to be used when groups and components were
      committed as part of one changeset has been fixed. (CNY-1903)
    * A bug that caused the Latest table to be rebuilt incorrectly
      when migrating to schema version 15.0 has been fixed.
      (CNY-1909)

  o Build Changes:
    * Redirects will now be followed in group recipes. Previously,
      including redirects would result in an error. (CNY-1693)
    * Derived recipes can now be based on troves which have files
      that have the same content (SHA1) as each other but are
      members of different link groups (are not intended to be
      installed as hard links to each other). (CNY-1733)
    * Derived packages now work properly if the troves they are based
      on contain dangling symlinks. (CNY-1914)
    * Symbolic links that have not changed in a derived package are
      now correctly ignored by policies that are not interested in
      unmodified files. (CNY-1879)
    * The build flavor string used for building a trove is now stored
      as part of that trove's troveInfo field. (CNY-1678)
    * Looking up path IDs now stops when all files have been found,
      instead of always walking the shadow hierarchy. (CNY-1911)
    * multilib cooks set only Arch.x86_64. (CNY-1711)

  o Bug Fixes:
    * The new OpenPGP parsing code now accepts Version 3 keys and
      signatures, without verifying them. (CNY-1931)
    * A file descriptor leak in the getFileContents method has been
      fixed.
    * If ignoreErrors is set for a configuration file, that setting is
      now honored for contexts as well.
    * Troves with large numbers of identical files now erase faster,
      thanks to a SQL fix in sqldb.iterFiles. (CNY-1937)
    * Python dependency determination now properly ignores filenames
      like "python.so" when looking for version flags. (CNY-1940)
    * Conary now correctly avoids assuming that standard I/O files
      are objects with fileno() methods. Previously, calling
      Conary interfaces with non-file objects associated with
      standard input, output, or error could trace back. (CNY-1946)
    * The --buildreqs option for 'conary q' now functions when
      multiple build requirements have the same name.
    * An issue related to the flavor preferences list not being
      properly populated when a group was cooked has been fixed.
      (CNY-1951)

  o Other Changes:
    * Conary tracebacks now report values for each variable in the
      local namespace in each frame. (CNY-1922)
    * select() calls have been replaced with poll() for higher
      efficiency. (CNY-1933)

Changes in 1.1.90:
  o Major Changes:
    * Label multiplicity, in which a trove on the same label
      appearing on multiple branches was understood as meaning that
      all the trove can be installed at once, is being generally
      deprecated.  Instead, a newer trove on a different branch that
      ends with the same label as an older trove will be considered
      together with and generally preferred to the older trove.
      Branch affinity, in which Conary keeps packages from the same
      branch during an update, is therefore replaced with label
      affinity, in which Conary keeps packages from the same label
      during an update.  Many of the individual changes in this
      version are parts of implementing this general change in
      behavior.

  o Client Changes:
    * Added getTroveLatestByLabel as a client-side call.
    * Label lookups pick the latest version which matches instead of
      the latest version on each branch.
    * Replaced branch affinity with label affinity.
    * getAllTroveLeavesByLabel() filters results by server names to
      eliminate spurious results from repositories which host multiple
      server names. (CNY-1771)
    * The cvc and conary commands now ignore broken pipes on standard
      output instead of producing a traceback. (CNY-1853)
    * Redirects follow the label of the branch they were built with
      instead of the branch itself.
    * Building redirects to a branch is now deprecated; redirects should
      point to labels instead. (CNY-1857)
    * The --replace-files option has been split into
      --replace-managed-files, --replace-unmanaged-files,
      --replace-modified-files, and --replace-config-files. The original
      option is still accepted, and is equivalent to specifying all four
      of the new options simultaneously (CNY-1270)
    * When updating, conary will never automatically drop an architecture
      from an installed trove (unless you specify the flavor to update to 
      explicitly).  (CNY-1714)
    * Dependency resolution now allows updates to go across branches if the
      branches are on the same label.
    * Dependency resolution now follows the same "never drop an architecture"
      rule as other update code. (CNY-1713).
    * Added --show-files parameter to "conary config" to display where
      configuration items came from.
    * Newly installed transient files now silently replace files which are
      otherwise unowned. (CNY-1841)

  o Build Changes:
    * The cvc update command can now update multiple directories
      simultaneously.
    * Java files are now put in a :java component by default. (CNY-527)
    * Python dependencies now include flags designating the major version
      of python involved, as well as a flag distinguishing the target
      architecture library directory (normally "lib" or "lib64") to
      enhance update reliability.  When building a bootstrap python
      or using a different python executable than Conary is running
      with, Conary will use an external python process to determine
      python dependencies. (CNY-1517)
    * Ruby dependencies are now generated, and Ruby modules are placed
      in a :ruby component by default.  Flags are included in the
      dependencies similar to the Python flags, except that they are
      not conditional. (CNY-612)
    * Ensure that two binaries with the same source count but different
      build counts end up with the same build count after cloning. (CNY-1871)

  o Scripts Changes:
    * Repository database migration scripts have been integrated into a 
      common unit.

  o Bug Fixes:
    * Fix a bug in commit code that made r.macros.buildlabel unusable because
      you could not commit recipes that used it.  (CNY-1752)
    * An internal class, _AbstractPackageRecipe, has been renamed to
      AbstractPackageRecipe, in order to allow the inclusion of its
      methods in its subclasses' documentation pages.  The old name is
      still available for compatibility with older modules.  (CNY-1848)
    * Multiple entitlements can be stored for a single hostname or glob
      (previously only the last hostname for a particular hostname/glob
      would be used). (CNY-1825)
    * Cloning the source component for filesets is now allowed.
    * includeConfigFile now sorts files that are matched in globs
    * The default settings from r.add() will now override the default
      settings from an r.addAll() (CNY-1882)
    * Cloning no longer downloads components that won't be cloned (CNY-1891)

  o Other changes:
    * The showchangeset script now displays information on redirect
      troves.

Changes in 1.1.31.3:
  o Server changes:
    * Added EntitlementTimeout exception to notify clients that an
      entitlement has timed out from the authentication cache (CNY-1862)
    * Added remote_ip to user and entitlement based external authentication
      checks (CNY-1864)
    * Fixed bug in proxy which prevented remote_ip from being passed to
      internal repository

  o Client changes:
    * Reread entitlements from disk when EntitlementTimeout is received
      (CNY-1862)

  o Other changes:
    * Logcat now works for calls which passed lists of entitlements

Changes in 1.1.31.2:
  o Proxy changes:
    * Proxy can now inject entitlements and user authentication on behalf
      of clients (CNY-1836)

Changes in 1.1.31.1:
  o Bug Fix:
    * Proxies used wrong getChangeSet call for old protocol versions (CNY-1803)

Changes in 1.1.31:
  o Bug Fix:
    * A bug that caused an Internal Server Error when a Conary proxy
      attempted to convert a changeset for an older client when the
      upstream Conary repository was not running 1.1.29 or later has
      been fixed. (CNY-1792)

Changes in 1.1.30:
  o Bug Fixes:
    * The version cache for upstream servers in the Conary proxy
      incorrectly included user information in the URL, causing
      KeyErrors when users were switched to anonymous. (CNY-1787)
    * An issue related to the formatting of repository map entries
      has been fixed. (CNY-1788)
    * The Conary proxy no longer supports protocol version 41
      (and hasn't for a few releases).
    * An issue that was affecting the performance of the getChangeSet
      API call on Conary proxies running in an apache environment
      has been fixed.

Changes in 1.1.29:
  o Client Changes:
    * In conaryrc files, repositoryMap entries can now use wildcards
      for the server name.
    * Multiple entitlements can now be sent to each server.
    * Server names in entitlements may include wildcards.
    * Entitlements may be placed in conaryrc files now using
      'entitlement server entitlement'. "conary config" displays
      entitlement information.
    * A bug that limited a single MetadataItem to less than 64 KiB has
      been fixed.  Conary 1.1.29 will produce metadata that will not
      be visible to older clients.  Likewise, metadata produced by
      older clients will not be visible to Conary 1.1.29 and later
      clients. (CNY-1746)
    * Metadata items can now store strings with NUL characters in
      them. (CNY-1750)
    * The client API will now raise an InsufficientPermission error
      instead of an OpenError when the client's entitlements are
      not allowing access. (CNY-1738)

  o Build Changes:
    * Refreshed autosource files are now displayed by 'cvc revert' and
      'cvc diff'. (CNY-1647)
    * Support for the Bazaar revision control system has been added via
      r.addBzrSnapshot(). (requires bzr >= 0.16).

  o Server Changes:
    * (Nearly) all repository operations are now performed using the
      permissions of the anonymous user in addition to the permission
      set for any user authentication information which is present.
    * Path names in the entitlementsDirectory no longer have any
      meaning. All entitlements are read, and the serverName in the
      XML for the entitlement is used to determine which server to
      send the entitlement too.
    * Entitlement classes are no longer used as part of authentication;
      they may still be specified, but repositories now look up the
      class(es) for an entitlement based on the key.

  o Internal Changes:
    * The restart information, necessary for Conary to resume execution
      after a critical update is applied, now includes the original
      command line. The way this information is stored is incompatible
      with very old versions of Conary.  Downgrading from Conary
      version 1.1.29 (or newer) to version 1.1.11 (or older) is known
      to fail. (CNY-1758)

  o Bug Fixes:
    * 'conary rblist' no longer produces a stack trace if the
      installLabelPath configuration option is not set. (CNY-1731)
    * A bug that caused an "Error parsing label" error message when
      invoking "cvc commit" on a group recipe that used
      r.setSearchPath(str(r.labelPath[0]), ...) has been
      fixed. (CNY-1740)
    * Proxy errors are now reported in the client, for easier
      debugging. (CNY-1313)
    * A bug that caused an "Unknown error downloading changeset" error
      when applying an update job that contained two different
      versions of the same trove has been fixed. (CNY-1742)
    * Adding redirects which pointed to otherwise-unused branches
      corrupted the database by creating a branch without corresponding
      label information.
    * When critical updates are present in an update job that has
      previously downloaded all the changesets, Conary will no longer
      unnecessarily re-download the troves. (CNY-1763)
    * TroveChangeSet.isRollbackFence() now returns the correct answer
      if the trove changeset does not contain absolute trove
      info. (CNY-1762)
    * A bug related to entitlement directories containing unreadable
      files has been fixed. (CNY-1765)
    * A bug that prevented epydoc from producing documentation on
      the Conary code has been fixed. (CNY-1772)
    * Conary will temporarily fall back to reading unsigned group
      script information from changeset files that are created by
      Conary < 1.1.24.  Once rBuilder creates changesets with a newer
      version of Conary, this change will be reverted. (CNY-1762)
    * Changeset files are now written as absolute paths in the
      changeset index file. (CNY-1776)
    * Entitlement configuratioon lines continue to accept an entitlement
      class for backwards compatibility purposes. (CNY-1786)

Changes in 1.1.28:
  o Documentation Changes:
    * Incorrect references to createGroup have been fixed. (CNY-1700)

  o Build Changes:
    * Files added with in the repository and locally no longer cause
      'cvc update' to fail as long as the files have the same fileId.
      (CNY-1428)
    * r.Link allows full paths to be specified for the target of the
      link as long as the directory matches the source of the link.
      (CNY-751)
    * "cvc mv" has been added as a synonym for "cvc rename".
    * r.addCvsSnapshot() now works correctly with anonymous,
      pserver-based, servers. Previously, cvs checkout would fail due
      to strange characters being in the destination directory.
    * r.add*Snapshot() will now raise errors if the shell commands they
      are executing fail for any reason

  o Bug Fixes:
    * An index has been added to improve the performance of various
      file stream related queries in a Conary repository. (CNY-1704)
    * Directories in binary directories are no longer (incorrectly)
      provided. (CNY-1721)
    * "conary update" now works with read-only changesets. (CNY-1681)
    * the setTroveInfo call refuses to update missing troves (CNY-1741)

  o Server Changes:
    * getChangeSet call now returns supplemental information
      (trovesNeeded, filesNeeded, and removedTroves) for each individual
      job separately, instead of combining them for the entire job list.
    * proxy now combines all upstream changeset requests into a single
      job request for servers running this version or later. (CNY-1716)
    * mirrorMode wasn't passed through to changeset fingerprint calls
      from the caching code.

Changes in 1.1.27:
  o New Features:
    * All group cooks for one source must be done as a large cvc cook
      action instead of one-by-one. (CNY-1303)
    * Group flavors are much shorter if you turn on the config item
      "shortenGroupFlavors".  Some flags, like
      vmware and xen and architecture flags, are always included in a
      group flavor. (CNY-1641)
    * The Conary client is now able to access the network using
      authenticated HTTP proxies. (CNY-1687)

  o Build Changes:
    * A new recipe method, r.MakeFIFO(), is available which will create
      a named pipe at a specified location. (CNY-1597).

  o Internal Changes:
    * Flags for update jobs changed from a bitmask to a class.
    * Removed vestigial support for file label priority paths.

  o Bug fixes:
    * Patch code no longer fails when trailing context is missing at
      the end of the file. (CNY-1638)
    * Files with no permissions set (chmod 0) confused Conary due to
      improper checks for None. (CNY-1678)
    * Errors in the changeset downloading code are no longer ignored
      by the client. (CNY-1682)
    * An error in the resumption of a build has been fixed. (CNY-1684)
    * The introduction of mirrorMode during changeset cration (CNY-1570)
      caused the generation of empty diffs in some cases. mirrorMode now
      includes full contents for all files instead of generating diffs
      (CNY-1699)
    * If you're promoting two flavors of the same version of the same trove,
      they will now always have the same version on the target branch.
      (CNY-1692)

Changes in 1.1.26:
  o New Features:
    * The listcachedir script has been added to help with maintenance
      tasks for the repository changeset cache. (CNY-1469)
    * Conary proxies are now adding an HTTP Via: header. (CNY-1604)

  o Internal Changes:
    * Creating changesets supports a 'mirrorMode', which includes file
      contents of files if their version has changed (even if the sha1
      of those contents are the same). Mirroring uses this to ensure
      complete contents. (CNY-1570)

  o Client Changes:
    * A potential race condition where an update could change the state
      of the Conary database while the rollback code is executing has
      been fixed. Note that as part of the fix for CNY-1591, the update
      and rollback operations cannot commit at the same time; the fix
      further ensures long-running operations detect the state change.
      (CNY-1624)

  o Bug fixes:
    * Manipulating source components now works better when a source
      component has been marked removed.
    * A problem related to the way shim clients use the ServerProxy
      object has been fixed. (CNY-1668)

Changes in 1.1.25:
  o New Feature:
    * Conary now supports a "searchPath" configuration option, which
      operates like the installLabelPath configuration option but can
      contain both packages and labels.  For example:
      "searchPath group-os contrib.rpath.org@rpl:1" can be used to
      configure conary to first install the version of a package
      referenced in group-os, then to fall back to installing from
      contrib.rpath.org@rpl:1. (CNY-1571)

  o Build Changes:
    * GroupRecipe.add*Script now accepts a path to the script as the
      initial parameter.
    * r.addArchive() now supports a preserveOwnership parameter.  When
      set to True, owners and groups from cpio, rpm, and tar archives
      are used as the owners and groups in the final package.
      (CNY-927)
    * A new "cvc revert" command has been added that reverts any local
      changes made in the current directory. (CNY-1222)
    * GroupRecipe.addCopy() copies compatibility classes and group
      scripts onto to groups.  New copyScripts and
      copyCompatibilityScripts options to GroupRecipe.addCopy() and
      GroupRecipe.addAll() can be used to change this
      behavior. (CNY-1642)
    * A new build r.IncludeLicense() action has been added. This build
      action will take either a directory structure of licenses or a
      single license file, normalize its contents, and place it in a
      directory in /usr/share/known-licenses, which will be used at a
      later date by conary-policy.  This method is only useful for
      organizations maintaining a set of packages as part of a Linux
      OS platform.

  o Client Changes:
    * An explicit commit lock is now used to prevent overlapping
      updates and rollbacks.  (CNY-1591)
    * The conaryclient module now exposes ChangeSetFromFile to
      instantiate ReadOnlyChangeSet objects from .ccs
      files. (CNY-1578)
    * "conary q --debug --info" now also displays information about
      where a trove was cloned from if it exists.
    * Redirects with multiple targets can now be built and installed.
      (CNY-1554)
    * Conary repositories now support creating changesets that contain
      files whose compressed contents are greater than or equal to 4
      GiB in size.  Old versions of Conary that attempt to access a
      changeset that contains a compressed file larger than 4 GiB in
      size will report a error of "assert(subMagic == SUBFILE_MAGIC)".
      Previously, an overflow error occurred. (CNY-1572)

  o Internal Changes:
    * Conary clients can now request a specific changeset format
      version from a Conary repository.  This feature requires Conary
      protocol version 48.  This allows one to use new Conary clients
      to generate changesets understood by older clients. (CNY-1544)
    * Internal recipe source management moved into the generic
      Recipe() class from PackageRecipeClass().

  o Server Changes:
    * Standalone Conary repositories or proxies can be run in SSL mode
      if m2crypto is installed and the configuration options "useSSL",
      "sslCert", and "sslKey" are properly set. (CNY-1649)

  o Bug Fixes:
    * A bug that sometimes caused "user/group does not exist - using
      root" messages to be displayed when running "cvc update" created
      new files has been fixed. (CNY-763)
    * The flavor of a derived package (which is an experimental
      feature) built from unflavored package is now properly set to
      unflavored. (CNY-1506)
    * Macros in arguments to the version control system recipe class
      commands are now properly expanded. (CNY-1614)
    * The Conary client will now bypass proxies running on remote
      machines with repositories running on localhost. (CNY-1621)
    * "cvc promote" no longer displays some warnings that were rarely
      helpful unless invoked with the --debug argument. (CNY-1581)
    * A bug that caused the storage of unneeded "unknown" entries in
      the TroveInfo table has been fixed. (CNY-1613)
    * A regression in "cvc annotate" that would produce a traceback
      for not finding a SequenceMatcher class in fixeddifflib was
      fixed.  (CNY-1625)
    * Build commands that invoke shell commands now perform shell
      quoting properly.  Thanks to Pavel Volkovitskiy for finding the
      bugs and submitting the patch. (CNY-1627)
    * Mirroring using group recursion has been fixed. (CNY-1629)
    * Mirroring using group recursion no longer creates
      cross-repository relative changesets. (CNY-1640)
    * r.Install will now replace files which are read-only. (CNY-1634)
    * A bug that caused an unhandled exception when creating a local
      rollback for a trove that had missing troveinfo has been fixed.
    * Attempting to run "cvc merge" in a directory which was not
      already at the tip of a shadow no longer causes a confusing
      error message.  Previously the message was "working directory is
      already based on head of branch"; now the message is "working
      directory is not at the tip of the shadow".
    * cvc commands which need to instantiate the recipe object (merge,
      refresh, and commit) no longer fail if unknown use flags are
      used by the recipe.
    * Running the command to mark a trove as removed from the
      repository on a trove that has already been marked as removed no
      longer results in an error. (CNY-1654)
    * "conary rdiff" now works properly when multiple flavors of the
      same trove are present in the same group. (CNY-1605)
    * "conary rdiff" no longer produces an error if the same file is
      present on different labels. (CNY-1623)
    * A bug that caused inconsistent behavior when troves are pinned
      has been fixed.  Previously, if an update operation would change
      the version of a pinned trove to a version included in a group
      that is installed on the system, the pin would not
      hold. (CNY-1652)
    * A bug that caused an unhandled exception in the Conary update
      code when shared contents to a file in a link group are
      duplicated in the changeset due to distributed contents has been
      fixed.

Changes in 1.1.24.1:
  o Release Correction
    * The source archive for 1.1.24 was not built from the tag for
      1.1.24 in the Mercurial repository.  1.1.24.1 is built from the
      1.1.24 tag.

Changes in 1.1.24:
  o New Feature:
    * Conary 1.1.24 introduces the framework needed to implement a new
      metadata design for Conary.  The new metadata feature allows
      various information such as description to be set for a trove.
      New XML-RPC interfaces, getNewTroveInfo() and setTroveInfo(),
      have been added to facilitate mirroring metadata.
      addMetadataItems() has been added to allow metadata to be added
      to a trove after it has been built. (CNY-1577)

  o Client Changes:
    * The Conary client now distinguishes between an upstream Conary
      proxy and a plain HTTP proxy. This is so we can properly handle
      SSL traffic through an HTTP proxy using the CONNECT HTTP method.
      As such, there is now a "conaryProxy" configuration variable, in
      addition to the "proxy" variable. (CNY-1550)
    * The "proxy" (and newly introduced "conaryProxy") variables can
      be turned off by setting them to "None". (CNY-1378)
    * Clients requesting the inclusion of configuration files residing
      on the network now upload their version. This opens up the
      possibility for the server to serve different configuration
      files to different client generations. (CNY-1588)
    * Configuration variables "localRollbacks" and "pinTroves" get
      used as defaults when applying an update job; they can be
      explicitly overridden. (CNY-1583)

  o Bug Fixes:
    * A bug in the way the proxy configuration variable is set has
      been fixed. (CNY-1586)
    * A bug that caused a traceback when rolling back group updates
      from rollback changesets created when the "localRollback"
      configuration option was set has been fixed. (CNY-1590)
    * A bug that caused a traceback when applying a local rollback
      changeset with a locally modified file has been fixed.  Conary
      needed to create the directory that the locally modified file
      resides in first. (CNY-1444)
    * Applying rollbacks could attempt to invalidate the rollback stack,
      which would cause corruption of the rollback stack (CNY-1587)

Changes in 1.1.23:
  o Client Changes:
    * A new command, "conary rdiff", has been added. This allows one
      to inspect the differences between any two troves with the same
      name. (CNY-855)

  o Build Changes:
    * Conary recipes can now directly reference source code through
      version control systems.  The new r.addMercurialSnapshot(),
      r.addCvsSnapshot(), and r.addSvnSnapshot() source actions check
      out repositories and create snapshots.  They are integrated with
      the "cvc refresh" command for fetching more recent source code
      from version control repositories. (CNY-1)
    * The r.replace() function in group recipes now supports the
      searchPath parameter. (CNY-1574)

  o Bug Fixes:
    * A corner case affecting server-side matching of troves against
      negative flavors has been fixed. (CNY-641)
    * A bug in the StreamSet thaw code that prevented frozen StreamSet
      objects with a tag value greater than 128 from being thawed
      properly has been fixed.
    * A bug has been fixed that prevented creating a diff of a Trove
      object that contained troveInfo with unknown data. (CNY-1569)
    * A bug in the logic used by Conary to determine whether or not
      the rollback stack should be invalidated based on group update
      scripts has been fixed. (CNY-1564)
    * A bug that caused an unhandled exception in a Conary proxy when
      it attempted to create a changeset from a pre-Conary-1.1.x
      server has been fixed.
    * Small race condition in populating the cache for both
      repositories and proxies has been fixed (CNY-1576)

Changes in 1.1.22:
  o Major Changes:
    * Group troves can now declare an (integer) compatibility class
      which is used to automatically invalidate rollbacks (existing
      groups are considered to be in compatibility class zero). When a
      group is upgraded to a new group which has a different
      compatibility class, the rollback stack is invalidated unless
      the group also contains postRollback script which can rollback
      to the version being updated. Postrollback scripts can now be
      defined with a list of compatibility versions they are able to
      roll back to. Old invalidateRollback parameter for some group
      scripts is no longer supported.

  o Client Changes:
    * To take advantage of Conary's ability to apply the critical
      update set and restart before applying the rest of the updates,
      three new API calls have been added: newUpdateJob,
      prepareUpdateJob and applyUpdateJob. (CNY-1454)
    * A new argument, --no-restart, has been added to conary. This has
      to be used in conjunction with --root and allows one to skip the
      restarts after applying critical updates when installing in a
      chroot. (CNY-1458)
    * Proxy configuration parameter is now of the form 'proxy protocol
      url' (i.e. 'proxy http http://proxy.some.com'), and allows
      separate proxies to be configured for http and https. If old
      'proxy url' form is used, separate proxies are configured for
      http and https rather than a single proxy being using for both
      protocols. Users who need the old behavior should set explicit
      configure the same proxy for both protocols.

    * Conary no longer runs group scripts when "--just-db" is
      specified on the command line.
    * The conary.conaryclient.mirror.mirrorRepository() function now
      accepts a list of target repositories.

  o Build Changes:
    * Conary has tools in place through a new cross flag and a new
      "target" flavor to support better defining of cross compiling
      builds.  (CNY-1003)
    * Configuration files are again allowed to have executable bits
      set, but configuration files with executable bits set are not
      included in the :config component even if the :config component
      is being created. (CNY-1260, CNY-1540)

  o Proxy Changes:
    * A proxy can now be configured to use an http proxy for all
      outgoing requests. The 'proxy' configuration item is supported
      in a manner identical to the client.
    * The (unused) ability for a standalone server to act as both a
      proxy and a standalone server has been removed; this removes the
      standalone proxies dependence on the X-Conary-Servername header.

  o Internal Changes:
    * The createTrigger() method of dbstore drivers no longer accepts
      the "pinned" keyword parameter.
    * SeekableNestedFile and FileContainer objects no longer depend on
      the file pointer for reads; pread() is used everywhere.  This
      allows the underlying file descriptors to be shared between
      objects or between threads.
    * Repository schema now understands the concept of minor and major
      schema revisions. (CNY-811)

  o Bug Fixes:
    * A bug in proxy code that caused conary to use https through a
      proxy when http was desired has been fixed. (CNY-1530)
    * A bug in clone/promote relating to cloning when there are
      flavors on the clone label that are superset of the current
      flavor, but the current flavor doesn't exist has been
      fixed. (RMK-415)
    * A race condition related to the multithreaded Conary client,
      where one thread could modify an unprotected variable assumed
      immutable by a different thread has been fixed. (CNY-1450)
    * If the database is locked, Conary will no longer display a stack
      trace, but an error message. (CNY-1292)
    * The Conary library now uses a built-in difflib if the system's
      difflib is not patched for recursion. (CNY-1377)
    * Mirroring troves marked as removed from repositories running on
      MySQL has been fixed. (CNY-1193)
    * Repository cooks now sets the subprocess' stdin to /dev/null to
      avoid hanging while waiting from stdin. (CNY-783)
    * Trove.verifyDigests() no longer fails erroneously if a signature
      version 0 digest has not been calculated and set in
      troveInfo. (CNY-1552)
    * A bug in changeset reset() which affected reusing changesets in
      merges has been fixed. (CNY-1534)
    * A bug in changeset based trove sources where the underlying
      changesets never got reset has been fixed. (CNY-1534)

Changes in 1.1.21:
  o Repository Changes:
    * A "hidden" keyword argument has been added to the
      commitChangeSet() and hasTroves() method.  This allows mirror
      users to commit troves which will never be displayed to users.
      The presentHiddenTroves() call makes all hidden troves
      visible.  The XML-RPC protocol version is now 46.

  o Internal Changes:
    * StreamSet operations in C now use a common StreamSet_GetSSD()
      function which creates the _streamDict object if it does not yet
      exist.  This fixes crashes in rare cases where a
      StreamSet.find() class method is used before any instances of
      that StreamSet have been created. (CNY-1524)
    * Numeric StreamSet types can now have values set to None (which
      indicates that there is no value set at all).  Additionally, if
      passed an empty string to the thaw() method, the value is set to
      None. (CNY-1366)

  o Bug Fixes:
    * A bug in commitChangeSet() which returned a "file not found"
      error when the user had insufficient permission for the commit
      operation has been fixed.
    * A bug that caused Conary to raise an unhandled exception when
      updating a trove that has missing TroveInfo data in the local
      database.  When new types are added to TroveInfo, older versions
      of Conary omit the new data from the database.  Once a version
      of Conary is used that understands the new data types, the
      missing data is restored to the previously incomplete trove.
    * Handling user permissions when committing under certain 
      circumstances against a Conary 1.1.20 was fixed. (CNY-1488)

Changes in 1.1.20:
  o Major Changes:
    * Groups can now include scripts which are automatically run
      before an install, after an install, after an update, and after
      a rollback.  Documentation on how to add these scripts to groups
      will be posted to wiki.rpath.com shortly.  Unlike tag handlers,
      these scripts are not inherently reversible; therefore if a post
      update script is executed, the rollback stack will be reset.  The
      rollback information is still stored in the rollback directory,
      but the "conary rollback" and "conary rblist" commands will no
      longer be able to access the previous rollbacks.

      Only Conary repositories running version 1.1.20 or later can
      store these scripts.  If the repository is not running the
      minimum required version, a "changeset being committed needs a
      newer repository server" error will be produced.

      If an older version of Conary downloads a group that has a
      script associated with it, the scripts will be silently ignored.
      Future versions of Conary may add a "Requires: trove:
      conary(group-scripts)" dependency to groups that have scripts
      associated with them. (CNY-1461)

    * Support for versioned trove signatures has been added. (CNY-1477)
    * Version 1 signatures have been added which use a SHA256 digest
      that includes the frozen form of unknown troveInfo
      segments. (CNY-1186)
    * Unknown troveInfo segments are stored in both the repository and
      local database and restored properly. (CNY-1186)

  o Client Changes:
    * Hashes of the directories in which a trove places files are now
      computed and stored in troveInfo. (CNY-857)
    * A --file-flavors option has been added to "conary query/q",
      "conary repquery/rq", and "conary showcs/scs". (CNY-1507)
    * The ability to promote using branches and to promote to siblings
      of parents has been added.  For example, you can now promote
      from /A//B to /C without first cloning uphill to A. (CNY-1513)

  o Build Changes:
    * When Conary calls an external program (python, perl, monodis) to
      determine file dependencies and that program is not a part of
      the package being built, it will warn if that external program
      is not provided by a component in build requirements. (CNY-1492)

  o Internal Changes:
    * The conary.lib.elf module can now be built against libelf
      version 0.8.0 or later as well as the libelf implementation
      provided by elfutils.  libelf can be downloaded from
      http://www.mr511.de/software/ (CNY-1501)
    * The Conary client API has a new method disconnectRepos() that
      allows one to cut access to the networked repositories.  A
      RepositoryError exception is raised if network access is
      attempted. (CNY-1474)

  o Bug Fixes:
    * StreamSet objects didn't work with inheritance because the C
      implementation treated an internal variable as inheritable when
      it should have been treated as a class variable.
    * Attempting to create a shadowed Version object that reference a
      label that is already uphill are now issues a proper error
      message. (CNY-847)
    * Running the "conary rblist" command as non-root now produces a
      proper error message. (CNY-1453)
    * Badly-formatted parentVersion strings in derived packages
      (experimental) no longer cause a stacktrace.
    * Previous versions of Conary would fail to find the UID or GID of
      a newly created user if "--root" was specified on the command
      line and C library components had not yet been installed.
      Conary would erroneously fall back to using UID 0 or GID 0
      (root) instead.  (CNY-1515)
    * A traceback that occurred when a lookaside repository cache has
      not been defined when initializing a derived package recipe
      object has been fixed. (CNY-1509)
    * The Conary network repository client no longer attempts to use a
      proxy if the repository is residing on the local machine.
    * A bug in the freezing of update jobs has been fixed. (CNY-1521)
    * r.addPatch()'s optional argument "extraArgs" will now do the right
      thing if passed a single string instead of a tuple or list.

Changes in 1.1.19:
  o Client Changes:
    * A new "cvc promote" command has been added. "cvc promote" is a
      special type of cloning based on group structure.  For more
      information on promote, see the JIRA issue until documentation
      on the wiki is updated.  (CNY-1304)
    * An "--all-flavors" option has been added to "cvc promote" which
      promotes all flavors of the latest version of the listed
      troves. (CNY-1440)
    * A programmatic interface for performing partial clones, where
      only some components out of a package are cloned based on
      byDefault settings, has been added. (CNY-1389)
    * Conary changesets can now deal with changesets that contain
      package components that share identical file contents, pathId,
      and fileId combinations. (CNY-1253)
    * The "proxy" configuration parameter will now work for standard
      http proxies such as Squid.  Previously the "proxy"
      configuration parameter could only specify a Conary repository
      proxy.  Environments that require all HTTP and HTTPS traffic
      pass through a proxy must continue to use they "http_proxy"
      environment variable, as the "proxy" configuration variable is
      only used for Conary repository calls.  Source downloads in cvc,
      for example, will only use the http_proxy environment variable.
    * Due to limitations in Apache 2.0, the Conary client will now use
      HTTP/1.1 "chunked" Transfer-encoding when committing changesets
      larger than 2 GiB.
    * An "applyRollback()" method has been added to the ConaryClient
      class. (CNY-1455)

  o Server Changes:
    * The repository cache has been completely reworked. This fixes
      problems with authorization and the cache, and has the side
      benefit of unifying the proxy code for the repository and the
      proxy. The cacheDB repository configuration parameter is
      obsolete and will cause a warning on startup. changesetCacheDir
      should now be used instead, and tmpwatch should be configured to
      clean up both the changesetCacheDir and tmpDir
      directories. (CNY-1387)
    * The repository now properly commits changesets where multiple
      troves reference the same (pathId,fileId) key. (CNY-1414)
    * The standalone server can now decode "Transfer-encoding:
      chunked" PUT requests from clients.
    * Apache based repository servers now send changeset file contents
      using the "req.write()" method instead of the "req.sendfile()"
      method when file contents are larger than 2 GiB.  This works
      around limitations in Apache 2.0.
    * The list of sizes returned by the getChangeSet() and
      getFileContents() repository methods are now returned as a list
      of strings instead of a list of integers.  XML-RPC integers can
      only hold values less than 2147483648 (a signed integer).
    * A Conary repository will now raise an exception if a client
      requests a changeset that is larger than 2 GiB in total size or
      file contents larger than 2 GiB in size and does not support the
      new version 44 protocol required to work around this limitation.

  o Build Changes:
    * A "vmware" flavor has been added to the default set of flavors.
      A trove with a vmware flavor should be intended to run as a
      VMware guest. (CNY-1421)
    * If there's a conflict when loading installed troves, the latest
      trove will be picked.
    * The loadInstalled() recipe function will now search the
      installLabelPath for troves to load when it cannot find them any
      other way.
    * A "overrideLoad" keyword parameter has been added to the
      loadInstalled() and loadSuperClass() recipe functions.  This can
      be used to override the default search mechanism.

  o Bug Fixes:
    * Local flags are now cleared after each group cook, meaning that
      multipass group cooks will have the correct local
      flavor. (CNY-1400)
    * Dependency resolution in group cooks now also take advantage of
      the group cache. (CNY-1386)
    * Changesets for source troves with missing files (because the
      file is missing from the upstream server or the upstream server
      is unavailable) are now properly written to changeset
      files. (CNY-1415)
    * Derived packages, which are still experimental, now correctly
      handle multiple architectures built from the same
      source. (CNY-1423)
    * The loadInstalled() recipe function now always works even if you
      have multiple versions of a package installed from multiple
      branches.
    * Trove names are now checked for legal characters. (CNY-1358)
    * A minor bug related to file uploads on the error codepath was
      fixed.  (CNY-1442)
    * A bug in "cvc promote" that caused it to fail when the source
      components added due to --with-sources were in conflict.  This
      could happen, for example, when different flavors of a binary
      were cooked from different source versions and all flavors to be
      cloned to the new label at the same time (CNY-1443)
    * A bug in the CfgQuotedLineList class' display function has been
      fixed.
    * Flavored items in a job list are now correctly frozen when
      writing out an update job. (CNY-1479)
    * A default UpdateCallback() is set if an update callback hasn't
      been specified when invoking the applyUpdate() method of
      ConaryClient. (CNY-1497)
    * "cvc cook --macros" works as expected now, by defining a macro (as
      passed in on the command line with --macro) per line. (CNY-1062)
    * Committing to a Conary repository when using a standard HTTP
      proxy functions properly.  A change in 1.1.18 introduced this
      incompatibility.
    * The redirect build code has been refactored.  Bugs related to
      building flavored redirects have been fixed. (CNY-727)

Changes in 1.1.18:
  o Major Changes:
    * Changesets are now indexed by a pathId,fileId combination instead of
      just by pathId. This should eliminate the vast majority of conflicts
      when creating groups containing multiple flavors of the same trove.
      Old clients will be served old-format changesets by the repository,
      and new clients continue to support old format changesets. Old and
      new format changes can be merged into a single changeset (CNY-1314).

  o Client Changes:
    * The conary rblist --flavors command now properly displays trove
      flavors. (CNY-1255)
    * When resolving dependencies while updating, conary will now search 
      the latest versions of packages for every label in your installLabelPath
      first before searching the histories of those labels.  This should make
      sure that conary prefers installing maintained troves over unmaintained 
      ones. (CNY-1312)
    * The Conary client API now has a new call, iterRollbacksList(), iterating
      over the rollback name and object. (CNY-1390)
    * Added the --just-db argument to the conary rollback command. (CNY-1398)

  o Build Changes:
    * A list of rPath mirrors for source components has been added.
    * Group recipes now support a setSearchPath method.  This provides a way
      to tell groups how to find and resolve packages by specifying a list
      containing either packages or labels. (CNY-1316)
    * The group addAll command supports "flatten" - a way to cause all troves
      in all subgroups to be included directly in the top level group - 
      flattening any structure created by intermediate groups.
    * Groups now allow you to use the commands "removeTrovesAlsoInGroup"
      and "removeTrovesAlsoInNewGroup".  These commands subtract out the
      troves included within the specified group from the currently
      active group. (CNY-1380)
    * Checking dependencies is now faster when building groups.
    * When resolving dependencies in groups, conary will now search the
      latest trove in every label in your label/search path before
      searching back in the history of that label. (CNY-1312)
    * Added moveComponents and copyComponents to group syntax. (CNY-1231)
    * Derived packages (experimental) can now change files between
      Config, InitialContents, and Transient, and can set new files
      to be any of those types.  They can call UtilizeUser and
      UtilizeGroup.  They can create new tag handlers and tag
      description files (but not make a file from the parent no longer
      be a tag handler or tag description, except by removing the file
      entirely), and add new tags to new and pre-existing files when
      TagSpec is called (but not remove existing tags from files). (CNY-1283)
    * Derived packages (experimental) can now run nearly all build and
      source actions. (CNY-1284)
    * Derived packages (experimental) now inherit byDefault settings from
      the parent (CNY-1401), but can override them in the child (CNY-1283).
    * Derived packages (experimental) now handle multiple binary packages
      built from a single source package, including overriding binary
      package name assignment in the derived package. (CNY-1399)

  o Server Changes:
    * Two new calls have been added to the server API -
      getTroveReferences and getTroveDescendants. (CNY-1349)
    * The proxy server proxies "put" calls now.
    * Cleaned up string compression code in changeset merging.

  o Bug Fixes:
    * Fixed a bug where an invalid flavor at the command line would result
      in a traceback. (CNY-1070)
    * Added an exception to allow redirect recipe names to have any format -
      including those usually reserved for group- and info- packages.
    * Removed a harmful assert that kept trove source stacks from working w/o
      installLabelPaths in some cases. (CNY-1351)
    * The cfg.root item is always stored internally as an absolute path,
      even if it is specified as a relative path. (CNY-1276)
    * cvc now properly cleans up 000-permission files from the old build 
      directory. (CNY-1359)

  o Internal Changes:
    * Changesets in an update job can be downloaded in a step separate from
      the installation. Additionally, update jobs can be frozen and reapplied
      later. (CNY-1300)
    * UpdateJob objects are now versioned for a specific state of the Conary
      database, and can be applied only if the state of the database has not
      changed. (CNY-1300)
    * Public keys can now be retrieved from a directory, with each key stored
      in a separate file. (CNY-1299)
    * Troves now track their direct parent they were cloned from, instead of
      the source-of-all-clones. (CNY-1294)

Changes in 1.1.17:
  o New Feature:
    * A caching proxy has been implemented for Conary.  A proxy server
      caches changesets as clients request them.  This can
      dramatically improve the performance of Conary when a subsequent
      request is made for the same changeset.

      The server is implemented using the existing standalone and
      Apache-based Conary repository server modules. Two new Conary
      repository configuration variables, "proxyDB" and
      "proxyContentsDir" have been created to define the proxy
      database and contents store.

      To configure the Conary client to use a proxy, a new "proxy"
      configuration variable has been added to the conaryrc file.
      Generic HTTP proxies should still be configured using the
      "http_proxy" environment variable.

      In order to facilitate authentication and proxy cache
      invalidation features, new Conary repository methods have been
      introduced.  This means that the Conary proxy requires that
      repositories it connects to run Conary version 1.1.17 or later.
      The Conary proxy is considered experimental.  Therefore future
      versions of Conary may not be able to communicate with the proxy
      as implemented in Conary 1.1.17.

  o Client Changes:
    * Filesystem permissions on rollback data restrict access to the
      owner of the database (normally root). (CNY-1289)
    * The Conary client now sends data across an idle connection to a
      Conary repository.  This will keep the connection alive when the
      repository is behind a firewall or proxy that has short timeouts
      for idle connections. (CNY-1045)
    * The error message produced by Conary when a progress callback
      method raises an unhandled exception has been improved.

  o Build Changes:
    * cvc cook --show-buildreqs works properly now.  Thanks to Pavel
      Volkovitskiy for reporting the issue and providing the
      patch. (CNY-1196)
    * The flags for other packages that are specified in the build
      flavor are now available when cooking as a part of the
      PackageFlags object.  For example, if you wish to check to see
      if kernel.pae is set, you can add "if PackageFlags.kernel.pae:".
      Note that such checks do not affect the final flavor of your
      build, and should be used with care. (CNY-1201)
    * Component and package selection by manifest, as with the
      "package=" option, could fail when large numbers of files were
      found; this bug has been resolved. (CNY-1339)
    * You can now add a labelPath to a group r.add() line by
      specifying a labelPath keyword argument.  For example:
         r.add('conary', labelPath=['conary-unstable.rpath.org@rpl:1',
                                    'conary.rpath.com@rpl:1'])
    * Repeated shadow merges now fail with an error suggesting a
      commit.  Previously, the merge operation would be attempted
      again. (CNY-1278)

  o Server Changes:
    * Conary repositories no longer allow users or groups to be
      created with names that include characters other than those
      defined in the Portable Filename Character Set.
    * Server side functions that work on large datasets (getTroveSigs
      and setTroveSigs) are now using batched SQL operations for faster
      throughput. (CNY-1118, CNY-1243)
    * The code that commits groups to the repository has been reworked
      to significantly reduce the number of SQL queries executed.
      (CNY-1273)
    * Including a symbolic link in the path to the temporary now
      returns an error immediately at startup. (CNY-958)
    * Errors opening a to-be-committed changeset now have the internal
      exception logged and CommitError returned to the client (CNY-1182)
    * Cached Changesets are now versioned depending on the client's
      version.  This allows for the same changeset to be cached for
      different client generations. (CNY-1203)

  o Internal Changes:
    * A StringStream can now be set from a Unicode object.  The
      StringStream stores the UTF-8 encoding of the Unicode
      object. (CNY-366)
    * The ByteStream and LongLongStream classes have been
      reimplemented in C.  Modifications have been made to the
      NumericStream types implemented in C so that they can be used as
      base classes in Python.
    * PathID lookups are now done by file prefix and file ID. This
      allows for identifying files in different package flavors or in
      versions older than the latest one. (CNY-1203)
    * StreamSet objects can now preserve unknown elements of the stream
      instead of silently skipping them. Those elements are retained for
      freeze(), letting the older stream object exactly replicate the
      frozen stream of the newer object. Unknown elements are preserved
      through merges into old object as long as the old object has not
      been locally modified.

  o Bug Fixes:
    * Conary now displays a useful error message when it is unable to
      parse a "user" line in a configuration line.  Previously Conary
      would raise an unhandled exception. (CNY-1267)
    * Mirror configurations no longer use /etc/conary/entitlements/ as
      the default location to read entitlements used to mirror.
      Normally the entitlements used to mirror are different than the
      entitlements required to update the system.  Therefore they
      should not be used when attempting to access source or target
      repositories when mirroring. (CNY-1239)
    * "cvc emerge" now displays error messages when the underlying
      cook process results in an exception.  Previously, an unhandled
      exception message was generated. (CNY-995)
    * Derived packages now support setuid and setgid files. (CNY-1281)
    * You can no longer accidentally include a group in itself by
      using addAll. (CNY-1123, CNY-1124)
    * An error message is produced when troves could not be found
      during "conary migrate" in the same manner they are alerted
      during a "conary update".  Previously these errors were
      masked. (CNY-1171)
    * A bug that caused update failures when a changeset held file
      contents that were both InitialContents and a normal file has
      been fixed. (CNY-1084)
    * Filesets now honor buildFlavor. (CNY-1127)
    * The TroveSource class tried to raise a DuplicateTrove exception,
      which doesn't exist. It now raises InternalConaryError instead.
      (CNY-1197)
    * A proper error is now produced when Conary is unable to create
      the directory for the local database due to a permission
      failure. (CNY-953)
    * Group recipes could sometimes include a trove for dependency
      resolution but not move to include the package directly in the
      group that is doing dependency resolution.  Now the package and
      component both are always included immediately in the group that
      is resolving dependencies. (CNY-1305)
    * A "no new troves available" error message is now given when
      there are no new versions to migrate to (CNY-1246)
    * Attempting to clone without name or contact information set now
      gives a proper error message. (CNY-1315)
    * The client code no longer exits with a sys.exit(0) if one of the
      callbacks fails. (CNY-1271)
    * When multiple labels of a trove exist in a group and that group is 
      being searched for that trove, conary will no longer arbitrarily pick
      one of the labels to return.
    * A bug in the default update callback class that causes a hang
      when unhandled exceptions occur has been fixed.
    * Cloning a trove multiple times that was already cloned no longer
      increments the source count. (CNY-1335)
    * The Conary network client erroneously specified the latest
      protocol version it knew about when calling a server, even if
      the server couldn't understand that version. (CNY-1345)

Changes in 1.1.16:
  o Server Changes:
    * The repository now returns recursive changesets with special
      "removed" trove changesets if a trove is missing or has been
      removed.  This allows the client to determine if it has the
      needed troves to perform an update.  Previously, the repository
      would raise an exception, which prevented updates from mirrors
      with byDefault=False troves (such as :debuginfo) excluded.
    * A getTroveInfo() method has been added to the Conary repository
      server.
    * Repository changeset cache database operations are now retried
      before giving up (CNY-1143)

  o Client Changes:
    * A new "isMissing" trove flag has been added.  This flag is set
      by a Conary repository when a Trove is missing.  This allows the
      client to display an appropriate message when it attempts to
      update from an incomplete mirror.
    * Including a configuration file from an unreachable URL will now
      reasonably time out instead of hanging for 3 minutes (the default TCP
      connection timeout). (CNY-1161)
    * Conary will now correctly erase a trove whose files have changed owners
      or groups to values not mapped to users or groups on the current system.
      (CNY-1071)
    * Conary will now display files that are transient as transient when
      --tags is used.
    * Support for the new getTroveInfo() method has been added to the
      Conary repository client.

  o Build changes:
    * The "cvc cook" command will now log a message when deleting old
      build trees to make way for an upcoming build.
    * The "cvc refresh" command will now print a warning instead of
      failing with an error when an attempt to refresh a
      non-autosourced file is made. (CNY-1160)
    * The BuildPackageRecipe class now requires file:runtime, which is
      needed to run many configure scripts. (CNY-1259)
    * Configuration files are now automatically added to :config
      components only if they do not have any executable bits
      set. (CNY-1260)

  o Bug Fixes:
    * Conary 1.1.14 and 1.1.15 failed to update when encountering the
      multitag protocol; this regression is resolved. (CNY-1257)
    * The logparse module now correctly parses python tracebacks in
      conary log files. (CNY-1258)

Changes in 1.1.15:
  o Client Changes:
    * On the update path, errors and warnings are now handled by callbacks.
      This allows applications using the Conary API to capture and process
      them as appropriate. (CNY-1184)

  o Bug Fixes:
    * "conary erase --help" now displays options as "Erase Options"
      instead of "Update Options". (CNY-1090)

  o Build Changes:
    * Change in assembling recipe namespace changed how unknown recipe
      attributes were handled (they appeared as None instead of raising
      an Attribute Error).
    * Packaged directories are no longer included in :lib components
      because doing so can create multilib failures.  (CNY-1199)

Changes in 1.1.14:
  o Client Changes:
    * Tag handler output is now redirected to a callback. The command line
      callback places "[ tag ]" in front of the output from each tag handler
      to help with debugging. (CNY-906)
    * All filesystem operations are journaled now to allow recovery if an
      unexpected failure occurs. "conary revert" has been added to recover
      from cases where the journal is left behind unexpectedly. (CNY-1010)

  o Build Changes:
    * cvc will no longer fail if the EDITOR environment variable points
      to an invalid editor. (CNY-688)
    * Redirects now build erase redirects for package components which
      existed in the past but have disappeared on head. (CNY-453)
    * The TagSpec policy now checks the transitive closure of build
      requirements when determining whether the build requirements
      are sufficient to ensure that a needed tag description will
      be installed. (CNY-1109)
    * Repositories can now be made read-only to allow for maintenance.
      (CNY-659)
    * PIE executables, which appear to be shared libraries in binary
      directories, will no longer export soname dependencies. (CNY-1128)
    * ELF files in %(testdir)s and %(debuglibdir)s will no longer export
      soname provides.  (CNY-1138, CNY-1139)
    * cvc is now able to check out source troves that have been shadowed from
      a branch that no longer contains the files. (CNY-462)
    * The Install recipe class now has the ability to copy symbolic links.
      (CNY-288)
    * The output produced by cvc when attempting to find the
      appropriate patch level when applying a patch has been
      improved. (CNY-588)
    * When cooking (either from a recipe or from the repository),
      cvc will always use the (auto)source files from the repository,
      instead of re-downloading them. This allows for rebuilds from
      recipes even if the upstream source is no longer available,
      without using the cvc cook --prep command first to cache the
      repository copies. (Auto)sources can still be re-downloaded
      using cvc refresh. (CNY-31)
    * The ordering for the rules used to determine which component a
      file should be in was reversed when a file was under /usr/share
      but had /lib/ somewhere in the path name. (CNY-1155)
    * The cvc add command will now refuse to add symbolic links that
      are absolute, dangling, pointing to files outside of the current
      directory or pointing to files that are not tracked by Conary.
      (CNY-468)
    * Use objects now record which file on system define them. (CNY-1179)
    * ExcludeDirectories built-in policy will now remove the empty
      directories it has excluded from the _ROOT_ in order to prevent
      later policies from thinking they are going to be on the target
      system. (CNY-1195)

  o Internal changes:
    * Conary now supports being built against an internal copy of the
      sqlite3 library for cases when the system sqlite3 is not the
      optimal version for Conary.
    * The repository schema's string types are no longer restricted to
      arbitrary sizes for backends that support indexing larger strings
      than MySQL's InnoDB storage engine. (CNY-1054)

  o Bug Fixes:
    * The SQL query that implements the getTrovesByPath() repository
      method has been reworked to avoid slow queries under
      MySQL. (CNY-1178)
    * Builds that resulted in changesets containing the same file
      in different locations would fail to commit if the files differed
      only by mtime. (CNY-1114)
    * The mirror script now correctly handles the cases where
      the PathIdConflict errors are raised by certain source repositories
      during mirroring. (CNY-426)
    * The mirror script now can correctly mirror removed troves when a
      removed and regular versions appear in the same mirror chunk.
    * Perl dependency strings containing double colons are now properly
      accepted on the command line. (CNY-1132)
    * The cvc stat command now correctly displays the usage information
      when extra arguments are specified. (CNY-1126)
    * The conary update --apply-critical command will now behave correctly
      if the update job contains linked troves (besides the conary package
      which is the source of critical updates). Linked troves are troves
      with overlapping paths.  (CNY-1115)
    * A GET request to the "changeset" URL of a repository server that
      does not supply any arguments no longer results in an Internal
      Server Error.  The repository can be configured to send email to
      an email address with debugging information. (CNY-1142)
    * When checking to make sure that the URL used to upload a
      changeset matches the repository base URL, both URLs are now
      normalized before the comparison is made. (CNY-1140)
    * The conary.lib.logparse module now provides the correct date
      strings for each logged event.
    * The Conary command line argument parser checks for the --help
      option earlier.  This corrects some instances where commands
      like "conary rq --help" would not display help. (CNY-1153)
    * The conary [command] --help --verbose command now correctly
      displays verbose option help.
    * Conary no longer fails with an unhandled exception when the 
      local database is locked.  A useful error message is now
      produced. (CNY-1175)
    * The cvc annotate command now attributes the correct name to the
      person who committed the initial revision of a file. (CNY-1066)
    * Conary will give a better error message if you try to run the
      conary emerge command without conary-build installed. (CNY-995)

Changes in 1.1.13:
  o Build Changes:
    * All files in "binary directories" now provide their path as a
      file: dependency. This allows more flexibility for files that
      have requirements such as "file: /usr/bin/cp". (CNY-930)
    * A addRemoveRedirect() method has been added to the
      RedirectRecipe class to allow redirecting packages to nothing
      (which causes them to be erased on update). The client code has
      been updated to remove package components properly for this
      case.  (CNY-764)

  o Bug Fixes:
    * Config files, though added to the :config component by default
      (CNY-172), can now be appropriately overridden by
      ComponentSpec. (CNY-1107)
    * ELF files that have no DT_NEEDED or DT_SONAME entries no longer
      cause Conary to trace back attempting to discover the ELF
      ABI. (CNY-1072)
    * Conary will no longer attempt to update troves in the namespace
      "local" when using updateall.
    * Redirect recipes which contain conflicting redirects now give an
      error message instead of a traceback. (CNY-449)
    * The previous fix for CNY-699 wrongly encoded the soname rather
      than the filename in provisions for symbolic links to shared
      libraries when the shared library had a soname.  Additionally,
      symlinks from directories not in the system shared library path
      to ELF shared libraries in directories in the shared library
      path wrongly caused internal dependencies to have the full path
      to the symlink encoded in the shared library requirement.  These
      bugs have been resolved. (CNY-1088)

Changes in 1.1.12:
  o Client Changes:
    * A signature callback has been added, which allows one to catch
      the troves with bad signatures and react appropriately (display
      an error message, lower trust level, etc). (CNY-1008)
    * The conary.lib.logparse module has been added to provide
      parsed access to conary log files. (CNY-1075)

  o Build Changes:
    * "cvc cook" is now more efficient in looking up files that are
      part of the built troves (CNY-1008).
    * A "commitRelativeChangeset" configuration variable has been
      added to control whether Conary creates relative or absolute
      changesets when cooking.  It defaults to True, but can be
      changed to False to cause Conary to cook and commit absolute
      changesets. (CNY-912)
    * A list of X.org mirrors has been added to the default mirrors.
    * "cvc diff" now returns an return code of 2 on error, 1 if there
      are differences, and 0 if there are no differences. (CNY-938)
    * An "addResolveSource" method has been added to GroupRecipe.
      This will change how dependency resolution is done when building
      a group.  Instead of searching the label path defined in the
      group for solutions, the resolve source will be searched
      instead. This allows you to resolve dependencies against a
      particular version of a group. (CNY-1061)
    * Cloning multiple flavors of the same package in a single step is
      now possible. (CNY-1080)
    * Perl dependencies now include provides for .ph files, as well as
      .pl and .pm files, found in the perl @INC path. (CNY-1083)

  o Bug Fixes
    * The previous fix for CNY-699 introduced two errors in handling
      shared library dependencies that were not in shared library
      paths and thus need to have their paths encoded.  These bugs
      have been resolved. (CNY-1088)
    * The build time in the troveInfo page of the repository browser
      is now displayed properly as "(unknown)" if a trove has no build
      time set. (CNY-990)
    * dbsh now properly loads the schema when one of the .show
      commands is executed. (CNY-1064)
    * The Conary client version is saved before the re-execution of
      conary that follows the application of a critical
      update. (CNY-1034)
    * A condition that was causing sys.exit() to not terminate the
      server process when running in coverage mode has been
      fixed. (CNY-1038)
    * If a configuration value is a list and has a non-empty default,
      appending values to that default does not reset that list to
      empty (Conary itself never triggers this case, but rMake does
      with defaultBuildReqs). (CNY-1078)
    * FileContainers don't store the path of the filecontainer in the
      gzip header for contents which are being transparently compressed
      by the object
    * Creating referential changesets obtained the path of files in the
      data store multiple times. When one content store in a round-robin
      content store configuration is corrupt, that would lead to inconsistent
      changesets. Instead, we will include those corrupt contents in
      a valid changeset and let the install content validation catch the
      problem.

Changes in 1.1.11:
  o Client Changes:
    * "conary help [command]" now displays the usage message for
      the command.
    * The --help options will now display a smaller number of flags by
      default, and more when the --verbose flag is added.
    * A getUpdateItemList() method has been added to the ConaryClient
      class.  It returns a list of top level troves on the local
      system. (CNY-1025)
    * "conary rq package:source --tags" will now show an "autosource"
      tag on autosourced files.
    * Conary now correctly uses "KB/s" instead of "Kb/s" when
      displaying transfer rates. (CNY-330)
    * conary rblist is now more readable, and supports --labels and
      --full-versions. (CNY-410)

  o Build Changes:
    * When using "cvc refresh" to refresh autosourced files, the
      refresh flag is now reset after the commit.  Previously, the
      file would continue to be refreshed on subsequent commits.
    * When using "cvc commit", cvc no longer downloads autosourced
      files which haven't changed (CNY-611, CNY-463)
    * Files that were previously marked as autosource files can now be
      made a regular file by calling "cvc add".
    * When using "cvc remove" to remove a file from the local checkout
      directory and the file is still specified in the recipe file as
      being automatically downloaded, the file will now be switched to
      an autosource file (preserving the pathId).
    * The autosource state is now stored explicitly in CONARY files.
    * CONARY files now use textual identifiers for flags instead of
      digits.
    * "cvc refresh" no longer downloads all autosource files.  Only
      the file(s) specified are downloaded.
    * Files removed with "cvc remove" are no longer erroneously
      re-added when committing changes to the repository.  This used
      to happen when the file was in the previous version of the
      source component and also present in the lookaside
      cache. (CNY-601)
    * Conary now produces a warning instead of an error when an
      unknown use flag is specified in the buildFlavor configuration
      variable.  It will still produce an error if the unknown use
      flag is accessed in the recipe.
    * Package builds now create relative changesets for components instead
      of absolute changesets, reducing the size of the upload to the
      repository (CNY-912)
    * The download code in cvc now accepts cookies.  This is required
      to download files from Colabnet sites. (CNY-321)
    * The download code in cvc can now handle basic HTTP
      authentication. (CNY-981)
    * Shared libraries and symlinks to shared libraries provide their
      filenames as soname dependency provisions, as well as DT_SONAME
      records listed within the shared library, if any. (CNY-699)
    * Malformed regular expressions passed as exceptDeps arguments to
      the r.Requires policy are now reported gracefully. (CNY-942)
    * A list of GNOME mirrors has been added to the default mirrors.
    * Commit log messages may now be provided with the "cvc --log-file"
      command, with support for standard input using the filename "-".
      (CNY-937)
    * The default ComponentSpec information is now loaded from
      files in the /etc/conary/components/ directory tree, and the
      defaults can now be overridden on a per-distribution basis in
      the /etc/conary/distro/components/ directory tree. (CNY-317)
    * Freeform documentation from /usr/share/doc is now included
      in the new ":supdoc" component instead of the ":doc" component
      by default. (CNY-883)
    * Configuration files are now put into a ":config" component to
      make it easier to override them.  This configuration can be
      disabled by setting the configComponent configuration item
      to False. (CNY-172)
    * Empty directories that have owner or group information explicitly
      set are now included in packages by default. (CNY-724)

  o Bugfixes:
    * Files added in both the repository and locally with cvc now give
      an error message on update rather than corrupting the CONARY
      file (CNY-1024)
    * Adding a file locally and then merging that file from upstream
      now causes an error as expected (it would traceback
      before). (CNY-1021)
    * Cooking a group recipe that defines an empty groups with
      resolveDependencies set no longer results in a traceback.
      Conary will display an error message as expected. (CNY-1030)
    * Specifying a bad protocol in a repositoryMap entry (a protocol
      other than http or https) no longer causes an unhandled
      exception. (CNY-932)
    * When migrating, conary now utilizes update mode with all updates
      explicitly specified when re-executing after critical updates.
      Previously, the migration failed if a critical update was
      applied. (CNY-980)
    * Infinite loops are now detected when including configuration
      files. (CNY-914)
    * Temporary files created when critical updates are applied are
      now cleaned up. (CNY-1012)
    * Conary repositories now detect when changesets that are being
      committed are missing files. (CNY-749)
    * Conary now prints an error message when trying to write a
      changeset file to a location that cannot be written (directory,
      read-only file etc.). (CNY-903)

Changes in 1.1.10:
  o Bugfixes:
    * A warning message produced when attempting to retrieve a OpenPGP
      key has been fixed.  The warning was introduced in CNY-589.

Changes in 1.1.9:
  o Client Changes:
    * The usage message displayed when running "conary" or "cvc" has
      been simplified and improved. (CNY-560)
    * When choosing how to match up troves with the same name, conary now
      takes paths into account, if there's a choice to make between matching
      up two old troves that are otherwise equivalent with a new trove, conary
      will choose the one that shares paths with the new trove. (CNY-819)
    * Conary will now allow "conary migrate --info" and "conary migrate
      --interactive" without displaying usage information. (CNY-985)
    * Conary now only warns about being able to execute gpg if a
      signature trust threshold has been set. (CNY-589)
    * Fixed cvcdesc after the refactoring of configuration options. (CNY-984)

  o Server Changes:
    * PostgreSQL support has been finalized and some SQL queries have
      been updated in the repository code for PostgreSQL
      compatibility.  PostgreSQL will be officially supported in a
      future release of Conary.
    * The repository browser is now viewable by Internet Explorer.

  o Build Changes:
    * cvc now allows files to be switched from autosource to normal
      and from normal to autosourced. (CNY-946)
    * Recipes will now automatically inherit a major_version macro,
      which is defined to be the first two decimal-seperated parts of
      the upstream version, combined with a decimal. For example, a
      version string of 2.16.1.3 would have a major_version of
      2.16. (CNY-629)
    * A list of KDE mirrors has been added to the default mirror
      configuration. (CNY-895)
    * If a group is cooked twice at the same command line, for example
      "cvc cook group-dist[ssl] group-dist[!ssl]", then conary will
      cache the trove found during the first group cook and use it for
      subsequent group cooks. (CNY-818)
    * Unpacking a tarball now preserved permissions only when
      unpacking into the root proxy, not unpacking sources into the
      build directory. (CNY-998)

  o Code Cleanups
    * The command line options common between cvc and conary are now
      defined in one place.
    * The code to add options to the command line parser for an option
      has been refactored to remove duplication.

  o Bug Fixes:
    * A bug that caused an Internal Server Error when marking a group
      :source component as removed in a repository has been fixed.
    * A bug that caused group cook with a replace or remove with a
      flavor and no matching trove to emit a traceback instead of a
      warning has been fixed. (CNY-977)
    * A bug that caused an unhandled exception when two packages with
      the same name require a trove that was being erased has been
      fixed.
    * Timeouts that occur when attempting to read the XML-RPC request
      from a client are now logged and return an exception (instead of
      causing a unhandled exception in the server).

Changes in 1.1.8:
  o Bug Fixes:
    * The fix for CNY-926, which allows a ShimNetClient to create
      changes directly from an in-process Conary Repository, did not
      properly merge changesets when multiple servers were involved.
    * The r.setByDefault() method in group recipes was broken in
      1.0.34.  It would cause a traceback.  This has been fixed.

Changes in 1.1.7:
  o Client Changes:
    * You can now delete troves, update from changeset files, and
      update with a full version specified without an installLabelPath
      set. (CNY-281)
    * "conary rm" has been added as an alias for the "conary remove"
      command. (CNY-952)
    * Conary now produces an error message when an invalid context is
      specified. (CNY-890)
    * User settings in a context will override but not remove user
      settings from the main conary configuration file. (CNY-972)

  o Build (cvc) Changes:
    * "cvc cook --prep" now warns about missing dependencies instead
      of raising an error.  "cvc cook --download" does not warn or
      error. (CNY-787)
    * In a group recipe, if you use r.remove() to remove a component
      from a package in a group (which marks the component
      byDefault=False), and the package no longer contains any
      byDefault=True components, the package itself will also be made
      byDefault=False. This avoids installing packages with no
      components on the system. (CNY-774)
    * Previously, Java files that have no discoverable provided or
      required interfaces (for example, due to EAR dependencies)
      caused a traceback.  Conary now handles this case correctly and
      does not traceback.
    * Merging when the current version is already based on the parent
      version now gives an error message instead of writing out an
      incorrect CONARY file (CNY-968)

  o Bug Fixes:
    * Erases of critical troves is no longer considered a reason to
      restart Conary.
    * A bug triggered when a critical update of a trove depended on an
      erase has been fixed.
    * A bug that caused changesets to be invalidated from the
      changeset cache when signatures were not modified by
      setTroveSigs() has been fixed.
    * A bug that caused an Internal Server Error (ISE) when attempting
      to browse the files in a shadowed component via the Conary
      repository browser has been fixed. (CNY-926)
    * A bug introduced 1.0.32 that affected the ability to update two
      troves due to the same broken dependency when using
      "resolveLevel 2" has been fixed.  This bug affected the ability
      to simply run "conary update conary" when conary-build and
      conary-repository will both installed. (CNY-949)
    * Conary will now display config lines that are equivalent to the
      default configuration value but are set explicitly by the
      user. (CNY-959)
    * Specifying "includeConfigFile" within a context will now include
      the file also within that context. (CNY-622)
    * A memory leak in conary.lib.misc.depSplit() has been fixed.
    * The client no longer loops forever trying to create
      cross-repository relative changesets when the trove is missing
      from one of the repositories. (CNY-948)
    * Repositories no longer return empty troves when
      createChangeSet() is called on troves which are referenced
      within the repository but present on a remote repository.
      (CNY-948)
    * Repository queries no longer return matches for troves which are
      referenced by groups but are not present in the
      repository. (CNY-947)
    * Specifying a root (through conaryrc configuration or the
      "--root" command line parameter) that is not a directory no
      longer results in an unhandled exception. (CNY-814)
    * Renaming and changing a source file no longer results in
      tracebacks on "cvc update" and "cvc merge" (CNY-944, CNY-967)

Changes in 1.1.6:
  o Client Changes:
    * The "cvc" and "conary" command line programs have new command
      line argument aliases.  They accept "-r" as an alias for
      "--root" and "-c" as an alias for "--config".  Commands that
      accept "--info" now accept "-i" as an alias.
    * Contexts can now override any configuration option. (CNY-812)
    * The meaning of the "--components" command line option has
      changed to be more intuitive.  For example, "conary q
      --components" will show all the components for all packages,
      indented as expected. (CNY-822)

  o Build (cvc) Changes:
    * "cvc commit -m'commit message'" is now accepted.  Previously, a
      space was required between the -m and the message.
    * Permissions are now preserved by tar when extracting a tar
      archive added with r.addArchive().
    * The Requires policy now parses pkg-config files more reliably.
    * "cvc cook" now has a "--download" option, which fetches the
      applicable sources from upstream or from the repository and then
      stops. (CNY-837)
    * If cooking a group results in conflicts, the error message will now
      show you the reason why the troves in conflict were included in the
      group. (CNY-876)
    * A new r.addCopy() command is now available to group recipes.  It
      performs the actions required to create a new group, add all of
      the troves from a different group, and add the new group to the
      current group. (CNY-360)
    * In a group recipe, if r.replace() or r.remove() does nothing, a
      warning message is given unless the keyword allowNoMatches is
      used. (CNY-931)
    * In a group recipe, if r.replace() would match against a package
      included inside another group that you are not building, conary
      will warn that replace cannot possibly do anything and will
      suggest using r.addCopy() to resolve the problem. (CNY-360)
    * The Autoconf() build action now enforces buildRequirements of
      automake:runtime and autoconf:runtime if used. (CNY-672)
    * All build actions that enforce buildRequires additions now report
      them through the reportMissingBuildRequires summary policy.

  o Optimizations:
    * Retrieving a large number of troves without files from the local
      database has been sped up by 30%. (CNY-907)
    * On one test machine: "conary q --troves" is 2 times
      faster. "conary q", "conary q --deps" and "conary q --info" are
      30% faster.  "conary q --troves --recurse" is 4-6 times faster.

  o Bug Fixes:
    * r.Replace() no longer fails when a glob matches a dangling
      symlink.  It now reports that no action is taking on the
      dangling symlink due to it being a non-regular file.  This is
      the same behavior as running r.Replace() on non-dangling
      symlinks.

Changes in 1.1.5:
  o Optimizations
    * Duplicate trove instantiations have been removed. Build requires are
      no longer thawed out of abstract change sets, and methods were added
      to get dependency and path hash information directly from trove
      change set objects. These changes combined for a 50% speedup on
      update --info of a large group into an empty root and saved a few
      megs of memory as well (CNY-892)
    * The changes in the previous version of Conary in how XML-RPC
      responses are decompressed actually made Conary slower.  These
      changes have been reverted.

  o Build (cvc) Changes:
    * The Requires() policy now reads pkg-config files and converts the
      "Requires:" lines in them into trove dependencies, removing the
      need to specify those dependencies manually. (CNY-896)
    * Files in /etc/conary/macros.d/ are now loaded in sorted order
      after initial macros are read from /etc/conary/macros. (CNY-878)

  o Bug Fixes:
    * Conary now runs tagscripts correctly when passed a relative root 
      parameter (CNY-416).
    * cvc log now works when there are multiple branches matching for the
      same trove on the same label.
    * Fixed resolveLevel 2 so that it does not try to update packages that
      are already a part of the update. (CNY-886, CNY-780)
    * Fixed resolveLevel 2 so that it does not repeatedly try to perform 
      the same update. (CNY-887)
    * cvc cook | less now leaves less in control of the terminal. (CNY-802)
    * The download thread terminating during an update is now a fatal
      error.
    * The web interface to a conary repository will now print an error
      message instead of a traceback when adding an entitlement class
      with access to a group that does not exist.
    * Parent troves in repository changeset caches are now invalidated
      when a member trove is invalidated (CNY-746)
    * cvc cook group now limits the number of path conflicts displayed for 
      one trove to 10. (CNY-910)
    * Conary update now respects local changes when a group update occurs
      along with the update of the switched trove.  For example, switch
      foo to be installed from another branch instead of the default, 
      and then update foo and its containing group at the same time would
      cause conary to try to reinstall the original foo (resulting in path
      conflicts). (CNY-915)
    * loadRecipe now selects the most recent of two recipes available
      in the case where there are multiple choices due to label
      multiplicity. (CNY-918)

Changes in 1.1.4:
  o Client Changes:
    * Conary now restarts itself after updating critical conary
      components (currently, that consists of conary).  Hooks have
      been added for other components using the conary api to specify
      other troves as critical.  Also, hooks have been added for other
      components to specify a trove to update last. (CNY-805, CNY-808)
    * Conary now warns the user when they will be causing label
      conflicts - that is when an operation would cause two different
      branches of development for a single trove to end up with the
      same trailing label.  Since most conary operations are label
      based, such label conflicts can be confusing to work with and
      are almost never desireable - except in those few cases where
      they are necessary.  (CNY-796)
    * The conary repository client now retries when a DNS lookup of a
      server hostname fails with a "temporary failure in name
      resolution" error.

  o Optimizations
    * The getFileContents() and getFileVersions() server side calls
      have been optimized for faster execution.
    * The SQL query in getTroveList() has been sped up by a 3-5x factor.
    * dbstore now has support for executemany()
    * Inserts into local database now use executemany().

  o Server Changes
    * Several SQL queries have been updated for PostgreSQL compatibility

  o Build (cvc) Changes:
    * The "cvc add" command no longer assumes files it doesn't know to
      be binary are text files; there are lists for both binary and
      text types, and files which are added which aren't in either
      list need to be added with "--text" or "--binary". (CNY-838)
    * A "cvc set" command has been added to change files between
      binary and text mode for files in source components.
    * The "cvc diff" command no longer tries to display the contents
      of autosource files. (CNY-866)
    * The "cvc annotate" command no longer displays pathIds in the
      error message for the specified path not being included in the
      source trove.  It displays the path name instead.
    * The "cvc annotate" command now gives an error when it is run on
      a binary file.
    * A "cvc refresh" command has been added.  It allows you to
      request that cvc fetch new upstream versions of files referenced
      by URL.  Thanks to Pavel Volkovitskiy for the initial
      implementation of this feature. (CNY-743)
    * The "cvc newpkg" command and the PackageSpec policy now disallow
      certain potentially confusing characters in trove
      names. (CNY-842)
    * The PythonSetup() build action has been modified to be more
      consistent with other build actions. The "setupName" paramater
      has been added, which can specify a command to run (defaults to
      "setup.py"). The first argument, similar to Configure(), passes
      arguments to the command being specified by setupName. (CNY-355)
    * The "cvc commit" command now recognizes .html, .css, .kid, and .cfg
      as extensions that identify text files. (CNY-891)
    * The PythonSetup build action has been modified to make it
      clearer what its "dir" and "rootDir" options specify. (CNY-328)

  o Bug Fixes:
    * Conary commands no longer perform an unnecessary database check
      on the local system. (CNY-571)
    * A bug that could allow conary to consider a no-op update as an
      install (and could result in tracebacks in some situations) has
      been fixed. (CNY-845)
    * If you've made a local modification to a package and then try to
      downgrade it later, Conary will now downgrade included
      components as well. (CNY-836)
    * The error message produced by "cvc cook" when a source component
      exists on multiple branches with the same trailing label has
      been improved. (CNY-714)
    * Error handling when manipulating entitlements via XML-RPC has
      been improved. (CNY-692)
    * The usage message displayed when running "conary changeset" has
      been corrected. (CNY-864)
    * Conary no longer tracebacks when a disconnected cook tries to
      load a superclass.  Conary also gives better messages when the
      loaded recipe has a traceback.  Thanks to David Coulthart for
      the core of this patch. (CNY-518, CNY-713)
    * A bug in soname dependency scoring has been fixed.  Dependency
      scoring when multiple sonames were being scored would simply use
      the value of the last soname, instead of the cumulative score.
      Note that the dependencies that did not match at all would still
      return as not matching, so this bug only affected Conary's
      ability to select the best match.
    * A bug in architecture dependency scoring has been fixed.
      Matching architectures are now counted as having a positive
      value, so that when performing dependency resolution on an
      x86_64 machine, troves that have flavor "is: x86_64 x86" will be
      preferred to those with flavor "is: x86".
    * The PythonSetup command ignored any C compiler macros that had
      been set.  The template has been changed to use them in the same
      way that Configure() uses them; as environment variables.
    * The warning message produced when r.Replace() refuses to modify
      a non-regular file now includes the path, as intended.
      (CNY-844)
    * A traceback that occurred when a resolveLevel 2 update resulted
      in a component being erased has been fixed. (CNY-879)
    * Conary now works around a possible threading deadlock when
      exceptions are raised in Threading.join().  The bug is in the
      standard Python threading library, and is fixed in 2.4.3.
      Conary will use a workaround when running under older versions
      of Python. (CNY-795)
    * Checks have been added to the XML-RPC transport system to see if
      an abort has been requested while waiting for a response from
      the server.  This allows the main thread to terminate the
      changeset download thread if it is waiting for an XML-RPC
      response from the server.  (CNY-795)
    * A bug in Conary's handling of an unusual case when multiple
      files being installed share the same content, and one of the
      files has been erased locally has been fixed.
    * A traceback that occurred when a manually removed file switches
      packages during an update has been fixed. (CNY-869)
    * When you remove a file and replace it with a directory, Conary
      now treats it as a removal. (CNY-872)
    * Conary's OpenPGP implementation now dynamically uses RIPEMD if
      it is available from PyCrpyto.  Some PyCrypto builds don't
      include RIPEMD hash support. (CNY-868)
    * A bug that allowed merging changesets with conflicting file
      contents for configuration files with the same pathId has been
      fixed.  Applying the resulting merged changeset caused
      IntegrityErrors.  (CNY-888)

  o Optimizations
    * The getFileContents and getFileVersions server side calls have
      been optimized for faster execution
    * The SQL query in getTroveList has been sped up by a 3-5x factor.
    * dbstore now has support for executemany()
    * Inserts into local database now use executemany().

  o Server Changes
    * Several SQL queries have been updated for PostgreSQL compatibility

Changes in 1.1.3:
  o System Update Changes:
    These changes make Conary much more robust when applying updates
    that move files from one package to another.

    * Components that modify the same files are now required to be in
      the same update job.  For example, if a file moves from
      component a:runtime to component b:runtime, the erase of
      component a:runtime and the install of component b:runtime will
      occur at the same time. (CNY-758).
    * Files moving between components as part of a single job are now
      treated as file updates instead of separate add/remove events.
      (CNY-750, CNY-786, CNY-359)

  o Client Changes:
    * The source component is now displayed in "conary rq --info"
      output.
    * Entitlements can now be passed into ConaryClient and
      NetworkRepositoryClient objects directly. (CNY-640)
    * Exceptions raised in callback functions are now issued as
      warnings and the current job is finished before
      existing. KeyboardInterrupts and SystemExits are handled
      immediately. (CNY-806)
    * The "--debug" command line flag now provides information that is
      useful to the end-user during the update process.  The
      "--debug=all" flag will provide output that is useful to conary
      developers.
    * The output of "--debug" has been modified when performing
      dependency resolution.  The output should be more helpful to end
      users.  Also rearranged the output given when dependencies
      fail. (CNY-779)
    * Config files and diffs are no longer cached in ram during installs;
      they are now reread from the changeset whenever they are needed
      (CNY-821)
    * Binary conflicts no longer cause a traceback in cvc update
      (CNY-644,CNY-785)

  o Optimizations
    On a test system, "conary updateall --info" is around 24% faster
    than previous versions of Conary.

    * The SQL query used to retrieve troves from the local database
      has been optimized.  The new code is nearly four times faster
      for operations like "conary q group-dist --info".
    * The SQL query in getTroveContainers() used to determine the
      parent package(s) and groups(s) of a set of troves as recorded
      in the local database has been optimized.  The new code is
      almost 95 times faster. (0.2 seconds versus 19 seconds)
    * The code in getCompleteTroveSet() that creates Version and
      Flavor objects from entries in the database now caches the
      created object.  This is approximately a 4.5 times speed
      up. (2.10 seconds versus 9.4 seconds)
    * The code in iterUpdateContainerInfo has had similar version
      and flavor caching optimizations that make the code about 
      2.5 times faster (from 10 seconds to 4 seconds).

  o Server Changes:
    The Conary repository server now sends a InvalidClientVersion
    exception when a conary 1.0.x client attempts to manipulate an
    entitlement through addEntitlement() or deleteEntitlement().

  o Build (cvc) Changes:
    * "cvc merge" and "cvc update" are now more verbose when
      patching. (CNY-406)
    * "cvc clone" now requires that you specify a message when cloning
      source components unless you specify --message.  It also gives
      more output about what it is doing (CNY-766, CNY-430).
    * "cvc clone" now has a --test parameter that runs through all
      steps of cloning without performing the clone.  --info is now
      more lightweight - it no longer downloads all of the file
      contents that would be cloned.
    * "cvc clone" now has a --full-recurse parameter that controls how
      recursion is performed.  Cloning a group no longer recurses by
      default.  The only way that a recursive group clone could
      succeed is if all troves in the group came from the same branch.
      This is almost never the case.
    * The "cvc cook" command now prints the flavor being built,
      as well as the version. (CNY-817)
    * The command line argument parsing in "cvc" has been modified.
      To use the "--resume" command line argument to specify that you
      wish to resume at a particular location, you must use
      "--resume=<loc>".  "--resume <loc>" will not work anymore.  This
      removes an ambiguity in how we parse optional parameters in
      Conary.
    * The PythonSetup build action no longer provides the older
      --single-version-externally-managed argument, and instead
      provides the --prefix, --install-purelib, --install-platlib,
      and --install-data arguments, which can be overridden with the
      purelib, platlib, and data keyword arguments, respectively.  This
      allows it to work correctly with a greater number of packages.
      It also provides the option of providing a "purePython=False"
      argument for python packages that mix architecture-specific
      and architecture-neutral files, and tries to automatically
      discover cases when it should be provided. (CNY-809)
    * Python dependencies were previously incorrectly calculated
      for certain module path elements added in some Python C
      code (for example, contents of the lib-dynload directory);
      these errors are now resolved by using external python
      to find system path elements. (CNY-813)
    * /etc/conary/mirrors/gnu has been added to enable mirror://
      references to the GNU mirror system.
    * The GNU mirror list was then significantly expanded and
      re-sorted.  (CNY-824)
    * /etc/conary/mirrors/cpan has been added to enable mirror://
      references to the Comprehensive Perl Archive network mirror
      system.
    * In group recipes, the methods r.add(), r.addAll(), and
      r.addNewGroup() have been modified to accept the use= parameter,
      which defaults to True (CNY-830).

  o Bug Fixes:
    * A bug that caused a traceback in the web interface when a
      non-admin user attempts to manage their entitlement classes has
      been fixed. (CNY-798)
    * "conary rq" (with no arguments) no longer hides troves if the
      flavor that matches the system flavor is not built for the
      latest version. (CNY-784)
    * "cvc cook" now displays the correct label of the thing it is
      building, even when it is not the build label.
    * Running "cvc update" in a directory that has been created with
      "cvc newpkg" but has not yet been committed to the repository
      will now fail with an appropriate error message instead of
      displaying a traceback. (CNY-715)
    * Conary can now apply updates that change a file that is not a
      directory to a directory.
    * Currently version objects are cached to optimize Conary.
      Unfortunately, version objects are mutable objects.  That means
      that if two different pieces of code are given the same version
      object, modifications made by one part of the code could affect
      the other inadvertently.  A warning message has been added to
      the version object when setting or resetting timestamps to make
      developers aware of the problem.  Developers should copy the
      version object before calling setTimeStamps(),
      resetTimeStamps(), incrementSourceCount(), or
      incrementBuildCount() on it.  When creating a version object
      from a string and time stamp set, use the timeStamps= keyword
      argument to versions.VersionFromString() to avoid the copy.  In
      a later version of Conary, version objects will be immutable.
      New methods will be introduced that return new modified objects.
    * Conary no longer hangs waiting for the download thread when an error
      occured in the download thread which caused it to terminate.
    * "conary migrate" now returns an error much earlier if you are
      not using interactive mode. (CNY-826)
    * Files removed from troves (most often by --replace-files) are now
      properly skipped on updates to that trove when the file didn't change
      between versions. (CNY-828)
    * includeConfigFile now gives a much better error message when it
      cannot include a config file. (CNY-618)

Changes in 1.1.2:
  o Bug Fixes:
    * Conary now removes sources from the lookaside before unpacking SRPMs to
      ensure that the source referenced from the SRPM is actually contained in
      the SRPM. (CNY-771)
    * Errors found in the recipe while checking in will now display file name
      and line number information along with the error found.
    * The trove browser no longer shows duplicate entries for multihomed
      repositories.
    * A bug that kept sqlite-based 64-bit mirrors from being used as a source 
      for further mirrors has been fixed.

  o Build Changes:
    * Conary no longer prints policy error messages three times; it
      now prints each error immediately when it is found, and then
      summarizes all policy errors once (instead of twice) at the
      end of the build process. (CNY-776)

Changes in 1.1.1:
  o Client Changes:
    * Migrate no longer replaces by default as if --replace-files was
      specified. (CNY-769)

  o Server Changes:
    * The log retrieval function now returns a HTTP_NOT_IMPLEMENTED
      (501) instead of a HTTP_NOT_FOUND (404) if the logFile
      directive is not configured.

  o Build Changes:
    * Conary now recognizes that pkgconfig finds its files in
      /usr/share/pkgconfig as well as /usr/lib*/pkgconfig. (CNY-754)
    * /etc/conary/mirrors/cran has been added to enable mirror://
      references to the Comprehensive R Archive Network. (CNY-761)

  o Bug Fixes:
    * Conary now resets the timeStamps in all cases when
      getSourceVersion is called (CNY-708).
    * SQLite ANALYZE locks the database after it is run, causing
      updates to fail.
    * A bug that caused lists such as installLabelPath in
      configuration files to be parsed incorrectly when more than one
      space was between list elements has been fixed
    * A bug that caused Locally changed files to no be marked properly
      in rollbacks that were stored locally (including rollbacks for
      locally built troves) has been fixed. (CNY-645)
    * A bug that could cause "cvc cook" to create groups that include
      components needed to resolve dependencies that are already
      included not-by-default has been fixed.
    * A bug that caused a traceback message when adding a user through
      the web interface has been fixed.

Changes in 1.1.0:
  o 1.1 Release Overview

    Conary 1.1.0 is the first version in the 1.1 series.  New
    functionality has been added to Conary that required modifications
    to the repository database schema and XML-RPC protocol.  A Conary
    1.1.x-compatible client is required to access many of the new
    features.  The XML-RPC interface includes version information so
    that old clients continue to work with new servers, and new
    clients continue to work with old servers.

    New Features:
      * Conary can now remove packages and components from a
        repository server.  This is a privileged operation and should
        not normally be used.  Only users with a special "can remove"
        ACL can remove from the repository.  As removing something
        from a Conary repository is an act of last resort and modifies
        repository internals, the command line option will not appear
        in the reference documentation.  rPath will assist users that
        need more information.
      * Conary can now query the repository by path.  Use
        "conary repquery --path /path/to/find" to find components that
        include a particular path.
      * Several enhancements were added to the entitlement management
        facilities in a Conary repository.
      * Conary can now redirect a group.

  Detailed changes follow:

  o Server Changes:
    * Entitlement keys were artificially limited to 63 characters in
      length.  This restriction has been raised to the max length
      permitted in the database column (255).
    * Entitlement classes can now provide access to multiple access
      groups (and updated the web UI to support that) (CNY-600)
    * addEntitlement() and deleteEntitlement() repository calls replaced
      by addEntitlements and deleteEntitlements calls.  These calls
      operate on more than one entitlement simultaneously.
    * Added getTroveLeavesByPath() and getTroveVersionsByPath(). (for
      CNY-74)
    * Conary now checks to ensure you have write access to all the
      things the client is trying to commit before you send them
      across the wire. (CNY-616)
    * deleteAcl() and listAcls() methods have been added to
      ConaryClient.

  o Client Changes:
    * "conary rq" now supports "--path", which allows you to search
      for troves in the repository by path. (CNY-74)
    * "conary rq" now has a "--show-removed" option that allows you to
      see removed trove markers.  A [Removed] flag will be displayed
      when the --trove-flags option is added.

  o Bug Fixes:
    * Conary now resets the timeStamps in all cases when
      getSourceVersion is called (CNY-708).
    * SQLite ANALYZE locks the database after it is run, causing
      updates to fail.
    * A bug that caused lists such as installLabelPath in
      configuration files to be parsed incorrectly when more than one
      space was between list elements has been fixed
    * A bug that caused Locally changed files to no be marked properly
      in rollbacks that were stored locally (including rollbacks for
      locally built troves) has been fixed. (CNY-645)
    * A bug that could cause "cvc cook" to create groups that include
      components needed to resolve dependencies that are already
      included not-by-default has been fixed.

Changes in 1.0.27:
  o Client Changes:
    * A "files preupdate" tag script method has been Implemented which
      gets run before tagged files are installed or changed. (CNY-636)
    * A bug that could cause "--replace-files" to remove ownership
      from every file in a trove has been fixed. (CNY-733)

    * Multiple bugs where using "--replace-files" could result in the
      new file having no owner have been fixed. (CNY-733)
    * The logcat script now supports revision 1 log entries.
    * The logcat script is now installed to /usr/share/conary/logcat

  o Build Changes:
    * Improved handling of the "package=" keyword argument for build
      actions.  In particular, made it available to all build actions,
      removed double-applying macros to the package specification,
      and fixed failure in cases like "MakeInstall(dir=doesnotexist,
      skipMissingDir=True, package=...)". (CNY-737, CNY-738)
    * The lookaside cache now looks in the repository for local sources
      when doing a repository cook. (CNY-744)
    * The mirror:// pseudo-URL handling now detects bad mirrors that
      provide an HTML document instead of the real archive when a
      full archive name is provided; previously, it did so only when
      guessing an archive name.  Thanks to Pavel Volkovitskiy for this
      fix. (CNY-745)
    * The Flavor policy has been slightly optimized for speed.

  o Server Changes:
    * ACL patterns now match to the end of the trove name instead of
      partial strings (CNY-719)

  o Bug Fixes:
    * The Conary repository server now invalidates changeset cache
      entries when adding a digital signature to a previously mirrored
      trove.
    * A bug that caused the mirror code to traceback when no callback
      function was provided to it has been fixed. (CNY-728)
    * Rolling back changes when the current trove has gone missing from
      the server now causes the client to generate the changeset to apply
      based on the trove stored in the local database (CNY-693)

Changes in 1.0.26:
  o Build Changes:
    * When cooking a group, adding "--debug" to the "cvc cook" command
      line now displays detailed information about why a component is
      being included to solve a dependency. (CNY-711)
    * The mirror:// functionality introduced in Conary 1.0.25 had two
      small bugs, one of which prevented mirror:// pseudo-URLs from
      working.  These bugs are now fixed, thanks to Pavel
      Volkovitskiy. (CNY-704)
    * The "cvc cook" command now announces which label it is building
      at the beginning of the cook, making it easier to catch mistakes
      early. Thanks to Pavel Volkovitskiy for this fix. (CNY-615)
    * The source actions (addSource, addArchive, etc.) can now take
      a "package=" argument like the build actions do.  Thanks to
      Pavel Volkovitskiy for contributing this capability.  (CNY-665)
    * The "preMake" option had a bad test for the ';' character; this
      test has been fixed and extended to include && and ||.
      thanks to Pavel Volkovitskiy for this fix. (CNY-580)
    * Many actions had a variety of options (dir=, subdir=, and
      subDir=) for specifying which directory to affect.  These have
      been converted to all prefer "dir=", though compatibility
      with older recipes is retained by continuing to allow the
      subDir= and subdir= options in cases where they have been
      allowed in the past. Thanks to Pavel Volkovitskiy for this
      enhancement. (CNY-668)

Changes in 1.0.26:
  o Server Changes:
    * The Conary web interface now provides a method to rely solely on
      a remote repository server to do authentication checks. (CNY-705)
    * The ACL checks on file contents and file object methods have
      been improved. (CNY-700)
    * Assertions have been added to prevent redirect entries from
      being added to normal troves.
    * An assertion has been added to ensure that redirects specify a
      branch, not a version.
    * The server returns a new FileStreamsMissing exception when the
      client requests file streams with getFileVersion or
      getFileVersions and the requested file stream is not present in
      the repository database. (CNY-721)
    * getFileVersions() now raises FileStreamMissing when it is given
      invalid request.
    * getFileContents() now raises a new FileHasNoContents exception
      when contents are requested for a file type which has no
      contents (such as a symlink).

  o Bug Fixes:
    * A bug that could cause "conary updateall" to attempt to erase
      the same trove twice due to a local update has been fixed.
      (CNY-603)
    * Attempts to target a clone to a version are now caught.  Only
      branches are valid clone targets. (CNY-709)
    * A bug that caused Trove() equality checks to fail when comparing
      redirects has been fixed.
    * A bug that caused the flavor of a redirect to be store
      improperly in the repository database has been fixed.
    * The resha1 script now properly skips troves which aren't present
      in the repository.
    * Conary 1.0.24 incorporated a fix for CNY-684 to correct behavior
      when storing src.rpm files rather than their contents.  The fix
      worked for local builds but not for commits to repositories.
      Conary 1.0.26 includes a fix that corrects the behavior when
      committing to a repository as well. (CNY-684)
    * A bug that prevented flavored redirects from being loaded from
      the repository database has been fixed.
    * "Conary migrate" now will follow redirects. (CNY-722)

Changes in 1.0.25:
  o Build Changes:
    * The addArchive() source action will search for reasonably-named
      archive files based on the name and version if given a URL ending
      with a "/" character. Thanks to Pavel Volkovitskiy for the
      initial implementation. (CNY-671)
    * All source actions, when given a URL that starts with "mirror://",
      will search a set of mirrors based on files in the mirrorDirs
      configuration entry, with default files provided in the
      /etc/conary/mirrors/ directory. Thanks to Pavel Volkovitskiy for
      the initial implementation. (CNY-171)
    * Symbolic links are now allowed to provide a soname even if they
      reference an ELF file only indirectly through other symbolic
      links.  Previously, a symbolic link could only provide a soname
      if it directly referenced an ELF file. (CNY-696)

  o Bug Fixes:
    * A bug that caused unhandled exceptions when downloading the file
      contents needed for a distributed changeset in threaded mode has
      been fixed. This bug was introduced in 1.0.24. (CNY-701)

Changes in 1.0.24:
  o Server Changes:
    * The server binary access log can now be downloaded by an
      administrator by visiting the http://servername/conary/log
      URL. Once the log is accessed it is rotated automatically by the
      repository server. Subsequent accesses to the log URL will only
      yield log entries added since the last access. (CNY-638)
    * The Users and Groups tab in the web management UI is no longer
      highlighted when administrators change their passwords.

  o Client Changes:
    * A --what-provides option has been added to "conary query" and
      "conary repquery".
    * A bug that installed extra components of a package that is being
      installed instead of updated due to the existing package being
      pinned has been fixed. (CNY-682)

  o Build Changes:
    * When pulling files out of a src.rpm file, Conary now stores the
      src.rpm file itself in the repository rather than the files
      pulled from it. (CNY-684)
    * Mono dependency version mappings are now discovered in CIL policy
      .config files. (CNY-686)
    * The internal util.literalRegex() function has been replaced by
      use of re.escape(). (CNY-634)

  o Bug Fixes:
    * The Conary Repository web interface no longer returns a
      HTTP_FORBIDDEN (403) when a bad password is given by the user.
      This allows the user to re-try authentication.
    * The --signatures and --buildreqs flags now work with "conary
      showcs".  (CNY-642)
    * A bug in the NetworkRepositoryClient default pwPrompt mechanism
      has been fixed.
    * Error messages when entitlements fail to load have been
      improved. (CNY-662)
    * The repository client no longer caches repository access info
      when the attempt to access was unsuccessful. (CNY-673, affects
      CNY-578)
    * A bug that caused x86 flavored troves from being updated
      properly when using "conary updateall" on an x86_64 system has
      been fixed. (CNY-628)
    * A bug that caused migrate behavior to not respect pins when the
      pinned troves were set to be erased (CNY-680).
    * Calling r.ComponentSpec(':foo') works again; it is exactly
      equivalent to r.ComponentSpec('foo'). (CNY-637)
    * Calling r.Move() with only one argument now fails explicitly
      rather than silently doing nothing. (CNY-614)

Changes in 1.0.23:
  o API Additions:
    * The interface to create, list and delete access groups and
      modify the users therein through is now exposed though
      ConaryClient.
    * The interface to delete entitlement groups is now exposed
      through ConaryClient.

  o Client Changes:
    * "conary updateall" now accepts the --keep-required command line
      argument.
    * the mirror script now provides download/commit feedback using
      display callbacks like other conary commands
    * the excludeTroves config option will now keep fresh installs from
      happening when an update job is split due to a pinned trove.

  o Server Changes:
    * The repository database migration code now reports an error when
      trying to migrate old-style redirects.  The code to perform the
      migration is incomplete and creates invalid new-style
      redirects.  If you have a repository with old-style redirects,
      contact rPath for assistance with your migration. (CNY-590)

  o Bug Fixes:
    * Subdirectories within source components are now better supported.
      Specifically, different subdirectories with the same filename will
      now work. (CNY-617)
    * The util.literalRegex() function now escapes parenthesis characters.
      (CNY-630)
    * Manifest files now handle file names containing "%" characters.
      Fix from Pavel Volkovitskiy. (CNY-627)
    * Fixed a bug in migrate that caused its behavior to shift when migrating 
      to the same version that is currently installed.
    * Fixed a bug in the logcat script that caused the entitlement field to
      display the user information instead. (CNY-629)

  o Build Changes:
    * The r.addArchive() source action can now unpack Rock Ridge and
      Joliet ISO images, with some limitations. (CNY-625)

Changes in 1.0.22:
  o Client Changes:
    * Conary now has hooks for allowing you to be prompted for both name
      and password when necessary.
    * Conary will no longer report a traceback when trying to perform 
      dependency resolution against repositories that are not available.
      Instead, it will print out a warning. (CNY-578)

  o Build Changes:
    * It is now possible to set environment variables to use within
      Conary builds from within conary configuration files, using the
      new "environment" configuration item.  Thanks to Pavel
      Volkovitskiy for implementing this feature. (CNY-592)
    * In previous versions of Conary, calls to r.PackageSpec() would
      improperly override previous calls to r.ComponentSpec(); now
      the ordering is preserved.  Thanks to Pavel Volkovitskiy for 
      this fix. (CNY-613)

  o Bug Fixes:
    * A bug that would allow recursively generated changesets to
      potentially have missing redirect flags has been fixed.
    * A bug in redirect handling when the branch changed but the trove
      name didn't has been fixed - conary will do a better job of
      determining what jobs to perform in this situation. (CNY-599, CNY-602)
    * Errors relating to PGP now just display the error instead of causing 
      conary to traceback. (CNY-591)
    * Conary sync on a locally cooked trove will no longer traceback (CNY-568)
    * --from-file and sync now work together.
    * An AssertionError that was occasionally reached by incorrect repository
      setups is now a ConaryInternalError
    * A bug when updating to a locally cooked trove when the user had 
      manually removed files has been fixed. (CNY-604)
    * CONARY files that are not accessible will no longer cause conary to
      traceback when trying to read context from them. (CNY-456)
    * signatureKeyMap configuration entries are now checked to ensure
      they are valid. (CNY-531)

Changes in 1.0.21:
  o Client Changes:
    * The "conary migrate" command has changed behavior significantly
      in order to make it more useful for updating a system to exactly
      match a different group.  However, this change makes it much
      less useful for updating normal systems.  "conary migrate"
      should not be used without first reading the man page
      description of its behavior.  The old migrate behavior is now
      available by using "conary sync --full".  "conary syncchildren"
      has been renamed to "conary sync", and its behavior has also
      been modified slightly as a result.  The old behavior is
      available by using "conary sync --current". Please read the man
      page for a full description of the "sync" command as well.  (CNY-477)

  o Build Changes:
    * A "package" keyword parameter has been added to build actions,
      which specifies the package and/or component to which to assign
      the files that are added (not modified or deleted) by that build
      action.  For example, r.MakeInstall(package="foo") will place
      all the new files installed by the MakeInstall action into the
      "foo" package.  Thanks to Pavel Volkovitskiy for contributing
      this capability.  (CNY-562)
    * A "httpHeaders" keyword parameter has been added to the
      r.addArchive(), r.addPatch(), and r.addSource() source actions
      so that headers can be added to the HTTP request.

  o Bug Fixes:
    * The r.addPatch() build action no longer depends on nohup to
      create a file in the current directory (a bug introduced in
      conary 1.0.19). (CNY-575)
    * Commits with missing files no longer traceback. (CNY-455)
    * A bug that caused "#!/usr/bin/env /bin/bash" to not be
      normalized to /bin/bash by the NormalizeInterpreterPaths policy
      has been fixed.
    * A bug that prevented Conary from being able to download files
      that contain '&' or ';' characters has been fixed.  This allows
      Conary to download sources from cgi-bin URLs.
    * "cvc merge" no longer fails to merge changes from the parent
      branch when the shadowed version doesn't exist on the parent
      branch.

Changes in 1.0.20:
  o Build Changes:
    * "jvmdir", "javadir", "javadocdir", and "thisjavadocdir" have
       been added to the default set of macros.
    * A r.JavaDoc() build action has been added.  It funtions
      exactly like the "r.Doc()" build action, except it coppies into
      "%(thisjavadocdir)s".
    * When the r.addArchive() source action attempts to guess the main
      directory in which to build, it now recognizes when when sources
      have been added in an order that defeats its algorithm and provides
      a helpful error message. (CNY-557)

  o Client Changes:
    * A --tag-script parameter has been added to the rollback
      command. (CNY-519)

  o Bug Fixes:
    * A bug in clone behavior that caused Conary to try to clone
      excessive troves has been fixed.  If you were cloning uphill
      from branch /a/b to /a, and a buildreq was satisfied by a trove
      on /a//c, Conary would try to clone the buildreq to /a as well.
      (CNY-499)
    * A bug in the "r.Ant()" and "r.JavaCompile()" build actions which
      caused the CLASSPATH variable to get mangled has been fixed.
    * A bug in 'r.ClassPath()' that caused a traceback has been fixed.
    * A bug that caused the "change password" tab to be displayed when
      browsing the repository via the web as an anonymous user has
      been fixed.
    * The web service code no longer permits the anonymous user to
      view the "change password" (/conary/chPassForm) form.
    * The r.addPatch() source action no longer hangs when presented
      with large patches, which fixes a bug introduced in Conary
      1.0.19.

Changes in 1.0.19:
  o API Change:
    * In order to fully represent empty flavors in Conary, a new Flavor
      object class has been added.  Previously, DependencySet objects
      were used to store flavor information.  Unfortunately it was not
      possible to distinguish "empty flavor" from "flavor not specified".
      When dealing with thawing frozen flavors, use ThawFlavor() instead
      of ThawDependencySet().  When testing to see if a flavor is empty,
      use the isEmpty() method of the flavor object.

  o Client Changes:
    * The default resolveLevel setting is now 2, this means that
      conary will try to update troves that would otherwise cause an
      update to fail.  See the conary man page for more details.
    * Multiple bugs have been fixed in interactive prompting for user
      passwords (CNY-466):
      - Password prompts are based on the server name portion of the
        label being accessed, not the actual hostname of the server
        (these are often different when repositoryMaps are used).
      - When no password callback is available, the operation will
        fail with an open error (which is identical to what would
        happen if no user name was present) instead of giving a
        traceback.
      - The download thread uses the passwords which the original
        thread obtained from the user.
      - The download thread is able to prompt for passwords from the
        user if distributed changesets require access to additional
        repositories.

  o Build Changes:
    * "r.Ant()", "r.JavaCompile()", and "r.ClassPath()" build actions
      have been added to support building java with conary.
    * "r.addPatch()" will now determine the patchlevel without users
      needing to add level= in the r.addPatch() call. The level
      parameter is still honored, but should not be needed.
    * "cvc cook --show-buildreqs" now displays build requirements
      inherited from parent recipe classes. (CNY-520)
    * The output of "cvc diff" and "cvc rdiff" can now be used as an
      input to patch when files are added between two versions. (CNY-424)
    * Use flags have been added for dom0 and domU.  They default to
      "sense prefernot".  The domU flag should be used to build
      binaries specific to Xen domU environments where special
      provisions are made for paravirtualization.  The dom0 flag
      should be used to build binaries specific to Xen dom0
      environments where special provisions are made for the
      hypervisor.  The existing "xen" flag should be used to build
      binaries specific to Xen which apply equally to Xen dom0 and
      domU environments.
    * Warning message for modes specified without an initial "0" have
      been improved to include the path that is affected. (CNY-530)

  o Server Changes:
    * Use the term Entitlement Class in all conary repository web interfaces
      replacing Entitlement Group.

  o Bugs Fixed:
    * The Conary Repository now returns an error to a client when
      committing duplicate troves that have an empty flavor. (CNY-476)
    * When checking out a source trove from a repository using
      "cvc checkout", the user is no longer warned about not being able
      to change the ownership of the files checked out.
    * A bug has been fixed in conary's determination of what troves
      had been updated locally.  This bug caused "conary updateall" to
      consider many x86 troves as needing to be updated separately
      instead of as a part of group-dist.  This could cause updateall
      failures. (CNY-497)
    * A bug that caused 'conary q tmpwatch:runtime --recurse' to traceback
      has been fixed (CNY-460)
    * Interactive mode now handles EOF by assuming it means 'no';
      thanks go to David Coulthart for the patch. (CNY-391)
    * Configuration settings in contexts can now be overridden from
      the command line. (CNY-22)
    * Redirect changesets now have primary troves, meaning they will
      display better when using "conary showchangeset". (CNY-450)
    * User's passwords are now masked when using "cvc context" (unless
      --show-passwords is specified). (CNY-471)
    * Removed excess output from commitaction which was caused by a
      change in option parsing code (CNY-405)

Changes in 1.0.18:
  o Client Changes:
    * Trying to shadow a cooked redirect now results in an error. (CNY-447)
    * A --keep-required option has been added to tell Conary to leave
      troves installed when removing them would break
      dependencies. This used to be the default behavior; Conary now
      issues a dependency error instead. (CNY-6)
    * "delete-entitlement" and "list-entitlements" options have been
      added to the "manageents" script.

  o Build Changes:
    * Python dependencies are now generated for .pyc files as well as
      for .py files. (CNY-459)

  o Server Changes:
    * Support for deleting entitlements, listing the entitlement
      groups a user can manage, and removing the ACL which lets a group
      manage an entitlement group has been added.
    * Entitlement management has been added to the Conary repository
      web interface. (CNY-483)

  o Bug Fixes:
    * The "list-groups" option to the "manageents" script has been
      corrected to list the groups the user can manage instead of the
      groups that user belongs to.

Changes in 1.0.17:
  o Client Changes:
    * Individual file removals performed by "conary remove" now create
      rollbacks. (CNY-7)
    * The repository mirroring client supports two new configuration
      options:
      - matchTroves is a regexp list that limits what troves will be
        mirrored based on the trove names;
      - recurseGroups takes a boolean value (True/False) which will
        cause the miror client to recurse through a groups and mirror
        everything that they include into the target repository.

  o Server Changes:
    * A single conary repository can host multiple serverNames. In the
      Conary repository's configuration file, the serverName directive
      can now specify a space separated list of valid server names
      which will be accepted and served from that repository. (CNY-16)

Changes in 1.0.16
  o Build Changes:
    * A check has been added to "cvc commit" that ensures a .recipe
      file exists in the CONARY state file.
    * Recipe classes can now set an "abstractBaseClass" class
      variable.  When set, Conary will not require a setup() method in
      the class.  This is used for creating superclass recipes where
      setup() methods are not needed.

  o Server Changes:
    * A new "entitlementCheckURL" configuration option has been added.
      This is a hook that allows external validation of entitlements.
    * The Conary Repository web interface look and feel has been
      updated.  The interface will look incorrect unless
      conary-web-common 1.0 or later is installed.

  o Bug Fixes:
    * When running "cvc log" on a newly created source component, cvc now
      errors gracefully instead of tracing back. (bz #863)
    * Conary now changes to the / directory before running tag
      scripts. (bz #1134)
    * "cvc co foo=invalidversionstring" now gives a more helpful error
      message. (bz #1037)
    * Cloning binary troves uphill now correctly checks for the source
      trove uphill.
    * A bug that would cause "conary migrate" to raise a KeyError when
      updating a group that referenced the same trove twice (through
      two subgroups) has been fixed.
    * A bug that caused miscalculations when determining whether a
      shadow has been modified has been fixed.
    * A number of bugs affecting resetting distributed changesets have
      been fixed.
    * A bug in the MySQL dbstore driver that caused the wrong
      character encoding to be used when switching databases has been
      fixed.
    * A bug where running updateall when one of the two groups that
      reference a trove has no update caused an erase of that trove to
      be requested has been fixed (CNY-748).

Changes in 1.0.15
  o Client Changes:
    * When writing files as non-root, Conary will no longer create
      files setuid or setgid unless the uid/gid creating the file
      matches the username/groupname in the package.
    * Conary now checks the rollback count argument for non-positive
      numbers and numbers greater then the number of rollbacks
      available. (bz #1072)
    * The entitlement parser has been reimplemented using expat
      instead of a hand-coded parser.  A correctly formatted
      entitlement file should now be enclosed in an
      <entitlement></entitlement> element.  Conary will continue to
      work with files that do not contain the toplevel <entitlement>
      element.

  o Build Changes:
    * Support has been added for recipe templates.  Now when running
      "cvc newpkg", cvc will automatically create a recipe from a
      template specified by the recipeTemplate configuration
      option. (bz #671, #1059)
    * Policy objects can now accept globs and brace expansions when
      specifying subtrees.
    * Cross-compile builds now provide CONFIG_SITE files to enable
      cross-compiling programs that require external site config
      files.  The default site config files are included.
    * The "cvc checkout" command can now check out multiple source
      troves in a single invocation.

  o Server Changes:
    * An "externalPasswordURL" configuration option has been added,
      which tells the server to call an external URL for password
      verification.  When this option is used, user passwords stored
      in the repository are ignored, and those passwords cannot be
      changed.
    * An authentication cache has been added, which is enabled by
      setting The authCacheTimeout configuration to the number of
      seconds the cache entry should be valid for.

  o Bug Fixes:
    * A bug that caused using groupName parameter with r.replace() to
      traceback has been fixed. (bz #1066)
    * Minimally corrupted/incorrect conary state files will no longer cause 
      conary to traceback. (bz #1107)
    * A bug that prevented upload progress from being displayed when
      using "cvc commit" has been fixed. (bz #969)

Changes in 1.0.14:
  o Client Changes:
    * Conary now creates shadows instead of branches when cooking onto
      a target label.  This means, for example, that local cooks will
      result in a shadow instead of a branch.
    * Conary now creates shadows on the local label when creating rollbacks
      instead of branches.
    * The branch command has been removed.  Any potential branch should be 
      done with a shadow instead.
    * The verify command now shows local changes on a local shadow instead
      of a local branch
    * Local changesets create diffs against a local shadow (instead of
      a branch) and --target for the commit command retargets to a shadow
    * User conaryrc entries are now searched from most specific target to
      least specific (bz #997)
    * A fresh install of a group will cause all of its contained components 
      to be installed or upgraded as well, without reference to what is 
      currently installed on your system -- no trove will be skipped because
      it is referenced by other troves on your system but not installed.
    * Changeset generation across distributed shadows now force file 
      information to be absolute instead of relative when the files are on
      different servers, eliminating server crosstalk on source checkin and
      when committing local changesets. (bz #1033)
    * Cvc merge now takes a revision, to allow you merge only up to a certain
      point instead of to head.

  o Server Changes:
    * Removed the ability for the server to log updates to its contents
      store (mirroring has made this capability obsolete)
    * logFile configuration directive now logs all XML calls
    * Split user management out from core authorization object
    * All user management calls are based on user and group names now
    * The user management web interface for the repository now allows
      the administrator to enable and disable mirroring for groups

  o Bug Fixes:
    * Conary will not traceback if you try to update to a trove with a name
      that matches a filesystem path that you don't have access to (bz #1010).
    * Conary will not raise an exception if a standard config file (~/.conaryrc,
      for example) exists but is not accessible.
    * cvc no longer allows . and .. to be added to source troves (bz #1014)
    * cvc remove handles removing directories (bz #1014)
    * conary rollback no longer tracebacks if you do not have write access to
      the conary database.
    * deeply shadowed versions would fail when performing some version 
      operations.  This caused, for example, local cooks of shadowed troves
      to fail.
    * using loadInstalled with a multiarch trove no longer tracebacks (bz #1039)
    * group recipes that include a trove explicitly byDefault False could result
      in a trove when cooked that had the components of that trove byDefault
      True.
    * Stop sending duplicate Host: headers, proxies (at least squid) mangle 
      these into one host header, causing failures when accessing rbuilder
      repositories that depend on that host header (bz #795)
    * The Symlink() build action should not enforce symlinks not
      dangling, and should instead rely solely on the DanglingSymlinks
      policy.
    * A bug that caused conary to treat a reference as an install when it
      should have been an update due to a miscalculation of what local updates
      had been made on the system has been fixed.

Changes in 1.0.13:
  o Client Changes:
    * A new "conary migrate" command for updating troves has been
      added.  "conary migrate" is useful for circumstances when you
      want to update the software state on a system to be synchronized
      with the default state of a group.  To do this, "conary migrate"
      calculates the changeset required to: 1) update the trove (if an
      update is available); 2) install any missing included troves; 3)
      synchronize included troves that have a mismatched version; 4)
      remove any referenced troves that are not installed by default.
    * The includeConfigFiles configuration directive now accepts http
      and https URLs.  This allows organizations to set up centralized
      site-wide conary configuration.
    * Conary now gives a more detailed error message when a changeset
      attempts to replace an empty directory with a file and
      --replace-files is not specified.

  o Build Changes:
    * The addSource source action will now replace existing files,
      rather than replacing their contents.  This implies that the
      mode of the existing file will not be inherited, and an
      existing read-only file will not prevent addSource from
      working.
    * The internal setModes policy now reports "suid/sgid" only for
      files that are setuid or setgid, rather than all files which
      have an explicitly set mode.  (bz #935)
    * TagSpec no longer will print out ignored TagSpec matches twice,
      once for tags specified in the recipe, and once for tags
      discovered in /etc/conary/tags/*.  (bz #902)
    * TagSpec will now summarize all its suggested additions to
      buildRequires in a single line.  (bz #868)
    * A new reportMissingBuildRequires policy has been added to summarize
      all suggested additions to buildRequires in a single line at the
      end of the entire build process, to make it easier to enhance the
      buildRequires list via cut-and-paste.  (bz #869)

  o Bug Fixes:
    * A bug that caused conary to traceback when a file on the file
      system is owned by unknown uid/gid has been fixed.  Conary will
      now print an error message instead.  (bz #977)
    * A bug that caused conary to traceback when an unknown Use flag
      was used when cooking has been fixed.  Previously, "cvc cook
      --flavor 'foobar'" would create a traceback.  Conary now says
      'Error setting build flag values: No Such Use Flag foobar'.
      (bz #982)
    * Pinned troves are now excluded from updateall operations.
      Previously conary would try to find updates for pinned troves.
    * Conary now handles applying rollbacks which include overlapping
      files correctly.  Previously --replace-files was required to
      apply these rollbacks.
    * the config file directive includeConfigFile is no longer case sensitive 
      (bz #995)

Changes in 1.0.12:
  o Client changes:
    * The rollback command now applies rollbacks up to and including
      the rollback number specified on the command line. It also
      allows the user to specify the number of rollbacks to apply
      (from the top of the stack) instead of which rollback to
      apply. (bz #884)
    * Previously, the code path for installing files as part of a new
      trove required an exception to be handled.  The code has been
      refactored to eliminate the exception in order to reduce install
      times.

  o Build Changes:
    * The cvc command now has a --show-buildreqs option that prints all
      build requirements.  The --no-deps argument for cvc has been
      aliased to --ignore-buildreqs for consistency.

  o Bug Fixes:
    * Installing into a relative root <e.g. --root foo> when running
      as root no longer generates a traceback. (bz #873)
    * Replaced files are now stored in rollbacks. (bz #915)
    * File conflicts are now also detected via the database, not just
      via real file conflicts in the filesystem.
    * A bug that resulted in multiple troves owning a file has been fixed.
    * Rollbacks of troves that were cooked locally will no longer
      raise a TroveIntegrityError.
    * The "conary remove" command no longer generates a traceback when
      the filename given cannot be unlinked. (bz #887)
    * The missing usage message displayed when "cvc" and "conary" are
      run with no command line arguments has been restored.
    * Rollbacks for initial contents files didn't work; applying
      rollbacks now ignores that flag to get the correct contents on
      disk. (bz #924)
    * The patch implementation now properly gives up on patch hunks
      which include changed lines-to-erase, which avoids erasing lines
      which did not appear in the origial version of the file. (bz
      #949)
    * Previously, when a normal error occurred while prepping sources
      for cooking (extracting sources from source archives, for
      example), conary would treat it as a major internal error.  Now
      the error message is simply printed to the screen instead.
    * A typo in a macro will now result in a more helpful error
      message.
    * A bug that caused a traceback when performing "conary rq" on an
      x86_64 box with a large installLabelPath where only an x86
      flavor of a trove was available on one label in the
      installLabelPath has been fixed (bz #961).
    * Conary no longer creates a rollback status file when one isn't
      needed.  This allows /var/lib/conarydb to be on read-only media
      and have queries continue to work/.
    * Reworked "conary remove" to improve error messages and fix
      problems with multiple files being specified, broken symlinks,
      and relative paths (bz #853, #854)
    * The mirror script's --test mode now works correctly instead of
      doing a single iteration and stopping.

Changes in 1.0.11:
  o Client Changes:
    * Conary will now allow generic options to be placed before the command
      you are giving to conary.  For example, 'conary --root=/foo query'
      will now work.
    * the remove command no longer removes file tags from files for no good 
      reason
    * rollbacks now restore files from other troves which are replaced as part
      of an update (thanks to, say, --replace-files or identical contents)
    * --replace-files now marks files as owned by the trove which used to
      claim them
    * You can now kill conary with SIGUSR1 to make conary enter a debugger
      when you Ctrl-C (or a SIGINT is raised)
    * --debug-all now enters a debugger in more situations, including option
      parsing fails, and when you hit Ctrl-C.
    * added ccs2tar, which will convert most absolute changesets (like those
      that cook produces) into tarballs
    * Troves now don't require dependencies that are provided by themselves.
      As troves are built with this new behavior, it should significantly speed
      up dependency resolution.
    * added a script to recalculate the sha1s on a server (after a label
      rename, for instance)
    * added a script to calculate an md5 password (for use in an info recipe,
      for example)

  o Build Changes:
    * Conary now supports a saltedPassword option to r.User in user info-
      packages.  Full use of this option will require that a new shadow package
      be installed.

  o Bug Fixes:
    * command-line configurations now override context settings

  o Build Changes:

Changes in 1.0.10:
  o Client Changes
    * Given a system based on rPath linux where you only installed
      !smp kernels, conary would eventually start installing smp
      kernels on your system, due to the way the update algorithm
      would determine whether you should install a newly available
      trove.  Conary now respects flavor affinity in this case and
      does not install the smp kernel.
    * Mirror configuration files can now specify uploadRateLimit and
      downloadRateLimit.
    * Updates utilizing changeset files are now split into multiple
      jobs properly, allowing changeset files which create users to
      work proprely.
    * "conary rollback" now displays progress information that matches
      the "conary update" progress information.
    * added --with-sources option for clone

  o Bug Fixes:
    * A bug that caused an assertion error when switching from an
      incomplete trove to a complete trove has been fixed.
    * A bug in perl dependencies that caused extra directories to be
      considered part of the dependency has been fixed.
    * A bug affecting updates where a pinned, partially installed
      package was supposed to be updated due to dependency resolution
      has been fixed.
    * A bug that prevented updates from working when part of a locally
      cooked package was replaced with a non-locally cooked component
      has been fixed.  The bug was introduced in Conary 1.0.8.
    * A bug that caused a segfault when providing an invalid type to
      StringStream has been fixed.
    * The troveInfo web page in the repository browser now displays
      useful error messages instead of traceback messages.  The
      troveInfo page also handles both frozen and non-frozen version
      strings.
    * A bug that caused conary to download unnecessary files when checking out
      shadow sources has been fixed.
    * A bug that caused "cvc rdiff" between versions of a trove that
      were on different hosts to fail has been fixed.
    * Fixed a bug when determining local file system changes involving a file 
      or directory with mtime 0.
    * The --signature-key option was restored

Changes in 1.0.9:
  o Client Changes:
    * A new dependency resolution method has been added which can be turned
      on by setting resolveLevel to 2 in your conarycfg:  If updating trove 'a'
      removes a dependency needed by trove 'b', attempt to update 'b' to
      solve the dependency issue.  This will allow 'conary update conary'
      to work as expected when you have conary-build installed, for example.
    * Switched to using more of optparse's capabilities, including --help
      messages.
    * One short option has been added, cvc -m for message.

  o Bug Fixes:
    * Recipes that use loadRecipe('foo') and rely on conary to look upstream
      to find their branch now work correctly when committing.
    * A bug affecting systems with multiple groups referencing the same troves,
      where the groups are out of sync, has been fixed.
    * the mirror client now correctly handles duplicate items returned in
      trove lists by older servers
    * A bug that caused the mirror client to loop indefinitely when
      doing a --full-trove-sync has been fixed
    * conary rq --trove-flags will now display redirect info even if you
      do not specify --troves (bug #877)
    * dep resolution now support --flavors --full-versions output (bug #751)
    * cvc merge no longer tracebacks if files were added on both upstream
      and on the shadow
    * admin web access for the server doesn't require write permission for
      operations which also require admin access (bug #833)
    * A bug that caused r.remove() in a group to fail if the trove being
      removed was recursively included from another group has been fixed.
    * Conary update tmpwatch -tmpwatch:debuginfo will now erase 
      tmpwatch:debuginfo.
    * An ordering bug that caused info packages to not be updated with their
      components has been fixed.
    * Updates will now happen in a more consistent order based on an
      alphabetic sort.
    * the repository server now handles database deadlocks when committing
       changesets
  o Server Changes:
    * getNewSigList and getNewTroveList could return troveLists with
      duplicate entries

  o Documentation Changes:
    * The inline documentation for recipes has been significantly
      improved and expanded, including many new usage examples.

Changes in 1.0.8
  o Client changes:
    * Conary will now replace symlinks and regular files as long as their
      contents agree (bug #626)

  o Bug Fixes:
    * An error in the method of determining what local changes have been 
      made has been fixed.

Changes in 1.0.7:
  o Client changes:
    * A better method of determining what local changes have been made to a
      local system has been implemented, improving conary's behavior when
      updating.

  o Bugfixes:
    * A bug that caused the user to be prompted for their OpenPGP
      passphrase when building on a target label that does not match
      any signatureKeyMap entry has been fixed.  Previously, if you
      had a signatureKeyMap entry for conary.example.com, and your
      buildLabel was set to conary.example.com@rpl:devel, you would be
      prompted to enter a passphrase even when cooking locally to the
      local@local:COOK label.
    * Dependency resolution will no longer cause a trove to switch
      branches.
    * If a component is kept when performing dependency resolution
      because it is still needed, it's package will be kept as well if
      possible.
    * "conary q --path" now expands symlinks found in the path to the
      file in question. (bug #855)
    * Committing a changeset that provided duplicate file streams for
      streams the server previously referenced from other servers no
      longer causes a traceback.
    * Conary's patch implementation how handles patches which are
      already applied. (bug #640)
    * A server error triggered when using long flavor strings in
      server queries has been fixed.

  o Build fixes:
    * Group cooking now produces output to make it easier to tell what
      is happening.  The --debug flag can be used to get a more
      detailed log of what troves are being included.

  o Server changes:
    * The server traceLog now logs more information about the
      repository calls


Changes in 1.0.6:
  o Repository changes:
    * The commitaction script now accepts the standard conary arguments
      --config and --config-file.

  o Bugfixes:
    * cvc merge on a non-shadow no longer returns a traceback (bz# 792),
      and cvc context foo does not return a traceback when context foo does
      not exist (bz #757)  Fixed by David Coulthart.
    * A bug that caused new OpenPGP keys to be skipped when troves
      were filtered out during mirroring has been fixed.
    * opening invalid changesets now gives a good error message instead of
      a traceback
    * removed obsolete changemail script
    * Exceptions which display fileId's display them as hex sha1s now
      instead of as python strings
    * A bug where including a redirect in a group that has autoResolve 
      caused conary to traceback has been fixed.
    * A bug that kept conary from prompting for your password when committing
      has been fixed.
    * A bug that randomized the order of the labels in the  installLabelPath 
      in some error messages has been fixed.

  o Build fixes:
    * The default ComponentSpec for :perl components now include files
      in site_perl as well as in vendor_perl.
    * Ruby uses /usr/share/ri for its documentation system, so all files
      in %(datadir)s/ri are now included in the default :doc ComponentSpec.

Changes in 1.0.5:
  o Performance improvements:
    * The use of copy.deepcopy() has been eliminated from the
      dependency code.  The new routines are up to 80% faster for
      operations like DependencySet.copy().
    * Removing files looks directly into the file stream of the file
      being removed when cleaning up config file contents rather than
      thawing the full file stream.
    * Getting a single trove from the database without files returned file
      information anyway
    * Trove.applyChangeSet() optionally skips merging file information
    * Cache troves on the update/erase path to avoid duplicate fetchs from
      the local database

  o Bugfixes
    * Installing from a changeset needlessly relied on troves from the 
      database having file information while processing redirects
    * Extraneous dependency cache checks have been removed from the
      addDep() path.
    * When removing files, conary now looks up the file flags directly
      in the file stream in order to clean up config file contents.
      Previously the entire file stream was thawed, which is much more
      resource intensive.

  o Build fixes:
    * r.addArchive() now supports rpms with bzip2-compressed payloads.

Changes in 1.0.4:
  o Performance improvements:
    * The speed of erasing troves with many dependencies has been
      significantly improved.
    * The join order of tables is forced through the use of
      STRAIGHT_JOIN in TroveStore.iterTroves() to work around some
      MySQL optimizer shortcomings.
    * An --analyze command line option has been added to the
      stand-alone server (server.py) to re-ANALYZE the SQL tables for
      MySQL and SQLite.  This can significantly improve repository
      performance in some cases.
    * The changes made to dependency string parsing were a loss in
      some cases due to inefficiency in PyArg_ParseTuple().
      Performance sensitive paths in misc.c now parse the arguments
      directly.

  o Bugfixes:
    * An Apache-based conary repository server no longer logs
      tracebacks in error_log when a client disconnects before all
      data is sent.
    * A bug that caused cross repository commits of changesets that involved
      a branched trove to fail in some cases has been fixed.
    * If an entitlement is used for repository access, it is now sent
      over HTTPS instead of HTTP by default.
    * The conary emerge command no longer attempts to write to the root
      user's conary log file.
    * conary showcs --all now shows not-by-default troves.
    * Previously, there was no way using showcs to display only the troves
      actually in a changeset - conary would by default access the repository
      to fill in any missing troves.  Now, you must specify the
      --recurse-repository option to cause conary to search the repository
      for missing troves.  The --trove-flags option will now display when a
      trove is missing in a changeset.
    * A bug that caused showcs --all to display file lists even when --ls
      was not specified has been fixed.
    * When mirroring, you are now allowed to commit a trove that does
      not have a SHA1 checksum set.  This is an accurate replication
      of the data coming from the source repository.
    * A bug affecting multiple uses of r.replace() in a group recipe has been
      fixed.
    * A bug that caused components not to be erased when their packages were 
      erased when a group referencing those packages was installed has been 
      fixed.

Changes in 1.0.3
  o Client changes:
    * Conary displays full paths when in the error message generated
      when it can't open a log file rather than leaving out the root 
      directory.

  o Performance improvements:
    * A find() class method has been added to StreamSet which enables
      member lookups without complete thawing.
    * The code path for committing filestreams to repositories now
      uses find() to minimize file stream thaws.
    * DBstore now supports precompiled SQL statements for SQLite.
    * Retrieving troves from the local system database no longer
      returns file information when file information is not requested.
    * Dependencies, dependency sets, StreamCollections, file
      dictionaries, and referenced file lists now use C parsing code
      for stream thawing.
    * Extraneous trove instantiations on the system update path have
      been eliminated.
    * Adding troves to the local database now uses temporary tables to
      batch the insertions.

  o Bugfixes:
    * A bug that caused a mismatch between file objects and fileIds
      when cloning a trove has been fixed.

Changes in 1.0.2:
  o Bugfixes:
    * A bug that caused redirects to fail to build when multiple
      flavors of a trove exist has been fixed.
    * A bug with cooking flavored redirects has been fixed.
    * The cvc command no longer enforces managed policy with --prep.
    * A bug that caused disttools based python packages to be built as
      .egg files has been fixed.  This bug was introduced in conary
      0.94.
    * A bug that prevented checking in a recipe that deleted policy
      has been fixed.
    * A bug that prevented entitlements from being recognized by an
      Apache conary repository server when no username and password
      were set for a server has been fixed.
    * A bug that prevented errors from being returned to the client
      if it attempts to add an invalid entitlement key or has
      insufficient permission to add the entitlement key has been
      fixed.  An InvalidEntitlement exception has been added.
    * A repository bug prevented the mirror client from obtaining a
      full list of new troves available for mirorring has been fixed.
    * A bug in cooking groups caused the groups resulting from an
      r.addAll() to not respect the original group's byDefault
      settings in some cases has been fixed.

Changes in 1.0.1:
  o Database schema migration
    * Over time, the Conary system database schema has undergone
      several revisions.  Conary has done incremental schema
      migrations to bring old databases in line with the new schema as
      much as possible, but some remnants of the old schema remain.
      When Conary 1.0.1 runs for the first time, the database will be
      reloaded with a fresh schema.  This corrects errors that can
      occur due to incorrect SQL data types in table definitions.  An
      old copy of the database will be saved as "conarydb-pre-schema-update".

Changes in 1.0:
  o Bugfixes
    * A bug that allowed a group to be installed before children of
      its children were installed has been fixed.  This ensures this
      if a an update is partially completed, it can be restarted from
      where it left off.
    * A bug in python dependencies that sometimes resulted in a plain 
      python: __init__ dependency has been fixed.
    * A bug that dropped additional r.UtilizeUser matches for a file after
      the first one has been fixed.
    * Accessing a repository with the wrong server name no longer
      results in an Internal Server Error.  The error is marshaled
      back to the client.

Changes in 0.97.1:
  o Bugfixes
    * A bug has been fixed that allowed the "incomplete" flag to be
      unset in the database when applying changesets of troves that
      have no "incomplete" flag.  This resulted in "StopIteration"
      exceptions when updating the trove.
    * A bug has been fixed in the code that selects the OpenPGP key
      to be used for signing changesets at cook time.

Changes in 0.97:
  o Client changes:
    * All troves that are committed to repository through commits,
      cooks, branches, shadows, and clones, now always have SHA1
      checksums calculated for them.
    * Trove objects now have a version number set in them.  The
      version number is increased when the data types in the Trove
      object are modified.  This is required to ensure that a Conary
      database or repository has the capability of storing all the
      information in a Trove.  All trove data must be present in order
      to re-calculate SHA1 checksums.  If a local system understands
      version 1 of the Trove object, and a repository server sends a
      changeset that contains a version 2 Trove, an "incomplete" flag
      will be set for trove's entry in the database.  When accessing
      that trove later for merging in an update, the client will go
      back and retrieve the pristine Trove data from the repository
      server so it will have all the data needed to preform three way
      merges and signature verification.

  o Repository changes:
    * Repositories will now reject commits whose troves do not have
      correct SHA1 checksums.

Changes in 0.96:
  o Client changes:
    * conary rq now does not use affinity by default, use --affinity to turn
      it on.  The rq --compatible-troves flag has disappeared.  Now 
      you can switch between displaying all troves that match your system 
      flavor and that match affinity flavor by switching between
      --available-troves with and without the --affinity flag.
    * conary q now displays installed, not by default troves by default,
      but skips missing troves.
    * Fixed an update bug where updating an x86 library on an x86_64 system
      would cause conary to switch other x86_64 components for that library
      to x86 versions.
    * update job output is compressed again
    * Fixed an update bug where if you had made a local change to foo, and then 
      updated a group that pointed to an earlier version of that trove,
      the trove could get downgraded

  o Other changes:
    * Mirroring now mirrors trove signature

Changes in 0.95:
  o Client changes:
    * The "conary verify" command now handles non-regular files with
      provides and requires (for example, symlinks to shared libraries
      that provide sonames).
    * The "conary showchangeset" command now takes --recurse and
      --no-recurse arguments.
    * All info-* packages are now updated in their own individual jobs;
      this is required for their dependencies to be reliable.
    * The conary syncchildren command now will install new packages
      when appropriate.

  o Repository changes:
    * Additional logging has been added to the repository server.
      Logging is controlled by the "traceLog" config file variable,
      which takes a logging level and log path as arguments.
    * Conary now detects MySQL Database Locked errors and will retry
      the operation a configurable number of times.  The "deadlockRetry"
      configuration variable controls the number of retries and
      defaults to 5.

  o Build changes:
    * Conary now uses site.py to find all possible correct elements of
      sys.path when generating python provides and requires.  Previously,
      new elements added via .pth files in the package being built would
      be ignored for that package.
    * The PythonSetup() build action now works properly with setup.py
      files that use "from setuptools import..." instead of "import
      setuptools".

  o Other changes:
    * The conarybugz.py script has been restored to functionality by
      moving to the conaryclient interface for accessing the
      repository.

Changes in 0.94:

  o Redirects no longer point to a specific trove; they now redirect
    to a branch. The client chooses the latest version on that branch
    which is compatible with the local system.

  o Bug Fixes
    * A bug in getNewTroveList() that could cause duplicate
      troves to be returned has been fixed.
    * A bug that caused a repository server running under Apache to
      fail with an Internal Server Error (500) when a client requested
      a changeset file that does not exist has been fixed.
    * Conary no longer displays an error when attempting to write to a
      broken pipe.  (bug #474)
    * Conary now respects branch affinity when moving from old-style
      groups to new-style groups.

  o Client changes:
    * The query/repquery/showcs command line options have been
      reworked.  See the conary man page for details.
    * When "cvc merge" is used to merge changes made on the parent
      branch with changes made on a shadow, conary now records the
      version from the parent branch that was used for the merge.
      This is required to allow conary to handle changing the upstream
      version on a shadow.  It is also useful for accounting
      purposes.  (bug #220)
    * "conary emerge" can now be performed on a recipe file.
      Previously you were required to emerge from a repository. (bug
      #526)
    * Progress is now displayed as conary applies a rollback. (bug #363)
    * Java, Perl, and Python dependencies are now enforced by default.

  o Build changes
    * PythonSetup() no longer passes the --single-version-externally-managed
      argument to setup.py when it uses distutils instead of setuptools.

Changes in 0.93:
  o Bug Fixes
    * A bug in the "conary verify" code sometimes resulted in an
      unhandled TroveIntegrity exception when local modifications were
      made on the system. (bug #507)
    * Usernames and passwords with RFC 2396 reserved characters (such
      as '/') are now handled properly. (bug #587)

  o Server changes
    * Standalone server reports warnings for unsupported configuration options
      instead of exiting with a traceback.
    * Compatibility for repositoryDir has been removed.
    * A bug caused queries for multiple flavors of the same trove
      to return incorrect results has been fixed.
    * Apache hooks now ignore IOErrors when writing changesets to the
      client.  These normally occur when the client closes the
      connection before all the data is sent.

  o Client changes
    * SHA1 checksums are now computed for source checkins and local
      change set commits.
    * Flavor affinity is now more relaxed when updating troves.  For
      example, if you have a trove with flavor that requires sse2 but
      your system flavor is ~!sse2, conary will only prefer troves
      with sse2 enabled instead of requiring it.

  o Build changes
    * PythonSetup() now correctly requires python-setuptools:python
      instead of python-setuptools:runtime.
    * Automatic python dependency provision now searches more directories
      to better support multilib python.
    * Conary now defaults to building in ~/conary/builds instead of
      /var/tmp/conary/builds, and caching in ~/conary/cache instead
      of /var/cache/conary.

Changes in 0.92:
  o Package Building Changes:
    * Conary policy has been split out into the conary-policy package.
      (Some policy was left in conary proper; it is needed for
      internal packaging work.)
    * Conary prints out the name of each policy as it runs, making it
      possible to see which policies take the most time.
    * BuildLog files no longer contain lines that end with \r.
    * A new 'emergeUser' config item has been added.  Conary will
      change to this user when emerging packages as root.
    * --no-deps is now accepted by 'conary emerge'.

  o Group Building Changes:
    * A bug has been fixed in dependency checking when using
      autoResolve where deleted weak troves would be included in
      autoResolve and depChecks.

  o Client changes:
    * Conary can now rate limit uploads and downloads.  The rate limit
      is controlled by the "uploadRateLimit" and "downloadRateLimit"
      configuration variables, which is expressed in bytes per second.
      Also, Conary displays the transfer rate when uploading and
      downloading.  Thanks to Pavel Volkovitskiy for these features.
    * The client didn't write config files for merged changesets in
      the right order, which could result in changesets which could
      not be committed to a repository.
    * Fixed a bug in the update code caused conary to behave
      incorrectly when updating groups.  Conary would install
      components of troves that were not installed.

  o General Bug Fixes
    * Conary did not include the trove sha1 in the troveinfo diff
      unconditionally.  This prevents clients from being able to
      update when a repository is forced to recalculate sha1
      signatures.

Changes in 0.91:
  o Bugfixes
    * A bug was fixed the code that freezes path hashes.  Previously,
      path hashes were not sorted in the frozen representation.  Code
      to fix the frozen path hashes in databases and repositories has
      beed added.
  o Build
    * added cleanAfterCook config that controls whether conary tries to
      clean up after a successful build

Changes in 0.90.0:
  o Code Structure/Architecture Changes:
    * Conary now has the concept of "weak references", where a weak reference
      allows conary to be able to recognize the relationship between a
      collection and the children of collections it contains.  This allows
      us to add several new features to conary, documented in Client and Build
      changes.
    * SQL operations have been migrated to the dbstore driver to allow
      for an easier switch of the database backends for the server side.
    * Various query and code structure optimizations have been
      implemented to allow running under MySQL and PostgreSQL.

  o Documentation Changes:
    * Added summaries about updateall in the conary man page and added
      information about the command-line options for conary rq.
    * Clarified behavior of "conary shadow --source-only" with respect to
      rPath bug #500.
    * Added synonyms for cvc and conary commands which have shortcuts
      (ex: checkout and co).
    * Added man page entry about cvc clone.

  o Package Building Changes:
    * Build logs now contain unexpanded macros, since not all macros
      may be defined when the build log is initially created.
    * The emerge command can now accept version strings.
    * The RemoveNonPackageFiles policy now removes fonts.cache*,
      fonts.dir, and fonts.scale files, since they are always
      handled by tag handlers.
    * The Make() build action can now take a makeName keyword argument
      for cases when the normal Make() handling is exactly right but
      a different make program is required (nmake, qmake, etc.).
    * The new PythonSetup() build action uses very recent versions
      of the python setuptools package to install python programs
      which have a setup.py that uses either the old disttools or
      new setuptools package.
    * fixed bug #bz470: loadInstalled('foo') will now work when you have
      installed a local cook of foo.

  o Group Building Changes:
    * add() now takes a "components" option.  r.add(<package>,
      components=['devel', 'runtime'])  will install <package>, but only the
      'runtime' and 'devel' components of <package> by default.
    * remove() can now 'remove' troves within child troves.
    * When a component is added, (either via r.add() or dep resolution)
      is automatically added as well (though not all its sibling components)
    * A new r.removeComponents(<complist>) command has been added.  It
      allows you to create a group where all devel components are
      byDefault False, for example: r.removeComponents(['devel',
      'devellib']).
    * The installPath used to build a group in is now stored in troveInfo.
    * r.addAll() now recurses through all the included groups
      and creates local versions of them as well by default.
    * A new r.replace(<name>, <newversion>, <newflavor>) command has
      been added.  It removes all versions of name from all groups in
      the recipe and replaces them with the version found by searching
      for newVersion, newFlavor.

  o Client Changes:
    * When committing source changes in interactive mode, conary will ask you
      you to confirm the commit.
    * A new configuration option, autoResolvePackages, tells conary to install
      the packages that include the components needed for dep resolution.
    * You can now install locally cooked groups.
    * If foo is a redirect to bar, and you run 'conary update foo' when
      foo is not installed on your system, conary will act as if you had
      typed 'conary update bar'.  Previously, it would act as if you had typed
      'conary update bar --no-recurse'.

  o Config Changes:
    * Conary config handling now supports comments at the end of config lines.
      # can be escaped by a \ to use a literal # in a configuration option.
    * Default macros used in cooking are now stored in /etc/conary/macros.
      The 'defaultMacros' parameter determines where cvc searches for macro
      definitions.
    * Conary configuration now searches for configuration files in 
      /etc/conary/conf.d/ after reading in /etc/conaryrc

  o Server Changes:
    * Creating changesets atomically moves complete changesets into place.
    * The contents store no longer reference counts entries.
    * Added support for trove marks to support mirroring.  A client
      can use a trove mark to ask the server for any trove that has
      been added since the last trove mark mirrored.
    * Added the hasTroves() interface to support mirroring.  This allows
      the mirror client to make sure that the target mirror does not
      already have a trove that is a candidate for mirroring from the
      source repository.
    * Added support for traceback emails from the repository server.
    * The repository contents store was reworked to avoid reading
      precompressed gzipped data twice (once to double check the uncompressed
      contents sha1 and once to copy the file in place).
    * We have changed the way schema creation and migration is handled
      in the repository code. For administrative and data safety reasons,
      schema upgrades and installs can be performed from now on only by
      running the standalone server (conary/server/server.py --migrate),
      thus avoiding race conditions previously created by having multiple
      Apache processes trying to deal with the SQL schema updates.

   o Command Changes
    * A new script that mirrors repositories has been added.  It is in
      the scripts/ directory in the source distribution of Conary.

Changes in 0.80.4:
  o Build Changes:
    * PackageRecipe has been changed to follow our change to split
      conary into three packages.
    * x86_64 packaging elimintated the conary:lib component to follow x86
      (those files now belong in conary-build:lib)

Changes in 0.80.3:
  o Client Changes:
    * The internal branch source and branch binary flags were changed
      to a bitmask.
    * The warning message printed when multiple branches match a cvc
      checkout command has been improved.
    * Only interactive mode can create binary shadows and branches, and
      a warning is displayed before they are created (since source branches
      are normally the right thing to use).

  o Build Changes:
    * Files in subdirectories named "tmp" are no longer automatically
      excluded from packaging, except for /tmp and /var/tmp.
    * DanglingSymlinks now traverses intermediate symlinks; a symlink
      to a symlink to a symlink will no longer confuse it.

Changes in 0.80.2:
  o Client Changes:
    * Bugs in "conary update foo=<old>--<new>" behavior have been
      fixed.
    * "cvc co foo=<label>" will now work even if you don't have a
      buildLabel set
    * "conary showcs" will now work more nicely with group changesets.
    * "conary showcs --all" no longer shows ids and sha1s.
    * We now never erase pinned items until they are explicitly unpinned.
    * "conary verify" and "conary q --diff" work again.
    * "conary q tmpwatch --components" will display the components
      installed for a package.
    * The pinTroves config item behavior has been fixed.  It now
      consistently pins all troves that match a pinTrove line.
    * When a trove is left on the system because of dependency resolution
      during an update, a warning message is printed.
    * Command line configuration, such as --config
      'buildLabel conary.rpath.com@rpl:devel', now overrides context
      configuration.

  o Server Changes:
    * The repository server now retries a request as an anonymous user
      if the provided user authentication information does not allow
      a client request to succeed.
    * When using "server.py --add-user" to add a user to a repository
      server, the user will only be given admin privileges if --admin
      is added to the command line.  Previously, all users added with
      server.py had admin privileges.  Additionally, if the username
      being added is "anonymous", write access is not granted.

  o Build Changes:
    * It is now possible for a recipe to request that specific
      individual requirements be removed from files using the
      exceptDeps keyword argument to r.Requires().  Previously
      you had to accept all the dependencies generated by r.Requires()
      or none of them.
    * r.Replace() now takes a lines=<regexp> argument, to match a line based
      on a regexp.
    * The EnforceJavaBuildRequirements policy has been added.  When
      you are packaging precompiled Java software where you have
      .class/.jar files but no .java files, you can use "del
      EnforceJavaBuildRequirements" to prevent this from policy from
      generating false positives.
    * The EnforceCILBuildRequirements policy has been added.
    * Enforce*BuildRequirements now warn when a package has requirements
      which they don't fulfill themselves and which are not fulfilled by
      the system database.  (for example, soname dependencies from linking
      against libraries that are not managed by Conary on the system.)
    * Automated Perl dependencies have been added, for both provides
      and requires.  They are not yet enforced, in order to give time
      to adapt while perl packages are being re-built.
    * The EnforcePerlBuildRequirements policy has been added.
      Failures found by this policy may be caused by packages on the
      system not having been rebuilt yet with Perl dependencies, but
      could also show bugs in the Perl dependency code.
    * Automated Python dependencies have been added, for both provides
      and requires.  Like Perl dependencies, they are not yet
      enforced.
    * The EnforcePythonBuildRequirements policy has been added, with
      the same caveats as EnforcePerlBuildRequirements.
    * Conary now writes more information about the build environment
      to the build log when cooking.
    * A bug that caused r.Requires('file:runtime') to create a file
      dependency on 'runtime' instead of trove dependency on
      'file:runtime' has been fixed.
    * Java dependencies now properly ignore array elements in all cases,
      removing false Java dependencies like "[[I" and "[[B".


Changes in 0.80.1:
  o Client Changes:
    * User names and passwords are no longer allowed in repository maps;
      "user" configuration entries must be used instead.
    * The clone command now allows you to clone a binary onto the same
      branch, without having to reclone the source.
    * The TroveInfo table on the client is getting corrupted with
      LoadedTrove and BuildReq entries for components.  These entries
      are only valid on packages.  Code was added to catch when this
      happens to aid debugging.  Additionally, Conary will
      automatically remove the invalid entries the first time 0.80.1
      is run.
    * Environment variables are expanded in paths in conary configuration files.
    * localcs now allows the version and flavor to be specified for a trove
    * conary scs --all now behaves the way it used to again
  o Build Changes:
    * Java dependency generation is now enabled; Java dependency enforcement
      is still disabled.
    * The skipMissingSubDir keyword argument now actually works correctly
      when the subdirectory is missing.
  o Common Changes:
    * Entitlement support has been added as an alternate method of
      authentication.

Changes in 0.80.0:
  o Client Changes:
    * The logic for defining updates across a hierarchy has been completely
      replaced. Instead of rigidly following the trove digraph, we flatten
      the update to choose how troves get updated, and walk the hierarchy
      to determine which updates to actually apply.
    * Dependency resolution could include troves which caused duplicate
      removals for the troves those included troves replace
    * Chroot handling was broken in 0.71.2 and prevented the user name
      lookup code for the chroot from exiting back out of the chroot
    * showchangeset on relative changesets now displays them as jobs.
    * query and queryrep now exclude components if they match their
      package name
    * Conary cleans up rollbacks when a changeset fails to apply.
      Previously, an invalid changeset was saved in the rollback
      stack, which made applying it impossible
    * Removed direct instantiation of NetworkRepositoryClient object; it
      should be created by calling ConaryClient
    * repositoryMap should not contain usernames and passwords now; user
      config file option should hold those instead (user *.rpath.org user pass)
    * If a user name is given without a password the password will be prompted
      for if the repository returns a permissions error
    * added --components parameter to q and rq to not hide components
    * conary update --full-versions --flavors now will work as expected
    * fixed a bug with conary erase foo=/branchname
    * When in multi-threaded mode, the download thread now checks to see
      if the update thread wants to exit.  This fixes many of the
      "timeout waiting for download thread to terminate" messages.
    * Fixed bug where conary erase foo --no-deps wouldn't erase a component
      of foo if it was required by something else
  o Build Changes:
    * Dependencies are now generated for Java .class and .jar files.
      They are not yet enforced, to give time to rebuild Java packages.
    * Java dependency generation has been turned off until 0.80.1 in
      order to wait until there is a deployed version of Conary with
      long dependency handling; some .jar files have so many
      dependencies that they overflowed dependency data structures.
    * CheckDesktopFiles now looks in /usr/share/icons for icons, and
      can find icon names without extensions specified.
    * Build actions which take a subDir keyword argument now also can
      take a skipMissingSubDir keyword argument which, if set to True,
      causes the build action to be skipped if the specified subdirectory
      does not exist.  By default, those build actions will now raise
      an error if the directory does not exist, rather than running in
      the wrong subdirectory as they did previously.
    * You can now cook a recipe that has a superclass that is defined
      locally but a has supersuperclass that is in the repository.  Similarly,
      if you have a superclass that is in the repository but a supersuperclass
      locally, conary will find that as well
    * r.Replace with parameters in the wrong order will now behave correctly
    * The automatic :config component for configuration files has been
      disabled because Conary does not handle files moving between
      troves, and config files were being re-initialized when packages
      were updated.
  o Code structure:
    * queryrep, query, showchangeset, and update --info all use the same
      code to determine how to display their data.  Display.py was changed
      to perform general display operations.
    * query.py added
    * added JobSource concept for searching and manipulating lists of jobs.
    * moved datastore.py into repository module
    * Stubs have been added for adding python and perl dependencies, and
      the stubs have been set to be initially ignored.
    * The internal structure for conary configuration objects has changed
    * A new DYNAMIC size has been added to the StreamSet object.  This will
      cause StreamSet to use either a short or long int to store the size
      of the frozen data that is included in a frozen StreamSet, depending
      on the size of the data being stored.

Changes in 0.71.2
  o Client Changes:
    * The update-conary option has been renamed updateconary per
      bugzilla #428
    * buildPath can be set in contexts
    * cvc co <foo> will work even if there are two foos on the same label with
      different branches.  In that case, it will warn about the older foo
      which it doesn't check out
    * Test mode didn't work for updates and erases which were split into
      multiple jobs
  o Build Changes:
    * Combined the EtcConfig and Config policies, and deprecated
      the EtcConfig policy.
    * All config files default to being put into a :config component.
      This is overridden by any ComponentSpec specifications in the recipe.
    * A use flag has been added for xen defaulting to 'sense prefernot'.  This
      flag should be used to specify flavors for xen domU builds where special
      provisions are made for paravirtualized domU.
    * Added new CheckDesktopFiles policy to catch some more common errors
      in .desktop files.  (For now, it looks for common cases of missing
      icons; more may be added over time.)
    * The Requires policy now interprets synthetic RPATH elements (passed in
      with the rpath= keyword argument) as shell-style globs that are
      interpreted relative first to the destdir and then to the system.

Changes in 0.71.1:
  o Server Changes
    * Added iterTroves() call which iterates over large numbers of troves
      much more efficiently than a single getTrove() call would.
    * Split out FileRetriever object to allow file information to be pulled
      from the repository inside of an iterTroves() loop
    * The web interface shows the troves contained in a group trove instead
      of trying to list all files in a group.
  o Client Changes
    * Config file options that take a path as a value now support ~ for
      home directory substitution
    * Trove.diff() returns a standard job list instead of the previous
      only-used-here format
    * /var/log/conary tracks all update, remove, rollback, and erase events
    * Progress output is simplified when stdout is not a tty (no line
      overwrites)
    * Tracebacks during logged commands get copied to the log
    * Code which checked to see if a shadow has been locally modified didn't
      work for shadows more than a single level deep
    * When you are installing from changesets using --from-files, other troves
      in the changesets can be used for dependency resolution
  o Build Changes (cvc)
    * Additional calls are emulated by the filename_wrapper for the
      r.Run calls.
  o Code Structure
    * Split build/recipe.py into several smaller files
    * Moved OpenPGP keyTable access up call stack so that it can now be
      accessed outside of kid templates.
    * Move epdb code into its own package

Changes in 0.71.0:
  o Code Structure
    * conary now imports all python modules from a toplevel "conary"
      module.  This prevents conary from polluting the module namespace.
  o Client Changes
    * Clone didn't handle shadow version numbers correctly (and could create
      inconsistent version numbers)

Changes in 0.70.5:
  o Client Changes
    * Files changing to config files across distributed repositories now works.
    * The update code uses more consistent use of trove sources, and only
      makes explicit calls to the repository if asked.  This should make it
      possible to create interesting update filters.
    * Clone updated sequences it was iterating over, which is generally
      a bad idea (and caused clone to commit inconsistent troves)
  o Build Changes (cvc)
    * Locally cooked filesets now include file contents, making the
      filesets installable.
    * Fileset cooks now retrieve all of the file objects in a single
      network request per repository.
    * The new NormalizeLibrarySymlinks policy runs the ldconfig program
      in all system library directories.  This ensures that all the
      same symlinks that ldconfig would create when the shlib tag handler
      runs are packaged.  It also warns if ldconfig finds missing files.
    * New argument to r.Run(): "wrapdir" keyword argument behaves much
      like "filewrap" but takes a string argument, which limits the scope of
      %(destdir)s relocation only to the directories under the specified
      wrapdir, which is interpreted relative to %(destdir)s.  Works best
      for applications that install under one single directory, such
      as /opt/<app>
    * Clone, branch, and shadow all take --info now instead of --test
    * ELF files that dlopen() libraries can now be provided with
      synthetic soname dependencies with
      r.Requires('soname: libfoo.so', '/path/to/file')
    * r.Requires now enforces that packages that require a file and
      include that required file must also explicitly provide it. (bz #148)
  o Server Changes
    * Packages added to the repository are checked to ensure the version and
      flavor of all referenced components are the same as for the package

Changes in 0.70.4:
  o Client Changes
    * The trove that satisfies a dependency that is broken by erase is
      now displayed in the "Troves being removed create unresolved
      dependencies" message.
    * Components are now displayed on the same line as their parent
      package in "conary update" output.
    * A new 'interactive' option has been added to conary configuration.
      When set to true, conary will display info about clone, branch,
      update, and erase operations, and then ask before proceding.
  o Build Changes (cvc)
    * The CompilePython action has been fixed to accept macros at the
      beginning of its arguments, fixing a bug new in Conary 0.70.3.
    * The Requires policy can now be given synthetic RPATH elements;
      this is useful when programs are only intended to be run under
      scripts that set LD_LIBRARY_PATH and so do not intrinsically have
      the information they need to find their libraries.
    * Added --test to clone, branch, and shadow commands
    * Clone now supports --skip-build-info for less rigid version checks
      on cloned troves
    * Fixed usage message to better reflect reality
    * Cloning to a branch which already has a version with a compatible
      flavor now works.
    * cpio archive files are now supported for r.addArchive()
  o Repository Changes
    * The repository now serves up stored OpenPGP keys as a "Limited
      Keyserver"; users can retrieve keys, but not search or browse them.
      The keys are available via /getOpenPGPKey?search=KEY_ID. This
      is meant only to allow conary to automatically retrieve OpenPGP
      keys used to sign packages.

Changes in 0.70.3:
  o Client Changes (conary)
    * Conary now works harder to avoid having separate erase/installs,
      instead preferring to link those up into one update when possible.
    * Conary configuration now supports contexts.  Contexts are defined in
      sections starting with a [<name>] line, and provide contextual
      configurations for certain variables, defined in the man page.  All
      configuration options after the [<name>] will be associated with that
      context, and will override the default configuration when that context
      is active.  The current context can be selected by using the --context
      parameter, or by setting the CONARY_CONTEXT environment variable.
    * 'conary config --show-contexts' will display the available contexts
  o Build Changes (cvc)
    * A local cook of a trove foo will ensure that the changeset created is
      installable on your local system, by making sure the version number
      created is unique.
    * The builddir is no longer allowed to appear in ELF RPATHs.
    * The build documentation strings have been significantly updated
      to document the fact that for most strings, a relative path
      is relative to the builddir, but an absolute path is relative
      to the destdir.
    * The ManualConfigure action now sets the standard Configure
      environment.
    * cvc will allow you to cook a trove locally even when you are unable
      to access the trove's source repository
  * Common Changes:
    * Version closeness was improperly measured for troves on different
      branches when then label structure was identical
  o Repository Changes
    * Repository now has a config flag called requireSigs. Setting it to
      True will force all troves to have valid package signatures.  Troves
      lacking this will be rejected.  Enabling this option prevents the
      generation of branches, shadows, or clones since these troves are not
      signed.  It is not recommended that this option be enabled until the
      infrastructure is in place to provide package signatures for all types
      of troves.

Changes in 0.70.2:
  o Client Changes (conary)
    * GnuPG compatible trust metrics for OpenPGP Keys now exists. This
      makes it possible for conary clients to refuse troves that
      aren't properly trusted. The metrics currently in place mimic
      gpg behavior.
    * Running "conary update" in a directory that does not exist no
      longer fails with an error (bugzilla #212).  Note that "cvc
      update" still requires that the current working directory exists
      of course.
    * HTTP error conditions are handled more gracefully when commiting
      a change set. (bugzilla #334)
    * conary more reliably sets a non-zero exit status when an error
      occurs. (bugzilla #312)
    * When performing an update of a group that adds a trove foo,
      search the system for a older version of foo to replace if the
      original update command found a replacement by searching the
      system.
    * New option, "conary update-conary" has been added in an attempt
      to provide a workaround for future drastic protocol revisions
      such as what happened for 0.70
    * Methods for parsing command line update request and changeset requests
      have been added to conaryclient.cmdline
    * A metric for the distance between arbitrary versions on different
      branches has been added, and the code which matches troves changes
      between collections uses this code to give well-defined matches
      for all cases.
    * Rollbacks are now listed with the most recent on top
    * Troves which a group operation tries to remove will be left behind
      if they satisfy dependencies for other troves
    * updateall command respects pins on top-level troves
    * Dependency resolution no longer blows away pinned troves
    * conary update now takes a changeSpec, allowing you to specify both
      the version to remove and the update version, like
      'conary update foo=2.0--3.0'

  o Build Changes (cvc)
    * cvc more reliably sets a non-zero exit status when an error
      occurs. (bugzilla #312)
    * Building groups w/ autoResolve displays the revision of the
      troves which are being included
    * The change to automatically split up hardlink groups into
      per-directory hardlink groups has been reverted.  Instead,
      Conary enforces that link groups do not cross directories, but
      provides an exception mechanism for the rare cases where it is
      appropriate to do so.  The old LinkCount policy was renamed
      LinkType, and the new policy enforcing link group directory
      counting is now called LinkCount.
    * The NormalizeCompression policy no longer causes an error if you
      have two files in the filesystem that differ only by the .gz or
      .bz2 extension.
    * The Provides policy will not longer automatically provide soname
      dependencies for executable files that provide sonames.  A few
      executables do provide sonames, and 0.70.1 provided them as
      harmless extraneous provisions.

   o Repository Changes
     * A new getConaryUrl() method has been implemented to support the
       "conary update-conary" feature
     * Exception handling has been re-worked.  All exception classes
       that are marshaled back to the client are now in the
       repository.errors module.  Some of the most commonly used
       exception classes have been included in their previous modules
       for compatibility until code can be modified to use the new
       repository.errors module.

Changes in 0.70.1:
  * Collection merging didn't handle (admittedly obscure) cases where
    a component on the local system was updated to a new version of a
    trove, and updating that package also tries to update to that version
    but using a different path
  * Redirects are allowed in group cooking as long as the target of the
    redirect is also specified in the group (this allows cleaner handling
    when trying to clean up after label multiplicity)
  * Shorten display for versions and flavors in internal debugging output.
    Make str() output for versions and flavors return formatted strings.
  * ELF files finding non-system libraries via an RPATH did not always
    have the path to the library encoded in their dependency requirement,
    depending on whether the package also included some other (unrelated)
    non-system library.  Futhermore, system paths encoded in an RPATH were
    incorrectly honored.  Both of these bugs have been fixed.
  * Ownership policy now uses macros in the user and group definitions.
  * Symbolic links to shared libraries can now provide path-encoded
    soname dependencies (only manually, never automatically).
  * Removed outdated code with convoluted code for preventing providing
    soname dependencies in some cases; that code has been functionally
    replaced by limiting automatic soname dependencies to system library
    directories.
  * Instead of complaining about hardlinks spanning directories, Conary
    simply creates one link group per directory per hardlinked file.
  * Fixed bug which made source commits fail on cloned source troves

Changes in 0.70.0:
  o The client and server protocol versions have been changed and
    the filecontainer version number updated.
    * Upgrading from previous versions of Conary to 0.70.0 will
      require downloading a old-format changeset file from
      ftp://download.rpath.com/pub/conary/
    * Adding path hash data to TroveInfo overflowed the amount of
      storage space available in a StreamSet when a trove contained
      several thousand files.  In order to accommodate larger data
      stored in StreamSets, we have changed the way data sizes are
      handled.
    * With the changes to StreamSet, LargeStreamSet is obsolete.
      Changeset files used to used LargeStreamSet to represent data.
      Since we now just use a StreamSet, the changeset file format
      changed.
    * Since this version of Conary is incompatible with previous
      versions, we took this opportunity to do database and repository
      migrations that will allow us to make significant code cleanups
      in the near future.

 o Other smaller changes
    * Conary now does the right thing if the same trove is listed
      twice in an update due to recursion (it checks for duplicate
      installs of the same trove).
    * A bug where None would show up in CONARY files when an
      autosource file changed contents but did not change names has
      been fixed.

Changes in 0.62.16:
  * The "conary update" and "conary erase" commands now display the actions
    they take as they run (similar to --info output).
  * The --info output for "conary erase" and "conary update" has been
    reworked to be more user-friendly.
  * Added new conaryrc option signatureKeyMap to choose which signature
    to use when signing based on the label.
  * Fixed a bug where conary would only sign the last trove listed,
    instead of signing all troves listed.
  * The ComponentRequires policy now makes :devellib components require
    :data components if they exist.
  * Don't check for bucket conflicts when resolving during group cooks - if we
    want to check for bucket conflicts in groups, it will be readded in a more
    general way.
  * Removed extra freezes and thaws of files for a 8% improvement in install
    time for absolute change sets (at the cost of some memory, but thanks
    to splitting transactions this should be a good trade off).
  * Added removeIfExist call to miscmodule for some peformance improvement.
  * ELF files that find non-system libraries via an RPATH now have the path
    to the library encoded in their dependency requirement, matching the
    path encoded in the dependency provision.  Before this, the RPATH
    was ignored and the path encoding was only guessed within one source
    package.
  * The LinkCount policy now enforces the requirement that hardlink groups
    contain only files in the same directory as each other; no hardlinks
    between files in different directories are allowed.
  * When updating a group across branches, if a subtrove within the update has
    already been manually moved to the new branch by the user, conary will
    recognize this and sync that trove with the group
  * A new "closed" configuration variable has been added to the
    apache-based networked repository server.  When set, the server
    will always raise a "RepositoryClosed" exception when a client
    attempts to access it.  The configuration variable is a string.
    The string will also be returned to the client.
  * Removed install buckets and replaced with comparisons of hashed path
    values to determine trove compatibility.
  * If a trove is included in an update twice, once directly, and once
    implicitly through recursion, ignore the recursive update.
  * More constraints added to the repository schema
  * Added hasTrove to Items table for faster trove names check

Changes in 0.62.15:
  * The MakeDevices() policy now accepts mode= as a named argument.
  * Added (undocumented) --debug (prints debugging output),
    switched old (undocumented) --debug to now be --debugger (starts debugger
    on initialization)
  * Added debug messages to conaryclient/update.py
  * Cloning to the the same branch works (providing a good way of
    reverting changes)
  * Cloning now updates buildRequirements and loadedTroves in troveInfo
    and enforces their consistency on the target branch
  * Cloning groups is now supported
  * Fix update case where a group update should cause conary to search the
    system for an older version of a trove to replace.
  * If you update a trove foo locally to a new version on the same branch, and
    then update the containing group to a new version on a different branch,
    conary will now update foo to the new branch as well.
  * fix error message when you try to pin as non-root

Changes in 0.62.14:
  * The threading changes in .13 caused some error information to be lost.
    Tracebacks have now been fixed, and the download thread checks much more
    often to see if it needs to exit.
  * Catch InstallBucketConflicts exception

Changes in 0.62.13:
  o Repository Server changes
    * The Schema creation SQL statements have been rewritten in a more
      standardized form. Some indexes have been redefined and a number
      of views have made their way into the default repository schema.
    * The new call troveNamesOnServer can be used now by the netclient
      code for a much faster retrieval of all trove names available on
      all labels on a given server. Server and client protocol numbers
      have changed.
    * The getTroveList() server side function got a rework that should
      result in about a 50% execution time speedup on most queries.
    * The Metadata SQL query has been reworked to join tables in a
      much better order, speeding up the getMetadata call on a
      repository with many versions much faster.

  o Client changes
    * Conary now compresses XML-RPC requests before sending them to
      the repository server.  In order to use compression, the remote
      server must be running Conary 0.62.13 or later.  If the server
      is running an older version, the client will fall back to
      sending uncompressed requests.
    * The database conversion in 0.62.12 did not correct all
      out-of-order file streams.  A new conversion function is in
      0.62.13 that will examine every file stream and ensure that it
      is stored correctly in the database.
    * Versions from the contrib.rpath.com repository are automatically
      rewritten to point to contrib.rpath.org.  NOTE: if you have a
      label from the contrib.rpath.com repository in your
      InstallLabelPath (such as contrib.rpath.com@rpl:devel), you will
      need to modify it to point to contrib.rpath.org.
    * Install bucket handling now works for collections which were not
      fully installed.
    * A bug where database was left locked on exception during install
      when the download thread was still executing has been fixed.
    * The conaryclient code has been split into pieces.
    * Switched rollbacks to local@local:ROLLBACK
    * The main thread no longer blocks forever when the download
      thread fails.
    * Matching referenced troves in collections is no longer dependent
      on sort order of internal dictionaries.

  o Common Repository and Client changes
    * When a changeset is applied to the local system or committed to
      a networked repository, the fileIds are recomputed from the file
      objects and verified.  This prevents corrupted or miscomputed
      changesets from being committed to the repository or applied to
      the local system.

  o Building/Branching changes
    * Many changes have been made to cloning, including sideways
      cloning (creating a clone at the same branch depth as the clone
      source), better cloning with multiple flavors, separate cloning
      of source and binaries, resilience against duplicate troves,
      proper use of existing fileIds during clones, simultaneous
      cloning of multiple troves, and better clonedFrom tracking.
    * The default optflags for x86 changed to remove -mcpu, as it is
      deprecated in gcc.

Changes in 0.62.12:
  * Conary will no longer create a "rootroot" group while installing
    users whose primary group is "root".  It will now call the
    appropriate tag handler for user/group modifications if the tag
    handler is installed.
  * EnforceConfigLogBuildRequirements no longer suggests recursive
    build requirements for packages in which the configure script
    checks to see if the package is already installed.
  * Installing new version of pinned troves leaves the pinned trove in
    place if the two troves have compatible install buckets
  * By default, when you shadow a binary trove, its source is shadowed with it.
  * Instead of a --sources option, cvc shadow and cvc branch now take
    --source-only and --binary-only options that allow you to control whether
    sources or binaries are shadowed.
  * Branch and shadow commands now take an unlimited number of troves
    to branch/shadow.
  * Files sharing versions but with different contents (thanks to flavors)
    got lost when switching from one flavor of a trove to another
  * troves can now be specified for rq, q, and update as <labelpart>/<version>,
    e.g., foo=:rpl1/1.0, or foo=contrib.rpath.com@/2.3-1-2
  * version.hasParent() handles more cases of shadows of shadows correctly.
  * cooking troves into the repository with --flavor <newflavor> now modifies
    the flavor before the recipe is even loaded, not when the recipe's setup
    function is called.
  * add a check to ensure RPATHs in cooked packages do not have %(destdir)s
    or /tmp or /var/tmp in them.
  * EnforceSonameBuildRequirements has been temporarily changed to produce
    warnings instead of errors.
  * Dependncies and flavors didn't order things properly in their frozen forms
  * StreamCollections are now properly ordered

Changes in 0.62.11:
  * InstallBucket policy now allows using macros in component names.
  * The --resume option now works correctly when conary has
    automatically discovered a non-standard path for the main build
    directory.
  * A soname dependency is again generated for libraries outside of
    library directories, but the pathname is now included in the
    dependency.  Within a package, all matching dependencies are
    modified to include the path.  This is useful for cases where
    an application packages private versions of libraries -- the
    dependencies still need to be there so that inter-component
    requirements are honored, but they must not perturb the rest
    of the system.
  * Recursive pinning now behaves itself
  * Switch group recipe syntax to use r.add() instead of r.addTrove,
    r.remove() instead of r.removeTrove(), and add a
    r.setDefaultGroup() command to set the default group.

Changes in 0.62.10:
  * EnforceSonameBuildRequirements enhanced to handle correctly cases
    where more than one trove can resolve a single soname dependency.
  * EnforceConfigLogBuildRequirements now can take exceptions, which
    can be specified either as a filename (such as /usr/bin/bison or
    %(bindir)s/bison) or as a required trove (such as bison:runtime).
  * The trove.Trove initializer no longer allows for a trove to be created
    with a name that has more than one ":" character in it.
  * EnforceSonameBuildRequirements now can take exceptions, which are
    specified as a required trove (such as libfoo:devel) to avoid adding
    to the list of requirements.
  * EnforceSonameBuildRequirements now produces errors for missing build
    requirements, and EnforceConfigLogBuildRequirements now demonstrates
    very few false positives, and so has been updated to warning instead
    of info.
  * Added a check to warn when a trove is installed multiple times from
    the same branch with incompatible install buckets (--no-conflict-check
    overrides this check)
  * Redirects can now redirect to nothing, which allows components to
    disappear gracefully on a redirection
  * A soname dependency is now provided only if the library is in a
    default library directory, or in a directory explicitly added with a
    SharedLibrary(subtrees='/path/to/dir/') call.

Changes in 0.62.9:
  * EnforceConfigLogBuildRequirements policy added.  It looks through
    all config.log files anywhere under the build directory for programs
    that configure has found, and ensures that the transitive closure
    of the build requirements contains each file listed.  (That is, if
    the file /usr/bin/perl has been found, and intltool:runtime is in
    the buildRequires list, and intltool:runtime requires perl, then the
    requirement is satisfied.)  This policy currently produces some false
    positives; the "greylist" that tries to remove false positives needs
    to be expanded.
  * The repository server now uses a repository instance specific key
    cache.  This fixes KeyNotFound errors seen when running multiple
    repositories on one server.

Changes in 0.62.8:
  * The bug, introduced in 0.62.7, that caused Conary to stop short of
    recursing to the innermost troves when handling erasures has been fixed.
  * EnforceSonameBuildRequirements enhanced to use the system database to
    find the right missing build requirements.
  * Make users and groups in a repository such that they may not differ only
    in case, i.e. if user foo exists, user Foo cannot be created.
  * files in /usr/%(lib)s/python/.* are no longer automatically given an
    architecture flavor - if there are architecture-specific files in those
    dirs, they should result in an arch-specific flavor through normal
    means.
  * By default, no OpenPGP signatures will be added to troves when
    doing commits unless a fingerprint is explicitly set in conaryrc.
    Previously, if a keyring existed, the first key found would be used.

Changes in 0.62.7:
  * Some unneeded parts of the sql query in _getTroveList have been removed,
    improving performance.
  * The performance of the default (and most used) case of the
    getAllTroveLeaves has been increased up by using a specialized
    query.
  * Exception handling in the repository when revoked or expired keys
    are used has been corrected.
  * Signature checking now correctly checks the timestamp of the signature
    against the expiration time (if any) of the key that signed it.  If
    the signature timestamp is later than the expiration timestamp,
    the signature is rejected.
  * Pass 'Database is locked' repository errors to the client as a
    RepositoryLocked exception notifying user that the server is busy.
  * The 'yuck' script is no longer installed.
  * ComponentRequires now makes :runtime, :lib, :devellib, and :devel
    components all require their matching :config component if the
    :config component exists.  The :config component is not automatically
    created, but when it exists, it's always going to be because it
    is required by multiple other components.

Changes in 0.62.6:
  * mergeCollections() didn't always handle referenced troves changing
    byDefault status
  * Various cleanups and simplifications have been made to the trove
    removal determination

Changes in 0.62.5:
  * Allow selection of individual troves from change set files via --from-file
  * Recursive queries on local database could get upset by a missing trove
  * Underlying dependency code returns version and flavor for troves with
    broken dependencies
  * Underlying dependency code returns information on what removed trove
    caused a broken dependency
  * Removed --no-deps-recurse option
  * Greatly simplify dependency resolution logic
  * The version portion of a Release (version-sourceCount-buildCount)
    is no longer required to begin with a digit.
  * The Release parsing code has been cleaned up to use consistent
    naming, API documentation, and parse error messages
  * An unhandled exception when signing a trove twice with the same key
    has been fixed.
  * Old (now invalid) changesets are now removed from the changeset
    cache when a digital signature is added to a trove.
  * A package is now counted as empty if it contains only files automatically
    found by the AutoDoc policy.
  * CPackageRecipe now requires elfutils:runtime for eu-strip; this is
    needed for the existing debugedit:runtime requirement to do useful
    work.
  * Removed DistroPackageRecipe and moved its buildRequires list to
    PackageRecipe.  Use clearBuildReqs() to remove any of the base
    requirements for a package.
  * Install buckets are respected during dependency resolution
  * Updated the troveNames() call to a faster query, which should bring
    the run time of the "conary rq" back to a more reasonable limit
  * Race conditions and robustness problems have been fixed in
    the changeset cache.

Changes in 0.62.4:
  * Many places where lots of individual db calls were done to collect
    file objects have been collapsed into batched calls (5-10% speedup
    on some operations)
  * Fixed PGP key submission to not use a hidden form element.
  * Changed PGP key submission to use an xmlrpc call instead of
    modifying the database directly.
  * Added methods to change PGP key/user associations, and thereby
    disable a key.
  * Added an index to dependency resolution for a massive improvement
    on local system dependency performance on large updates.
  * Added the ability to get troves without file lists from the local
    database and use that when getting troves through the changeset
    trove source.
  * Previously, dependency resolution could cause duplicate
    trovesource entries.  This no longer occurs.
  * :lib and :devellib automatically have lib=%(lib)s install buckets.
  * A user management bug in the repository has been fixed.
    Previously, if you deleted a group followed by the user with the
    same name of the group, an unhandled exception occurred.
  * Looking up changeset cache entries in the cache database no longer
    uses exception handling to determine when database entries are
    invalid or stale.
  * The EnforceSonameBuildRequirements policy now recognizes :devellib
    as well as :devel components in buildRequires.

Changes in 0.62.3:
  * Don't link troves to groups when the branch has changed
  * Link new troves to collections (and new collections to old troves) when
    a trove isn't installed but a suitable replacement (meaning on the same
    branch) is available
  * Installing changesets w/ not by default from files broke
  * Fix a bug in the kid template that prevented permissions (ACLs) from being
    deleted from a repository.

Changes in 0.62.2:
  * Further reworkings of update code to be fully based on job sets. The
    absolute flag now defines whether a trove is newly installed or if
    it should be an update from an existing trove (when possible). Network
    changesets and changesets from files are treated almost identically now.
  * Swapped lock terminology for pin
  * Changed table names in database schema to better match the repository
    schema

Changes in 0.62.1:
  * UtilizeGroup fixed
  * conary updateall fixed
  * Disable SHA-1 integrity checks when trove changesets don't include
    files in various places
  * conary now prevents you from cooking empty groups

Changes in 0.62.0:
  * Initial OpenPGP (RFC 2440) based signature support has been
    added. Conary reads public keys from ~/.gnupg/pubring.gpg and
    /etc/conary/pubring.pgp.  Conary reads private keys from
    ~/.gnupg/secring.pgp.  Setting the "signatureKey" configuration
    variable to a key ID will select which key to use from the
    keyring. If signatureKey is not set, and there is a valid private
    keyring, the first key on the keyring will automatically be used
    to sign changesets when committing them to the repository.
    "cvc sign" adds a signature to a trove that already exists in the
    repository.
  * Change set generation on the command line is more flexible. It can generate
    erasure changesets as well as relative to nothing changesets
  * When creating multiple groups from the same recipe using newGroup(),
    Conary now searches all subgroups when resolving dependencies within
    a parent group
  * Conary no longer resolves dependencies for troves with byDefault=False
    (such as :test and :debuginfo).  Conary will now resolve dependencies in
    those troves only if you set checkOnlyByDefaultDeps=False.  When creating
    subgroups using newGroup(), pass the checkOnlyByDefaultDeps flag as an
    argument to the newGroup() function.
  * excludeTroves now applies to troves which have been added to
    already installed collections

Changes in 0.61.12:
  * You can now search for troves by <trove>=<host>@
  * A bug when cooking groups with depCheck = True (introduced in 0.61.10)
    has been fixed.
  * A new r.ByDefault policy controls how components are included in their
    enclosing packages; the default is True except for :test and :debuginfo
    components that default to False.
  * Cloning across repositories works
  * A bug in 'conary update --info' output was fixed

Changes in 0.61.11:
  * A bug that caused a database deadlock when removing entries from the
    changeset cache in the repository server has been fixed.
  * Added RegularExpressionList in conarycfg
  * Added lockTroves configuration option for autolock
  * Recurisvely included troves could be removed incorrectly when those
    troves were already present

Changes in 0.61.10:
  * The conary update command now takes a --sync parameter, documented in
    'man conary'
  * Groups now allow you to create a reference to another cooked trove,
    and use that reference to add troves that are contained in that trove.
    For example, if you want to create a group-python based on the troves in
    an already cooked group-dist, you add a reference to the group-dist in
    group-python, and pass the group-dist reference in when you call
    addTroves.
  * Work has begun towards generalizing the concept of a trove source.
    A class SimpleTroveSource has been added that, when subclassed and given
    access to the troves, will allow you to call findTroves to search that
    source.  The same code is used in update code to unify updating from
    the repository and from changesets, and it is used to provide the search
    capabilities for the local database.
  * Conary now allows all files, not just regular files, to have
    dependencies.  This is necessary for user/group dependencies for
    non-regular files to work.  Packages built with 0.61.10 or later
    that have non-regular files with non-root user or group will not
    be readable by Conary versions 0.61.9 or earlier.
  * Shadowing now preserves the byDefault flag, and handles reshadowing
    collections gracefully now
  * Update preprocessing now works on absolute changesets instead of
    relative ones, providing massive cleanups. Code uses sets of jobs
    instead of changesets for job representation, allowing still more
    cleanups. Many bugs seem to have gone away.

Changes in 0.61.9:
  * Fix a bug added in 0.61.8 that breaks tag handlers

Changes in 0.61.8:
  * Fix a bug introduced in 0.61.7 that occurred when, in the repository,
    either the Users table or Groups table was empty when creating a new group.
  * Add --buildreqs, --flavors options to q and rq.
  * Primary troves should not have their trove change sets overridden by
    items recursively included (and fixed a pile of things this broke).
  * Locally stored change sets can't always get access to pristine files
    from the local filesystem; when it can't, make sure file sha1 checking
    doesn't get upset.
  * Unchanged troves in updated groups could be erased by items in the
    same group on a different branch.
  * The "conary q[uery]" command accepts a --diff option.  When --diff
    is used, the difference between installed and pristine troves is
    displayed.
  * An additional progress callback has been added to show when database
    transactions are committed

Changes in 0.61.7:
  * Several bugs related to updating two troves with the same name have been
    fixed - including branch affinity, flavor affinity, correct handling of
    already updated troves, and correct handling of empty flavors.
  * "conary emerge" as root (or as a user than can apply the changeset
    produced by the build) did not install anything but the toplevel
    package.  This bug has been fixed.
  * No longer hide descriptive TroveNotFound errors behind a generic
    NoNewTroves wrapper.
  * Group recipes can now request that dependencies be resolved and
    added to the group at cook time.  To automatically add required
    troves to a group add "autoResolve = True" to the recipe class.
    Optionally "autoResolveLabelPath" can be set to a list of labels
    to use during dependency resolution.
  * Locally stored rollbacks couldn't handle files changing types. As
    part of the fix, the generic file diff code is now used when creating
    changesets instead of having a special-case wrapper around it
    (fileChangeSet()).
  * The commitaction script and the changemail module did not necessarily
    show the full trailing version for branches and shadows.  (For example,
    /conary.rpath.com@rpl:devel/4.1.25-18/db41/19 showed up as "19"
    instead of "4.1.25-19".)
  * Add a --deps option for conary q.  Make that and conary rq --deps
    recurse over collections.
  * Warn about missing buildRequires entries both for soname dependencies
    and for TagSpecs applied via tag description files.
  * A bug in updating groups that switch the byDefault setting of troves
    has been fixed.
  * Add an updateThreshold config option to control the number of troves to
    include in a download.
  * Ordering didn't work for old packages depending on anything, or for
    dependencies whose provider moved between components.
  * The r.Ownership(), r.UtilizeUser(), and r.UtilizeGroup() now generate
    appropriate dependencies on info-* packages.
  * Updating packages and components installed multiple times could cause
    a component to be removed multiple times (which resulted in a traceback).
  * Fixed a bug that occurred when groups tied to a user were deleted
    without deleting the associated user, then subsequently adding a user
    with the same name.

Changes in 0.61.6:
  * InitialContents turns off EtcConfig, since a file cannot be both
    a config file and an InitialContents file.
  * Reworked repository change sets to directly reference files from the
    contents store.
  * The User() command now takes an optional supplemental= option,
    which provides a list of supplemental groups to which to add
    the user.  (SupplementalGroup() is for groups not associated
    with a user.)
  * The showcs command can now handle components that are referenced
    but not included in a changeset.
  * InfoUserRecipe and InfoGroupRecipe can now be built with buildlogging
    turned on.
  * Conary's internal handling for dyanamically finding new IDs for
    users and groups has been fixed.
  * "conary updateall" now accepts the --test flag.
  * Various fixes were made to the CIL dependency detection code.

Changes in 0.61.5:
  * Added basic clone capability (which only works cloning to parents
    branches and shadows, and on a single host).
  * Now handles degenerate case of packaging unreadable files.
  * A bug that caused conary to ask for the wrong fileId when constructing
    a changeset from multiple repositores has been fixed.
  * Conary now can add users and groups automatically at install time.  If
    there is no taghandler to add a user or a group, conary will add it
    internally as a bootstrapping measure; if there is a taghandler,
    conary will call that instead.  In order to ease transition, Conary
    does not yet create the dependencies on the info- packages; a future
    version of Conary will add those dependencies after the system user
    info- packages have been created.
  * rpm2cpio now handles rpm archives that use bzip2 to compress the
    cpio payload
  * Conary now creates dependencies (provides and requires) for CIL
    files, if mono's monodis is installed on the system or being built
    in the current package.
  * Troves moving between troves could cause conary to attempt double
    erasures
  * The networked repository handles cases where contents are not
    found in the contents store.  The exception is passed back to
    the client.
  * The networked repository handles cases where a file stream is not
    found when the client asks for file contents.  The exception is
    passwd back to the client.
  * An error that caused getPackageBranchPathIds() to return the
    oldest fileIds instead of the youngest fileIds has been corrected.
  * Reworked finding old versions of troves to avoid a single trove
    being removed multiple times

Changes in 0.61.4:
  * %(datadir)s/.../lib/ files will no longer show up in :lib - presumption
    being that anything under %(datadir)s really is arch independenct
  * Creating branches and shadows had a command line parsing bug
  * "cvc newpkg" takes --dir and now complains for unexpected arguments
    (which is used to just ignore)
  * when using flavor affinity for installed troves, merge subarchitecture
    flags
  * group handling didn't always preserve troves which were needed by a
    newly installed trove properly

Changes in 0.61.3:
  * Corrected a bug that snuck in 0.61.2 that caused a temporary SQL table
    to not be temporary, which makes multiple httpd processes fail with
    'database schema changed' errors.

Changes in 0.61.2:
  * Fix a bunch of typos in the authentication checking server side
  * Add permission editing capabilities to the server component and hooks
    in the netclient
  * Overhaul of ACL system so that uniqueness constraints on Troves and
    Labels can be enforced: we now use a special Trove and Label "0 | ALL"
    instead of Null
  * Dependency resolution enforces label ACLs.
  * Module arguments to commitaction are parsed according to shell
    quoting rules.
  * The changemail commitaction module now takes an optional '--from'
    argument.
  * added clearBuildReqs() - will clear all or some of superclass buildreqs
    when cooking.
  * The pickled version of Dependency objects changed, therefore the
    schema version of the changeset cache has been incremented.
  * When Configure() detects a failure and input or output is not a
    tty, all config.log files will be included in the output in order
    to ease debugging from captured log files.
  * Part of the infrastructure for adding users and groups has been added:
    it is possible to create info-<name>:{user,group} packages via
    UserInfoRecipe and GroupInfoRecipe classes.  The User(), Group(),
    and SupplementalGroup() policies are deprecated; those lines should
    move to their own recipes intact (the syntax remains the same).
    The install-time code does not yet install info-* packages first in
    their own transaction; when it does, the Ownership(), UtilizeUser(),
    and UtilizeGroup() policies will create dependencies on the
    appropriate info-* packages.
  * The networked repository server and client code has been changed
    to use the 'deflate' Content-encoding type instead of 'zlib',
    which makes the code RFC 2616 (HTTP 1.1) compliant.
  * A new function called hasUnresolvedSymbols() has been added to the
    elf module.  This could be useful for a contributor to implement a
    policy that checks to make sure that shared libraries do not have
    unresolved symbols.  Additional code could be written to check
    binaries too.
  * cvc checkout, update, and commit now show progress when communicating
    with the repository server
  * Progress is now displayed while downloading file contents from a
    repository (such as when assembling a changeset that is distributed
    across multiple repositories)

Changes in 0.61.1:
  * Cleaned up error message which results from Conary not being able to
    determine which trove to remove when a new one is installed
  * Dependency object use slots
  * Hash values for DependencySet, Version, and Branch objects are cached
  * UIDs and GIDs that cannot be mapped to symbolic names no
    longer cause the buildpackage code to traceback.  The ownerships
    from the filesystem were never used anyway, so it's safe to assume
    that all files are owned by root:root
  * Implemented proper updateall
  * Files in troves are downloadable from the repository browser.
  * Troves in the repository browser are separated by first letter
    instead of showing all troves in one page.

Changes in 0.61.0:
  * New functionality for maintaining user groups: renaming and updating
    members
  * Added repository interfaces for deleting users and groups
  * Added a repository iterator function to list the members of a group
  * The web interface to the Conary repository now has a repository
    contents browser, accessible either from the main page (if you are
    logged into the web interface), or from the /browse url. Example:
        http://conary.example.com/conary/browse
  * A bug preventing all access to the web interface if an anonymous
    user existed has been fixed.
  * "Large" updates are split into multiple pieces which are downloaded
     and installed independently of one another
  * Trove updates are tracked through collections
  * Group handling completely rewritten to function as a three way merge
    instead of a set of heuristics
  * Trove removal handles references troves which are referenced by multiple
    collections
  * Rollback format unified for local and nonlocal rollbacks
  * Dependency ordering forces collections to be installed after all of their
    referenced troves (allowing simple restarts)
  * Database migration removes stale versions
  * --replace-files marks the replaced versions of the files as no longer
    present
  * Troves store information about Install Buckets - not used yet.
    By specifying a component's install bin, which is a set of key-value
    pairs, you can describe whether two versions of a component are
    installable side-by-side.  If two versions of the component share the
    same keys for their install bins, but at least one different value, then
    the components are installable side-by-side.
  * Troves store information about troves loaded when building a recipe
  * Build Requirements are stored with the trove
  * Add isCollection() to TroveInfo
  * Changesets download while instals are going on
  * StreamSet.twm() respects ignoreUnknown now
  * Rollbacks of locally cooked and emerged troves works

Changes in 0.60.12:
  * Previously, if you ran "conary update foo", and foo requires a new
    version of bar, but updating to the new version of bar would break
    existing dependencies of other troves on the system, a very
    unuseful "Troves being removed create unresolved dependencies"
    message would be printed.  Conary now says that "Additional troves
    are needed" instead.  If --resolve is used, it will report the
    troves that have been added before displaying the dependency
    failures caused by erase.
  * Symlinks no longer confuse AutoDoc policy.
  * Autosource files which have changed confused cvc update
  * allow a \ at the end of a line in config files to do line continuations
  * several bugs in the multitag handler have been fixed

Changes in 0.60.11:
  * The '-f' flag was added to the arguments to gzip when
    recompressing compressed files
  * Added progress callbacks for uploading the changeset when cooking
  * Improved automatic mainDir detection for some corner cases.
  * Put development docs back in :devel component (they were
    inadvertantly removed from it by a previous fix).

Changes in 0.60.10:
  * BadFilenames policy absolutely prohibits filenames with newlines
    in them, no exceptions allowed.  Other similarly bad filenames may
    later be forbidden by this policy.
  * UTF8Filenames moved to packagepolicy, where it belongs, and it now
    raises an error instead of printing a warning.
  * Conary now enforces the rule that tag names must have no whitespace
    and must be all alphanumeric characters, -, or _.
  * Conary can now run a single instance of a single tag handler to
    process multiple tags.  The tag description files for each tag
    must point to the same tag handler, and must each specify the
    multitag datasource.  The data is passed to the tag handler on
    standard input using the protocol "tag list for file1\nfile1\n..."
  * Fixed ftp server busy detection when fetching files via URL.

Changes in 0.60.9:
  * The changemail script is replaced by a generic commitaction script
    that loads modules, and a changemail.py module is supplied.  There is
    a backward-compatible changemail script which calls commitaction
    with the changemail.py module.  --email and --*user options now are
    changemail module options, so the commitAction should be specified
    something like this:
    commitAction /.../conary/commitaction --repmap ... --module "/.../conary/changemail --user %(user)s --email foo@example.com --email bar@example.com"
    You can add your own modules and run them all from the same commitaction
    using multiple --module arguments to the commitaction script.
  * Conary can now almost always guess the correct name for the mainDir
    when it is not %(name)s-%(version)s, if the first addArchive()
    instance creates exactly one top-level subdirectory and no other
    top-level files of any sort, in which case it will use that name as
    the mainDir.

Changes in 0.60.8:
  * The changemail script is now actually packaged, in
    /usr/lib{,64}/python2.4/site-packages/conary/changemail
  * Build requirements for superclasses are automatically added to
    subclasses.
  * Build requirements now look at all labels in a version to see if they
    satisfy a build requirement.
  * The NormalizeManPages policy now automatically converts man pages
    encoded in iso-8859-1 to man pages encoded in utf-8.  Additionally,
    it runs faster and no longer calls sed.

Changes in 0.60.7:
  * The changemail script is now distributed with conary, and is called
    with a different calling convention; instead of being called once
    per trove with trove-specific command line options, it is called
    once per commit (of however many troves) and creates more readable
    summary email messages.  Remove --trove, --version, and --flavor
    arguments from your changemail invocations.  Added --user argument
    to changemail; specify in .cnr files as "--user %(user)s".  Or, to
    only print users for source or binary commits, use "--sourceuser
    %(user)s" or "--binaryuser %(user)s", respectively.
  * The cvc rdiff command now recognizes creating a shadow as such.
  * Build requirement tracking is now half-enabled; conary is now able
    to read "buildReqs" tags, but will not yet generate them.
  * Files in /tmp and /var/tmp, and all cvs temporary files, will no
    longer be packaged by default,
  * The addArchive(), addSource(), and addPatch() actions can now fetch
    via HTTPS as well as HTTP and FTP.
  * The repository now handles creating a changeset between two troves
    that both contain a version of a file that is stored on a different
    repository

Changes in 0.60.6:
  * Erasing emerged troves works properly
  * Calling Doc() no longer disables the AutoDoc() policy.
  * A more reliable method is used for finding the port of an
    Apache connection

Changes in 0.60.5:
  * 'conary emerge' works again
  * Distributed group changesets failed when remote troves disappeared
    from the group
  * build logs are now tagged with 'buildlog' tag
  * Conary now handles cases when a directory becomes a symlink when
    applying a changeset.  An error message is displayed which tells the
    user how to apply the update.

Changes in 0.60.4:
  * An error in the automatic database conversion of 0.60.2 systems
    has been corrected.

Changes in 0.60.3:
  * Reimplemented LargeStreamSet in C
  * Added StreamCollection
  * Policies now announce their names in their information, warning,
    debug, and error messages, making it easier to determine how to
    resolve problems.
  * The database conversion for to 0.60.2 didn't work well; a proper
    conversion is now in place

Changes in 0.60.2:
  * Added InitialContent flag
  * Fixed bug which caused servers to leak file descriptors when the sqldb
    was replaced
  * "repquery --deps" output fixed (broken in 0.60.1)
  * Added AutoDoc policy which finds common documentation files and puts
    them in %(thisdocdir)s automatically.
    AutoDoc is disabled by calling
    Doc without calling AutoDoc, which means that existing recipes that
    call Doc will not show changes.
  * getPackageBranchPathIds() now returns version and fileId as well,
    so that the IdGen class can determine if an older version number
    should be assigned to files.  getPackageBranchPathIds() is now the
    primary mechanism for populating the pathId dictionary.
  * The local label methods of the version object have been
    refactored. isLocal() is now onLocalLabel(), isEmerge() is now
    onEmergeLabel(), etc. isOnLocalHost() has been added as a method
    to easily determine if a version only exists in the database
  * Moved logic for explicitly creating a changeset from cscmd.py to the
    ConaryClient object
  * Added the (unused) ability to lock and unlock troves. Ignore this for now.
  * "query --info" behaves much more like "repquery --info" now
  * isSourceVersion() method has been to the Version object
  * most of the remaining erroneous references to "Package" have been
    changed to "Trove" throughout the code.  This includes method
    names such as getPrimaryPackageList() -> getPrimaryTroveList().  Some
    more commonly used methods were left as deprecated thunking methods
  * dependency resolution couldn't resolve a requirement w/o flags against
    a provides w/ flags

Changes in 0.60.1:
  * Support for legacy clients (protocol version 29) has been removed from
    the server
  * The server raises an server-side exception if any client with
    protocol less than 32
  * Updated the URL provided in a server-side client version mismatch
    exception
  * Server-side dependency suggestions return more choices, leaving it
    to the client to sort it all out
  * Client uses timestamps to determine which troves to install when their
    flavors score equally
  * Fixed build-side bug handling meta characters ([,*,etc) in file names
  * "cvc newpkg" now accepts pkgname=label syntax
  * files.contentsChanged() function updated to work with StreamSets
  * Basic local changeset creation, retargeting, and commits work
  * Permissions weren't merged for operations run as non-root users
  * The structure of the repository web interface has been redesigned
    and some authentication UI bugs have been fixed.
  * The repository web interface now requires the conary-web-common package
    to be installed.
  * Committing troves to the repository no longer recompresses non-config
    files
  * Timestamps are set on the server at commit time; the timestamps the
    client assigned is not used (this is to protect against clients with
    a bad idea of time; servers should be consistent, even if they're
    wrong, and as long as time doesn't go backwards on that server all is
    good)
  * Reworked troves to be representable as streams and implement *basic*
    signature capability
  * Local cook versions are now more sensible.

Changes in 0.60.0:
  * Changed changesets to compress individual files instead of the combined
    stream.
  * Cleaned up file content objects to no longer track file sizes.
  * Switched away from TupleStream to StreamSet both for better performance
    and for improved flexibility in the format (at the price of larger
    frozen streams).
  * Troves explicitly provide their own names.
  * Troves can now provide "capability flags", and trove requirements
    can now include references to the capability flags.
    r.ComponentProvides(('ASDF', 'FDSA')) will cause all components built
    from the current recipe to provide the 'ASDF' and 'FDSA' capability
    flags, and r.Requires('/path/to/file', 'foo:runtime(ASDF FDSA)')
    will make /path/to/file require the foo:runtime component built
    with the ASDF and FDSA capability flags.
  * Dependency components can contain : characters now.

Changes in 0.50.14:
  * Dependency checking now returns reordering information (which isn't
    used yet)
  * Allow groups to include other groups defined in the same recipe (but
    explicitly disallow cycles in groups)
  * Fixed bug in building multiple groups with a single recipe when some
    of the groups already exist, but others don't

Changes in 0.50.13:
  * Added automatic :data component for /usr/share, to which you should
    add any platform-independent files that are needed by :lib components
    but not in a libdir-derived path.  These might include configuration
    files and supporting data files needed by both library and runtime
    programs.
  * Added automatic intra-package inter-component dependencies; now within
    a single package, the :devel component will automatically require the
    :lib component if both components exist.  These dependency sets can be
    modified with the ComponentRequires policy.
  * The build/buildpackage.py file has variable and function names changed
    to better match our terminology for packages and components.
  * Change flavor specified in the conaryrc to a flavor path -- accept the
    flavor config parameter multiple times to create a flavor path
  * Added a "filewrap" argument to r.Run() that inserts an LD_PRELOAD
    wrapper that overrides some library funtions to look in %(destdir)s
    first before looking in the filesystem.  This is subject to change
    as we experiment with it!

Changes in 0.50.12:
  * Implemented --quiet for conary update changeset commands, and cvc cook.
    Also implemented the 'quiet' configuration value. This option suppresses
    progress indicators.
  * Split loadRecipe into loadInstalled and loadSuperClass, depending on the
    purpose of the recipe loading.  loadInstalled will examine the local
    system to look for a matching installed trove, and load that version,
    while loadSuperClass will not.
  * Logs of builds are now stored in cooked changesets in the :debuginfo
    component -- generally in
    /usr/src/debug/buildlogs/<name>-<version>-log.bz2, controlled by
    macros.buildlogpath
  * Added lib/logger.py
  * Fixed conarybugz.py to work with Conary's new site-packages location
  * Cleaned up yuck, rpm2cpio, and rpm2ccs scripts to use new "import conary"
    mechanism for finding conary.
  * Check sha1s for all files written into the repository or file system
  * conary scs --deps works again

Changes in 0.50.11:
  * Reworked file addition to local database a bit for better performance
  * Fixed sorting for --info
  * Don't make --info installs require a writeable database
  * Added an exception to group updating, restricting removal of existing
    troves to match the group's contents to troves on the same branch
  * Groups which had the same trove added (via a referenced trove) and
    removed (from the primary trove) got confused
  * conary showcs now takes trove version
  * conary showcs will display erased troves in changesets, and erased troves
    that are referenced but not within the changeset
  * conary changeset now support trove=<version>-- to create a changeset that
    erases the trove
  * Cache user id to name mapping
  * Improved the progress indicators for preparingUpdate and
    creatingDatabaseTransaction
  * Implemented progress indicator on source downloads
  * Fixed bug in update process which caused files to be incorrectly skipped

Changes in 0.50.10:
  * Added callback for creating database transaction, so that it does
    not look like we spend an inordinate amount of time executing tag
    pre scripts.
  * Added findtrove.py to the Makefile so that it is included in
    the distributed version of conary.
  * Added distcheck rule to Makefile to try and avoid missing files in the
    future

Changes in 0.50.9:
  * reimplemented StreamSet in C
  * moved findTroves out to findtrove.py, reworked it to be more modular
  * getSourceVersion now correctly handles branched binaries by looking
    up the branch to find the source component.
  * reimplemented StringStream in C
  * fixed bugs in --info

Changes in 0.50.8:
  * sort update --info alphabetically, display old versions, and display
    a letter summarizing the type of change
  * NormalizeInterpreterPaths() policy now looks in the package currently
    being built, as well as on the installed system, to determine how to
    resolve #!/usr/bin/env scripts.
  * groupName argument to addTrove() can now be a list of group names as
    well as a single group name.
  * --no-recurse works on the erase path
  * fix to walkTroveSet (which was horribly broken)
  * enable (optional) dependency checking when building groups
  * 'cvc cook' error output when there are unresolved build
    requirements is more user friendly
  * filesystem conflicts are handled properly when applying a rollback
  * updating a package to a version that comes from a different
    repository when that package had an uninstalled component works
    now.
  * conary now resides in /usr/$LIB/python$PYVERSION/site-packages/conary/
  * calling r.Replace on a non-regular file results in a warning instead
    of an unhandled exception
  * implemented basic callbacks for update, erase, and changesets

Changes in 0.50.7:
  * Added the XInetdService action to avoid having to include
    /etc/xinetd.d/ files separately, and to make xinetd.d files
    be consistent, making recipe-provided changes less likely to
    conflict with local configuration changes.
  * groups are no longer allowed to contain redirects
  * added setLabelPath to group recipe
  * Allow r.Provides("soname: libfoo.so(FLAGS)", "/some/file") (added
    the "(FLAGS)" part).
  * don't allow spaces and commas in revisions

Changes in 0.50.6:
  * conaryclient.updateChangeSet should have recursed by default
  * Metadata retrieval now works along distributed branches and shadows.
  * reworked troves being added to database to handle missing parts
    of packages and groups properly (and make things faster and more
    elegant)
  * merged update and erase code paths in conaryclient
  * update and erase now take +,- modifiers on trove names
  * added --info to see what an update or erase command will do
  * a single group recipe can now build multiple groups

Changes in 0.50.5:
  * Streams return their value through __call__ instead of value()
  * Reimplemented ShortStream and IntStream in C
  * conary config now takes --show-passwords option, and does not pretty
    print config file values when not printing to screen.  This means that
    conary config > <file> will result in a valid configuration file.
  * Updating groups didn't work when the group referenced troves as new
    which were already installed on the system
  * r.ComponentSpec('somecomponent', '.*') will no longer override the
    file specifications for packaging :debuginfo and :test components.
  * loadRecipe now takes a troveSpec as its first parameter, and uses that
    troveSpec to find the trove on the local system that matches the source
    component that is being loaded.  loadRecipe also automatically searches
    the labels that are parents of the current recipe, so if you shadow a
    recipe, any loadRecipe lines contained in that recipe should still do
    what you want.
  * merge didn't handle files converging
  * merge doesn't need to deal with autosource files
  * diffs between groups failed when members disappeared

Changes in 0.50.4:
  * Most rollback information is stored as a reference to a repository
    instead of storing full rollback data on the local system. The
    localRollbacks flag in conaryrc allows the old behavior to remain.
  * The CONARY state after a merge operation on a shadow now has the
    correct fileId for files that are not different than the parent
    version.
  * Added /usr/lib/conary/conarybugz.py to make it easy to automatically
    populate bugzilla databases from repositories.
  * Sped up Strip, NormalizeInitscriptLocation, NormalizePamConfig,
    TagDescription, and TagHandler policies by limiting them to
    only appropriate directories.
  * Fixed :debuginfo to work with binaries built from more than one
    source file, and made it less aggressive by only stripping debug
    information out to the :debuginfo files, which both makes stack
    traces better without :debuginfo installed and makes libraries
    stripped for :debuginfo more likely to work.
  * When existing fileId's had no streams but the streams are provided
    by a later commit, those streams weren't always merged properly if
    there were multiple files for that fileId
  * conary config output masks user/password info in repository maps
  * the config option useDir has been changed to useDirs, and archDir has been
    changed to archDirs, to allow for tiered use/arch flag definitions, and
    the tweaking of use and arch flag settings.  By default, useDirs and
    archDirs look in /etc/conary/<dir>, followed by /etc/conary/distro/<dir>,
    follwed by ~/.conary/<dir>, where dir is use or arch, depending on the
    context.
  * Arch files can now contain arbitrary macro definitions, and in the future
    will contain values for macros like %(lib)s, which is lib64
    on some platforms.
  * when using --keep-existing, the install label path and install flavor
    are used to determine which version to install instead of using affinity
    to install something close to what you already have.
  * a bug that prevented a changeset from applying to the system when
    the changeset removed a component from a package and the component
    is not installed on the system has been fixed.

Changes in 0.50.3:
  * database findTrove now has an interface that is much closer to the
    repository findTrove function -- this enables conary q to work like
    conary rq.
  * Group handling didn't work for multiple levels of group inclusion.
  * Database.hasTrove() no longer needs to instantiate troves.
  * Fixed overly-aggressive cleaning of the cache.
  * Added repository findTroves call to parallelize findTrove calls.
  * Added the NonMultilibDirectories policy to prevent 32-bit troves from
    utilizing lib64 directories.
  * the NormalizeInterpreterPath policy can now handle unwriteable files
  * fixed the network client code to return file contents properly when
    multiple file contents are requested from the server (bz#50)
  * rewrote Database.getTroveLatestVersion()
  * Added :debuginfo handling in Strip policy, which requires debugging
    to be turned on in optflags and elfutils's eu-strip and debugedit to
    be installed.  Like :test components, :debuginfo components are not
    installed by default.
  * File versions are now properly set to a branched version after a
    merge operation
  * cvc commit aborts again when the current versions of files are not
    the latest versions

Changes in 0.50.2:
  * Any %(lib)s-derived path (/%(lib)s, %(libdir)s, %(krbprefix)s/%(lib)s,
    or %(x11prefix)s/%(lib)s) will now cause the entire package and all
    components to be flavored with the base instruction set flavor, so
    that architecture-sensitive but non-code files in (say) /usr/lib64
    do not show up on 32-bit platforms.
  * Sped up dependency resolution on the client
  * The reworked getFileContents call now asks for contents from the
    correct server when contents from more than one server are requested

Changes in 0.50.1:
  * Add support for trove=<troveVersion> in rq, cvc co, and other places that
    use findTrove
  * Add conary q --info option to display flavors
  * changeset command uses system flavor if no flavor is specified, skips
    troves which are not included in packages and groups by default,
    takes a --no-recurse option, and filters based on the excludeTroves
    configuration setting
  * Added automatic :perl component that works like the :python component,
    and extended the multilib-friendly-or-architecture-neutral policy to
    work with perl as well as python.
  * client/server protocol negotiation is a whole lot smarter now
  * getChangeSet() results in a single URL rather than one per primary trove
  * group, fileset, and redirect recipes have macros that contain the
    buildlabel and buildbranch.
  * fixed a bug with merging absolute change sets which contain config files
  * redirections to troves w/ older versions already installed didn't work
  * the pathId generation code has changed.  For cooked troves, the
    pathId will be the same for any particular version of a path.
    Code must not depend on this behavior, however; it may change in the
    future.

Changes in 0.50.0:
  * Redirections work
  * Sped up group generation
  * Troves which reference other troves (groups and packages) can now specify
    whether a trove is installed by default or not. Packages now reference
    :test, but don't install it by default
  * Added optional 'recurse' parameter to netclient.createChangeSetFile
  * The first argument to the Requires and TagSpec commands can now have
    macros interpolated, as in r.Requires('%(bindir)s/foo', ...)
  * Groups can have requirements now
  * protocol-level getFileContents works on multiple files simultaneously
  * repository log had too many files added to it
  * set instruction set flavor for a cooked trove whenever any Arch flags are
    checked

Changes in 0.14.12:
  * The shadow command looks at buildLabel instead of following
    installLabelPath
  * In some cases, troves with an incompatible flavor were chosen when
    --resolve was used. The proper flavor is now used, or the
    dependency is reported as unsatisfiable.
  * Several more instances of %(lib)s were moved out of the default
    specification for generic components like :runtime and :devel for
    better multilib support.
  * Policy now helps ensure that :python components are either
    architecture-neutral or multilib-friendly.
  * Better error messages for "%(foo)/" (which should be "%(foo)s/")
  * Looking up files in the local database gave erroneous results in
    some cases (this was noticeably primarily when distributed change
    sets were being generated)

Changes in 0.14.11:
  * Local systems store config files in sql tables now.  Use
    /usr/share/conary/convertcontents to convert to the new data store.
    Note that this means that any *config file* managed by conary can be
    read through the main SQL database file in /var/lib/conarydb/conarydb.
  * Actually check build requirements before building, use --no-deps to
    ignore the check.
  * make conary q and conary update convert all flavors to  strong flavors
    for comparison; ~readline becomes readline, and ~!readline becomes
    !readline, so that conary q foo[readline] works as expected.
  * no default flavor is presumed for local operations (erase, q)
  * changed getPackageBranchPathIds to base64 encode the filename in
    order to ensure that the resulting XML-RPC will be UTF-8 clean.
  * localoutofdate renamed to "yuck", a man page added, and the script
    and man page are now installed on the system.
  * rename --use-macro and --use-flavor options for cook to --macro
    and --flavor
  * support new cook syntax: cvc cook <trove>[flavor] to set the troves flavor
    while cooking
  * fixed rq output when iterating over subtroves within a trove or group
  * TroveNotFound exceptions are handled gracefully in cvc.  'conary cook
    foo' will no longer traceback when foo:souce could not be found in
    the repository.
  * Unsynchronized updates work for packages and groups
  * The database is now opened with a 30 second timeout.  This should allow
    better concurrency.
  * added --exclude-troves and excludeTroves conaryrc entry
  * repository .cnr file's commitAction configuration item now has a
    flavor provided to it as %(flavor)s and the default changemail
    script uses it.
  * don't allow the same label to appear twice in sequence in a version

Changes in 0.14.10:
  * FlavorMap sense wasn't set right for base instruction set

Changes in 0.14.9:
  * Shadow Branch objects didn't return parent branches properly. This
    caused incorrect pathId's to show up on cook on shallow shadows.
  * Reworked the code which looks up pathIds to take advantage of a new
    server call (getPackageBranchPathIds) which is faster and looks on
    both the full branch and full parent branches.
  * The Apache repository server now allows mixed ssl and normal requests.
  * Added forceSSL option to apache repository server configuration.
  * The network client code now supports accessing servers over https.
  * Proper salts are used for user passwords.
  * The default value for macros.optflags is "-O2" again, instead of
    an empty string.
  * The http handler in the conary server now sends back proper error
    codes in the case of an authentication error.

Changes in 0.14.8:
  * Fixed bug where streams for commits on distributed branches didn't always
    get set properly
  * reworked findTrove() in repository to return (name, version, flavor)
    tuples instead of full troves
  * Split conary.1 into conary.1 and cvc.1
  * Allow cvc cook trove=<version>
  * remove --target-branch cook option
  * added default :devellib component for architecture-specific devel bits,
    made all files with an architecture-specific multilib path that are
    not in :devellib go into :lib instead of having many of them fall into
    :runtime

Changes in 0.14.7:
  * ELF libraries with sonames that have paths in them are now handled
    sanely, by removing the path (and complaining...)
  * split march into targetArch and unameArch -- requires a new distro-release
  * rework command line arguments to shadow and branch to match how versions
    are normally specified, and allow a flavor specificatoin
  * added --sources to branch and shadow commands

Changes in 0.14.6:
  * fix for generating changesets between repositories
  * policies that look at shared libraries are now multilib-aware,
    fixing shared library permissions and dependency provision
  * autosources didn't work when committing across a shadow

Changes in 0.14.5:
  * allow groups to contain troves with conflicting flavors
  * make repository-side change set caching less buggy
  * fix config files changing to symlinks
  * allow duplicate items to be specified for erase and update
  * changeset command allows flavors to be specified
  * repquery --info shows trove flavor
  * fixed bug with not matching base instruction set flavor

Changes in 0.14.4:
  * several bugs in the 'cvc update' code paths have been fixed
    - it no longer retrieves autosource sources
    - the CONARY file now gets populated entries for autosource files
    - the fileids in CONARY files are now correct after an update
  * several bugs in error handling have been fixed
  * several docstrings have been fixed
  * packagepolicy now automatically adds usermode:runtime requirement to files
    that are dangling symlinks to consolehelper
  * the templating engine for the web interface to the server has been
    changed to kid; kid and elementtree are now required to run a server.
  * the web interface now supports limited editing of ACLs
  * the server now only supports protocol version 26 (it was a mistake
    to leave in support for 24 and 25)
  * old code that supported ancient protocol versions has been
    removed from the server
  * recipes loaded from within recipes follow the label= argument if
    it is given

Changes in 0.14.3:
  * Fixed usage message to no longer print 1 at bottom; improved option
    handling error messages
  * Fixed versions when branching from a shadow
  * The lookaside cache now fetches from the repository into the right
    location and with the right permissions, and fetches manually-added
    as well as automatically-added sources.
  * In recipes, addSource can now take dest='/path/to/file'
  * Change %(servicedir)s location from /var to /srv

Changes in 0.14.2:
  * contents are now stored as diffs when either the new file or the
    old file is empty
  * diffs of numeric streams can now express a change to the value of
    None

Changes in 0.14.1:
  * fixed a typo in lookaside.py that prevented commits from working
  * added a descriptive exception message when fileids in your database
    do not match the fileids in the repository

Changes in 0.14.0
  * added ability for changesets to ignore unknown fields in some places
    (making changesets somewhat less brittle)
  * fixed bug in source handling with non-recipe files in the local directory
  * added framework for generic trove information
  * checkout no longer pulls all sources from the repository
  * used new trove info framework to store the source trove, build time,
    total file size, and version of conary used when building binary
    troves.
  * lib/elf.c no longer uses mmap to read elf files.  Some architectures
    may have elf structures on disk that are not naturally aligned, and
    using mmap to read them won't work.
  * the repository code now uses a 30 second timeout when attempting to
    access the database
  * Have architectures control their march values in the architecture
    config files.
  * add Arch.getCurrentArch() to get the major architecture that is in use
    during a build

Changes in 0.13.3
  * added ability for a contents log file (makes syncing much easier)
  * file tags weren't used on updates
  * "description update" tag action replaced with "handler update"
    (which gets called when either the tag description or the tag handler gets
    updated)
  * "description preremove" tag action replaced with "handler preremove"
  * sources get committed automatically

Changes in 0.13.2
  * reworked use.py code almost entirely.
  * added /etc/conary/arch directory to contain architecture definition files;
    changed /etc/conary/use files to contain more information about how
    flags are used when building.  Flag definitions are no longer in use.py.
  * fixed buildFlavor so that it affects cooking packages as well as
    determining troves to include when cooking a group
  * changed --noclean to --no-clean to be in line with the rest of the
    options; documented it
  * removed Use.foo and Flags.foo options from conary config files.  Macros.foo
    is still there.  Added --use-flavor option to cvc cook which takes a flavor
    and overrides the build flavor while cooking.
  * groups now take flavor strings to determine the flavor of a trove to
    include, not flag sets.
  * dependencies resolution is flavor sensitive now (and uses flavor
    affinity)
  * added trove version/release number to dependency messages
  * renamed classes and methods in versions.py to match current terminology

Changes in 0.13.1
  * repquery wasn't filtering by flavor properly (exposed by a bug fix
    in 0.13.0)

Changes in 0.13.0
  * removed importrpm.py
  * diffs between a file object that has a non-empty provides or requires
    to a file object that has an empty provides or requires are now properly
    generated and applied.
  * added checks to validate merged file objects against the fileIds
    in the changeset
  * implemented shadows
  * framework for redirects in place
  * removed (unused) parentId field from Branches repository table

Changes in 0.12.5
  * reworked dependency resolution a bit for a big speedup in the server
  * moved destdir to %(builddir)s/_ROOT_
  * made macros.destdir available during the unpacking of sources
  * source commands (r.addAction, etc.), if given absolute paths for
    their dir keywords, will perform their actions in the destdir instead
    of the builddir
  * most build commands (r.Make, r.Create, etc.), will work in either builddir
    or destdir, depending on whether they are given relative or absolute
    paths
  * add dir keyword for r.Run
  * include /usr/bin/rpm2cpio

Changes in 0.12.4
  * set more arch flags for x86 and x86_64
  * troves can have multiple instruction set flavors now
  * flipped around use: and is: sections of flavor strings
  * Version and Branch object completely separated

Changes in 0.12.3
  * conary verify updated to new API so that it works again
  * conary q (with no arguments) works again

Changes in 0.12.2
  * added getTroveVersionsByBranch
  * make better use of _mergeQueryResults
  * moved version affinity into findTrove from ConaryClient
  * fixed branch affinity so that it's actually branch affinity instead of
    label affinity
  * rdiff changes for 0.12.0 broke negative numbers for oldVersion
  * rdiff diff'd based on label instead of branch
  * update has flavor affinity now
  * flavors can now be specified on the command line for update, erase
    repquery, and query
  * unspecified flavor flags got scores of zero, which was wrong
  * added python code for flavor scoring (useful for the client)
  * repository queries didn't work properly when looking for multiple flavors
    of a single version
  * fix for updating multiple flavors of a single version of a trove
    simultaneously
  * reworked getTroveVersionList and getAllTroveVersions for per-trove
    flavor filtering

Changes in 0.12.1
  * repquery and query always showed dependency information
  * getTroveLeavesByBranch did extra demarshalling of the flavor
  * repquery didn't deal with nonexistant troves well
  * dependency failures on erase didn't reassemble dependency flags properly
  * fixed bug in dependency sets creation which caused dependency flags
    to get mangled
  * added a check to prevent mangled flags from getting committed

Changes in 0.12.0
  * document config command, and display supplied macro/use/arch information
    in output
  * repository acl's work for almost everything
  * anonymous access must be explicitly enabled by creating an acl for
    user 'anonymous' with password 'anonymous'
  * server side flavor scoring used
  * queries reworked for flavor matching

Changes in 0.11.10.1
  * move to python2.4
  * repository caching (which isn't used yet) didn't track the recurse flag

Changes in 0.11.10
  * changed flavor tracking when loadRecipe() is used to only track
    flavors in loaded recipes that are superclasses of the recipe
    class in the loading recipe.  (e.g. loading python.recipe to get
    the distribution python version will not add all of the python
    recipe's flavor information to the loading recipe class, as long
    as the loading recipe does not subclass the Python class.)
  * add conary verify command for comparing the local system's state to
    the state it was in at install time
  * when a trove is installed for the first time, it comes from a single
    repository
  * didn't handle file types changing on update
  * fixed problem assigning depNums
  * components disappearing from troves caused problems in relative changesets
  * files moving from removed troves in changesets caused update to fail

Changes in 0.11.9
  * change the order of permissions setting (chmod after chown)
    because some versions of the Linux kernel remove setuid/gid bits
    when setting ownership to root

Changes in 0.11.8
  * work around a python bug w/ fdopen() resetting file permissions
  * r.Replace() as an alternative to r.Run("sed -i '...' file")
  * Policy enforcing UTF-8 filenames
  * r.macros.tagdatadir as a standard place to put data just for taghandlers

Changes in 0.11.7
  * changed server.py to take extra config files via --config-file instead
    of as an extra argument
  * extra config files (specified with --config-file) were ignored if they
    didn't exist; issue an error message now
  * Added r.ConsoleHelper() for recipes
  * PAM configuration files shouldn't have paths to modules by default,
    so we remove what used to be the standard path
  * changed repository user authentication to use user groups (currently
    one per user)
  * added password salt
  * restructured repository a bit
  * removed lots of unused code from FilesystemRepository

Changes in 0.11.6
  * branches are created as changesets now instead of as a protocol call
  * merged authdb into primary repository
  * fix for rdiff (broken by flavor rework in 0.11.5)

Changes in 0.11.5
  * Internals reworked to eliminate flavor of None in favor of empty flavor
  * Added (currently unused) code to parse command line flavor specifications
  * static libraries (.a files) get proper flavors now
  * Handle attempts to update already installed troves from absolute
    change sets

Changes in 0.11.4
  * all components built from a single recipe share a common flavor
  * loadRecipe's label= keyword argument can actually take a label
    as well as a hostname

Changes in 0.11.3:
  * optimized a sqlite update statement to use indexed columns
  * added --test to update and erase
  * dependency check didn't handle new components providing the same
    items as old components (broken by 0.11.1 performance enhancements)

Changes in 0.11.2:
  * standalone server was broken by --add-user changes in 0.11.1
  * dependency check no longer allows packages being removed to cause
    dependency failures
  * changed how dependencies are frozen to make the order deterministic
    (so fileId's don't change around)
  * added a database version to the database schema

Changes in 0.11.1:
  * erasing troves enforces dependencies -- this requires a database
    conversion (run the conary-add-filedeps script which fixed the
    conversion to 0.11.0 after updating conary)
  * reworked dependency queries to take advantage of indices for much
    better performance
  * add --add-user to server.py for creating the authdb

Changes in 0.11.0:
  * massive rework of fileId mechanism to allow better flavor support
  * added columns to dependency tables to allow erase dependency checks
    (which are not yet implemented)
  * enabled trove requirements
  * added cvcdesc and the 'describe' command to cvc to generate
    and use metadata XML files.
  * getMetadata follows the branch structure up until it finds metadata
    for the trove.
  * changed getFileContents() to not need trove name or trove version
  * byte-compiled emacs lisp files are transient, like python
    byte-compiled files
  * addSource recipe action now can take a mode= keyword argument
  * cook now enforces having no dash characters in version numbers
  * files are explicitly disallowed from depending on groups, packages,
    or filesets; the only trove dependency that a file or component
    can have is on a component.  Only filesets can depend on filesets.

Changes in 0.10.11:
  * reworked how absolute change sets get converted to relative change
    sets for better efficiency
  * chained dependency resolution caused duplicate troves in the final
    changeset (and a lot of extra work)
  * added --config to stand alone repository
  * source flag wasn't set properly for newly added non-text files
  * flavor information is now printed by "conary query" when multiple
    flavors of the same version of a trove are installed
  * "conary repquery --all" flavor output formatting has been improved

Changes in 0.10.10:
  * changesets get downloaded into a single (meta) file instead of lots
    of separate files
  * fix several bugs in the freshmeat record parsing
  * add a freshmeat project page URL to the metadata by default
  * add a "source" item to metadata
  * the server implementation of troveNames() was horrible
  * enabled file dependencies

Changes in 0.10.9:
  * fixed some authorization issues with the xml-rpc repository interface
  * the web management interface for the repository works now; see
    http://wiki.specifix.com/ConaryConversion for information on how
    to convert existing authdb's to support this
  * fixed a bug with distributed branches
  * users can change their passwords through the repository's web api
  * improved logic apachehooks use to find top level URL
  * fixed bug in server side repository resolution

Changes in 0.10.8:
  * changed iterAllTroves() to troveNames(), which searches a single
    label instead of the whole repository
  * reworked http authentication and CGI request handling and added the
    beginning of a web interface to the repository for user administration
    and metadata management.

Changes in 0.10.7:
  * dependency sql code reworked to use temporary tables
  * new macro called "servicedir" that defines the location for
    service data (%(servicedir)s{ftp,http,etc})
  * added busy wait to sqlite3 python binding when executing SQL
    statements on a busy database

Changes in 0.10.6:
  * Lots of bug fixes for distributed branching
  * Some code rearrangement
  * The start of metadata support code is now included

Changes in 0.10.5:
  * The local database is used for fetching file information (but not
    contents), reducing network traffic when creating change sets
    across repositories.
  * Update works on troves which were locally cooked or emerged
  * Internal changes to move toward getFileContents() working in batches
    rather then on individual files. For now this prevents the repository
    from copying files between the content store and /tmp to serve them.
  * Arch flags are now included in flavors
  * Emerge follows the installLabelPath instead of the buildLabel
  * The extended debugger has been extensively modified
  * Conary can handle filenames with '%' in them
  * The showcs command has been significantly updated, and the updates
    are documented in the conary.1 manpage
  * New syntax for flags distinguishes requirements from "optimized for";
    see http://wiki.specifix.com/FlavorRankSpec

Changes in 0.10.4:
  * Bug fixes for updating from absolute change sets (which basically
    just didn't work for troves which contained config files)
  * Bug fixes for distributed branching
  * The database is used for fetching trove information (but not yet
    file information) when the client constructs change sets across
    distributed branches
  * various other bug fixes

Changes in 0.10.3:
  * this version introduces changes to the network protocol for
    obtaining file contents and changeset generation. The client
    protocol version number has increased, so version 0.10.3 can only
    communicate with servers running the server from 0.10.3. The
    server remains backward compatible with older clients.
  * a warning message is now displayed when the user attempts to
    create a branch that already exists on a trove.
  * the correct trove names are displayed when automatically resolving
    dependencies
  * packages no longer get the union of all the dependency information
    of the components they contain.  This information would have to be
    recalculated if a user installed a package then removed a
    component afterward.
  * a package policy check was added to reject any world-writable
    executable file.
  * r.TagSpec('tagname', exceptions='filter') now overrides a match by
    another r.TagSpec('tagname', 'filter')
  * more changes to metadata interface
  * various other bug fixes and improvements

Changes in 0.10.2:
  * the repository code is now included in the main conary source
    archive
  * "conary showchangeset" produces a more user-friendly output
  * large responses from the repository server are now compressed
  * the protocol for getFileContents() changed to take a fileId
    instead of the file's path.  The repository code can still handle
    old requests, but the client code now requires the latest
    repository code.
  * bug fixes

Changes in 0.10.1:
  * when applying a changeset, dependency failures are resolved by
    querying servers in the installLabelPath
  * troves that satisfy a dependency can automatically be added to a
    transaction.  This behavior is controlled by the "autoResolve"
    variable in conaryrc or the "--resolve" command line option to
    "conary update"
  * dependency resolution is calculated recursively.  To limit the
    recursion depth to check only first order dependencies, a
    "--no-deps-recurse" option has been added to "conary update"
  * "conary repquery" now takes a "--deps" argument, which prints the
    Requires and Provides information for the trove that is being
    queried.
  * changes have been made to the build side of Conary to facilitate
    building recipes that use cross compilers
  * symlinks now get the appropriate ownership set when they are
    restored
  * groups can now specify which flavor of a trove to include
  * repository queries that don't need file information no longer ask
    the repository for files.
  * various bug fixes and cleanups

Changes in 0.10.0:
  * dependency checking is now performed before changesets are
    applied.  This uses new tables in the local system's database.
    If you are using a database created by a version of Conary older
    than 0.10.0, it must be converted before it can be used.  See:
      http://wiki.specifix.com/ConaryConversion
    for details
  * Shared library dependency information in changesets is now stored
    in a different format.  This means that repositories that use old
    versions of Conary will be unable to give valid changesets to
    Conary 0.10.0 or later.  Therefore, the protocol version number has
    been increased.
  * --no-deps argument added
  * "cvc co" is now a synonym for "cvc checkout"

Changes in 0.9.6:
  * dependency enforcement infrastructure has been added (the code is
    currently disabled)
  * bug fixes
    * applying a changeset that un-hardlinks files now works
    * conary rq [trove] --info now works
    * running "conary update [trove]" when more than one flavor of
      [trove] exists no longer tracebacks.  It installs both flavors
      of the trove (which is not always the desired behavior - this
      will be addressed later)
    * only files with execute permissions are checked for
      #!interpreter.
    * "conary rq [trove] --ls" no longer tracebacks when [trove]
      exists in more than one repository
    * various code cleanups

Changes in 0.9.5:
  * new methods for specifying dependency information in recipes have
    been added
  * #! interpreters get added as dependencies
  * local flag overrides now work
  * cvc cook --resume can be used multiple times
  * conary invokes gpg with --no-options to avoid creating or using
    ~/.gnupg

Changes in 0.9.4:
  * fixes to cvc annotate
  * flavors and dependency generation code has been refactored to be
    policy based
  * better error handling when invalid changeset files are given to
    conary
  * minor code cleanups

Changes in 0.9.3:
  * New "cvc annotate" feature
  * Man page updates
  * Changesets which remove a file and replace it now apply correctly.
  * "cvc update" no longer complains and fails to update the CONARY
    state file properly  when ownerships differ
  * FileId generation now looks for previous versions of all the
    packages that have just been created, not just the name of the
    recipe.
  * Cooking as root is no longer allowed
  * Miscellaneous bug fixes.

Changes in 0.9.2:
 * Bug fixes:
   * Applying changesets that have more than one hard link groups
     sharing the same contents sha1 works now.
 * Build changes:
   * Recipes can now create new top level packages.

Changes in 0.9.1:
 * Bug fixes:
   * Applying a changeset that has a flavor which is a superset of the
     previous version's flavor now works.
   * Parsing optional arguments to command line parameters that appear as
     the last thing on the command line works
 * Build changes:
   * Package policy now checks to ensure that files in /etc/cron.*/*
     are executable
 * Update changes:
   * Conary no longer complains if a transient file has been modified
     on disk but no longer exists in a new version of a component.
 * Miscellaneous changes:
   * Version 1 on-disk changeset file support has been removed.

Changes in 0.9.0:
 * protocol versioning is much more granular now allowing for backwards
   compatible versions of functions
 * changeset command now generates changesets for multiple troves spread
   across multiple repositories
 * change sets are transferred as a set of independent change sets now
   (laying the groundwork for repository change set caching, with which
   this version will work just fine)

Changes in 0.8.3:
 * Man page updates.
 * The "conary query" command now accepts multiple arguments for
   troves and paths
 * Fixed "conary erase" command which was broken in 0.8.2

Changes in 0.8.2:
 * You can now install multiple troves at once (even a combination of
   changeset files and troves from repositories), and the entire
   action is recorded in a single rollback (this required a change in
   command-line arguments for updating troves).
 * The beginnings of support for searching multiple repositories
 * Miscellaneous code cleanup and bug fixes.

Changes in 0.8.1:
 * The source code has been re-arranged for easier maintenance, and
   conary has been split into two programs: conary and cvc.
 * Better error messages and debugging tracebacks

Changes in 0.8.0:
 * A new changeset format supports hard links but requires staged update.
 * The new changeset format also collapses duplicate contents even
   when hardlinks are not used.
 * By default, rc?.d/{K,S}* symlinks are no longer packaged. The
   chkconfig program is relied on to create them at package
   install/update time. Init scripts are explicitly required to
   support the chkconfig protocol by default
 * Improved error messages
 * Several bug fixes.

Changes in 0.7.7:
 * Extended debugger saves and emails
 * Tracebacks now include arguments and locals
 * More size optimizations were made when applying changesets
 * Applying absolute changesets when a trove is already installed is
   now much more efficient than it was
 * Self-referential symlinks raise a packaging exception.
 * Several bugs fixes.

Changes in 0.7.6:
 * Installation
   * Hardlink handling
   * enhanced debugging capabilities (including saving a debugging
     state file to enable remote debugging)

   * using binary file ids and iterators for significant memory savings
   * and runtime support for the x86.x86_64 sub-architecture
 * Cooking
   * more robust handling of the --resume option
   * policy normalization of where app-defaults files go.

Changes in 0.7.5:
 * Hard links are implemented (but not yet enabled, in order to
   preserve changeset compatibility for now).
 * Several bugs have been fixed for installing and cooking.

Changes in 0.7.4:
 * Fileids are now stored and transmitted in binary rather than
   encoded.
 * Better handling of multiple versions of packages/troves installed
   at the same time
 * Missing file handling improvements
 * Recipe inheritance is now possible between repositories
 * Enhanced Interrupted builds
 * The dynamic tag protocol was slightly modified
 * Added Arch.x86.amd64 and Arch.x86.em64t
 * several bugs fixes

Changes in 0.7.0:
 * sqlite3 is used for the database
 * better handling of multiple packages with the same name installed at once.

Changes in 0.6.6:
 * repository protocol update
 * changeset format update
 * added the ability to resume halted local builds
 * added the ability to easily package build-time tests to run at
   install time to qualify new/changed environments
 * better handling of packaged .pyc/.pyo files
 * better shared library handling
 * improved inline documentation
 * optimizations for both space and time
 * numerous bugfixes<|MERGE_RESOLUTION|>--- conflicted
+++ resolved
@@ -1,18 +1,14 @@
 Changes in @NEW@:
-  o Bug Fixes:
-<<<<<<< HEAD
-    * The PackageSpec documentation incorrectly stated that you could
-      pass both package and component information to it; this has
-      been corrected to properly redirect to ComponentSpec for this
-      usage. (CNY-2387)
+  o Build Changes
+    * The Requires() policy now inspects Lib: and Lib.private:
+      pkg-config keywords in .pc files to find library files, and
+      where it finds them, it adds appropriate Conary trove
+      requirements to the .pc files. (CNY-2370)
+
+  o Bug Fixes:
     * An update bug that could result in a trove integrity error has
       been fixed. The issue would occur when updating packages where,
       for some files, the only changes are to file versions. (CNY-2403)
-=======
-    * An update bug that could result in a trove integrity error when
-      updating packages with files that changed versions but no other
-      information has been fixed. (CNY-2403)
->>>>>>> e360d714
 
 Changes in 2.0.0:
   o Major Changes:
@@ -68,13 +64,6 @@
       a single SQL query was used to check for each file. (CNY-2053)
 
   o Build Changes:
-<<<<<<< HEAD
-    * Spaces in URLs are now automatically escaped. (CNY-2389)
-    * The Requires() policy now inspects Lib: and Lib.private:
-      pkg-config keywords in .pc files to find library files, and
-      where it finds them, it adds appropriate Conary trove
-      requirements to the .pc files. (CNY-2370)
-=======
     * Conary will now ignore flavoring and requirements from ELF
       libraries that are built for architectures other than the
       architecture that is being built for.  This avoids a common
@@ -163,7 +152,6 @@
     * The XML-RPC protocol now allows passing keyword arguments for
       exceptions.  (CNY-747)
     * XML-RPC return values no longer include the "useAnonymous" flag.
->>>>>>> e360d714
 
 Changes in 1.2.11:
   o Client Changes:
