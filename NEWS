<<<<<<< HEAD
* Files now have their refresh state reset after a commit
* Committing trove on longer downloads autosourced files which haven't changed
  (CNY-611, CNY-463)
* Files can now be moved form autosource to standard inclusion using
  cvc add
* Files which are cvc removed will now be switched to autosourced if
  appropriate (preserving the pathId)
* The autosource state is stored explicitly in CONARY files
* CONARY files now use textual identifiers for flags instead of digits
* cvc refresh only downloads refreshed files now instead of all autosource
  files
* Removing files doesn't readd them any longer simply because they were in
  the previous version and are present in the lookaside anymore (CNY-601)

Changes in @NEW@:
  o PostgreSQL support has been finalized and some SQL queries have
    been updated in the repository code for PostgreSQL compatibility

=======
Changes in 1.0.36:
>>>>>>> e765251a
  o Client Changes:
    * The usage message displayed when running "conary" or "cvc" has
      been simplified and improved. (CNY-560)
    * When choosing how to match up troves with the same name, conary now
      takes paths into account, if there's a choice to make between matching
      up two old troves that are otherwise equivalent with a new trove, conary
      will choose the one that shares paths with the new trove. (CNY-819)
    * Conary will now allow "conary migrate --info" and "conary migrate
      --interactive" without displaying usage information. (CNY-985)
    * Conary now only warns about being able to execute gpg if a
      signature trust threshold has been set. (CNY-589)

  o Server Changes:
    * PostgreSQL support has been finalized and some SQL queries have
      been updated in the repository code for PostgreSQL
      compatibility.  PostgreSQL will be officially supported in a
      future release of Conary.
    * The repository browser is now viewable by Internet Explorer.

  o Build Changes:
    * cvc now allows files to be switched from autosource to normal
      and from normal to autosourced. (CNY-946)
    * Recipes will now automatically inherit a major_version macro,
      which is defined to be the first two decimal-seperated parts of
      the upstream version, combined with a decimal. For example, a
      version string of 2.16.1.3 would have a major_version of
      2.16. (CNY-629)
    * A list of KDE mirrors has been added to the default mirror
      configuration. (CNY-895)
    * If a group is cooked twice at the same command line, for example
      "cvc cook group-dist[ssl] group-dist[!ssl]", then conary will
      cache the trove found during the first group cook and use it for
      subsequent group cooks. (CNY-818)
    * Unpacking a tarball now preserved permissions only when
      unpacking into the root proxy, not unpacking sources into the
      build directory. (CNY-998)

  o Code Cleanups
    * The command line options common between cvc and conary are now
      defined in one place.
    * The code to add options to the command line parser for an option
      has been refactored to remove duplication.

  o Bug Fixes:
    * A bug that caused group cook with a replace or remove with a
      flavor and no matching trove to emit a traceback instead of a
      warning has been fixed. (CNY-977)
    * A bug that caused an unhandled exception when two packages with
      the same name require a trove that was being erased has been
      fixed.
    * Timeouts that occur when attempting to read the XML-RPC request
      from a client are now logged and return an exception (instead of
      causing a unhandled exception in the server).

Changes in 1.0.35:
  o Bug Fixes:
    * The fix for CNY-926, which allows a ShimNetClient to create
      changes directly from an in-process Conary Repository, did not
      properly merge changesets when multiple servers were involved.
    * The r.setByDefault() method in group recipes was broken in
      1.0.34.  It would cause a traceback.  This has been fixed.

Changes in 1.0.34:
  o Client Changes:
    * You can now delete troves, update from changeset files, and
      update with a full version specified without an installLabelPath
      set. (CNY-281)
    * "conary rm" has been added as an alias for the "conary remove"
      command. (CNY-952)
    * Conary now produces an error message when an invalid context is
      specified. (CNY-890)
    * User settings in a context will override but not remove user
      settings from the main conary configuration file. (CNY-972)

  o Build (cvc) Changes:
    * "cvc cook --prep" now warns about missing dependencies instead
      of raising an error.  "cvc cook --download" does not warn or
      error. (CNY-787)
    * In a group recipe, if you use r.remove() to remove a component
      from a package in a group (which marks the component
      byDefault=False), and the package no longer contains any
      byDefault=True components, the package itself will also be made
      byDefault=False. This avoids installing packages with no
      components on the system. (CNY-774)
    * Previously, Java files that have no discoverable provided or
      required interfaces (for example, due to EAR dependencies)
      caused a traceback.  Conary now handles this case correctly and
      does not traceback.
    * Merging when the current version is already based on the parent
      version now gives an error message instead of writing out an
      incorrect CONARY file (CNY-968)

  o Bug Fixes:
    * Erases of critical troves is no longer considered a reason to
      restart Conary.
    * A bug triggered when a critical update of a trove depended on an
      erase has been fixed.
    * A bug that caused changesets to be invalidated from the
      changeset cache when signatures were not modified by
      setTroveSigs() has been fixed.
    * A bug that caused an Internal Server Error (ISE) when attempting
      to browse the files in a shadowed component via the Conary
      repository browser has been fixed. (CNY-926)
    * A bug introduced 1.0.32 that affected the ability to update two
      troves due to the same broken dependency when using
      "resolveLevel 2" has been fixed.  This bug affected the ability
      to simply run "conary update conary" when conary-build and
      conary-repository will both installed. (CNY-949)
    * Conary will now display config lines that are equivalent to the
      default configuration value but are set explicitly by the
      user. (CNY-959)
    * Specifying "includeConfigFile" within a context will now include
      the file also within that context. (CNY-622)
    * A memory leak in conary.lib.misc.depSplit() has been fixed.
    * The client no longer loops forever trying to create
      cross-repository relative changesets when the trove is missing
      from one of the repositories. (CNY-948)
    * Repositories no longer return empty troves when
      createChangeSet() is called on troves which are referenced
      within the repository but present on a remote repository.
      (CNY-948)
    * Repository queries no longer return matches for troves which are
      referenced by groups but are not present in the
      repository. (CNY-947)
    * Specifying a root (through conaryrc configuration or the
      "--root" command line parameter) that is not a directory no
      longer results in an unhandled exception. (CNY-814)
    * Renaming and changing a source file no longer results in
      tracebacks on "cvc update" and "cvc merge" (CNY-944, CNY-967)

Changes in 1.0.33:
  o Client Changes:
    * The "cvc" and "conary" command line programs have new command
      line argument aliases.  They accept "-r" as an alias for
      "--root" and "-c" as an alias for "--config".  Commands that
      accept "--info" now accept "-i" as an alias.
    * Contexts can now override any configuration option. (CNY-812)
    * The meaning of the "--components" command line option has
      changed to be more intuitive.  For example, "conary q
      --components" will show all the components for all packages,
      indented as expected. (CNY-822)

  o Build (cvc) Changes:
    * "cvc commit -m'commit message'" is now accepted.  Previously, a
      space was required between the -m and the message.
    * Permissions are now preserved by tar when extracting a tar
      archive added with r.addArchive().
    * The Requires policy now parses pkg-config files more reliably.
    * "cvc cook" now has a "--download" option, which fetches the
      applicable sources from upstream or from the repository and then
      stops. (CNY-837)
    * If cooking a group results in conflicts, the error message will now
      show you the reason why the troves in conflict were included in the
      group. (CNY-876)
    * A new r.addCopy() command is now available to group recipes.  It
      performs the actions required to create a new group, add all of
      the troves from a different group, and add the new group to the
      current group. (CNY-360)
    * In a group recipe, if r.replace() or r.remove() does nothing, a
      warning message is given unless the keyword allowNoMatches is
      used. (CNY-931)
    * In a group recipe, if r.replace() would match against a package
      included inside another group that you are not building, conary
      will warn that replace cannot possibly do anything and will
      suggest using r.addCopy() to resolve the problem. (CNY-360)
    * The Autoconf() build action now enforces buildRequirements of
      automake:runtime and autoconf:runtime if used. (CNY-672)
    * All build actions that enforce buildRequires additions now report
      them through the reportMissingBuildRequires summary policy.

  o Optimizations:
    * Retrieving a large number of troves without files from the local
      database has been sped up by 30%. (CNY-907)
    * On one test machine: "conary q --troves" is 2 times
      faster. "conary q", "conary q --deps" and "conary q --info" are
      30% faster.  "conary q --troves --recurse" is 4-6 times faster.

  o Bug Fixes:
    * r.Replace() no longer fails when a glob matches a dangling
      symlink.  It now reports that no action is taking on the
      dangling symlink due to it being a non-regular file.  This is
      the same behavior as running r.Replace() on non-dangling
      symlinks.

Changes in 1.0.32:
  o Optimizations
    * Duplicate trove instantiations have been removed. Build requires are
      no longer thawed out of abstract change sets, and methods were added
      to get dependency and path hash information directly from trove
      change set objects. These changes combined for a 50% speedup on
      update --info of a large group into an empty root and saved a few
      megs of memory as well (CNY-892)
    * The changes in the previous version of Conary in how XML-RPC
      responses are decompressed actually made Conary slower.  These
      changes have been reverted.

  o Build (cvc) Changes:
    * The Requires() policy now reads pkg-config files and converts the
      "Requires:" lines in them into trove dependencies, removing the
      need to specify those dependencies manually. (CNY-896)
    * Files in /etc/conary/macros.d/ are now loaded in sorted order
      after initial macros are read from /etc/conary/macros. (CNY-878)

  o Bug Fixes:
    * Conary now runs tagscripts correctly when passed a relative root 
      parameter (CNY-416).
    * cvc log now works when there are multiple branches matching for the
      same trove on the same label.
    * Fixed resolveLevel 2 so that it does not try to update packages that
      are already a part of the update. (CNY-886, CNY-780)
    * Fixed resolveLevel 2 so that it does not repeatedly try to perform 
      the same update. (CNY-887)
    * cvc cook | less now leaves less in control of the terminal. (CNY-802)
    * The download thread terminating during an update is now a fatal
      error.
    * The web interface to a conary repository will now print an error
      message instead of a traceback when adding an entitlement class
      with access to a group that does not exist.
    * cvc cook group now limits the number of path conflicts displayed for 
      one trove to 10. (CNY-910)
    * Conary update now respects local changes when a group update occurs
      along with the update of the switched trove.  For example, switch
      foo to be installed from another branch instead of the default, 
      and then update foo and its containing group at the same time would
      cause conary to try to reinstall the original foo (resulting in path
      conflicts). (CNY-915)
    * loadRecipe now selects the most recent of two recipes available
      in the case where there are multiple choices due to label
      multiplicity. (CNY-918)

Changes in 1.0.31:
  o Client Changes:
    * Conary now restarts itself after updating critical conary
      components (currently, that consists of conary).  Hooks have
      been added for other components using the conary api to specify
      other troves as critical.  Also, hooks have been added for other
      components to specify a trove to update last. (CNY-805, CNY-808)
    * Conary now warns the user when they will be causing label
      conflicts - that is when an operation would cause two different
      branches of development for a single trove to end up with the
      same trailing label.  Since most conary operations are label
      based, such label conflicts can be confusing to work with and
      are almost never desireable - except in those few cases where
      they are necessary.  (CNY-796)
    * The conary repository client now retries when a DNS lookup of a
      server hostname fails with a "temporary failure in name
      resolution" error.

  o Optimizations
    * The getFileContents() and getFileVersions() server side calls
      have been optimized for faster execution.
    * The SQL query in getTroveList() has been sped up by a 3-5x factor.
    * dbstore now has support for executemany()
    * Inserts into local database now use executemany().

  o Server Changes
    * Several SQL queries have been updated for PostgreSQL compatibility

  o Build (cvc) Changes:
    * The "cvc add" command no longer assumes files it doesn't know to
      be binary are text files; there are lists for both binary and
      text types, and files which are added which aren't in either
      list need to be added with "--text" or "--binary". (CNY-838)
    * A "cvc set" command has been added to change files between
      binary and text mode for files in source components.
    * The "cvc diff" command no longer tries to display the contents
      of autosource files. (CNY-866)
    * The "cvc annotate" command no longer displays pathIds in the
      error message for the specified path not being included in the
      source trove.  It displays the path name instead.
    * The "cvc annotate" command now gives an error when it is run on
      a binary file.
    * A "cvc refresh" command has been added.  It allows you to
      request that cvc fetch new upstream versions of files referenced
      by URL.  Thanks to Pavel Volkovitskiy for the initial
      implementation of this feature. (CNY-743)
    * The "cvc newpkg" command and the PackageSpec policy now disallow
      certain potentially confusing characters in trove
      names. (CNY-842)
    * The PythonSetup() build action has been modified to be more
      consistent with other build actions. The "setupName" paramater
      has been added, which can specify a command to run (defaults to
      "setup.py"). The first argument, similar to Configure(), passes
      arguments to the command being specified by setupName. (CNY-355)
    * The "cvc commit" command now recognizes .html, .css, .kid, and .cfg
      as extensions that identify text files. (CNY-891)
    * The PythonSetup build action has been modified to make it
      clearer what its "dir" and "rootDir" options specify. (CNY-328)

  o Bug Fixes:
    * Conary commands no longer perform an unnecessary database check
      on the local system. (CNY-571)
    * A bug that could allow conary to consider a no-op update as an
      install (and could result in tracebacks in some situations) has
      been fixed. (CNY-845)
    * If you've made a local modification to a package and then try to
      downgrade it later, Conary will now downgrade included
      components as well. (CNY-836)
    * The error message produced by "cvc cook" when a source component
      exists on multiple branches with the same trailing label has
      been improved. (CNY-714)
    * Error handling when manipulating entitlements via XML-RPC has
      been improved. (CNY-692)
    * The usage message displayed when running "conary changeset" has
      been corrected. (CNY-864)
    * Conary no longer tracebacks when a disconnected cook tries to
      load a superclass.  Conary also gives better messages when the
      loaded recipe has a traceback.  Thanks to David Coulthart for
      the core of this patch. (CNY-518, CNY-713)
    * A bug in soname dependency scoring has been fixed.  Dependency
      scoring when multiple sonames were being scored would simply use
      the value of the last soname, instead of the cumulative score.
      Note that the dependencies that did not match at all would still
      return as not matching, so this bug only affected Conary's
      ability to select the best match.
    * A bug in architecture dependency scoring has been fixed.
      Matching architectures are now counted as having a positive
      value, so that when performing dependency resolution on an
      x86_64 machine, troves that have flavor "is: x86_64 x86" will be
      preferred to those with flavor "is: x86".
    * The PythonSetup command ignored any C compiler macros that had
      been set.  The template has been changed to use them in the same
      way that Configure() uses them; as environment variables.
    * The warning message produced when r.Replace() refuses to modify
      a non-regular file now includes the path, as intended.
      (CNY-844)
    * A traceback that occurred when a resolveLevel 2 update resulted
      in a component being erased has been fixed. (CNY-879)
    * Conary now works around a possible threading deadlock when
      exceptions are raised in Threading.join().  The bug is in the
      standard Python threading library, and is fixed in 2.4.3.
      Conary will use a workaround when running under older versions
      of Python. (CNY-795)
    * Checks have been added to the XML-RPC transport system to see if
      an abort has been requested while waiting for a response from
      the server.  This allows the main thread to terminate the
      changeset download thread if it is waiting for an XML-RPC
      response from the server.  (CNY-795)
    * A bug in Conary's handling of an unusual case when multiple
      files being installed share the same content, and one of the
      files has been erased locally has been fixed.
    * A traceback that occurred when a manually removed file switches
      packages during an update has been fixed. (CNY-869)
    * When you remove a file and replace it with a directory, Conary
      now treats it as a removal. (CNY-872)
    * Conary's OpenPGP implementation now dynamically uses RIPEMD if
      it is available from PyCrpyto.  Some PyCrypto builds don't
      include RIPEMD hash support. (CNY-868)
    * A bug that allowed merging changesets with conflicting file
      contents for configuration files with the same pathId has been
      fixed.  Applying the resulting merged changeset caused
      IntegrityErrors.  (CNY-888)

Changes in 1.0.30:
  o System Update Changes:
    These changes make Conary much more robust when applying updates
    that move files from one package to another.

    * Components that modify the same files are now required to be in
      the same update job.  For example, if a file moves from
      component a:runtime to component b:runtime, the erase of
      component a:runtime and the install of component b:runtime will
      occur at the same time. (CNY-758).
    * Files moving between components as part of a single job are now
      treated as file updates instead of separate add/remove events.
      (CNY-750, CNY-786, CNY-359)

  o Client Changes:
    * The source component is now displayed in "conary rq --info"
      output.
    * Entitlements can now be passed into ConaryClient and
      NetworkRepositoryClient objects directly. (CNY-640)
    * Exceptions raised in callback functions are now issued as
      warnings and the current job is finished before
      existing. KeyboardInterrupts and SystemExits are handled
      immediately. (CNY-806)
    * The "--debug" command line flag now provides information that is
      useful to the end-user during the update process.  The
      "--debug=all" flag will provide output that is useful to conary
      developers.
    * The output of "--debug" has been modified when performing
      dependency resolution.  The output should be more helpful to end
      users.  Also rearranged the output given when dependencies
      fail. (CNY-779)
    * Config files and diffs are no longer cached in ram during installs;
      they are now reread from the changeset whenever they are needed
      (CNY-821)
    * Binary conflicts no longer cause a traceback in cvc update
      (CNY-644,CNY-785)

  o Optimizations
    On a test system, "conary updateall --info" is around 24% faster
    than previous versions of Conary.

    * The SQL query used to retrieve troves from the local database
      has been optimized.  The new code is nearly four times faster
      for operations like "conary q group-dist --info".
    * The SQL query in getTroveContainers() used to determine the
      parent package(s) and groups(s) of a set of troves as recorded
      in the local database has been optimized.  The new code is
      almost 95 times faster. (0.2 seconds versus 19 seconds)
    * The code in getCompleteTroveSet() that creates Version and
      Flavor objects from entries in the database now caches the
      created object.  This is approximately a 4.5 times speed
      up. (2.10 seconds versus 9.4 seconds)
    * The code in iterUpdateContainerInfo has had similar version
      and flavor caching optimizations that make the code about 
      2.5 times faster (from 10 seconds to 4 seconds).

  o Build (cvc) Changes:
    * "cvc merge" and "cvc update" are now more verbose when
      patching. (CNY-406)
    * "cvc clone" now requires that you specify a message when cloning
      source components unless you specify --message.  It also gives
      more output about what it is doing (CNY-766, CNY-430).
    * "cvc clone" now has a --test parameter that runs through all
      steps of cloning without performing the clone.  --info is now
      more lightweight - it no longer downloads all of the file
      contents that would be cloned.
    * "cvc clone" now has a --full-recurse parameter that controls how
      recursion is performed.  Cloning a group no longer recurses by
      default.  The only way that a recursive group clone could
      succeed is if all troves in the group came from the same branch.
      This is almost never the case.
    * The "cvc cook" command now prints the flavor being built,
      as well as the version. (CNY-817)
    * The command line argument parsing in "cvc" has been modified.
      To use the "--resume" command line argument to specify that you
      wish to resume at a particular location, you must use
      "--resume=<loc>".  "--resume <loc>" will not work anymore.  This
      removes an ambiguity in how we parse optional parameters in
      Conary.
    * The PythonSetup build action no longer provides the older
      --single-version-externally-managed argument, and instead
      provides the --prefix, --install-purelib, --install-platlib,
      and --install-data arguments, which can be overridden with the
      purelib, platlib, and data keyword arguments, respectively.  This
      allows it to work correctly with a greater number of packages.
      It also provides the option of providing a "purePython=False"
      argument for python packages that mix architecture-specific
      and architecture-neutral files, and tries to automatically
      discover cases when it should be provided. (CNY-809)
    * Python dependencies were previously incorrectly calculated
      for certain module path elements added in some Python C
      code (for example, contents of the lib-dynload directory);
      these errors are now resolved by using external python
      to find system path elements. (CNY-813)
    * /etc/conary/mirrors/gnu has been added to enable mirror://
      references to the GNU mirror system.
    * The GNU mirror list was then significantly expanded and
      re-sorted.  (CNY-824)
    * /etc/conary/mirrors/cpan has been added to enable mirror://
      references to the Comprehensive Perl Archive network mirror
      system.
    * In group recipes, the methods r.add(), r.addAll(), and
      r.addNewGroup() have been modified to accept the use= parameter,
      which defaults to True (CNY-830).

  o Bug Fixes:
    * "conary rq" (with no arguments) no longer hides troves if the
      flavor that matches the system flavor is not built for the
      latest version. (CNY-784)
    * "cvc cook" now displays the correct label of the thing it is
      building, even when it is not the build label.
    * Running "cvc update" in a directory that has been created with
      "cvc newpkg" but has not yet been committed to the repository
      will now fail with an appropriate error message instead of
      displaying a traceback. (CNY-715)
    * Conary can now apply updates that change a file that is not a
      directory to a directory.
    * Currently version objects are cached to optimize Conary.
      Unfortunately, version objects are mutable objects.  That means
      that if two different pieces of code are given the same version
      object, modifications made by one part of the code could affect
      the other inadvertently.  A warning message has been added to
      the version object when setting or resetting timestamps to make
      developers aware of the problem.  Developers should copy the
      version object before calling setTimeStamps(),
      resetTimeStamps(), incrementSourceCount(), or
      incrementBuildCount() on it.  When creating a version object
      from a string and time stamp set, use the timeStamps= keyword
      argument to versions.VersionFromString() to avoid the copy.  In
      a later version of Conary, version objects will be immutable.
      New methods will be introduced that return new modified objects.
    * Conary no longer hangs waiting for the download thread when an error
      occured in the download thread which caused it to terminate.
    * "conary migrate" now returns an error much earlier if you are
      not using interactive mode. (CNY-826)
    * Files removed from troves (most often by --replace-files) are now
      properly skipped on updates to that trove when the file didn't change
      between versions. (CNY-828)
    * includeConfigFile now gives a much better error message when it
      cannot include a config file. (CNY-618)

Changes in 1.0.29:
  o Bug Fixes:
    * Conary now removes sources from the lookaside before unpacking SRPMs to
      ensure that the source referenced from the SRPM is actually contained in
      the SRPM. (CNY-771)
    * Errors found in the recipe while checking in will now display file name
      and line number information along with the error found.
    * The trove browser no longer shows duplicate entries for multihomed
      repositories.
    * A bug that kept sqlite-based 64-bit mirrors from being used as a source 
      for further mirrors has been fixed.

  o Build Changes:
    * Conary no longer prints policy error messages three times; it
      now prints each error immediately when it is found, and then
      summarizes all policy errors once (instead of twice) at the
      end of the build process. (CNY-776)

Changes in 1.0.28:
  o Client Changes:
    * Migrate no longer replaces by default as if --replace-files was
      specified. (CNY-769)

  o Server Changes:
    * The log retrieval function now returns a HTTP_NOT_IMPLEMENTED
      (501) instead of a HTTP_NOT_FOUND (404) if the logFile
      directive is not configured.

  o Build Changes:
    * Conary now recognizes that pkgconfig finds its files in
      /usr/share/pkgconfig as well as /usr/lib*/pkgconfig. (CNY-754)
    * /etc/conary/mirrors/cran has been added to enable mirror://
      references to the Comprehensive R Archive Network. (CNY-761)

  o Bug Fixes:
    * Conary now resets the timeStamps in all cases when
      getSourceVersion is called (CNY-708).
    * SQLite ANALYZE locks the database after it is run, causing
      updates to fail.
    * A bug that caused lists such as installLabelPath in
      configuration files to be parsed incorrectly when more than one
      space was between list elements has been fixed
    * A bug that caused Locally changed files to no be marked properly
      in rollbacks that were stored locally (including rollbacks for
      locally built troves) has been fixed. (CNY-645)
    * A bug that could cause "cvc cook" to create groups that include
      components needed to resolve dependencies that are already
      included not-by-default has been fixed.

Changes in 1.0.27:
  o Client Changes:
    * A "files preupdate" tag script method has been Implemented which
      gets run before tagged files are installed or changed. (CNY-636)
    * A bug that could cause "--replace-files" to remove ownership
      from every file in a trove has been fixed. (CNY-733)

    * Multiple bugs where using "--replace-files" could result in the
      new file having no owner have been fixed. (CNY-733)
    * The logcat script now supports revision 1 log entries.
    * The logcat script is now installed to /usr/share/conary/logcat

  o Build Changes:
    * Improved handling of the "package=" keyword argument for build
      actions.  In particular, made it available to all build actions,
      removed double-applying macros to the package specification,
      and fixed failure in cases like "MakeInstall(dir=doesnotexist,
      skipMissingDir=True, package=...)". (CNY-737, CNY-738)
    * The lookaside cache now looks in the repository for local sources
      when doing a repository cook. (CNY-744)
    * The mirror:// pseudo-URL handling now detects bad mirrors that
      provide an HTML document instead of the real archive when a
      full archive name is provided; previously, it did so only when
      guessing an archive name.  Thanks to Pavel Volkovitskiy for this
      fix. (CNY-745)
    * The Flavor policy has been slightly optimized for speed.

  o Server Changes:
    * ACL patterns now match to the end of the trove name instead of
      partial strings (CNY-719)

  o Bug Fixes:
    * The Conary repository server now invalidates changeset cache
      entries when adding a digital signature to a previously mirrored
      trove.
    * A bug that caused the mirror code to traceback when no callback
      function was provided to it has been fixed. (CNY-728)
    * Rolling back changes when the current trove has gone missing from
      the server now causes the client to generate the changeset to apply
      based on the trove stored in the local database (CNY-693)

Changes in 1.0.26:
  o Build Changes:
    * When cooking a group, adding "--debug" to the "cvc cook" command
      line now displays detailed information about why a component is
      being included to solve a dependency. (CNY-711)
    * The mirror:// functionality introduced in Conary 1.0.25 had two
      small bugs, one of which prevented mirror:// pseudo-URLs from
      working.  These bugs are now fixed, thanks to Pavel
      Volkovitskiy. (CNY-704)
    * The "cvc cook" command now announces which label it is building
      at the beginning of the cook, making it easier to catch mistakes
      early. Thanks to Pavel Volkovitskiy for this fix. (CNY-615)
    * The source actions (addSource, addArchive, etc.) can now take
      a "package=" argument like the build actions do.  Thanks to
      Pavel Volkovitskiy for contributing this capability.  (CNY-665)
    * The "preMake" option had a bad test for the ';' character; this
      test has been fixed and extended to include && and ||.
      thanks to Pavel Volkovitskiy for this fix. (CNY-580)
    * Many actions had a variety of options (dir=, subdir=, and
      subDir=) for specifying which directory to affect.  These have
      been converted to all prefer "dir=", though compatibility
      with older recipes is retained by continuing to allow the
      subDir= and subdir= options in cases where they have been
      allowed in the past. Thanks to Pavel Volkovitskiy for this
      enhancement. (CNY-668)

  o Server Changes:
    * The Conary web interface now provides a method to rely solely on
      a remote repository server to do authentication checks. (CNY-705)
    * The ACL checks on file contents and file object methods have
      been improved. (CNY-700)
    * Assertions have been added to prevent redirect entries from
      being added to normal troves.
    * An assertion has been added to ensure that redirects specify a
      branch, not a version.
    * The server returns a new FileStreamsMissing exception when the
      client requests file streams with getFileVersion or
      getFileVersions and the requested file stream is not present in
      the repository database. (CNY-721)
    * getFileVersions() now raises FileStreamMissing when it is given
      invalid request.
    * getFileContents() now raises a new FileHasNoContents exception
      when contents are requested for a file type which has no
      contents (such as a symlink).

  o Bug Fixes:
    * A bug that could cause "conary updateall" to attempt to erase
      the same trove twice due to a local update has been fixed.
      (CNY-603)
    * Attempts to target a clone to a version are now caught.  Only
      branches are valid clone targets. (CNY-709)
    * A bug that caused Trove() equality checks to fail when comparing
      redirects has been fixed.
    * A bug that caused the flavor of a redirect to be store
      improperly in the repository database has been fixed.
    * The resha1 script now properly skips troves which aren't present
      in the repository.
    * Conary 1.0.24 incorporated a fix for CNY-684 to correct behavior
      when storing src.rpm files rather than their contents.  The fix
      worked for local builds but not for commits to repositories.
      Conary 1.0.26 includes a fix that corrects the behavior when
      committing to a repository as well. (CNY-684)
    * A bug that prevented flavored redirects from being loaded from
      the repository database has been fixed.
    * "Conary migrate" now will follow redirects. (CNY-722)

Changes in 1.0.25:
  o Build Changes:
    * The addArchive() source action will search for reasonably-named
      archive files based on the name and version if given a URL ending
      with a "/" character. Thanks to Pavel Volkovitskiy for the
      initial implementation. (CNY-671)
    * All source actions, when given a URL that starts with "mirror://",
      will search a set of mirrors based on files in the mirrorDirs
      configuration entry, with default files provided in the
      /etc/conary/mirrors/ directory. Thanks to Pavel Volkovitskiy for
      the initial implementation. (CNY-171)
    * Symbolic links are now allowed to provide a soname even if they
      reference an ELF file only indirectly through other symbolic
      links.  Previously, a symbolic link could only provide a soname
      if it directly referenced an ELF file. (CNY-696)

  o Bug Fixes:
    * A bug that caused unhandled exceptions when downloading the file
      contents needed for a distributed changeset in threaded mode has
      been fixed. This bug was introduced in 1.0.24. (CNY-701)

Changes in 1.0.24:
  o Server Changes:
    * The server binary access log can now be downloaded by an
      administrator by visiting the http://servername/conary/log
      URL. Once the log is accessed it is rotated automatically by the
      repository server. Subsequent accesses to the log URL will only
      yield log entries added since the last access. (CNY-638)
    * The Users and Groups tab in the web management UI is no longer
      highlighted when administrators change their passwords.

  o Client Changes:
    * A --what-provides option has been added to "conary query" and
      "conary repquery".
    * A bug that installed extra components of a package that is being
      installed instead of updated due to the existing package being
      pinned has been fixed. (CNY-682)

  o Build Changes:
    * When pulling files out of a src.rpm file, Conary now stores the
      src.rpm file itself in the repository rather than the files
      pulled from it. (CNY-684)
    * Mono dependency version mappings are now discovered in CIL policy
      .config files. (CNY-686)
    * The internal util.literalRegex() function has been replaced by
      use of re.escape(). (CNY-634)

  o Bug Fixes:
    * The Conary Repository web interface no longer returns a
      HTTP_FORBIDDEN (403) when a bad password is given by the user.
      This allows the user to re-try authentication.
    * The --signatures and --buildreqs flags now work with "conary
      showcs".  (CNY-642)
    * A bug in the NetworkRepositoryClient default pwPrompt mechanism
      has been fixed.
    * Error messages when entitlements fail to load have been
      improved. (CNY-662)
    * The repository client no longer caches repository access info
      when the attempt to access was unsuccessful. (CNY-673, affects
      CNY-578)
    * A bug that caused x86 flavored troves from being updated
      properly when using "conary updateall" on an x86_64 system has
      been fixed. (CNY-628)
    * A bug that caused migrate behavior to not respect pins when the
      pinned troves were set to be erased (CNY-680).
    * Calling r.ComponentSpec(':foo') works again; it is exactly
      equivalent to r.ComponentSpec('foo'). (CNY-637)
    * Calling r.Move() with only one argument now fails explicitly
      rather than silently doing nothing. (CNY-614)

Changes in 1.0.23:
  o API Additions:
    * The interface to create, list and delete access groups and
      modify the users therein through is now exposed though
      ConaryClient.
    * The interface to delete entitlement groups is now exposed
      through ConaryClient.

  o Client Changes:
    * "conary updateall" now accepts the --keep-required command line
      argument.
    * the mirror script now provides download/commit feedback using
      display callbacks like other conary commands
    * the excludeTroves config option will now keep fresh installs from
      happening when an update job is split due to a pinned trove.

  o Server Changes:
    * The repository database migration code now reports an error when
      trying to migrate old-style redirects.  The code to perform the
      migration is incomplete and creates invalid new-style
      redirects.  If you have a repository with old-style redirects,
      contact rPath for assistance with your migration. (CNY-590)

  o Bug Fixes:
    * Subdirectories within source components are now better supported.
      Specifically, different subdirectories with the same filename will
      now work. (CNY-617)
    * The util.literalRegex() function now escapes parenthesis characters.
      (CNY-630)
    * Manifest files now handle file names containing "%" characters.
      Fix from Pavel Volkovitskiy. (CNY-627)
    * Fixed a bug in migrate that caused its behavior to shift when migrating 
      to the same version that is currently installed.
    * Fixed a bug in the logcat script that caused the entitlement field to
      display the user information instead. (CNY-629)

  o Build Changes:
    * The r.addArchive() source action can now unpack Rock Ridge and
      Joliet ISO images, with some limitations. (CNY-625)

Changes in 1.0.22:
  o Client Changes:
    * Conary now has hooks for allowing you to be prompted for both name
      and password when necessary.
    * Conary will no longer report a traceback when trying to perform 
      dependency resolution against repositories that are not available.
      Instead, it will print out a warning. (CNY-578)

  o Build Changes:
    * It is now possible to set environment variables to use within
      Conary builds from within conary configuration files, using the
      new "environment" configuration item.  Thanks to Pavel
      Volkovitskiy for implementing this feature. (CNY-592)
    * In previous versions of Conary, calls to r.PackageSpec() would
      improperly override previous calls to r.ComponentSpec(); now
      the ordering is preserved.  Thanks to Pavel Volkovitskiy for 
      this fix. (CNY-613)

  o Bug Fixes:
    * A bug that would allow recursively generated changesets to
      potentially have missing redirect flags has been fixed.
    * A bug in redirect handling when the branch changed but the trove
      name didn't has been fixed - conary will do a better job of
      determining what jobs to perform in this situation. (CNY-599, CNY-602)
    * Errors relating to PGP now just display the error instead of causing 
      conary to traceback. (CNY-591)
    * Conary sync on a locally cooked trove will no longer traceback (CNY-568)
    * --from-file and sync now work together.
    * An AssertionError that was occasionally reached by incorrect repository
      setups is now a ConaryInternalError
    * A bug when updating to a locally cooked trove when the user had 
      manually removed files has been fixed. (CNY-604)
    * CONARY files that are not accessible will no longer cause conary to
      traceback when trying to read context from them. (CNY-456)
    * signatureKeyMap configuration entries are now checked to ensure
      they are valid. (CNY-531)

Changes in 1.0.21:
  o Client Changes:
    * The "conary migrate" command has changed behavior significantly
      in order to make it more useful for updating a system to exactly
      match a different group.  However, this change makes it much
      less useful for updating normal systems.  "conary migrate"
      should not be used without first reading the man page
      description of its behavior.  The old migrate behavior is now
      available by using "conary sync --full".  "conary syncchildren"
      has been renamed to "conary sync", and its behavior has also
      been modified slightly as a result.  The old behavior is
      available by using "conary sync --current". Please read the man
      page for a full description of the "sync" command as well.  (CNY-477)

  o Build Changes:
    * A "package" keyword parameter has been added to build actions,
      which specifies the package and/or component to which to assign
      the files that are added (not modified or deleted) by that build
      action.  For example, r.MakeInstall(package="foo") will place
      all the new files installed by the MakeInstall action into the
      "foo" package.  Thanks to Pavel Volkovitskiy for contributing
      this capability.  (CNY-562)
    * A "httpHeaders" keyword parameter has been added to the
      r.addArchive(), r.addPatch(), and r.addSource() source actions
      so that headers can be added to the HTTP request.

  o Bug Fixes:
    * The r.addPatch() build action no longer depends on nohup to
      create a file in the current directory (a bug introduced in
      conary 1.0.19). (CNY-575)
    * Commits with missing files no longer traceback. (CNY-455)
    * A bug that caused "#!/usr/bin/env /bin/bash" to not be
      normalized to /bin/bash by the NormalizeInterpreterPaths policy
      has been fixed.
    * A bug that prevented Conary from being able to download files
      that contain '&' or ';' characters has been fixed.  This allows
      Conary to download sources from cgi-bin URLs.
    * "cvc merge" no longer fails to merge changes from the parent
      branch when the shadowed version doesn't exist on the parent
      branch.

Changes in 1.0.20:
  o Build Changes:
    * "jvmdir", "javadir", "javadocdir", and "thisjavadocdir" have
       been added to the default set of macros.
    * A r.JavaDoc() build action has been added.  It funtions
      exactly like the "r.Doc()" build action, except it coppies into
      "%(thisjavadocdir)s".
    * When the r.addArchive() source action attempts to guess the main
      directory in which to build, it now recognizes when when sources
      have been added in an order that defeats its algorithm and provides
      a helpful error message. (CNY-557)

  o Client Changes:
    * A --tag-script parameter has been added to the rollback
      command. (CNY-519)

  o Bug Fixes:
    * A bug in clone behavior that caused Conary to try to clone
      excessive troves has been fixed.  If you were cloning uphill
      from branch /a/b to /a, and a buildreq was satisfied by a trove
      on /a//c, Conary would try to clone the buildreq to /a as well.
      (CNY-499)
    * A bug in the "r.Ant()" and "r.JavaCompile()" build actions which
      caused the CLASSPATH variable to get mangled has been fixed.
    * A bug in 'r.ClassPath()' that caused a traceback has been fixed.
    * A bug that caused the "change password" tab to be displayed when
      browsing the repository via the web as an anonymous user has
      been fixed.
    * The web service code no longer permits the anonymous user to
      view the "change password" (/conary/chPassForm) form.
    * The r.addPatch() source action no longer hangs when presented
      with large patches, which fixes a bug introduced in Conary
      1.0.19.

Changes in 1.0.19:
  o API Change:
    * In order to fully represent empty flavors in Conary, a new Flavor
      object class has been added.  Previously, DependencySet objects
      were used to store flavor information.  Unfortunately it was not
      possible to distinguish "empty flavor" from "flavor not specified".
      When dealing with thawing frozen flavors, use ThawFlavor() instead
      of ThawDependencySet().  When testing to see if a flavor is empty,
      use the isEmpty() method of the flavor object.

  o Client Changes:
    * The default resolveLevel setting is now 2, this means that
      conary will try to update troves that would otherwise cause an
      update to fail.  See the conary man page for more details.
    * Multiple bugs have been fixed in interactive prompting for user
      passwords (CNY-466):
      - Password prompts are based on the server name portion of the
        label being accessed, not the actual hostname of the server
        (these are often different when repositoryMaps are used).
      - When no password callback is available, the operation will
        fail with an open error (which is identical to what would
        happen if no user name was present) instead of giving a
        traceback.
      - The download thread uses the passwords which the original
        thread obtained from the user.
      - The download thread is able to prompt for passwords from the
        user if distributed changesets require access to additional
        repositories.

  o Build Changes:
    * "r.Ant()", "r.JavaCompile()", and "r.ClassPath()" build actions
      have been added to support building java with conary.
    * "r.addPatch()" will now determine the patchlevel without users
      needing to add level= in the r.addPatch() call. The level
      parameter is still honored, but should not be needed.
    * "cvc cook --show-buildreqs" now displays build requirements
      inherited from parent recipe classes. (CNY-520)
    * The output of "cvc diff" and "cvc rdiff" can now be used as an
      input to patch when files are added between two versions. (CNY-424)
    * Use flags have been added for dom0 and domU.  They default to
      "sense prefernot".  The domU flag should be used to build
      binaries specific to Xen domU environments where special
      provisions are made for paravirtualization.  The dom0 flag
      should be used to build binaries specific to Xen dom0
      environments where special provisions are made for the
      hypervisor.  The existing "xen" flag should be used to build
      binaries specific to Xen which apply equally to Xen dom0 and
      domU environments.
    * Warning message for modes specified without an initial "0" have
      been improved to include the path that is affected. (CNY-530)

  o Server Changes:
    * Use the term Entitlement Class in all conary repository web interfaces
      replacing Entitlement Group.

  o Bugs Fixed:
    * The Conary Repository now returns an error to a client when
      committing duplicate troves that have an empty flavor. (CNY-476)
    * When checking out a source trove from a repository using
      "cvc checkout", the user is no longer warned about not being able
      to change the ownership of the files checked out.
    * A bug has been fixed in conary's determination of what troves
      had been updated locally.  This bug caused "conary updateall" to
      consider many x86 troves as needing to be updated separately
      instead of as a part of group-dist.  This could cause updateall
      failures. (CNY-497)
    * A bug that caused 'conary q tmpwatch:runtime --recurse' to traceback
      has been fixed (CNY-460)
    * Interactive mode now handles EOF by assuming it means 'no';
      thanks go to David Coulthart for the patch. (CNY-391)
    * Configuration settings in contexts can now be overridden from
      the command line. (CNY-22)
    * Redirect changesets now have primary troves, meaning they will
      display better when using "conary showchangeset". (CNY-450)
    * User's passwords are now masked when using "cvc context" (unless
      --show-passwords is specified). (CNY-471)
    * Removed excess output from commitaction which was caused by a
      change in option parsing code (CNY-405)

Changes in 1.0.18:
  o Client Changes:
    * Trying to shadow a cooked redirect now results in an error. (CNY-447)
    * A --keep-required option has been added to tell Conary to leave
      troves installed when removing them would break
      dependencies. This used to be the default behavior; Conary now
      issues a dependency error instead. (CNY-6)
    * "delete-entitlement" and "list-entitlements" options have been
      added to the "manageents" script.

  o Build Changes:
    * Python dependencies are now generated for .pyc files as well as
      for .py files. (CNY-459)

  o Server Changes:
    * Support for deleting entitlements, listing the entitlement
      groups a user can manage, and removing the ACL which lets a group
      manage an entitlement group has been added.
    * Entitlement management has been added to the Conary repository
      web interface. (CNY-483)

  o Bug Fixes:
    * The "list-groups" option to the "manageents" script has been
      corrected to list the groups the user can manage instead of the
      groups that user belongs to.

Changes in 1.0.17:
  o Client Changes:
    * Individual file removals performed by "conary remove" now create
      rollbacks. (CNY-7)
    * The repository mirroring client supports two new configuration
      options:
      - matchTroves is a regexp list that limits what troves will be
        mirrored based on the trove names;
      - recurseGroups takes a boolean value (True/False) which will
        cause the miror client to recurse through a groups and mirror
        everything that they include into the target repository.

  o Server Changes:
    * A single conary repository can host multiple serverNames. In the
      Conary repository's configuration file, the serverName directive
      can now specify a space separated list of valid server names
      which will be accepted and served from that repository. (CNY-16)

Changes in 1.0.16
  o Build Changes:
    * A check has been added to "cvc commit" that ensures a .recipe
      file exists in the CONARY state file.
    * Recipe classes can now set an "abstractBaseClass" class
      variable.  When set, Conary will not require a setup() method in
      the class.  This is used for creating superclass recipes where
      setup() methods are not needed.

  o Server Changes:
    * A new "entitlementCheckURL" configuration option has been added.
      This is a hook that allows external validation of entitlements.
    * The Conary Repository web interface look and feel has been
      updated.  The interface will look incorrect unless
      conary-web-common 1.0 or later is installed.

  o Bug Fixes:
    * When running "cvc log" on a newly created source component, cvc now
      errors gracefully instead of tracing back. (bz #863)
    * Conary now changes to the / directory before running tag
      scripts. (bz #1134)
    * "cvc co foo=invalidversionstring" now gives a more helpful error
      message. (bz #1037)
    * Cloning binary troves uphill now correctly checks for the source
      trove uphill.
    * A bug that would cause "conary migrate" to raise a KeyError when
      updating a group that referenced the same trove twice (through
      two subgroups) has been fixed.
    * A bug that caused miscalculations when determining whether a
      shadow has been modified has been fixed.
    * A number of bugs affecting resetting distributed changesets have
      been fixed.
    * A bug in the MySQL dbstore driver that caused the wrong
      character encoding to be used when switching databases has been
      fixed.
    * A bug where running updateall when one of the two groups that
      reference a trove has no update caused an erase of that trove to
      be requested has been fixed (CNY-748).

Changes in 1.0.15
  o Client Changes:
    * When writing files as non-root, Conary will no longer create
      files setuid or setgid unless the uid/gid creating the file
      matches the username/groupname in the package.
    * Conary now checks the rollback count argument for non-positive
      numbers and numbers greater then the number of rollbacks
      available. (bz #1072)
    * The entitlement parser has been reimplemented using expat
      instead of a hand-coded parser.  A correctly formatted
      entitlement file should now be enclosed in an
      <entitlement></entitlement> element.  Conary will continue to
      work with files that do not contain the toplevel <entitlement>
      element.

  o Build Changes:
    * Support has been added for recipe templates.  Now when running
      "cvc newpkg", cvc will automatically create a recipe from a
      template specified by the recipeTemplate configuration
      option. (bz #671, #1059)
    * Policy objects can now accept globs and brace expansions when
      specifying subtrees.
    * Cross-compile builds now provide CONFIG_SITE files to enable
      cross-compiling programs that require external site config
      files.  The default site config files are included.
    * The "cvc checkout" command can now check out multiple source
      troves in a single invocation.

  o Server Changes:
    * An "externalPasswordURL" configuration option has been added,
      which tells the server to call an external URL for password
      verification.  When this option is used, user passwords stored
      in the repository are ignored, and those passwords cannot be
      changed.
    * An authentication cache has been added, which is enabled by
      setting The authCacheTimeout configuration to the number of
      seconds the cache entry should be valid for.

  o Bug Fixes:
    * A bug that caused using groupName parameter with r.replace() to
      traceback has been fixed. (bz #1066)
    * Minimally corrupted/incorrect conary state files will no longer cause 
      conary to traceback. (bz #1107)
    * A bug that prevented upload progress from being displayed when
      using "cvc commit" has been fixed. (bz #969)

Changes in 1.0.14:
  o Client Changes:
    * Conary now creates shadows instead of branches when cooking onto
      a target label.  This means, for example, that local cooks will
      result in a shadow instead of a branch.
    * Conary now creates shadows on the local label when creating rollbacks
      instead of branches.
    * The branch command has been removed.  Any potential branch should be 
      done with a shadow instead.
    * The verify command now shows local changes on a local shadow instead
      of a local branch
    * Local changesets create diffs against a local shadow (instead of
      a branch) and --target for the commit command retargets to a shadow
    * User conaryrc entries are now searched from most specific target to
      least specific (bz #997)
    * A fresh install of a group will cause all of its contained components 
      to be installed or upgraded as well, without reference to what is 
      currently installed on your system -- no trove will be skipped because
      it is referenced by other troves on your system but not installed.
    * Changeset generation across distributed shadows now force file 
      information to be absolute instead of relative when the files are on
      different servers, eliminating server crosstalk on source checkin and
      when committing local changesets. (bz #1033)
    * Cvc merge now takes a revision, to allow you merge only up to a certain
      point instead of to head.

  o Server Changes:
    * Removed the ability for the server to log updates to its contents
      store (mirroring has made this capability obsolete)
    * logFile configuration directive now logs all XML calls
    * Split user management out from core authorization object
    * All user management calls are based on user and group names now
    * The user management web interface for the repository now allows
      the administrator to enable and disable mirroring for groups

  o Bug Fixes:
    * Conary will not traceback if you try to update to a trove with a name
      that matches a filesystem path that you don't have access to (bz #1010).
    * Conary will not raise an exception if a standard config file (~/.conaryrc,
      for example) exists but is not accessible.
    * cvc no longer allows . and .. to be added to source troves (bz #1014)
    * cvc remove handles removing directories (bz #1014)
    * conary rollback no longer tracebacks if you do not have write access to
      the conary database.
    * deeply shadowed versions would fail when performing some version 
      operations.  This caused, for example, local cooks of shadowed troves
      to fail.
    * using loadInstalled with a multiarch trove no longer tracebacks (bz #1039)
    * group recipes that include a trove explicitly byDefault False could result
      in a trove when cooked that had the components of that trove byDefault
      True.
    * Stop sending duplicate Host: headers, proxies (at least squid) mangle 
      these into one host header, causing failures when accessing rbuilder
      repositories that depend on that host header (bz #795)
    * The Symlink() build action should not enforce symlinks not
      dangling, and should instead rely solely on the DanglingSymlinks
      policy.
    * A bug that caused conary to treat a reference as an install when it
      should have been an update due to a miscalculation of what local updates
      had been made on the system has been fixed.

Changes in 1.0.13:
  o Client Changes:
    * A new "conary migrate" command for updating troves has been
      added.  "conary migrate" is useful for circumstances when you
      want to update the software state on a system to be synchronized
      with the default state of a group.  To do this, "conary migrate"
      calculates the changeset required to: 1) update the trove (if an
      update is available); 2) install any missing included troves; 3)
      synchronize included troves that have a mismatched version; 4)
      remove any referenced troves that are not installed by default.
    * The includeConfigFiles configuration directive now accepts http
      and https URLs.  This allows organizations to set up centralized
      site-wide conary configuration.
    * Conary now gives a more detailed error message when a changeset
      attempts to replace an empty directory with a file and
      --replace-files is not specified.

  o Build Changes:
    * The addSource source action will now replace existing files,
      rather than replacing their contents.  This implies that the
      mode of the existing file will not be inherited, and an
      existing read-only file will not prevent addSource from
      working.
    * The internal setModes policy now reports "suid/sgid" only for
      files that are setuid or setgid, rather than all files which
      have an explicitly set mode.  (bz #935)
    * TagSpec no longer will print out ignored TagSpec matches twice,
      once for tags specified in the recipe, and once for tags
      discovered in /etc/conary/tags/*.  (bz #902)
    * TagSpec will now summarize all its suggested additions to
      buildRequires in a single line.  (bz #868)
    * A new reportMissingBuildRequires policy has been added to summarize
      all suggested additions to buildRequires in a single line at the
      end of the entire build process, to make it easier to enhance the
      buildRequires list via cut-and-paste.  (bz #869)

  o Bug Fixes:
    * A bug that caused conary to traceback when a file on the file
      system is owned by unknown uid/gid has been fixed.  Conary will
      now print an error message instead.  (bz #977)
    * A bug that caused conary to traceback when an unknown Use flag
      was used when cooking has been fixed.  Previously, "cvc cook
      --flavor 'foobar'" would create a traceback.  Conary now says
      'Error setting build flag values: No Such Use Flag foobar'.
      (bz #982)
    * Pinned troves are now excluded from updateall operations.
      Previously conary would try to find updates for pinned troves.
    * Conary now handles applying rollbacks which include overlapping
      files correctly.  Previously --replace-files was required to
      apply these rollbacks.
    * the config file directive includeConfigFile is no longer case sensitive 
      (bz #995)

Changes in 1.0.12:
  o Client changes:
    * The rollback command now applies rollbacks up to and including
      the rollback number specified on the command line. It also
      allows the user to specify the number of rollbacks to apply
      (from the top of the stack) instead of which rollback to
      apply. (bz #884)
    * Previously, the code path for installing files as part of a new
      trove required an exception to be handled.  The code has been
      refactored to eliminate the exception in order to reduce install
      times.

  o Build Changes:
    * The cvc command now has a --show-buildreqs option that prints all
      build requirements.  The --no-deps argument for cvc has been
      aliased to --ignore-buildreqs for consistency.

  o Bug Fixes:
    * Installing into a relative root <e.g. --root foo> when running
      as root no longer generates a traceback. (bz #873)
    * Replaced files are now stored in rollbacks. (bz #915)
    * File conflicts are now also detected via the database, not just
      via real file conflicts in the filesystem.
    * A bug that resulted in multiple troves owning a file has been fixed.
    * Rollbacks of troves that were cooked locally will no longer
      raise a TroveIntegrityError.
    * The "conary remove" command no longer generates a traceback when
      the filename given cannot be unlinked. (bz #887)
    * The missing usage message displayed when "cvc" and "conary" are
      run with no command line arguments has been restored.
    * Rollbacks for initial contents files didn't work; applying
      rollbacks now ignores that flag to get the correct contents on
      disk. (bz #924)
    * The patch implementation now properly gives up on patch hunks
      which include changed lines-to-erase, which avoids erasing lines
      which did not appear in the origial version of the file. (bz
      #949)
    * Previously, when a normal error occurred while prepping sources
      for cooking (extracting sources from source archives, for
      example), conary would treat it as a major internal error.  Now
      the error message is simply printed to the screen instead.
    * A typo in a macro will now result in a more helpful error
      message.
    * A bug that caused a traceback when performing "conary rq" on an
      x86_64 box with a large installLabelPath where only an x86
      flavor of a trove was available on one label in the
      installLabelPath has been fixed (bz #961).
    * Conary no longer creates a rollback status file when one isn't
      needed.  This allows /var/lib/conarydb to be on read-only media
      and have queries continue to work/.
    * Reworked "conary remove" to improve error messages and fix
      problems with multiple files being specified, broken symlinks,
      and relative paths (bz #853, #854)
    * The mirror script's --test mode now works correctly instead of
      doing a single iteration and stopping.

Changes in 1.0.11:
  o Client Changes:
    * Conary will now allow generic options to be placed before the command
      you are giving to conary.  For example, 'conary --root=/foo query'
      will now work.
    * the remove command no longer removes file tags from files for no good 
      reason
    * rollbacks now restore files from other troves which are replaced as part
      of an update (thanks to, say, --replace-files or identical contents)
    * --replace-files now marks files as owned by the trove which used to
      claim them
    * You can now kill conary with SIGUSR1 to make conary enter a debugger
      when you Ctrl-C (or a SIGINT is raised)
    * --debug-all now enters a debugger in more situations, including option
      parsing fails, and when you hit Ctrl-C.
    * added ccs2tar, which will convert most absolute changesets (like those
      that cook produces) into tarballs
    * Troves now don't require dependencies that are provided by themselves.
      As troves are built with this new behavior, it should significantly speed
      up dependency resolution.
    * added a script to recalculate the sha1s on a server (after a label
      rename, for instance)
    * added a script to calculate an md5 password (for use in an info recipe,
      for example)

  o Build Changes:
    * Conary now supports a saltedPassword option to r.User in user info-
      packages.  Full use of this option will require that a new shadow package
      be installed.

  o Bug Fixes:
    * command-line configurations now override context settings

  o Build Changes:

Changes in 1.0.10:
  o Client Changes
    * Given a system based on rPath linux where you only installed
      !smp kernels, conary would eventually start installing smp
      kernels on your system, due to the way the update algorithm
      would determine whether you should install a newly available
      trove.  Conary now respects flavor affinity in this case and
      does not install the smp kernel.
    * Mirror configuration files can now specify uploadRateLimit and
      downloadRateLimit.
    * Updates utilizing changeset files are now split into multiple
      jobs properly, allowing changeset files which create users to
      work proprely.
    * "conary rollback" now displays progress information that matches
      the "conary update" progress information.
    * added --with-sources option for clone

  o Bug Fixes:
    * A bug that caused an assertion error when switching from an
      incomplete trove to a complete trove has been fixed.
    * A bug in perl dependencies that caused extra directories to be
      considered part of the dependency has been fixed.
    * A bug affecting updates where a pinned, partially installed
      package was supposed to be updated due to dependency resolution
      has been fixed.
    * A bug that prevented updates from working when part of a locally
      cooked package was replaced with a non-locally cooked component
      has been fixed.  The bug was introduced in Conary 1.0.8.
    * A bug that caused a segfault when providing an invalid type to
      StringStream has been fixed.
    * The troveInfo web page in the repository browser now displays
      useful error messages instead of traceback messages.  The
      troveInfo page also handles both frozen and non-frozen version
      strings.
    * A bug that caused conary to download unnecessary files when checking out
      shadow sources has been fixed.
    * A bug that caused "cvc rdiff" between versions of a trove that
      were on different hosts to fail has been fixed.
    * Fixed a bug when determining local file system changes involving a file 
      or directory with mtime 0.
    * The --signature-key option was restored

Changes in 1.0.9:
  o Client Changes:
    * A new dependency resolution method has been added which can be turned
      on by setting resolveLevel to 2 in your conarycfg:  If updating trove 'a'
      removes a dependency needed by trove 'b', attempt to update 'b' to
      solve the dependency issue.  This will allow 'conary update conary'
      to work as expected when you have conary-build installed, for example.
    * Switched to using more of optparse's capabilities, including --help
      messages.
    * One short option has been added, cvc -m for message.

  o Bug Fixes:
    * Recipes that use loadRecipe('foo') and rely on conary to look upstream
      to find their branch now work correctly when committing.
    * A bug affecting systems with multiple groups referencing the same troves,
      where the groups are out of sync, has been fixed.
    * the mirror client now correctly handles duplicate items returned in
      trove lists by older servers
    * A bug that caused the mirror client to loop indefinitely when
      doing a --full-trove-sync has been fixed
    * conary rq --trove-flags will now display redirect info even if you
      do not specify --troves (bug #877)
    * dep resolution now support --flavors --full-versions output (bug #751)
    * cvc merge no longer tracebacks if files were added on both upstream
      and on the shadow
    * admin web access for the server doesn't require write permission for
      operations which also require admin access (bug #833)
    * A bug that caused r.remove() in a group to fail if the trove being
      removed was recursively included from another group has been fixed.
    * Conary update tmpwatch -tmpwatch:debuginfo will now erase 
      tmpwatch:debuginfo.
    * An ordering bug that caused info packages to not be updated with their
      components has been fixed.
    * Updates will now happen in a more consistent order based on an
      alphabetic sort.
    * the repository server now handles database deadlocks when committing
       changesets
  o Server Changes:
    * getNewSigList and getNewTroveList could return troveLists with
      duplicate entries

  o Documentation Changes:
    * The inline documentation for recipes has been significantly
      improved and expanded, including many new usage examples.

Changes in 1.0.8
  o Client changes:
    * Conary will now replace symlinks and regular files as long as their
      contents agree (bug #626)

  o Bug Fixes:
    * An error in the method of determining what local changes have been 
      made has been fixed.

Changes in 1.0.7:
  o Client changes:
    * A better method of determining what local changes have been made to a
      local system has been implemented, improving conary's behavior when
      updating.

  o Bugfixes:
    * A bug that caused the user to be prompted for their OpenPGP
      passphrase when building on a target label that does not match
      any signatureKeyMap entry has been fixed.  Previously, if you
      had a signatureKeyMap entry for conary.example.com, and your
      buildLabel was set to conary.example.com@rpl:devel, you would be
      prompted to enter a passphrase even when cooking locally to the
      local@local:COOK label.
    * Dependency resolution will no longer cause a trove to switch
      branches.
    * If a component is kept when performing dependency resolution
      because it is still needed, it's package will be kept as well if
      possible.
    * "conary q --path" now expands symlinks found in the path to the
      file in question. (bug #855)
    * Committing a changeset that provided duplicate file streams for
      streams the server previously referenced from other servers no
      longer causes a traceback.
    * Conary's patch implementation how handles patches which are
      already applied. (bug #640)
    * A server error triggered when using long flavor strings in
      server queries has been fixed.

  o Build fixes:
    * Group cooking now produces output to make it easier to tell what
      is happening.  The --debug flag can be used to get a more
      detailed log of what troves are being included.

  o Server changes:
    * The server traceLog now logs more information about the
      repository calls


Changes in 1.0.6:
  o Repository changes:
    * The commitaction script now accepts the standard conary arguments
      --config and --config-file.

  o Bugfixes:
    * cvc merge on a non-shadow no longer returns a traceback (bz# 792),
      and cvc context foo does not return a traceback when context foo does
      not exist (bz #757)  Fixed by David Coulthart.
    * A bug that caused new OpenPGP keys to be skipped when troves
      were filtered out during mirroring has been fixed.
    * opening invalid changesets now gives a good error message instead of
      a traceback
    * removed obsolete changemail script
    * Exceptions which display fileId's display them as hex sha1s now
      instead of as python strings
    * A bug where including a redirect in a group that has autoResolve 
      caused conary to traceback has been fixed.
    * A bug that kept conary from prompting for your password when committing
      has been fixed.
    * A bug that randomized the order of the labels in the  installLabelPath 
      in some error messages has been fixed.

  o Build fixes:
    * The default ComponentSpec for :perl components now include files
      in site_perl as well as in vendor_perl.
    * Ruby uses /usr/share/ri for its documentation system, so all files
      in %(datadir)s/ri are now included in the default :doc ComponentSpec.

Changes in 1.0.5:
  o Performance improvements:
    * The use of copy.deepcopy() has been eliminated from the
      dependency code.  The new routines are up to 80% faster for
      operations like DependencySet.copy().
    * Removing files looks directly into the file stream of the file
      being removed when cleaning up config file contents rather than
      thawing the full file stream.
    * Getting a single trove from the database without files returned file
      information anyway
    * Trove.applyChangeSet() optionally skips merging file information
    * Cache troves on the update/erase path to avoid duplicate fetchs from
      the local database

  o Bugfixes
    * Installing from a changeset needlessly relied on troves from the 
      database having file information while processing redirects
    * Extraneous dependency cache checks have been removed from the
      addDep() path.
    * When removing files, conary now looks up the file flags directly
      in the file stream in order to clean up config file contents.
      Previously the entire file stream was thawed, which is much more
      resource intensive.

  o Build fixes:
    * r.addArchive() now supports rpms with bzip2-compressed payloads.

Changes in 1.0.4:
  o Performance improvements:
    * The speed of erasing troves with many dependencies has been
      significantly improved.
    * The join order of tables is forced through the use of
      STRAIGHT_JOIN in TroveStore.iterTroves() to work around some
      MySQL optimizer shortcomings.
    * An --analyze command line option has been added to the
      stand-alone server (server.py) to re-ANALYZE the SQL tables for
      MySQL and SQLite.  This can significantly improve repository
      performance in some cases.
    * The changes made to dependency string parsing were a loss in
      some cases due to inefficiency in PyArg_ParseTuple().
      Performance sensitive paths in misc.c now parse the arguments
      directly.

  o Bugfixes:
    * An Apache-based conary repository server no longer logs
      tracebacks in error_log when a client disconnects before all
      data is sent.
    * A bug that caused cross repository commits of changesets that involved
      a branched trove to fail in some cases has been fixed.
    * If an entitlement is used for repository access, it is now sent
      over HTTPS instead of HTTP by default.
    * The conary emerge command no longer attempts to write to the root
      user's conary log file.
    * conary showcs --all now shows not-by-default troves.
    * Previously, there was no way using showcs to display only the troves
      actually in a changeset - conary would by default access the repository
      to fill in any missing troves.  Now, you must specify the
      --recurse-repository option to cause conary to search the repository
      for missing troves.  The --trove-flags option will now display when a
      trove is missing in a changeset.
    * A bug that caused showcs --all to display file lists even when --ls
      was not specified has been fixed.
    * When mirroring, you are now allowed to commit a trove that does
      not have a SHA1 checksum set.  This is an accurate replication
      of the data coming from the source repository.
    * A bug affecting multiple uses of r.replace() in a group recipe has been
      fixed.
    * A bug that caused components not to be erased when their packages were 
      erased when a group referencing those packages was installed has been 
      fixed.

Changes in 1.0.3
  o Client changes:
    * Conary displays full paths when in the error message generated
      when it can't open a log file rather than leaving out the root 
      directory.

  o Performance improvements:
    * A find() class method has been added to StreamSet which enables
      member lookups without complete thawing.
    * The code path for committing filestreams to repositories now
      uses find() to minimize file stream thaws.
    * DBstore now supports precompiled SQL statements for SQLite.
    * Retrieving troves from the local system database no longer
      returns file information when file information is not requested.
    * Dependencies, dependency sets, StreamCollections, file
      dictionaries, and referenced file lists now use C parsing code
      for stream thawing.
    * Extraneous trove instantiations on the system update path have
      been eliminated.
    * Adding troves to the local database now uses temporary tables to
      batch the insertions.

  o Bugfixes:
    * A bug that caused a mismatch between file objects and fileIds
      when cloning a trove has been fixed.

Changes in 1.0.2:
  o Bugfixes:
    * A bug that caused redirects to fail to build when multiple
      flavors of a trove exist has been fixed.
    * A bug with cooking flavored redirects has been fixed.
    * The cvc command no longer enforces managed policy with --prep.
    * A bug that caused disttools based python packages to be built as
      .egg files has been fixed.  This bug was introduced in conary
      0.94.
    * A bug that prevented checking in a recipe that deleted policy
      has been fixed.
    * A bug that prevented entitlements from being recognized by an
      Apache conary repository server when no username and password
      were set for a server has been fixed.
    * A bug that prevented errors from being returned to the client
      if it attempts to add an invalid entitlement key or has
      insufficient permission to add the entitlement key has been
      fixed.  An InvalidEntitlement exception has been added.
    * A repository bug prevented the mirror client from obtaining a
      full list of new troves available for mirorring has been fixed.
    * A bug in cooking groups caused the groups resulting from an
      r.addAll() to not respect the original group's byDefault
      settings in some cases has been fixed.

Changes in 1.0.1:
  o Database schema migration
    * Over time, the Conary system database schema has undergone
      several revisions.  Conary has done incremental schema
      migrations to bring old databases in line with the new schema as
      much as possible, but some remnants of the old schema remain.
      When Conary 1.0.1 runs for the first time, the database will be
      reloaded with a fresh schema.  This corrects errors that can
      occur due to incorrect SQL data types in table definitions.  An
      old copy of the database will be saved as "conarydb-pre-schema-update".

Changes in 1.0:
  o Bugfixes
    * A bug that allowed a group to be installed before children of
      its children were installed has been fixed.  This ensures this
      if a an update is partially completed, it can be restarted from
      where it left off.
    * A bug in python dependencies that sometimes resulted in a plain 
      python: __init__ dependency has been fixed.
    * A bug that dropped additional r.UtilizeUser matches for a file after
      the first one has been fixed.
    * Accessing a repository with the wrong server name no longer
      results in an Internal Server Error.  The error is marshaled
      back to the client.

Changes in 0.97.1:
  o Bugfixes
    * A bug has been fixed that allowed the "incomplete" flag to be
      unset in the database when applying changesets of troves that
      have no "incomplete" flag.  This resulted in "StopIteration"
      exceptions when updating the trove.
    * A bug has been fixed in the code that selects the OpenPGP key
      to be used for signing changesets at cook time.

Changes in 0.97:
  o Client changes:
    * All troves that are committed to repository through commits,
      cooks, branches, shadows, and clones, now always have SHA1
      checksums calculated for them.
    * Trove objects now have a version number set in them.  The
      version number is increased when the data types in the Trove
      object are modified.  This is required to ensure that a Conary
      database or repository has the capability of storing all the
      information in a Trove.  All trove data must be present in order
      to re-calculate SHA1 checksums.  If a local system understands
      version 1 of the Trove object, and a repository server sends a
      changeset that contains a version 2 Trove, an "incomplete" flag
      will be set for trove's entry in the database.  When accessing
      that trove later for merging in an update, the client will go
      back and retrieve the pristine Trove data from the repository
      server so it will have all the data needed to preform three way
      merges and signature verification.

  o Repository changes:
    * Repositories will now reject commits whose troves do not have
      correct SHA1 checksums.

Changes in 0.96:
  o Client changes:
    * conary rq now does not use affinity by default, use --affinity to turn
      it on.  The rq --compatible-troves flag has disappeared.  Now 
      you can switch between displaying all troves that match your system 
      flavor and that match affinity flavor by switching between
      --available-troves with and without the --affinity flag.
    * conary q now displays installed, not by default troves by default,
      but skips missing troves.
    * Fixed an update bug where updating an x86 library on an x86_64 system
      would cause conary to switch other x86_64 components for that library
      to x86 versions.
    * update job output is compressed again
    * Fixed an update bug where if you had made a local change to foo, and then 
      updated a group that pointed to an earlier version of that trove,
      the trove could get downgraded

  o Other changes:
    * Mirroring now mirrors trove signature

Changes in 0.95:
  o Client changes:
    * The "conary verify" command now handles non-regular files with
      provides and requires (for example, symlinks to shared libraries
      that provide sonames).
    * The "conary showchangeset" command now takes --recurse and
      --no-recurse arguments.
    * All info-* packages are now updated in their own individual jobs;
      this is required for their dependencies to be reliable.
    * The conary syncchildren command now will install new packages
      when appropriate.

  o Repository changes:
    * Additional logging has been added to the repository server.
      Logging is controlled by the "traceLog" config file variable,
      which takes a logging level and log path as arguments.
    * Conary now detects MySQL Database Locked errors and will retry
      the operation a configurable number of times.  The "deadlockRetry"
      configuration variable controls the number of retries and
      defaults to 5.

  o Build changes:
    * Conary now uses site.py to find all possible correct elements of
      sys.path when generating python provides and requires.  Previously,
      new elements added via .pth files in the package being built would
      be ignored for that package.
    * The PythonSetup() build action now works properly with setup.py
      files that use "from setuptools import..." instead of "import
      setuptools".

  o Other changes:
    * The conarybugz.py script has been restored to functionality by
      moving to the conaryclient interface for accessing the
      repository.

Changes in 0.94:

  o Redirects no longer point to a specific trove; they now redirect
    to a branch. The client chooses the latest version on that branch
    which is compatible with the local system.

  o Bug Fixes
    * A bug in getNewTroveList() that could cause duplicate
      troves to be returned has been fixed.
    * A bug that caused a repository server running under Apache to
      fail with an Internal Server Error (500) when a client requested
      a changeset file that does not exist has been fixed.
    * Conary no longer displays an error when attempting to write to a
      broken pipe.  (bug #474)
    * Conary now respects branch affinity when moving from old-style
      groups to new-style groups.

  o Client changes:
    * The query/repquery/showcs command line options have been
      reworked.  See the conary man page for details.
    * When "cvc merge" is used to merge changes made on the parent
      branch with changes made on a shadow, conary now records the
      version from the parent branch that was used for the merge.
      This is required to allow conary to handle changing the upstream
      version on a shadow.  It is also useful for accounting
      purposes.  (bug #220)
    * "conary emerge" can now be performed on a recipe file.
      Previously you were required to emerge from a repository. (bug
      #526)
    * Progress is now displayed as conary applies a rollback. (bug #363)
    * Java, Perl, and Python dependencies are now enforced by default.

  o Build changes
    * PythonSetup() no longer passes the --single-version-externally-managed
      argument to setup.py when it uses distutils instead of setuptools.

Changes in 0.93:
  o Bug Fixes
    * A bug in the "conary verify" code sometimes resulted in an
      unhandled TroveIntegrity exception when local modifications were
      made on the system. (bug #507)
    * Usernames and passwords with RFC 2396 reserved characters (such
      as '/') are now handled properly. (bug #587)

  o Server changes
    * Standalone server reports warnings for unsupported configuration options
      instead of exiting with a traceback.
    * Compatibility for repositoryDir has been removed.
    * A bug caused queries for multiple flavors of the same trove
      to return incorrect results has been fixed.
    * Apache hooks now ignore IOErrors when writing changesets to the
      client.  These normally occur when the client closes the
      connection before all the data is sent.

  o Client changes
    * SHA1 checksums are now computed for source checkins and local
      change set commits.
    * Flavor affinity is now more relaxed when updating troves.  For
      example, if you have a trove with flavor that requires sse2 but
      your system flavor is ~!sse2, conary will only prefer troves
      with sse2 enabled instead of requiring it.

  o Build changes
    * PythonSetup() now correctly requires python-setuptools:python
      instead of python-setuptools:runtime.
    * Automatic python dependency provision now searches more directories
      to better support multilib python.
    * Conary now defaults to building in ~/conary/builds instead of
      /var/tmp/conary/builds, and caching in ~/conary/cache instead
      of /var/cache/conary.

Changes in 0.92:
  o Package Building Changes:
    * Conary policy has been split out into the conary-policy package.
      (Some policy was left in conary proper; it is needed for
      internal packaging work.)
    * Conary prints out the name of each policy as it runs, making it
      possible to see which policies take the most time.
    * BuildLog files no longer contain lines that end with \r.
    * A new 'emergeUser' config item has been added.  Conary will
      change to this user when emerging packages as root.
    * --no-deps is now accepted by 'conary emerge'.

  o Group Building Changes:
    * A bug has been fixed in dependency checking when using
      autoResolve where deleted weak troves would be included in
      autoResolve and depChecks.

  o Client changes:
    * Conary can now rate limit uploads and downloads.  The rate limit
      is controlled by the "uploadRateLimit" and "downloadRateLimit"
      configuration variables, which is expressed in bytes per second.
      Also, Conary displays the transfer rate when uploading and
      downloading.  Thanks to Pavel Volkovitskiy for these features.
    * The client didn't write config files for merged changesets in
      the right order, which could result in changesets which could
      not be committed to a repository.
    * Fixed a bug in the update code caused conary to behave
      incorrectly when updating groups.  Conary would install
      components of troves that were not installed.

  o General Bug Fixes
    * Conary did not include the trove sha1 in the troveinfo diff
      unconditionally.  This prevents clients from being able to
      update when a repository is forced to recalculate sha1
      signatures.

Changes in 0.91:
  o Bugfixes
    * A bug was fixed the code that freezes path hashes.  Previously,
      path hashes were not sorted in the frozen representation.  Code
      to fix the frozen path hashes in databases and repositories has
      beed added.
  o Build
    * added cleanAfterCook config that controls whether conary tries to
      clean up after a successful build

Changes in 0.90.0:
  o Code Structure/Architecture Changes:
    * Conary now has the concept of "weak references", where a weak reference
      allows conary to be able to recognize the relationship between a
      collection and the children of collections it contains.  This allows
      us to add several new features to conary, documented in Client and Build
      changes.
    * SQL operations have been migrated to the dbstore driver to allow
      for an easier switch of the database backends for the server side.
    * Various query and code structure optimizations have been
      implemented to allow running under MySQL and PostgreSQL.

  o Documentation Changes:
    * Added summaries about updateall in the conary man page and added
      information about the command-line options for conary rq.
    * Clarified behavior of "conary shadow --source-only" with respect to
      rPath bug #500.
    * Added synonyms for cvc and conary commands which have shortcuts
      (ex: checkout and co).
    * Added man page entry about cvc clone.

  o Package Building Changes:
    * Build logs now contain unexpanded macros, since not all macros
      may be defined when the build log is initially created.
    * The emerge command can now accept version strings.
    * The RemoveNonPackageFiles policy now removes fonts.cache*,
      fonts.dir, and fonts.scale files, since they are always
      handled by tag handlers.
    * The Make() build action can now take a makeName keyword argument
      for cases when the normal Make() handling is exactly right but
      a different make program is required (nmake, qmake, etc.).
    * The new PythonSetup() build action uses very recent versions
      of the python setuptools package to install python programs
      which have a setup.py that uses either the old disttools or
      new setuptools package.
    * fixed bug #bz470: loadInstalled('foo') will now work when you have
      installed a local cook of foo.

  o Group Building Changes:
    * add() now takes a "components" option.  r.add(<package>,
      components=['devel', 'runtime'])  will install <package>, but only the
      'runtime' and 'devel' components of <package> by default.
    * remove() can now 'remove' troves within child troves.
    * When a component is added, (either via r.add() or dep resolution)
      is automatically added as well (though not all its sibling components)
    * A new r.removeComponents(<complist>) command has been added.  It
      allows you to create a group where all devel components are
      byDefault False, for example: r.removeComponents(['devel',
      'devellib']).
    * The installPath used to build a group in is now stored in troveInfo.
    * r.addAll() now recurses through all the included groups
      and creates local versions of them as well by default.
    * A new r.replace(<name>, <newversion>, <newflavor>) command has
      been added.  It removes all versions of name from all groups in
      the recipe and replaces them with the version found by searching
      for newVersion, newFlavor.

  o Client Changes:
    * When committing source changes in interactive mode, conary will ask you
      you to confirm the commit.
    * A new configuration option, autoResolvePackages, tells conary to install
      the packages that include the components needed for dep resolution.
    * You can now install locally cooked groups.
    * If foo is a redirect to bar, and you run 'conary update foo' when
      foo is not installed on your system, conary will act as if you had
      typed 'conary update bar'.  Previously, it would act as if you had typed
      'conary update bar --no-recurse'.

  o Config Changes:
    * Conary config handling now supports comments at the end of config lines.
      # can be escaped by a \ to use a literal # in a configuration option.
    * Default macros used in cooking are now stored in /etc/conary/macros.
      The 'defaultMacros' parameter determines where cvc searches for macro
      definitions.
    * Conary configuration now searches for configuration files in 
      /etc/conary/conf.d/ after reading in /etc/conaryrc

  o Server Changes:
    * Creating changesets atomically moves complete changesets into place.
    * The contents store no longer reference counts entries.
    * Added support for trove marks to support mirroring.  A client
      can use a trove mark to ask the server for any trove that has
      been added since the last trove mark mirrored.
    * Added the hasTroves() interface to support mirroring.  This allows
      the mirror client to make sure that the target mirror does not
      already have a trove that is a candidate for mirroring from the
      source repository.
    * Added support for traceback emails from the repository server.
    * The repository contents store was reworked to avoid reading
      precompressed gzipped data twice (once to double check the uncompressed
      contents sha1 and once to copy the file in place).
    * We have changed the way schema creation and migration is handled
      in the repository code. For administrative and data safety reasons,
      schema upgrades and installs can be performed from now on only by
      running the standalone server (conary/server/server.py --migrate),
      thus avoiding race conditions previously created by having multiple
      Apache processes trying to deal with the SQL schema updates.

   o Command Changes
    * A new script that mirrors repositories has been added.  It is in
      the scripts/ directory in the source distribution of Conary.

Changes in 0.80.4:
  o Build Changes:
    * PackageRecipe has been changed to follow our change to split
      conary into three packages.
    * x86_64 packaging elimintated the conary:lib component to follow x86
      (those files now belong in conary-build:lib)

Changes in 0.80.3:
  o Client Changes:
    * The internal branch source and branch binary flags were changed
      to a bitmask.
    * The warning message printed when multiple branches match a cvc
      checkout command has been improved.
    * Only interactive mode can create binary shadows and branches, and
      a warning is displayed before they are created (since source branches
      are normally the right thing to use).

  o Build Changes:
    * Files in subdirectories named "tmp" are no longer automatically
      excluded from packaging, except for /tmp and /var/tmp.
    * DanglingSymlinks now traverses intermediate symlinks; a symlink
      to a symlink to a symlink will no longer confuse it.

Changes in 0.80.2:
  o Client Changes:
    * Bugs in "conary update foo=<old>--<new>" behavior have been
      fixed.
    * "cvc co foo=<label>" will now work even if you don't have a
      buildLabel set
    * "conary showcs" will now work more nicely with group changesets.
    * "conary showcs --all" no longer shows ids and sha1s.
    * We now never erase pinned items until they are explicitly unpinned.
    * "conary verify" and "conary q --diff" work again.
    * "conary q tmpwatch --components" will display the components
      installed for a package.
    * The pinTroves config item behavior has been fixed.  It now
      consistently pins all troves that match a pinTrove line.
    * When a trove is left on the system because of dependency resolution
      during an update, a warning message is printed.
    * Command line configuration, such as --config
      'buildLabel conary.rpath.com@rpl:devel', now overrides context
      configuration.

  o Server Changes:
    * The repository server now retries a request as an anonymous user
      if the provided user authentication information does not allow
      a client request to succeed.
    * When using "server.py --add-user" to add a user to a repository
      server, the user will only be given admin privileges if --admin
      is added to the command line.  Previously, all users added with
      server.py had admin privileges.  Additionally, if the username
      being added is "anonymous", write access is not granted.

  o Build Changes:
    * It is now possible for a recipe to request that specific
      individual requirements be removed from files using the
      exceptDeps keyword argument to r.Requires().  Previously
      you had to accept all the dependencies generated by r.Requires()
      or none of them.
    * r.Replace() now takes a lines=<regexp> argument, to match a line based
      on a regexp.
    * The EnforceJavaBuildRequirements policy has been added.  When
      you are packaging precompiled Java software where you have
      .class/.jar files but no .java files, you can use "del
      EnforceJavaBuildRequirements" to prevent this from policy from
      generating false positives.
    * The EnforceCILBuildRequirements policy has been added.
    * Enforce*BuildRequirements now warn when a package has requirements
      which they don't fulfill themselves and which are not fulfilled by
      the system database.  (for example, soname dependencies from linking
      against libraries that are not managed by Conary on the system.)
    * Automated Perl dependencies have been added, for both provides
      and requires.  They are not yet enforced, in order to give time
      to adapt while perl packages are being re-built.
    * The EnforcePerlBuildRequirements policy has been added.
      Failures found by this policy may be caused by packages on the
      system not having been rebuilt yet with Perl dependencies, but
      could also show bugs in the Perl dependency code.
    * Automated Python dependencies have been added, for both provides
      and requires.  Like Perl dependencies, they are not yet
      enforced.
    * The EnforcePythonBuildRequirements policy has been added, with
      the same caveats as EnforcePerlBuildRequirements.
    * Conary now writes more information about the build environment
      to the build log when cooking.
    * A bug that caused r.Requires('file:runtime') to create a file
      dependency on 'runtime' instead of trove dependency on
      'file:runtime' has been fixed.
    * Java dependencies now properly ignore array elements in all cases,
      removing false Java dependencies like "[[I" and "[[B".


Changes in 0.80.1:
  o Client Changes:
    * User names and passwords are no longer allowed in repository maps;
      "user" configuration entries must be used instead.
    * The clone command now allows you to clone a binary onto the same
      branch, without having to reclone the source.
    * The TroveInfo table on the client is getting corrupted with
      LoadedTrove and BuildReq entries for components.  These entries
      are only valid on packages.  Code was added to catch when this
      happens to aid debugging.  Additionally, Conary will
      automatically remove the invalid entries the first time 0.80.1
      is run.
    * Environment variables are expanded in paths in conary configuration files.
    * localcs now allows the version and flavor to be specified for a trove
    * conary scs --all now behaves the way it used to again
  o Build Changes:
    * Java dependency generation is now enabled; Java dependency enforcement
      is still disabled.
    * The skipMissingSubDir keyword argument now actually works correctly
      when the subdirectory is missing.
  o Common Changes:
    * Entitlement support has been added as an alternate method of
      authentication.

Changes in 0.80.0:
  o Client Changes:
    * The logic for defining updates across a hierarchy has been completely
      replaced. Instead of rigidly following the trove digraph, we flatten
      the update to choose how troves get updated, and walk the hierarchy
      to determine which updates to actually apply.
    * Dependency resolution could include troves which caused duplicate
      removals for the troves those included troves replace
    * Chroot handling was broken in 0.71.2 and prevented the user name
      lookup code for the chroot from exiting back out of the chroot
    * showchangeset on relative changesets now displays them as jobs.
    * query and queryrep now exclude components if they match their
      package name
    * Conary cleans up rollbacks when a changeset fails to apply.
      Previously, an invalid changeset was saved in the rollback
      stack, which made applying it impossible
    * Removed direct instantiation of NetworkRepositoryClient object; it
      should be created by calling ConaryClient
    * repositoryMap should not contain usernames and passwords now; user
      config file option should hold those instead (user *.rpath.org user pass)
    * If a user name is given without a password the password will be prompted
      for if the repository returns a permissions error
    * added --components parameter to q and rq to not hide components
    * conary update --full-versions --flavors now will work as expected
    * fixed a bug with conary erase foo=/branchname
    * When in multi-threaded mode, the download thread now checks to see
      if the update thread wants to exit.  This fixes many of the
      "timeout waiting for download thread to terminate" messages.
    * Fixed bug where conary erase foo --no-deps wouldn't erase a component
      of foo if it was required by something else
  o Build Changes:
    * Dependencies are now generated for Java .class and .jar files.
      They are not yet enforced, to give time to rebuild Java packages.
    * Java dependency generation has been turned off until 0.80.1 in
      order to wait until there is a deployed version of Conary with
      long dependency handling; some .jar files have so many
      dependencies that they overflowed dependency data structures.
    * CheckDesktopFiles now looks in /usr/share/icons for icons, and
      can find icon names without extensions specified.
    * Build actions which take a subDir keyword argument now also can
      take a skipMissingSubDir keyword argument which, if set to True,
      causes the build action to be skipped if the specified subdirectory
      does not exist.  By default, those build actions will now raise
      an error if the directory does not exist, rather than running in
      the wrong subdirectory as they did previously.
    * You can now cook a recipe that has a superclass that is defined
      locally but a has supersuperclass that is in the repository.  Similarly,
      if you have a superclass that is in the repository but a supersuperclass
      locally, conary will find that as well
    * r.Replace with parameters in the wrong order will now behave correctly
    * The automatic :config component for configuration files has been
      disabled because Conary does not handle files moving between
      troves, and config files were being re-initialized when packages
      were updated.
  o Code structure:
    * queryrep, query, showchangeset, and update --info all use the same
      code to determine how to display their data.  Display.py was changed
      to perform general display operations.
    * query.py added
    * added JobSource concept for searching and manipulating lists of jobs.
    * moved datastore.py into repository module
    * Stubs have been added for adding python and perl dependencies, and
      the stubs have been set to be initially ignored.
    * The internal structure for conary configuration objects has changed
    * A new DYNAMIC size has been added to the StreamSet object.  This will
      cause StreamSet to use either a short or long int to store the size
      of the frozen data that is included in a frozen StreamSet, depending
      on the size of the data being stored.

Changes in 0.71.2
  o Client Changes:
    * The update-conary option has been renamed updateconary per
      bugzilla #428
    * buildPath can be set in contexts
    * cvc co <foo> will work even if there are two foos on the same label with
      different branches.  In that case, it will warn about the older foo
      which it doesn't check out
    * Test mode didn't work for updates and erases which were split into
      multiple jobs
  o Build Changes:
    * Combined the EtcConfig and Config policies, and deprecated
      the EtcConfig policy.
    * All config files default to being put into a :config component.
      This is overridden by any ComponentSpec specifications in the recipe.
    * A use flag has been added for xen defaulting to 'sense prefernot'.  This
      flag should be used to specify flavors for xen domU builds where special
      provisions are made for paravirtualized domU.
    * Added new CheckDesktopFiles policy to catch some more common errors
      in .desktop files.  (For now, it looks for common cases of missing
      icons; more may be added over time.)
    * The Requires policy now interprets synthetic RPATH elements (passed in
      with the rpath= keyword argument) as shell-style globs that are
      interpreted relative first to the destdir and then to the system.

Changes in 0.71.1:
  o Server Changes
    * Added iterTroves() call which iterates over large numbers of troves
      much more efficiently than a single getTrove() call would.
    * Split out FileRetriever object to allow file information to be pulled
      from the repository inside of an iterTroves() loop
    * The web interface shows the troves contained in a group trove instead
      of trying to list all files in a group.
  o Client Changes
    * Config file options that take a path as a value now support ~ for
      home directory substitution
    * Trove.diff() returns a standard job list instead of the previous
      only-used-here format
    * /var/log/conary tracks all update, remove, rollback, and erase events
    * Progress output is simplified when stdout is not a tty (no line
      overwrites)
    * Tracebacks during logged commands get copied to the log
    * Code which checked to see if a shadow has been locally modified didn't
      work for shadows more than a single level deep
    * When you are installing from changesets using --from-files, other troves
      in the changesets can be used for dependency resolution
  o Build Changes (cvc)
    * Additional calls are emulated by the filename_wrapper for the
      r.Run calls.
  o Code Structure
    * Split build/recipe.py into several smaller files
    * Moved OpenPGP keyTable access up call stack so that it can now be
      accessed outside of kid templates.
    * Move epdb code into its own package

Changes in 0.71.0:
  o Code Structure
    * conary now imports all python modules from a toplevel "conary"
      module.  This prevents conary from polluting the module namespace.
  o Client Changes
    * Clone didn't handle shadow version numbers correctly (and could create
      inconsistent version numbers)

Changes in 0.70.5:
  o Client Changes
    * Files changing to config files across distributed repositories now works.
    * The update code uses more consistent use of trove sources, and only
      makes explicit calls to the repository if asked.  This should make it
      possible to create interesting update filters.
    * Clone updated sequences it was iterating over, which is generally
      a bad idea (and caused clone to commit inconsistent troves)
  o Build Changes (cvc)
    * Locally cooked filesets now include file contents, making the
      filesets installable.
    * Fileset cooks now retrieve all of the file objects in a single
      network request per repository.
    * The new NormalizeLibrarySymlinks policy runs the ldconfig program
      in all system library directories.  This ensures that all the
      same symlinks that ldconfig would create when the shlib tag handler
      runs are packaged.  It also warns if ldconfig finds missing files.
    * New argument to r.Run(): "wrapdir" keyword argument behaves much
      like "filewrap" but takes a string argument, which limits the scope of
      %(destdir)s relocation only to the directories under the specified
      wrapdir, which is interpreted relative to %(destdir)s.  Works best
      for applications that install under one single directory, such
      as /opt/<app>
    * Clone, branch, and shadow all take --info now instead of --test
    * ELF files that dlopen() libraries can now be provided with
      synthetic soname dependencies with
      r.Requires('soname: libfoo.so', '/path/to/file')
    * r.Requires now enforces that packages that require a file and
      include that required file must also explicitly provide it. (bz #148)
  o Server Changes
    * Packages added to the repository are checked to ensure the version and
      flavor of all referenced components are the same as for the package

Changes in 0.70.4:
  o Client Changes
    * The trove that satisfies a dependency that is broken by erase is
      now displayed in the "Troves being removed create unresolved
      dependencies" message.
    * Components are now displayed on the same line as their parent
      package in "conary update" output.
    * A new 'interactive' option has been added to conary configuration.
      When set to true, conary will display info about clone, branch,
      update, and erase operations, and then ask before proceding.
  o Build Changes (cvc)
    * The CompilePython action has been fixed to accept macros at the
      beginning of its arguments, fixing a bug new in Conary 0.70.3.
    * The Requires policy can now be given synthetic RPATH elements;
      this is useful when programs are only intended to be run under
      scripts that set LD_LIBRARY_PATH and so do not intrinsically have
      the information they need to find their libraries.
    * Added --test to clone, branch, and shadow commands
    * Clone now supports --skip-build-info for less rigid version checks
      on cloned troves
    * Fixed usage message to better reflect reality
    * Cloning to a branch which already has a version with a compatible
      flavor now works.
    * cpio archive files are now supported for r.addArchive()
  o Repository Changes
    * The repository now serves up stored OpenPGP keys as a "Limited
      Keyserver"; users can retrieve keys, but not search or browse them.
      The keys are available via /getOpenPGPKey?search=KEY_ID. This
      is meant only to allow conary to automatically retrieve OpenPGP
      keys used to sign packages.

Changes in 0.70.3:
  o Client Changes (conary)
    * Conary now works harder to avoid having separate erase/installs,
      instead preferring to link those up into one update when possible.
    * Conary configuration now supports contexts.  Contexts are defined in
      sections starting with a [<name>] line, and provide contextual
      configurations for certain variables, defined in the man page.  All
      configuration options after the [<name>] will be associated with that
      context, and will override the default configuration when that context
      is active.  The current context can be selected by using the --context
      parameter, or by setting the CONARY_CONTEXT environment variable.
    * 'conary config --show-contexts' will display the available contexts
  o Build Changes (cvc)
    * A local cook of a trove foo will ensure that the changeset created is
      installable on your local system, by making sure the version number
      created is unique.
    * The builddir is no longer allowed to appear in ELF RPATHs.
    * The build documentation strings have been significantly updated
      to document the fact that for most strings, a relative path
      is relative to the builddir, but an absolute path is relative
      to the destdir.
    * The ManualConfigure action now sets the standard Configure
      environment.
    * cvc will allow you to cook a trove locally even when you are unable
      to access the trove's source repository
  * Common Changes:
    * Version closeness was improperly measured for troves on different
      branches when then label structure was identical
  o Repository Changes
    * Repository now has a config flag called requireSigs. Setting it to
      True will force all troves to have valid package signatures.  Troves
      lacking this will be rejected.  Enabling this option prevents the
      generation of branches, shadows, or clones since these troves are not
      signed.  It is not recommended that this option be enabled until the
      infrastructure is in place to provide package signatures for all types
      of troves.

Changes in 0.70.2:
  o Client Changes (conary)
    * GnuPG compatible trust metrics for OpenPGP Keys now exists. This
      makes it possible for conary clients to refuse troves that
      aren't properly trusted. The metrics currently in place mimic
      gpg behavior.
    * Running "conary update" in a directory that does not exist no
      longer fails with an error (bugzilla #212).  Note that "cvc
      update" still requires that the current working directory exists
      of course.
    * HTTP error conditions are handled more gracefully when commiting
      a change set. (bugzilla #334)
    * conary more reliably sets a non-zero exit status when an error
      occurs. (bugzilla #312)
    * When performing an update of a group that adds a trove foo,
      search the system for a older version of foo to replace if the
      original update command found a replacement by searching the
      system.
    * New option, "conary update-conary" has been added in an attempt
      to provide a workaround for future drastic protocol revisions
      such as what happened for 0.70
    * Methods for parsing command line update request and changeset requests
      have been added to conaryclient.cmdline
    * A metric for the distance between arbitrary versions on different
      branches has been added, and the code which matches troves changes
      between collections uses this code to give well-defined matches
      for all cases.
    * Rollbacks are now listed with the most recent on top
    * Troves which a group operation tries to remove will be left behind
      if they satisfy dependencies for other troves
    * updateall command respects pins on top-level troves
    * Dependency resolution no longer blows away pinned troves
    * conary update now takes a changeSpec, allowing you to specify both
      the version to remove and the update version, like
      'conary update foo=2.0--3.0'

  o Build Changes (cvc)
    * cvc more reliably sets a non-zero exit status when an error
      occurs. (bugzilla #312)
    * Building groups w/ autoResolve displays the revision of the
      troves which are being included
    * The change to automatically split up hardlink groups into
      per-directory hardlink groups has been reverted.  Instead,
      Conary enforces that link groups do not cross directories, but
      provides an exception mechanism for the rare cases where it is
      appropriate to do so.  The old LinkCount policy was renamed
      LinkType, and the new policy enforcing link group directory
      counting is now called LinkCount.
    * The NormalizeCompression policy no longer causes an error if you
      have two files in the filesystem that differ only by the .gz or
      .bz2 extension.
    * The Provides policy will not longer automatically provide soname
      dependencies for executable files that provide sonames.  A few
      executables do provide sonames, and 0.70.1 provided them as
      harmless extraneous provisions.

   o Repository Changes
     * A new getConaryUrl() method has been implemented to support the
       "conary update-conary" feature
     * Exception handling has been re-worked.  All exception classes
       that are marshaled back to the client are now in the
       repository.errors module.  Some of the most commonly used
       exception classes have been included in their previous modules
       for compatibility until code can be modified to use the new
       repository.errors module.

Changes in 0.70.1:
  * Collection merging didn't handle (admittedly obscure) cases where
    a component on the local system was updated to a new version of a
    trove, and updating that package also tries to update to that version
    but using a different path
  * Redirects are allowed in group cooking as long as the target of the
    redirect is also specified in the group (this allows cleaner handling
    when trying to clean up after label multiplicity)
  * Shorten display for versions and flavors in internal debugging output.
    Make str() output for versions and flavors return formatted strings.
  * ELF files finding non-system libraries via an RPATH did not always
    have the path to the library encoded in their dependency requirement,
    depending on whether the package also included some other (unrelated)
    non-system library.  Futhermore, system paths encoded in an RPATH were
    incorrectly honored.  Both of these bugs have been fixed.
  * Ownership policy now uses macros in the user and group definitions.
  * Symbolic links to shared libraries can now provide path-encoded
    soname dependencies (only manually, never automatically).
  * Removed outdated code with convoluted code for preventing providing
    soname dependencies in some cases; that code has been functionally
    replaced by limiting automatic soname dependencies to system library
    directories.
  * Instead of complaining about hardlinks spanning directories, Conary
    simply creates one link group per directory per hardlinked file.
  * Fixed bug which made source commits fail on cloned source troves

Changes in 0.70.0:
  o The client and server protocol versions have been changed and
    the filecontainer version number updated.
    * Upgrading from previous versions of Conary to 0.70.0 will
      require downloading a old-format changeset file from
      ftp://download.rpath.com/pub/conary/
    * Adding path hash data to TroveInfo overflowed the amount of
      storage space available in a StreamSet when a trove contained
      several thousand files.  In order to accommodate larger data
      stored in StreamSets, we have changed the way data sizes are
      handled.
    * With the changes to StreamSet, LargeStreamSet is obsolete.
      Changeset files used to used LargeStreamSet to represent data.
      Since we now just use a StreamSet, the changeset file format
      changed.
    * Since this version of Conary is incompatible with previous
      versions, we took this opportunity to do database and repository
      migrations that will allow us to make significant code cleanups
      in the near future.

 o Other smaller changes
    * Conary now does the right thing if the same trove is listed
      twice in an update due to recursion (it checks for duplicate
      installs of the same trove).
    * A bug where None would show up in CONARY files when an
      autosource file changed contents but did not change names has
      been fixed.

Changes in 0.62.16:
  * The "conary update" and "conary erase" commands now display the actions
    they take as they run (similar to --info output).
  * The --info output for "conary erase" and "conary update" has been
    reworked to be more user-friendly.
  * Added new conaryrc option signatureKeyMap to choose which signature
    to use when signing based on the label.
  * Fixed a bug where conary would only sign the last trove listed,
    instead of signing all troves listed.
  * The ComponentRequires policy now makes :devellib components require
    :data components if they exist.
  * Don't check for bucket conflicts when resolving during group cooks - if we
    want to check for bucket conflicts in groups, it will be readded in a more
    general way.
  * Removed extra freezes and thaws of files for a 8% improvement in install
    time for absolute change sets (at the cost of some memory, but thanks
    to splitting transactions this should be a good trade off).
  * Added removeIfExist call to miscmodule for some peformance improvement.
  * ELF files that find non-system libraries via an RPATH now have the path
    to the library encoded in their dependency requirement, matching the
    path encoded in the dependency provision.  Before this, the RPATH
    was ignored and the path encoding was only guessed within one source
    package.
  * The LinkCount policy now enforces the requirement that hardlink groups
    contain only files in the same directory as each other; no hardlinks
    between files in different directories are allowed.
  * When updating a group across branches, if a subtrove within the update has
    already been manually moved to the new branch by the user, conary will
    recognize this and sync that trove with the group
  * A new "closed" configuration variable has been added to the
    apache-based networked repository server.  When set, the server
    will always raise a "RepositoryClosed" exception when a client
    attempts to access it.  The configuration variable is a string.
    The string will also be returned to the client.
  * Removed install buckets and replaced with comparisons of hashed path
    values to determine trove compatibility.
  * If a trove is included in an update twice, once directly, and once
    implicitly through recursion, ignore the recursive update.
  * More constraints added to the repository schema
  * Added hasTrove to Items table for faster trove names check

Changes in 0.62.15:
  * The MakeDevices() policy now accepts mode= as a named argument.
  * Added (undocumented) --debug (prints debugging output),
    switched old (undocumented) --debug to now be --debugger (starts debugger
    on initialization)
  * Added debug messages to conaryclient/update.py
  * Cloning to the the same branch works (providing a good way of
    reverting changes)
  * Cloning now updates buildRequirements and loadedTroves in troveInfo
    and enforces their consistency on the target branch
  * Cloning groups is now supported
  * Fix update case where a group update should cause conary to search the
    system for an older version of a trove to replace.
  * If you update a trove foo locally to a new version on the same branch, and
    then update the containing group to a new version on a different branch,
    conary will now update foo to the new branch as well.
  * fix error message when you try to pin as non-root

Changes in 0.62.14:
  * The threading changes in .13 caused some error information to be lost.
    Tracebacks have now been fixed, and the download thread checks much more
    often to see if it needs to exit.
  * Catch InstallBucketConflicts exception

Changes in 0.62.13:
  o Repository Server changes
    * The Schema creation SQL statements have been rewritten in a more
      standardized form. Some indexes have been redefined and a number
      of views have made their way into the default repository schema.
    * The new call troveNamesOnServer can be used now by the netclient
      code for a much faster retrieval of all trove names available on
      all labels on a given server. Server and client protocol numbers
      have changed.
    * The getTroveList() server side function got a rework that should
      result in about a 50% execution time speedup on most queries.
    * The Metadata SQL query has been reworked to join tables in a
      much better order, speeding up the getMetadata call on a
      repository with many versions much faster.

  o Client changes
    * Conary now compresses XML-RPC requests before sending them to
      the repository server.  In order to use compression, the remote
      server must be running Conary 0.62.13 or later.  If the server
      is running an older version, the client will fall back to
      sending uncompressed requests.
    * The database conversion in 0.62.12 did not correct all
      out-of-order file streams.  A new conversion function is in
      0.62.13 that will examine every file stream and ensure that it
      is stored correctly in the database.
    * Versions from the contrib.rpath.com repository are automatically
      rewritten to point to contrib.rpath.org.  NOTE: if you have a
      label from the contrib.rpath.com repository in your
      InstallLabelPath (such as contrib.rpath.com@rpl:devel), you will
      need to modify it to point to contrib.rpath.org.
    * Install bucket handling now works for collections which were not
      fully installed.
    * A bug where database was left locked on exception during install
      when the download thread was still executing has been fixed.
    * The conaryclient code has been split into pieces.
    * Switched rollbacks to local@local:ROLLBACK
    * The main thread no longer blocks forever when the download
      thread fails.
    * Matching referenced troves in collections is no longer dependent
      on sort order of internal dictionaries.

  o Common Repository and Client changes
    * When a changeset is applied to the local system or committed to
      a networked repository, the fileIds are recomputed from the file
      objects and verified.  This prevents corrupted or miscomputed
      changesets from being committed to the repository or applied to
      the local system.

  o Building/Branching changes
    * Many changes have been made to cloning, including sideways
      cloning (creating a clone at the same branch depth as the clone
      source), better cloning with multiple flavors, separate cloning
      of source and binaries, resilience against duplicate troves,
      proper use of existing fileIds during clones, simultaneous
      cloning of multiple troves, and better clonedFrom tracking.
    * The default optflags for x86 changed to remove -mcpu, as it is
      deprecated in gcc.

Changes in 0.62.12:
  * Conary will no longer create a "rootroot" group while installing
    users whose primary group is "root".  It will now call the
    appropriate tag handler for user/group modifications if the tag
    handler is installed.
  * EnforceConfigLogBuildRequirements no longer suggests recursive
    build requirements for packages in which the configure script
    checks to see if the package is already installed.
  * Installing new version of pinned troves leaves the pinned trove in
    place if the two troves have compatible install buckets
  * By default, when you shadow a binary trove, its source is shadowed with it.
  * Instead of a --sources option, cvc shadow and cvc branch now take
    --source-only and --binary-only options that allow you to control whether
    sources or binaries are shadowed.
  * Branch and shadow commands now take an unlimited number of troves
    to branch/shadow.
  * Files sharing versions but with different contents (thanks to flavors)
    got lost when switching from one flavor of a trove to another
  * troves can now be specified for rq, q, and update as <labelpart>/<version>,
    e.g., foo=:rpl1/1.0, or foo=contrib.rpath.com@/2.3-1-2
  * version.hasParent() handles more cases of shadows of shadows correctly.
  * cooking troves into the repository with --flavor <newflavor> now modifies
    the flavor before the recipe is even loaded, not when the recipe's setup
    function is called.
  * add a check to ensure RPATHs in cooked packages do not have %(destdir)s
    or /tmp or /var/tmp in them.
  * EnforceSonameBuildRequirements has been temporarily changed to produce
    warnings instead of errors.
  * Dependncies and flavors didn't order things properly in their frozen forms
  * StreamCollections are now properly ordered

Changes in 0.62.11:
  * InstallBucket policy now allows using macros in component names.
  * The --resume option now works correctly when conary has
    automatically discovered a non-standard path for the main build
    directory.
  * A soname dependency is again generated for libraries outside of
    library directories, but the pathname is now included in the
    dependency.  Within a package, all matching dependencies are
    modified to include the path.  This is useful for cases where
    an application packages private versions of libraries -- the
    dependencies still need to be there so that inter-component
    requirements are honored, but they must not perturb the rest
    of the system.
  * Recursive pinning now behaves itself
  * Switch group recipe syntax to use r.add() instead of r.addTrove,
    r.remove() instead of r.removeTrove(), and add a
    r.setDefaultGroup() command to set the default group.

Changes in 0.62.10:
  * EnforceSonameBuildRequirements enhanced to handle correctly cases
    where more than one trove can resolve a single soname dependency.
  * EnforceConfigLogBuildRequirements now can take exceptions, which
    can be specified either as a filename (such as /usr/bin/bison or
    %(bindir)s/bison) or as a required trove (such as bison:runtime).
  * The trove.Trove initializer no longer allows for a trove to be created
    with a name that has more than one ":" character in it.
  * EnforceSonameBuildRequirements now can take exceptions, which are
    specified as a required trove (such as libfoo:devel) to avoid adding
    to the list of requirements.
  * EnforceSonameBuildRequirements now produces errors for missing build
    requirements, and EnforceConfigLogBuildRequirements now demonstrates
    very few false positives, and so has been updated to warning instead
    of info.
  * Added a check to warn when a trove is installed multiple times from
    the same branch with incompatible install buckets (--no-conflict-check
    overrides this check)
  * Redirects can now redirect to nothing, which allows components to
    disappear gracefully on a redirection
  * A soname dependency is now provided only if the library is in a
    default library directory, or in a directory explicitly added with a
    SharedLibrary(subtrees='/path/to/dir/') call.

Changes in 0.62.9:
  * EnforceConfigLogBuildRequirements policy added.  It looks through
    all config.log files anywhere under the build directory for programs
    that configure has found, and ensures that the transitive closure
    of the build requirements contains each file listed.  (That is, if
    the file /usr/bin/perl has been found, and intltool:runtime is in
    the buildRequires list, and intltool:runtime requires perl, then the
    requirement is satisfied.)  This policy currently produces some false
    positives; the "greylist" that tries to remove false positives needs
    to be expanded.
  * The repository server now uses a repository instance specific key
    cache.  This fixes KeyNotFound errors seen when running multiple
    repositories on one server.

Changes in 0.62.8:
  * The bug, introduced in 0.62.7, that caused Conary to stop short of
    recursing to the innermost troves when handling erasures has been fixed.
  * EnforceSonameBuildRequirements enhanced to use the system database to
    find the right missing build requirements.
  * Make users and groups in a repository such that they may not differ only
    in case, i.e. if user foo exists, user Foo cannot be created.
  * files in /usr/%(lib)s/python/.* are no longer automatically given an
    architecture flavor - if there are architecture-specific files in those
    dirs, they should result in an arch-specific flavor through normal
    means.
  * By default, no OpenPGP signatures will be added to troves when
    doing commits unless a fingerprint is explicitly set in conaryrc.
    Previously, if a keyring existed, the first key found would be used.

Changes in 0.62.7:
  * Some unneeded parts of the sql query in _getTroveList have been removed,
    improving performance.
  * The performance of the default (and most used) case of the
    getAllTroveLeaves has been increased up by using a specialized
    query.
  * Exception handling in the repository when revoked or expired keys
    are used has been corrected.
  * Signature checking now correctly checks the timestamp of the signature
    against the expiration time (if any) of the key that signed it.  If
    the signature timestamp is later than the expiration timestamp,
    the signature is rejected.
  * Pass 'Database is locked' repository errors to the client as a
    RepositoryLocked exception notifying user that the server is busy.
  * The 'yuck' script is no longer installed.
  * ComponentRequires now makes :runtime, :lib, :devellib, and :devel
    components all require their matching :config component if the
    :config component exists.  The :config component is not automatically
    created, but when it exists, it's always going to be because it
    is required by multiple other components.

Changes in 0.62.6:
  * mergeCollections() didn't always handle referenced troves changing
    byDefault status
  * Various cleanups and simplifications have been made to the trove
    removal determination

Changes in 0.62.5:
  * Allow selection of individual troves from change set files via --from-file
  * Recursive queries on local database could get upset by a missing trove
  * Underlying dependency code returns version and flavor for troves with
    broken dependencies
  * Underlying dependency code returns information on what removed trove
    caused a broken dependency
  * Removed --no-deps-recurse option
  * Greatly simplify dependency resolution logic
  * The version portion of a Release (version-sourceCount-buildCount)
    is no longer required to begin with a digit.
  * The Release parsing code has been cleaned up to use consistent
    naming, API documentation, and parse error messages
  * An unhandled exception when signing a trove twice with the same key
    has been fixed.
  * Old (now invalid) changesets are now removed from the changeset
    cache when a digital signature is added to a trove.
  * A package is now counted as empty if it contains only files automatically
    found by the AutoDoc policy.
  * CPackageRecipe now requires elfutils:runtime for eu-strip; this is
    needed for the existing debugedit:runtime requirement to do useful
    work.
  * Removed DistroPackageRecipe and moved its buildRequires list to
    PackageRecipe.  Use clearBuildReqs() to remove any of the base
    requirements for a package.
  * Install buckets are respected during dependency resolution
  * Updated the troveNames() call to a faster query, which should bring
    the run time of the "conary rq" back to a more reasonable limit
  * Race conditions and robustness problems have been fixed in
    the changeset cache.

Changes in 0.62.4:
  * Many places where lots of individual db calls were done to collect
    file objects have been collapsed into batched calls (5-10% speedup
    on some operations)
  * Fixed PGP key submission to not use a hidden form element.
  * Changed PGP key submission to use an xmlrpc call instead of
    modifying the database directly.
  * Added methods to change PGP key/user associations, and thereby
    disable a key.
  * Added an index to dependency resolution for a massive improvement
    on local system dependency performance on large updates.
  * Added the ability to get troves without file lists from the local
    database and use that when getting troves through the changeset
    trove source.
  * Previously, dependency resolution could cause duplicate
    trovesource entries.  This no longer occurs.
  * :lib and :devellib automatically have lib=%(lib)s install buckets.
  * A user management bug in the repository has been fixed.
    Previously, if you deleted a group followed by the user with the
    same name of the group, an unhandled exception occurred.
  * Looking up changeset cache entries in the cache database no longer
    uses exception handling to determine when database entries are
    invalid or stale.
  * The EnforceSonameBuildRequirements policy now recognizes :devellib
    as well as :devel components in buildRequires.

Changes in 0.62.3:
  * Don't link troves to groups when the branch has changed
  * Link new troves to collections (and new collections to old troves) when
    a trove isn't installed but a suitable replacement (meaning on the same
    branch) is available
  * Installing changesets w/ not by default from files broke
  * Fix a bug in the kid template that prevented permissions (ACLs) from being
    deleted from a repository.

Changes in 0.62.2:
  * Further reworkings of update code to be fully based on job sets. The
    absolute flag now defines whether a trove is newly installed or if
    it should be an update from an existing trove (when possible). Network
    changesets and changesets from files are treated almost identically now.
  * Swapped lock terminology for pin
  * Changed table names in database schema to better match the repository
    schema

Changes in 0.62.1:
  * UtilizeGroup fixed
  * conary updateall fixed
  * Disable SHA-1 integrity checks when trove changesets don't include
    files in various places
  * conary now prevents you from cooking empty groups

Changes in 0.62.0:
  * Initial OpenPGP (RFC 2440) based signature support has been
    added. Conary reads public keys from ~/.gnupg/pubring.gpg and
    /etc/conary/pubring.pgp.  Conary reads private keys from
    ~/.gnupg/secring.pgp.  Setting the "signatureKey" configuration
    variable to a key ID will select which key to use from the
    keyring. If signatureKey is not set, and there is a valid private
    keyring, the first key on the keyring will automatically be used
    to sign changesets when committing them to the repository.
    "cvc sign" adds a signature to a trove that already exists in the
    repository.
  * Change set generation on the command line is more flexible. It can generate
    erasure changesets as well as relative to nothing changesets
  * When creating multiple groups from the same recipe using newGroup(),
    Conary now searches all subgroups when resolving dependencies within
    a parent group
  * Conary no longer resolves dependencies for troves with byDefault=False
    (such as :test and :debuginfo).  Conary will now resolve dependencies in
    those troves only if you set checkOnlyByDefaultDeps=False.  When creating
    subgroups using newGroup(), pass the checkOnlyByDefaultDeps flag as an
    argument to the newGroup() function.
  * excludeTroves now applies to troves which have been added to
    already installed collections

Changes in 0.61.12:
  * You can now search for troves by <trove>=<host>@
  * A bug when cooking groups with depCheck = True (introduced in 0.61.10)
    has been fixed.
  * A new r.ByDefault policy controls how components are included in their
    enclosing packages; the default is True except for :test and :debuginfo
    components that default to False.
  * Cloning across repositories works
  * A bug in 'conary update --info' output was fixed

Changes in 0.61.11:
  * A bug that caused a database deadlock when removing entries from the
    changeset cache in the repository server has been fixed.
  * Added RegularExpressionList in conarycfg
  * Added lockTroves configuration option for autolock
  * Recurisvely included troves could be removed incorrectly when those
    troves were already present

Changes in 0.61.10:
  * The conary update command now takes a --sync parameter, documented in
    'man conary'
  * Groups now allow you to create a reference to another cooked trove,
    and use that reference to add troves that are contained in that trove.
    For example, if you want to create a group-python based on the troves in
    an already cooked group-dist, you add a reference to the group-dist in
    group-python, and pass the group-dist reference in when you call
    addTroves.
  * Work has begun towards generalizing the concept of a trove source.
    A class SimpleTroveSource has been added that, when subclassed and given
    access to the troves, will allow you to call findTroves to search that
    source.  The same code is used in update code to unify updating from
    the repository and from changesets, and it is used to provide the search
    capabilities for the local database.
  * Conary now allows all files, not just regular files, to have
    dependencies.  This is necessary for user/group dependencies for
    non-regular files to work.  Packages built with 0.61.10 or later
    that have non-regular files with non-root user or group will not
    be readable by Conary versions 0.61.9 or earlier.
  * Shadowing now preserves the byDefault flag, and handles reshadowing
    collections gracefully now
  * Update preprocessing now works on absolute changesets instead of
    relative ones, providing massive cleanups. Code uses sets of jobs
    instead of changesets for job representation, allowing still more
    cleanups. Many bugs seem to have gone away.

Changes in 0.61.9:
  * Fix a bug added in 0.61.8 that breaks tag handlers

Changes in 0.61.8:
  * Fix a bug introduced in 0.61.7 that occurred when, in the repository,
    either the Users table or Groups table was empty when creating a new group.
  * Add --buildreqs, --flavors options to q and rq.
  * Primary troves should not have their trove change sets overridden by
    items recursively included (and fixed a pile of things this broke).
  * Locally stored change sets can't always get access to pristine files
    from the local filesystem; when it can't, make sure file sha1 checking
    doesn't get upset.
  * Unchanged troves in updated groups could be erased by items in the
    same group on a different branch.
  * The "conary q[uery]" command accepts a --diff option.  When --diff
    is used, the difference between installed and pristine troves is
    displayed.
  * An additional progress callback has been added to show when database
    transactions are committed

Changes in 0.61.7:
  * Several bugs related to updating two troves with the same name have been
    fixed - including branch affinity, flavor affinity, correct handling of
    already updated troves, and correct handling of empty flavors.
  * "conary emerge" as root (or as a user than can apply the changeset
    produced by the build) did not install anything but the toplevel
    package.  This bug has been fixed.
  * No longer hide descriptive TroveNotFound errors behind a generic
    NoNewTroves wrapper.
  * Group recipes can now request that dependencies be resolved and
    added to the group at cook time.  To automatically add required
    troves to a group add "autoResolve = True" to the recipe class.
    Optionally "autoResolveLabelPath" can be set to a list of labels
    to use during dependency resolution.
  * Locally stored rollbacks couldn't handle files changing types. As
    part of the fix, the generic file diff code is now used when creating
    changesets instead of having a special-case wrapper around it
    (fileChangeSet()).
  * The commitaction script and the changemail module did not necessarily
    show the full trailing version for branches and shadows.  (For example,
    /conary.rpath.com@rpl:devel/4.1.25-18/db41/19 showed up as "19"
    instead of "4.1.25-19".)
  * Add a --deps option for conary q.  Make that and conary rq --deps
    recurse over collections.
  * Warn about missing buildRequires entries both for soname dependencies
    and for TagSpecs applied via tag description files.
  * A bug in updating groups that switch the byDefault setting of troves
    has been fixed.
  * Add an updateThreshold config option to control the number of troves to
    include in a download.
  * Ordering didn't work for old packages depending on anything, or for
    dependencies whose provider moved between components.
  * The r.Ownership(), r.UtilizeUser(), and r.UtilizeGroup() now generate
    appropriate dependencies on info-* packages.
  * Updating packages and components installed multiple times could cause
    a component to be removed multiple times (which resulted in a traceback).
  * Fixed a bug that occurred when groups tied to a user were deleted
    without deleting the associated user, then subsequently adding a user
    with the same name.

Changes in 0.61.6:
  * InitialContents turns off EtcConfig, since a file cannot be both
    a config file and an InitialContents file.
  * Reworked repository change sets to directly reference files from the
    contents store.
  * The User() command now takes an optional supplemental= option,
    which provides a list of supplemental groups to which to add
    the user.  (SupplementalGroup() is for groups not associated
    with a user.)
  * The showcs command can now handle components that are referenced
    but not included in a changeset.
  * InfoUserRecipe and InfoGroupRecipe can now be built with buildlogging
    turned on.
  * Conary's internal handling for dyanamically finding new IDs for
    users and groups has been fixed.
  * "conary updateall" now accepts the --test flag.
  * Various fixes were made to the CIL dependency detection code.

Changes in 0.61.5:
  * Added basic clone capability (which only works cloning to parents
    branches and shadows, and on a single host).
  * Now handles degenerate case of packaging unreadable files.
  * A bug that caused conary to ask for the wrong fileId when constructing
    a changeset from multiple repositores has been fixed.
  * Conary now can add users and groups automatically at install time.  If
    there is no taghandler to add a user or a group, conary will add it
    internally as a bootstrapping measure; if there is a taghandler,
    conary will call that instead.  In order to ease transition, Conary
    does not yet create the dependencies on the info- packages; a future
    version of Conary will add those dependencies after the system user
    info- packages have been created.
  * rpm2cpio now handles rpm archives that use bzip2 to compress the
    cpio payload
  * Conary now creates dependencies (provides and requires) for CIL
    files, if mono's monodis is installed on the system or being built
    in the current package.
  * Troves moving between troves could cause conary to attempt double
    erasures
  * The networked repository handles cases where contents are not
    found in the contents store.  The exception is passed back to
    the client.
  * The networked repository handles cases where a file stream is not
    found when the client asks for file contents.  The exception is
    passwd back to the client.
  * An error that caused getPackageBranchPathIds() to return the
    oldest fileIds instead of the youngest fileIds has been corrected.
  * Reworked finding old versions of troves to avoid a single trove
    being removed multiple times

Changes in 0.61.4:
  * %(datadir)s/.../lib/ files will no longer show up in :lib - presumption
    being that anything under %(datadir)s really is arch independenct
  * Creating branches and shadows had a command line parsing bug
  * "cvc newpkg" takes --dir and now complains for unexpected arguments
    (which is used to just ignore)
  * when using flavor affinity for installed troves, merge subarchitecture
    flags
  * group handling didn't always preserve troves which were needed by a
    newly installed trove properly

Changes in 0.61.3:
  * Corrected a bug that snuck in 0.61.2 that caused a temporary SQL table
    to not be temporary, which makes multiple httpd processes fail with
    'database schema changed' errors.

Changes in 0.61.2:
  * Fix a bunch of typos in the authentication checking server side
  * Add permission editing capabilities to the server component and hooks
    in the netclient
  * Overhaul of ACL system so that uniqueness constraints on Troves and
    Labels can be enforced: we now use a special Trove and Label "0 | ALL"
    instead of Null
  * Dependency resolution enforces label ACLs.
  * Module arguments to commitaction are parsed according to shell
    quoting rules.
  * The changemail commitaction module now takes an optional '--from'
    argument.
  * added clearBuildReqs() - will clear all or some of superclass buildreqs
    when cooking.
  * The pickled version of Dependency objects changed, therefore the
    schema version of the changeset cache has been incremented.
  * When Configure() detects a failure and input or output is not a
    tty, all config.log files will be included in the output in order
    to ease debugging from captured log files.
  * Part of the infrastructure for adding users and groups has been added:
    it is possible to create info-<name>:{user,group} packages via
    UserInfoRecipe and GroupInfoRecipe classes.  The User(), Group(),
    and SupplementalGroup() policies are deprecated; those lines should
    move to their own recipes intact (the syntax remains the same).
    The install-time code does not yet install info-* packages first in
    their own transaction; when it does, the Ownership(), UtilizeUser(),
    and UtilizeGroup() policies will create dependencies on the
    appropriate info-* packages.
  * The networked repository server and client code has been changed
    to use the 'deflate' Content-encoding type instead of 'zlib',
    which makes the code RFC 2616 (HTTP 1.1) compliant.
  * A new function called hasUnresolvedSymbols() has been added to the
    elf module.  This could be useful for a contributor to implement a
    policy that checks to make sure that shared libraries do not have
    unresolved symbols.  Additional code could be written to check
    binaries too.
  * cvc checkout, update, and commit now show progress when communicating
    with the repository server
  * Progress is now displayed while downloading file contents from a
    repository (such as when assembling a changeset that is distributed
    across multiple repositories)

Changes in 0.61.1:
  * Cleaned up error message which results from Conary not being able to
    determine which trove to remove when a new one is installed
  * Dependency object use slots
  * Hash values for DependencySet, Version, and Branch objects are cached
  * UIDs and GIDs that cannot be mapped to symbolic names no
    longer cause the buildpackage code to traceback.  The ownerships
    from the filesystem were never used anyway, so it's safe to assume
    that all files are owned by root:root
  * Implemented proper updateall
  * Files in troves are downloadable from the repository browser.
  * Troves in the repository browser are separated by first letter
    instead of showing all troves in one page.

Changes in 0.61.0:
  * New functionality for maintaining user groups: renaming and updating
    members
  * Added repository interfaces for deleting users and groups
  * Added a repository iterator function to list the members of a group
  * The web interface to the Conary repository now has a repository
    contents browser, accessible either from the main page (if you are
    logged into the web interface), or from the /browse url. Example:
        http://conary.example.com/conary/browse
  * A bug preventing all access to the web interface if an anonymous
    user existed has been fixed.
  * "Large" updates are split into multiple pieces which are downloaded
     and installed independently of one another
  * Trove updates are tracked through collections
  * Group handling completely rewritten to function as a three way merge
    instead of a set of heuristics
  * Trove removal handles references troves which are referenced by multiple
    collections
  * Rollback format unified for local and nonlocal rollbacks
  * Dependency ordering forces collections to be installed after all of their
    referenced troves (allowing simple restarts)
  * Database migration removes stale versions
  * --replace-files marks the replaced versions of the files as no longer
    present
  * Troves store information about Install Buckets - not used yet.
    By specifying a component's install bin, which is a set of key-value
    pairs, you can describe whether two versions of a component are
    installable side-by-side.  If two versions of the component share the
    same keys for their install bins, but at least one different value, then
    the components are installable side-by-side.
  * Troves store information about troves loaded when building a recipe
  * Build Requirements are stored with the trove
  * Add isCollection() to TroveInfo
  * Changesets download while instals are going on
  * StreamSet.twm() respects ignoreUnknown now
  * Rollbacks of locally cooked and emerged troves works

Changes in 0.60.12:
  * Previously, if you ran "conary update foo", and foo requires a new
    version of bar, but updating to the new version of bar would break
    existing dependencies of other troves on the system, a very
    unuseful "Troves being removed create unresolved dependencies"
    message would be printed.  Conary now says that "Additional troves
    are needed" instead.  If --resolve is used, it will report the
    troves that have been added before displaying the dependency
    failures caused by erase.
  * Symlinks no longer confuse AutoDoc policy.
  * Autosource files which have changed confused cvc update
  * allow a \ at the end of a line in config files to do line continuations
  * several bugs in the multitag handler have been fixed

Changes in 0.60.11:
  * The '-f' flag was added to the arguments to gzip when
    recompressing compressed files
  * Added progress callbacks for uploading the changeset when cooking
  * Improved automatic mainDir detection for some corner cases.
  * Put development docs back in :devel component (they were
    inadvertantly removed from it by a previous fix).

Changes in 0.60.10:
  * BadFilenames policy absolutely prohibits filenames with newlines
    in them, no exceptions allowed.  Other similarly bad filenames may
    later be forbidden by this policy.
  * UTF8Filenames moved to packagepolicy, where it belongs, and it now
    raises an error instead of printing a warning.
  * Conary now enforces the rule that tag names must have no whitespace
    and must be all alphanumeric characters, -, or _.
  * Conary can now run a single instance of a single tag handler to
    process multiple tags.  The tag description files for each tag
    must point to the same tag handler, and must each specify the
    multitag datasource.  The data is passed to the tag handler on
    standard input using the protocol "tag list for file1\nfile1\n..."
  * Fixed ftp server busy detection when fetching files via URL.

Changes in 0.60.9:
  * The changemail script is replaced by a generic commitaction script
    that loads modules, and a changemail.py module is supplied.  There is
    a backward-compatible changemail script which calls commitaction
    with the changemail.py module.  --email and --*user options now are
    changemail module options, so the commitAction should be specified
    something like this:
    commitAction /.../conary/commitaction --repmap ... --module "/.../conary/changemail --user %(user)s --email foo@example.com --email bar@example.com"
    You can add your own modules and run them all from the same commitaction
    using multiple --module arguments to the commitaction script.
  * Conary can now almost always guess the correct name for the mainDir
    when it is not %(name)s-%(version)s, if the first addArchive()
    instance creates exactly one top-level subdirectory and no other
    top-level files of any sort, in which case it will use that name as
    the mainDir.

Changes in 0.60.8:
  * The changemail script is now actually packaged, in
    /usr/lib{,64}/python2.4/site-packages/conary/changemail
  * Build requirements for superclasses are automatically added to
    subclasses.
  * Build requirements now look at all labels in a version to see if they
    satisfy a build requirement.
  * The NormalizeManPages policy now automatically converts man pages
    encoded in iso-8859-1 to man pages encoded in utf-8.  Additionally,
    it runs faster and no longer calls sed.

Changes in 0.60.7:
  * The changemail script is now distributed with conary, and is called
    with a different calling convention; instead of being called once
    per trove with trove-specific command line options, it is called
    once per commit (of however many troves) and creates more readable
    summary email messages.  Remove --trove, --version, and --flavor
    arguments from your changemail invocations.  Added --user argument
    to changemail; specify in .cnr files as "--user %(user)s".  Or, to
    only print users for source or binary commits, use "--sourceuser
    %(user)s" or "--binaryuser %(user)s", respectively.
  * The cvc rdiff command now recognizes creating a shadow as such.
  * Build requirement tracking is now half-enabled; conary is now able
    to read "buildReqs" tags, but will not yet generate them.
  * Files in /tmp and /var/tmp, and all cvs temporary files, will no
    longer be packaged by default,
  * The addArchive(), addSource(), and addPatch() actions can now fetch
    via HTTPS as well as HTTP and FTP.
  * The repository now handles creating a changeset between two troves
    that both contain a version of a file that is stored on a different
    repository

Changes in 0.60.6:
  * Erasing emerged troves works properly
  * Calling Doc() no longer disables the AutoDoc() policy.
  * A more reliable method is used for finding the port of an
    Apache connection

Changes in 0.60.5:
  * 'conary emerge' works again
  * Distributed group changesets failed when remote troves disappeared
    from the group
  * build logs are now tagged with 'buildlog' tag
  * Conary now handles cases when a directory becomes a symlink when
    applying a changeset.  An error message is displayed which tells the
    user how to apply the update.

Changes in 0.60.4:
  * An error in the automatic database conversion of 0.60.2 systems
    has been corrected.

Changes in 0.60.3:
  * Reimplemented LargeStreamSet in C
  * Added StreamCollection
  * Policies now announce their names in their information, warning,
    debug, and error messages, making it easier to determine how to
    resolve problems.
  * The database conversion for to 0.60.2 didn't work well; a proper
    conversion is now in place

Changes in 0.60.2:
  * Added InitialContent flag
  * Fixed bug which caused servers to leak file descriptors when the sqldb
    was replaced
  * "repquery --deps" output fixed (broken in 0.60.1)
  * Added AutoDoc policy which finds common documentation files and puts
    them in %(thisdocdir)s automatically.
    AutoDoc is disabled by calling
    Doc without calling AutoDoc, which means that existing recipes that
    call Doc will not show changes.
  * getPackageBranchPathIds() now returns version and fileId as well,
    so that the IdGen class can determine if an older version number
    should be assigned to files.  getPackageBranchPathIds() is now the
    primary mechanism for populating the pathId dictionary.
  * The local label methods of the version object have been
    refactored. isLocal() is now onLocalLabel(), isEmerge() is now
    onEmergeLabel(), etc. isOnLocalHost() has been added as a method
    to easily determine if a version only exists in the database
  * Moved logic for explicitly creating a changeset from cscmd.py to the
    ConaryClient object
  * Added the (unused) ability to lock and unlock troves. Ignore this for now.
  * "query --info" behaves much more like "repquery --info" now
  * isSourceVersion() method has been to the Version object
  * most of the remaining erroneous references to "Package" have been
    changed to "Trove" throughout the code.  This includes method
    names such as getPrimaryPackageList() -> getPrimaryTroveList().  Some
    more commonly used methods were left as deprecated thunking methods
  * dependency resolution couldn't resolve a requirement w/o flags against
    a provides w/ flags

Changes in 0.60.1:
  * Support for legacy clients (protocol version 29) has been removed from
    the server
  * The server raises an server-side exception if any client with
    protocol less than 32
  * Updated the URL provided in a server-side client version mismatch
    exception
  * Server-side dependency suggestions return more choices, leaving it
    to the client to sort it all out
  * Client uses timestamps to determine which troves to install when their
    flavors score equally
  * Fixed build-side bug handling meta characters ([,*,etc) in file names
  * "cvc newpkg" now accepts pkgname=label syntax
  * files.contentsChanged() function updated to work with StreamSets
  * Basic local changeset creation, retargeting, and commits work
  * Permissions weren't merged for operations run as non-root users
  * The structure of the repository web interface has been redesigned
    and some authentication UI bugs have been fixed.
  * The repository web interface now requires the conary-web-common package
    to be installed.
  * Committing troves to the repository no longer recompresses non-config
    files
  * Timestamps are set on the server at commit time; the timestamps the
    client assigned is not used (this is to protect against clients with
    a bad idea of time; servers should be consistent, even if they're
    wrong, and as long as time doesn't go backwards on that server all is
    good)
  * Reworked troves to be representable as streams and implement *basic*
    signature capability
  * Local cook versions are now more sensible.

Changes in 0.60.0:
  * Changed changesets to compress individual files instead of the combined
    stream.
  * Cleaned up file content objects to no longer track file sizes.
  * Switched away from TupleStream to StreamSet both for better performance
    and for improved flexibility in the format (at the price of larger
    frozen streams).
  * Troves explicitly provide their own names.
  * Troves can now provide "capability flags", and trove requirements
    can now include references to the capability flags.
    r.ComponentProvides(('ASDF', 'FDSA')) will cause all components built
    from the current recipe to provide the 'ASDF' and 'FDSA' capability
    flags, and r.Requires('/path/to/file', 'foo:runtime(ASDF FDSA)')
    will make /path/to/file require the foo:runtime component built
    with the ASDF and FDSA capability flags.
  * Dependency components can contain : characters now.

Changes in 0.50.14:
  * Dependency checking now returns reordering information (which isn't
    used yet)
  * Allow groups to include other groups defined in the same recipe (but
    explicitly disallow cycles in groups)
  * Fixed bug in building multiple groups with a single recipe when some
    of the groups already exist, but others don't

Changes in 0.50.13:
  * Added automatic :data component for /usr/share, to which you should
    add any platform-independent files that are needed by :lib components
    but not in a libdir-derived path.  These might include configuration
    files and supporting data files needed by both library and runtime
    programs.
  * Added automatic intra-package inter-component dependencies; now within
    a single package, the :devel component will automatically require the
    :lib component if both components exist.  These dependency sets can be
    modified with the ComponentRequires policy.
  * The build/buildpackage.py file has variable and function names changed
    to better match our terminology for packages and components.
  * Change flavor specified in the conaryrc to a flavor path -- accept the
    flavor config parameter multiple times to create a flavor path
  * Added a "filewrap" argument to r.Run() that inserts an LD_PRELOAD
    wrapper that overrides some library funtions to look in %(destdir)s
    first before looking in the filesystem.  This is subject to change
    as we experiment with it!

Changes in 0.50.12:
  * Implemented --quiet for conary update changeset commands, and cvc cook.
    Also implemented the 'quiet' configuration value. This option suppresses
    progress indicators.
  * Split loadRecipe into loadInstalled and loadSuperClass, depending on the
    purpose of the recipe loading.  loadInstalled will examine the local
    system to look for a matching installed trove, and load that version,
    while loadSuperClass will not.
  * Logs of builds are now stored in cooked changesets in the :debuginfo
    component -- generally in
    /usr/src/debug/buildlogs/<name>-<version>-log.bz2, controlled by
    macros.buildlogpath
  * Added lib/logger.py
  * Fixed conarybugz.py to work with Conary's new site-packages location
  * Cleaned up yuck, rpm2cpio, and rpm2ccs scripts to use new "import conary"
    mechanism for finding conary.
  * Check sha1s for all files written into the repository or file system
  * conary scs --deps works again

Changes in 0.50.11:
  * Reworked file addition to local database a bit for better performance
  * Fixed sorting for --info
  * Don't make --info installs require a writeable database
  * Added an exception to group updating, restricting removal of existing
    troves to match the group's contents to troves on the same branch
  * Groups which had the same trove added (via a referenced trove) and
    removed (from the primary trove) got confused
  * conary showcs now takes trove version
  * conary showcs will display erased troves in changesets, and erased troves
    that are referenced but not within the changeset
  * conary changeset now support trove=<version>-- to create a changeset that
    erases the trove
  * Cache user id to name mapping
  * Improved the progress indicators for preparingUpdate and
    creatingDatabaseTransaction
  * Implemented progress indicator on source downloads
  * Fixed bug in update process which caused files to be incorrectly skipped

Changes in 0.50.10:
  * Added callback for creating database transaction, so that it does
    not look like we spend an inordinate amount of time executing tag
    pre scripts.
  * Added findtrove.py to the Makefile so that it is included in
    the distributed version of conary.
  * Added distcheck rule to Makefile to try and avoid missing files in the
    future

Changes in 0.50.9:
  * reimplemented StreamSet in C
  * moved findTroves out to findtrove.py, reworked it to be more modular
  * getSourceVersion now correctly handles branched binaries by looking
    up the branch to find the source component.
  * reimplemented StringStream in C
  * fixed bugs in --info

Changes in 0.50.8:
  * sort update --info alphabetically, display old versions, and display
    a letter summarizing the type of change
  * NormalizeInterpreterPaths() policy now looks in the package currently
    being built, as well as on the installed system, to determine how to
    resolve #!/usr/bin/env scripts.
  * groupName argument to addTrove() can now be a list of group names as
    well as a single group name.
  * --no-recurse works on the erase path
  * fix to walkTroveSet (which was horribly broken)
  * enable (optional) dependency checking when building groups
  * 'cvc cook' error output when there are unresolved build
    requirements is more user friendly
  * filesystem conflicts are handled properly when applying a rollback
  * updating a package to a version that comes from a different
    repository when that package had an uninstalled component works
    now.
  * conary now resides in /usr/$LIB/python$PYVERSION/site-packages/conary/
  * calling r.Replace on a non-regular file results in a warning instead
    of an unhandled exception
  * implemented basic callbacks for update, erase, and changesets

Changes in 0.50.7:
  * Added the XInetdService action to avoid having to include
    /etc/xinetd.d/ files separately, and to make xinetd.d files
    be consistent, making recipe-provided changes less likely to
    conflict with local configuration changes.
  * groups are no longer allowed to contain redirects
  * added setLabelPath to group recipe
  * Allow r.Provides("soname: libfoo.so(FLAGS)", "/some/file") (added
    the "(FLAGS)" part).
  * don't allow spaces and commas in revisions

Changes in 0.50.6:
  * conaryclient.updateChangeSet should have recursed by default
  * Metadata retrieval now works along distributed branches and shadows.
  * reworked troves being added to database to handle missing parts
    of packages and groups properly (and make things faster and more
    elegant)
  * merged update and erase code paths in conaryclient
  * update and erase now take +,- modifiers on trove names
  * added --info to see what an update or erase command will do
  * a single group recipe can now build multiple groups

Changes in 0.50.5:
  * Streams return their value through __call__ instead of value()
  * Reimplemented ShortStream and IntStream in C
  * conary config now takes --show-passwords option, and does not pretty
    print config file values when not printing to screen.  This means that
    conary config > <file> will result in a valid configuration file.
  * Updating groups didn't work when the group referenced troves as new
    which were already installed on the system
  * r.ComponentSpec('somecomponent', '.*') will no longer override the
    file specifications for packaging :debuginfo and :test components.
  * loadRecipe now takes a troveSpec as its first parameter, and uses that
    troveSpec to find the trove on the local system that matches the source
    component that is being loaded.  loadRecipe also automatically searches
    the labels that are parents of the current recipe, so if you shadow a
    recipe, any loadRecipe lines contained in that recipe should still do
    what you want.
  * merge didn't handle files converging
  * merge doesn't need to deal with autosource files
  * diffs between groups failed when members disappeared

Changes in 0.50.4:
  * Most rollback information is stored as a reference to a repository
    instead of storing full rollback data on the local system. The
    localRollbacks flag in conaryrc allows the old behavior to remain.
  * The CONARY state after a merge operation on a shadow now has the
    correct fileId for files that are not different than the parent
    version.
  * Added /usr/lib/conary/conarybugz.py to make it easy to automatically
    populate bugzilla databases from repositories.
  * Sped up Strip, NormalizeInitscriptLocation, NormalizePamConfig,
    TagDescription, and TagHandler policies by limiting them to
    only appropriate directories.
  * Fixed :debuginfo to work with binaries built from more than one
    source file, and made it less aggressive by only stripping debug
    information out to the :debuginfo files, which both makes stack
    traces better without :debuginfo installed and makes libraries
    stripped for :debuginfo more likely to work.
  * When existing fileId's had no streams but the streams are provided
    by a later commit, those streams weren't always merged properly if
    there were multiple files for that fileId
  * conary config output masks user/password info in repository maps
  * the config option useDir has been changed to useDirs, and archDir has been
    changed to archDirs, to allow for tiered use/arch flag definitions, and
    the tweaking of use and arch flag settings.  By default, useDirs and
    archDirs look in /etc/conary/<dir>, followed by /etc/conary/distro/<dir>,
    follwed by ~/.conary/<dir>, where dir is use or arch, depending on the
    context.
  * Arch files can now contain arbitrary macro definitions, and in the future
    will contain values for macros like %(lib)s, which is lib64
    on some platforms.
  * when using --keep-existing, the install label path and install flavor
    are used to determine which version to install instead of using affinity
    to install something close to what you already have.
  * a bug that prevented a changeset from applying to the system when
    the changeset removed a component from a package and the component
    is not installed on the system has been fixed.

Changes in 0.50.3:
  * database findTrove now has an interface that is much closer to the
    repository findTrove function -- this enables conary q to work like
    conary rq.
  * Group handling didn't work for multiple levels of group inclusion.
  * Database.hasTrove() no longer needs to instantiate troves.
  * Fixed overly-aggressive cleaning of the cache.
  * Added repository findTroves call to parallelize findTrove calls.
  * Added the NonMultilibDirectories policy to prevent 32-bit troves from
    utilizing lib64 directories.
  * the NormalizeInterpreterPath policy can now handle unwriteable files
  * fixed the network client code to return file contents properly when
    multiple file contents are requested from the server (bz#50)
  * rewrote Database.getTroveLatestVersion()
  * Added :debuginfo handling in Strip policy, which requires debugging
    to be turned on in optflags and elfutils's eu-strip and debugedit to
    be installed.  Like :test components, :debuginfo components are not
    installed by default.
  * File versions are now properly set to a branched version after a
    merge operation
  * cvc commit aborts again when the current versions of files are not
    the latest versions

Changes in 0.50.2:
  * Any %(lib)s-derived path (/%(lib)s, %(libdir)s, %(krbprefix)s/%(lib)s,
    or %(x11prefix)s/%(lib)s) will now cause the entire package and all
    components to be flavored with the base instruction set flavor, so
    that architecture-sensitive but non-code files in (say) /usr/lib64
    do not show up on 32-bit platforms.
  * Sped up dependency resolution on the client
  * The reworked getFileContents call now asks for contents from the
    correct server when contents from more than one server are requested

Changes in 0.50.1:
  * Add support for trove=<troveVersion> in rq, cvc co, and other places that
    use findTrove
  * Add conary q --info option to display flavors
  * changeset command uses system flavor if no flavor is specified, skips
    troves which are not included in packages and groups by default,
    takes a --no-recurse option, and filters based on the excludeTroves
    configuration setting
  * Added automatic :perl component that works like the :python component,
    and extended the multilib-friendly-or-architecture-neutral policy to
    work with perl as well as python.
  * client/server protocol negotiation is a whole lot smarter now
  * getChangeSet() results in a single URL rather than one per primary trove
  * group, fileset, and redirect recipes have macros that contain the
    buildlabel and buildbranch.
  * fixed a bug with merging absolute change sets which contain config files
  * redirections to troves w/ older versions already installed didn't work
  * the pathId generation code has changed.  For cooked troves, the
    pathId will be the same for any particular version of a path.
    Code must not depend on this behavior, however; it may change in the
    future.

Changes in 0.50.0:
  * Redirections work
  * Sped up group generation
  * Troves which reference other troves (groups and packages) can now specify
    whether a trove is installed by default or not. Packages now reference
    :test, but don't install it by default
  * Added optional 'recurse' parameter to netclient.createChangeSetFile
  * The first argument to the Requires and TagSpec commands can now have
    macros interpolated, as in r.Requires('%(bindir)s/foo', ...)
  * Groups can have requirements now
  * protocol-level getFileContents works on multiple files simultaneously
  * repository log had too many files added to it
  * set instruction set flavor for a cooked trove whenever any Arch flags are
    checked

Changes in 0.14.12:
  * The shadow command looks at buildLabel instead of following
    installLabelPath
  * In some cases, troves with an incompatible flavor were chosen when
    --resolve was used. The proper flavor is now used, or the
    dependency is reported as unsatisfiable.
  * Several more instances of %(lib)s were moved out of the default
    specification for generic components like :runtime and :devel for
    better multilib support.
  * Policy now helps ensure that :python components are either
    architecture-neutral or multilib-friendly.
  * Better error messages for "%(foo)/" (which should be "%(foo)s/")
  * Looking up files in the local database gave erroneous results in
    some cases (this was noticeably primarily when distributed change
    sets were being generated)

Changes in 0.14.11:
  * Local systems store config files in sql tables now.  Use
    /usr/share/conary/convertcontents to convert to the new data store.
    Note that this means that any *config file* managed by conary can be
    read through the main SQL database file in /var/lib/conarydb/conarydb.
  * Actually check build requirements before building, use --no-deps to
    ignore the check.
  * make conary q and conary update convert all flavors to  strong flavors
    for comparison; ~readline becomes readline, and ~!readline becomes
    !readline, so that conary q foo[readline] works as expected.
  * no default flavor is presumed for local operations (erase, q)
  * changed getPackageBranchPathIds to base64 encode the filename in
    order to ensure that the resulting XML-RPC will be UTF-8 clean.
  * localoutofdate renamed to "yuck", a man page added, and the script
    and man page are now installed on the system.
  * rename --use-macro and --use-flavor options for cook to --macro
    and --flavor
  * support new cook syntax: cvc cook <trove>[flavor] to set the troves flavor
    while cooking
  * fixed rq output when iterating over subtroves within a trove or group
  * TroveNotFound exceptions are handled gracefully in cvc.  'conary cook
    foo' will no longer traceback when foo:souce could not be found in
    the repository.
  * Unsynchronized updates work for packages and groups
  * The database is now opened with a 30 second timeout.  This should allow
    better concurrency.
  * added --exclude-troves and excludeTroves conaryrc entry
  * repository .cnr file's commitAction configuration item now has a
    flavor provided to it as %(flavor)s and the default changemail
    script uses it.
  * don't allow the same label to appear twice in sequence in a version

Changes in 0.14.10:
  * FlavorMap sense wasn't set right for base instruction set

Changes in 0.14.9:
  * Shadow Branch objects didn't return parent branches properly. This
    caused incorrect pathId's to show up on cook on shallow shadows.
  * Reworked the code which looks up pathIds to take advantage of a new
    server call (getPackageBranchPathIds) which is faster and looks on
    both the full branch and full parent branches.
  * The Apache repository server now allows mixed ssl and normal requests.
  * Added forceSSL option to apache repository server configuration.
  * The network client code now supports accessing servers over https.
  * Proper salts are used for user passwords.
  * The default value for macros.optflags is "-O2" again, instead of
    an empty string.
  * The http handler in the conary server now sends back proper error
    codes in the case of an authentication error.

Changes in 0.14.8:
  * Fixed bug where streams for commits on distributed branches didn't always
    get set properly
  * reworked findTrove() in repository to return (name, version, flavor)
    tuples instead of full troves
  * Split conary.1 into conary.1 and cvc.1
  * Allow cvc cook trove=<version>
  * remove --target-branch cook option
  * added default :devellib component for architecture-specific devel bits,
    made all files with an architecture-specific multilib path that are
    not in :devellib go into :lib instead of having many of them fall into
    :runtime

Changes in 0.14.7:
  * ELF libraries with sonames that have paths in them are now handled
    sanely, by removing the path (and complaining...)
  * split march into targetArch and unameArch -- requires a new distro-release
  * rework command line arguments to shadow and branch to match how versions
    are normally specified, and allow a flavor specificatoin
  * added --sources to branch and shadow commands

Changes in 0.14.6:
  * fix for generating changesets between repositories
  * policies that look at shared libraries are now multilib-aware,
    fixing shared library permissions and dependency provision
  * autosources didn't work when committing across a shadow

Changes in 0.14.5:
  * allow groups to contain troves with conflicting flavors
  * make repository-side change set caching less buggy
  * fix config files changing to symlinks
  * allow duplicate items to be specified for erase and update
  * changeset command allows flavors to be specified
  * repquery --info shows trove flavor
  * fixed bug with not matching base instruction set flavor

Changes in 0.14.4:
  * several bugs in the 'cvc update' code paths have been fixed
    - it no longer retrieves autosource sources
    - the CONARY file now gets populated entries for autosource files
    - the fileids in CONARY files are now correct after an update
  * several bugs in error handling have been fixed
  * several docstrings have been fixed
  * packagepolicy now automatically adds usermode:runtime requirement to files
    that are dangling symlinks to consolehelper
  * the templating engine for the web interface to the server has been
    changed to kid; kid and elementtree are now required to run a server.
  * the web interface now supports limited editing of ACLs
  * the server now only supports protocol version 26 (it was a mistake
    to leave in support for 24 and 25)
  * old code that supported ancient protocol versions has been
    removed from the server
  * recipes loaded from within recipes follow the label= argument if
    it is given

Changes in 0.14.3:
  * Fixed usage message to no longer print 1 at bottom; improved option
    handling error messages
  * Fixed versions when branching from a shadow
  * The lookaside cache now fetches from the repository into the right
    location and with the right permissions, and fetches manually-added
    as well as automatically-added sources.
  * In recipes, addSource can now take dest='/path/to/file'
  * Change %(servicedir)s location from /var to /srv

Changes in 0.14.2:
  * contents are now stored as diffs when either the new file or the
    old file is empty
  * diffs of numeric streams can now express a change to the value of
    None

Changes in 0.14.1:
  * fixed a typo in lookaside.py that prevented commits from working
  * added a descriptive exception message when fileids in your database
    do not match the fileids in the repository

Changes in 0.14.0
  * added ability for changesets to ignore unknown fields in some places
    (making changesets somewhat less brittle)
  * fixed bug in source handling with non-recipe files in the local directory
  * added framework for generic trove information
  * checkout no longer pulls all sources from the repository
  * used new trove info framework to store the source trove, build time,
    total file size, and version of conary used when building binary
    troves.
  * lib/elf.c no longer uses mmap to read elf files.  Some architectures
    may have elf structures on disk that are not naturally aligned, and
    using mmap to read them won't work.
  * the repository code now uses a 30 second timeout when attempting to
    access the database
  * Have architectures control their march values in the architecture
    config files.
  * add Arch.getCurrentArch() to get the major architecture that is in use
    during a build

Changes in 0.13.3
  * added ability for a contents log file (makes syncing much easier)
  * file tags weren't used on updates
  * "description update" tag action replaced with "handler update"
    (which gets called when either the tag description or the tag handler gets
    updated)
  * "description preremove" tag action replaced with "handler preremove"
  * sources get committed automatically

Changes in 0.13.2
  * reworked use.py code almost entirely.
  * added /etc/conary/arch directory to contain architecture definition files;
    changed /etc/conary/use files to contain more information about how
    flags are used when building.  Flag definitions are no longer in use.py.
  * fixed buildFlavor so that it affects cooking packages as well as
    determining troves to include when cooking a group
  * changed --noclean to --no-clean to be in line with the rest of the
    options; documented it
  * removed Use.foo and Flags.foo options from conary config files.  Macros.foo
    is still there.  Added --use-flavor option to cvc cook which takes a flavor
    and overrides the build flavor while cooking.
  * groups now take flavor strings to determine the flavor of a trove to
    include, not flag sets.
  * dependencies resolution is flavor sensitive now (and uses flavor
    affinity)
  * added trove version/release number to dependency messages
  * renamed classes and methods in versions.py to match current terminology

Changes in 0.13.1
  * repquery wasn't filtering by flavor properly (exposed by a bug fix
    in 0.13.0)

Changes in 0.13.0
  * removed importrpm.py
  * diffs between a file object that has a non-empty provides or requires
    to a file object that has an empty provides or requires are now properly
    generated and applied.
  * added checks to validate merged file objects against the fileIds
    in the changeset
  * implemented shadows
  * framework for redirects in place
  * removed (unused) parentId field from Branches repository table

Changes in 0.12.5
  * reworked dependency resolution a bit for a big speedup in the server
  * moved destdir to %(builddir)s/_ROOT_
  * made macros.destdir available during the unpacking of sources
  * source commands (r.addAction, etc.), if given absolute paths for
    their dir keywords, will perform their actions in the destdir instead
    of the builddir
  * most build commands (r.Make, r.Create, etc.), will work in either builddir
    or destdir, depending on whether they are given relative or absolute
    paths
  * add dir keyword for r.Run
  * include /usr/bin/rpm2cpio

Changes in 0.12.4
  * set more arch flags for x86 and x86_64
  * troves can have multiple instruction set flavors now
  * flipped around use: and is: sections of flavor strings
  * Version and Branch object completely separated

Changes in 0.12.3
  * conary verify updated to new API so that it works again
  * conary q (with no arguments) works again

Changes in 0.12.2
  * added getTroveVersionsByBranch
  * make better use of _mergeQueryResults
  * moved version affinity into findTrove from ConaryClient
  * fixed branch affinity so that it's actually branch affinity instead of
    label affinity
  * rdiff changes for 0.12.0 broke negative numbers for oldVersion
  * rdiff diff'd based on label instead of branch
  * update has flavor affinity now
  * flavors can now be specified on the command line for update, erase
    repquery, and query
  * unspecified flavor flags got scores of zero, which was wrong
  * added python code for flavor scoring (useful for the client)
  * repository queries didn't work properly when looking for multiple flavors
    of a single version
  * fix for updating multiple flavors of a single version of a trove
    simultaneously
  * reworked getTroveVersionList and getAllTroveVersions for per-trove
    flavor filtering

Changes in 0.12.1
  * repquery and query always showed dependency information
  * getTroveLeavesByBranch did extra demarshalling of the flavor
  * repquery didn't deal with nonexistant troves well
  * dependency failures on erase didn't reassemble dependency flags properly
  * fixed bug in dependency sets creation which caused dependency flags
    to get mangled
  * added a check to prevent mangled flags from getting committed

Changes in 0.12.0
  * document config command, and display supplied macro/use/arch information
    in output
  * repository acl's work for almost everything
  * anonymous access must be explicitly enabled by creating an acl for
    user 'anonymous' with password 'anonymous'
  * server side flavor scoring used
  * queries reworked for flavor matching

Changes in 0.11.10.1
  * move to python2.4
  * repository caching (which isn't used yet) didn't track the recurse flag

Changes in 0.11.10
  * changed flavor tracking when loadRecipe() is used to only track
    flavors in loaded recipes that are superclasses of the recipe
    class in the loading recipe.  (e.g. loading python.recipe to get
    the distribution python version will not add all of the python
    recipe's flavor information to the loading recipe class, as long
    as the loading recipe does not subclass the Python class.)
  * add conary verify command for comparing the local system's state to
    the state it was in at install time
  * when a trove is installed for the first time, it comes from a single
    repository
  * didn't handle file types changing on update
  * fixed problem assigning depNums
  * components disappearing from troves caused problems in relative changesets
  * files moving from removed troves in changesets caused update to fail

Changes in 0.11.9
  * change the order of permissions setting (chmod after chown)
    because some versions of the Linux kernel remove setuid/gid bits
    when setting ownership to root

Changes in 0.11.8
  * work around a python bug w/ fdopen() resetting file permissions
  * r.Replace() as an alternative to r.Run("sed -i '...' file")
  * Policy enforcing UTF-8 filenames
  * r.macros.tagdatadir as a standard place to put data just for taghandlers

Changes in 0.11.7
  * changed server.py to take extra config files via --config-file instead
    of as an extra argument
  * extra config files (specified with --config-file) were ignored if they
    didn't exist; issue an error message now
  * Added r.ConsoleHelper() for recipes
  * PAM configuration files shouldn't have paths to modules by default,
    so we remove what used to be the standard path
  * changed repository user authentication to use user groups (currently
    one per user)
  * added password salt
  * restructured repository a bit
  * removed lots of unused code from FilesystemRepository

Changes in 0.11.6
  * branches are created as changesets now instead of as a protocol call
  * merged authdb into primary repository
  * fix for rdiff (broken by flavor rework in 0.11.5)

Changes in 0.11.5
  * Internals reworked to eliminate flavor of None in favor of empty flavor
  * Added (currently unused) code to parse command line flavor specifications
  * static libraries (.a files) get proper flavors now
  * Handle attempts to update already installed troves from absolute
    change sets

Changes in 0.11.4
  * all components built from a single recipe share a common flavor
  * loadRecipe's label= keyword argument can actually take a label
    as well as a hostname

Changes in 0.11.3:
  * optimized a sqlite update statement to use indexed columns
  * added --test to update and erase
  * dependency check didn't handle new components providing the same
    items as old components (broken by 0.11.1 performance enhancements)

Changes in 0.11.2:
  * standalone server was broken by --add-user changes in 0.11.1
  * dependency check no longer allows packages being removed to cause
    dependency failures
  * changed how dependencies are frozen to make the order deterministic
    (so fileId's don't change around)
  * added a database version to the database schema

Changes in 0.11.1:
  * erasing troves enforces dependencies -- this requires a database
    conversion (run the conary-add-filedeps script which fixed the
    conversion to 0.11.0 after updating conary)
  * reworked dependency queries to take advantage of indices for much
    better performance
  * add --add-user to server.py for creating the authdb

Changes in 0.11.0:
  * massive rework of fileId mechanism to allow better flavor support
  * added columns to dependency tables to allow erase dependency checks
    (which are not yet implemented)
  * enabled trove requirements
  * added cvcdesc and the 'describe' command to cvc to generate
    and use metadata XML files.
  * getMetadata follows the branch structure up until it finds metadata
    for the trove.
  * changed getFileContents() to not need trove name or trove version
  * byte-compiled emacs lisp files are transient, like python
    byte-compiled files
  * addSource recipe action now can take a mode= keyword argument
  * cook now enforces having no dash characters in version numbers
  * files are explicitly disallowed from depending on groups, packages,
    or filesets; the only trove dependency that a file or component
    can have is on a component.  Only filesets can depend on filesets.

Changes in 0.10.11:
  * reworked how absolute change sets get converted to relative change
    sets for better efficiency
  * chained dependency resolution caused duplicate troves in the final
    changeset (and a lot of extra work)
  * added --config to stand alone repository
  * source flag wasn't set properly for newly added non-text files
  * flavor information is now printed by "conary query" when multiple
    flavors of the same version of a trove are installed
  * "conary repquery --all" flavor output formatting has been improved

Changes in 0.10.10:
  * changesets get downloaded into a single (meta) file instead of lots
    of separate files
  * fix several bugs in the freshmeat record parsing
  * add a freshmeat project page URL to the metadata by default
  * add a "source" item to metadata
  * the server implementation of troveNames() was horrible
  * enabled file dependencies

Changes in 0.10.9:
  * fixed some authorization issues with the xml-rpc repository interface
  * the web management interface for the repository works now; see
    http://wiki.specifix.com/ConaryConversion for information on how
    to convert existing authdb's to support this
  * fixed a bug with distributed branches
  * users can change their passwords through the repository's web api
  * improved logic apachehooks use to find top level URL
  * fixed bug in server side repository resolution

Changes in 0.10.8:
  * changed iterAllTroves() to troveNames(), which searches a single
    label instead of the whole repository
  * reworked http authentication and CGI request handling and added the
    beginning of a web interface to the repository for user administration
    and metadata management.

Changes in 0.10.7:
  * dependency sql code reworked to use temporary tables
  * new macro called "servicedir" that defines the location for
    service data (%(servicedir)s{ftp,http,etc})
  * added busy wait to sqlite3 python binding when executing SQL
    statements on a busy database

Changes in 0.10.6:
  * Lots of bug fixes for distributed branching
  * Some code rearrangement
  * The start of metadata support code is now included

Changes in 0.10.5:
  * The local database is used for fetching file information (but not
    contents), reducing network traffic when creating change sets
    across repositories.
  * Update works on troves which were locally cooked or emerged
  * Internal changes to move toward getFileContents() working in batches
    rather then on individual files. For now this prevents the repository
    from copying files between the content store and /tmp to serve them.
  * Arch flags are now included in flavors
  * Emerge follows the installLabelPath instead of the buildLabel
  * The extended debugger has been extensively modified
  * Conary can handle filenames with '%' in them
  * The showcs command has been significantly updated, and the updates
    are documented in the conary.1 manpage
  * New syntax for flags distinguishes requirements from "optimized for";
    see http://wiki.specifix.com/FlavorRankSpec

Changes in 0.10.4:
  * Bug fixes for updating from absolute change sets (which basically
    just didn't work for troves which contained config files)
  * Bug fixes for distributed branching
  * The database is used for fetching trove information (but not yet
    file information) when the client constructs change sets across
    distributed branches
  * various other bug fixes

Changes in 0.10.3:
  * this version introduces changes to the network protocol for
    obtaining file contents and changeset generation. The client
    protocol version number has increased, so version 0.10.3 can only
    communicate with servers running the server from 0.10.3. The
    server remains backward compatible with older clients.
  * a warning message is now displayed when the user attempts to
    create a branch that already exists on a trove.
  * the correct trove names are displayed when automatically resolving
    dependencies
  * packages no longer get the union of all the dependency information
    of the components they contain.  This information would have to be
    recalculated if a user installed a package then removed a
    component afterward.
  * a package policy check was added to reject any world-writable
    executable file.
  * r.TagSpec('tagname', exceptions='filter') now overrides a match by
    another r.TagSpec('tagname', 'filter')
  * more changes to metadata interface
  * various other bug fixes and improvements

Changes in 0.10.2:
  * the repository code is now included in the main conary source
    archive
  * "conary showchangeset" produces a more user-friendly output
  * large responses from the repository server are now compressed
  * the protocol for getFileContents() changed to take a fileId
    instead of the file's path.  The repository code can still handle
    old requests, but the client code now requires the latest
    repository code.
  * bug fixes

Changes in 0.10.1:
  * when applying a changeset, dependency failures are resolved by
    querying servers in the installLabelPath
  * troves that satisfy a dependency can automatically be added to a
    transaction.  This behavior is controlled by the "autoResolve"
    variable in conaryrc or the "--resolve" command line option to
    "conary update"
  * dependency resolution is calculated recursively.  To limit the
    recursion depth to check only first order dependencies, a
    "--no-deps-recurse" option has been added to "conary update"
  * "conary repquery" now takes a "--deps" argument, which prints the
    Requires and Provides information for the trove that is being
    queried.
  * changes have been made to the build side of Conary to facilitate
    building recipes that use cross compilers
  * symlinks now get the appropriate ownership set when they are
    restored
  * groups can now specify which flavor of a trove to include
  * repository queries that don't need file information no longer ask
    the repository for files.
  * various bug fixes and cleanups

Changes in 0.10.0:
  * dependency checking is now performed before changesets are
    applied.  This uses new tables in the local system's database.
    If you are using a database created by a version of Conary older
    than 0.10.0, it must be converted before it can be used.  See:
      http://wiki.specifix.com/ConaryConversion
    for details
  * Shared library dependency information in changesets is now stored
    in a different format.  This means that repositories that use old
    versions of Conary will be unable to give valid changesets to
    Conary 0.10.0 or later.  Therefore, the protocol version number has
    been increased.
  * --no-deps argument added
  * "cvc co" is now a synonym for "cvc checkout"

Changes in 0.9.6:
  * dependency enforcement infrastructure has been added (the code is
    currently disabled)
  * bug fixes
    * applying a changeset that un-hardlinks files now works
    * conary rq [trove] --info now works
    * running "conary update [trove]" when more than one flavor of
      [trove] exists no longer tracebacks.  It installs both flavors
      of the trove (which is not always the desired behavior - this
      will be addressed later)
    * only files with execute permissions are checked for
      #!interpreter.
    * "conary rq [trove] --ls" no longer tracebacks when [trove]
      exists in more than one repository
    * various code cleanups

Changes in 0.9.5:
  * new methods for specifying dependency information in recipes have
    been added
  * #! interpreters get added as dependencies
  * local flag overrides now work
  * cvc cook --resume can be used multiple times
  * conary invokes gpg with --no-options to avoid creating or using
    ~/.gnupg

Changes in 0.9.4:
  * fixes to cvc annotate
  * flavors and dependency generation code has been refactored to be
    policy based
  * better error handling when invalid changeset files are given to
    conary
  * minor code cleanups

Changes in 0.9.3:
  * New "cvc annotate" feature
  * Man page updates
  * Changesets which remove a file and replace it now apply correctly.
  * "cvc update" no longer complains and fails to update the CONARY
    state file properly  when ownerships differ
  * FileId generation now looks for previous versions of all the
    packages that have just been created, not just the name of the
    recipe.
  * Cooking as root is no longer allowed
  * Miscellaneous bug fixes.

Changes in 0.9.2:
 * Bug fixes:
   * Applying changesets that have more than one hard link groups
     sharing the same contents sha1 works now.
 * Build changes:
   * Recipes can now create new top level packages.

Changes in 0.9.1:
 * Bug fixes:
   * Applying a changeset that has a flavor which is a superset of the
     previous version's flavor now works.
   * Parsing optional arguments to command line parameters that appear as
     the last thing on the command line works
 * Build changes:
   * Package policy now checks to ensure that files in /etc/cron.*/*
     are executable
 * Update changes:
   * Conary no longer complains if a transient file has been modified
     on disk but no longer exists in a new version of a component.
 * Miscellaneous changes:
   * Version 1 on-disk changeset file support has been removed.

Changes in 0.9.0:
 * protocol versioning is much more granular now allowing for backwards
   compatible versions of functions
 * changeset command now generates changesets for multiple troves spread
   across multiple repositories
 * change sets are transferred as a set of independent change sets now
   (laying the groundwork for repository change set caching, with which
   this version will work just fine)

Changes in 0.8.3:
 * Man page updates.
 * The "conary query" command now accepts multiple arguments for
   troves and paths
 * Fixed "conary erase" command which was broken in 0.8.2

Changes in 0.8.2:
 * You can now install multiple troves at once (even a combination of
   changeset files and troves from repositories), and the entire
   action is recorded in a single rollback (this required a change in
   command-line arguments for updating troves).
 * The beginnings of support for searching multiple repositories
 * Miscellaneous code cleanup and bug fixes.

Changes in 0.8.1:
 * The source code has been re-arranged for easier maintenance, and
   conary has been split into two programs: conary and cvc.
 * Better error messages and debugging tracebacks

Changes in 0.8.0:
 * A new changeset format supports hard links but requires staged update.
 * The new changeset format also collapses duplicate contents even
   when hardlinks are not used.
 * By default, rc?.d/{K,S}* symlinks are no longer packaged. The
   chkconfig program is relied on to create them at package
   install/update time. Init scripts are explicitly required to
   support the chkconfig protocol by default
 * Improved error messages
 * Several bug fixes.

Changes in 0.7.7:
 * Extended debugger saves and emails
 * Tracebacks now include arguments and locals
 * More size optimizations were made when applying changesets
 * Applying absolute changesets when a trove is already installed is
   now much more efficient than it was
 * Self-referential symlinks raise a packaging exception.
 * Several bugs fixes.

Changes in 0.7.6:
 * Installation
   * Hardlink handling
   * enhanced debugging capabilities (including saving a debugging
     state file to enable remote debugging)

   * using binary file ids and iterators for significant memory savings
   * and runtime support for the x86.x86_64 sub-architecture
 * Cooking
   * more robust handling of the --resume option
   * policy normalization of where app-defaults files go.

Changes in 0.7.5:
 * Hard links are implemented (but not yet enabled, in order to
   preserve changeset compatibility for now).
 * Several bugs have been fixed for installing and cooking.

Changes in 0.7.4:
 * Fileids are now stored and transmitted in binary rather than
   encoded.
 * Better handling of multiple versions of packages/troves installed
   at the same time
 * Missing file handling improvements
 * Recipe inheritance is now possible between repositories
 * Enhanced Interrupted builds
 * The dynamic tag protocol was slightly modified
 * Added Arch.x86.amd64 and Arch.x86.em64t
 * several bugs fixes

Changes in 0.7.0:
 * sqlite3 is used for the database
 * better handling of multiple packages with the same name installed at once.

Changes in 0.6.6:
 * repository protocol update
 * changeset format update
 * added the ability to resume halted local builds
 * added the ability to easily package build-time tests to run at
   install time to qualify new/changed environments
 * better handling of packaged .pyc/.pyo files
 * better shared library handling
 * improved inline documentation
 * optimizations for both space and time
 * numerous bugfixes<|MERGE_RESOLUTION|>--- conflicted
+++ resolved
@@ -1,25 +1,22 @@
-<<<<<<< HEAD
-* Files now have their refresh state reset after a commit
-* Committing trove on longer downloads autosourced files which haven't changed
-  (CNY-611, CNY-463)
-* Files can now be moved form autosource to standard inclusion using
-  cvc add
-* Files which are cvc removed will now be switched to autosourced if
-  appropriate (preserving the pathId)
-* The autosource state is stored explicitly in CONARY files
-* CONARY files now use textual identifiers for flags instead of digits
-* cvc refresh only downloads refreshed files now instead of all autosource
-  files
-* Removing files doesn't readd them any longer simply because they were in
-  the previous version and are present in the lookaside anymore (CNY-601)
-
 Changes in @NEW@:
   o PostgreSQL support has been finalized and some SQL queries have
     been updated in the repository code for PostgreSQL compatibility
-
-=======
+  o Build Changes:
+    * Files now have their refresh state reset after a commit
+    * Committing trove on longer downloads autosourced files which haven't 
+      changed (CNY-611, CNY-463)
+    * Files can now be moved form autosource to standard inclusion using
+      cvc add
+    * Files which are cvc removed will now be switched to autosourced if
+      appropriate (preserving the pathId)
+    * The autosource state is stored explicitly in CONARY files
+    * CONARY files now use textual identifiers for flags instead of digits
+    * cvc refresh only downloads refreshed files now instead of all autosource
+      files
+    * Removing files doesn't readd them any longer simply because they were in
+      the previous version and are present in the lookaside anymore (CNY-601)
+
 Changes in 1.0.36:
->>>>>>> e765251a
   o Client Changes:
     * The usage message displayed when running "conary" or "cvc" has
       been simplified and improved. (CNY-560)
