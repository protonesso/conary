--- conflicted
+++ resolved
@@ -7,15 +7,11 @@
       autoloadRecipes that would cause rmake to not find any matches
       for autoloadRecipes that were included in biarch flavored superclasses.
       (CNY-3090)
-<<<<<<< HEAD
+    * Redirect components should not have build requires set (CNY-3069)
     * Updates are no longer halted by the signal SIGWINCH, or SIGURG, which are 
       normally ignored. (CNY-3098)
     * getTrovesBySource now returns a list of the accessible binaries associated
       with a source even if the source is not accessible. (CNY-3099)
-=======
-    * Redirect components should not have build requires set (CNY-3069)
-
->>>>>>> 8711fdb0
   o New Features:
     * Attempting to promote a binary will no longer reclone the binary 
       if a binary is already the latest at the target branch, even if
