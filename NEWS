Changes in @NEW@:
  o Bug Fixes:
    * Installing into a relative root <e.g. --root foo> when running as root
      no longer generates a traceback. (bz #873)
    * Replaced files are now stored in rollbacks. (bz #915)
    * File conflicts are detected in the database, not just in the filesystem
    * Conary will no longer allow multiple troves to own a file
    * Rollbacks of troves that are local cooks will no longer raise 
      a TroveIntegrityError
    * The conary remove command no longer generates a traceback when the
      filename passed cannot be unlinked. (bz #887)
    * The cvc and conary programs, when called with with no commands
      specified, have been returned to their correct behavior of printing
      a usage message.
    * Rollbacks for initial contents files didn't work; applying rollbacks
      now ignores that flag to get the contents right on disk. (bz #924)
    * The patch mechanism now properly gives up on patch hunks which
      include changed lines-to-erase, which avoids erasing lines which
      did not appear in the origial version of the file. (bz #949)
    * When normal errors occurred while prepping sources for cooking 
      (extracting sources from changesets, for example), conary would treat 
      it as a major internal error.  Now the error message will simply be 
      printed to the screen instead.
    * A typo in a macro will now result in a more helpful error message.

  o Client changes:
    * The rollback command now applies rollbacks up to and including the
      rollback number specified on the command line. It also allows the
      user to specify the number of rollbacks to apply (from the top of
      the stack) instead of which rollback to apply. (bz #884)
    * The path for installing files as part of a new trove involved taking
      an exception. That has been changed to avoid that overhead and
      thus speed up the install.

  o Build Changes:
    * The cvc command now has a --show-buildreqs option that prints all
      build requirements.  The --no-deps argument for cvc has been
      aliased to --ignore-buildreqs for consistency.

Changes in 1.0.11:
  o Client Changes:
    * Conary will now allow generic options to be placed before the command
      you are giving to conary.  For example, 'conary --root=/foo query'
      will now work.
    * the remove command no longer removes file tags from files for no good 
      reason
    * rollbacks now restore files from other troves which are replaced as part
      of an update (thanks to, say, --replace-files or identical contents)
    * --replace-files now marks files as owned by the trove which used to
      claim them
    * You can now kill conary with SIGUSR1 to make conary enter a debugger
      when you Ctrl-C (or a SIGINT is raised)
    * --debug-all now enters a debugger in more situations, including option
      parsing fails, and when you hit Ctrl-C.
    * added ccs2tar, which will convert most absolute changesets (like those
      that cook produces) into tarballs
    * Troves now don't require dependencies that are provided by themselves.
      As troves are built with this new behavior, it should significantly speed
      up dependency resolution.
    * added a script to recalculate the sha1s on a server (after a label
      rename, for instance)
    * added a script to calculate an md5 password (for use in an info recipe,
      for example)

  o Build Changes:
    * Conary now supports a saltedPassword option to r.User in user info-
      packages.  Full use of this option will require that a new shadow package
      be installed.

  o Bug Fixes:
    * command-line configurations now override context settings

  o Build Changes:

Changes in 1.0.10:
  o Client Changes
    * Given a system based on rPath linux where you only installed
      !smp kernels, conary would eventually start installing smp
      kernels on your system, due to the way the update algorithm
      would determine whether you should install a newly available
      trove.  Conary now respects flavor affinity in this case and
      does not install the smp kernel.
    * Mirror configuration files can now specify uploadRateLimit and
      downloadRateLimit.
    * Updates utilizing changeset files are now split into multiple
      jobs properly, allowing changeset files which create users to
      work proprely.
    * "conary rollback" now displays progress information that matches
      the "conary update" progress information.
    * added --with-sources option for clone

  o Bug Fixes:
    * A bug that caused an assertion error when switching from an
      incomplete trove to a complete trove has been fixed.
    * A bug in perl dependencies that caused extra directories to be
      considered part of the dependency has been fixed.
    * A bug affecting updates where a pinned, partially installed
      package was supposed to be updated due to dependency resolution
      has been fixed.
    * A bug that prevented updates from working when part of a locally
      cooked package was replaced with a non-locally cooked component
      has been fixed.  The bug was introduced in Conary 1.0.8.
    * A bug that caused a segfault when providing an invalid type to
      StringStream has been fixed.
    * The troveInfo web page in the repository browser now displays
      useful error messages instead of traceback messages.  The
      troveInfo page also handles both frozen and non-frozen version
      strings.
    * A bug that caused conary to download unnecessary files when checking out
      shadow sources has been fixed.
    * A bug that caused "cvc rdiff" between versions of a trove that
      were on different hosts to fail has been fixed.
    * Fixed a bug when determining local file system changes involving a file 
      or directory with mtime 0.
    * The --signature-key option was restored

Changes in 1.0.9:
  o Client Changes:
    * A new dependency resolution method has been added which can be turned
      on by setting resolveLevel to 2 in your conarycfg:  If updating trove 'a'
      removes a dependency needed by trove 'b', attempt to update 'b' to
      solve the dependency issue.  This will allow 'conary update conary'
      to work as expected when you have conary-build installed, for example.
    * Switched to using more of optparse's capabilities, including --help
      messages.
    * One short option has been added, cvc -m for message.

  o Bug Fixes:
    * Recipes that use loadRecipe('foo') and rely on conary to look upstream
      to find their branch now work correctly when committing.
    * A bug affecting systems with multiple groups referencing the same troves,
      where the groups are out of sync, has been fixed.
    * the mirror client now correctly handles duplicate items returned in
      trove lists by older servers
    * A bug that caused the mirror client to loop indefinitely when
      doing a --full-trove-sync has been fixed
    * conary rq --trove-flags will now display redirect info even if you
      do not specify --troves (bug #877)
    * dep resolution now support --flavors --full-versions output (bug #751)
    * cvc merge no longer tracebacks if files were added on both upstream
      and on the shadow
    * admin web access for the server doesn't require write permission for
      operations which also require admin access (bug #833)
    * A bug that caused r.remove() in a group to fail if the trove being
      removed was recursively included from another group has been fixed.
    * Conary update tmpwatch -tmpwatch:debuginfo will now erase 
      tmpwatch:debuginfo.
    * An ordering bug that caused info packages to not be updated with their
      components has been fixed.
    * Updates will now happen in a more consistent order based on an
      alphabetic sort.
    * the repository server now handles database deadlocks when committing
       changesets
  o Server Changes:
    * getNewSigList and getNewTroveList could return troveLists with
      duplicate entries

  o Documentation Changes:
    * The inline documentation for recipes has been significantly
      improved and expanded, including many new usage examples.

Changes in 1.0.8
  o Client changes:
    * Conary will now replace symlinks and regular files as long as their
      contents agree (bug #626)

  o Bug Fixes:
    * An error in the method of determining what local changes have been 
      made has been fixed.

Changes in 1.0.7:
  o Client changes:
    * A better method of determining what local changes have been made to a
      local system has been implemented, improving conary's behavior when
      updating.

  o Bugfixes:
    * A bug that caused the user to be prompted for their OpenPGP
      passphrase when building on a target label that does not match
      any signatureKeyMap entry has been fixed.  Previously, if you
      had a signatureKeyMap entry for conary.example.com, and your
      buildLabel was set to conary.example.com@rpl:devel, you would be
      prompted to enter a passphrase even when cooking locally to the
      local@local:COOK label.
    * Dependency resolution will no longer cause a trove to switch
      branches.
    * If a component is kept when performing dependency resolution
      because it is still needed, it's package will be kept as well if
      possible.
    * "conary q --path" now expands symlinks found in the path to the
      file in question. (bug #855)
    * Committing a changeset that provided duplicate file streams for
      streams the server previously referenced from other servers no
      longer causes a traceback.
    * Conary's patch implementation how handles patches which are
      already applied. (bug #640)
    * A server error triggered when using long flavor strings in
      server queries has been fixed.

  o Build fixes:
    * Group cooking now produces output to make it easier to tell what
      is happening.  The --debug flag can be used to get a more
      detailed log of what troves are being included.

  o Server changes:
    * The server traceLog now logs more information about the
      repository calls


Changes in 1.0.6:
  o Repository changes:
    * The commitaction script now accepts the standard conary arguments
      --config and --config-file.

  o Bugfixes:
    * cvc merge on a non-shadow no longer returns a traceback (bz# 792),
      and cvc context foo does not return a traceback when context foo does
      not exist (bz #757)  Fixed by David Coulthart.
    * A bug that caused new OpenPGP keys to be skipped when troves
      were filtered out during mirroring has been fixed.
    * opening invalid changesets now gives a good error message instead of
      a traceback
    * removed obsolete changemail script
    * Exceptions which display fileId's display them as hex sha1s now
      instead of as python strings
<<<<<<< HEAD
    * A bug where including a redirect in a group that has autoResolve 
      caused conary to traceback has been fixed.
    * A bug that kept conary from prompting for your password when committing
      has been fixed.
    * A bug that randomized the order of the labels in the  installLabelPath 
      in some error messages has been fixed.
=======
    * A case where performing rq on an x86_64 box with a large installLabelPath
      where only an x86 flavor of a trove was availble on one label in the 
      installLabelPath has been fixed (bz #961). 
>>>>>>> 2dc0d899

  o Build fixes:
    * The default ComponentSpec for :perl components now include files
      in site_perl as well as in vendor_perl.
    * Ruby uses /usr/share/ri for its documentation system, so all files
      in %(datadir)s/ri are now included in the default :doc ComponentSpec.

Changes in 1.0.5:
  o Performance improvements:
    * The use of copy.deepcopy() has been eliminated from the
      dependency code.  The new routines are up to 80% faster for
      operations like DependencySet.copy().
    * Removing files looks directly into the file stream of the file
      being removed when cleaning up config file contents rather than
      thawing the full file stream.
    * Getting a single trove from the database without files returned file
      information anyway
    * Trove.applyChangeSet() optionally skips merging file information
    * Cache troves on the update/erase path to avoid duplicate fetchs from
      the local database

  o Bugfixes
    * Installing from a changeset needlessly relied on troves from the 
      database having file information while processing redirects
    * Extraneous dependency cache checks have been removed from the
      addDep() path.
    * When removing files, conary now looks up the file flags directly
      in the file stream in order to clean up config file contents.
      Previously the entire file stream was thawed, which is much more
      resource intensive.

  o Build fixes:
    * r.addArchive() now supports rpms with bzip2-compressed payloads.

Changes in 1.0.4:
  o Performance improvements:
    * The speed of erasing troves with many dependencies has been
      significantly improved.
    * The join order of tables is forced through the use of
      STRAIGHT_JOIN in TroveStore.iterTroves() to work around some
      MySQL optimizer shortcomings.
    * An --analyze command line option has been added to the
      stand-alone server (server.py) to re-ANALYZE the SQL tables for
      MySQL and SQLite.  This can significantly improve repository
      performance in some cases.
    * The changes made to dependency string parsing were a loss in
      some cases due to inefficiency in PyArg_ParseTuple().
      Performance sensitive paths in misc.c now parse the arguments
      directly.

  o Bugfixes:
    * An Apache-based conary repository server no longer logs
      tracebacks in error_log when a client disconnects before all
      data is sent.
    * A bug that caused cross repository commits of changesets that involved
      a branched trove to fail in some cases has been fixed.
    * If an entitlement is used for repository access, it is now sent
      over HTTPS instead of HTTP by default.
    * The conary emerge command no longer attempts to write to the root
      user's conary log file.
    * conary showcs --all now shows not-by-default troves.
    * Previously, there was no way using showcs to display only the troves
      actually in a changeset - conary would by default access the repository
      to fill in any missing troves.  Now, you must specify the
      --recurse-repository option to cause conary to search the repository
      for missing troves.  The --trove-flags option will now display when a
      trove is missing in a changeset.
    * A bug that caused showcs --all to display file lists even when --ls
      was not specified has been fixed.
    * When mirroring, you are now allowed to commit a trove that does
      not have a SHA1 checksum set.  This is an accurate replication
      of the data coming from the source repository.
    * A bug affecting multiple uses of r.replace() in a group recipe has been
      fixed.
    * A bug that caused components not to be erased when their packages were 
      erased when a group referencing those packages was installed has been 
      fixed.

Changes in 1.0.3
  o Client changes:
    * Conary displays full paths when in the error message generated
      when it can't open a log file rather than leaving out the root 
      directory.

  o Performance improvements:
    * A find() class method has been added to StreamSet which enables
      member lookups without complete thawing.
    * The code path for committing filestreams to repositories now
      uses find() to minimize file stream thaws.
    * DBstore now supports precompiled SQL statements for SQLite.
    * Retrieving troves from the local system database no longer
      returns file information when file information is not requested.
    * Dependencies, dependency sets, StreamCollections, file
      dictionaries, and referenced file lists now use C parsing code
      for stream thawing.
    * Extraneous trove instantiations on the system update path have
      been eliminated.
    * Adding troves to the local database now uses temporary tables to
      batch the insertions.

  o Bugfixes:
    * A bug that caused a mismatch between file objects and fileIds
      when cloning a trove has been fixed.

Changes in 1.0.2:
  o Bugfixes:
    * A bug that caused redirects to fail to build when multiple
      flavors of a trove exist has been fixed.
    * A bug with cooking flavored redirects has been fixed.
    * The cvc command no longer enforces managed policy with --prep.
    * A bug that caused disttools based python packages to be built as
      .egg files has been fixed.  This bug was introduced in conary
      0.94.
    * A bug that prevented checking in a recipe that deleted policy
      has been fixed.
    * A bug that prevented entitlements from being recognized by an
      Apache conary repository server when no username and password
      were set for a server has been fixed.
    * A bug that prevented errors from being returned to the client
      if it attempts to add an invalid entitlement key or has
      insufficient permission to add the entitlement key has been
      fixed.  An InvalidEntitlement exception has been added.
    * A repository bug prevented the mirror client from obtaining a
      full list of new troves available for mirorring has been fixed.
    * A bug in cooking groups caused the groups resulting from an
      r.addAll() to not respect the original group's byDefault
      settings in some cases has been fixed.

Changes in 1.0.1:
  o Database schema migration
    * Over time, the Conary system database schema has undergone
      several revisions.  Conary has done incremental schema
      migrations to bring old databases in line with the new schema as
      much as possible, but some remnants of the old schema remain.
      When Conary 1.0.1 runs for the first time, the database will be
      reloaded with a fresh schema.  This corrects errors that can
      occur due to incorrect SQL data types in table definitions.  An
      old copy of the database will be saved as "conarydb-pre-schema-update".

Changes in 1.0:
  o Bugfixes
    * A bug that allowed a group to be installed before children of
      its children were installed has been fixed.  This ensures this
      if a an update is partially completed, it can be restarted from
      where it left off.
    * A bug in python dependencies that sometimes resulted in a plain 
      python: __init__ dependency has been fixed.
    * A bug that dropped additional r.UtilizeUser matches for a file after
      the first one has been fixed.
    * Accessing a repository with the wrong server name no longer
      results in an Internal Server Error.  The error is marshaled
      back to the client.

Changes in 0.97.1:
  o Bugfixes
    * A bug has been fixed that allowed the "incomplete" flag to be
      unset in the database when applying changesets of troves that
      have no "incomplete" flag.  This resulted in "StopIteration"
      exceptions when updating the trove.
    * A bug has been fixed in the code that selects the OpenPGP key
      to be used for signing changesets at cook time.

Changes in 0.97:
  o Client changes:
    * All troves that are committed to repository through commits,
      cooks, branches, shadows, and clones, now always have SHA1
      checksums calculated for them.
    * Trove objects now have a version number set in them.  The
      version number is increased when the data types in the Trove
      object are modified.  This is required to ensure that a Conary
      database or repository has the capability of storing all the
      information in a Trove.  All trove data must be present in order
      to re-calculate SHA1 checksums.  If a local system understands
      version 1 of the Trove object, and a repository server sends a
      changeset that contains a version 2 Trove, an "incomplete" flag
      will be set for trove's entry in the database.  When accessing
      that trove later for merging in an update, the client will go
      back and retrieve the pristine Trove data from the repository
      server so it will have all the data needed to preform three way
      merges and signature verification.

  o Repository changes:
    * Repositories will now reject commits whose troves do not have
      correct SHA1 checksums.

Changes in 0.96:
  o Client changes:
    * conary rq now does not use affinity by default, use --affinity to turn
      it on.  The rq --compatible-troves flag has disappeared.  Now 
      you can switch between displaying all troves that match your system 
      flavor and that match affinity flavor by switching between
      --available-troves with and without the --affinity flag.
    * conary q now displays installed, not by default troves by default,
      but skips missing troves.
    * Fixed an update bug where updating an x86 library on an x86_64 system
      would cause conary to switch other x86_64 components for that library
      to x86 versions.
    * update job output is compressed again
    * Fixed an update bug where if you had made a local change to foo, and then 
      updated a group that pointed to an earlier version of that trove,
      the trove could get downgraded

  o Other changes:
    * Mirroring now mirrors trove signature

Changes in 0.95:
  o Client changes:
    * The "conary verify" command now handles non-regular files with
      provides and requires (for example, symlinks to shared libraries
      that provide sonames).
    * The "conary showchangeset" command now takes --recurse and
      --no-recurse arguments.
    * All info-* packages are now updated in their own individual jobs;
      this is required for their dependencies to be reliable.
    * The conary syncchildren command now will install new packages
      when appropriate.

  o Repository changes:
    * Additional logging has been added to the repository server.
      Logging is controlled by the "traceLog" config file variable,
      which takes a logging level and log path as arguments.
    * Conary now detects MySQL Database Locked errors and will retry
      the operation a configurable number of times.  The "deadlockRetry"
      configuration variable controls the number of retries and
      defaults to 5.

  o Build changes:
    * Conary now uses site.py to find all possible correct elements of
      sys.path when generating python provides and requires.  Previously,
      new elements added via .pth files in the package being built would
      be ignored for that package.
    * The PythonSetup() build action now works properly with setup.py
      files that use "from setuptools import..." instead of "import
      setuptools".

  o Other changes:
    * The conarybugz.py script has been restored to functionality by
      moving to the conaryclient interface for accessing the
      repository.

Changes in 0.94:

  o Redirects no longer point to a specific trove; they now redirect
    to a branch. The client chooses the latest version on that branch
    which is compatible with the local system.

  o Bug Fixes
    * A bug in getNewTroveList() that could cause duplicate
      troves to be returned has been fixed.
    * A bug that caused a repository server running under Apache to
      fail with an Internal Server Error (500) when a client requested
      a changeset file that does not exist has been fixed.
    * Conary no longer displays an error when attempting to write to a
      broken pipe.  (bug #474)
    * Conary now respects branch affinity when moving from old-style
      groups to new-style groups.

  o Client changes:
    * The query/repquery/showcs command line options have been
      reworked.  See the conary man page for details.
    * When "cvc merge" is used to merge changes made on the parent
      branch with changes made on a shadow, conary now records the
      version from the parent branch that was used for the merge.
      This is required to allow conary to handle changing the upstream
      version on a shadow.  It is also useful for accounting
      purposes.  (bug #220)
    * "conary emerge" can now be performed on a recipe file.
      Previously you were required to emerge from a repository. (bug
      #526)
    * Progress is now displayed as conary applies a rollback. (bug #363)
    * Java, Perl, and Python dependencies are now enforced by default.

  o Build changes
    * PythonSetup() no longer passes the --single-version-externally-managed
      argument to setup.py when it uses distutils instead of setuptools.

Changes in 0.93:
  o Bug Fixes
    * A bug in the "conary verify" code sometimes resulted in an
      unhandled TroveIntegrity exception when local modifications were
      made on the system. (bug #507)
    * Usernames and passwords with RFC 2396 reserved characters (such
      as '/') are now handled properly. (bug #587)

  o Server changes
    * Standalone server reports warnings for unsupported configuration options
      instead of exiting with a traceback.
    * Compatibility for repositoryDir has been removed.
    * A bug caused queries for multiple flavors of the same trove
      to return incorrect results has been fixed.
    * Apache hooks now ignore IOErrors when writing changesets to the
      client.  These normally occur when the client closes the
      connection before all the data is sent.

  o Client changes
    * SHA1 checksums are now computed for source checkins and local
      change set commits.
    * Flavor affinity is now more relaxed when updating troves.  For
      example, if you have a trove with flavor that requires sse2 but
      your system flavor is ~!sse2, conary will only prefer troves
      with sse2 enabled instead of requiring it.

  o Build changes
    * PythonSetup() now correctly requires python-setuptools:python
      instead of python-setuptools:runtime.
    * Automatic python dependency provision now searches more directories
      to better support multilib python.
    * Conary now defaults to building in ~/conary/builds instead of
      /var/tmp/conary/builds, and caching in ~/conary/cache instead
      of /var/cache/conary.

Changes in 0.92:
  o Package Building Changes:
    * Conary policy has been split out into the conary-policy package.
      (Some policy was left in conary proper; it is needed for
      internal packaging work.)
    * Conary prints out the name of each policy as it runs, making it
      possible to see which policies take the most time.
    * BuildLog files no longer contain lines that end with \r.
    * A new 'emergeUser' config item has been added.  Conary will
      change to this user when emerging packages as root.
    * --no-deps is now accepted by 'conary emerge'.

  o Group Building Changes:
    * A bug has been fixed in dependency checking when using
      autoResolve where deleted weak troves would be included in
      autoResolve and depChecks.

  o Client changes:
    * Conary can now rate limit uploads and downloads.  The rate limit
      is controlled by the "uploadRateLimit" and "downloadRateLimit"
      configuration variables, which is expressed in bytes per second.
      Also, Conary displays the transfer rate when uploading and
      downloading.  Thanks to Pavel Volkovitskiy for these features.
    * The client didn't write config files for merged changesets in
      the right order, which could result in changesets which could
      not be committed to a repository.
    * Fixed a bug in the update code caused conary to behave
      incorrectly when updating groups.  Conary would install
      components of troves that were not installed.

  o General Bug Fixes
    * Conary did not include the trove sha1 in the troveinfo diff
      unconditionally.  This prevents clients from being able to
      update when a repository is forced to recalculate sha1
      signatures.

Changes in 0.91:
  o Bugfixes
    * A bug was fixed the code that freezes path hashes.  Previously,
      path hashes were not sorted in the frozen representation.  Code
      to fix the frozen path hashes in databases and repositories has
      beed added.
  o Build
    * added cleanAfterCook config that controls whether conary tries to
      clean up after a successful build

Changes in 0.90.0:
  o Code Structure/Architecture Changes:
    * Conary now has the concept of "weak references", where a weak reference
      allows conary to be able to recognize the relationship between a
      collection and the children of collections it contains.  This allows
      us to add several new features to conary, documented in Client and Build
      changes.
    * SQL operations have been migrated to the dbstore driver to allow
      for an easier switch of the database backends for the server side.
    * Various query and code structure optimizations have been
      implemented to allow running under MySQL and PostgreSQL.

  o Documentation Changes:
    * Added summaries about updateall in the conary man page and added
      information about the command-line options for conary rq.
    * Clarified behavior of "conary shadow --source-only" with respect to
      rPath bug #500.
    * Added synonyms for cvc and conary commands which have shortcuts
      (ex: checkout and co).
    * Added man page entry about cvc clone.

  o Package Building Changes:
    * Build logs now contain unexpanded macros, since not all macros
      may be defined when the build log is initially created.
    * The emerge command can now accept version strings.
    * The RemoveNonPackageFiles policy now removes fonts.cache*,
      fonts.dir, and fonts.scale files, since they are always
      handled by tag handlers.
    * The Make() build action can now take a makeName keyword argument
      for cases when the normal Make() handling is exactly right but
      a different make program is required (nmake, qmake, etc.).
    * The new PythonSetup() build action uses very recent versions
      of the python setuptools package to install python programs
      which have a setup.py that uses either the old disttools or
      new setuptools package.
    * fixed bug #bz470: loadInstalled('foo') will now work when you have
      installed a local cook of foo.

  o Group Building Changes:
    * add() now takes a "components" option.  r.add(<package>,
      components=['devel', 'runtime'])  will install <package>, but only the
      'runtime' and 'devel' components of <package> by default.
    * remove() can now 'remove' troves within child troves.
    * When a component is added, (either via r.add() or dep resolution)
      is automatically added as well (though not all its sibling components)
    * A new r.removeComponents(<complist>) command has been added.  It
      allows you to create a group where all devel components are
      byDefault False, for example: r.removeComponents(['devel',
      'devellib']).
    * The installPath used to build a group in is now stored in troveInfo.
    * r.addAll() now recurses through all the included groups
      and creates local versions of them as well by default.
    * A new r.replace(<name>, <newversion>, <newflavor>) command has
      been added.  It removes all versions of name from all groups in
      the recipe and replaces them with the version found by searching
      for newVersion, newFlavor.

  o Client Changes:
    * When committing source changes in interactive mode, conary will ask you
      you to confirm the commit.
    * A new configuration option, autoResolvePackages, tells conary to install
      the packages that include the components needed for dep resolution.
    * You can now install locally cooked groups.
    * If foo is a redirect to bar, and you run 'conary update foo' when
      foo is not installed on your system, conary will act as if you had
      typed 'conary update bar'.  Previously, it would act as if you had typed
      'conary update bar --no-recurse'.

  o Config Changes:
    * Conary config handling now supports comments at the end of config lines.
      # can be escaped by a \ to use a literal # in a configuration option.
    * Default macros used in cooking are now stored in /etc/conary/macros.
      The 'defaultMacros' parameter determines where cvc searches for macro
      definitions.
    * Conary configuration now searches for configuration files in 
      /etc/conary/conf.d/ after reading in /etc/conaryrc

  o Server Changes:
    * Creating changesets atomically moves complete changesets into place.
    * The contents store no longer reference counts entries.
    * Added support for trove marks to support mirroring.  A client
      can use a trove mark to ask the server for any trove that has
      been added since the last trove mark mirrored.
    * Added the hasTroves() interface to support mirroring.  This allows
      the mirror client to make sure that the target mirror does not
      already have a trove that is a candidate for mirroring from the
      source repository.
    * Added support for traceback emails from the repository server.
    * The repository contents store was reworked to avoid reading
      precompressed gzipped data twice (once to double check the uncompressed
      contents sha1 and once to copy the file in place).
    * We have changed the way schema creation and migration is handled
      in the repository code. For administrative and data safety reasons,
      schema upgrades and installs can be performed from now on only by
      running the standalone server (conary/server/server.py --migrate),
      thus avoiding race conditions previously created by having multiple
      Apache processes trying to deal with the SQL schema updates.

   o Command Changes
    * A new script that mirrors repositories has been added.  It is in
      the scripts/ directory in the source distribution of Conary.

Changes in 0.80.4:
  o Build Changes:
    * PackageRecipe has been changed to follow our change to split
      conary into three packages.
    * x86_64 packaging elimintated the conary:lib component to follow x86
      (those files now belong in conary-build:lib)

Changes in 0.80.3:
  o Client Changes:
    * The internal branch source and branch binary flags were changed
      to a bitmask.
    * The warning message printed when multiple branches match a cvc
      checkout command has been improved.
    * Only interactive mode can create binary shadows and branches, and
      a warning is displayed before they are created (since source branches
      are normally the right thing to use).

  o Build Changes:
    * Files in subdirectories named "tmp" are no longer automatically
      excluded from packaging, except for /tmp and /var/tmp.
    * DanglingSymlinks now traverses intermediate symlinks; a symlink
      to a symlink to a symlink will no longer confuse it.

Changes in 0.80.2:
  o Client Changes:
    * Bugs in "conary update foo=<old>--<new>" behavior have been
      fixed.
    * "cvc co foo=<label>" will now work even if you don't have a
      buildLabel set
    * "conary showcs" will now work more nicely with group changesets.
    * "conary showcs --all" no longer shows ids and sha1s.
    * We now never erase pinned items until they are explicitly unpinned.
    * "conary verify" and "conary q --diff" work again.
    * "conary q tmpwatch --components" will display the components
      installed for a package.
    * The pinTroves config item behavior has been fixed.  It now
      consistently pins all troves that match a pinTrove line.
    * When a trove is left on the system because of dependency resolution
      during an update, a warning message is printed.
    * Command line configuration, such as --config
      'buildLabel conary.rpath.com@rpl:devel', now overrides context
      configuration.

  o Server Changes:
    * The repository server now retries a request as an anonymous user
      if the provided user authentication information does not allow
      a client request to succeed.
    * When using "server.py --add-user" to add a user to a repository
      server, the user will only be given admin privileges if --admin
      is added to the command line.  Previously, all users added with
      server.py had admin privileges.  Additionally, if the username
      being added is "anonymous", write access is not granted.

  o Build Changes:
    * It is now possible for a recipe to request that specific
      individual requirements be removed from files using the
      exceptDeps keyword argument to r.Requires().  Previously
      you had to accept all the dependencies generated by r.Requires()
      or none of them.
    * r.Replace() now takes a lines=<regexp> argument, to match a line based
      on a regexp.
    * The EnforceJavaBuildRequirements policy has been added.  When
      you are packaging precompiled Java software where you have
      .class/.jar files but no .java files, you can use "del
      EnforceJavaBuildRequirements" to prevent this from policy from
      generating false positives.
    * The EnforceCILBuildRequirements policy has been added.
    * Enforce*BuildRequirements now warn when a package has requirements
      which they don't fulfill themselves and which are not fulfilled by
      the system database.  (for example, soname dependencies from linking
      against libraries that are not managed by Conary on the system.)
    * Automated Perl dependencies have been added, for both provides
      and requires.  They are not yet enforced, in order to give time
      to adapt while perl packages are being re-built.
    * The EnforcePerlBuildRequirements policy has been added.
      Failures found by this policy may be caused by packages on the
      system not having been rebuilt yet with Perl dependencies, but
      could also show bugs in the Perl dependency code.
    * Automated Python dependencies have been added, for both provides
      and requires.  Like Perl dependencies, they are not yet
      enforced.
    * The EnforcePythonBuildRequirements policy has been added, with
      the same caveats as EnforcePerlBuildRequirements.
    * Conary now writes more information about the build environment
      to the build log when cooking.
    * A bug that caused r.Requires('file:runtime') to create a file
      dependency on 'runtime' instead of trove dependency on
      'file:runtime' has been fixed.
    * Java dependencies now properly ignore array elements in all cases,
      removing false Java dependencies like "[[I" and "[[B".


Changes in 0.80.1:
  o Client Changes:
    * User names and passwords are no longer allowed in repository maps;
      "user" configuration entries must be used instead.
    * The clone command now allows you to clone a binary onto the same
      branch, without having to reclone the source.
    * The TroveInfo table on the client is getting corrupted with
      LoadedTrove and BuildReq entries for components.  These entries
      are only valid on packages.  Code was added to catch when this
      happens to aid debugging.  Additionally, Conary will
      automatically remove the invalid entries the first time 0.80.1
      is run.
    * Environment variables are expanded in paths in conary configuration files.
    * localcs now allows the version and flavor to be specified for a trove
    * conary scs --all now behaves the way it used to again
  o Build Changes:
    * Java dependency generation is now enabled; Java dependency enforcement
      is still disabled.
    * The skipMissingSubDir keyword argument now actually works correctly
      when the subdirectory is missing.
  o Common Changes:
    * Entitlement support has been added as an alternate method of
      authentication.

Changes in 0.80.0:
  o Client Changes:
    * The logic for defining updates across a hierarchy has been completely
      replaced. Instead of rigidly following the trove digraph, we flatten
      the update to choose how troves get updated, and walk the hierarchy
      to determine which updates to actually apply.
    * Dependency resolution could include troves which caused duplicate
      removals for the troves those included troves replace
    * Chroot handling was broken in 0.71.2 and prevented the user name
      lookup code for the chroot from exiting back out of the chroot
    * showchangeset on relative changesets now displays them as jobs.
    * query and queryrep now exclude components if they match their
      package name
    * Conary cleans up rollbacks when a changeset fails to apply.
      Previously, an invalid changeset was saved in the rollback
      stack, which made applying it impossible
    * Removed direct instantiation of NetworkRepositoryClient object; it
      should be created by calling ConaryClient
    * repositoryMap should not contain usernames and passwords now; user
      config file option should hold those instead (user *.rpath.org user pass)
    * If a user name is given without a password the password will be prompted
      for if the repository returns a permissions error
    * added --components parameter to q and rq to not hide components
    * conary update --full-versions --flavors now will work as expected
    * fixed a bug with conary erase foo=/branchname
    * When in multi-threaded mode, the download thread now checks to see
      if the update thread wants to exit.  This fixes many of the
      "timeout waiting for download thread to terminate" messages.
    * Fixed bug where conary erase foo --no-deps wouldn't erase a component
      of foo if it was required by something else
  o Build Changes:
    * Dependencies are now generated for Java .class and .jar files.
      They are not yet enforced, to give time to rebuild Java packages.
    * Java dependency generation has been turned off until 0.80.1 in
      order to wait until there is a deployed version of Conary with
      long dependency handling; some .jar files have so many
      dependencies that they overflowed dependency data structures.
    * CheckDesktopFiles now looks in /usr/share/icons for icons, and
      can find icon names without extensions specified.
    * Build actions which take a subDir keyword argument now also can
      take a skipMissingSubDir keyword argument which, if set to True,
      causes the build action to be skipped if the specified subdirectory
      does not exist.  By default, those build actions will now raise
      an error if the directory does not exist, rather than running in
      the wrong subdirectory as they did previously.
    * You can now cook a recipe that has a superclass that is defined
      locally but a has supersuperclass that is in the repository.  Similarly,
      if you have a superclass that is in the repository but a supersuperclass
      locally, conary will find that as well
    * r.Replace with parameters in the wrong order will now behave correctly
    * The automatic :config component for configuration files has been
      disabled because Conary does not handle files moving between
      troves, and config files were being re-initialized when packages
      were updated.
  o Code structure:
    * queryrep, query, showchangeset, and update --info all use the same
      code to determine how to display their data.  Display.py was changed
      to perform general display operations.
    * query.py added
    * added JobSource concept for searching and manipulating lists of jobs.
    * moved datastore.py into repository module
    * Stubs have been added for adding python and perl dependencies, and
      the stubs have been set to be initially ignored.
    * The internal structure for conary configuration objects has changed
    * A new DYNAMIC size has been added to the StreamSet object.  This will
      cause StreamSet to use either a short or long int to store the size
      of the frozen data that is included in a frozen StreamSet, depending
      on the size of the data being stored.

Changes in 0.71.2
  o Client Changes:
    * The update-conary option has been renamed updateconary per
      bugzilla #428
    * buildPath can be set in contexts
    * cvc co <foo> will work even if there are two foos on the same label with
      different branches.  In that case, it will warn about the older foo
      which it doesn't check out
    * Test mode didn't work for updates and erases which were split into
      multiple jobs
  o Build Changes:
    * Combined the EtcConfig and Config policies, and deprecated
      the EtcConfig policy.
    * All config files default to being put into a :config component.
      This is overridden by any ComponentSpec specifications in the recipe.
    * A use flag has been added for xen defaulting to 'sense prefernot'.  This
      flag should be used to specify flavors for xen domU builds where special
      provisions are made for paravirtualized domU.
    * Added new CheckDesktopFiles policy to catch some more common errors
      in .desktop files.  (For now, it looks for common cases of missing
      icons; more may be added over time.)
    * The Requires policy now interprets synthetic RPATH elements (passed in
      with the rpath= keyword argument) as shell-style globs that are
      interpreted relative first to the destdir and then to the system.

Changes in 0.71.1:
  o Server Changes
    * Added iterTroves() call which iterates over large numbers of troves
      much more efficiently than a single getTrove() call would.
    * Split out FileRetriever object to allow file information to be pulled
      from the repository inside of an iterTroves() loop
    * The web interface shows the troves contained in a group trove instead
      of trying to list all files in a group.
  o Client Changes
    * Config file options that take a path as a value now support ~ for
      home directory substitution
    * Trove.diff() returns a standard job list instead of the previous
      only-used-here format
    * /var/log/conary tracks all update, remove, rollback, and erase events
    * Progress output is simplified when stdout is not a tty (no line
      overwrites)
    * Tracebacks during logged commands get copied to the log
    * Code which checked to see if a shadow has been locally modified didn't
      work for shadows more than a single level deep
    * When you are installing from changesets using --from-files, other troves
      in the changesets can be used for dependency resolution
  o Build Changes (cvc)
    * Additional calls are emulated by the filename_wrapper for the
      r.Run calls.
  o Code Structure
    * Split build/recipe.py into several smaller files
    * Moved OpenPGP keyTable access up call stack so that it can now be
      accessed outside of kid templates.
    * Move epdb code into its own package

Changes in 0.71.0:
  o Code Structure
    * conary now imports all python modules from a toplevel "conary"
      module.  This prevents conary from polluting the module namespace.
  o Client Changes
    * Clone didn't handle shadow version numbers correctly (and could create
      inconsistent version numbers)

Changes in 0.70.5:
  o Client Changes
    * Files changing to config files across distributed repositories now works.
    * The update code uses more consistent use of trove sources, and only
      makes explicit calls to the repository if asked.  This should make it
      possible to create interesting update filters.
    * Clone updated sequences it was iterating over, which is generally
      a bad idea (and caused clone to commit inconsistent troves)
  o Build Changes (cvc)
    * Locally cooked filesets now include file contents, making the
      filesets installable.
    * Fileset cooks now retrieve all of the file objects in a single
      network request per repository.
    * The new NormalizeLibrarySymlinks policy runs the ldconfig program
      in all system library directories.  This ensures that all the
      same symlinks that ldconfig would create when the shlib tag handler
      runs are packaged.  It also warns if ldconfig finds missing files.
    * New argument to r.Run(): "wrapdir" keyword argument behaves much
      like "filewrap" but takes a string argument, which limits the scope of
      %(destdir)s relocation only to the directories under the specified
      wrapdir, which is interpreted relative to %(destdir)s.  Works best
      for applications that install under one single directory, such
      as /opt/<app>
    * Clone, branch, and shadow all take --info now instead of --test
    * ELF files that dlopen() libraries can now be provided with
      synthetic soname dependencies with
      r.Requires('soname: libfoo.so', '/path/to/file')
    * r.Requires now enforces that packages that require a file and
      include that required file must also explicitly provide it. (bz #148)
  o Server Changes
    * Packages added to the repository are checked to ensure the version and
      flavor of all referenced components are the same as for the package

Changes in 0.70.4:
  o Client Changes
    * The trove that satisfies a dependency that is broken by erase is
      now displayed in the "Troves being removed create unresolved
      dependencies" message.
    * Components are now displayed on the same line as their parent
      package in "conary update" output.
    * A new 'interactive' option has been added to conary configuration.
      When set to true, conary will display info about clone, branch,
      update, and erase operations, and then ask before proceding.
  o Build Changes (cvc)
    * The CompilePython action has been fixed to accept macros at the
      beginning of its arguments, fixing a bug new in Conary 0.70.3.
    * The Requires policy can now be given synthetic RPATH elements;
      this is useful when programs are only intended to be run under
      scripts that set LD_LIBRARY_PATH and so do not intrinsically have
      the information they need to find their libraries.
    * Added --test to clone, branch, and shadow commands
    * Clone now supports --skip-build-info for less rigid version checks
      on cloned troves
    * Fixed usage message to better reflect reality
    * Cloning to a branch which already has a version with a compatible
      flavor now works.
    * cpio archive files are now supported for r.addArchive()
  o Repository Changes
    * The repository now serves up stored OpenPGP keys as a "Limited
      Keyserver"; users can retrieve keys, but not search or browse them.
      The keys are available via /getOpenPGPKey?search=KEY_ID. This
      is meant only to allow conary to automatically retrieve OpenPGP
      keys used to sign packages.

Changes in 0.70.3:
  o Client Changes (conary)
    * Conary now works harder to avoid having separate erase/installs,
      instead preferring to link those up into one update when possible.
    * Conary configuration now supports contexts.  Contexts are defined in
      sections starting with a [<name>] line, and provide contextual
      configurations for certain variables, defined in the man page.  All
      configuration options after the [<name>] will be associated with that
      context, and will override the default configuration when that context
      is active.  The current context can be selected by using the --context
      parameter, or by setting the CONARY_CONTEXT environment variable.
    * 'conary config --show-contexts' will display the available contexts
  o Build Changes (cvc)
    * A local cook of a trove foo will ensure that the changeset created is
      installable on your local system, by making sure the version number
      created is unique.
    * The builddir is no longer allowed to appear in ELF RPATHs.
    * The build documentation strings have been significantly updated
      to document the fact that for most strings, a relative path
      is relative to the builddir, but an absolute path is relative
      to the destdir.
    * The ManualConfigure action now sets the standard Configure
      environment.
    * cvc will allow you to cook a trove locally even when you are unable
      to access the trove's source repository
  * Common Changes:
    * Version closeness was improperly measured for troves on different
      branches when then label structure was identical
  o Repository Changes
    * Repository now has a config flag called requireSigs. Setting it to
      True will force all troves to have valid package signatures.  Troves
      lacking this will be rejected.  Enabling this option prevents the
      generation of branches, shadows, or clones since these troves are not
      signed.  It is not recommended that this option be enabled until the
      infrastructure is in place to provide package signatures for all types
      of troves.

Changes in 0.70.2:
  o Client Changes (conary)
    * GnuPG compatible trust metrics for OpenPGP Keys now exists. This
      makes it possible for conary clients to refuse troves that
      aren't properly trusted. The metrics currently in place mimic
      gpg behavior.
    * Running "conary update" in a directory that does not exist no
      longer fails with an error (bugzilla #212).  Note that "cvc
      update" still requires that the current working directory exists
      of course.
    * HTTP error conditions are handled more gracefully when commiting
      a change set. (bugzilla #334)
    * conary more reliably sets a non-zero exit status when an error
      occurs. (bugzilla #312)
    * When performing an update of a group that adds a trove foo,
      search the system for a older version of foo to replace if the
      original update command found a replacement by searching the
      system.
    * New option, "conary update-conary" has been added in an attempt
      to provide a workaround for future drastic protocol revisions
      such as what happened for 0.70
    * Methods for parsing command line update request and changeset requests
      have been added to conaryclient.cmdline
    * A metric for the distance between arbitrary versions on different
      branches has been added, and the code which matches troves changes
      between collections uses this code to give well-defined matches
      for all cases.
    * Rollbacks are now listed with the most recent on top
    * Troves which a group operation tries to remove will be left behind
      if they satisfy dependencies for other troves
    * updateall command respects pins on top-level troves
    * Dependency resolution no longer blows away pinned troves
    * conary update now takes a changeSpec, allowing you to specify both
      the version to remove and the update version, like
      'conary update foo=2.0--3.0'

  o Build Changes (cvc)
    * cvc more reliably sets a non-zero exit status when an error
      occurs. (bugzilla #312)
    * Building groups w/ autoResolve displays the revision of the
      troves which are being included
    * The change to automatically split up hardlink groups into
      per-directory hardlink groups has been reverted.  Instead,
      Conary enforces that link groups do not cross directories, but
      provides an exception mechanism for the rare cases where it is
      appropriate to do so.  The old LinkCount policy was renamed
      LinkType, and the new policy enforcing link group directory
      counting is now called LinkCount.
    * The NormalizeCompression policy no longer causes an error if you
      have two files in the filesystem that differ only by the .gz or
      .bz2 extension.
    * The Provides policy will not longer automatically provide soname
      dependencies for executable files that provide sonames.  A few
      executables do provide sonames, and 0.70.1 provided them as
      harmless extraneous provisions.

   o Repository Changes
     * A new getConaryUrl() method has been implemented to support the
       "conary update-conary" feature
     * Exception handling has been re-worked.  All exception classes
       that are marshaled back to the client are now in the
       repository.errors module.  Some of the most commonly used
       exception classes have been included in their previous modules
       for compatibility until code can be modified to use the new
       repository.errors module.

Changes in 0.70.1:
  * Collection merging didn't handle (admittedly obscure) cases where
    a component on the local system was updated to a new version of a
    trove, and updating that package also tries to update to that version
    but using a different path
  * Redirects are allowed in group cooking as long as the target of the
    redirect is also specified in the group (this allows cleaner handling
    when trying to clean up after label multiplicity)
  * Shorten display for versions and flavors in internal debugging output.
    Make str() output for versions and flavors return formatted strings.
  * ELF files finding non-system libraries via an RPATH did not always
    have the path to the library encoded in their dependency requirement,
    depending on whether the package also included some other (unrelated)
    non-system library.  Futhermore, system paths encoded in an RPATH were
    incorrectly honored.  Both of these bugs have been fixed.
  * Ownership policy now uses macros in the user and group definitions.
  * Symbolic links to shared libraries can now provide path-encoded
    soname dependencies (only manually, never automatically).
  * Removed outdated code with convoluted code for preventing providing
    soname dependencies in some cases; that code has been functionally
    replaced by limiting automatic soname dependencies to system library
    directories.
  * Instead of complaining about hardlinks spanning directories, Conary
    simply creates one link group per directory per hardlinked file.
  * Fixed bug which made source commits fail on cloned source troves

Changes in 0.70.0:
  o The client and server protocol versions have been changed and
    the filecontainer version number updated.
    * Upgrading from previous versions of Conary to 0.70.0 will
      require downloading a old-format changeset file from
      ftp://download.rpath.com/pub/conary/
    * Adding path hash data to TroveInfo overflowed the amount of
      storage space available in a StreamSet when a trove contained
      several thousand files.  In order to accommodate larger data
      stored in StreamSets, we have changed the way data sizes are
      handled.
    * With the changes to StreamSet, LargeStreamSet is obsolete.
      Changeset files used to used LargeStreamSet to represent data.
      Since we now just use a StreamSet, the changeset file format
      changed.
    * Since this version of Conary is incompatible with previous
      versions, we took this opportunity to do database and repository
      migrations that will allow us to make significant code cleanups
      in the near future.

 o Other smaller changes
    * Conary now does the right thing if the same trove is listed
      twice in an update due to recursion (it checks for duplicate
      installs of the same trove).
    * A bug where None would show up in CONARY files when an
      autosource file changed contents but did not change names has
      been fixed.

Changes in 0.62.16:
  * The "conary update" and "conary erase" commands now display the actions
    they take as they run (similar to --info output).
  * The --info output for "conary erase" and "conary update" has been
    reworked to be more user-friendly.
  * Added new conaryrc option signatureKeyMap to choose which signature
    to use when signing based on the label.
  * Fixed a bug where conary would only sign the last trove listed,
    instead of signing all troves listed.
  * The ComponentRequires policy now makes :devellib components require
    :data components if they exist.
  * Don't check for bucket conflicts when resolving during group cooks - if we
    want to check for bucket conflicts in groups, it will be readded in a more
    general way.
  * Removed extra freezes and thaws of files for a 8% improvement in install
    time for absolute change sets (at the cost of some memory, but thanks
    to splitting transactions this should be a good trade off).
  * Added removeIfExist call to miscmodule for some peformance improvement.
  * ELF files that find non-system libraries via an RPATH now have the path
    to the library encoded in their dependency requirement, matching the
    path encoded in the dependency provision.  Before this, the RPATH
    was ignored and the path encoding was only guessed within one source
    package.
  * The LinkCount policy now enforces the requirement that hardlink groups
    contain only files in the same directory as each other; no hardlinks
    between files in different directories are allowed.
  * When updating a group across branches, if a subtrove within the update has
    already been manually moved to the new branch by the user, conary will
    recognize this and sync that trove with the group
  * A new "closed" configuration variable has been added to the
    apache-based networked repository server.  When set, the server
    will always raise a "RepositoryClosed" exception when a client
    attempts to access it.  The configuration variable is a string.
    The string will also be returned to the client.
  * Removed install buckets and replaced with comparisons of hashed path
    values to determine trove compatibility.
  * If a trove is included in an update twice, once directly, and once
    implicitly through recursion, ignore the recursive update.
  * More constraints added to the repository schema
  * Added hasTrove to Items table for faster trove names check

Changes in 0.62.15:
  * The MakeDevices() policy now accepts mode= as a named argument.
  * Added (undocumented) --debug (prints debugging output),
    switched old (undocumented) --debug to now be --debugger (starts debugger
    on initialization)
  * Added debug messages to conaryclient/update.py
  * Cloning to the the same branch works (providing a good way of
    reverting changes)
  * Cloning now updates buildRequirements and loadedTroves in troveInfo
    and enforces their consistency on the target branch
  * Cloning groups is now supported
  * Fix update case where a group update should cause conary to search the
    system for an older version of a trove to replace.
  * If you update a trove foo locally to a new version on the same branch, and
    then update the containing group to a new version on a different branch,
    conary will now update foo to the new branch as well.
  * fix error message when you try to pin as non-root

Changes in 0.62.14:
  * The threading changes in .13 caused some error information to be lost.
    Tracebacks have now been fixed, and the download thread checks much more
    often to see if it needs to exit.
  * Catch InstallBucketConflicts exception

Changes in 0.62.13:
  o Repository Server changes
    * The Schema creation SQL statements have been rewritten in a more
      standardized form. Some indexes have been redefined and a number
      of views have made their way into the default repository schema.
    * The new call troveNamesOnServer can be used now by the netclient
      code for a much faster retrieval of all trove names available on
      all labels on a given server. Server and client protocol numbers
      have changed.
    * The getTroveList() server side function got a rework that should
      result in about a 50% execution time speedup on most queries.
    * The Metadata SQL query has been reworked to join tables in a
      much better order, speeding up the getMetadata call on a
      repository with many versions much faster.

  o Client changes
    * Conary now compresses XML-RPC requests before sending them to
      the repository server.  In order to use compression, the remote
      server must be running Conary 0.62.13 or later.  If the server
      is running an older version, the client will fall back to
      sending uncompressed requests.
    * The database conversion in 0.62.12 did not correct all
      out-of-order file streams.  A new conversion function is in
      0.62.13 that will examine every file stream and ensure that it
      is stored correctly in the database.
    * Versions from the contrib.rpath.com repository are automatically
      rewritten to point to contrib.rpath.org.  NOTE: if you have a
      label from the contrib.rpath.com repository in your
      InstallLabelPath (such as contrib.rpath.com@rpl:devel), you will
      need to modify it to point to contrib.rpath.org.
    * Install bucket handling now works for collections which were not
      fully installed.
    * A bug where database was left locked on exception during install
      when the download thread was still executing has been fixed.
    * The conaryclient code has been split into pieces.
    * Switched rollbacks to local@local:ROLLBACK
    * The main thread no longer blocks forever when the download
      thread fails.
    * Matching referenced troves in collections is no longer dependent
      on sort order of internal dictionaries.

  o Common Repository and Client changes
    * When a changeset is applied to the local system or committed to
      a networked repository, the fileIds are recomputed from the file
      objects and verified.  This prevents corrupted or miscomputed
      changesets from being committed to the repository or applied to
      the local system.

  o Building/Branching changes
    * Many changes have been made to cloning, including sideways
      cloning (creating a clone at the same branch depth as the clone
      source), better cloning with multiple flavors, separate cloning
      of source and binaries, resilience against duplicate troves,
      proper use of existing fileIds during clones, simultaneous
      cloning of multiple troves, and better clonedFrom tracking.
    * The default optflags for x86 changed to remove -mcpu, as it is
      deprecated in gcc.

Changes in 0.62.12:
  * Conary will no longer create a "rootroot" group while installing
    users whose primary group is "root".  It will now call the
    appropriate tag handler for user/group modifications if the tag
    handler is installed.
  * EnforceConfigLogBuildRequirements no longer suggests recursive
    build requirements for packages in which the configure script
    checks to see if the package is already installed.
  * Installing new version of pinned troves leaves the pinned trove in
    place if the two troves have compatible install buckets
  * By default, when you shadow a binary trove, its source is shadowed with it.
  * Instead of a --sources option, cvc shadow and cvc branch now take
    --source-only and --binary-only options that allow you to control whether
    sources or binaries are shadowed.
  * Branch and shadow commands now take an unlimited number of troves
    to branch/shadow.
  * Files sharing versions but with different contents (thanks to flavors)
    got lost when switching from one flavor of a trove to another
  * troves can now be specified for rq, q, and update as <labelpart>/<version>,
    e.g., foo=:rpl1/1.0, or foo=contrib.rpath.com@/2.3-1-2
  * version.hasParent() handles more cases of shadows of shadows correctly.
  * cooking troves into the repository with --flavor <newflavor> now modifies
    the flavor before the recipe is even loaded, not when the recipe's setup
    function is called.
  * add a check to ensure RPATHs in cooked packages do not have %(destdir)s
    or /tmp or /var/tmp in them.
  * EnforceSonameBuildRequirements has been temporarily changed to produce
    warnings instead of errors.
  * Dependncies and flavors didn't order things properly in their frozen forms
  * StreamCollections are now properly ordered

Changes in 0.62.11:
  * InstallBucket policy now allows using macros in component names.
  * The --resume option now works correctly when conary has
    automatically discovered a non-standard path for the main build
    directory.
  * A soname dependency is again generated for libraries outside of
    library directories, but the pathname is now included in the
    dependency.  Within a package, all matching dependencies are
    modified to include the path.  This is useful for cases where
    an application packages private versions of libraries -- the
    dependencies still need to be there so that inter-component
    requirements are honored, but they must not perturb the rest
    of the system.
  * Recursive pinning now behaves itself
  * Switch group recipe syntax to use r.add() instead of r.addTrove,
    r.remove() instead of r.removeTrove(), and add a
    r.setDefaultGroup() command to set the default group.

Changes in 0.62.10:
  * EnforceSonameBuildRequirements enhanced to handle correctly cases
    where more than one trove can resolve a single soname dependency.
  * EnforceConfigLogBuildRequirements now can take exceptions, which
    can be specified either as a filename (such as /usr/bin/bison or
    %(bindir)s/bison) or as a required trove (such as bison:runtime).
  * The trove.Trove initializer no longer allows for a trove to be created
    with a name that has more than one ":" character in it.
  * EnforceSonameBuildRequirements now can take exceptions, which are
    specified as a required trove (such as libfoo:devel) to avoid adding
    to the list of requirements.
  * EnforceSonameBuildRequirements now produces errors for missing build
    requirements, and EnforceConfigLogBuildRequirements now demonstrates
    very few false positives, and so has been updated to warning instead
    of info.
  * Added a check to warn when a trove is installed multiple times from
    the same branch with incompatible install buckets (--no-conflict-check
    overrides this check)
  * Redirects can now redirect to nothing, which allows components to
    disappear gracefully on a redirection
  * A soname dependency is now provided only if the library is in a
    default library directory, or in a directory explicitly added with a
    SharedLibrary(subtrees='/path/to/dir/') call.

Changes in 0.62.9:
  * EnforceConfigLogBuildRequirements policy added.  It looks through
    all config.log files anywhere under the build directory for programs
    that configure has found, and ensures that the transitive closure
    of the build requirements contains each file listed.  (That is, if
    the file /usr/bin/perl has been found, and intltool:runtime is in
    the buildRequires list, and intltool:runtime requires perl, then the
    requirement is satisfied.)  This policy currently produces some false
    positives; the "greylist" that tries to remove false positives needs
    to be expanded.
  * The repository server now uses a repository instance specific key
    cache.  This fixes KeyNotFound errors seen when running multiple
    repositories on one server.

Changes in 0.62.8:
  * The bug, introduced in 0.62.7, that caused Conary to stop short of
    recursing to the innermost troves when handling erasures has been fixed.
  * EnforceSonameBuildRequirements enhanced to use the system database to
    find the right missing build requirements.
  * Make users and groups in a repository such that they may not differ only
    in case, i.e. if user foo exists, user Foo cannot be created.
  * files in /usr/%(lib)s/python/.* are no longer automatically given an
    architecture flavor - if there are architecture-specific files in those
    dirs, they should result in an arch-specific flavor through normal
    means.
  * By default, no OpenPGP signatures will be added to troves when
    doing commits unless a fingerprint is explicitly set in conaryrc.
    Previously, if a keyring existed, the first key found would be used.

Changes in 0.62.7:
  * Some unneeded parts of the sql query in _getTroveList have been removed,
    improving performance.
  * The performance of the default (and most used) case of the
    getAllTroveLeaves has been increased up by using a specialized
    query.
  * Exception handling in the repository when revoked or expired keys
    are used has been corrected.
  * Signature checking now correctly checks the timestamp of the signature
    against the expiration time (if any) of the key that signed it.  If
    the signature timestamp is later than the expiration timestamp,
    the signature is rejected.
  * Pass 'Database is locked' repository errors to the client as a
    RepositoryLocked exception notifying user that the server is busy.
  * The 'yuck' script is no longer installed.
  * ComponentRequires now makes :runtime, :lib, :devellib, and :devel
    components all require their matching :config component if the
    :config component exists.  The :config component is not automatically
    created, but when it exists, it's always going to be because it
    is required by multiple other components.

Changes in 0.62.6:
  * mergeCollections() didn't always handle referenced troves changing
    byDefault status
  * Various cleanups and simplifications have been made to the trove
    removal determination

Changes in 0.62.5:
  * Allow selection of individual troves from change set files via --from-file
  * Recursive queries on local database could get upset by a missing trove
  * Underlying dependency code returns version and flavor for troves with
    broken dependencies
  * Underlying dependency code returns information on what removed trove
    caused a broken dependency
  * Removed --no-deps-recurse option
  * Greatly simplify dependency resolution logic
  * The version portion of a Release (version-sourceCount-buildCount)
    is no longer required to begin with a digit.
  * The Release parsing code has been cleaned up to use consistent
    naming, API documentation, and parse error messages
  * An unhandled exception when signing a trove twice with the same key
    has been fixed.
  * Old (now invalid) changesets are now removed from the changeset
    cache when a digital signature is added to a trove.
  * A package is now counted as empty if it contains only files automatically
    found by the AutoDoc policy.
  * CPackageRecipe now requires elfutils:runtime for eu-strip; this is
    needed for the existing debugedit:runtime requirement to do useful
    work.
  * Removed DistroPackageRecipe and moved its buildRequires list to
    PackageRecipe.  Use clearBuildReqs() to remove any of the base
    requirements for a package.
  * Install buckets are respected during dependency resolution
  * Updated the troveNames() call to a faster query, which should bring
    the run time of the "conary rq" back to a more reasonable limit
  * Race conditions and robustness problems have been fixed in
    the changeset cache.

Changes in 0.62.4:
  * Many places where lots of individual db calls were done to collect
    file objects have been collapsed into batched calls (5-10% speedup
    on some operations)
  * Fixed PGP key submission to not use a hidden form element.
  * Changed PGP key submission to use an xmlrpc call instead of
    modifying the database directly.
  * Added methods to change PGP key/user associations, and thereby
    disable a key.
  * Added an index to dependency resolution for a massive improvement
    on local system dependency performance on large updates.
  * Added the ability to get troves without file lists from the local
    database and use that when getting troves through the changeset
    trove source.
  * Previously, dependency resolution could cause duplicate
    trovesource entries.  This no longer occurs.
  * :lib and :devellib automatically have lib=%(lib)s install buckets.
  * A user management bug in the repository has been fixed.
    Previously, if you deleted a group followed by the user with the
    same name of the group, an unhandled exception occurred.
  * Looking up changeset cache entries in the cache database no longer
    uses exception handling to determine when database entries are
    invalid or stale.
  * The EnforceSonameBuildRequirements policy now recognizes :devellib
    as well as :devel components in buildRequires.

Changes in 0.62.3:
  * Don't link troves to groups when the branch has changed
  * Link new troves to collections (and new collections to old troves) when
    a trove isn't installed but a suitable replacement (meaning on the same
    branch) is available
  * Installing changesets w/ not by default from files broke
  * Fix a bug in the kid template that prevented permissions (ACLs) from being
    deleted from a repository.

Changes in 0.62.2:
  * Further reworkings of update code to be fully based on job sets. The
    absolute flag now defines whether a trove is newly installed or if
    it should be an update from an existing trove (when possible). Network
    changesets and changesets from files are treated almost identically now.
  * Swapped lock terminology for pin
  * Changed table names in database schema to better match the repository
    schema

Changes in 0.62.1:
  * UtilizeGroup fixed
  * conary updateall fixed
  * Disable SHA-1 integrity checks when trove changesets don't include
    files in various places
  * conary now prevents you from cooking empty groups

Changes in 0.62.0:
  * Initial OpenPGP (RFC 2440) based signature support has been
    added. Conary reads public keys from ~/.gnupg/pubring.gpg and
    /etc/conary/pubring.pgp.  Conary reads private keys from
    ~/.gnupg/secring.pgp.  Setting the "signatureKey" configuration
    variable to a key ID will select which key to use from the
    keyring. If signatureKey is not set, and there is a valid private
    keyring, the first key on the keyring will automatically be used
    to sign changesets when committing them to the repository.
    "cvc sign" adds a signature to a trove that already exists in the
    repository.
  * Change set generation on the command line is more flexible. It can generate
    erasure changesets as well as relative to nothing changesets
  * When creating multiple groups from the same recipe using newGroup(),
    Conary now searches all subgroups when resolving dependencies within
    a parent group
  * Conary no longer resolves dependencies for troves with byDefault=False
    (such as :test and :debuginfo).  Conary will now resolve dependencies in
    those troves only if you set checkOnlyByDefaultDeps=False.  When creating
    subgroups using newGroup(), pass the checkOnlyByDefaultDeps flag as an
    argument to the newGroup() function.
  * excludeTroves now applies to troves which have been added to
    already installed collections

Changes in 0.61.12:
  * You can now search for troves by <trove>=<host>@
  * A bug when cooking groups with depCheck = True (introduced in 0.61.10)
    has been fixed.
  * A new r.ByDefault policy controls how components are included in their
    enclosing packages; the default is True except for :test and :debuginfo
    components that default to False.
  * Cloning across repositories works
  * A bug in 'conary update --info' output was fixed

Changes in 0.61.11:
  * A bug that caused a database deadlock when removing entries from the
    changeset cache in the repository server has been fixed.
  * Added RegularExpressionList in conarycfg
  * Added lockTroves configuration option for autolock
  * Recurisvely included troves could be removed incorrectly when those
    troves were already present

Changes in 0.61.10:
  * The conary update command now takes a --sync parameter, documented in
    'man conary'
  * Groups now allow you to create a reference to another cooked trove,
    and use that reference to add troves that are contained in that trove.
    For example, if you want to create a group-python based on the troves in
    an already cooked group-dist, you add a reference to the group-dist in
    group-python, and pass the group-dist reference in when you call
    addTroves.
  * Work has begun towards generalizing the concept of a trove source.
    A class SimpleTroveSource has been added that, when subclassed and given
    access to the troves, will allow you to call findTroves to search that
    source.  The same code is used in update code to unify updating from
    the repository and from changesets, and it is used to provide the search
    capabilities for the local database.
  * Conary now allows all files, not just regular files, to have
    dependencies.  This is necessary for user/group dependencies for
    non-regular files to work.  Packages built with 0.61.10 or later
    that have non-regular files with non-root user or group will not
    be readable by Conary versions 0.61.9 or earlier.
  * Shadowing now preserves the byDefault flag, and handles reshadowing
    collections gracefully now
  * Update preprocessing now works on absolute changesets instead of
    relative ones, providing massive cleanups. Code uses sets of jobs
    instead of changesets for job representation, allowing still more
    cleanups. Many bugs seem to have gone away.

Changes in 0.61.9:
  * Fix a bug added in 0.61.8 that breaks tag handlers

Changes in 0.61.8:
  * Fix a bug introduced in 0.61.7 that occurred when, in the repository,
    either the Users table or Groups table was empty when creating a new group.
  * Add --buildreqs, --flavors options to q and rq.
  * Primary troves should not have their trove change sets overridden by
    items recursively included (and fixed a pile of things this broke).
  * Locally stored change sets can't always get access to pristine files
    from the local filesystem; when it can't, make sure file sha1 checking
    doesn't get upset.
  * Unchanged troves in updated groups could be erased by items in the
    same group on a different branch.
  * The "conary q[uery]" command accepts a --diff option.  When --diff
    is used, the difference between installed and pristine troves is
    displayed.
  * An additional progress callback has been added to show when database
    transactions are committed

Changes in 0.61.7:
  * Several bugs related to updating two troves with the same name have been
    fixed - including branch affinity, flavor affinity, correct handling of
    already updated troves, and correct handling of empty flavors.
  * "conary emerge" as root (or as a user than can apply the changeset
    produced by the build) did not install anything but the toplevel
    package.  This bug has been fixed.
  * No longer hide descriptive TroveNotFound errors behind a generic
    NoNewTroves wrapper.
  * Group recipes can now request that dependencies be resolved and
    added to the group at cook time.  To automatically add required
    troves to a group add "autoResolve = True" to the recipe class.
    Optionally "autoResolveLabelPath" can be set to a list of labels
    to use during dependency resolution.
  * Locally stored rollbacks couldn't handle files changing types. As
    part of the fix, the generic file diff code is now used when creating
    changesets instead of having a special-case wrapper around it
    (fileChangeSet()).
  * The commitaction script and the changemail module did not necessarily
    show the full trailing version for branches and shadows.  (For example,
    /conary.rpath.com@rpl:devel/4.1.25-18/db41/19 showed up as "19"
    instead of "4.1.25-19".)
  * Add a --deps option for conary q.  Make that and conary rq --deps
    recurse over collections.
  * Warn about missing buildRequires entries both for soname dependencies
    and for TagSpecs applied via tag description files.
  * A bug in updating groups that switch the byDefault setting of troves
    has been fixed.
  * Add an updateThreshold config option to control the number of troves to
    include in a download.
  * Ordering didn't work for old packages depending on anything, or for
    dependencies whose provider moved between components.
  * The r.Ownership(), r.UtilizeUser(), and r.UtilizeGroup() now generate
    appropriate dependencies on info-* packages.
  * Updating packages and components installed multiple times could cause
    a component to be removed multiple times (which resulted in a traceback).
  * Fixed a bug that occurred when groups tied to a user were deleted
    without deleting the associated user, then subsequently adding a user
    with the same name.

Changes in 0.61.6:
  * InitialContents turns off EtcConfig, since a file cannot be both
    a config file and an InitialContents file.
  * Reworked repository change sets to directly reference files from the
    contents store.
  * The User() command now takes an optional supplemental= option,
    which provides a list of supplemental groups to which to add
    the user.  (SupplementalGroup() is for groups not associated
    with a user.)
  * The showcs command can now handle components that are referenced
    but not included in a changeset.
  * InfoUserRecipe and InfoGroupRecipe can now be built with buildlogging
    turned on.
  * Conary's internal handling for dyanamically finding new IDs for
    users and groups has been fixed.
  * "conary updateall" now accepts the --test flag.
  * Various fixes were made to the CIL dependency detection code.

Changes in 0.61.5:
  * Added basic clone capability (which only works cloning to parents
    branches and shadows, and on a single host).
  * Now handles degenerate case of packaging unreadable files.
  * A bug that caused conary to ask for the wrong fileId when constructing
    a changeset from multiple repositores has been fixed.
  * Conary now can add users and groups automatically at install time.  If
    there is no taghandler to add a user or a group, conary will add it
    internally as a bootstrapping measure; if there is a taghandler,
    conary will call that instead.  In order to ease transition, Conary
    does not yet create the dependencies on the info- packages; a future
    version of Conary will add those dependencies after the system user
    info- packages have been created.
  * rpm2cpio now handles rpm archives that use bzip2 to compress the
    cpio payload
  * Conary now creates dependencies (provides and requires) for CIL
    files, if mono's monodis is installed on the system or being built
    in the current package.
  * Troves moving between troves could cause conary to attempt double
    erasures
  * The networked repository handles cases where contents are not
    found in the contents store.  The exception is passed back to
    the client.
  * The networked repository handles cases where a file stream is not
    found when the client asks for file contents.  The exception is
    passwd back to the client.
  * An error that caused getPackageBranchPathIds() to return the
    oldest fileIds instead of the youngest fileIds has been corrected.
  * Reworked finding old versions of troves to avoid a single trove
    being removed multiple times

Changes in 0.61.4:
  * %(datadir)s/.../lib/ files will no longer show up in :lib - presumption
    being that anything under %(datadir)s really is arch independenct
  * Creating branches and shadows had a command line parsing bug
  * "cvc newpkg" takes --dir and now complains for unexpected arguments
    (which is used to just ignore)
  * when using flavor affinity for installed troves, merge subarchitecture
    flags
  * group handling didn't always preserve troves which were needed by a
    newly installed trove properly

Changes in 0.61.3:
  * Corrected a bug that snuck in 0.61.2 that caused a temporary SQL table
    to not be temporary, which makes multiple httpd processes fail with
    'database schema changed' errors.

Changes in 0.61.2:
  * Fix a bunch of typos in the authentication checking server side
  * Add permission editing capabilities to the server component and hooks
    in the netclient
  * Overhaul of ACL system so that uniqueness constraints on Troves and
    Labels can be enforced: we now use a special Trove and Label "0 | ALL"
    instead of Null
  * Dependency resolution enforces label ACLs.
  * Module arguments to commitaction are parsed according to shell
    quoting rules.
  * The changemail commitaction module now takes an optional '--from'
    argument.
  * added clearBuildReqs() - will clear all or some of superclass buildreqs
    when cooking.
  * The pickled version of Dependency objects changed, therefore the
    schema version of the changeset cache has been incremented.
  * When Configure() detects a failure and input or output is not a
    tty, all config.log files will be included in the output in order
    to ease debugging from captured log files.
  * Part of the infrastructure for adding users and groups has been added:
    it is possible to create info-<name>:{user,group} packages via
    UserInfoRecipe and GroupInfoRecipe classes.  The User(), Group(),
    and SupplementalGroup() policies are deprecated; those lines should
    move to their own recipes intact (the syntax remains the same).
    The install-time code does not yet install info-* packages first in
    their own transaction; when it does, the Ownership(), UtilizeUser(),
    and UtilizeGroup() policies will create dependencies on the
    appropriate info-* packages.
  * The networked repository server and client code has been changed
    to use the 'deflate' Content-encoding type instead of 'zlib',
    which makes the code RFC 2616 (HTTP 1.1) compliant.
  * A new function called hasUnresolvedSymbols() has been added to the
    elf module.  This could be useful for a contributor to implement a
    policy that checks to make sure that shared libraries do not have
    unresolved symbols.  Additional code could be written to check
    binaries too.
  * cvc checkout, update, and commit now show progress when communicating
    with the repository server
  * Progress is now displayed while downloading file contents from a
    repository (such as when assembling a changeset that is distributed
    across multiple repositories)

Changes in 0.61.1:
  * Cleaned up error message which results from Conary not being able to
    determine which trove to remove when a new one is installed
  * Dependency object use slots
  * Hash values for DependencySet, Version, and Branch objects are cached
  * UIDs and GIDs that cannot be mapped to symbolic names no
    longer cause the buildpackage code to traceback.  The ownerships
    from the filesystem were never used anyway, so it's safe to assume
    that all files are owned by root:root
  * Implemented proper updateall
  * Files in troves are downloadable from the repository browser.
  * Troves in the repository browser are separated by first letter
    instead of showing all troves in one page.

Changes in 0.61.0:
  * New functionality for maintaining user groups: renaming and updating
    members
  * Added repository interfaces for deleting users and groups
  * Added a repository iterator function to list the members of a group
  * The web interface to the Conary repository now has a repository
    contents browser, accessible either from the main page (if you are
    logged into the web interface), or from the /browse url. Example:
        http://conary.example.com/conary/browse
  * A bug preventing all access to the web interface if an anonymous
    user existed has been fixed.
  * "Large" updates are split into multiple pieces which are downloaded
     and installed independently of one another
  * Trove updates are tracked through collections
  * Group handling completely rewritten to function as a three way merge
    instead of a set of heuristics
  * Trove removal handles references troves which are referenced by multiple
    collections
  * Rollback format unified for local and nonlocal rollbacks
  * Dependency ordering forces collections to be installed after all of their
    referenced troves (allowing simple restarts)
  * Database migration removes stale versions
  * --replace-files marks the replaced versions of the files as no longer
    present
  * Troves store information about Install Buckets - not used yet.
    By specifying a component's install bin, which is a set of key-value
    pairs, you can describe whether two versions of a component are
    installable side-by-side.  If two versions of the component share the
    same keys for their install bins, but at least one different value, then
    the components are installable side-by-side.
  * Troves store information about troves loaded when building a recipe
  * Build Requirements are stored with the trove
  * Add isCollection() to TroveInfo
  * Changesets download while instals are going on
  * StreamSet.twm() respects ignoreUnknown now
  * Rollbacks of locally cooked and emerged troves works

Changes in 0.60.12:
  * Previously, if you ran "conary update foo", and foo requires a new
    version of bar, but updating to the new version of bar would break
    existing dependencies of other troves on the system, a very
    unuseful "Troves being removed create unresolved dependencies"
    message would be printed.  Conary now says that "Additional troves
    are needed" instead.  If --resolve is used, it will report the
    troves that have been added before displaying the dependency
    failures caused by erase.
  * Symlinks no longer confuse AutoDoc policy.
  * Autosource files which have changed confused cvc update
  * allow a \ at the end of a line in config files to do line continuations
  * several bugs in the multitag handler have been fixed

Changes in 0.60.11:
  * The '-f' flag was added to the arguments to gzip when
    recompressing compressed files
  * Added progress callbacks for uploading the changeset when cooking
  * Improved automatic mainDir detection for some corner cases.
  * Put development docs back in :devel component (they were
    inadvertantly removed from it by a previous fix).

Changes in 0.60.10:
  * BadFilenames policy absolutely prohibits filenames with newlines
    in them, no exceptions allowed.  Other similarly bad filenames may
    later be forbidden by this policy.
  * UTF8Filenames moved to packagepolicy, where it belongs, and it now
    raises an error instead of printing a warning.
  * Conary now enforces the rule that tag names must have no whitespace
    and must be all alphanumeric characters, -, or _.
  * Conary can now run a single instance of a single tag handler to
    process multiple tags.  The tag description files for each tag
    must point to the same tag handler, and must each specify the
    multitag datasource.  The data is passed to the tag handler on
    standard input using the protocol "tag list for file1\nfile1\n..."
  * Fixed ftp server busy detection when fetching files via URL.

Changes in 0.60.9:
  * The changemail script is replaced by a generic commitaction script
    that loads modules, and a changemail.py module is supplied.  There is
    a backward-compatible changemail script which calls commitaction
    with the changemail.py module.  --email and --*user options now are
    changemail module options, so the commitAction should be specified
    something like this:
    commitAction /.../conary/commitaction --repmap ... --module "/.../conary/changemail --user %(user)s --email foo@example.com --email bar@example.com"
    You can add your own modules and run them all from the same commitaction
    using multiple --module arguments to the commitaction script.
  * Conary can now almost always guess the correct name for the mainDir
    when it is not %(name)s-%(version)s, if the first addArchive()
    instance creates exactly one top-level subdirectory and no other
    top-level files of any sort, in which case it will use that name as
    the mainDir.

Changes in 0.60.8:
  * The changemail script is now actually packaged, in
    /usr/lib{,64}/python2.4/site-packages/conary/changemail
  * Build requirements for superclasses are automatically added to
    subclasses.
  * Build requirements now look at all labels in a version to see if they
    satisfy a build requirement.
  * The NormalizeManPages policy now automatically converts man pages
    encoded in iso-8859-1 to man pages encoded in utf-8.  Additionally,
    it runs faster and no longer calls sed.

Changes in 0.60.7:
  * The changemail script is now distributed with conary, and is called
    with a different calling convention; instead of being called once
    per trove with trove-specific command line options, it is called
    once per commit (of however many troves) and creates more readable
    summary email messages.  Remove --trove, --version, and --flavor
    arguments from your changemail invocations.  Added --user argument
    to changemail; specify in .cnr files as "--user %(user)s".  Or, to
    only print users for source or binary commits, use "--sourceuser
    %(user)s" or "--binaryuser %(user)s", respectively.
  * The cvc rdiff command now recognizes creating a shadow as such.
  * Build requirement tracking is now half-enabled; conary is now able
    to read "buildReqs" tags, but will not yet generate them.
  * Files in /tmp and /var/tmp, and all cvs temporary files, will no
    longer be packaged by default,
  * The addArchive(), addSource(), and addPatch() actions can now fetch
    via HTTPS as well as HTTP and FTP.
  * The repository now handles creating a changeset between two troves
    that both contain a version of a file that is stored on a different
    repository

Changes in 0.60.6:
  * Erasing emerged troves works properly
  * Calling Doc() no longer disables the AutoDoc() policy.
  * A more reliable method is used for finding the port of an
    Apache connection

Changes in 0.60.5:
  * 'conary emerge' works again
  * Distributed group changesets failed when remote troves disappeared
    from the group
  * build logs are now tagged with 'buildlog' tag
  * Conary now handles cases when a directory becomes a symlink when
    applying a changeset.  An error message is displayed which tells the
    user how to apply the update.

Changes in 0.60.4:
  * An error in the automatic database conversion of 0.60.2 systems
    has been corrected.

Changes in 0.60.3:
  * Reimplemented LargeStreamSet in C
  * Added StreamCollection
  * Policies now announce their names in their information, warning,
    debug, and error messages, making it easier to determine how to
    resolve problems.
  * The database conversion for to 0.60.2 didn't work well; a proper
    conversion is now in place

Changes in 0.60.2:
  * Added InitialContent flag
  * Fixed bug which caused servers to leak file descriptors when the sqldb
    was replaced
  * "repquery --deps" output fixed (broken in 0.60.1)
  * Added AutoDoc policy which finds common documentation files and puts
    them in %(thisdocdir)s automatically.
    AutoDoc is disabled by calling
    Doc without calling AutoDoc, which means that existing recipes that
    call Doc will not show changes.
  * getPackageBranchPathIds() now returns version and fileId as well,
    so that the IdGen class can determine if an older version number
    should be assigned to files.  getPackageBranchPathIds() is now the
    primary mechanism for populating the pathId dictionary.
  * The local label methods of the version object have been
    refactored. isLocal() is now onLocalLabel(), isEmerge() is now
    onEmergeLabel(), etc. isOnLocalHost() has been added as a method
    to easily determine if a version only exists in the database
  * Moved logic for explicitly creating a changeset from cscmd.py to the
    ConaryClient object
  * Added the (unused) ability to lock and unlock troves. Ignore this for now.
  * "query --info" behaves much more like "repquery --info" now
  * isSourceVersion() method has been to the Version object
  * most of the remaining erroneous references to "Package" have been
    changed to "Trove" throughout the code.  This includes method
    names such as getPrimaryPackageList() -> getPrimaryTroveList().  Some
    more commonly used methods were left as deprecated thunking methods
  * dependency resolution couldn't resolve a requirement w/o flags against
    a provides w/ flags

Changes in 0.60.1:
  * Support for legacy clients (protocol version 29) has been removed from
    the server
  * The server raises an server-side exception if any client with
    protocol less than 32
  * Updated the URL provided in a server-side client version mismatch
    exception
  * Server-side dependency suggestions return more choices, leaving it
    to the client to sort it all out
  * Client uses timestamps to determine which troves to install when their
    flavors score equally
  * Fixed build-side bug handling meta characters ([,*,etc) in file names
  * "cvc newpkg" now accepts pkgname=label syntax
  * files.contentsChanged() function updated to work with StreamSets
  * Basic local changeset creation, retargeting, and commits work
  * Permissions weren't merged for operations run as non-root users
  * The structure of the repository web interface has been redesigned
    and some authentication UI bugs have been fixed.
  * The repository web interface now requires the conary-web-common package
    to be installed.
  * Committing troves to the repository no longer recompresses non-config
    files
  * Timestamps are set on the server at commit time; the timestamps the
    client assigned is not used (this is to protect against clients with
    a bad idea of time; servers should be consistent, even if they're
    wrong, and as long as time doesn't go backwards on that server all is
    good)
  * Reworked troves to be representable as streams and implement *basic*
    signature capability
  * Local cook versions are now more sensible.

Changes in 0.60.0:
  * Changed changesets to compress individual files instead of the combined
    stream.
  * Cleaned up file content objects to no longer track file sizes.
  * Switched away from TupleStream to StreamSet both for better performance
    and for improved flexibility in the format (at the price of larger
    frozen streams).
  * Troves explicitly provide their own names.
  * Troves can now provide "capability flags", and trove requirements
    can now include references to the capability flags.
    r.ComponentProvides(('ASDF', 'FDSA')) will cause all components built
    from the current recipe to provide the 'ASDF' and 'FDSA' capability
    flags, and r.Requires('/path/to/file', 'foo:runtime(ASDF FDSA)')
    will make /path/to/file require the foo:runtime component built
    with the ASDF and FDSA capability flags.
  * Dependency components can contain : characters now.

Changes in 0.50.14:
  * Dependency checking now returns reordering information (which isn't
    used yet)
  * Allow groups to include other groups defined in the same recipe (but
    explicitly disallow cycles in groups)
  * Fixed bug in building multiple groups with a single recipe when some
    of the groups already exist, but others don't

Changes in 0.50.13:
  * Added automatic :data component for /usr/share, to which you should
    add any platform-independent files that are needed by :lib components
    but not in a libdir-derived path.  These might include configuration
    files and supporting data files needed by both library and runtime
    programs.
  * Added automatic intra-package inter-component dependencies; now within
    a single package, the :devel component will automatically require the
    :lib component if both components exist.  These dependency sets can be
    modified with the ComponentRequires policy.
  * The build/buildpackage.py file has variable and function names changed
    to better match our terminology for packages and components.
  * Change flavor specified in the conaryrc to a flavor path -- accept the
    flavor config parameter multiple times to create a flavor path
  * Added a "filewrap" argument to r.Run() that inserts an LD_PRELOAD
    wrapper that overrides some library funtions to look in %(destdir)s
    first before looking in the filesystem.  This is subject to change
    as we experiment with it!

Changes in 0.50.12:
  * Implemented --quiet for conary update changeset commands, and cvc cook.
    Also implemented the 'quiet' configuration value. This option suppresses
    progress indicators.
  * Split loadRecipe into loadInstalled and loadSuperClass, depending on the
    purpose of the recipe loading.  loadInstalled will examine the local
    system to look for a matching installed trove, and load that version,
    while loadSuperClass will not.
  * Logs of builds are now stored in cooked changesets in the :debuginfo
    component -- generally in
    /usr/src/debug/buildlogs/<name>-<version>-log.bz2, controlled by
    macros.buildlogpath
  * Added lib/logger.py
  * Fixed conarybugz.py to work with Conary's new site-packages location
  * Cleaned up yuck, rpm2cpio, and rpm2ccs scripts to use new "import conary"
    mechanism for finding conary.
  * Check sha1s for all files written into the repository or file system
  * conary scs --deps works again

Changes in 0.50.11:
  * Reworked file addition to local database a bit for better performance
  * Fixed sorting for --info
  * Don't make --info installs require a writeable database
  * Added an exception to group updating, restricting removal of existing
    troves to match the group's contents to troves on the same branch
  * Groups which had the same trove added (via a referenced trove) and
    removed (from the primary trove) got confused
  * conary showcs now takes trove version
  * conary showcs will display erased troves in changesets, and erased troves
    that are referenced but not within the changeset
  * conary changeset now support trove=<version>-- to create a changeset that
    erases the trove
  * Cache user id to name mapping
  * Improved the progress indicators for preparingUpdate and
    creatingDatabaseTransaction
  * Implemented progress indicator on source downloads
  * Fixed bug in update process which caused files to be incorrectly skipped

Changes in 0.50.10:
  * Added callback for creating database transaction, so that it does
    not look like we spend an inordinate amount of time executing tag
    pre scripts.
  * Added findtrove.py to the Makefile so that it is included in
    the distributed version of conary.
  * Added distcheck rule to Makefile to try and avoid missing files in the
    future

Changes in 0.50.9:
  * reimplemented StreamSet in C
  * moved findTroves out to findtrove.py, reworked it to be more modular
  * getSourceVersion now correctly handles branched binaries by looking
    up the branch to find the source component.
  * reimplemented StringStream in C
  * fixed bugs in --info

Changes in 0.50.8:
  * sort update --info alphabetically, display old versions, and display
    a letter summarizing the type of change
  * NormalizeInterpreterPaths() policy now looks in the package currently
    being built, as well as on the installed system, to determine how to
    resolve #!/usr/bin/env scripts.
  * groupName argument to addTrove() can now be a list of group names as
    well as a single group name.
  * --no-recurse works on the erase path
  * fix to walkTroveSet (which was horribly broken)
  * enable (optional) dependency checking when building groups
  * 'cvc cook' error output when there are unresolved build
    requirements is more user friendly
  * filesystem conflicts are handled properly when applying a rollback
  * updating a package to a version that comes from a different
    repository when that package had an uninstalled component works
    now.
  * conary now resides in /usr/$LIB/python$PYVERSION/site-packages/conary/
  * calling r.Replace on a non-regular file results in a warning instead
    of an unhandled exception
  * implemented basic callbacks for update, erase, and changesets

Changes in 0.50.7:
  * Added the XInetdService action to avoid having to include
    /etc/xinetd.d/ files separately, and to make xinetd.d files
    be consistent, making recipe-provided changes less likely to
    conflict with local configuration changes.
  * groups are no longer allowed to contain redirects
  * added setLabelPath to group recipe
  * Allow r.Provides("soname: libfoo.so(FLAGS)", "/some/file") (added
    the "(FLAGS)" part).
  * don't allow spaces and commas in revisions

Changes in 0.50.6:
  * conaryclient.updateChangeSet should have recursed by default
  * Metadata retrieval now works along distributed branches and shadows.
  * reworked troves being added to database to handle missing parts
    of packages and groups properly (and make things faster and more
    elegant)
  * merged update and erase code paths in conaryclient
  * update and erase now take +,- modifiers on trove names
  * added --info to see what an update or erase command will do
  * a single group recipe can now build multiple groups

Changes in 0.50.5:
  * Streams return their value through __call__ instead of value()
  * Reimplemented ShortStream and IntStream in C
  * conary config now takes --show-passwords option, and does not pretty
    print config file values when not printing to screen.  This means that
    conary config > <file> will result in a valid configuration file.
  * Updating groups didn't work when the group referenced troves as new
    which were already installed on the system
  * r.ComponentSpec('somecomponent', '.*') will no longer override the
    file specifications for packaging :debuginfo and :test components.
  * loadRecipe now takes a troveSpec as its first parameter, and uses that
    troveSpec to find the trove on the local system that matches the source
    component that is being loaded.  loadRecipe also automatically searches
    the labels that are parents of the current recipe, so if you shadow a
    recipe, any loadRecipe lines contained in that recipe should still do
    what you want.
  * merge didn't handle files converging
  * merge doesn't need to deal with autosource files
  * diffs between groups failed when members disappeared

Changes in 0.50.4:
  * Most rollback information is stored as a reference to a repository
    instead of storing full rollback data on the local system. The
    localRollbacks flag in conaryrc allows the old behavior to remain.
  * The CONARY state after a merge operation on a shadow now has the
    correct fileId for files that are not different than the parent
    version.
  * Added /usr/lib/conary/conarybugz.py to make it easy to automatically
    populate bugzilla databases from repositories.
  * Sped up Strip, NormalizeInitscriptLocation, NormalizePamConfig,
    TagDescription, and TagHandler policies by limiting them to
    only appropriate directories.
  * Fixed :debuginfo to work with binaries built from more than one
    source file, and made it less aggressive by only stripping debug
    information out to the :debuginfo files, which both makes stack
    traces better without :debuginfo installed and makes libraries
    stripped for :debuginfo more likely to work.
  * When existing fileId's had no streams but the streams are provided
    by a later commit, those streams weren't always merged properly if
    there were multiple files for that fileId
  * conary config output masks user/password info in repository maps
  * the config option useDir has been changed to useDirs, and archDir has been
    changed to archDirs, to allow for tiered use/arch flag definitions, and
    the tweaking of use and arch flag settings.  By default, useDirs and
    archDirs look in /etc/conary/<dir>, followed by /etc/conary/distro/<dir>,
    follwed by ~/.conary/<dir>, where dir is use or arch, depending on the
    context.
  * Arch files can now contain arbitrary macro definitions, and in the future
    will contain values for macros like %(lib)s, which is lib64
    on some platforms.
  * when using --keep-existing, the install label path and install flavor
    are used to determine which version to install instead of using affinity
    to install something close to what you already have.
  * a bug that prevented a changeset from applying to the system when
    the changeset removed a component from a package and the component
    is not installed on the system has been fixed.

Changes in 0.50.3:
  * database findTrove now has an interface that is much closer to the
    repository findTrove function -- this enables conary q to work like
    conary rq.
  * Group handling didn't work for multiple levels of group inclusion.
  * Database.hasTrove() no longer needs to instantiate troves.
  * Fixed overly-aggressive cleaning of the cache.
  * Added repository findTroves call to parallelize findTrove calls.
  * Added the NonMultilibDirectories policy to prevent 32-bit troves from
    utilizing lib64 directories.
  * the NormalizeInterpreterPath policy can now handle unwriteable files
  * fixed the network client code to return file contents properly when
    multiple file contents are requested from the server (bz#50)
  * rewrote Database.getTroveLatestVersion()
  * Added :debuginfo handling in Strip policy, which requires debugging
    to be turned on in optflags and elfutils's eu-strip and debugedit to
    be installed.  Like :test components, :debuginfo components are not
    installed by default.
  * File versions are now properly set to a branched version after a
    merge operation
  * cvc commit aborts again when the current versions of files are not
    the latest versions

Changes in 0.50.2:
  * Any %(lib)s-derived path (/%(lib)s, %(libdir)s, %(krbprefix)s/%(lib)s,
    or %(x11prefix)s/%(lib)s) will now cause the entire package and all
    components to be flavored with the base instruction set flavor, so
    that architecture-sensitive but non-code files in (say) /usr/lib64
    do not show up on 32-bit platforms.
  * Sped up dependency resolution on the client
  * The reworked getFileContents call now asks for contents from the
    correct server when contents from more than one server are requested

Changes in 0.50.1:
  * Add support for trove=<troveVersion> in rq, cvc co, and other places that
    use findTrove
  * Add conary q --info option to display flavors
  * changeset command uses system flavor if no flavor is specified, skips
    troves which are not included in packages and groups by default,
    takes a --no-recurse option, and filters based on the excludeTroves
    configuration setting
  * Added automatic :perl component that works like the :python component,
    and extended the multilib-friendly-or-architecture-neutral policy to
    work with perl as well as python.
  * client/server protocol negotiation is a whole lot smarter now
  * getChangeSet() results in a single URL rather than one per primary trove
  * group, fileset, and redirect recipes have macros that contain the
    buildlabel and buildbranch.
  * fixed a bug with merging absolute change sets which contain config files
  * redirections to troves w/ older versions already installed didn't work
  * the pathId generation code has changed.  For cooked troves, the
    pathId will be the same for any particular version of a path.
    Code must not depend on this behavior, however; it may change in the
    future.

Changes in 0.50.0:
  * Redirections work
  * Sped up group generation
  * Troves which reference other troves (groups and packages) can now specify
    whether a trove is installed by default or not. Packages now reference
    :test, but don't install it by default
  * Added optional 'recurse' parameter to netclient.createChangeSetFile
  * The first argument to the Requires and TagSpec commands can now have
    macros interpolated, as in r.Requires('%(bindir)s/foo', ...)
  * Groups can have requirements now
  * protocol-level getFileContents works on multiple files simultaneously
  * repository log had too many files added to it
  * set instruction set flavor for a cooked trove whenever any Arch flags are
    checked

Changes in 0.14.12:
  * The shadow command looks at buildLabel instead of following
    installLabelPath
  * In some cases, troves with an incompatible flavor were chosen when
    --resolve was used. The proper flavor is now used, or the
    dependency is reported as unsatisfiable.
  * Several more instances of %(lib)s were moved out of the default
    specification for generic components like :runtime and :devel for
    better multilib support.
  * Policy now helps ensure that :python components are either
    architecture-neutral or multilib-friendly.
  * Better error messages for "%(foo)/" (which should be "%(foo)s/")
  * Looking up files in the local database gave erroneous results in
    some cases (this was noticeably primarily when distributed change
    sets were being generated)

Changes in 0.14.11:
  * Local systems store config files in sql tables now.  Use
    /usr/share/conary/convertcontents to convert to the new data store.
    Note that this means that any *config file* managed by conary can be
    read through the main SQL database file in /var/lib/conarydb/conarydb.
  * Actually check build requirements before building, use --no-deps to
    ignore the check.
  * make conary q and conary update convert all flavors to  strong flavors
    for comparison; ~readline becomes readline, and ~!readline becomes
    !readline, so that conary q foo[readline] works as expected.
  * no default flavor is presumed for local operations (erase, q)
  * changed getPackageBranchPathIds to base64 encode the filename in
    order to ensure that the resulting XML-RPC will be UTF-8 clean.
  * localoutofdate renamed to "yuck", a man page added, and the script
    and man page are now installed on the system.
  * rename --use-macro and --use-flavor options for cook to --macro
    and --flavor
  * support new cook syntax: cvc cook <trove>[flavor] to set the troves flavor
    while cooking
  * fixed rq output when iterating over subtroves within a trove or group
  * TroveNotFound exceptions are handled gracefully in cvc.  'conary cook
    foo' will no longer traceback when foo:souce could not be found in
    the repository.
  * Unsynchronized updates work for packages and groups
  * The database is now opened with a 30 second timeout.  This should allow
    better concurrency.
  * added --exclude-troves and excludeTroves conaryrc entry
  * repository .cnr file's commitAction configuration item now has a
    flavor provided to it as %(flavor)s and the default changemail
    script uses it.
  * don't allow the same label to appear twice in sequence in a version

Changes in 0.14.10:
  * FlavorMap sense wasn't set right for base instruction set

Changes in 0.14.9:
  * Shadow Branch objects didn't return parent branches properly. This
    caused incorrect pathId's to show up on cook on shallow shadows.
  * Reworked the code which looks up pathIds to take advantage of a new
    server call (getPackageBranchPathIds) which is faster and looks on
    both the full branch and full parent branches.
  * The Apache repository server now allows mixed ssl and normal requests.
  * Added forceSSL option to apache repository server configuration.
  * The network client code now supports accessing servers over https.
  * Proper salts are used for user passwords.
  * The default value for macros.optflags is "-O2" again, instead of
    an empty string.
  * The http handler in the conary server now sends back proper error
    codes in the case of an authentication error.

Changes in 0.14.8:
  * Fixed bug where streams for commits on distributed branches didn't always
    get set properly
  * reworked findTrove() in repository to return (name, version, flavor)
    tuples instead of full troves
  * Split conary.1 into conary.1 and cvc.1
  * Allow cvc cook trove=<version>
  * remove --target-branch cook option
  * added default :devellib component for architecture-specific devel bits,
    made all files with an architecture-specific multilib path that are
    not in :devellib go into :lib instead of having many of them fall into
    :runtime

Changes in 0.14.7:
  * ELF libraries with sonames that have paths in them are now handled
    sanely, by removing the path (and complaining...)
  * split march into targetArch and unameArch -- requires a new distro-release
  * rework command line arguments to shadow and branch to match how versions
    are normally specified, and allow a flavor specificatoin
  * added --sources to branch and shadow commands

Changes in 0.14.6:
  * fix for generating changesets between repositories
  * policies that look at shared libraries are now multilib-aware,
    fixing shared library permissions and dependency provision
  * autosources didn't work when committing across a shadow

Changes in 0.14.5:
  * allow groups to contain troves with conflicting flavors
  * make repository-side change set caching less buggy
  * fix config files changing to symlinks
  * allow duplicate items to be specified for erase and update
  * changeset command allows flavors to be specified
  * repquery --info shows trove flavor
  * fixed bug with not matching base instruction set flavor

Changes in 0.14.4:
  * several bugs in the 'cvc update' code paths have been fixed
    - it no longer retrieves autosource sources
    - the CONARY file now gets populated entries for autosource files
    - the fileids in CONARY files are now correct after an update
  * several bugs in error handling have been fixed
  * several docstrings have been fixed
  * packagepolicy now automatically adds usermode:runtime requirement to files
    that are dangling symlinks to consolehelper
  * the templating engine for the web interface to the server has been
    changed to kid; kid and elementtree are now required to run a server.
  * the web interface now supports limited editing of ACLs
  * the server now only supports protocol version 26 (it was a mistake
    to leave in support for 24 and 25)
  * old code that supported ancient protocol versions has been
    removed from the server
  * recipes loaded from within recipes follow the label= argument if
    it is given

Changes in 0.14.3:
  * Fixed usage message to no longer print 1 at bottom; improved option
    handling error messages
  * Fixed versions when branching from a shadow
  * The lookaside cache now fetches from the repository into the right
    location and with the right permissions, and fetches manually-added
    as well as automatically-added sources.
  * In recipes, addSource can now take dest='/path/to/file'
  * Change %(servicedir)s location from /var to /srv

Changes in 0.14.2:
  * contents are now stored as diffs when either the new file or the
    old file is empty
  * diffs of numeric streams can now express a change to the value of
    None

Changes in 0.14.1:
  * fixed a typo in lookaside.py that prevented commits from working
  * added a descriptive exception message when fileids in your database
    do not match the fileids in the repository

Changes in 0.14.0
  * added ability for changesets to ignore unknown fields in some places
    (making changesets somewhat less brittle)
  * fixed bug in source handling with non-recipe files in the local directory
  * added framework for generic trove information
  * checkout no longer pulls all sources from the repository
  * used new trove info framework to store the source trove, build time,
    total file size, and version of conary used when building binary
    troves.
  * lib/elf.c no longer uses mmap to read elf files.  Some architectures
    may have elf structures on disk that are not naturally aligned, and
    using mmap to read them won't work.
  * the repository code now uses a 30 second timeout when attempting to
    access the database
  * Have architectures control their march values in the architecture
    config files.
  * add Arch.getCurrentArch() to get the major architecture that is in use
    during a build

Changes in 0.13.3
  * added ability for a contents log file (makes syncing much easier)
  * file tags weren't used on updates
  * "description update" tag action replaced with "handler update"
    (which gets called when either the tag description or the tag handler gets
    updated)
  * "description preremove" tag action replaced with "handler preremove"
  * sources get committed automatically

Changes in 0.13.2
  * reworked use.py code almost entirely.
  * added /etc/conary/arch directory to contain architecture definition files;
    changed /etc/conary/use files to contain more information about how
    flags are used when building.  Flag definitions are no longer in use.py.
  * fixed buildFlavor so that it affects cooking packages as well as
    determining troves to include when cooking a group
  * changed --noclean to --no-clean to be in line with the rest of the
    options; documented it
  * removed Use.foo and Flags.foo options from conary config files.  Macros.foo
    is still there.  Added --use-flavor option to cvc cook which takes a flavor
    and overrides the build flavor while cooking.
  * groups now take flavor strings to determine the flavor of a trove to
    include, not flag sets.
  * dependencies resolution is flavor sensitive now (and uses flavor
    affinity)
  * added trove version/release number to dependency messages
  * renamed classes and methods in versions.py to match current terminology

Changes in 0.13.1
  * repquery wasn't filtering by flavor properly (exposed by a bug fix
    in 0.13.0)

Changes in 0.13.0
  * removed importrpm.py
  * diffs between a file object that has a non-empty provides or requires
    to a file object that has an empty provides or requires are now properly
    generated and applied.
  * added checks to validate merged file objects against the fileIds
    in the changeset
  * implemented shadows
  * framework for redirects in place
  * removed (unused) parentId field from Branches repository table

Changes in 0.12.5
  * reworked dependency resolution a bit for a big speedup in the server
  * moved destdir to %(builddir)s/_ROOT_
  * made macros.destdir available during the unpacking of sources
  * source commands (r.addAction, etc.), if given absolute paths for
    their dir keywords, will perform their actions in the destdir instead
    of the builddir
  * most build commands (r.Make, r.Create, etc.), will work in either builddir
    or destdir, depending on whether they are given relative or absolute
    paths
  * add dir keyword for r.Run
  * include /usr/bin/rpm2cpio

Changes in 0.12.4
  * set more arch flags for x86 and x86_64
  * troves can have multiple instruction set flavors now
  * flipped around use: and is: sections of flavor strings
  * Version and Branch object completely separated

Changes in 0.12.3
  * conary verify updated to new API so that it works again
  * conary q (with no arguments) works again

Changes in 0.12.2
  * added getTroveVersionsByBranch
  * make better use of _mergeQueryResults
  * moved version affinity into findTrove from ConaryClient
  * fixed branch affinity so that it's actually branch affinity instead of
    label affinity
  * rdiff changes for 0.12.0 broke negative numbers for oldVersion
  * rdiff diff'd based on label instead of branch
  * update has flavor affinity now
  * flavors can now be specified on the command line for update, erase
    repquery, and query
  * unspecified flavor flags got scores of zero, which was wrong
  * added python code for flavor scoring (useful for the client)
  * repository queries didn't work properly when looking for multiple flavors
    of a single version
  * fix for updating multiple flavors of a single version of a trove
    simultaneously
  * reworked getTroveVersionList and getAllTroveVersions for per-trove
    flavor filtering

Changes in 0.12.1
  * repquery and query always showed dependency information
  * getTroveLeavesByBranch did extra demarshalling of the flavor
  * repquery didn't deal with nonexistant troves well
  * dependency failures on erase didn't reassemble dependency flags properly
  * fixed bug in dependency sets creation which caused dependency flags
    to get mangled
  * added a check to prevent mangled flags from getting committed

Changes in 0.12.0
  * document config command, and display supplied macro/use/arch information
    in output
  * repository acl's work for almost everything
  * anonymous access must be explicitly enabled by creating an acl for
    user 'anonymous' with password 'anonymous'
  * server side flavor scoring used
  * queries reworked for flavor matching

Changes in 0.11.10.1
  * move to python2.4
  * repository caching (which isn't used yet) didn't track the recurse flag

Changes in 0.11.10
  * changed flavor tracking when loadRecipe() is used to only track
    flavors in loaded recipes that are superclasses of the recipe
    class in the loading recipe.  (e.g. loading python.recipe to get
    the distribution python version will not add all of the python
    recipe's flavor information to the loading recipe class, as long
    as the loading recipe does not subclass the Python class.)
  * add conary verify command for comparing the local system's state to
    the state it was in at install time
  * when a trove is installed for the first time, it comes from a single
    repository
  * didn't handle file types changing on update
  * fixed problem assigning depNums
  * components disappearing from troves caused problems in relative changesets
  * files moving from removed troves in changesets caused update to fail

Changes in 0.11.9
  * change the order of permissions setting (chmod after chown)
    because some versions of the Linux kernel remove setuid/gid bits
    when setting ownership to root

Changes in 0.11.8
  * work around a python bug w/ fdopen() resetting file permissions
  * r.Replace() as an alternative to r.Run("sed -i '...' file")
  * Policy enforcing UTF-8 filenames
  * r.macros.tagdatadir as a standard place to put data just for taghandlers

Changes in 0.11.7
  * changed server.py to take extra config files via --config-file instead
    of as an extra argument
  * extra config files (specified with --config-file) were ignored if they
    didn't exist; issue an error message now
  * Added r.ConsoleHelper() for recipes
  * PAM configuration files shouldn't have paths to modules by default,
    so we remove what used to be the standard path
  * changed repository user authentication to use user groups (currently
    one per user)
  * added password salt
  * restructured repository a bit
  * removed lots of unused code from FilesystemRepository

Changes in 0.11.6
  * branches are created as changesets now instead of as a protocol call
  * merged authdb into primary repository
  * fix for rdiff (broken by flavor rework in 0.11.5)

Changes in 0.11.5
  * Internals reworked to eliminate flavor of None in favor of empty flavor
  * Added (currently unused) code to parse command line flavor specifications
  * static libraries (.a files) get proper flavors now
  * Handle attempts to update already installed troves from absolute
    change sets

Changes in 0.11.4
  * all components built from a single recipe share a common flavor
  * loadRecipe's label= keyword argument can actually take a label
    as well as a hostname

Changes in 0.11.3:
  * optimized a sqlite update statement to use indexed columns
  * added --test to update and erase
  * dependency check didn't handle new components providing the same
    items as old components (broken by 0.11.1 performance enhancements)

Changes in 0.11.2:
  * standalone server was broken by --add-user changes in 0.11.1
  * dependency check no longer allows packages being removed to cause
    dependency failures
  * changed how dependencies are frozen to make the order deterministic
    (so fileId's don't change around)
  * added a database version to the database schema

Changes in 0.11.1:
  * erasing troves enforces dependencies -- this requires a database
    conversion (run the conary-add-filedeps script which fixed the
    conversion to 0.11.0 after updating conary)
  * reworked dependency queries to take advantage of indices for much
    better performance
  * add --add-user to server.py for creating the authdb

Changes in 0.11.0:
  * massive rework of fileId mechanism to allow better flavor support
  * added columns to dependency tables to allow erase dependency checks
    (which are not yet implemented)
  * enabled trove requirements
  * added cvcdesc and the 'describe' command to cvc to generate
    and use metadata XML files.
  * getMetadata follows the branch structure up until it finds metadata
    for the trove.
  * changed getFileContents() to not need trove name or trove version
  * byte-compiled emacs lisp files are transient, like python
    byte-compiled files
  * addSource recipe action now can take a mode= keyword argument
  * cook now enforces having no dash characters in version numbers
  * files are explicitly disallowed from depending on groups, packages,
    or filesets; the only trove dependency that a file or component
    can have is on a component.  Only filesets can depend on filesets.

Changes in 0.10.11:
  * reworked how absolute change sets get converted to relative change
    sets for better efficiency
  * chained dependency resolution caused duplicate troves in the final
    changeset (and a lot of extra work)
  * added --config to stand alone repository
  * source flag wasn't set properly for newly added non-text files
  * flavor information is now printed by "conary query" when multiple
    flavors of the same version of a trove are installed
  * "conary repquery --all" flavor output formatting has been improved

Changes in 0.10.10:
  * changesets get downloaded into a single (meta) file instead of lots
    of separate files
  * fix several bugs in the freshmeat record parsing
  * add a freshmeat project page URL to the metadata by default
  * add a "source" item to metadata
  * the server implementation of troveNames() was horrible
  * enabled file dependencies

Changes in 0.10.9:
  * fixed some authorization issues with the xml-rpc repository interface
  * the web management interface for the repository works now; see
    http://wiki.specifix.com/ConaryConversion for information on how
    to convert existing authdb's to support this
  * fixed a bug with distributed branches
  * users can change their passwords through the repository's web api
  * improved logic apachehooks use to find top level URL
  * fixed bug in server side repository resolution

Changes in 0.10.8:
  * changed iterAllTroves() to troveNames(), which searches a single
    label instead of the whole repository
  * reworked http authentication and CGI request handling and added the
    beginning of a web interface to the repository for user administration
    and metadata management.

Changes in 0.10.7:
  * dependency sql code reworked to use temporary tables
  * new macro called "servicedir" that defines the location for
    service data (%(servicedir)s{ftp,http,etc})
  * added busy wait to sqlite3 python binding when executing SQL
    statements on a busy database

Changes in 0.10.6:
  * Lots of bug fixes for distributed branching
  * Some code rearrangement
  * The start of metadata support code is now included

Changes in 0.10.5:
  * The local database is used for fetching file information (but not
    contents), reducing network traffic when creating change sets
    across repositories.
  * Update works on troves which were locally cooked or emerged
  * Internal changes to move toward getFileContents() working in batches
    rather then on individual files. For now this prevents the repository
    from copying files between the content store and /tmp to serve them.
  * Arch flags are now included in flavors
  * Emerge follows the installLabelPath instead of the buildLabel
  * The extended debugger has been extensively modified
  * Conary can handle filenames with '%' in them
  * The showcs command has been significantly updated, and the updates
    are documented in the conary.1 manpage
  * New syntax for flags distinguishes requirements from "optimized for";
    see http://wiki.specifix.com/FlavorRankSpec

Changes in 0.10.4:
  * Bug fixes for updating from absolute change sets (which basically
    just didn't work for troves which contained config files)
  * Bug fixes for distributed branching
  * The database is used for fetching trove information (but not yet
    file information) when the client constructs change sets across
    distributed branches
  * various other bug fixes

Changes in 0.10.3:
  * this version introduces changes to the network protocol for
    obtaining file contents and changeset generation. The client
    protocol version number has increased, so version 0.10.3 can only
    communicate with servers running the server from 0.10.3. The
    server remains backward compatible with older clients.
  * a warning message is now displayed when the user attempts to
    create a branch that already exists on a trove.
  * the correct trove names are displayed when automatically resolving
    dependencies
  * packages no longer get the union of all the dependency information
    of the components they contain.  This information would have to be
    recalculated if a user installed a package then removed a
    component afterward.
  * a package policy check was added to reject any world-writable
    executable file.
  * r.TagSpec('tagname', exceptions='filter') now overrides a match by
    another r.TagSpec('tagname', 'filter')
  * more changes to metadata interface
  * various other bug fixes and improvements

Changes in 0.10.2:
  * the repository code is now included in the main conary source
    archive
  * "conary showchangeset" produces a more user-friendly output
  * large responses from the repository server are now compressed
  * the protocol for getFileContents() changed to take a fileId
    instead of the file's path.  The repository code can still handle
    old requests, but the client code now requires the latest
    repository code.
  * bug fixes

Changes in 0.10.1:
  * when applying a changeset, dependency failures are resolved by
    querying servers in the installLabelPath
  * troves that satisfy a dependency can automatically be added to a
    transaction.  This behavior is controlled by the "autoResolve"
    variable in conaryrc or the "--resolve" command line option to
    "conary update"
  * dependency resolution is calculated recursively.  To limit the
    recursion depth to check only first order dependencies, a
    "--no-deps-recurse" option has been added to "conary update"
  * "conary repquery" now takes a "--deps" argument, which prints the
    Requires and Provides information for the trove that is being
    queried.
  * changes have been made to the build side of Conary to facilitate
    building recipes that use cross compilers
  * symlinks now get the appropriate ownership set when they are
    restored
  * groups can now specify which flavor of a trove to include
  * repository queries that don't need file information no longer ask
    the repository for files.
  * various bug fixes and cleanups

Changes in 0.10.0:
  * dependency checking is now performed before changesets are
    applied.  This uses new tables in the local system's database.
    If you are using a database created by a version of Conary older
    than 0.10.0, it must be converted before it can be used.  See:
      http://wiki.specifix.com/ConaryConversion
    for details
  * Shared library dependency information in changesets is now stored
    in a different format.  This means that repositories that use old
    versions of Conary will be unable to give valid changesets to
    Conary 0.10.0 or later.  Therefore, the protocol version number has
    been increased.
  * --no-deps argument added
  * "cvc co" is now a synonym for "cvc checkout"

Changes in 0.9.6:
  * dependency enforcement infrastructure has been added (the code is
    currently disabled)
  * bug fixes
    * applying a changeset that un-hardlinks files now works
    * conary rq [trove] --info now works
    * running "conary update [trove]" when more than one flavor of
      [trove] exists no longer tracebacks.  It installs both flavors
      of the trove (which is not always the desired behavior - this
      will be addressed later)
    * only files with execute permissions are checked for
      #!interpreter.
    * "conary rq [trove] --ls" no longer tracebacks when [trove]
      exists in more than one repository
    * various code cleanups

Changes in 0.9.5:
  * new methods for specifying dependency information in recipes have
    been added
  * #! interpreters get added as dependencies
  * local flag overrides now work
  * cvc cook --resume can be used multiple times
  * conary invokes gpg with --no-options to avoid creating or using
    ~/.gnupg

Changes in 0.9.4:
  * fixes to cvc annotate
  * flavors and dependency generation code has been refactored to be
    policy based
  * better error handling when invalid changeset files are given to
    conary
  * minor code cleanups

Changes in 0.9.3:
  * New "cvc annotate" feature
  * Man page updates
  * Changesets which remove a file and replace it now apply correctly.
  * "cvc update" no longer complains and fails to update the CONARY
    state file properly  when ownerships differ
  * FileId generation now looks for previous versions of all the
    packages that have just been created, not just the name of the
    recipe.
  * Cooking as root is no longer allowed
  * Miscellaneous bug fixes.

Changes in 0.9.2:
 * Bug fixes:
   * Applying changesets that have more than one hard link groups
     sharing the same contents sha1 works now.
 * Build changes:
   * Recipes can now create new top level packages.

Changes in 0.9.1:
 * Bug fixes:
   * Applying a changeset that has a flavor which is a superset of the
     previous version's flavor now works.
   * Parsing optional arguments to command line parameters that appear as
     the last thing on the command line works
 * Build changes:
   * Package policy now checks to ensure that files in /etc/cron.*/*
     are executable
 * Update changes:
   * Conary no longer complains if a transient file has been modified
     on disk but no longer exists in a new version of a component.
 * Miscellaneous changes:
   * Version 1 on-disk changeset file support has been removed.

Changes in 0.9.0:
 * protocol versioning is much more granular now allowing for backwards
   compatible versions of functions
 * changeset command now generates changesets for multiple troves spread
   across multiple repositories
 * change sets are transferred as a set of independent change sets now
   (laying the groundwork for repository change set caching, with which
   this version will work just fine)

Changes in 0.8.3:
 * Man page updates.
 * The "conary query" command now accepts multiple arguments for
   troves and paths
 * Fixed "conary erase" command which was broken in 0.8.2

Changes in 0.8.2:
 * You can now install multiple troves at once (even a combination of
   changeset files and troves from repositories), and the entire
   action is recorded in a single rollback (this required a change in
   command-line arguments for updating troves).
 * The beginnings of support for searching multiple repositories
 * Miscellaneous code cleanup and bug fixes.

Changes in 0.8.1:
 * The source code has been re-arranged for easier maintenance, and
   conary has been split into two programs: conary and cvc.
 * Better error messages and debugging tracebacks

Changes in 0.8.0:
 * A new changeset format supports hard links but requires staged update.
 * The new changeset format also collapses duplicate contents even
   when hardlinks are not used.
 * By default, rc?.d/{K,S}* symlinks are no longer packaged. The
   chkconfig program is relied on to create them at package
   install/update time. Init scripts are explicitly required to
   support the chkconfig protocol by default
 * Improved error messages
 * Several bug fixes.

Changes in 0.7.7:
 * Extended debugger saves and emails
 * Tracebacks now include arguments and locals
 * More size optimizations were made when applying changesets
 * Applying absolute changesets when a trove is already installed is
   now much more efficient than it was
 * Self-referential symlinks raise a packaging exception.
 * Several bugs fixes.

Changes in 0.7.6:
 * Installation
   * Hardlink handling
   * enhanced debugging capabilities (including saving a debugging
     state file to enable remote debugging)

   * using binary file ids and iterators for significant memory savings
   * and runtime support for the x86.x86_64 sub-architecture
 * Cooking
   * more robust handling of the --resume option
   * policy normalization of where app-defaults files go.

Changes in 0.7.5:
 * Hard links are implemented (but not yet enabled, in order to
   preserve changeset compatibility for now).
 * Several bugs have been fixed for installing and cooking.

Changes in 0.7.4:
 * Fileids are now stored and transmitted in binary rather than
   encoded.
 * Better handling of multiple versions of packages/troves installed
   at the same time
 * Missing file handling improvements
 * Recipe inheritance is now possible between repositories
 * Enhanced Interrupted builds
 * The dynamic tag protocol was slightly modified
 * Added Arch.x86.amd64 and Arch.x86.em64t
 * several bugs fixes

Changes in 0.7.0:
 * sqlite3 is used for the database
 * better handling of multiple packages with the same name installed at once.

Changes in 0.6.6:
 * repository protocol update
 * changeset format update
 * added the ability to resume halted local builds
 * added the ability to easily package build-time tests to run at
   install time to qualify new/changed environments
 * better handling of packaged .pyc/.pyo files
 * better shared library handling
 * improved inline documentation
 * optimizations for both space and time
 * numerous bugfixes<|MERGE_RESOLUTION|>--- conflicted
+++ resolved
@@ -22,6 +22,9 @@
       it as a major internal error.  Now the error message will simply be 
       printed to the screen instead.
     * A typo in a macro will now result in a more helpful error message.
+    * A case where performing rq on an x86_64 box with a large installLabelPath
+      where only an x86 flavor of a trove was availble on one label in the 
+      installLabelPath has been fixed (bz #961). 
 
   o Client changes:
     * The rollback command now applies rollbacks up to and including the
@@ -223,18 +226,12 @@
     * removed obsolete changemail script
     * Exceptions which display fileId's display them as hex sha1s now
       instead of as python strings
-<<<<<<< HEAD
     * A bug where including a redirect in a group that has autoResolve 
       caused conary to traceback has been fixed.
     * A bug that kept conary from prompting for your password when committing
       has been fixed.
     * A bug that randomized the order of the labels in the  installLabelPath 
       in some error messages has been fixed.
-=======
-    * A case where performing rq on an x86_64 box with a large installLabelPath
-      where only an x86 flavor of a trove was availble on one label in the 
-      installLabelPath has been fixed (bz #961). 
->>>>>>> 2dc0d899
 
   o Build fixes:
     * The default ComponentSpec for :perl components now include files
