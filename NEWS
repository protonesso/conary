--- conflicted
+++ resolved
@@ -11,18 +11,15 @@
     * showchangeset on relative changesets now displays them as jobs.
     * query and queryrep now exclude components if they match their 
       package name
-<<<<<<< HEAD
+    * Conary cleans up rollbacks when a changeset fails to apply.
+      Previously, an invalid changeset was saved in the rollback
+      stack, which made applying it impossible
     * Removed direct instantiation of NetworkRepositoryClient object; it
       should be created by calling ConaryClient
     * repositoryMap should not contain usernames and passwords now; user
       config file option should hold those instead (user *.rpath.org user pass)
     * If a user name is given without a password the password will be prompted
       for if the repository returns a permissions error
-=======
-    * Conary cleans up rollbacks when a changeset fails to apply.
-      Previously, an invalid changeset was saved in the rollback
-      stack, which made applying it impossible
->>>>>>> 9c69642a
   o Code structure:
     * queryrep, query, showchangeset, and update --info all use the same 
       code to determine how to display their data.  Display.py was changed
