Changes in @NEW@:
<<<<<<< HEAD
=======
  o New Features:
    * Added abort-on-error to conary rollback command which causes rollback
      be aborted if any pre scripts fail.

>>>>>>> 883b5620
  o Bug Fixes:
    * Fixed bug introduced in Conary 2.1.0 which caused conary to ignore
      ownership differences for executable files. (CNY-3354)
    * When SetModes() is called twice, honor the last invocation with
      regard to setuid and setgid, including if neither setuid nor
      setgid is set.  Also, make it possible to override setuid and
      setgid bits in a derived package. (CNY-3344)

Changes in 2.1.7:
  o New Features:
    * Conary now allows configuration files that appear to be encoded
      in Windows Code Page 1252 if they do not have other specific
      characteristics of binary files. (CNY-3353)

  o Bug Fixes:
    * CheckinCallback was moved from cvc.py to commit.py, in order to
      prevent the conary package from depending on conary-build.
      (CNY-3314)
    * Zero epochs are no longer stored as NULL in the troveInfo.
      (CNY-3350)
    * A file descriptor leak caused by a circular dependency in the
      update code has been fixed. (CNY-3352)

Changes in 2.1.6:
  o Bug Fixes:
    * A bug in the getChangeSetFingerprints call that resulted in
      fingerprints different from those calculated by Conary proxies has
      been corrected.
    * Rollbacks no longer fail if a file type changed before and after
      the relevant update has been appliend. (CNY-3340)
    * Ghost files that are part of rpm capsules are marked as being part
      of the changeset (as opposed to being included in the capsule).
      The proxy code that injects contents was made aware of that, to
      avoid creating incomplete changesets. (CNY-3346)

Changes in 2.1.5:
  o Bug Fixes:
    * PythonSetup now respects the r.macros.pyver if it is set;
      r.macros.pyver now reflects the currently running version of
      python if it is not set by other means. (CNY-3325)
    * The documentation for the Automake build action was corrected.
      (CNY-3329)
    * A bug in unusual commit paths, that would cause repositories to
      not store file contents for contents which were part of capsules
      as well as part of normal troves, was fixed. (CNY-3332)
    * RPM capsules properly update when files stayed the same between
      old and new versions of the RPM. (CNY-3335)
    * Ghost symlinks shared between multiple capsules being packaged
      together as part of the same conary source component no longer
      cause the build to fail. (CNY-3336)

Changes in 2.1.4:
  o Bug Fixes:
    * A redundant check that could trigger an assertion error in
      the lazy cache code has been removed. (CNY-3331)

Changes in 2.1.3
  o New Features:
    * Conary now stores RPM obsolete information as troveinfo data.
      (CNY-3328)

  o Bug Fixes:
    * Building rpm capsules properly eliminates dependencies in the
      RPM namespace that are also discovered by Conary. (CNY-3318)

Changes in 2.1.2:
  o New Features:
    * Conary now runs all destdir policies for capsule packages.
      Previously, it disabled destdir policies to avoid unintentional
      modification; now all destdir policies should take capsules
      into account and some destdir policies are required. (CNY-3320)
    * Scripts from capsules are now written as files that are not
      packaged but are available for inspection during the packaging
      process, and policy can investigate script files. (CNY-3321)

  o Bug Fixes:
    * Committing relative changesets with multiple specifications for
      a single fileId no longer causes a repository traceback when
      those specifications are part of different troves. (CNY-3316)

Changes in 2.1.1:
  o New Features:
    * Added repair command as an experimental feature. (CNY-1800)
    * Files marked as "missingok" in encapsulated RPMs now have that
      status represented by a "MissingOkay" flag on the corresponding
      Conary file object. (CNY-3306)
    * Files from encapsulated RPMs now have the mtime from the
      RPM recorded in troveInfo.  The mtime of last change is
      still used to calculate fileIds, preserving knowledge of
      when meaningful file information has changed. (CNY-3307)
    * Added support in verify and update paths for prelinked
      binaries. (CNY-3298)

  o Bug Fixes:
    * Changeset reassembly for capsules ignores directories. (CNY-3305)
    * Encapsulated symbolic links are represented as having the mode
      that will exist on the filesystem, even if that varies from the
      mode recorded in the capsule. (CNY-3304)
    * Previously, getTroveLeavesByPath() didn't return leaves; it
      returned the most recent trove which includes that path.
      It now returns only leaves (most recent versions) that include
      that path, and if the path is only included in older versions,
      no troves are returned. (CNP-184)

  o Internal Changes:
    * Database connection objects now have a close_fork() method that
      closes the connection without notifying the server.

Changes in 2.1.0:
  o New Features:
    * Conary now allows packages to be installed using foreign package
      managers via wrapped content called capsules. RPM capsule support
      is included in this release. (CNY-3217, CNY-3213)
    * Added ignoreDependencies configuration option, which allows users
      to specify certain dependency classes which should be ignored
      during installs. The default is "abi rpmlib".
    * The xz compression file format is now supported for decompressing
      sources. (CNY-3207)
    * The changemail.py repository commit action module now takes an
      optional --maxsize argument and truncates changemail messages
      to fit. (CNY-3205)
    * The Run build action now does path-based build requirement
      discovery like most build actions. (CNY-3222)
    * Conary now allows identical files to be shared during installs
      and updates. Both troves own the shared files, and they must be
      updated at the same time when the shared files change.
    * Conary now honors the no_proxy environment variable to allow
      direct connections to specific hosts and domains. (CNY-3246)
    * Added excludeCapsuleContents config option for servers.
    * Added ChangeSet.removeCommitted() to filter already-committed
      troves from a changeset.
    * The bootstrap python module dependency discovery proxy now
      provides additional useful informational messages to aid
      debugging.
    * Conary proxies are responsible for reassembling the content for
      changesets containing capsules. (CNY-3228, CNY-3259)
    * The --capsules command line option modifies showchangeset,
      repquery, and query commands to display file information for
      capsules instead of for installed files.
    * A new Conary proxy setting, injectCapsuleContentServers, controls
      changeset content injection for proxies talking only to hosts in
      this list. (CNY-3261)
    * Conary no longer uses regular expressions to represent manifest
      files and other internally-generated lists of files matched by
      policy, and so will not raise OverflowError for manifests with
      many files, or from policy generated from source objects, on
      platforms with a restricted regular expression code size.
      (CNY-3282)
    * The python dependency finder client has been modified to resolve
      incompatibilities on the client side with python 2.3. (CNY-3285)
    * Conary can now read cpio archives directly. (CNY-3280)
    * The Conary repository now provides a method for obtaining commit
      progress updates. "conary commit" now provides progress
      output. (CNY-3290)

  o Build Changes:
    * When cooking groups where checkOnlyByDefaultDeps is set to False,
      added dependencies will now inherit the byDefault setting of the
      depending component. (CNY-3195)
    * The imageGroup flag in group recipes now implies
      checkOnlyByDefaultDeps=False. (CNY-3195)
    * Group search paths may now contain lists or tuples of troves to be
      considered as a single "bucket". (CNY-3286)

  o Bug Fixes:
    * In-core changesets previously could be merged only once into a
      ReadOnlyChangeSet.  After multiple merges, reset() previously
      failed to reset the underlying in-core changeset.  This has been
      fixed.
    * Conary no longer exits with an unhandled KeyError exception if
      an unknown dependency type is encountered in the local database.
      (CNY-3232)
    * Decompression with xz is preferred over unlzma, as CNY-3194
      intended. (CNY-3231)
    * rpm2cpio now correctly handles rpm packages compressed with xz.
      (CNY-3234)
    * Unpacking an RPM with addArchive or addCapsule now functions
      correctly even if the CPIO archive in the RPM contains a
      non-traversable directory. (CNY-3244)
    * When running an external entitlement generator, use /dev/null for
      stdin instead of closing the file descriptor.
    * Added logging to several source actions to ensure that some output
      is provided to make debugging build failures easier.
    * Call lstat() instead of stat() to deal with circular links.
      (CNY-3251)
    * Bootstrapping python dependencies now uses python source intead
      of a version-specific compiled python file.
    * The addCapsule source action properly verifies GPG keys when a
      keyid argument is supplied. (CNY-3258)
    * Commiting signed troves to repositories without signatures no
      longer causes repository tracebacks.
    * Repositories no longer store duplicate file path information when
      a path is committed for the first time by a job which references
      it multiple times.
    * Replacing a symlink with a regular file no longer creates the
      regular file as the target of the symlink.
    * Local rollbacks properly restore file contents when the file was
      replaced by a non-regular file (such as a symlink)
    * Cooks will no longer block indefinitely if a subprocess forks and
      does not exit. (CNY-3284)
    * When startGroup is called, flags will now be properly copied from
      the parent group. (CNY-3287)
    * Replacing a symlink which was part of a loop no longer causes a
      traceback.

  o Internal Changes:
    * A repository's internal getfile function now avoids any database
      access when no files have been requested.
    * Loading troveinfo data uses bulk operations, speeding up
      repository commits.
    * Committing changesets now iterates over troves the changeset is
      relative to, rather than getting them one at a time, significantly
      reducing the number of sql calls.
    * Conary now uses a single call when validating that file objects
      exist in the repository during a commit.
    * Repository commits now handle file paths and file streams
      separately, in order to reduce the size of the temporary tables
      and the commit path.
    * The number of SQL calls used to create the flavors needed by a
      repository commit has been dramatically reduced.
    * No-operation SQL calls during repository commits when no redirects
      are being commited were eliminated.
    * Repository commits now merge all dependencies from the temporary
      tables into the final tables at once rather than once per trove.
    * Repository commits now update permission tables for all new troves
      at once.
    * Updates to latest tables are now done for all troves at once, and
      are based on the current latest entries and the new trove. Formerly
      they were done one at a time based on everything in the repository
      (through a view).
    * The rpmhelper.Header object can now produce dependency sets that
      represent what an RPM requires and provides.
    * A new RPM dependency class has been added. This class is used
      to represent dependencies expressed in RPM packages that cannot
      be mapped directly to a native Conary dependency.
    * Colons in dependency flags are now escaped as \: to allow
      deterministic thawing.
    * CIL dependency parsing uses xml.etree.ElementTree, if available,
      instead of elementree.ElementTree.
    * The LDFLAGS setting is now honored when linking binaries.
    * Trove and TroveChangeSet objects now represent paths as
      directory/basename pairs.
    * Changeset dict of absolute file object changes are now indexed more
      efficiently.
    * StreamCollection classes can now choose to ignore the skipSet when
      freezing for a performance boost
    * Dirnames/basenames are added as a single operation at the beginning
      of a repository commit to make the ids available for the files
      build removing the need for large, complex joins later.

Changes in 2.0.50:
  o Bug Fixes:
    * cvc rdiff now functions correctly on trove versions where no
      previous version exists. (CNY-3218)
    * Updates of multiple flavored groups containing pre-update scripts
      no longer fail after the critical update is applied. The fixed
      Conary issue is related to CNY-3216, but only manifests itself
      when multiple groups are present. (CNY-3219)
    * Path-based action build requirement discovery now functions
      correctly when spaces are present in environment variables or
      adjacent spaces are present before the name of the executable in
      a command string. (CNY-3224)
    * When building local changes, conary would sometimes look through
      the database by fileId to get the path for a file it needed,
      instead of just looking in the filesystem directly. That caused a
      failure when two paths had the same fileId but one of them had
      been removed from the system. (CNY-3226)
    * Building from the repository will no longer attempt to re-download
      autosourced files. (CNY-3221)

  o Internal Changes:
    * Conary will now link against an embedded copy of sqlite if a
      specific version of sqlite has previously been configured and
      built under the conary/pysqlite3/ directory.  At this time,
      the supported version is 3.6.18.

Changes in 2.0.49:
  o Bug Fixes:
    * Updates of flavored groups containing pre-update scripts no
      longer fail to continue after the critical update is applied.
      (CNY-3216)
    * Old rpm packages that do not have a PAYLOADCOMPRESSOR tag in their
      headers are correctly handled. (CNY-3210)

Changes in 2.0.48:
  o Bug Fixes:
    * A bug introduced in the previous release that caused installations
      of device nodes as a non-root user to crash has been fixed.
      (CNY-3208)

Changes in 2.0.47:
  o Bug Fixes:
    * Directory permissions are no longer unnecessarily updated if they
      have not changed. (CNY-3202)
    * A race condition in restoring files that share content has been
      fixed. The race involved changing the contents of the restored
      file before references to that file are restored. (CNY-3203)

Changes in 2.0.46:
  o New Features
    * If python-keyutils is available, cvc will try to interact with
      the user's session keyring. (CNY-3190)
    * Conary now uses xz in preference to unlzma to decompress lzma
      data. (CNY-3194)
    * A new function, parseChangeSpec, that parses a single trove
      update specification such as name=ver1[flv1]--ver2[flv2], was
      added to cmdline.py. (CNY-3197)

  o Internal Changes:
    * The code path leading to getChangeSet was reworked to use
      significantly fewer repository calls, resulting in a massive
      speedup for uncached, large requests.

  o Bug Fixes:
    * PGP passphrases, required for signing troves, are now fetched
      using a callback. (CNY-3189)
    * Repositories running on postgresql can properly handle queries
      for labels sharing the hostname portion. (CNY-3192)
    * The sha1 for files in a repository could be improperly left as
      NULL for some cases involving shadows. This has been fixed,
      and migrating existing repositories to version 17.3 will fix
      existing missing sha1 checksums.
    * Group pre-execution scripts now run exactly before any package
      that is part of the group. Previously, pre-execution scripts
      were run at the very beginning of the update, where the
      probability of their interpreter not being installed was high,
      especially for pre-install scripts. (CNY-2705)
    * Group pre-execution scripts no longer unnecessarily fetch
      information they already have from the repository. (CNY-3196)
    * Password information for XMLRPC server URLs is now hidden in
      tracebacks. (CNY-3198)

Changes in 2.0.45:
  o New Features:
    * The standalone Conary repository server now prints a message if
      it fails to import the Conary REST api.
    * Added the restore command, which restores file ownership to troves
      from which they were removed (because of a remove operation or
      --replace-files).
    * The addGitSnapshot action now accepts a branch= argument.
      (CNY-2368)

  o Internal Changes:
    * Fetching path hashes from a changeset now uses absolute trove info
      when available (which it is for any recent enough server), instead
      of merging differential trove info with database trove info, which
      significantly speeds up update planning.
    * Database operations now use the TRUNCATE command where available,
      which may speed up some repository queries.
    * An internal API used for emulating repository access by certain
      roles previously did not function when given a specific set of
      roles; this has been corrected.

  o Bug Fixes:
    * A consistent exception is now raised when bad XML-RPC data is fed
      into conary's parser on systems without the sgmlop package
      installed. (CNY-3180)
    * An error in handling queries for labels sharing the host name
      component has been fixed. (CNY-3187)

Changes in 2.0.44:
  o New Features:
    * Conary can now be configured with a set of certificate authorities
      (trustedCerts) against which all secure repository access will be
      validated. (CNY-2735)
    * Conary now logs the starting, output, and error exit codes of
      trove scripts to the /var/log/conary file. (CNY-3150)
    * The "conary updateall" command now honors the --just-db
      option. (CNY-3167)
    * The EULA_Conary.txt file has been renamed to
      EULA_Conary_Dual_License.txt in order to highlight the contents
      of the beginning of the file, which describe a choice of license
      terms.  The contents of the file are not changed, and the licenses
      under which Conary may be used are not changed. (CNY-3168)
    * The SetModes build action now takes an optional allowNoMatch
      keyword argument, that causes a warning to be printed instead of
      failing the build when the target file does not exist. (CNY-3171)

  o API Changes:
    * Added removeInvalidRollbacks() to client API. (CNY-2933)
    * The conary.lib.mainhandler.MainHandler.main() method now sets
      sys.excepthook only if the setSysExcepthook method variable
      is True (as it is by default), allowing subclasses to take
      responsibility for setting sys.excepthook differently. (CNY-3170)

  o Bug Fixes:
    * An internal function used for installing files no longer leaks a
      file descriptor on error. (CNY-3152)
    * Unknown errors while retrieving PGP keys for archive verification
      are now gracefully handled. (CNY-3120)
    * The cvc refresh command now ignores negative cache entries.
      (CNY-3157)
    * The cvc sign command properly handles keys specified by key ID, in
      addition to fingerprints. (CNY-3139)
    * The conary updateall --items command now honors --labels,
      --full-versions and --flavors flags. (CNY-3138)
    * The --lsprof option now writes out profiling information even if an
      exception occurs, for both the conary and cvc commands.
    * Dependency numbers in temporary dependency checking tables no longer
      overlap dependency numbers in the persistent database.
    * Dependencies with multiple flags previously were not marked as
      satisfied during dependency resolution passes, forcing extra work
      on subsequent passes.
    * Local rollbacks previously failed to restore contents when a file's
      metadata changed but the contents stayed the same.
    * Generating local rollbacks previously failed for non-root users when
      the file was unreadable due to permissions.
    * The ccs2tar script uses tarfile.open() in a way that is compatible
      with both python 2.4 and 2.6 (CNY-3160)
    * Brace expansion produces results similar to bash. (CNY-3158)
    * Trove searches with invalid (non-ASCII) input no longer cause a
      crash on PostgreSQL-backed repositories. (CNY-3165)
    * Flavor processing in depSetFreeze previously did not properly handle
      return codes from depFreezeRaw, which could lead to a segmentation
      fault. (CNY-3166)
    * Path normalization no longer produces erroneous double-slash entries
      in /etc/ld.so.conf. (CNY-3142)
    * Accessing a server through a Conary proxy that injects entitlements
      now correctly forces the use of SSL. (CNY-3176)

  o Internal Changes:
    * Update handling now looks for preerase trove scripts in the local
      database instead of instantiating full troves from the database and
      looking in those troves.
    * Dependency tables for removed troves are no longer dropped and
      rebuilt during each iteration of dependency solving; they are now
      incrementally built during subsequent iterations.
    * Dependency ordering code now looks in the local database for trove
      references instead of instantiating troves to get that information.
    * Code which decides what referenced troves need to be erased when
      collections are erased now:
        - looks in the local database for trove references instead of
          instantiating troves to get that information.
        - batches reference checks, pin checks, and presence checks
          across troves instead of checking those for each trove
          individually.
    * Fast-pathed code which matches old troves with new troves for the
      case where only a single old trove and a single new trove with
      a given name exist.
    * Graph calculations for dependency ordering now only occur when the
      results are needed instead of for every pass through the dependency
      resolver.
    * Reworked rdiff to not download a full changeset from the
      repository. It now downloads only the config (text) files and diffs
      them on the client. This allows it to show diffs for changes across
      repositories and yields a nice speedup. (CNY-3039)
    * Reworked "conary remove" functionality to generate a changeset for
      the file remove and commit that through the normal update path.
    * During dependency checks for new troves, Conary no longer includes
      every trove which requires a given dependency in the SQL tables.
      Instead, it includes that dependency only once and expands the
      matched requirements when we order troves (which is the only time
      it matters).
    * Added simple caching of path hashes from the database to improve
      performance of large system updates.

Changes in 2.0.43:
  o Internal Changes:
    * Additional information is now included when Conary receives
      corrupt changesets, to assist in diagnosing the cause of
      the changeset corruption. (CNY-2629)

  o Bug Fixes:
    * File paths from changesets are now properly normalized, and the
      rest of the code correctly handles the single-slash prefix in
      the case of installing to the main root directory. This fix
      completes the change introduced in Conary 2.0.41 and reverted
      in Conary 2.0.42, that caused tag handlers to malfunction
      when run by Conary 2.0.41. (CNY-3142)
    * Conary now puts libtool .la files in :devellib components
      by default, rather than in :lib components, for better
      multilib development environment support. (CNY-3143)
    * An internal function, mkdirChain, used to create directories,
      could be subject to a race condition on Python 2.4. This has
      been corrected. (CNY-3145)
    * The documentation for the mode= argument to several build
      actions has been improved to make it clearer to specify an
      octal number. (CNY-3146)
    * The cvc refresh command properly handles URL strings that contain
      username and password specifications. (CNY-3108)

Changes in 2.0.42:
  o Bug Fixes:
    * A previous change that normalized paths before being passed into
     tag handlers has been reverted. (CNY-3141)

Changes in 2.0.41:
  o Bug Fixes:
    * When a derived packages was created incorrectly, Conary could
      sometimes trace back; in these cases, Conary will now print a
      more useful error message. (CNY-3125)
    * Displaying the output from verify spent a significant amount of time
      querying repositories for information which was available in the local
      database. All data accesses for verify are now satisfied locally
      for a significant (10x) speedup in performance).
    * The output for conary verify is more succinct; instead of two
      summary lines per component validated, it now prints one line
      per component that has differences to display. (CNY-2419)
    * Using --verbose on verify now gives some progress indication.
    * Removed improper options for localcs from the man page.
    * Verify significantly sped up.
    * Turned off threading in recreatedb, because threading broke
      for some manifests. (CNY-3128)
    * Rewrote SQL query which removes old dependencies for better performance.
    * The cvc file cache now understand file mode changes as well as 
      content changes. (CNY-3082)
    * Key signatures for archives in source components are no longer checked 
      when the source is in the repository, but rather checked at commit
      time. (CNY-3130)
    * Fixed bug which caused files to be dropped from builds when two
      paths shared the same pathId somewhere in the history of that
      trove. (CNY-3133)
    * Updates and local changeset generation handle troves with renames,
      though cases with multiple versions of such troves being installed
      simultaneously have known shortcomings. (CNY-3134)
    * Updating source directories to versions which added or removed a
      factory now updates the CONARY file properly. (CNY-3073)

  o New Features:
    * Verify now relies on file size and mtime to determine whether files
      have been modified.  The --hash option has been added to verify to
      force sha1s to be used instead.
    * The system database can now return file objects along with troves
      to avoid double walking of the file tables.

  o Internal Changes:
    * TroveSource.walkTroveSet now walks troves in a sorted, depth first order.

Changes in 2.0.40:
  o Bug Fixes:
    * keepRequired now recognizes that local troves may have had files
      removed, preventing file conflicts with incoming troves
    * Fixed formatting error in cvc explain that caused policy actions to be
      listed twice. (CNY-3107)
    * Conary ignores configuration file errors for certain local
      operations including conary query, rblist, and showcs. (CNY-3111)
    * Python flags on a Requires dep now use exactly the flags on the 
      corresponding Provides, rather than being trimmed to match flags on
      python:runtime's Requires deps. (CNY-3030)
    * Disallow characters '"\\()[] in labels

  o New Features:
    * Added getLabelsForHost call, and bumped server protocol to 66. (CNY-2771)
    * Added getFilesFromTrove call, and bumped server protocol to 67. (CNY-3100)
    * Repositories now check the database to see which files already exist
      instead of looking in the filesystem for a noticeable speedup in commit
      time for systems with NFS based data stores.
    * In a GroupRecipe, r.remove now takes a use flag to determine if a trove
      should be removed. This matches the behavior of r.add*. (CNY-3115)
    * Added types to allow creation of sockets and named pipes via
      conaryclient/newtrove.py code paths
    * The "migrate" command now accepts the "--from-file" option (CNY-3114)
    * Standalone and apache servers now pull in REST api from the crest
      project if the code is available. Note that restlib and xobj are
      required for the crest implementation, and that the "baseUri" must
      be specified in the server config file (it's normally /conary).
    * Repository commits now take advantage of knowing which parts of the
      commit have not changed since the old version for better performance
    * The internal OpenPGP implementation can now change passphrases
      on secret keys. (CNY-3123)

Changes in 2.0.39:
  o Bug Fixes:
    * Fixed potential segfault in sqlite bindings when running under
      python 2.6. (CNY-3103)
    * Promoting a binary foo from a to b, and then promoting a group containing
      foo from b to a will no longer cause foo to be unnecessarily repromoted.
      (CNY-3088)
    * Fixed an interaction with loadRecipe overrides used by rmake and
      autoloadRecipes that would cause rmake to not find any matches
      for autoloadRecipes that were included in biarch flavored superclasses.
      (CNY-3090)
    * Redirect components should not have build requires set (CNY-3069)
    * Updates are no longer halted by the signal SIGWINCH, or SIGURG, which are 
      normally ignored. (CNY-3098)
    * getTrovesBySource now returns a list of the accessible binaries associated
      with a source even if the source is not accessible. (CNY-3099)
    * Changeset-based migrations no longer fail when a flavor is dropped
      from the group that is being migrated. (CNY-3101)

  o New Features:
    * Attempting to promote a binary will no longer reclone the binary 
      if a binary is already the latest at the target branch, even if
      there is a later source committed on the target branch. (CNY-3089)

Changes in 2.0.38:
  o Bug Fixes:
    * Conary versions 1.1.20 (April 2007) through 2.0.37, inclusive, use a 
      SHA256 implementation provided by the pycrypto package, which contained 
      an implementation that generates faulty digests for certain message 
      lengths. To compensate, a backward compatibility module that implements 
      bug-for-bug compatibility with the incorrect SHA256 algorithm has been
      added, in order to inter-operate (generate and validate signatures) 
      with Conary versions which use the incorrect SHA256 implementation 
      in pycrypto. (CNY-3086)
           
Changes in 2.0.37:
  o Bug Fixes:
    * Resolved a bug introduced in the 2.0.36 sha1Uncompress function
      that could cause update operations to fail. (CNY-3084)

Changes in 2.0.36:
  o New Features:
    * Policy can now be added per distribution in the directory
      /usr/lib/conary/distro/policy. (CNY-3071)

  o Bug Fixes:
    * More fixes for flavored superclass groups - you can now commit
      recipes when autoloading flavored superclass groups. (CNY-3061)
    * Schema migrations are now transactional, meaning that any failure
      during migration will roll back cleanly where possible. (CNY-2789)
    * If a user removes a file, and then recreates the file as a
      directory, the warning message previously did not include the
      affected path.  This has been fixed. (CNY-3076)
    * Path conflicts generated during group cooks correctly print. (CNY-3079)
    * You can now display buildreqs using --show-buildreqs for other
      types of recipes other than packages (CNY-3075)
    * You can now add archives with files with % in them when perserving 
      ownership. (CNY-3080)
    * All troveInfo is now used to calculate a changeset fingerprint, 
      regardless of the client version specified.  This allows a proxy 
      to expire its cached version when extended trove info is 
      updated. (CNY-3083)
    * Bugs that could cause erroneous error messages in
      conary.lib.misc.sha1Copy() and conary.lib.misc.sha1Uncompress()
      have been fixed.

Changes in 2.0.35:
  o Bug Fixes:
    * setTroveInfo no longer sends extended metadata information to 
      update services that cannot understand it. (CNY-3050)

Changes in 2.0.34:
  o Bug Fixes:
    * You can now have flavored groups for superclass groups - these can
      be created when superclass groups are created as a part of another
      group recipe. This release includes additional fixes over
      those added in 2.0.33.  (CNY-3061)
    * Post-mortem debugging sessions with recipes using --debug-all now start 
      at the point of the innermost exception, making debugging easier.

Changes in 2.0.33:
  o New Features:
    * When adding an XML file (filename ending in ".xml") to a source
      component, it will be added as a text (config) file by default,
      and so changes will be managed with diff/patch merging.  Specify
      the --binary option to avoid merging. (CNY-3045)
    * When adding groups via addAll, conary now reports the exact
      name, version, and flavor of the group being added. (CNY-2977)

  o Bug Fixes:
    * Fixed reporting of errors when using glob objects in actions such as 
      r.Remove. (CNY-3055)
    * Promotion of source components where files have been renamed across
      repositories has been fixed. (CNY-3059)
    * Preserving ownership in tar archives containing files with missing
      intermediate directories now functions. (CNY-3060)
    * Added support for python module discovery in python 2.6, which 
      uses a new PREFIXES variable to determine where to search for modules.
      (CNY-3063)
    * Metadata promotion is more robust in the context of other inaccessible
      or missing older troves. (CNY-2611)
    * Promotion of inidividual components is no longer allowed. (CNY-2941)
    * Fixed a case conaryclient.makeSourceTrove could fail to create
      a trove because it tried to assign it a previously existing version.
      (CNY-3028)
    * You can now have flavored groups for superclass groups - these can
      be created when superclass groups are created as a part of another
      group recipe.  (CNY-3061)
    * A bug that caused an IOError when a repository attempted to
      commit a changeset larger than 2 GiB has been fixed (CNY-3065)

Changes in 2.0.32:
  o New Features:
    * FlavorPreferences now handle s390{,x}. (CNY-3056)

  o Internal Changes:
    * Extended traceback representations display longer strings. (CNY-3053)

  o API Changes:
    * Extended logic in deps.getShortFlavorDescriptors to handle cases where
      prefers vs requires needs to be distinguished. (CNY-3054)
    * checkin.refresh is now a developerApi and takes a new dirName
      parameter. (RBLD-139)

  o Bug Fixes:
    * Git no longer defaults to the master branch, so we now specify the 
      branch when pulling. (CNY-3012)

Changes in 2.0.31:
  o Client Changes:
    * addMetadataItems() automatically creates digests
    * MetadataItem.freeze() no longer creates metadata digests
    * Metadata now has a version 1 digest computed only if it includes
      extended metadata

  o Server Changes:
    * Hide extended metadata from old clients (CNY-3050)
    * addMetadataItems() now rejects metadata items which don't have digests

Changes in 2.0.30:
  o Internal Changes:
    * Refactored the code used for cvc diff and cvc rdiff to provide
      an internal iterator interface that does not directly print
      output, for rBuild. (CNY-3043)

  o Bug Fixes:
    * On multiarch systems, a repository query for all versions of a trove
      could prefer an x86 troves over a multiarch trove, if the x86 flavor
      scored higher against the system flavor (CNY-3041)
    * Conary would unpack 64 bit integers incorrectly on platforms where
      long was 64 bits instead of 32 (CNY-3042)
    * Conary unpacked 16 bit values by treating them as 32 bit values,
      which broke on big endian machines (CNY-3042)
    * Disallow empty trove names and component names
    * Metadata now allows new types to be added, and key/value metadata
      is a new type. Without this troves with key/data metadata attached
      were unuseable by older versions of conary (CNY-3040).
    * Added a new signature type which includes new metadata types.
    * Made Trove.verifyDigests() verify signatures of metadata.
    * A bug that caused python dependencies to not be discovered when
      using alternate versions of python has been fixed (CNY-3029).

Changes in 2.0.29:
  o New Features:
    * cvc diff now optionally takes a set of files to diff.  Note that
      providing a revision now requires the --revision argument, to
      differentiate revisions from files. (CNY-2384)
    * Added --build-log and --show-file parameters to conary rq. (CNY-2584)
    * Group, Fileset, and Redirect recipes now check and record build 
      requirements. (CNY-3016)

  o Client Changes:
    * Support for obtaining changeset fingerprints has been added to
      the network repository client.
    * Transient files whose contents have changed will be restored if the
      file had been previously removed from the local system (CNY-2987)
    * generateStatus() call didn't handle a root parameter properly. This
      didn't cause cvc problems, but didn't work properly within rbuild
      (CNY-3026).

  o Server Changes:
    * Code using a shim client can now more securely "imitate" a user by
      passing in a ValidPasswordToken object in lieu of the actual
      password. (CNY-2968)
    * Writing files into the content store now decompresses and validates
      the sha1 once instead of once per content store. Additionally, file
      creation and the sha1 computation are now done in C instead of python.
    * Significantly reduced the number of SQL queries used to commit groups
      to repositories for a noticeable improvement in commit performance.
    * Temporary tables for commits of collection and files are merged into
      the final tables at the end of the changeset commit instead of
      incrementally following each trove.
    * The original client IP is now used for logging and
      authentication when a request is received from a HTTP proxy.
      (CNY-3006)

  o Bug Fixes:
    * ABI dependencies are no longer checked on erase. (CNY-2991)
    * createSourceTrove now honors filestreams marked as config. (CNY-3011)
    * Subscribing to log messages now works with a system time
      that requires more than 10 characters to represent the seconds
      (after Saturday November 20 2286 17:46:39 UTC). (CNY-3019)
    * Committing now works through restrictive proxies. (CNY-3032)
    * A bug that manifested itself as a TroveNotFound when accessing
      multiple repositories through the same url has been fixed. (CNY-3027)
    * A bug that caused conary to segfault while creating changesets under
      python 2.6 has been fixed. (CNY-3033)
    * An API method nologUpdateSrc has been added, which raises exceptions
      instead of returning None to indicate failure as the old updateSrc method
      did.  (CNY-3035)

Changes in 2.0.28:
  o New Features:
    * Groups now support pre-rollback scripts. (CNY-2908)

  o Server Changes:
    * Added paranoidCommits option which checks trove data has been stored
      properly in the SQL database before allowing the commit to complete.

  o Bug Fixes:
    * Fixed handling of troves erased by an update job which satisfy
      dependencies of packages being installed, so that an error
      message is given instead of an assertion being raised (CNY-2996).

  o Build Changes:
    * The default build requirements for rmake have been added to the
      BaseRequiresPackage base class to allow rMake to build against non-rPath
      Linux platforms (CNY-3005).

  o Other Changes:
    * New PGP signing keys have been added.

Changes in 2.0.27:
  o New Features:
    * Metadata information can now be extracted from debian packages.
      (CNY-2995)

  o Client Changes:
    * The "conary rollback" command now handles --info and --interactive
      flags, which behave similarly to the "conary update" flags. (CNY-820)

  o Bug Fixes:
    * Conary no longer checks for the existence of a db journal on startup,
      making it possible to perform cvc operations while updating your
      system. (CNY-2958)
    * Files with (only) unsatisfied Java requirements that are filtered
      out using r.Requires(exceptDeps) no longer have their provides
      removed. (CNY-3001)
    * A bug that caused the frozen list of trove script compatibility
      information (created if using the "toClass=" keyword argument
      when adding a trove script) to be recorded in a random order has
      been fixed.  Because sorting the list causes a different Trove
      signature digest to be generated, this version of Conary
      introduces version 2 trove signatures.  Conary will ignore
      version 1 trove signatures on old troves that have multiple
      trove script compatibility entries.  (CNY-2997)
    * Conary ignores journal if the database is currently being locked
      by an update.  Its existence does not signify a failed update,
      but rather a currently running one. (CNY-3008)


  o Build Changes:
    * A new type of metadata information, storing key-value pairs,
      is now available. (CNY-2983)

Changes in 2.0.26:
  o Build Changes:
    * The way that factories are cooked has been changed so that buildRequires
      are set (for building in rMake) and so that platforms may override the
      default build requirements. (CNY-2986)

  o Bug Fixes:
    * A bug causing cooks to fail when Perl was not installed on the
      build system has been fixed. (CNY-2989)
    * A bug that prevented Java dependencies from being parsed
      correctly in some cases, for example when given on a "conary rq
      --what-provides" command line, has been fixed.  Previously a
      "bad java dependency: flags required" error message was
      generated. (CNY-2990)

Changes in 2.0.25:
  o Bug Fixes:
    * "conary emerge" no longer emits warnings. (CNY-2835)
    * A bug that prevented proper ownership and permissions from being
      recorded when using r.addArchive(..., perserveOwnership=True)
      and the archive had a prefix of "./" has been fixed.
      Additionally, a bug that could cause permissions to be assigned
      to files with similar paths as those created by addArchive has
      been fixed. (CNY-2953)
    * Promote in 2.0.24 could traceback instead of printing an error message
      if no troves were present to clone.
    * A bug causing addSource to use the wrong file if there was a name
      collision between a filename in an rpm and the source directory
      has been fixed. (CNY-2627)
    * A bug causing createNewSourceTrove to erroneously change pathIds
      has been fixed. (CNY-2971)
    * When installing with the --root option and a trailing '/'
      character provided, Conary previously wrote new entries
      in the ld.so.conf without a leading '/' character.  This
      has been fixed. (CNY-2982)

  o Build Changes:
    * Cross-compiling packages that include perl modules can now
      provide perl: dependencies; the perl @INC path needs to
      be provided via the r.Requires(bootstrapPerlIncPath=...)
      keyword argument. (CNY-2943)
    * Packaging a version of perl that requires libraries in the
      destdir to start but does not use RPATH now succeeds. (CNY-2955)
    * When the perl @INC path includes elements that are symlinks in
      the destdir, the symlinks are now resolved for correct perl:
      provides. (CNY-2949)
    * When discovering perl: dependencies using a bootstrap perl,
      Conary now sets LD_LIBRARY_PATH. (CNY-2959)
    * ComponentRequires now handles :cil, :java, :perl, :python, and :ruby
      components in the same manner it handles :lib. (CNY-2935)
    * The r.addArchive() method can now extract file contents from
      dpkg .deb files when the data is bzip2-compressed. (CNY-2967)
    * Promote now uses hasTroves to check to check the completeness of a
      promote instead of fetching group troves for improved performance.
    * Builtin recipes have been broken out so that there's no need to
      commit conary internals to repository based recipes. BaseRequiresRecipe
      has been introduced. (CNY-2898)
    * Files in /var/log, /var/run, and /var/cache are now automatically marked
      InitialContents. (CNY-2578)
    * Explicit calls to r.Requires are now honored in derived recipes.
      (CNY-1760)
    * The r.addArchive() method can now extract control contents from
      dpkg .deb archive files. (CNY-2967)

  o Client Changes:
    * Shim commitChangeSet() and getFileContents() calls now fall back to
      network access properly

  o Server Changes:
    * Added --lsprof argument to standalone server
    * If a user's mirror permission was granted by the second or subsequent
      role, the anonymous permissions were inappropriately granted to the user
      (CNY-2964)

  o Internal Changes:
    * Reimplemented dependency freezing in C
    * DependencySet objects now store the frozen depenedency by default
      and thaw it only when the thawed objects are needed (CNY-2410)
    * Intern frozen dependency and frozen StringCollection strings (CNY-2410)
    * DependenciesStream and FlavorStream objects now subclass from
      DependenciesSet instead of having a DependenciesSet object as an
      attribute. This saves one object per instance. (CNY-2410)

Changes in 2.0.24:
  o New Features:
    * includeConfigFile now interprets paths relative to the file
      currently being processed, for files and URIs. (CNY-2950)
    * includeConfigFile now supports a ~/path syntax to substitute the
      current user's home directory. (CNY-1650)

  o Client Changes:
    * Added support for getFileContents call to ShimNetClient (CNY-1669)
    * Added support for commitChangeSet and commitChangeSetFile to
      ShimNetClient (CNY-2545)
    * During promote operations use the cloned history for packages for
      the components of those packages as well. (CNY-1867)
    * Promote now uses group weak references to learn about all of the
      components for a package instead of downloading all of the package
      troves for the source. (CNY-1867)

  o Bug Fixes:
    * The ccs2tar script now correctly handles changeset files containing
      directories, symlinks, and other non-regular files. (CNY-2954)

  o Internal Changes:
    * More of the file installation path was moved into C for improved
      performance
    * Added misc.pack() and use it to freeze TroveRefsFilesStream and
      StreamCollection objects
    * Initial step of promote takes advantage of weak references to avoid
      downloading so many packages (CNY-1867,CNY-2410)
    * The shim network client now supports CONARY_CLIENT_LOG environment
      variable
    * Conary update no longer caches all hostnames immediately on
      update - instead hostnames are cached as they are accessed.  This
      avoids unnecessary caches when installing from changesets. (CNY-2832)
    * Track CLONEDFROMLIST in troveInfo now as well as CLONEDFROM. This
      keeps track of the full clone history of a trove, with the most
      recent parent at the end of the list.
    * Use CLONEDFROMLIST instead of CLONEDFROM where available to remove
      the need to follow the cloned from history in time. (CNY-1867)

Changes in 2.0.23:
  o New Features:
    * A new commitaction module that logs to a database the results of
      all commits in to a repository has been added as logaction.py 
      (CNY-2814, CNY-2849)
    * Some trove sources now deal better with being passed a trove name
      of None when using findTroves. (CNY-2923)
    * Added --replace-files, --replace-modified-files, replace-config-files,
      --replace-managed-files to updateall. (CNY-2512)

  o Build Changes:
    * Promote now uses the source trove for packages to determine the
      source trove for components instead of downloading the components
      themselves. (CNY-1867)
    * Promote no longer uses getTroves() to look up clone history; it uses
      getTroveInfo() instead. This provides a significant performance
      improvement as well as a significant RAM savings. (CNY-1867)
    * Checking for recloning (due to changes in referenced trove sets) now
      skips components, improving promote performance. (CNY-1867)
    * The file contents of dpkg .deb files can now be extracted by
      r.addArchive() (CNY-2926)
    * Conary now provides python: dependencies during incompatible
      cross-builds. (CNY-2914)
    * The Transient policy now follows packaging instead of walking
      the filesystem, avoiding inconsistencies caused by side effects
      of other policies. (CNY-2939)
    * When bootstrapping a python that is unable to load the pydeps
      module for python dependency discovery, fall back to the
      cross-compiling case. (CNY-2940)

  o Bug Fixes:
    * Recipes containing a mirror:// style source can be properly committed
      to the repository. (CNY-2848)

  o Internal Changes:
    * Moved findOrdering boolean into DependencyCheck object.
    * Cleaned up graph code during dependency checks to remove redundant
      calls in some (relatively obscure) cases.
    * Reworked MPI-to-long conversion to work on four bytes at a time.
    * TroveChangeSet objects in changesets are now sorted by the
      name/version/flavor of the new trove.
    * Thawing ReferencedTroveSet objects now looks up values with a single
      slice instead of one index at a time for a performance improvement.
    * Check the dependencyCache when thawing Dependency objects before
      thawing them instead of after (helping performance as well as memory
      usage).
    * Use a WeakValueDictionary for the dependencyCache instead of an
      ObjectCache.

Changes in 2.0.22:
  o Build Changes:
    * The loadSuperClass and loadInstalled methods now returns the loaded
      recipe class so that the loaded class can be referenced anonymously.
      This makes factories more flexible. (CNY-2900)
    * The addPatch source action now takes a "filter" keyword argument
      that provides a command line that can modify the patch; for
      example, by calling the filterdiff program. (CNY-2874)
    * Builds previously failed in some circumstances when Conary
      discovered no need only for :runtime components listed in
      buildRequires.  This has been fixed, and error reporting
      improved for similar classes of bugs in the future. (CNY-2904)

  o Client Changes:
    * The new boolean conaryrc option downloadFirst has been added to
      instruct Conary to download all required changesets from the
      repository before proceeding to update steps. (CNY-2808)

  o Bug Fixes:
    * Conary 2.0.20 introduced a bug adding dependencies to postgres-based
      repositories; this has been resolved.
    * Starting in 2.0.20, dependency resolution started locking the
      database unnecessarily.  This affected rmake dependency resolution,
      and is now resolved.
    * Mirroring code now correctly detects when access control changes
      in the source repository require the generation of absolute
      changesets for mirroring. (CNY-2888)
    * A permission check error for users that only have trove access
      entitlements has been fixed. (CNY-2761)
    * A problem with the autoLoadRecipes config option has been fixed.
      (CNY-2909)
    * A permission check problem when trove names are used as trove
      patterns in ACLs has been fixed. (CNY-2913)

Changes in 2.0.21:
  o Build Changes:
    * Added support for RPM payloads which have been compressed with
      lzma.  The /usr/bin/unlzma program must be available to use this
      feature.  (CNY-2834)

  o Client Changes:
    * Added separate s390x architecture. (CNY-2852)
    * An error introduced in 2.0.20 which caused an assertion failure during
      dependency checking has been fixed (CNY-2883)

Changes in 2.0.20:
  o Code Changes:
    * Dependency checking can now be run without computing the dependency
      order
    * Added closeDatabase parameter when creating an updateJob to prevent
      that updateJob from closing the database when it's destroyed. This
      is a workaround to support CNY-1834
    * Build dependency temporary tables incrementally instead of rebuilding
      them each time. This results in speedup for group building approaching
      50%.

  o Bug Fixes:
    * updates after a local update of a package that is referenced in
      multiple groups now function again. (CNY-2882)

Changes in 2.0.19:
  o Bug Fixes:
    * Removed unnecessary repository accesses that were occuring while
      determining local system changes during an update. (CNY-2876)
    * "import os" within recipes now functions again. (CNY-2879)

Changes in 2.0.18:
  o Protocol Changes:
    * The addRoleMember() and getRoleMembers() calls are now exposed
      via XMLRPC. (CNY-2862)
    * Added support for package creator specific data to trove info and
      the getPackageCreatorTroves() repository call (CNY-2855)

  o Bug Fixes:
    * A rare error that occurred when an updating containing several groups
      that contained different versions of the same package has been 
      fixed. (CNY-2860)
    * Some .car format files previously caused builds to fail; this
      has been corrected. (CNY-2871)
    * Tracebacks no longer print each filename twice (bug introduced
      in Conary 2.0.16). (CNY-2872)

  o Build Changes:
    * When the configure script run by r.Configure() or r.ManualConfigure()
      fails, "command not found" messages are highlighted, and possible
      missing buildRequires based on those messages are sought in the
      repository. (CNY-2708)
    * All missing buildRequires found by noticing programs used in source
      actions, build actions, and policies are reported immediately as well
      as summarized at the end of the build, to make it clearer why each
      requirement has been suggested. (CNY-2858)
    * The r.addPatch() method now takes an optional patchName keyword
      argument, which is the name of the patch program to use to apply
      the patch. (CNY-2858)

Changes in 2.0.17:
  o Build Changes:
    * Recipes loaded based on the autoLoadRecipe configuration directive
      are now ordered based on the loadedTroves list in the packages
      containing those recipes. (CNY-2694)
    * The information provided by the "cvc status" command is now
      available through the checkin.generateStatus API call, and
      it now handles new packages that have not yet been checked
      in. (CNY-2843)
    * The "cvc log" command now has a --newer option that prints
      only log messages that are newer than the current checkout,
      and has been modified to be consumable via a new
      checkin.iterLog API call. (CNY-2840)
    * Building factories which haven't been checked in should work now
      (CNY-2757)
    * Specifying checkDeps and resolveDeps no longer causes an extra
      dependency check when building a group
    * Checking out a source trove without a buildLabel set, but with
      a version specified, no longer gives a confusing warning about
      the buildLabel being unset. (CNY-2783)

  o Bug Fixes:
    * A bug that caused a traceback when rolling back the installation
      of a group containing a post-rollback script has been corrected.
      (CNY-2844)
    * A bug that caused a traceback during metadata lookup when
      installing files to a new component has been corrected.  (CNY-2846)
    * A bug causing magic to identify almost every file as a tarfile
      has been fixed. (CNP-135)
    * When rolling back an update started with Conary version 2.0.15 or
      older, that generated multiple rollback points (generally as a
      result of the presence of critical updates as part of the job),
      the rollback scripts are properly executed. (CNY-2845)
   
  o Server Changes:
    * The deleteUserByName() xmlrpc call now only deletes the role
      with a matching name on very limited situations (CNY-2775)

Changes in 2.0.16:
  o Code Changes:
    * magic has been extended to identify tar archives. (CNY-2825)

  o Bug Fixes:
    * Derived packages created from an unmodified shadow now choose
      the correct binary from which to derive. (CNY-2776)
    * A bug that caused conary to traceback when formating strings in the
      syslog logger has been fixed. (CNY-2689)
    * A workaround for a bug in the standard python library that can
      prevent the display of extended debugging information has been
      added.
    * Unmodified shadows will be recognized as already present when
      promoting them to their parent branch.  Previously they would be 
      re-promoted unnecessarily. (CNY-2837)
    * conary update --test no longer executes the tagscripts associated 
      with the update. (CNY-2800)
    * Multi-stage rollbacks correctly execute the post-rollback script
      after all affected troves have been rolled back, instead of between
      stages. (CNY-2829)

  o Build Changes:
    * Info recipe actions (r.User, r.Group, and r.SupplementalGroup) are
      now available in package recipes. (CNY-2723)
    * Python packages now use %(libdir)s instead of %(prefix)s/lib for pure
      Python libraries.  This is an artifact left behind from fixing CNY-2110
      and CNP-121.
    * A bug causing log output to be lost if conary's log module was
      imported in a recipe has been fixed. (CNY-2813)

  o Server Changes:
    * Testing the HTTPS environment variable to know whether a
      connection is secure is now case-insensitive, because existing
      implementations differ in case. (CNY-2838)

Changes in 2.0.15:
  o Code Changes:
    * We've started using a @publicApi decorator to tag methods which
      are part of the public conary API. (CNY-2367)
    * xmldata.py is no longer part of the Conary library. (CNY-2765)

  o Bug Fixes:
    * An incompatibility of the db2db migration script with the latest
      repository schema has been corrected. (CNY-2774)
    * An error in the handling of multiple URLs with addArchive has
      been fixed. (CNY-2778)
    * sys.argv is not defined under mod_python; importing cvc.py should
      no longer fail as a result of using sys.argv as a default argument
      to main(). (CNY-2786)
    * kernel:runtime is no longer included as a critical update when
      updating conary, because we no longer use abi dependencies to order
      updates.  (CNY-2787)
    * repository code handles correctly the removal of groups that
      include troves from other repositories. (CNY-2802)
    * When using sqlite, some temporary tables used the invalid column
      datatype of STRING instead of TEXT. This has been fixed. (CNY-2013)
    * Fixed bug that made the repository code return incomplete data
      for the getPackageBranchPathIds call in certain situations. (CNY-2810)

  o Build Changes:
    * Removed defaultBasePackages configuration option as well as the
      functionality for loading recipes from the filesystem based
      on configuration.
    * Reworked recipe loading to make the code more understandable.
    * Implemented autoLoadRecipes configuration option. (CNY-2694)
    * Using the byDefault parameter to startGroup only determines the
      byDefault setting when the new group is added to its parent group.
      (CNY-2791)

  o Protocol Changes:
    * The commitCheck() xmlrpc API call has been added that will check
      commit permissions for a trovelist before having to send the 
      changeset for commit (CNY-2683)
    * The getPackageBranchPathIds xmlrpc API call accepts now a list of 
      dirnames instead of prefixes for improved performance (CNY-2743)

  o Client Changes:
    * Added an option --exclude-groups to promote that allows the promotion
      of all the packages within a group without the promotion of the group
      itself. (CNY-2801)

Changes in 2.0.14:
  o Bug Fixes:
    * A bug causing python-setuptools to incorrectly appear to be an
      excessive build requirement has been fixed. (CNY-2738)
    * A bug in which python-setuptools was sometimes incorrectly not
      recognized as being needed in buildRequires has been fixed. (CNY-2772)
    * A regression has been fixed that caused rMake to abort when recursing
      through a group recipe that added troves with full versions. (CNY-2768)
    * When reporting possibly excessive buildRequires, not mentioning
      buildRequires at all in the recipe caused Conary to report the
      immediate superclass's buildRequires as the recipe's buildRequires.
      This bug has been resolved. (CNY-2769)
    * A bug that caused the --context flag to not be recognized when
      specified before a command has been fixed. (CNY-2770)
    * A bug that caused buildRequires calculation in TagSpec to be slow has
      been fixed. (CNY-2773)

Changes in 2.0.13:
  o Build Changes:
    * When cooked, factories can now package additional files in their
     :recipe component. (CNY-2748)
    * Moved VersionConflicts to pluggable policy and removed default
      exceptions. (CNY-2716)

  o Client Changes:
    * PGP Keyring location is no longer determined using $HOME, which
      is unreliable; a getpwuid(3) lookup is used instead. (CNY-2722)
    * The number of retries for providing a passphrase when signing
      troves changed from 3 to 5. (CNY-2709)

  o Code Changes:
    * Some incompatibilities with python2.5 have been removed.

  o Bug Fixes:
    * More optimizations for the pathId lookup query times for some
      package builds. (CNY-2742)
    * A bug that caused an InsufficientPermission error when a user
      only has repository access permissions added by trove calls
      getNewTroveList() has been fixed. (CNY-2755)
    * A bug that caused a request to add access to a trove for a role
      to be ignored if the same trove was used previously to grant
      access to a different role has been fixed. (CNY-2758)
    * A bug that caused an InsufficientPermission error when a user
      requests a changeset to which the user has been granted access
      with addTroveAccess has been fixed. (CNY-2760)
    * The XML writer in xmldata.py is now encoding using UTF-8.
      (CNY-2756)

Changes in 2.0.12:
  o Build Changes:
    * Conary now warns about some possibly unused build requirements.
      This requires conary-policy 1.0.16 or later. (CNY-2232)
    * Suggested additions to buildRequires lists are now separately
      encoded in the XML build log. (CNY-2621)
    * Loaded recipe modules are no longer tracked in sys.modules (RPL-2409)
    * The source components needed to build everything in a group can
      now be found when the group uses searchPaths. (CNY-2710)
    * The SubscriptionLogWriter (CNY-2622) sometimes caused builds
      to fail.  This issue has been resolved. (CNY-2717)
    * Group builds now store the searchPath used with the built troves in
      the repository. (CNY-2721)

  o Client Changes:
    * Conary will now re-read /etc/resolv.conf if an error occurs when
      resolving a hostname. (CNY-2703)
    * Conary now caches the result of IP lookups and uses the cached
      results if an IP address lookup fails during an update. (CNY-2260)
    * Migrate now preserves local installs only of groups and kernels.
      Before, all manually-installed components and troves that were
      referenced by the group being migrated would be updated instead
      of erased. (CNY-2569)
    * An API (the createSourceTrove() method of client objects) has
      been added which creates source troves without using the
      conary.checkin module. (CNY-2498)

  o Bug Fixes:
    * The internal function _ensureReadableRollbackStatus now directly
      ensures that it collects the necessary state it needs to succeed
      instead of relying on that state having been previously collected.
      (CNY-2711)
    * Conary repository migration from repository databases created by
      conary 1.2.x has been fixed. (CNY-2731)
    * In rare cases, some output could corrupt logging data during
      builds.  This has been fixed. (CNY-2734)
    * MySQL performance when inserting troves with large numbers of
      files has been fixed. (CNY-2737)

  o Repository Changes:
    * The addUser() xmlrpc call no longer automatically creates a
      matching role. (CNY-2604)

  o Server Changes
    * The repository code and repository schema have been updated to
      allow for faster processing and lookup of file pathIds (CNY-2468)

Changes in 2.0.11:
  o Build Changes:
    * Added 'factory' command to cvc for displaying and changing the factory
      of the currently checked out recipe (CNY-2690)
    * The SubscriptionLogWriter now handles line continuation. (CNY-2693)

  o Bug Fixes:
    * A regression introduced by the build requirements suggestions for
      recipes using r.MakePathsInstall has been fixed. (CNY-2697)
    * A bug that caused a traceback when r.MakeDevices() is called
      with a path that contains 'lib' has been fixed. (CNY-2692)
    * A regression introduced by the multi-URL support for addArchive
      has been fixed. (CNY-2696)

Changes in 2.0.10:
  o Build Changes:
    * An xml formatted log has been added to :debuginfo. This is in
      addition to the human readable log. The xml log contains the same
      information as the human readable log, plus additional contextual
      information useful for formatting the log data. (CNY-2487)
    * AutoResolve defaults to True for image groups. (CNY-2291)
    * Exceptions and inclusions to policies that don't match anything
      will now emit an error. (CNY-2221)
    * A new selective logging facility for policy to use to inspect
      build output has been added. (CNY-2622)
    * It is now possible to pass a list of multiple URLs to addArchive.
      Conary will try to download the source from each URL, in order,
      until it succeeds. (CNY-2505)
    * Recipe actions have now the ability to suggest build requirements.
      (CNY-935)
    * Running "cvc cook" in a directory with a CONARY file now builds the
      sources specified by that checkout.  This is particularly useful for
      source troves which do not provide recipes thanks to a factory.
      (CNY-2642)
    * Conary now looks for factories in the same places it looks for
      superclasses, including the current working directory for local
      cooks. (CNY-2641)
    * Suggesting build requirements produces a warning if the supplied
      command cannot be found in the search path. (CNY-2663)
    * Skip FactoryRecipeClass when loading recipes to make it easier to
      develop factory recipes. (CNY-2666)
    * Checking out multiple sources with a single command line once again
      creates the CONARY files properly. (CNY-2645)
    * The addArchive source action now supports .war and .jar archives.
      (CNY-2684) 

  o Bug Fixes:
    * Previously, rollbacks could restore files from local rollbacks
      by overwriting existing contents rather than replacing the file.
      In addition, the operation was not journaled properly.  (CNY-2596)
    * A bug in finding the sources required to build all the packages for
      a group that omitted replace() packages has been fixed.  This mainly
      affected rmake builds of group recipes. (CNY-2605)
    * An error in the repository that caused a malformed exception to
      be returned to the client when a trove was missing has been
      corrected. (CNY-2624)
    * If launched with sudo, Conary will no longer change the owner
      on the user's PGP keyring, and will use the proper system-wide
      keyring. (CNY-2630)
    * When using PostgreSQL as a repository backend, some queries
      could be executed with poor execution plans (CNY-2639)
    * A bug that caused a local cook (e.g., "cvc cook pkg.recipe") to
      fail at "Copying forward metadata to newly built items..." when
      the Conary repository for that recipe is not available has been
      fixed. (CNY-2640)
    * Checking out source components which used factories now preserves
      the factory
    * Building directly from recipe files which use factories for superclasses
      now works (CNY-2656)
    * The conary rdiff command works correctly for groups that include
      troves from foreign repositories. (CNY-2544)
    * An issue related to the build logger not properly setting the
      logging pseudo-tty in raw mode has been fixed. (CNY-2647)
    * Conary can now parse perl dependencies with periods in them from
      the command line. (CNY-2667)
    * On failure, the proper URL is returned to the Conary client
      library. This fixes a regression introduced in the Conary 2
      codebase, where only the selector part of the URL would be
      returned. (CNY-2517)
    * A source of circular references which could cause unpredictable
      memory usage has been removed. (CNY-2674)
    * Tighten the rules for what characters are allowed in version strings
      (CNY-2657)
    * Fixed a file descriptor leak when using in-memory-only databases.
    * Performance problems when retrieving an uncached changeset with
      a Postgresql backend have a workaround (CNY-2695)

  o Client changes
    * More of the update logic is now protected by the filesystem journal,
      and the journal now cleans up rollback state on failure. (CNY-2592)
    * Conary now displays more progress information during the
      "Preparing changeset request..." phase.  Much of the time in
      this phase is spent communicating with the repository.  Now
      "Requesting changeset ..." and "Downloading" will be shown as
      data is transferred.

Changes in 2.0.9:
  o Bug Fixes:
    * A bug that occasionally caused a thread deadlock when multiple
      threads access the local system Conary database concurrently has
      been fixed. (CNY-2586)
    * Checking out sources unpacks duplicate binary files (CNY-2543)
    * Derived packages use the revision which was shadowed from to find
      the version to derive from instead of the latest on the branch
      (CNY-2577)
    * A bug that occurred when rMake recursed through a group recipe
      that made use of the replace command has been fixed. (CNY-2606)

Changes in 2.0.8:
  o Client Changes:
    * A close() method has been added to UpdateJob objects. It is
      recommended to call the method explicitly instead of relying
      on the object to be collected when going out of scope.
      (CNY-2489)

  o Build Changes:
    * Group recipes now implement a requireLatest command. It can be
      passed as a keyword argument to r.add, r.replace, r.addAll, and
      r.addCopy.  This flag defaults to True. (CNY-1611)
    * requireLatest has also been implemented as a recipe level
      attribute.  Setting requireLatest to False for a recipe will
      affect the default for all calls to r.add, r.replace, r.addAll,
      and r.addCopy. (CNY-1707)
    * Conary now has support for group policies. Policies deriving from
      GroupEnforcementPolicy and ImageGroupEnforcementPolicy will be
      run on groups at the end of the cook process. (CNY-2378)
    * ImageGroup is now an attribute tracked in a group's troveInfo.
      This attribute is set for groups meant to define a complete,
      functional system, and implies that ImageGroupEnforcementPolicy
      group policies have been run for that group, recursively.
      (CNY-2520)
    * The VersionConflicts group policy has been added. This group
      policy enforces that two different versions of a trove will not
      be accidentally included in one install image. (CNY-2371)
    * TroveFilters now exist. Trove filters allow a packager to
      reference particular troves within a group for group policy
      inclusions/exceptions. (CNY-2477)
    * The Conary policy to fix trailing newlines in config files has
      been corrected to handle non-writable config files. (CNY-2559)
    * Conary will now warn if the PGP keyring is not writable, and
      will continue, instead of stopping with an error. (CNY-2555)
    * The "cvc derive" command now creates a reference directory
      named _OLD_ROOT_ alongside _ROOT_ when the --extract argument
      is provided. (CNY-2530)
    * A new group recipe command, startGroup, has been added, which
      calls createGroup, addNewGroup and setDefaultGroup in one step.
      (CNY-2197)
    * The addCvsSnapshot source action no longer caches the HEAD of
      the repository, since cvs export will not use it. (CNY-2568)
    * Macros from config files and from the command line are now
      available to group recipes. (CNY-2574)
    * A new concept, recipe factories, has been implemented. (CNY-2549)
    * Binary packages built from superclass recipes will be unflavored,
      regardless of any flavor-related references in a recipe.
      (CNY-2576)

  o Bug Fixes:
    * Conary no longer loses ownership of changed files when updating
      multiple flavors of the same version of the same package at the same
      time. (CNY-2553)
    * If Conary is running on kernels which, under certain circumstances,
      return EINVAL when calling poll(), the lazy file cache will only
      count the file descriptors it has open itself. (CNY-2571)
    * conary rdiff works correctly for groups that include troves from
      foreign repositories. (CNY-2544)
    * Job invocation information no longer uses null characters,
      which are not allowed in an XML document. (CNY-2580)
    * Updating files which point to other files (due to a PTR in the
      changeset) previously failed when those other files were not
      being installed at the same time (due to a "conary remove"
      on those files, for example). (CNY-2595)
    * Excluding all Java files in the r.Provides policy no longer
      produces a stack trace. (CNY-2594)

Changes in 2.0.7:
  o Build Changes:
    * Handling pkg-config dependencies has been moved to conary-policy.
      (CNP-93)

  o Bug Fixes:
    * When resuming the update after the execution of a critical update,
      Conary will now use the original file replacement flags. This
      corrects file conflict errors in a migrate when a critical update
      was present. (CNY-2513)
    * The lazy file cache was using /proc/self/fd as a method of
      determining the number of open file descriptors for the current
      process. However, under certain circumstances the directory is not
      readable. The lazy file cache now uses a poll(2)-based technique.
      (CNY-2536)
    * If the directory where the public keyring is stored does not exist,
      it is now automatically created. (CNY-2504)

  o Other changes:
    * Reading metadata from RPM files now validates the size of the RPM
      and the sha1 of the full set of metadata.

Changes in 2.0.6:
  o Build Changes:
    * Java dependencies for classes that are not dependency-complete
      are now automatically disabled. To re-enable them, the missing
      dependencies should be added as buildRequires. (CNY-2175)
    * Build actions that do not match anything (r.Move, r.Copy, etc.)
      will now log exactly what they were trying to do. (CNY-2216)

  o Bug Fixes:
    * A minor bug in the display of the password prompt has been fixed.
      (CNY-2497)
    * When x86_64 is specified and a biarch package is available, Conary
      will mention the biarch as an alternative flavor instead of the x86 one.
    * Derived packages will now work on x86_64 systems even if a biarch 
      flavor is specified. (CNY-2494)
    * Signatures of unexpected types on subkeys are now ignored. (CNY-2490)
    * When updating a group which contained a package that used to be
      byDefault False but is now byDefault True, Conary will now install
      the package. (CNY-2507)
    * When using the tagScript argument with the client's applyUpdateJob
      call, the paths to group scripts to be executed are stored relative
      to the root of the installation, instead of absolute. The tag
      script is always supposed to be executed under chroot. (CNY-2523)

  o Server Changes:
    * The serverName configuration option now allows glob-style
      wildcards.  (CNY-2293)
    * Slow SQL queries used to remove unused entries from the
      TroveFiles table and TroveTroves table have been rewritten to
      make some queries faster with repositories implemented with a
      sqlite database. (CNY-2515)

  o Other changes:
    * The file EULA_Conary.txt has been added to clarify that Conary
      is available under two licenses, and to state the conditions
      under which the two licenses apply.

Changes in 2.0.5:
  o Client Changes:
    * Conary now attempts to provide hints about flavor combinations that would
      work if it cannot find a flavor that matches your exact request 
      (CNY-1920).
    * The rollback API now raises a RollbackError instead of returning
      non-zero on errors. (CNY-1643)

  o Build Changes:
    * When file conflicts occur while cooking groups, the deps that
      caused a package to be pulled in are listed. (CNY-2308)
    * Config policy will automatically append a newline to non-binary files.
      Files that are marked as Config and appear to be binary will
      continue to trigger an error as they have previously. (CNY-2422)
    * Perl requirements that are not present on the system or provided by
      the package being built are dropped. (CNY-2180)
    * Two expansion functions have been introduced to package recipes:
      r.glob and r.regexp. These functions return an object that can be
      substituted for any API parameter that calls for a string based
      regexp or glob. (CNY-2222)
    * Group recipe actions like "r.addAll" and "r.addCopy" now record
      the version of the group that is being copied from into the newly
      created group. (CNY-2359)
    * Add code to display new-style metadata through rq, q, and showchangeset,
      as well as propagate that metadata via cooking, promoting, shadowing,
      and committing source packages.  Entering this metadata must still 
      be done through scripts.  (CNY-1808)
    * Added a hook that allows build requirements to be overridden by
      rMake. (CNY-2427)

  o Bug Fixes:
    * Conary no longer tracebacks when building a package that contains 
      a pkgconfig reference to a file in the current package that is in a
      symlinked directory. (CNY-2455)
    * The order in which configuration files are read when a glob was
      passed to includeConfigFile is now deterministic. (CNY-2483)

  o Server Changes:
    * Roles that have the mirror flag set no longer assume anonymous
      fallback for trove access authentication (CNY-2473)

Changes in 2.0.4:
  o Bug Fixes:
    * Moving an unmodified shadow to tip via cvc promote no longer causes
      an error. (CNY-2441)
    * Recipes using addSvnSnapshot no longer modify the conary
      configuration object's tmpDir setting (CNY-2401)
    * Fixed a rare bug in which dependency resolution would fail when
      a dependency that used to be provided by one installed package
      is now provided by two new packages. (CNY-2459)

  o Client Changes:
    * Conary will now use the proxy settings stored in its local
      configuration when loading remote configuration files. (CNY-2363)
    * PGP keys having some self signatures that fail to pass are
      no longer failing, as long as at least one self signature passes.
      (CNY-2439)
    * The client enforces the trust model using the internal
      implementation of OpenPGP. (CNY-1895)

  o Build Changes:
    * Policies that move files in destdir now track path changes they
      make so that files will end up in the correct package or component
      after being moved, when "package=" or "component=" has been used
      in a build action. (CNY-1679)

Changes in 2.0.3:
  o Build Changes:
    * PGP version 3 keys are now supported for verification of
      package signatures. According to RFC4880, version 3 keys are
      deprecated. (CNY-2420)
    * Superclasses are now loaded from the filesystem. Superclasses
      can now be cooked. Doing so will make a changeset that installs
      the recipe itself on the filesystem. (CNY-983)
    * When building packages, Conary now reads /etc/ld.so.conf.d/*.conf
      files to determine whether to include the path in the dependency.
      (CNY-2433)
    * The /etc/ld.so.conf.d/*.conf handling added to Conary 1.2.13
      introduced a bug that could erase necessary entries from
      ld.so.conf in some circumstances.  This bug has been
      resolved. (CNY-2440)
    * Spaces in URLs are now automatically escaped. (CNY-2389)
    * The Requires() policy now inspects Lib: and Lib.private:
      pkg-config keywords in .pc files to find library files, and
      where it finds them, it adds appropriate Conary trove
      requirements to the .pc files. (CNY-2370)

  o Client Changes:
    * The implementation of the util.mkdirChain function has been
      changed to no longer use exceptions internally to signal that the
      directory already exists. Raising exceptions is a relatively
      expensive operation that slows down the data store. Exceptions are
      still used internally in the very infrequent case of intermediate
      directories not existing. (CNY-2405)
    * Conary will not downgrade packages if no version is specified by
      the user, but, due to an out of date mirror or other reasons, the
      update available for a package is older than the currently
      installed package. (CNY-2402)
    * Conary now recognizes /etc/ld.so.conf.d/*.conf files, adding an
      include line to /etc/ld.so.conf if they exist, and does not add
      new duplicate entries to /etc/ld.so.conf for directories already
      specified in /etc/ld.so.conf.d/*.conf files. (CNY-2432)
    * A getDatabase() method has been added to the ConaryClient class.
      This method returns the local system database object. Code that
      needs to query the local system database should use this method
      to obtain the database object. (CNY-2316)

  o Bug Fixes:
    * A bug that caused an unhandled exception when adding a new role
      in the Conary repository web interface has been fixed.

Changes in 2.0.2:
  o Build Changes:
    * PGP version 2 signatures are now properly parsed. Version 2
      signatures are documented in the outdated RFC1991 and are
      considered deprecated, but some PGP keys contain them.
      (CNY-2417)

Changes in 2.0.1:
  o Build Changes:
    * The Requires() policy now inspects Lib: and Lib.private:
      pkg-config keywords in .pc files to find library files, and
      where it finds them, it adds appropriate Conary trove
      requirements to the .pc files. (CNY-2370)

  o Bug Fixes:
    * An update bug that could result in a trove integrity error has
      been fixed. The issue would occur when updating packages where,
      for some files, the only changes are to file versions. (CNY-2403)

Changes in 2.0.0:
  o Major Changes:
    * The way Conary handles architecture flavors has been changed,
      primarily for better support for multilib systems that support
      having both 32-bit and 64-bit packages installed.
    * The Conary repository Access Control List capabilities have been
      significantly upgraded to support per-trove ACLs. Trove
      permissions are cached and recalculated whenever the ACLs change
      or new troves are added to the repository, for better scaling
      and fast changeset retrieval.
    * All dependencies on the GnuPG "gpg" program have been removed;
      Conary now implements the required OpenPGP functionality
      internally.

  o Optimizations:
    * Conary 2.0 is significantly faster for many repository commit
      operations.  Some "cvc promote" operations, in particular,
      have a 200% performance improvement.  Some group commit
      operations are 75% faster.  Creating a new shadow can be as much
      as 100% faster.  Details of some of the changes that provide
      the improvement are below.
    * Committing to repositories has been reworked to pull all
      modified streams from the repository or database with one
      query. (CNY-2053)
    * Unchanged stream sets now return None on diff.  This prevents
      the Conary repository from having to do unnecessary work to
      retrieve the "old" version of a stream and apply a diff when
      nothing actually changed.
    * Unchanged file streams are now 2-byte, backwards compatible,
      sequences instead of more complex representations of "nothing
      changed".
    * The commit code (both client and server) recognizes unchanged
      files and does not merge stream sets for them.
    * Distributed changeset creation no longer recompresses file
      contents.
    * "cvc promote" no longer recompresses non-config files during
      changeset assembly. (CNY-2202)
    * "cvc promote" now gets file contents and streams from changesets
      when a lot of them are needed from the same trove. (CNY-2202)
    * Changesets that represent a "cvc promote" operation have been
      changed to be relative to either the source of the promote (if
      promoting within a server) or to the current version on the
      target. (CNY-2202)
    * The "cvc shadow" command now commits relative changesets when
      the shadow is made to the same repository as the original trove.
    * The Conary client now tries to perform update jobs as close to
      updateThreshold (without going over) as practical for a
      noticeable performance improvement. (CNY-2283)
    * Committing changesets to the repository has been modified to
      check for files which don't have contents available (during a
      promote or shadow, for example) with one SQL query. Previously,
      a single SQL query was used to check for each file. (CNY-2053)

  o Build Changes:
    * Conary will now ignore flavoring and requirements from ELF
      libraries that are built for architectures other than the
      architecture that is being built for.  This avoids a common
      problem where a single extra (unused) sparc file library
      causes an entire package to be flavored to be installed on
      systems that support both x86 and sparc instruction sets,
      as that configuration is not meaningful. (CNY-1717)
    * The rarely used "cvc describe" command line interface has been
      removed. (CNY-2357)
    * The rarely used "cvcdesc" script has been removed. (CNY-2357)
    * Spaces in URLs provided in source actions such as addArchive
      are now automatically escaped to make them legal URLs. (CNY-2389)
    * The "cvc promote" command now uses the labels and branches
      specified in the "from" section of any promote as the place to
      search for packages (CNY-2235).
    * The PackageSpec documentation incorrectly stated that you could
      pass both package and component information to it; this has
      been corrected to properly redirect to ComponentSpec for this
      usage. (CNY-2387)

  o Client Changes:
    * The "getTroveLatestByLabel" client-side call has been added.
    * Most repository exceptions are demarshalled using logic in the
      exception class itself rather than in a large if/elif block.
      (CNY-747)
    * The "troveNames" and "troveNamesByServer" methods now accept a
      "troveTypes" argument, and by default return only troves that
      are present. (CNY-1838)
    * The mirror client supports a --fast-sync flag which will only
      scan for new troves in the source and skip the time-expensive
      scans for changed trove info records. (CNY-1756)
    * The mirror client supports a --absolute flag which will make it
      use only absolute changesets to mirror content. (CNY-1755)
    * The rollback stack code has been split into a separate class.
      (CNY-2061)
    * A new "conary rmrollback" command that removes old rollbacks has
      been added. (CNY-2061)
    * Rollback objects now have an "isLocal" method to tell whether
      applying that rollback will require repository access. (CNY-2077)
    * Conary now allows a biarch system to have one flavor that
      expresses both the x86 and x86_64 support. The flavorPreferences
      configuration option informs conary to prefer x86_64 packages.
      This change allows group building to automatically resolve x86
      packages. (CNY-525)
    * Conary no longer uses gnupg for OpenPGP key management. (CNY-2349)
    * Conary clients no longer send an absolute URI when talking
      directly to a repository server. (CNY-2324)
    * Many repository permission handling methods have been renamed
      for consistency. For a complete list, see doc/PROTOCOL.versions
      in the Conary source code. (CNY-2298)
    * Setting/resetting the admin field permission is now handled by the
      setUserGroupIsAdmin() call instead of addAcl/editAcl. (CNY-1782)

  o Server Changes:
    * The scoring for target flavor sets has been fixed. (CNY-1539)
    * The (unimplemented) concept of caps for permissions has been
      removed.
    * Server methods have been decorated with the
      @requireClientProtocol decorator.
    * The "usergroups" term has been replaced with "roles" in the
      repository web user interface. (CNY-1973)
    * Server exceptions have been reworked to have marshalling logic in
      the exception class instead of in a large if/elif block. (CNY-747)
    * Server exceptions are marshalled in the proxy layer now instead of
      in both the proxy and server layers.
    * When the repository database is locked, "RepositoryLocked"
      exceptions are now returned for all code paths. (CNY-1596)
    * The repository call log now tracks changeset cache misses. (CNY-1843)
    * Repositories no longer pass anonymous hints to the proxy layer.
      The hint has been False since Conary 1.1.29.
    * The "troveNames" method now filters by using the "troveTypes"
      argument. (CNY-1838)
    * The "getPackageBranchPathIds" method no longer requires access
      to the entire version history of a package; it returns the
      pathIds and fileIds for troves the user is allowed to
      see. Previously, an InsufficientPermission exception was raised
      if part of the version history of a package was not visible to
      the user. (CNY-2038)
    * The repository call log now records the time required to service
      the request. (CNY-2305)
    * A "serializeCommits" boolean server configuration option has been
      added.  This is best turned on for repositories used for development,
      but is unneeded for repositories that are mirrors. (CNY-2285)

  o Protocol Changes:
    * The XML-RPC protocol now allows passing keyword arguments for
      exceptions.  (CNY-747)
    * XML-RPC return values no longer include the "useAnonymous" flag.

Changes in 1.2.12:
  o Client Changes:
    * A getDatabase() method has been added to the ConaryClient class.
      This method returns the local system database object. Code that
      needs to query the local system database should use this method
      to obtain the database object. (CNY-2316)

  o Build Changes:
    * Spaces in URLs are now automatically escaped. (CNY-2389)
    * The Requires() policy now inspects Lib: and Lib.private:
      pkg-config keywords in .pc files to find library files, and
      where it finds them, it adds appropriate Conary trove
      requirements to the .pc files. (CNY-2370)

  o Bug Fixes:
    * The PackageSpec documentation incorrectly stated that you could
      pass both package and component information to it; this has
      been corrected to properly redirect to ComponentSpec for this
      usage. (CNY-2387)
    * An update bug that could result in a trove integrity error has
      been fixed. The issue would occur when updating packages where,
      for some files, the only changes are to file versions. (CNY-2403)

Changes in 1.2.11:
  o Client Changes:
    * The error message printed when Conary encounters an unhandled
      exception has been changed to reflect the fact that the common
      case is merely poor handling of the error condition, rather than
      another bug.  It has also been reformatted to display better in
      rITS. (CNY-2265)
    * The "conary-debug" script that collects information to help
      debug a crash has been enhanced to include the recently-added
      manifest file. (CNY-2338)

  o Build Changes:
    * PythonSetup synopsis now mentions the setupName keyword
      argument. (CNY-2360)
    * The conary.1 manual page now documents the purpose of the
      /etc/conary/components directory. (CNY-2361)
    * The clearBuildReqs() function now has a synonym called
      clearBuildRequires() and the clearCrossReqs() function now has a
      synonym called clearCrossRequires().  The old function names
      will be deprecated in the future. (CNY-834)

  o Bug Fixes:
    * When building groups, r.addCopy() now respects the groupName
      flag. (CNY-2345)
    * The searchPath parameter in group methods now works when it
      contains packages (before it worked only with labels). (CNY-2372)
    * A bug that was preventing users with colons in their passwords
      to use the web interface has been fixed. (CNY-2374)
    * Attempting to add entitlements for unknown entitlement classes
      now raises an UnknownEntitlementGroup exception. (CNY-2377)
    * Committing source packages that use shell-style brace and
      glob expansion in addPatch() can now be committed to a
      repository. (CNY-1152)

Changes in 1.2.10:
  o Client Changes:
    * The "conary verify" command no longer complains about files which
      have been removed with "conary remove". (CNY-950)
    * Local rollbacks for removals now store the original contents for
      modified config files. (CNY-2350)
    * Permission errors now list both the URL and the repository
      hostname. (CNY-2211)

  o Server Changes:
    * A new boolean server configuration option, serializeCommits,
      has been added to explicitly limit contention in certain cases.
      Successfully enabling it requires a minor schema update. (CNY-2285)
    * Servers in maintenance mode no longer return Internal Server
      Errors to GET requests from clients. (CNY-2229)

  o Build Changes:
    * The addPatch() source action honors shell-style brace and glob
      expansion when sourceDir is defined. (CNY-1152)
    * A new "cvc explain" command has been added. "cvc explain"
      displays the documentation for recipe methods.  For example,
      "cvc explain addSource" shows the on-line documentation for the
      addSource() source action. (CNY-2242)
    * The command line interface to cvc derive (added in Conary 1.2.8)
      has been changed.  It now derives onto your buildLabel by default,
      with a --target option to derive onto a different label.
      The cvc derive interface is subject to further change.

  o Bug Fixes:
    * A bug that caused an exception when inspecting ELF files with a
      standalone ABI has been fixed. (CNY-2333)
    * A bug that caused updates with group scripts to fail when run
      with the '--root' option with a trailing slash in the path has
      been fixed. (CNY-2348)
    * An issue related to file placeholders potentially being lost while
      rewriting rollback changesets has been fixed.

Changes in 1.2.9:
  o Documentation Changes:
    * The documentation strings for the update code have been revised
      to include the most common exceptions raised as part of
      prepareChangeSet and updateChangeSet. (CNY-1732)

  o Build Changes:
    * File level requirements provided by the same file are dropped.
      (CNY-2177)
    * Java dependencies that do not start with a valid TLD are now
      excluded. (CNY-2176)
    * The exceptDeps keyword parameter is now allowed for r.Provides(),
      analogously to r.Requires(). (CNY-1485)
    * The new sourceDir keyword parameter is now available for
      r.addSource(), r.addPatch(), and r.addArchive() to specify that
      the source is found within the maindir. (CNY-1439)
    * LD_LIBRARY_PATH is now set when calling bootstrapped python, in
      order to load the correct python libraries. (CNY-2319)
    * The :config component is built by file location, rather than
      from files marked as config files by the Config policy.
      This means that the configComponent configuration item no
      longer operates. (CNY-2256)

  o Client Changes:
    * A keepRequired config option has been added. This has the same
      effect as always setting the --keep-required flag on update.
      (CNY-569)
    * The error message for erased dependencies is now more explicit
      about what happened to the package that is no longer providing
      dependencies, and where the package with the missing dependencies
      came from. (CNY-2248)
    * We now record the current state of the database to a flat file
      after updates as an extreme recovery mechanism.  (CNY-1801)

  o Bug Fixes:
    * The "logcat" script no longer errors out if the log file is empty
      or contains None for entitlements. (CNY-2252)
    * Repositories running under Apache are now correctly displaying
      the real error when trying to generate the verbose traceback
      emails. (CNY-2320)
    * An update job that includes a critical update and an update to a
      group that includes a pre-update script will no longer run the
      script twice. (CNY-2325)
    * A bug that could cause incorrect SQLite database error messages
      has been fixed. (CNY-1840)

Changes in 1.2.8:
  o Client Changes:
    * Added the cvc derive command. (CNY-2237)
    * A new method, conary.conaryclient.getClient(), has been added to
      allow the creation of a conaryclient with configuration to match
      that would be used with a conary command line client. (CNY-1745)
    * Unhandled exceptions that are raised inside a progress callback
      no longer terminate the update process.  A warning is emitted
      and the update continues. (CNY-2304)

  o Internal Changes:
    * The Conary library now has a parallel implementation to gpg
      for the trust algorithm. (CNY-1988)

  o Bug Fixes:
    * A problem occurring when updating troves sharing a large
      number of identical files has been fixed. (CNY-2273)
    * Repository traceback emails are now more verbose. (CNY-2287)
    * Methods starting with two underscore characters are considered
      internal and are no longer passed to the XML-RPC library for
      marshaling. (CNY-2289)
    * It is now possible to clone a group that contains references to
      both a cloned package and the version that the cloned package
      originated from. (CNY-2302)
    * When data from stdin is provided to a taghandler, but the
      taghandler is missing or fails to read some or all of the data,
      it will no longer result in a database locked error. (CNY-2257)
    * Conary no longer exits with an unhandled exception if /tmp does
      not exist when attempting to run a trove script (e.g., group
      pre/post scripts). (CNY-2303)

  o Client Changes:
    * Added cvc derive as a client-side call (CNY-2237)
    * A new method, conary.conaryclient.getClient(), has been added to
      allow the creation of a conaryclient with configuration to match
      that would be used with a conary command line client. (CNY-1745)
    * CONARY_CLIENT_LOG environment variable can now specify a path for
      a log of all of the repository calls made by the client (use logcat
      to view it) (CNY-2313)

Changes in 1.2.7:

  o Build Changes:
    * The cvc command now prints out the most recent log message from
      the underlying source code control system when creating new
      snapshot archives. (CNY-1778)
    * Conary now has support for cmake, using the r.CMake() build
      action in recipes. (CNY-1321)

  o Bug Fixes:
    * Fixed a traceback that would occur when a component doesn't exist
      even though its containing package does. (CNY-2213)
    * Cloning with --default-only no longer removes references to
      components of packages that are not being cloned. (CNY-2226)
    * A bug that prevented "cvc cook" from being able to look up path
      IDs if a component of the package being built was missing from
      the repository has been fixed. (CNY-2250)
    * PGP keys using unknown string-to-key specifiers (as generated by
      "gpg --export-secret-subkeys" for the corresponding secret key)
      are no longer producing an error when iterating through the
      keyring. (CNY-2258)
    * Embedded signatures in secret subkeys now use the public key's
      cryptographic key, which does not require a passphrase to
      be decoded. (CNY-2224)

Changes in 1.2.6:
  o Build Changes:
    * When cooking packages or groups, conary now displays the methods
      that are called. It also displays the methods that are unused,
      making it easier to see if a function from a superclass has been
      left out. (CNY-2193)

  o Bug Fixes:
    * Use of macros in the r.Link() build action worked only in limited
      cases. (CNY-2209)

  o Client Changes:
    * Mirror mode now includes full file streams in changesets, instead
      of differential streams. (CNY-2210)

Changes in 1.2.5:
  o Client Changes:
    * The OpenPGP implementation now merges PGP keys properly.
      (CNY-1987)
    * The OpenPGP implementation is capable of generating trust
      signatures. (CNY-1990)
    * A bug which could cause troves containing *identical* files to
      become corruped in a system database has been fixed. Note that
      repository databases were not affected. (CNY-2191)

  o Build Changes:
    * MakeDirs now handles trailing '/' characters in directory names.
      (CNY-1526)
    * Using the new provideGroup keyword argument to the r.User()
      method in a UserGroupRecipe, you can now specify that the user's
      primary group needs to be already on the system, rather than be
      added while creating the user. (CNY-2096)

  o Bug Fixes:
    * A bug that resulted in a KeyError when removing a trove from a
      group that has 3 levels of subgroups has been fixed. (CNY-1372)
    * A bug that could result in a decremented source count when
      promoting a package to a sibling of a parent branch has been
      fixed. (CNY-2108)
    * A problem resulting in derived packages corrupting files with the
      same content was fixed. (CNY-2157)
    * A bug that caused internal server errors when retrieving
      changesets that contained compressed file data over 4 GiB in size
      has been fixed. (CNY-2170, CNY-2173)
    * HTTP error codes generated by HTTP proxies are now properly
      interpreted by Conary clients. (CNY-2181)
    * When talking to a repository, Conary proxies will now
      automatically switch the protocol to HTTPS whenever authentication
      information is injected on behalf of the client. (CNY-2184)
    * addSvnSnapshot no longer generates conflicts in the paths for
      temporary checkouts. (CNY-2196)

Changes in 1.2.4:
  o Bug Fixes:
    * A file that was mistakenly ommitted from packaging has been
      added to the build. (CNY-2155)

Changes in 1.2.3:
  o Build Changes:
    * The addSvnSnapshot() source action now has the ability to add
      specific SVN revisions via the 'revision' argument. (CNY-2156)
  o Bug Fixes:
    * An update failure that would occur when two versions of a package
      have been installed, one local, one from a repository, has been
      fixed. (CNY-2127)
    * A regression introduced in 1.2.1 affecting patch files that apply
      multiple changes to the same file has been fixed. (CNY-2142)
    * Group scripts now have file descriptor 0 (stdin) connected to
      /dev/null. Previously, stdin was closed, a potential problem
      for scripts that open file descriptors and then disconnect from
      the terminal. (CNY-2143)

  o Client Changes:
    * Added listkeys, addkey, and getkey commands to cvc for basic
      command line PGP key management. (CNY-2150)

Changes in 1.2.2:
  o Build Changes:
    * Python and Ruby dependencies with lib-specific flags now cause
      the package to be architecture-flavored. (CNY-2110)
    * Groups using setSearchPath now prefer packages on the labels and
      troves listed explicitly in the searchPath over other labels,
      even if the label is specified in the add() command. For example,
      if your searchPath includes foo=conary.rpath.com@rpl:1/1-1-1, then
      r.add('foo', 'conary.rpath.com@rpl:1') in a group recipe will now
      find version 1-1-1 over later versions. Before, it would find the
      latest version in the repository if you specified the label in the
      r.add() command. (CNY-1993)

  o Client Changes:
    * The conary command line now accepts 'rb' as an alias for
      'rollback'.
    * The output of 'rblist' now combines packages and their components
      in a single line (similar to the output of 'update'). (CNY-2134)

  o Bug Fixes:
    * When parsing the GPG keyring, PGP version 2 keys are now ignored.
      (CNY-2115)
    * Direct key signatures for PGP keys are now accepted. (CNY-2120)
    * Source control recipe actions such as addMercurialSnapshot()
      no longer produce directory names that can collide with
      a trove with the same name on a different label, producing
      a snapshot of a different source control repository. (CNY-2124)
    * Tag scripts are now closing file descriptors larger than 2
      before calling a function from the exec family. (CNY-2114)
    * A bug in determining the correct version for packages when
      multiple branches of that package exist on the same label has
      been fixed. (CNY-2128)
    * Multiple entitlements to the same host name are now properly
      handled. (CNY-2105)
    * The URL sent back to the client when connecting through an
      HTTP proxy is now correctly computed by repositories. (CNY-2117)
    * setSearchPath now searches the leaves for every source in the
      search path before falling back and searching the rest of the
      repository. Before, it would search the leaves for each label,
      then the rest of the labels, and finally groups. (CNY-2131)

Changes in 1.2.1:
  o Build Changes:
    * The addGitSnapshot() source action is now available. (CNY-1965)
    * Cooking derived packages no longer warns about their
      experimental state. (CNY-2092)
    * loadInstalled does not search the local database for a matching
      package on checkin, but instead searches the repository. This
      makes it easier to develop packages that are correct, with the
      potential of not building on the current machine. (CNY-2027)

  o Client Changes:
    * The Conary client is now less aggressive in sending keepalive
      packets with long-running requests. (CNY-2104)
    * Promote and clone callbacks are more verbose. (CNY-2063)

  o Bug Fixes:
    * Schema migration for the Latest table now correctly handles
      branches that end in redirects. (CNY-2081)
    * Adding a large number of user maps is now more efficient
      if the new addServerGlobs method is used. (CNY-2083)
    * Redirects between branches on the same label, which were
      necessary before Conary 1.2.0, are again handled correctly.
      (CNY-2103)
    * The 'conary updateall' command again properly handles the
      --replace-files command-line argument. (CNY-2112)
    * Patches are no longer partially applied when building. A
      partially applying patch results now in a failure. (CNY-2017)
    * A bug which caused Conary to incorrectly determine the flags
      for python dependencies on 64-bit systems has been fixed.
      (CNY-2091)
    * Ruby dependencies now function properly in a bootstrap build
      of the ruby package. (CNY-2109)

Changes in 1.2.0:
  o Build Changes:
    * A bug which caused Conary to compute python dependencies
      incorrectly when using an external version of python (such
      as when building python itself) has been fixed. (CNY-2087)

Changes in 1.1.96:
  o Server Changes
    * External entitlement servers can now specify per-entitlement
      timeouts and automatic retry values (CNY-2060)

  o Client Changes:
    * Update journal did not have an entry for hard links which were
      made to targets which already existed on the system, causing
      system corruption if the journal had to be rolled back. (CNY-1671)
    * The critical update information now includes enough data to
      re-create the original update job. (CNY-1608)
    * Unknown trove info types in the database are properly stored in
      extracted trove info. (CNY-2059)
    * diff and patch now support files without trailing newlines.
      (CNY-1979)

  o Build Changes:
    * More paths (/usr/lib/.*-sharp.*/) have been added to :cil
      components. (CNY-2080)
    * Path ID lookups now ignore permission errors; in such a case, a
      new path ID is computed. (CNY-1911)
    * Conary now handles python files that specify a python interpreter
      that is not available on the system or in the builddir.  It will
      print a warning and not attempt to compute dependency information
      for those files. (CNY-2050)
    * loadSuperClass and loadInstalled now print out name, version
      flavor of the package that was used when loading. (CNY-1967)

  o Bug Fixes:
    * When running in threaded mode, don't install signal handlers,
      since that is not supported. (CNY-2040)
    * URLs returned by prepareChangeSet, getChangeSet, and
      getFileContents are all based on the URL the client used to call
      the repository instead of built internally by the repository.
      (CNY-2034)
    * An issue that was preventing the repository server, under certain
      circumstances, to determine the proper URL to use has been fixed.
      (CNY-2056, CNY-2058)
    * A regression from Conary 1.1.34 related to self-signature
      verification on private PGP keys has been fixed. (CNY-2047)
    * An issue related to Conary proxies running in non-SSL mode,
      talking to SSL-enabled repository servers has been fixed.
      (CNY-2067)
    * Related to CNY-2034, Conary proxies are now properly computing
      the return URL. (CNY-2069)
    * The client is now properly computing the downloaded file's
      digest if a size limit was specified. (CNY-2072)
    * A regression from Conary 1.1.94 that caused some local cooks to
      fail to be installable due to incorrect primary trove information
      has been fixed (CNY-2078)

  o Other Changes
    * InodeStreams and FileStreams now preserve unknown elements,
      allowing future additions to those without breaking fileId
      computation. (CNY-1971)

Changes in 1.1.95:
  o Server Changes
    * A bug which triggered an exception while migrating postgresql
      repositories has been fixed. (CNY-1912)
    * The getNewTroveInfo call works faster for mirror operations.
      (CNY-2006)
    * An issue that prevented the server from responding with the
      proper error message when in maintenance mode has been fixed.
      (CNY-2005)
    * An issue that was affecting cooking performance when looking
      up path IDs has been fixed. (CNY-1996)

  o Client Changes:
    * A bug which prevented the mirror client from using hidden commits
      when mirroring to a single target has been fixed. (CNY-1981)
    * Clone/promote no longer complains when a buildreq is not also
      being cloned to the new location. (CNY-1844)
    * Turned off flavorPreferences for 1.2 release, as they are not
      quite ready. (CNY-2023)

  o Bug Fixes:
    * Bootstrapping python can now find system conary when using the
      bootstrapped python to determine python dependencies. (CNY-2001)
    * A bug in findTroves when using partial labels, introduced as
      part of 1.1.90, has been fixed. (CNY-2011)
    * cvc operations no longer trace back when the current working
      directory can no longer be accessed. (CNY-2014)
    * Redirects to nothing are now displayed when using --trove-flags.
      (CNY-2025)
    * Stack frames now wrap long lines to make them easier to read.
      (CNY-2016)
    * Comparison of VersionSequence objects is now more robust.
      (CNY-2020)
    * Autosourced files added to both a shadow and its parent now merge
      properly. (CNY-1856)

Changes in 1.1.94:
  o Bug Fixes:
    * Python extension modules installed at the top level of the Python
      search path no longer produce a traceback when computing
      dependencies. (CNY-1995)

Changes in 1.1.93:
  o Build Changes:
    * Filesets now accept macros. (CNY-148)
    * crossRequires are now ignored when not cross compiling. (CNY-1950)
    * Malformed .jar files are now ignored when computing Java
      dependencies. Previously, Conary exited with an error while
      attempting to process them. (CNY-1983)
    * Conary dependencies are no longer attempted when cross-compiling,
      and when bootstrapping python, modules are now sought in system
      python directories as well as in the destdir. (CNY-1986)
    * Python extension modules (.so files) now expose the proper
      dependencies by providing, for example, itertools (the true
      name) as well as itertoolsmodule (as it has previously), but
      requiring the shorter name if it is available on the system.
      (CNY-1077)

  o Client Changes:
    * The cvc promote and clone commands are now more efficient and do
      not download unnecessary packages. This also makes it possible
      to clone packages where access to some of the included troves
      is unavailable at the time of the promote or clone operation.
      (CNY-1913)
    * A bug which prevented the mirror client from using hidden commits
      when mirroring to a single target has been fixed. (CNY-1981)
    * Filesets are now cloneable. (CNY-1297)

  o Server Changes
    * A bug which triggered an exception while migrating postgresql
      repositories has been fixed. (CNY-1912)

  o Bug Fixes:
    * The clone and promote commands now work when cloning over removed
      packages. (CNY-1955)
    * searchPath will now provide only the best flavor match when
      matching against groups with more than one version of a package
      available. Previously, it would return all matches. (CNY-1881)

Changes in 1.1.92:
  o Bug Fixes:
    * ccs2tar correctly handles changesets with duplicate contents and
      hard links. (CNY-1953)
    * An error in the way attributes of ServerProxy classes get
      marshaled has been fixed. (CNY-1956)
    * If local flags (e.g. kernel.smp) are defined in /etc/conary/use,
      cooking no longer produces a traceback. (CNY-1963)
    * The last trove source in a trove source stack is now properly
      passed flavor information. (CNY-1969)
    * Derived packages properly handle files that were not flavored due
      to an exception in the upstream packages. (CNY-1954)
    * The transport layer is automatically encoding non-ASCII strings
      into XMLRPC Binary objects. (CNY-1932)
    * An error that was causing warnings to be printed while cooking
      groups has been fixed. (CNY-1957)

  o Server Changes
    * A bug which triggered an exception while migrating postgresql
      repositories has been fixed. (CNY-1912)

  o Build Changes:
    * Mono (CIL) files are now placed in :cil components by default.
      (CNY-1821)

  o Other Changes
    * The transport layer is using BoundedStringIO objects for
      compression, decompression and XMLRPC encoding/decoding, to
      avoid excessive memory consumption. (CNY-1968)

Changes in 1.1.91:
  o Client Changes:
    * A new configuration option, "flavorPreferences", has been added.
      The client uses this list of flavors in trove selection.
      (CNY-1710)
    * Large files are now compressed on disk instead of in memory when
      creating rollbacks. (CNY-1896)
    * The Conary client API is now more careful with releasing open
      file descriptors. (CNY-1834)
    * The "migrate" mode has changed to overwrite changes made to
      files that are not yet owned by Conary, but already exist on the
      system, as well managed, non-configuration files that have
      changed. (CNY-1868)
    * When signals are received during updates, the journal is now
      rolled back before conary terminates. (CNY-1393)
    * A 'cvc checkout' of multiple projects uses far fewer repository
      calls now, and uses a single changeset.
    * The 'cvc update' and 'cvc diff' commands now accept a source
      version argument without a source count. (CNY-1921)

  o Server Changes:
    * Setting "forceSSL" once again requires a HTTPS connection be
      used when authentication data is passed to an Apache based
      Conary Repository. (CNY-1880)
    * A bug that caused incorrect values for sourceItemId and
      clonedFromId to be used when groups and components were
      committed as part of one changeset has been fixed. (CNY-1903)
    * A bug that caused the Latest table to be rebuilt incorrectly
      when migrating to schema version 15.0 has been fixed.
      (CNY-1909)

  o Build Changes:
    * Redirects will now be followed in group recipes. Previously,
      including redirects would result in an error. (CNY-1693)
    * Derived recipes can now be based on troves which have files
      that have the same content (SHA1) as each other but are
      members of different link groups (are not intended to be
      installed as hard links to each other). (CNY-1733)
    * Derived packages now work properly if the troves they are based
      on contain dangling symlinks. (CNY-1914)
    * Symbolic links that have not changed in a derived package are
      now correctly ignored by policies that are not interested in
      unmodified files. (CNY-1879)
    * The build flavor string used for building a trove is now stored
      as part of that trove's troveInfo field. (CNY-1678)
    * Looking up path IDs now stops when all files have been found,
      instead of always walking the shadow hierarchy. (CNY-1911)
    * multilib cooks set only Arch.x86_64. (CNY-1711)

  o Bug Fixes:
    * The new OpenPGP parsing code now accepts Version 3 keys and
      signatures, without verifying them. (CNY-1931)
    * A file descriptor leak in the getFileContents method has been
      fixed.
    * If ignoreErrors is set for a configuration file, that setting is
      now honored for contexts as well.
    * Troves with large numbers of identical files now erase faster,
      thanks to a SQL fix in sqldb.iterFiles. (CNY-1937)
    * Python dependency determination now properly ignores filenames
      like "python.so" when looking for version flags. (CNY-1940)
    * Conary now correctly avoids assuming that standard I/O files
      are objects with fileno() methods. Previously, calling
      Conary interfaces with non-file objects associated with
      standard input, output, or error could trace back. (CNY-1946)
    * The --buildreqs option for 'conary q' now functions when
      multiple build requirements have the same name.
    * An issue related to the flavor preferences list not being
      properly populated when a group was cooked has been fixed.
      (CNY-1951)

  o Other Changes:
    * Conary tracebacks now report values for each variable in the
      local namespace in each frame. (CNY-1922)
    * select() calls have been replaced with poll() for higher
      efficiency. (CNY-1933)

Changes in 1.1.35:
  o Client Changes:
    * Unknown trove info types in the database are stored in extracted
      trove info properly (CNY-2059)
    * diff and patch now support files without trailing newlines (CNY-1979)

Changes in 1.1.34:
  o Build Changes:
    * The default settings from r.add() will now override the default
      settings from an r.addAll() (CNY-1882)
    * Looking up path IDs is now stop when all files have been found,
      instead of always walking the shadow hierarchy. (CNY-1911)

  o Bug Fixes:
    * A bug that caused an error message in the rPath Appliance
      Platform Agent (rAPA) when using an entitlement generator has
      been fixed. (CNY-1946)

Changes in 1.1.33:
  o Build Changes:
    * The addArchive() source action now handles xpi archives. (CNY-1793)
    * Unknown flags are now ignored when calling loadRecipe with a
      flavor, instead of printing a traceback.

  o Update Changes:
    * Updates to groups are now allowed to be merged with other groups
      in update jobs, reducing the number of jobs that are used for
      updates.

  o Client Changes:
    * Cloning now always increments group version counts, mimicing
      the behavior of group cooking. (CNY-1724)
    * When promoting, --all-flavors is now on by default.  However, if
      a flavor to promote or clone is specified, promotes will be
      limited by that flavor. (CNY-1535)
    * Several commands, such as promote, update and rq, now take an
      --exact-flavors flag.  If specified, the flavors for each trove
      must match exactly - no system flavor or heuristic is used to
      find the trove you want. (CNY-1829)
    * If there is a problem with domain name resolution, conary will
      retry 5 times. However, if the connection fails after those
      attempts, future connection requests will now fail after one try.
      (CNY-1814)

  o Bug Fixes:
    * The SQLite "ANALYZE" command is no longer run on local SQLite
      databases. Any data stored by the "ANALYZE" command will be
      removed from the local database unless it is being accessed
      read-only. Database performance is poor on databases with
      "ANALYZE" data in them. (CNY-778)
    * Some bugs related to installing relative changesets were fixed.
      These bugs would manifest themselves by making relative changesets
      not installable when the network was down. (CNY-1814)

Changes in 1.1.32:
  o Client Changes:
    * A getDownloadSizes() method has been added to the ConaryClient
      object to determine the over-the-wire transfer size of the jobs
      in an UpdateJob object.  Call requires a single repository be
      the source of the entire update. (CNY-1757)
    * cvc reports a more accurate error message when the CONARY file in
      the current directory is not a regular file

  o Server Changes:
    * A "infoOnly" parameter to has been added to the getChangeSet()
      repository method in protocol version 51. (CNY-1757)
    * The list of repository methods is now automatically generated
      instead of statically listed. (CNY-1781)
  
  o Bug Fixes:
    * The addSvnSnapshot() source action now uses the lookaside directory
      for generating the snapshot, instead of using the remote repository.
      (CNY-1777)
    * A bug that prevented unused entries in the Versions table of the
      system Conary database from being cleaned up after erasures has
      been fixed.
    * A bug that caused changes in the byDefault status of a trove to
      be omitted from local rollbacks has been fixed. (CNY-1796)

Changes in 1.1.31.4:
  o Server changes:
    * Setting "forceSSL" once again requires a HTTPS connection be
      used when authentication data is passed to an Apache based
      Conary Repository. (CNY-1880)
    * A bug that caused incorrect values for sourceItemId and
      clonedFromId to be used when groups and components were
      committed as part of one changeset has been fixed. (CNY-1903)
    * A bug that caused the Latest table to be rebuilt incorrectly
      when migrating to schema version 15.0 has been fixed.
      (CNY-1909)

  o Client changes:
    * Large files are now compressed on disk instead of in memory when
      creating rollbacks. (CNY-1896)

Changes in 1.1.90:
  o Major Changes:
    * Label multiplicity, in which a trove on the same label
      appearing on multiple branches was understood as meaning that
      all the trove can be installed at once, is being generally
      deprecated.  Instead, a newer trove on a different branch that
      ends with the same label as an older trove will be considered
      together with and generally preferred to the older trove.
      Branch affinity, in which Conary keeps packages from the same
      branch during an update, is therefore replaced with label
      affinity, in which Conary keeps packages from the same label
      during an update.  Many of the individual changes in this
      version are parts of implementing this general change in
      behavior.

  o Client Changes:
    * Added getTroveLatestByLabel as a client-side call.
    * Label lookups pick the latest version which matches instead of
      the latest version on each branch.
    * Replaced branch affinity with label affinity.
    * getAllTroveLeavesByLabel() filters results by server names to
      eliminate spurious results from repositories which host multiple
      server names. (CNY-1771)
    * The cvc and conary commands now ignore broken pipes on standard
      output instead of producing a traceback. (CNY-1853)
    * Redirects follow the label of the branch they were built with
      instead of the branch itself.
    * Building redirects to a branch is now deprecated; redirects should
      point to labels instead. (CNY-1857)
    * The --replace-files option has been split into
      --replace-managed-files, --replace-unmanaged-files,
      --replace-modified-files, and --replace-config-files. The original
      option is still accepted, and is equivalent to specifying all four
      of the new options simultaneously (CNY-1270)
    * When updating, conary will never automatically drop an architecture
      from an installed trove (unless you specify the flavor to update to 
      explicitly).  (CNY-1714)
    * Dependency resolution now allows updates to go across branches if the
      branches are on the same label.
    * Dependency resolution now follows the same "never drop an architecture"
      rule as other update code. (CNY-1713).
    * Added --show-files parameter to "conary config" to display where
      configuration items came from.
    * Newly installed transient files now silently replace files which are
      otherwise unowned. (CNY-1841)

  o Build Changes:
    * The cvc update command can now update multiple directories
      simultaneously.
    * Java files are now put in a :java component by default. (CNY-527)
    * Python dependencies now include flags designating the major version
      of python involved, as well as a flag distinguishing the target
      architecture library directory (normally "lib" or "lib64") to
      enhance update reliability.  When building a bootstrap python
      or using a different python executable than Conary is running
      with, Conary will use an external python process to determine
      python dependencies. (CNY-1517)
    * Ruby dependencies are now generated, and Ruby modules are placed
      in a :ruby component by default.  Flags are included in the
      dependencies similar to the Python flags, except that they are
      not conditional. (CNY-612)
    * Ensure that two binaries with the same source count but different
      build counts end up with the same build count after cloning. (CNY-1871)

  o Scripts Changes:
    * Repository database migration scripts have been integrated into a 
      common unit.

  o Bug Fixes:
    * Fix a bug in commit code that made r.macros.buildlabel unusable because
      you could not commit recipes that used it.  (CNY-1752)
    * An internal class, _AbstractPackageRecipe, has been renamed to
      AbstractPackageRecipe, in order to allow the inclusion of its
      methods in its subclasses' documentation pages.  The old name is
      still available for compatibility with older modules.  (CNY-1848)
    * Multiple entitlements can be stored for a single hostname or glob
      (previously only the last hostname for a particular hostname/glob
      would be used). (CNY-1825)
    * Cloning the source component for filesets is now allowed.
    * includeConfigFile now sorts files that are matched in globs
    * The default settings from r.add() will now override the default
      settings from an r.addAll() (CNY-1882)
    * Cloning no longer downloads components that won't be cloned (CNY-1891)

  o Other changes:
    * The showchangeset script now displays information on redirect
      troves.

Changes in 1.1.31.3:
  o Server changes:
    * Added EntitlementTimeout exception to notify clients that an
      entitlement has timed out from the authentication cache (CNY-1862)
    * Added remote_ip to user and entitlement based external authentication
      checks (CNY-1864)
    * Fixed bug in proxy which prevented remote_ip from being passed to
      internal repository

  o Client changes:
    * Reread entitlements from disk when EntitlementTimeout is received
      (CNY-1862)

  o Other changes:
    * Logcat now works for calls which passed lists of entitlements

Changes in 1.1.31.2:
  o Proxy changes:
    * Proxy can now inject entitlements and user authentication on behalf
      of clients (CNY-1836)

Changes in 1.1.31.1:
  o Bug Fix:
    * Proxies used wrong getChangeSet call for old protocol versions (CNY-1803)

Changes in 1.1.31:
  o Bug Fix:
    * A bug that caused an Internal Server Error when a Conary proxy
      attempted to convert a changeset for an older client when the
      upstream Conary repository was not running 1.1.29 or later has
      been fixed. (CNY-1792)

Changes in 1.1.30:
  o Bug Fixes:
    * The version cache for upstream servers in the Conary proxy
      incorrectly included user information in the URL, causing
      KeyErrors when users were switched to anonymous. (CNY-1787)
    * An issue related to the formatting of repository map entries
      has been fixed. (CNY-1788)
    * The Conary proxy no longer supports protocol version 41
      (and hasn't for a few releases).
    * An issue that was affecting the performance of the getChangeSet
      API call on Conary proxies running in an apache environment
      has been fixed.

Changes in 1.1.29:
  o Client Changes:
    * In conaryrc files, repositoryMap entries can now use wildcards
      for the server name.
    * Multiple entitlements can now be sent to each server.
    * Server names in entitlements may include wildcards.
    * Entitlements may be placed in conaryrc files now using
      'entitlement server entitlement'. "conary config" displays
      entitlement information.
    * A bug that limited a single MetadataItem to less than 64 KiB has
      been fixed.  Conary 1.1.29 will produce metadata that will not
      be visible to older clients.  Likewise, metadata produced by
      older clients will not be visible to Conary 1.1.29 and later
      clients. (CNY-1746)
    * Metadata items can now store strings with NUL characters in
      them. (CNY-1750)
    * The client API will now raise an InsufficientPermission error
      instead of an OpenError when the client's entitlements are
      not allowing access. (CNY-1738)

  o Build Changes:
    * Refreshed autosource files are now displayed by 'cvc revert' and
      'cvc diff'. (CNY-1647)
    * Support for the Bazaar revision control system has been added via
      r.addBzrSnapshot(). (requires bzr >= 0.16).

  o Server Changes:
    * (Nearly) all repository operations are now performed using the
      permissions of the anonymous user in addition to the permission
      set for any user authentication information which is present.
    * Path names in the entitlementsDirectory no longer have any
      meaning. All entitlements are read, and the serverName in the
      XML for the entitlement is used to determine which server to
      send the entitlement too.
    * Entitlement classes are no longer used as part of authentication;
      they may still be specified, but repositories now look up the
      class(es) for an entitlement based on the key.

  o Internal Changes:
    * The restart information, necessary for Conary to resume execution
      after a critical update is applied, now includes the original
      command line. The way this information is stored is incompatible
      with very old versions of Conary.  Downgrading from Conary
      version 1.1.29 (or newer) to version 1.1.11 (or older) is known
      to fail. (CNY-1758)

  o Bug Fixes:
    * 'conary rblist' no longer produces a stack trace if the
      installLabelPath configuration option is not set. (CNY-1731)
    * A bug that caused an "Error parsing label" error message when
      invoking "cvc commit" on a group recipe that used
      r.setSearchPath(str(r.labelPath[0]), ...) has been
      fixed. (CNY-1740)
    * Proxy errors are now reported in the client, for easier
      debugging. (CNY-1313)
    * A bug that caused an "Unknown error downloading changeset" error
      when applying an update job that contained two different
      versions of the same trove has been fixed. (CNY-1742)
    * Adding redirects which pointed to otherwise-unused branches
      corrupted the database by creating a branch without corresponding
      label information.
    * When critical updates are present in an update job that has
      previously downloaded all the changesets, Conary will no longer
      unnecessarily re-download the troves. (CNY-1763)
    * TroveChangeSet.isRollbackFence() now returns the correct answer
      if the trove changeset does not contain absolute trove
      info. (CNY-1762)
    * A bug related to entitlement directories containing unreadable
      files has been fixed. (CNY-1765)
    * A bug that prevented epydoc from producing documentation on
      the Conary code has been fixed. (CNY-1772)
    * Conary will temporarily fall back to reading unsigned group
      script information from changeset files that are created by
      Conary < 1.1.24.  Once rBuilder creates changesets with a newer
      version of Conary, this change will be reverted. (CNY-1762)
    * Changeset files are now written as absolute paths in the
      changeset index file. (CNY-1776)
    * Entitlement configuratioon lines continue to accept an entitlement
      class for backwards compatibility purposes. (CNY-1786)

Changes in 1.1.28:
  o Documentation Changes:
    * Incorrect references to createGroup have been fixed. (CNY-1700)

  o Build Changes:
    * Files added with in the repository and locally no longer cause
      'cvc update' to fail as long as the files have the same fileId.
      (CNY-1428)
    * r.Link allows full paths to be specified for the target of the
      link as long as the directory matches the source of the link.
      (CNY-751)
    * "cvc mv" has been added as a synonym for "cvc rename".
    * r.addCvsSnapshot() now works correctly with anonymous,
      pserver-based, servers. Previously, cvs checkout would fail due
      to strange characters being in the destination directory.
    * r.add*Snapshot() will now raise errors if the shell commands they
      are executing fail for any reason

  o Bug Fixes:
    * An index has been added to improve the performance of various
      file stream related queries in a Conary repository. (CNY-1704)
    * Directories in binary directories are no longer (incorrectly)
      provided. (CNY-1721)
    * "conary update" now works with read-only changesets. (CNY-1681)
    * the setTroveInfo call refuses to update missing troves (CNY-1741)

  o Server Changes:
    * getChangeSet call now returns supplemental information
      (trovesNeeded, filesNeeded, and removedTroves) for each individual
      job separately, instead of combining them for the entire job list.
    * proxy now combines all upstream changeset requests into a single
      job request for servers running this version or later. (CNY-1716)
    * mirrorMode wasn't passed through to changeset fingerprint calls
      from the caching code.

Changes in 1.1.27:
  o New Features:
    * All group cooks for one source must be done as a large cvc cook
      action instead of one-by-one. (CNY-1303)
    * Group flavors are much shorter if you turn on the config item
      "shortenGroupFlavors".  Some flags, like
      vmware and xen and architecture flags, are always included in a
      group flavor. (CNY-1641)
    * The Conary client is now able to access the network using
      authenticated HTTP proxies. (CNY-1687)

  o Build Changes:
    * A new recipe method, r.MakeFIFO(), is available which will create
      a named pipe at a specified location. (CNY-1597).

  o Internal Changes:
    * Flags for update jobs changed from a bitmask to a class.
    * Removed vestigial support for file label priority paths.

  o Bug fixes:
    * Patch code no longer fails when trailing context is missing at
      the end of the file. (CNY-1638)
    * Files with no permissions set (chmod 0) confused Conary due to
      improper checks for None. (CNY-1678)
    * Errors in the changeset downloading code are no longer ignored
      by the client. (CNY-1682)
    * An error in the resumption of a build has been fixed. (CNY-1684)
    * The introduction of mirrorMode during changeset cration (CNY-1570)
      caused the generation of empty diffs in some cases. mirrorMode now
      includes full contents for all files instead of generating diffs
      (CNY-1699)
    * If you're promoting two flavors of the same version of the same trove,
      they will now always have the same version on the target branch.
      (CNY-1692)

Changes in 1.1.26:
  o New Features:
    * The listcachedir script has been added to help with maintenance
      tasks for the repository changeset cache. (CNY-1469)
    * Conary proxies are now adding an HTTP Via: header. (CNY-1604)

  o Internal Changes:
    * Creating changesets supports a 'mirrorMode', which includes file
      contents of files if their version has changed (even if the sha1
      of those contents are the same). Mirroring uses this to ensure
      complete contents. (CNY-1570)

  o Client Changes:
    * A potential race condition where an update could change the state
      of the Conary database while the rollback code is executing has
      been fixed. Note that as part of the fix for CNY-1591, the update
      and rollback operations cannot commit at the same time; the fix
      further ensures long-running operations detect the state change.
      (CNY-1624)

  o Bug fixes:
    * Manipulating source components now works better when a source
      component has been marked removed.
    * A problem related to the way shim clients use the ServerProxy
      object has been fixed. (CNY-1668)

Changes in 1.1.25:
  o New Feature:
    * Conary now supports a "searchPath" configuration option, which
      operates like the installLabelPath configuration option but can
      contain both packages and labels.  For example:
      "searchPath group-os contrib.rpath.org@rpl:1" can be used to
      configure conary to first install the version of a package
      referenced in group-os, then to fall back to installing from
      contrib.rpath.org@rpl:1. (CNY-1571)

  o Build Changes:
    * GroupRecipe.add*Script now accepts a path to the script as the
      initial parameter.
    * r.addArchive() now supports a preserveOwnership parameter.  When
      set to True, owners and groups from cpio, rpm, and tar archives
      are used as the owners and groups in the final package.
      (CNY-927)
    * A new "cvc revert" command has been added that reverts any local
      changes made in the current directory. (CNY-1222)
    * GroupRecipe.addCopy() copies compatibility classes and group
      scripts onto to groups.  New copyScripts and
      copyCompatibilityScripts options to GroupRecipe.addCopy() and
      GroupRecipe.addAll() can be used to change this
      behavior. (CNY-1642)
    * A new build r.IncludeLicense() action has been added. This build
      action will take either a directory structure of licenses or a
      single license file, normalize its contents, and place it in a
      directory in /usr/share/known-licenses, which will be used at a
      later date by conary-policy.  This method is only useful for
      organizations maintaining a set of packages as part of a Linux
      OS platform.

  o Client Changes:
    * An explicit commit lock is now used to prevent overlapping
      updates and rollbacks.  (CNY-1591)
    * The conaryclient module now exposes ChangeSetFromFile to
      instantiate ReadOnlyChangeSet objects from .ccs
      files. (CNY-1578)
    * "conary q --debug --info" now also displays information about
      where a trove was cloned from if it exists.
    * Redirects with multiple targets can now be built and installed.
      (CNY-1554)
    * Conary repositories now support creating changesets that contain
      files whose compressed contents are greater than or equal to 4
      GiB in size.  Old versions of Conary that attempt to access a
      changeset that contains a compressed file larger than 4 GiB in
      size will report a error of "assert(subMagic == SUBFILE_MAGIC)".
      Previously, an overflow error occurred. (CNY-1572)

  o Internal Changes:
    * Conary clients can now request a specific changeset format
      version from a Conary repository.  This feature requires Conary
      protocol version 48.  This allows one to use new Conary clients
      to generate changesets understood by older clients. (CNY-1544)
    * Internal recipe source management moved into the generic
      Recipe() class from PackageRecipeClass().

  o Server Changes:
    * Standalone Conary repositories or proxies can be run in SSL mode
      if m2crypto is installed and the configuration options "useSSL",
      "sslCert", and "sslKey" are properly set. (CNY-1649)

  o Bug Fixes:
    * A bug that sometimes caused "user/group does not exist - using
      root" messages to be displayed when running "cvc update" created
      new files has been fixed. (CNY-763)
    * The flavor of a derived package (which is an experimental
      feature) built from unflavored package is now properly set to
      unflavored. (CNY-1506)
    * Macros in arguments to the version control system recipe class
      commands are now properly expanded. (CNY-1614)
    * The Conary client will now bypass proxies running on remote
      machines with repositories running on localhost. (CNY-1621)
    * "cvc promote" no longer displays some warnings that were rarely
      helpful unless invoked with the --debug argument. (CNY-1581)
    * A bug that caused the storage of unneeded "unknown" entries in
      the TroveInfo table has been fixed. (CNY-1613)
    * A regression in "cvc annotate" that would produce a traceback
      for not finding a SequenceMatcher class in fixeddifflib was
      fixed.  (CNY-1625)
    * Build commands that invoke shell commands now perform shell
      quoting properly.  Thanks to Pavel Volkovitskiy for finding the
      bugs and submitting the patch. (CNY-1627)
    * Mirroring using group recursion has been fixed. (CNY-1629)
    * Mirroring using group recursion no longer creates
      cross-repository relative changesets. (CNY-1640)
    * r.Install will now replace files which are read-only. (CNY-1634)
    * A bug that caused an unhandled exception when creating a local
      rollback for a trove that had missing troveinfo has been fixed.
    * Attempting to run "cvc merge" in a directory which was not
      already at the tip of a shadow no longer causes a confusing
      error message.  Previously the message was "working directory is
      already based on head of branch"; now the message is "working
      directory is not at the tip of the shadow".
    * cvc commands which need to instantiate the recipe object (merge,
      refresh, and commit) no longer fail if unknown use flags are
      used by the recipe.
    * Running the command to mark a trove as removed from the
      repository on a trove that has already been marked as removed no
      longer results in an error. (CNY-1654)
    * "conary rdiff" now works properly when multiple flavors of the
      same trove are present in the same group. (CNY-1605)
    * "conary rdiff" no longer produces an error if the same file is
      present on different labels. (CNY-1623)
    * A bug that caused inconsistent behavior when troves are pinned
      has been fixed.  Previously, if an update operation would change
      the version of a pinned trove to a version included in a group
      that is installed on the system, the pin would not
      hold. (CNY-1652)
    * A bug that caused an unhandled exception in the Conary update
      code when shared contents to a file in a link group are
      duplicated in the changeset due to distributed contents has been
      fixed.

Changes in 1.1.24.1:
  o Release Correction
    * The source archive for 1.1.24 was not built from the tag for
      1.1.24 in the Mercurial repository.  1.1.24.1 is built from the
      1.1.24 tag.

Changes in 1.1.24:
  o New Feature:
    * Conary 1.1.24 introduces the framework needed to implement a new
      metadata design for Conary.  The new metadata feature allows
      various information such as description to be set for a trove.
      New XML-RPC interfaces, getNewTroveInfo() and setTroveInfo(),
      have been added to facilitate mirroring metadata.
      addMetadataItems() has been added to allow metadata to be added
      to a trove after it has been built. (CNY-1577)

  o Client Changes:
    * The Conary client now distinguishes between an upstream Conary
      proxy and a plain HTTP proxy. This is so we can properly handle
      SSL traffic through an HTTP proxy using the CONNECT HTTP method.
      As such, there is now a "conaryProxy" configuration variable, in
      addition to the "proxy" variable. (CNY-1550)
    * The "proxy" (and newly introduced "conaryProxy") variables can
      be turned off by setting them to "None". (CNY-1378)
    * Clients requesting the inclusion of configuration files residing
      on the network now upload their version. This opens up the
      possibility for the server to serve different configuration
      files to different client generations. (CNY-1588)
    * Configuration variables "localRollbacks" and "pinTroves" get
      used as defaults when applying an update job; they can be
      explicitly overridden. (CNY-1583)

  o Bug Fixes:
    * A bug in the way the proxy configuration variable is set has
      been fixed. (CNY-1586)
    * A bug that caused a traceback when rolling back group updates
      from rollback changesets created when the "localRollback"
      configuration option was set has been fixed. (CNY-1590)
    * A bug that caused a traceback when applying a local rollback
      changeset with a locally modified file has been fixed.  Conary
      needed to create the directory that the locally modified file
      resides in first. (CNY-1444)
    * Applying rollbacks could attempt to invalidate the rollback stack,
      which would cause corruption of the rollback stack (CNY-1587)

Changes in 1.1.23:
  o Client Changes:
    * A new command, "conary rdiff", has been added. This allows one
      to inspect the differences between any two troves with the same
      name. (CNY-855)

  o Build Changes:
    * Conary recipes can now directly reference source code through
      version control systems.  The new r.addMercurialSnapshot(),
      r.addCvsSnapshot(), and r.addSvnSnapshot() source actions check
      out repositories and create snapshots.  They are integrated with
      the "cvc refresh" command for fetching more recent source code
      from version control repositories. (CNY-1)
    * The r.replace() function in group recipes now supports the
      searchPath parameter. (CNY-1574)

  o Bug Fixes:
    * A corner case affecting server-side matching of troves against
      negative flavors has been fixed. (CNY-641)
    * A bug in the StreamSet thaw code that prevented frozen StreamSet
      objects with a tag value greater than 128 from being thawed
      properly has been fixed.
    * A bug has been fixed that prevented creating a diff of a Trove
      object that contained troveInfo with unknown data. (CNY-1569)
    * A bug in the logic used by Conary to determine whether or not
      the rollback stack should be invalidated based on group update
      scripts has been fixed. (CNY-1564)
    * A bug that caused an unhandled exception in a Conary proxy when
      it attempted to create a changeset from a pre-Conary-1.1.x
      server has been fixed.
    * Small race condition in populating the cache for both
      repositories and proxies has been fixed (CNY-1576)

Changes in 1.1.22:
  o Major Changes:
    * Group troves can now declare an (integer) compatibility class
      which is used to automatically invalidate rollbacks (existing
      groups are considered to be in compatibility class zero). When a
      group is upgraded to a new group which has a different
      compatibility class, the rollback stack is invalidated unless
      the group also contains postRollback script which can rollback
      to the version being updated. Postrollback scripts can now be
      defined with a list of compatibility versions they are able to
      roll back to. Old invalidateRollback parameter for some group
      scripts is no longer supported.

  o Client Changes:
    * To take advantage of Conary's ability to apply the critical
      update set and restart before applying the rest of the updates,
      three new API calls have been added: newUpdateJob,
      prepareUpdateJob and applyUpdateJob. (CNY-1454)
    * A new argument, --no-restart, has been added to conary. This has
      to be used in conjunction with --root and allows one to skip the
      restarts after applying critical updates when installing in a
      chroot. (CNY-1458)
    * Proxy configuration parameter is now of the form 'proxy protocol
      url' (i.e. 'proxy http http://proxy.some.com'), and allows
      separate proxies to be configured for http and https. If old
      'proxy url' form is used, separate proxies are configured for
      http and https rather than a single proxy being using for both
      protocols. Users who need the old behavior should set explicit
      configure the same proxy for both protocols.

    * Conary no longer runs group scripts when "--just-db" is
      specified on the command line.
    * The conary.conaryclient.mirror.mirrorRepository() function now
      accepts a list of target repositories.

  o Build Changes:
    * Conary has tools in place through a new cross flag and a new
      "target" flavor to support better defining of cross compiling
      builds.  (CNY-1003)
    * Configuration files are again allowed to have executable bits
      set, but configuration files with executable bits set are not
      included in the :config component even if the :config component
      is being created. (CNY-1260, CNY-1540)

  o Proxy Changes:
    * A proxy can now be configured to use an http proxy for all
      outgoing requests. The 'proxy' configuration item is supported
      in a manner identical to the client.
    * The (unused) ability for a standalone server to act as both a
      proxy and a standalone server has been removed; this removes the
      standalone proxies dependence on the X-Conary-Servername header.

  o Internal Changes:
    * The createTrigger() method of dbstore drivers no longer accepts
      the "pinned" keyword parameter.
    * SeekableNestedFile and FileContainer objects no longer depend on
      the file pointer for reads; pread() is used everywhere.  This
      allows the underlying file descriptors to be shared between
      objects or between threads.
    * Repository schema now understands the concept of minor and major
      schema revisions. (CNY-811)

  o Bug Fixes:
    * A bug in proxy code that caused conary to use https through a
      proxy when http was desired has been fixed. (CNY-1530)
    * A bug in clone/promote relating to cloning when there are
      flavors on the clone label that are superset of the current
      flavor, but the current flavor doesn't exist has been
      fixed. (RMK-415)
    * A race condition related to the multithreaded Conary client,
      where one thread could modify an unprotected variable assumed
      immutable by a different thread has been fixed. (CNY-1450)
    * If the database is locked, Conary will no longer display a stack
      trace, but an error message. (CNY-1292)
    * The Conary library now uses a built-in difflib if the system's
      difflib is not patched for recursion. (CNY-1377)
    * Mirroring troves marked as removed from repositories running on
      MySQL has been fixed. (CNY-1193)
    * Repository cooks now sets the subprocess' stdin to /dev/null to
      avoid hanging while waiting from stdin. (CNY-783)
    * Trove.verifyDigests() no longer fails erroneously if a signature
      version 0 digest has not been calculated and set in
      troveInfo. (CNY-1552)
    * A bug in changeset reset() which affected reusing changesets in
      merges has been fixed. (CNY-1534)
    * A bug in changeset based trove sources where the underlying
      changesets never got reset has been fixed. (CNY-1534)

Changes in 1.1.21:
  o Repository Changes:
    * A "hidden" keyword argument has been added to the
      commitChangeSet() and hasTroves() method.  This allows mirror
      users to commit troves which will never be displayed to users.
      The presentHiddenTroves() call makes all hidden troves
      visible.  The XML-RPC protocol version is now 46.

  o Internal Changes:
    * StreamSet operations in C now use a common StreamSet_GetSSD()
      function which creates the _streamDict object if it does not yet
      exist.  This fixes crashes in rare cases where a
      StreamSet.find() class method is used before any instances of
      that StreamSet have been created. (CNY-1524)
    * Numeric StreamSet types can now have values set to None (which
      indicates that there is no value set at all).  Additionally, if
      passed an empty string to the thaw() method, the value is set to
      None. (CNY-1366)

  o Bug Fixes:
    * A bug in commitChangeSet() which returned a "file not found"
      error when the user had insufficient permission for the commit
      operation has been fixed.
    * A bug that caused Conary to raise an unhandled exception when
      updating a trove that has missing TroveInfo data in the local
      database.  When new types are added to TroveInfo, older versions
      of Conary omit the new data from the database.  Once a version
      of Conary is used that understands the new data types, the
      missing data is restored to the previously incomplete trove.
    * Handling user permissions when committing under certain 
      circumstances against a Conary 1.1.20 was fixed. (CNY-1488)

Changes in 1.1.20:
  o Major Changes:
    * Groups can now include scripts which are automatically run
      before an install, after an install, after an update, and after
      a rollback.  Documentation on how to add these scripts to groups
      will be posted to wiki.rpath.com shortly.  Unlike tag handlers,
      these scripts are not inherently reversible; therefore if a post
      update script is executed, the rollback stack will be reset.  The
      rollback information is still stored in the rollback directory,
      but the "conary rollback" and "conary rblist" commands will no
      longer be able to access the previous rollbacks.

      Only Conary repositories running version 1.1.20 or later can
      store these scripts.  If the repository is not running the
      minimum required version, a "changeset being committed needs a
      newer repository server" error will be produced.

      If an older version of Conary downloads a group that has a
      script associated with it, the scripts will be silently ignored.
      Future versions of Conary may add a "Requires: trove:
      conary(group-scripts)" dependency to groups that have scripts
      associated with them. (CNY-1461)

    * Support for versioned trove signatures has been added. (CNY-1477)
    * Version 1 signatures have been added which use a SHA256 digest
      that includes the frozen form of unknown troveInfo
      segments. (CNY-1186)
    * Unknown troveInfo segments are stored in both the repository and
      local database and restored properly. (CNY-1186)

  o Client Changes:
    * Hashes of the directories in which a trove places files are now
      computed and stored in troveInfo. (CNY-857)
    * A --file-flavors option has been added to "conary query/q",
      "conary repquery/rq", and "conary showcs/scs". (CNY-1507)
    * The ability to promote using branches and to promote to siblings
      of parents has been added.  For example, you can now promote
      from /A//B to /C without first cloning uphill to A. (CNY-1513)

  o Build Changes:
    * When Conary calls an external program (python, perl, monodis) to
      determine file dependencies and that program is not a part of
      the package being built, it will warn if that external program
      is not provided by a component in build requirements. (CNY-1492)

  o Internal Changes:
    * The conary.lib.elf module can now be built against libelf
      version 0.8.0 or later as well as the libelf implementation
      provided by elfutils.  libelf can be downloaded from
      http://www.mr511.de/software/ (CNY-1501)
    * The Conary client API has a new method disconnectRepos() that
      allows one to cut access to the networked repositories.  A
      RepositoryError exception is raised if network access is
      attempted. (CNY-1474)

  o Bug Fixes:
    * StreamSet objects didn't work with inheritance because the C
      implementation treated an internal variable as inheritable when
      it should have been treated as a class variable.
    * Attempting to create a shadowed Version object that reference a
      label that is already uphill are now issues a proper error
      message. (CNY-847)
    * Running the "conary rblist" command as non-root now produces a
      proper error message. (CNY-1453)
    * Badly-formatted parentVersion strings in derived packages
      (experimental) no longer cause a stacktrace.
    * Previous versions of Conary would fail to find the UID or GID of
      a newly created user if "--root" was specified on the command
      line and C library components had not yet been installed.
      Conary would erroneously fall back to using UID 0 or GID 0
      (root) instead.  (CNY-1515)
    * A traceback that occurred when a lookaside repository cache has
      not been defined when initializing a derived package recipe
      object has been fixed. (CNY-1509)
    * The Conary network repository client no longer attempts to use a
      proxy if the repository is residing on the local machine.
    * A bug in the freezing of update jobs has been fixed. (CNY-1521)
    * r.addPatch()'s optional argument "extraArgs" will now do the right
      thing if passed a single string instead of a tuple or list.

Changes in 1.1.19:
  o Client Changes:
    * A new "cvc promote" command has been added. "cvc promote" is a
      special type of cloning based on group structure.  For more
      information on promote, see the JIRA issue until documentation
      on the wiki is updated.  (CNY-1304)
    * An "--all-flavors" option has been added to "cvc promote" which
      promotes all flavors of the latest version of the listed
      troves. (CNY-1440)
    * A programmatic interface for performing partial clones, where
      only some components out of a package are cloned based on
      byDefault settings, has been added. (CNY-1389)
    * Conary changesets can now deal with changesets that contain
      package components that share identical file contents, pathId,
      and fileId combinations. (CNY-1253)
    * The "proxy" configuration parameter will now work for standard
      http proxies such as Squid.  Previously the "proxy"
      configuration parameter could only specify a Conary repository
      proxy.  Environments that require all HTTP and HTTPS traffic
      pass through a proxy must continue to use they "http_proxy"
      environment variable, as the "proxy" configuration variable is
      only used for Conary repository calls.  Source downloads in cvc,
      for example, will only use the http_proxy environment variable.
    * Due to limitations in Apache 2.0, the Conary client will now use
      HTTP/1.1 "chunked" Transfer-encoding when committing changesets
      larger than 2 GiB.
    * An "applyRollback()" method has been added to the ConaryClient
      class. (CNY-1455)

  o Server Changes:
    * The repository cache has been completely reworked. This fixes
      problems with authorization and the cache, and has the side
      benefit of unifying the proxy code for the repository and the
      proxy. The cacheDB repository configuration parameter is
      obsolete and will cause a warning on startup. changesetCacheDir
      should now be used instead, and tmpwatch should be configured to
      clean up both the changesetCacheDir and tmpDir
      directories. (CNY-1387)
    * The repository now properly commits changesets where multiple
      troves reference the same (pathId,fileId) key. (CNY-1414)
    * The standalone server can now decode "Transfer-encoding:
      chunked" PUT requests from clients.
    * Apache based repository servers now send changeset file contents
      using the "req.write()" method instead of the "req.sendfile()"
      method when file contents are larger than 2 GiB.  This works
      around limitations in Apache 2.0.
    * The list of sizes returned by the getChangeSet() and
      getFileContents() repository methods are now returned as a list
      of strings instead of a list of integers.  XML-RPC integers can
      only hold values less than 2147483648 (a signed integer).
    * A Conary repository will now raise an exception if a client
      requests a changeset that is larger than 2 GiB in total size or
      file contents larger than 2 GiB in size and does not support the
      new version 44 protocol required to work around this limitation.

  o Build Changes:
    * A "vmware" flavor has been added to the default set of flavors.
      A trove with a vmware flavor should be intended to run as a
      VMware guest. (CNY-1421)
    * If there's a conflict when loading installed troves, the latest
      trove will be picked.
    * The loadInstalled() recipe function will now search the
      installLabelPath for troves to load when it cannot find them any
      other way.
    * A "overrideLoad" keyword parameter has been added to the
      loadInstalled() and loadSuperClass() recipe functions.  This can
      be used to override the default search mechanism.

  o Bug Fixes:
    * Local flags are now cleared after each group cook, meaning that
      multipass group cooks will have the correct local
      flavor. (CNY-1400)
    * Dependency resolution in group cooks now also take advantage of
      the group cache. (CNY-1386)
    * Changesets for source troves with missing files (because the
      file is missing from the upstream server or the upstream server
      is unavailable) are now properly written to changeset
      files. (CNY-1415)
    * Derived packages, which are still experimental, now correctly
      handle multiple architectures built from the same
      source. (CNY-1423)
    * The loadInstalled() recipe function now always works even if you
      have multiple versions of a package installed from multiple
      branches.
    * Trove names are now checked for legal characters. (CNY-1358)
    * A minor bug related to file uploads on the error codepath was
      fixed.  (CNY-1442)
    * A bug in "cvc promote" that caused it to fail when the source
      components added due to --with-sources were in conflict.  This
      could happen, for example, when different flavors of a binary
      were cooked from different source versions and all flavors to be
      cloned to the new label at the same time (CNY-1443)
    * A bug in the CfgQuotedLineList class' display function has been
      fixed.
    * Flavored items in a job list are now correctly frozen when
      writing out an update job. (CNY-1479)
    * A default UpdateCallback() is set if an update callback hasn't
      been specified when invoking the applyUpdate() method of
      ConaryClient. (CNY-1497)
    * "cvc cook --macros" works as expected now, by defining a macro (as
      passed in on the command line with --macro) per line. (CNY-1062)
    * Committing to a Conary repository when using a standard HTTP
      proxy functions properly.  A change in 1.1.18 introduced this
      incompatibility.
    * The redirect build code has been refactored.  Bugs related to
      building flavored redirects have been fixed. (CNY-727)

Changes in 1.1.18:
  o Major Changes:
    * Changesets are now indexed by a pathId,fileId combination instead of
      just by pathId. This should eliminate the vast majority of conflicts
      when creating groups containing multiple flavors of the same trove.
      Old clients will be served old-format changesets by the repository,
      and new clients continue to support old format changesets. Old and
      new format changes can be merged into a single changeset (CNY-1314).

  o Client Changes:
    * The conary rblist --flavors command now properly displays trove
      flavors. (CNY-1255)
    * When resolving dependencies while updating, conary will now search 
      the latest versions of packages for every label in your installLabelPath
      first before searching the histories of those labels.  This should make
      sure that conary prefers installing maintained troves over unmaintained 
      ones. (CNY-1312)
    * The Conary client API now has a new call, iterRollbacksList(), iterating
      over the rollback name and object. (CNY-1390)
    * Added the --just-db argument to the conary rollback command. (CNY-1398)

  o Build Changes:
    * A list of rPath mirrors for source components has been added.
    * Group recipes now support a setSearchPath method.  This provides a way
      to tell groups how to find and resolve packages by specifying a list
      containing either packages or labels. (CNY-1316)
    * The group addAll command supports "flatten" - a way to cause all troves
      in all subgroups to be included directly in the top level group - 
      flattening any structure created by intermediate groups.
    * Groups now allow you to use the commands "removeTrovesAlsoInGroup"
      and "removeTrovesAlsoInNewGroup".  These commands subtract out the
      troves included within the specified group from the currently
      active group. (CNY-1380)
    * Checking dependencies is now faster when building groups.
    * When resolving dependencies in groups, conary will now search the
      latest trove in every label in your label/search path before
      searching back in the history of that label. (CNY-1312)
    * Added moveComponents and copyComponents to group syntax. (CNY-1231)
    * Derived packages (experimental) can now change files between
      Config, InitialContents, and Transient, and can set new files
      to be any of those types.  They can call UtilizeUser and
      UtilizeGroup.  They can create new tag handlers and tag
      description files (but not make a file from the parent no longer
      be a tag handler or tag description, except by removing the file
      entirely), and add new tags to new and pre-existing files when
      TagSpec is called (but not remove existing tags from files). (CNY-1283)
    * Derived packages (experimental) can now run nearly all build and
      source actions. (CNY-1284)
    * Derived packages (experimental) now inherit byDefault settings from
      the parent (CNY-1401), but can override them in the child (CNY-1283).
    * Derived packages (experimental) now handle multiple binary packages
      built from a single source package, including overriding binary
      package name assignment in the derived package. (CNY-1399)

  o Server Changes:
    * Two new calls have been added to the server API -
      getTroveReferences and getTroveDescendants. (CNY-1349)
    * The proxy server proxies "put" calls now.
    * Cleaned up string compression code in changeset merging.

  o Bug Fixes:
    * Fixed a bug where an invalid flavor at the command line would result
      in a traceback. (CNY-1070)
    * Added an exception to allow redirect recipe names to have any format -
      including those usually reserved for group- and info- packages.
    * Removed a harmful assert that kept trove source stacks from working w/o
      installLabelPaths in some cases. (CNY-1351)
    * The cfg.root item is always stored internally as an absolute path,
      even if it is specified as a relative path. (CNY-1276)
    * cvc now properly cleans up 000-permission files from the old build 
      directory. (CNY-1359)

  o Internal Changes:
    * Changesets in an update job can be downloaded in a step separate from
      the installation. Additionally, update jobs can be frozen and reapplied
      later. (CNY-1300)
    * UpdateJob objects are now versioned for a specific state of the Conary
      database, and can be applied only if the state of the database has not
      changed. (CNY-1300)
    * Public keys can now be retrieved from a directory, with each key stored
      in a separate file. (CNY-1299)
    * Troves now track their direct parent they were cloned from, instead of
      the source-of-all-clones. (CNY-1294)

Changes in 1.1.17:
  o New Feature:
    * A caching proxy has been implemented for Conary.  A proxy server
      caches changesets as clients request them.  This can
      dramatically improve the performance of Conary when a subsequent
      request is made for the same changeset.

      The server is implemented using the existing standalone and
      Apache-based Conary repository server modules. Two new Conary
      repository configuration variables, "proxyDB" and
      "proxyContentsDir" have been created to define the proxy
      database and contents store.

      To configure the Conary client to use a proxy, a new "proxy"
      configuration variable has been added to the conaryrc file.
      Generic HTTP proxies should still be configured using the
      "http_proxy" environment variable.

      In order to facilitate authentication and proxy cache
      invalidation features, new Conary repository methods have been
      introduced.  This means that the Conary proxy requires that
      repositories it connects to run Conary version 1.1.17 or later.
      The Conary proxy is considered experimental.  Therefore future
      versions of Conary may not be able to communicate with the proxy
      as implemented in Conary 1.1.17.

  o Client Changes:
    * Filesystem permissions on rollback data restrict access to the
      owner of the database (normally root). (CNY-1289)
    * The Conary client now sends data across an idle connection to a
      Conary repository.  This will keep the connection alive when the
      repository is behind a firewall or proxy that has short timeouts
      for idle connections. (CNY-1045)
    * The error message produced by Conary when a progress callback
      method raises an unhandled exception has been improved.

  o Build Changes:
    * cvc cook --show-buildreqs works properly now.  Thanks to Pavel
      Volkovitskiy for reporting the issue and providing the
      patch. (CNY-1196)
    * The flags for other packages that are specified in the build
      flavor are now available when cooking as a part of the
      PackageFlags object.  For example, if you wish to check to see
      if kernel.pae is set, you can add "if PackageFlags.kernel.pae:".
      Note that such checks do not affect the final flavor of your
      build, and should be used with care. (CNY-1201)
    * Component and package selection by manifest, as with the
      "package=" option, could fail when large numbers of files were
      found; this bug has been resolved. (CNY-1339)
    * You can now add a labelPath to a group r.add() line by
      specifying a labelPath keyword argument.  For example:
         r.add('conary', labelPath=['conary-unstable.rpath.org@rpl:1',
                                    'conary.rpath.com@rpl:1'])
    * Repeated shadow merges now fail with an error suggesting a
      commit.  Previously, the merge operation would be attempted
      again. (CNY-1278)

  o Server Changes:
    * Conary repositories no longer allow users or groups to be
      created with names that include characters other than those
      defined in the Portable Filename Character Set.
    * Server side functions that work on large datasets (getTroveSigs
      and setTroveSigs) are now using batched SQL operations for faster
      throughput. (CNY-1118, CNY-1243)
    * The code that commits groups to the repository has been reworked
      to significantly reduce the number of SQL queries executed.
      (CNY-1273)
    * Including a symbolic link in the path to the temporary now
      returns an error immediately at startup. (CNY-958)
    * Errors opening a to-be-committed changeset now have the internal
      exception logged and CommitError returned to the client (CNY-1182)
    * Cached Changesets are now versioned depending on the client's
      version.  This allows for the same changeset to be cached for
      different client generations. (CNY-1203)

  o Internal Changes:
    * A StringStream can now be set from a Unicode object.  The
      StringStream stores the UTF-8 encoding of the Unicode
      object. (CNY-366)
    * The ByteStream and LongLongStream classes have been
      reimplemented in C.  Modifications have been made to the
      NumericStream types implemented in C so that they can be used as
      base classes in Python.
    * PathID lookups are now done by file prefix and file ID. This
      allows for identifying files in different package flavors or in
      versions older than the latest one. (CNY-1203)
    * StreamSet objects can now preserve unknown elements of the stream
      instead of silently skipping them. Those elements are retained for
      freeze(), letting the older stream object exactly replicate the
      frozen stream of the newer object. Unknown elements are preserved
      through merges into old object as long as the old object has not
      been locally modified.

  o Bug Fixes:
    * Conary now displays a useful error message when it is unable to
      parse a "user" line in a configuration line.  Previously Conary
      would raise an unhandled exception. (CNY-1267)
    * Mirror configurations no longer use /etc/conary/entitlements/ as
      the default location to read entitlements used to mirror.
      Normally the entitlements used to mirror are different than the
      entitlements required to update the system.  Therefore they
      should not be used when attempting to access source or target
      repositories when mirroring. (CNY-1239)
    * "cvc emerge" now displays error messages when the underlying
      cook process results in an exception.  Previously, an unhandled
      exception message was generated. (CNY-995)
    * Derived packages now support setuid and setgid files. (CNY-1281)
    * You can no longer accidentally include a group in itself by
      using addAll. (CNY-1123, CNY-1124)
    * An error message is produced when troves could not be found
      during "conary migrate" in the same manner they are alerted
      during a "conary update".  Previously these errors were
      masked. (CNY-1171)
    * A bug that caused update failures when a changeset held file
      contents that were both InitialContents and a normal file has
      been fixed. (CNY-1084)
    * Filesets now honor buildFlavor. (CNY-1127)
    * The TroveSource class tried to raise a DuplicateTrove exception,
      which doesn't exist. It now raises InternalConaryError instead.
      (CNY-1197)
    * A proper error is now produced when Conary is unable to create
      the directory for the local database due to a permission
      failure. (CNY-953)
    * Group recipes could sometimes include a trove for dependency
      resolution but not move to include the package directly in the
      group that is doing dependency resolution.  Now the package and
      component both are always included immediately in the group that
      is resolving dependencies. (CNY-1305)
    * A "no new troves available" error message is now given when
      there are no new versions to migrate to (CNY-1246)
    * Attempting to clone without name or contact information set now
      gives a proper error message. (CNY-1315)
    * The client code no longer exits with a sys.exit(0) if one of the
      callbacks fails. (CNY-1271)
    * When multiple labels of a trove exist in a group and that group is 
      being searched for that trove, conary will no longer arbitrarily pick
      one of the labels to return.
    * A bug in the default update callback class that causes a hang
      when unhandled exceptions occur has been fixed.
    * Cloning a trove multiple times that was already cloned no longer
      increments the source count. (CNY-1335)
    * The Conary network client erroneously specified the latest
      protocol version it knew about when calling a server, even if
      the server couldn't understand that version. (CNY-1345)

Changes in 1.1.16:
  o Server Changes:
    * The repository now returns recursive changesets with special
      "removed" trove changesets if a trove is missing or has been
      removed.  This allows the client to determine if it has the
      needed troves to perform an update.  Previously, the repository
      would raise an exception, which prevented updates from mirrors
      with byDefault=False troves (such as :debuginfo) excluded.
    * A getTroveInfo() method has been added to the Conary repository
      server.
    * Repository changeset cache database operations are now retried
      before giving up (CNY-1143)

  o Client Changes:
    * A new "isMissing" trove flag has been added.  This flag is set
      by a Conary repository when a Trove is missing.  This allows the
      client to display an appropriate message when it attempts to
      update from an incomplete mirror.
    * Including a configuration file from an unreachable URL will now
      reasonably time out instead of hanging for 3 minutes (the default TCP
      connection timeout). (CNY-1161)
    * Conary will now correctly erase a trove whose files have changed owners
      or groups to values not mapped to users or groups on the current system.
      (CNY-1071)
    * Conary will now display files that are transient as transient when
      --tags is used.
    * Support for the new getTroveInfo() method has been added to the
      Conary repository client.

  o Build changes:
    * The "cvc cook" command will now log a message when deleting old
      build trees to make way for an upcoming build.
    * The "cvc refresh" command will now print a warning instead of
      failing with an error when an attempt to refresh a
      non-autosourced file is made. (CNY-1160)
    * The BuildPackageRecipe class now requires file:runtime, which is
      needed to run many configure scripts. (CNY-1259)
    * Configuration files are now automatically added to :config
      components only if they do not have any executable bits
      set. (CNY-1260)

  o Bug Fixes:
    * Conary 1.1.14 and 1.1.15 failed to update when encountering the
      multitag protocol; this regression is resolved. (CNY-1257)
    * The logparse module now correctly parses python tracebacks in
      conary log files. (CNY-1258)

Changes in 1.1.15:
  o Client Changes:
    * On the update path, errors and warnings are now handled by callbacks.
      This allows applications using the Conary API to capture and process
      them as appropriate. (CNY-1184)

  o Bug Fixes:
    * "conary erase --help" now displays options as "Erase Options"
      instead of "Update Options". (CNY-1090)

  o Build Changes:
    * Change in assembling recipe namespace changed how unknown recipe
      attributes were handled (they appeared as None instead of raising
      an Attribute Error).
    * Packaged directories are no longer included in :lib components
      because doing so can create multilib failures.  (CNY-1199)

Changes in 1.1.14:
  o Client Changes:
    * Tag handler output is now redirected to a callback. The command line
      callback places "[ tag ]" in front of the output from each tag handler
      to help with debugging. (CNY-906)
    * All filesystem operations are journaled now to allow recovery if an
      unexpected failure occurs. "conary revert" has been added to recover
      from cases where the journal is left behind unexpectedly. (CNY-1010)

  o Build Changes:
    * cvc will no longer fail if the EDITOR environment variable points
      to an invalid editor. (CNY-688)
    * Redirects now build erase redirects for package components which
      existed in the past but have disappeared on head. (CNY-453)
    * The TagSpec policy now checks the transitive closure of build
      requirements when determining whether the build requirements
      are sufficient to ensure that a needed tag description will
      be installed. (CNY-1109)
    * Repositories can now be made read-only to allow for maintenance.
      (CNY-659)
    * PIE executables, which appear to be shared libraries in binary
      directories, will no longer export soname dependencies. (CNY-1128)
    * ELF files in %(testdir)s and %(debuglibdir)s will no longer export
      soname provides.  (CNY-1138, CNY-1139)
    * cvc is now able to check out source troves that have been shadowed from
      a branch that no longer contains the files. (CNY-462)
    * The Install recipe class now has the ability to copy symbolic links.
      (CNY-288)
    * The output produced by cvc when attempting to find the
      appropriate patch level when applying a patch has been
      improved. (CNY-588)
    * When cooking (either from a recipe or from the repository),
      cvc will always use the (auto)source files from the repository,
      instead of re-downloading them. This allows for rebuilds from
      recipes even if the upstream source is no longer available,
      without using the cvc cook --prep command first to cache the
      repository copies. (Auto)sources can still be re-downloaded
      using cvc refresh. (CNY-31)
    * The ordering for the rules used to determine which component a
      file should be in was reversed when a file was under /usr/share
      but had /lib/ somewhere in the path name. (CNY-1155)
    * The cvc add command will now refuse to add symbolic links that
      are absolute, dangling, pointing to files outside of the current
      directory or pointing to files that are not tracked by Conary.
      (CNY-468)
    * Use objects now record which file on system define them. (CNY-1179)
    * ExcludeDirectories built-in policy will now remove the empty
      directories it has excluded from the _ROOT_ in order to prevent
      later policies from thinking they are going to be on the target
      system. (CNY-1195)

  o Internal changes:
    * Conary now supports being built against an internal copy of the
      sqlite3 library for cases when the system sqlite3 is not the
      optimal version for Conary.
    * The repository schema's string types are no longer restricted to
      arbitrary sizes for backends that support indexing larger strings
      than MySQL's InnoDB storage engine. (CNY-1054)

  o Bug Fixes:
    * The SQL query that implements the getTrovesByPath() repository
      method has been reworked to avoid slow queries under
      MySQL. (CNY-1178)
    * Builds that resulted in changesets containing the same file
      in different locations would fail to commit if the files differed
      only by mtime. (CNY-1114)
    * The mirror script now correctly handles the cases where
      the PathIdConflict errors are raised by certain source repositories
      during mirroring. (CNY-426)
    * The mirror script now can correctly mirror removed troves when a
      removed and regular versions appear in the same mirror chunk.
    * Perl dependency strings containing double colons are now properly
      accepted on the command line. (CNY-1132)
    * The cvc stat command now correctly displays the usage information
      when extra arguments are specified. (CNY-1126)
    * The conary update --apply-critical command will now behave correctly
      if the update job contains linked troves (besides the conary package
      which is the source of critical updates). Linked troves are troves
      with overlapping paths.  (CNY-1115)
    * A GET request to the "changeset" URL of a repository server that
      does not supply any arguments no longer results in an Internal
      Server Error.  The repository can be configured to send email to
      an email address with debugging information. (CNY-1142)
    * When checking to make sure that the URL used to upload a
      changeset matches the repository base URL, both URLs are now
      normalized before the comparison is made. (CNY-1140)
    * The conary.lib.logparse module now provides the correct date
      strings for each logged event.
    * The Conary command line argument parser checks for the --help
      option earlier.  This corrects some instances where commands
      like "conary rq --help" would not display help. (CNY-1153)
    * The conary [command] --help --verbose command now correctly
      displays verbose option help.
    * Conary no longer fails with an unhandled exception when the 
      local database is locked.  A useful error message is now
      produced. (CNY-1175)
    * The cvc annotate command now attributes the correct name to the
      person who committed the initial revision of a file. (CNY-1066)
    * Conary will give a better error message if you try to run the
      conary emerge command without conary-build installed. (CNY-995)

Changes in 1.1.13:
  o Build Changes:
    * All files in "binary directories" now provide their path as a
      file: dependency. This allows more flexibility for files that
      have requirements such as "file: /usr/bin/cp". (CNY-930)
    * A addRemoveRedirect() method has been added to the
      RedirectRecipe class to allow redirecting packages to nothing
      (which causes them to be erased on update). The client code has
      been updated to remove package components properly for this
      case.  (CNY-764)

  o Bug Fixes:
    * Config files, though added to the :config component by default
      (CNY-172), can now be appropriately overridden by
      ComponentSpec. (CNY-1107)
    * ELF files that have no DT_NEEDED or DT_SONAME entries no longer
      cause Conary to trace back attempting to discover the ELF
      ABI. (CNY-1072)
    * Conary will no longer attempt to update troves in the namespace
      "local" when using updateall.
    * Redirect recipes which contain conflicting redirects now give an
      error message instead of a traceback. (CNY-449)
    * The previous fix for CNY-699 wrongly encoded the soname rather
      than the filename in provisions for symbolic links to shared
      libraries when the shared library had a soname.  Additionally,
      symlinks from directories not in the system shared library path
      to ELF shared libraries in directories in the shared library
      path wrongly caused internal dependencies to have the full path
      to the symlink encoded in the shared library requirement.  These
      bugs have been resolved. (CNY-1088)

Changes in 1.1.12:
  o Client Changes:
    * A signature callback has been added, which allows one to catch
      the troves with bad signatures and react appropriately (display
      an error message, lower trust level, etc). (CNY-1008)
    * The conary.lib.logparse module has been added to provide
      parsed access to conary log files. (CNY-1075)

  o Build Changes:
    * "cvc cook" is now more efficient in looking up files that are
      part of the built troves (CNY-1008).
    * A "commitRelativeChangeset" configuration variable has been
      added to control whether Conary creates relative or absolute
      changesets when cooking.  It defaults to True, but can be
      changed to False to cause Conary to cook and commit absolute
      changesets. (CNY-912)
    * A list of X.org mirrors has been added to the default mirrors.
    * "cvc diff" now returns an return code of 2 on error, 1 if there
      are differences, and 0 if there are no differences. (CNY-938)
    * An "addResolveSource" method has been added to GroupRecipe.
      This will change how dependency resolution is done when building
      a group.  Instead of searching the label path defined in the
      group for solutions, the resolve source will be searched
      instead. This allows you to resolve dependencies against a
      particular version of a group. (CNY-1061)
    * Cloning multiple flavors of the same package in a single step is
      now possible. (CNY-1080)
    * Perl dependencies now include provides for .ph files, as well as
      .pl and .pm files, found in the perl @INC path. (CNY-1083)

  o Bug Fixes
    * The previous fix for CNY-699 introduced two errors in handling
      shared library dependencies that were not in shared library
      paths and thus need to have their paths encoded.  These bugs
      have been resolved. (CNY-1088)
    * The build time in the troveInfo page of the repository browser
      is now displayed properly as "(unknown)" if a trove has no build
      time set. (CNY-990)
    * dbsh now properly loads the schema when one of the .show
      commands is executed. (CNY-1064)
    * The Conary client version is saved before the re-execution of
      conary that follows the application of a critical
      update. (CNY-1034)
    * A condition that was causing sys.exit() to not terminate the
      server process when running in coverage mode has been
      fixed. (CNY-1038)
    * If a configuration value is a list and has a non-empty default,
      appending values to that default does not reset that list to
      empty (Conary itself never triggers this case, but rMake does
      with defaultBuildReqs). (CNY-1078)
    * FileContainers don't store the path of the filecontainer in the
      gzip header for contents which are being transparently compressed
      by the object
    * Creating referential changesets obtained the path of files in the
      data store multiple times. When one content store in a round-robin
      content store configuration is corrupt, that would lead to inconsistent
      changesets. Instead, we will include those corrupt contents in
      a valid changeset and let the install content validation catch the
      problem.

Changes in 1.1.11:
  o Client Changes:
    * "conary help [command]" now displays the usage message for
      the command.
    * The --help options will now display a smaller number of flags by
      default, and more when the --verbose flag is added.
    * A getUpdateItemList() method has been added to the ConaryClient
      class.  It returns a list of top level troves on the local
      system. (CNY-1025)
    * "conary rq package:source --tags" will now show an "autosource"
      tag on autosourced files.
    * Conary now correctly uses "KB/s" instead of "Kb/s" when
      displaying transfer rates. (CNY-330)
    * conary rblist is now more readable, and supports --labels and
      --full-versions. (CNY-410)

  o Build Changes:
    * When using "cvc refresh" to refresh autosourced files, the
      refresh flag is now reset after the commit.  Previously, the
      file would continue to be refreshed on subsequent commits.
    * When using "cvc commit", cvc no longer downloads autosourced
      files which haven't changed (CNY-611, CNY-463)
    * Files that were previously marked as autosource files can now be
      made a regular file by calling "cvc add".
    * When using "cvc remove" to remove a file from the local checkout
      directory and the file is still specified in the recipe file as
      being automatically downloaded, the file will now be switched to
      an autosource file (preserving the pathId).
    * The autosource state is now stored explicitly in CONARY files.
    * CONARY files now use textual identifiers for flags instead of
      digits.
    * "cvc refresh" no longer downloads all autosource files.  Only
      the file(s) specified are downloaded.
    * Files removed with "cvc remove" are no longer erroneously
      re-added when committing changes to the repository.  This used
      to happen when the file was in the previous version of the
      source component and also present in the lookaside
      cache. (CNY-601)
    * Conary now produces a warning instead of an error when an
      unknown use flag is specified in the buildFlavor configuration
      variable.  It will still produce an error if the unknown use
      flag is accessed in the recipe.
    * Package builds now create relative changesets for components instead
      of absolute changesets, reducing the size of the upload to the
      repository (CNY-912)
    * The download code in cvc now accepts cookies.  This is required
      to download files from Colabnet sites. (CNY-321)
    * The download code in cvc can now handle basic HTTP
      authentication. (CNY-981)
    * Shared libraries and symlinks to shared libraries provide their
      filenames as soname dependency provisions, as well as DT_SONAME
      records listed within the shared library, if any. (CNY-699)
    * Malformed regular expressions passed as exceptDeps arguments to
      the r.Requires policy are now reported gracefully. (CNY-942)
    * A list of GNOME mirrors has been added to the default mirrors.
    * Commit log messages may now be provided with the "cvc --log-file"
      command, with support for standard input using the filename "-".
      (CNY-937)
    * The default ComponentSpec information is now loaded from
      files in the /etc/conary/components/ directory tree, and the
      defaults can now be overridden on a per-distribution basis in
      the /etc/conary/distro/components/ directory tree. (CNY-317)
    * Freeform documentation from /usr/share/doc is now included
      in the new ":supdoc" component instead of the ":doc" component
      by default. (CNY-883)
    * Configuration files are now put into a ":config" component to
      make it easier to override them.  This configuration can be
      disabled by setting the configComponent configuration item
      to False. (CNY-172)
    * Empty directories that have owner or group information explicitly
      set are now included in packages by default. (CNY-724)

  o Bugfixes:
    * Files added in both the repository and locally with cvc now give
      an error message on update rather than corrupting the CONARY
      file (CNY-1024)
    * Adding a file locally and then merging that file from upstream
      now causes an error as expected (it would traceback
      before). (CNY-1021)
    * Cooking a group recipe that defines an empty groups with
      resolveDependencies set no longer results in a traceback.
      Conary will display an error message as expected. (CNY-1030)
    * Specifying a bad protocol in a repositoryMap entry (a protocol
      other than http or https) no longer causes an unhandled
      exception. (CNY-932)
    * When migrating, conary now utilizes update mode with all updates
      explicitly specified when re-executing after critical updates.
      Previously, the migration failed if a critical update was
      applied. (CNY-980)
    * Infinite loops are now detected when including configuration
      files. (CNY-914)
    * Temporary files created when critical updates are applied are
      now cleaned up. (CNY-1012)
    * Conary repositories now detect when changesets that are being
      committed are missing files. (CNY-749)
    * Conary now prints an error message when trying to write a
      changeset file to a location that cannot be written (directory,
      read-only file etc.). (CNY-903)

Changes in 1.1.10:
  o Bugfixes:
    * A warning message produced when attempting to retrieve a OpenPGP
      key has been fixed.  The warning was introduced in CNY-589.

Changes in 1.1.9:
  o Client Changes:
    * The usage message displayed when running "conary" or "cvc" has
      been simplified and improved. (CNY-560)
    * When choosing how to match up troves with the same name, conary now
      takes paths into account, if there's a choice to make between matching
      up two old troves that are otherwise equivalent with a new trove, conary
      will choose the one that shares paths with the new trove. (CNY-819)
    * Conary will now allow "conary migrate --info" and "conary migrate
      --interactive" without displaying usage information. (CNY-985)
    * Conary now only warns about being able to execute gpg if a
      signature trust threshold has been set. (CNY-589)
    * Fixed cvcdesc after the refactoring of configuration options. (CNY-984)

  o Server Changes:
    * PostgreSQL support has been finalized and some SQL queries have
      been updated in the repository code for PostgreSQL
      compatibility.  PostgreSQL will be officially supported in a
      future release of Conary.
    * The repository browser is now viewable by Internet Explorer.

  o Build Changes:
    * cvc now allows files to be switched from autosource to normal
      and from normal to autosourced. (CNY-946)
    * Recipes will now automatically inherit a major_version macro,
      which is defined to be the first two decimal-seperated parts of
      the upstream version, combined with a decimal. For example, a
      version string of 2.16.1.3 would have a major_version of
      2.16. (CNY-629)
    * A list of KDE mirrors has been added to the default mirror
      configuration. (CNY-895)
    * If a group is cooked twice at the same command line, for example
      "cvc cook group-dist[ssl] group-dist[!ssl]", then conary will
      cache the trove found during the first group cook and use it for
      subsequent group cooks. (CNY-818)
    * Unpacking a tarball now preserved permissions only when
      unpacking into the root proxy, not unpacking sources into the
      build directory. (CNY-998)

  o Code Cleanups
    * The command line options common between cvc and conary are now
      defined in one place.
    * The code to add options to the command line parser for an option
      has been refactored to remove duplication.

  o Bug Fixes:
    * A bug that caused an Internal Server Error when marking a group
      :source component as removed in a repository has been fixed.
    * A bug that caused group cook with a replace or remove with a
      flavor and no matching trove to emit a traceback instead of a
      warning has been fixed. (CNY-977)
    * A bug that caused an unhandled exception when two packages with
      the same name require a trove that was being erased has been
      fixed.
    * Timeouts that occur when attempting to read the XML-RPC request
      from a client are now logged and return an exception (instead of
      causing a unhandled exception in the server).

Changes in 1.1.8:
  o Bug Fixes:
    * The fix for CNY-926, which allows a ShimNetClient to create
      changes directly from an in-process Conary Repository, did not
      properly merge changesets when multiple servers were involved.
    * The r.setByDefault() method in group recipes was broken in
      1.0.34.  It would cause a traceback.  This has been fixed.

Changes in 1.1.7:
  o Client Changes:
    * You can now delete troves, update from changeset files, and
      update with a full version specified without an installLabelPath
      set. (CNY-281)
    * "conary rm" has been added as an alias for the "conary remove"
      command. (CNY-952)
    * Conary now produces an error message when an invalid context is
      specified. (CNY-890)
    * User settings in a context will override but not remove user
      settings from the main conary configuration file. (CNY-972)

  o Build (cvc) Changes:
    * "cvc cook --prep" now warns about missing dependencies instead
      of raising an error.  "cvc cook --download" does not warn or
      error. (CNY-787)
    * In a group recipe, if you use r.remove() to remove a component
      from a package in a group (which marks the component
      byDefault=False), and the package no longer contains any
      byDefault=True components, the package itself will also be made
      byDefault=False. This avoids installing packages with no
      components on the system. (CNY-774)
    * Previously, Java files that have no discoverable provided or
      required interfaces (for example, due to EAR dependencies)
      caused a traceback.  Conary now handles this case correctly and
      does not traceback.
    * Merging when the current version is already based on the parent
      version now gives an error message instead of writing out an
      incorrect CONARY file (CNY-968)

  o Bug Fixes:
    * Erases of critical troves is no longer considered a reason to
      restart Conary.
    * A bug triggered when a critical update of a trove depended on an
      erase has been fixed.
    * A bug that caused changesets to be invalidated from the
      changeset cache when signatures were not modified by
      setTroveSigs() has been fixed.
    * A bug that caused an Internal Server Error (ISE) when attempting
      to browse the files in a shadowed component via the Conary
      repository browser has been fixed. (CNY-926)
    * A bug introduced 1.0.32 that affected the ability to update two
      troves due to the same broken dependency when using
      "resolveLevel 2" has been fixed.  This bug affected the ability
      to simply run "conary update conary" when conary-build and
      conary-repository will both installed. (CNY-949)
    * Conary will now display config lines that are equivalent to the
      default configuration value but are set explicitly by the
      user. (CNY-959)
    * Specifying "includeConfigFile" within a context will now include
      the file also within that context. (CNY-622)
    * A memory leak in conary.lib.misc.depSplit() has been fixed.
    * The client no longer loops forever trying to create
      cross-repository relative changesets when the trove is missing
      from one of the repositories. (CNY-948)
    * Repositories no longer return empty troves when
      createChangeSet() is called on troves which are referenced
      within the repository but present on a remote repository.
      (CNY-948)
    * Repository queries no longer return matches for troves which are
      referenced by groups but are not present in the
      repository. (CNY-947)
    * Specifying a root (through conaryrc configuration or the
      "--root" command line parameter) that is not a directory no
      longer results in an unhandled exception. (CNY-814)
    * Renaming and changing a source file no longer results in
      tracebacks on "cvc update" and "cvc merge" (CNY-944, CNY-967)

Changes in 1.1.6:
  o Client Changes:
    * The "cvc" and "conary" command line programs have new command
      line argument aliases.  They accept "-r" as an alias for
      "--root" and "-c" as an alias for "--config".  Commands that
      accept "--info" now accept "-i" as an alias.
    * Contexts can now override any configuration option. (CNY-812)
    * The meaning of the "--components" command line option has
      changed to be more intuitive.  For example, "conary q
      --components" will show all the components for all packages,
      indented as expected. (CNY-822)

  o Build (cvc) Changes:
    * "cvc commit -m'commit message'" is now accepted.  Previously, a
      space was required between the -m and the message.
    * Permissions are now preserved by tar when extracting a tar
      archive added with r.addArchive().
    * The Requires policy now parses pkg-config files more reliably.
    * "cvc cook" now has a "--download" option, which fetches the
      applicable sources from upstream or from the repository and then
      stops. (CNY-837)
    * If cooking a group results in conflicts, the error message will now
      show you the reason why the troves in conflict were included in the
      group. (CNY-876)
    * A new r.addCopy() command is now available to group recipes.  It
      performs the actions required to create a new group, add all of
      the troves from a different group, and add the new group to the
      current group. (CNY-360)
    * In a group recipe, if r.replace() or r.remove() does nothing, a
      warning message is given unless the keyword allowNoMatches is
      used. (CNY-931)
    * In a group recipe, if r.replace() would match against a package
      included inside another group that you are not building, conary
      will warn that replace cannot possibly do anything and will
      suggest using r.addCopy() to resolve the problem. (CNY-360)
    * The Autoconf() build action now enforces buildRequirements of
      automake:runtime and autoconf:runtime if used. (CNY-672)
    * All build actions that enforce buildRequires additions now report
      them through the reportMissingBuildRequires summary policy.

  o Optimizations:
    * Retrieving a large number of troves without files from the local
      database has been sped up by 30%. (CNY-907)
    * On one test machine: "conary q --troves" is 2 times
      faster. "conary q", "conary q --deps" and "conary q --info" are
      30% faster.  "conary q --troves --recurse" is 4-6 times faster.

  o Bug Fixes:
    * r.Replace() no longer fails when a glob matches a dangling
      symlink.  It now reports that no action is taking on the
      dangling symlink due to it being a non-regular file.  This is
      the same behavior as running r.Replace() on non-dangling
      symlinks.

Changes in 1.1.5:
  o Optimizations
    * Duplicate trove instantiations have been removed. Build requires are
      no longer thawed out of abstract change sets, and methods were added
      to get dependency and path hash information directly from trove
      change set objects. These changes combined for a 50% speedup on
      update --info of a large group into an empty root and saved a few
      megs of memory as well (CNY-892)
    * The changes in the previous version of Conary in how XML-RPC
      responses are decompressed actually made Conary slower.  These
      changes have been reverted.

  o Build (cvc) Changes:
    * The Requires() policy now reads pkg-config files and converts the
      "Requires:" lines in them into trove dependencies, removing the
      need to specify those dependencies manually. (CNY-896)
    * Files in /etc/conary/macros.d/ are now loaded in sorted order
      after initial macros are read from /etc/conary/macros. (CNY-878)

  o Bug Fixes:
    * Conary now runs tagscripts correctly when passed a relative root 
      parameter (CNY-416).
    * cvc log now works when there are multiple branches matching for the
      same trove on the same label.
    * Fixed resolveLevel 2 so that it does not try to update packages that
      are already a part of the update. (CNY-886, CNY-780)
    * Fixed resolveLevel 2 so that it does not repeatedly try to perform 
      the same update. (CNY-887)
    * cvc cook | less now leaves less in control of the terminal. (CNY-802)
    * The download thread terminating during an update is now a fatal
      error.
    * The web interface to a conary repository will now print an error
      message instead of a traceback when adding an entitlement class
      with access to a group that does not exist.
    * Parent troves in repository changeset caches are now invalidated
      when a member trove is invalidated (CNY-746)
    * cvc cook group now limits the number of path conflicts displayed for 
      one trove to 10. (CNY-910)
    * Conary update now respects local changes when a group update occurs
      along with the update of the switched trove.  For example, switch
      foo to be installed from another branch instead of the default, 
      and then update foo and its containing group at the same time would
      cause conary to try to reinstall the original foo (resulting in path
      conflicts). (CNY-915)
    * loadRecipe now selects the most recent of two recipes available
      in the case where there are multiple choices due to label
      multiplicity. (CNY-918)

Changes in 1.1.4:
  o Client Changes:
    * Conary now restarts itself after updating critical conary
      components (currently, that consists of conary).  Hooks have
      been added for other components using the conary api to specify
      other troves as critical.  Also, hooks have been added for other
      components to specify a trove to update last. (CNY-805, CNY-808)
    * Conary now warns the user when they will be causing label
      conflicts - that is when an operation would cause two different
      branches of development for a single trove to end up with the
      same trailing label.  Since most conary operations are label
      based, such label conflicts can be confusing to work with and
      are almost never desireable - except in those few cases where
      they are necessary.  (CNY-796)
    * The conary repository client now retries when a DNS lookup of a
      server hostname fails with a "temporary failure in name
      resolution" error.

  o Optimizations
    * The getFileContents() and getFileVersions() server side calls
      have been optimized for faster execution.
    * The SQL query in getTroveList() has been sped up by a 3-5x factor.
    * dbstore now has support for executemany()
    * Inserts into local database now use executemany().

  o Server Changes
    * Several SQL queries have been updated for PostgreSQL compatibility

  o Build (cvc) Changes:
    * The "cvc add" command no longer assumes files it doesn't know to
      be binary are text files; there are lists for both binary and
      text types, and files which are added which aren't in either
      list need to be added with "--text" or "--binary". (CNY-838)
    * A "cvc set" command has been added to change files between
      binary and text mode for files in source components.
    * The "cvc diff" command no longer tries to display the contents
      of autosource files. (CNY-866)
    * The "cvc annotate" command no longer displays pathIds in the
      error message for the specified path not being included in the
      source trove.  It displays the path name instead.
    * The "cvc annotate" command now gives an error when it is run on
      a binary file.
    * A "cvc refresh" command has been added.  It allows you to
      request that cvc fetch new upstream versions of files referenced
      by URL.  Thanks to Pavel Volkovitskiy for the initial
      implementation of this feature. (CNY-743)
    * The "cvc newpkg" command and the PackageSpec policy now disallow
      certain potentially confusing characters in trove
      names. (CNY-842)
    * The PythonSetup() build action has been modified to be more
      consistent with other build actions. The "setupName" paramater
      has been added, which can specify a command to run (defaults to
      "setup.py"). The first argument, similar to Configure(), passes
      arguments to the command being specified by setupName. (CNY-355)
    * The "cvc commit" command now recognizes .html, .css, .kid, and .cfg
      as extensions that identify text files. (CNY-891)
    * The PythonSetup build action has been modified to make it
      clearer what its "dir" and "rootDir" options specify. (CNY-328)

  o Bug Fixes:
    * Conary commands no longer perform an unnecessary database check
      on the local system. (CNY-571)
    * A bug that could allow conary to consider a no-op update as an
      install (and could result in tracebacks in some situations) has
      been fixed. (CNY-845)
    * If you've made a local modification to a package and then try to
      downgrade it later, Conary will now downgrade included
      components as well. (CNY-836)
    * The error message produced by "cvc cook" when a source component
      exists on multiple branches with the same trailing label has
      been improved. (CNY-714)
    * Error handling when manipulating entitlements via XML-RPC has
      been improved. (CNY-692)
    * The usage message displayed when running "conary changeset" has
      been corrected. (CNY-864)
    * Conary no longer tracebacks when a disconnected cook tries to
      load a superclass.  Conary also gives better messages when the
      loaded recipe has a traceback.  Thanks to David Coulthart for
      the core of this patch. (CNY-518, CNY-713)
    * A bug in soname dependency scoring has been fixed.  Dependency
      scoring when multiple sonames were being scored would simply use
      the value of the last soname, instead of the cumulative score.
      Note that the dependencies that did not match at all would still
      return as not matching, so this bug only affected Conary's
      ability to select the best match.
    * A bug in architecture dependency scoring has been fixed.
      Matching architectures are now counted as having a positive
      value, so that when performing dependency resolution on an
      x86_64 machine, troves that have flavor "is: x86_64 x86" will be
      preferred to those with flavor "is: x86".
    * The PythonSetup command ignored any C compiler macros that had
      been set.  The template has been changed to use them in the same
      way that Configure() uses them; as environment variables.
    * The warning message produced when r.Replace() refuses to modify
      a non-regular file now includes the path, as intended.
      (CNY-844)
    * A traceback that occurred when a resolveLevel 2 update resulted
      in a component being erased has been fixed. (CNY-879)
    * Conary now works around a possible threading deadlock when
      exceptions are raised in Threading.join().  The bug is in the
      standard Python threading library, and is fixed in 2.4.3.
      Conary will use a workaround when running under older versions
      of Python. (CNY-795)
    * Checks have been added to the XML-RPC transport system to see if
      an abort has been requested while waiting for a response from
      the server.  This allows the main thread to terminate the
      changeset download thread if it is waiting for an XML-RPC
      response from the server.  (CNY-795)
    * A bug in Conary's handling of an unusual case when multiple
      files being installed share the same content, and one of the
      files has been erased locally has been fixed.
    * A traceback that occurred when a manually removed file switches
      packages during an update has been fixed. (CNY-869)
    * When you remove a file and replace it with a directory, Conary
      now treats it as a removal. (CNY-872)
    * Conary's OpenPGP implementation now dynamically uses RIPEMD if
      it is available from PyCrpyto.  Some PyCrypto builds don't
      include RIPEMD hash support. (CNY-868)
    * A bug that allowed merging changesets with conflicting file
      contents for configuration files with the same pathId has been
      fixed.  Applying the resulting merged changeset caused
      IntegrityErrors.  (CNY-888)

  o Optimizations
    * The getFileContents and getFileVersions server side calls have
      been optimized for faster execution
    * The SQL query in getTroveList has been sped up by a 3-5x factor.
    * dbstore now has support for executemany()
    * Inserts into local database now use executemany().

  o Server Changes
    * Several SQL queries have been updated for PostgreSQL compatibility

Changes in 1.1.3:
  o System Update Changes:
    These changes make Conary much more robust when applying updates
    that move files from one package to another.

    * Components that modify the same files are now required to be in
      the same update job.  For example, if a file moves from
      component a:runtime to component b:runtime, the erase of
      component a:runtime and the install of component b:runtime will
      occur at the same time. (CNY-758).
    * Files moving between components as part of a single job are now
      treated as file updates instead of separate add/remove events.
      (CNY-750, CNY-786, CNY-359)

  o Client Changes:
    * The source component is now displayed in "conary rq --info"
      output.
    * Entitlements can now be passed into ConaryClient and
      NetworkRepositoryClient objects directly. (CNY-640)
    * Exceptions raised in callback functions are now issued as
      warnings and the current job is finished before
      existing. KeyboardInterrupts and SystemExits are handled
      immediately. (CNY-806)
    * The "--debug" command line flag now provides information that is
      useful to the end-user during the update process.  The
      "--debug=all" flag will provide output that is useful to conary
      developers.
    * The output of "--debug" has been modified when performing
      dependency resolution.  The output should be more helpful to end
      users.  Also rearranged the output given when dependencies
      fail. (CNY-779)
    * Config files and diffs are no longer cached in ram during installs;
      they are now reread from the changeset whenever they are needed
      (CNY-821)
    * Binary conflicts no longer cause a traceback in cvc update
      (CNY-644,CNY-785)

  o Optimizations
    On a test system, "conary updateall --info" is around 24% faster
    than previous versions of Conary.

    * The SQL query used to retrieve troves from the local database
      has been optimized.  The new code is nearly four times faster
      for operations like "conary q group-dist --info".
    * The SQL query in getTroveContainers() used to determine the
      parent package(s) and groups(s) of a set of troves as recorded
      in the local database has been optimized.  The new code is
      almost 95 times faster. (0.2 seconds versus 19 seconds)
    * The code in getCompleteTroveSet() that creates Version and
      Flavor objects from entries in the database now caches the
      created object.  This is approximately a 4.5 times speed
      up. (2.10 seconds versus 9.4 seconds)
    * The code in iterUpdateContainerInfo has had similar version
      and flavor caching optimizations that make the code about 
      2.5 times faster (from 10 seconds to 4 seconds).

  o Server Changes:
    The Conary repository server now sends a InvalidClientVersion
    exception when a conary 1.0.x client attempts to manipulate an
    entitlement through addEntitlement() or deleteEntitlement().

  o Build (cvc) Changes:
    * "cvc merge" and "cvc update" are now more verbose when
      patching. (CNY-406)
    * "cvc clone" now requires that you specify a message when cloning
      source components unless you specify --message.  It also gives
      more output about what it is doing (CNY-766, CNY-430).
    * "cvc clone" now has a --test parameter that runs through all
      steps of cloning without performing the clone.  --info is now
      more lightweight - it no longer downloads all of the file
      contents that would be cloned.
    * "cvc clone" now has a --full-recurse parameter that controls how
      recursion is performed.  Cloning a group no longer recurses by
      default.  The only way that a recursive group clone could
      succeed is if all troves in the group came from the same branch.
      This is almost never the case.
    * The "cvc cook" command now prints the flavor being built,
      as well as the version. (CNY-817)
    * The command line argument parsing in "cvc" has been modified.
      To use the "--resume" command line argument to specify that you
      wish to resume at a particular location, you must use
      "--resume=<loc>".  "--resume <loc>" will not work anymore.  This
      removes an ambiguity in how we parse optional parameters in
      Conary.
    * The PythonSetup build action no longer provides the older
      --single-version-externally-managed argument, and instead
      provides the --prefix, --install-purelib, --install-platlib,
      and --install-data arguments, which can be overridden with the
      purelib, platlib, and data keyword arguments, respectively.  This
      allows it to work correctly with a greater number of packages.
      It also provides the option of providing a "purePython=False"
      argument for python packages that mix architecture-specific
      and architecture-neutral files, and tries to automatically
      discover cases when it should be provided. (CNY-809)
    * Python dependencies were previously incorrectly calculated
      for certain module path elements added in some Python C
      code (for example, contents of the lib-dynload directory);
      these errors are now resolved by using external python
      to find system path elements. (CNY-813)
    * /etc/conary/mirrors/gnu has been added to enable mirror://
      references to the GNU mirror system.
    * The GNU mirror list was then significantly expanded and
      re-sorted.  (CNY-824)
    * /etc/conary/mirrors/cpan has been added to enable mirror://
      references to the Comprehensive Perl Archive network mirror
      system.
    * In group recipes, the methods r.add(), r.addAll(), and
      r.addNewGroup() have been modified to accept the use= parameter,
      which defaults to True (CNY-830).

  o Bug Fixes:
    * A bug that caused a traceback in the web interface when a
      non-admin user attempts to manage their entitlement classes has
      been fixed. (CNY-798)
    * "conary rq" (with no arguments) no longer hides troves if the
      flavor that matches the system flavor is not built for the
      latest version. (CNY-784)
    * "cvc cook" now displays the correct label of the thing it is
      building, even when it is not the build label.
    * Running "cvc update" in a directory that has been created with
      "cvc newpkg" but has not yet been committed to the repository
      will now fail with an appropriate error message instead of
      displaying a traceback. (CNY-715)
    * Conary can now apply updates that change a file that is not a
      directory to a directory.
    * Currently version objects are cached to optimize Conary.
      Unfortunately, version objects are mutable objects.  That means
      that if two different pieces of code are given the same version
      object, modifications made by one part of the code could affect
      the other inadvertently.  A warning message has been added to
      the version object when setting or resetting timestamps to make
      developers aware of the problem.  Developers should copy the
      version object before calling setTimeStamps(),
      resetTimeStamps(), incrementSourceCount(), or
      incrementBuildCount() on it.  When creating a version object
      from a string and time stamp set, use the timeStamps= keyword
      argument to versions.VersionFromString() to avoid the copy.  In
      a later version of Conary, version objects will be immutable.
      New methods will be introduced that return new modified objects.
    * Conary no longer hangs waiting for the download thread when an error
      occured in the download thread which caused it to terminate.
    * "conary migrate" now returns an error much earlier if you are
      not using interactive mode. (CNY-826)
    * Files removed from troves (most often by --replace-files) are now
      properly skipped on updates to that trove when the file didn't change
      between versions. (CNY-828)
    * includeConfigFile now gives a much better error message when it
      cannot include a config file. (CNY-618)

Changes in 1.1.2:
  o Bug Fixes:
    * Conary now removes sources from the lookaside before unpacking SRPMs to
      ensure that the source referenced from the SRPM is actually contained in
      the SRPM. (CNY-771)
    * Errors found in the recipe while checking in will now display file name
      and line number information along with the error found.
    * The trove browser no longer shows duplicate entries for multihomed
      repositories.
    * A bug that kept sqlite-based 64-bit mirrors from being used as a source 
      for further mirrors has been fixed.

  o Build Changes:
    * Conary no longer prints policy error messages three times; it
      now prints each error immediately when it is found, and then
      summarizes all policy errors once (instead of twice) at the
      end of the build process. (CNY-776)

Changes in 1.1.1:
  o Client Changes:
    * Migrate no longer replaces by default as if --replace-files was
      specified. (CNY-769)

  o Server Changes:
    * The log retrieval function now returns a HTTP_NOT_IMPLEMENTED
      (501) instead of a HTTP_NOT_FOUND (404) if the logFile
      directive is not configured.

  o Build Changes:
    * Conary now recognizes that pkgconfig finds its files in
      /usr/share/pkgconfig as well as /usr/lib*/pkgconfig. (CNY-754)
    * /etc/conary/mirrors/cran has been added to enable mirror://
      references to the Comprehensive R Archive Network. (CNY-761)

  o Bug Fixes:
    * Conary now resets the timeStamps in all cases when
      getSourceVersion is called (CNY-708).
    * SQLite ANALYZE locks the database after it is run, causing
      updates to fail.
    * A bug that caused lists such as installLabelPath in
      configuration files to be parsed incorrectly when more than one
      space was between list elements has been fixed
    * A bug that caused Locally changed files to no be marked properly
      in rollbacks that were stored locally (including rollbacks for
      locally built troves) has been fixed. (CNY-645)
    * A bug that could cause "cvc cook" to create groups that include
      components needed to resolve dependencies that are already
      included not-by-default has been fixed.
    * A bug that caused a traceback message when adding a user through
      the web interface has been fixed.

Changes in 1.1.0:
  o 1.1 Release Overview

    Conary 1.1.0 is the first version in the 1.1 series.  New
    functionality has been added to Conary that required modifications
    to the repository database schema and XML-RPC protocol.  A Conary
    1.1.x-compatible client is required to access many of the new
    features.  The XML-RPC interface includes version information so
    that old clients continue to work with new servers, and new
    clients continue to work with old servers.

    New Features:
      * Conary can now remove packages and components from a
        repository server.  This is a privileged operation and should
        not normally be used.  Only users with a special "can remove"
        ACL can remove from the repository.  As removing something
        from a Conary repository is an act of last resort and modifies
        repository internals, the command line option will not appear
        in the reference documentation.  rPath will assist users that
        need more information.
      * Conary can now query the repository by path.  Use
        "conary repquery --path /path/to/find" to find components that
        include a particular path.
      * Several enhancements were added to the entitlement management
        facilities in a Conary repository.
      * Conary can now redirect a group.

  Detailed changes follow:

  o Server Changes:
    * Entitlement keys were artificially limited to 63 characters in
      length.  This restriction has been raised to the max length
      permitted in the database column (255).
    * Entitlement classes can now provide access to multiple access
      groups (and updated the web UI to support that) (CNY-600)
    * addEntitlement() and deleteEntitlement() repository calls replaced
      by addEntitlements and deleteEntitlements calls.  These calls
      operate on more than one entitlement simultaneously.
    * Added getTroveLeavesByPath() and getTroveVersionsByPath(). (for
      CNY-74)
    * Conary now checks to ensure you have write access to all the
      things the client is trying to commit before you send them
      across the wire. (CNY-616)
    * deleteAcl() and listAcls() methods have been added to
      ConaryClient.

  o Client Changes:
    * "conary rq" now supports "--path", which allows you to search
      for troves in the repository by path. (CNY-74)
    * "conary rq" now has a "--show-removed" option that allows you to
      see removed trove markers.  A [Removed] flag will be displayed
      when the --trove-flags option is added.

  o Bug Fixes:
    * Conary now resets the timeStamps in all cases when
      getSourceVersion is called (CNY-708).
    * SQLite ANALYZE locks the database after it is run, causing
      updates to fail.
    * A bug that caused lists such as installLabelPath in
      configuration files to be parsed incorrectly when more than one
      space was between list elements has been fixed
    * A bug that caused Locally changed files to no be marked properly
      in rollbacks that were stored locally (including rollbacks for
      locally built troves) has been fixed. (CNY-645)
    * A bug that could cause "cvc cook" to create groups that include
      components needed to resolve dependencies that are already
      included not-by-default has been fixed.

Changes in 1.0.27:
  o Client Changes:
    * A "files preupdate" tag script method has been Implemented which
      gets run before tagged files are installed or changed. (CNY-636)
    * A bug that could cause "--replace-files" to remove ownership
      from every file in a trove has been fixed. (CNY-733)

    * Multiple bugs where using "--replace-files" could result in the
      new file having no owner have been fixed. (CNY-733)
    * The logcat script now supports revision 1 log entries.
    * The logcat script is now installed to /usr/share/conary/logcat

  o Build Changes:
    * Improved handling of the "package=" keyword argument for build
      actions.  In particular, made it available to all build actions,
      removed double-applying macros to the package specification,
      and fixed failure in cases like "MakeInstall(dir=doesnotexist,
      skipMissingDir=True, package=...)". (CNY-737, CNY-738)
    * The lookaside cache now looks in the repository for local sources
      when doing a repository cook. (CNY-744)
    * The mirror:// pseudo-URL handling now detects bad mirrors that
      provide an HTML document instead of the real archive when a
      full archive name is provided; previously, it did so only when
      guessing an archive name.  Thanks to Pavel Volkovitskiy for this
      fix. (CNY-745)
    * The Flavor policy has been slightly optimized for speed.

  o Server Changes:
    * ACL patterns now match to the end of the trove name instead of
      partial strings (CNY-719)

  o Bug Fixes:
    * The Conary repository server now invalidates changeset cache
      entries when adding a digital signature to a previously mirrored
      trove.
    * A bug that caused the mirror code to traceback when no callback
      function was provided to it has been fixed. (CNY-728)
    * Rolling back changes when the current trove has gone missing from
      the server now causes the client to generate the changeset to apply
      based on the trove stored in the local database (CNY-693)

Changes in 1.0.26:
  o Build Changes:
    * When cooking a group, adding "--debug" to the "cvc cook" command
      line now displays detailed information about why a component is
      being included to solve a dependency. (CNY-711)
    * The mirror:// functionality introduced in Conary 1.0.25 had two
      small bugs, one of which prevented mirror:// pseudo-URLs from
      working.  These bugs are now fixed, thanks to Pavel
      Volkovitskiy. (CNY-704)
    * The "cvc cook" command now announces which label it is building
      at the beginning of the cook, making it easier to catch mistakes
      early. Thanks to Pavel Volkovitskiy for this fix. (CNY-615)
    * The source actions (addSource, addArchive, etc.) can now take
      a "package=" argument like the build actions do.  Thanks to
      Pavel Volkovitskiy for contributing this capability.  (CNY-665)
    * The "preMake" option had a bad test for the ';' character; this
      test has been fixed and extended to include && and ||.
      thanks to Pavel Volkovitskiy for this fix. (CNY-580)
    * Many actions had a variety of options (dir=, subdir=, and
      subDir=) for specifying which directory to affect.  These have
      been converted to all prefer "dir=", though compatibility
      with older recipes is retained by continuing to allow the
      subDir= and subdir= options in cases where they have been
      allowed in the past. Thanks to Pavel Volkovitskiy for this
      enhancement. (CNY-668)

Changes in 1.0.26:
  o Server Changes:
    * The Conary web interface now provides a method to rely solely on
      a remote repository server to do authentication checks. (CNY-705)
    * The ACL checks on file contents and file object methods have
      been improved. (CNY-700)
    * Assertions have been added to prevent redirect entries from
      being added to normal troves.
    * An assertion has been added to ensure that redirects specify a
      branch, not a version.
    * The server returns a new FileStreamsMissing exception when the
      client requests file streams with getFileVersion or
      getFileVersions and the requested file stream is not present in
      the repository database. (CNY-721)
    * getFileVersions() now raises FileStreamMissing when it is given
      invalid request.
    * getFileContents() now raises a new FileHasNoContents exception
      when contents are requested for a file type which has no
      contents (such as a symlink).

  o Bug Fixes:
    * A bug that could cause "conary updateall" to attempt to erase
      the same trove twice due to a local update has been fixed.
      (CNY-603)
    * Attempts to target a clone to a version are now caught.  Only
      branches are valid clone targets. (CNY-709)
    * A bug that caused Trove() equality checks to fail when comparing
      redirects has been fixed.
    * A bug that caused the flavor of a redirect to be store
      improperly in the repository database has been fixed.
    * The resha1 script now properly skips troves which aren't present
      in the repository.
    * Conary 1.0.24 incorporated a fix for CNY-684 to correct behavior
      when storing src.rpm files rather than their contents.  The fix
      worked for local builds but not for commits to repositories.
      Conary 1.0.26 includes a fix that corrects the behavior when
      committing to a repository as well. (CNY-684)
    * A bug that prevented flavored redirects from being loaded from
      the repository database has been fixed.
    * "Conary migrate" now will follow redirects. (CNY-722)

Changes in 1.0.25:
  o Build Changes:
    * The addArchive() source action will search for reasonably-named
      archive files based on the name and version if given a URL ending
      with a "/" character. Thanks to Pavel Volkovitskiy for the
      initial implementation. (CNY-671)
    * All source actions, when given a URL that starts with "mirror://",
      will search a set of mirrors based on files in the mirrorDirs
      configuration entry, with default files provided in the
      /etc/conary/mirrors/ directory. Thanks to Pavel Volkovitskiy for
      the initial implementation. (CNY-171)
    * Symbolic links are now allowed to provide a soname even if they
      reference an ELF file only indirectly through other symbolic
      links.  Previously, a symbolic link could only provide a soname
      if it directly referenced an ELF file. (CNY-696)

  o Bug Fixes:
    * A bug that caused unhandled exceptions when downloading the file
      contents needed for a distributed changeset in threaded mode has
      been fixed. This bug was introduced in 1.0.24. (CNY-701)

Changes in 1.0.24:
  o Server Changes:
    * The server binary access log can now be downloaded by an
      administrator by visiting the http://servername/conary/log
      URL. Once the log is accessed it is rotated automatically by the
      repository server. Subsequent accesses to the log URL will only
      yield log entries added since the last access. (CNY-638)
    * The Users and Groups tab in the web management UI is no longer
      highlighted when administrators change their passwords.

  o Client Changes:
    * A --what-provides option has been added to "conary query" and
      "conary repquery".
    * A bug that installed extra components of a package that is being
      installed instead of updated due to the existing package being
      pinned has been fixed. (CNY-682)

  o Build Changes:
    * When pulling files out of a src.rpm file, Conary now stores the
      src.rpm file itself in the repository rather than the files
      pulled from it. (CNY-684)
    * Mono dependency version mappings are now discovered in CIL policy
      .config files. (CNY-686)
    * The internal util.literalRegex() function has been replaced by
      use of re.escape(). (CNY-634)

  o Bug Fixes:
    * The Conary Repository web interface no longer returns a
      HTTP_FORBIDDEN (403) when a bad password is given by the user.
      This allows the user to re-try authentication.
    * The --signatures and --buildreqs flags now work with "conary
      showcs".  (CNY-642)
    * A bug in the NetworkRepositoryClient default pwPrompt mechanism
      has been fixed.
    * Error messages when entitlements fail to load have been
      improved. (CNY-662)
    * The repository client no longer caches repository access info
      when the attempt to access was unsuccessful. (CNY-673, affects
      CNY-578)
    * A bug that caused x86 flavored troves from being updated
      properly when using "conary updateall" on an x86_64 system has
      been fixed. (CNY-628)
    * A bug that caused migrate behavior to not respect pins when the
      pinned troves were set to be erased (CNY-680).
    * Calling r.ComponentSpec(':foo') works again; it is exactly
      equivalent to r.ComponentSpec('foo'). (CNY-637)
    * Calling r.Move() with only one argument now fails explicitly
      rather than silently doing nothing. (CNY-614)

Changes in 1.0.23:
  o API Additions:
    * The interface to create, list and delete access groups and
      modify the users therein through is now exposed though
      ConaryClient.
    * The interface to delete entitlement groups is now exposed
      through ConaryClient.

  o Client Changes:
    * "conary updateall" now accepts the --keep-required command line
      argument.
    * the mirror script now provides download/commit feedback using
      display callbacks like other conary commands
    * the excludeTroves config option will now keep fresh installs from
      happening when an update job is split due to a pinned trove.

  o Server Changes:
    * The repository database migration code now reports an error when
      trying to migrate old-style redirects.  The code to perform the
      migration is incomplete and creates invalid new-style
      redirects.  If you have a repository with old-style redirects,
      contact rPath for assistance with your migration. (CNY-590)

  o Bug Fixes:
    * Subdirectories within source components are now better supported.
      Specifically, different subdirectories with the same filename will
      now work. (CNY-617)
    * The util.literalRegex() function now escapes parenthesis characters.
      (CNY-630)
    * Manifest files now handle file names containing "%" characters.
      Fix from Pavel Volkovitskiy. (CNY-627)
    * Fixed a bug in migrate that caused its behavior to shift when migrating 
      to the same version that is currently installed.
    * Fixed a bug in the logcat script that caused the entitlement field to
      display the user information instead. (CNY-629)

  o Build Changes:
    * The r.addArchive() source action can now unpack Rock Ridge and
      Joliet ISO images, with some limitations. (CNY-625)

Changes in 1.0.22:
  o Client Changes:
    * Conary now has hooks for allowing you to be prompted for both name
      and password when necessary.
    * Conary will no longer report a traceback when trying to perform 
      dependency resolution against repositories that are not available.
      Instead, it will print out a warning. (CNY-578)

  o Build Changes:
    * It is now possible to set environment variables to use within
      Conary builds from within conary configuration files, using the
      new "environment" configuration item.  Thanks to Pavel
      Volkovitskiy for implementing this feature. (CNY-592)
    * In previous versions of Conary, calls to r.PackageSpec() would
      improperly override previous calls to r.ComponentSpec(); now
      the ordering is preserved.  Thanks to Pavel Volkovitskiy for 
      this fix. (CNY-613)

  o Bug Fixes:
    * A bug that would allow recursively generated changesets to
      potentially have missing redirect flags has been fixed.
    * A bug in redirect handling when the branch changed but the trove
      name didn't has been fixed - conary will do a better job of
      determining what jobs to perform in this situation. (CNY-599, CNY-602)
    * Errors relating to PGP now just display the error instead of causing 
      conary to traceback. (CNY-591)
    * Conary sync on a locally cooked trove will no longer traceback (CNY-568)
    * --from-file and sync now work together.
    * An AssertionError that was occasionally reached by incorrect repository
      setups is now a ConaryInternalError
    * A bug when updating to a locally cooked trove when the user had 
      manually removed files has been fixed. (CNY-604)
    * CONARY files that are not accessible will no longer cause conary to
      traceback when trying to read context from them. (CNY-456)
    * signatureKeyMap configuration entries are now checked to ensure
      they are valid. (CNY-531)

Changes in 1.0.21:
  o Client Changes:
    * The "conary migrate" command has changed behavior significantly
      in order to make it more useful for updating a system to exactly
      match a different group.  However, this change makes it much
      less useful for updating normal systems.  "conary migrate"
      should not be used without first reading the man page
      description of its behavior.  The old migrate behavior is now
      available by using "conary sync --full".  "conary syncchildren"
      has been renamed to "conary sync", and its behavior has also
      been modified slightly as a result.  The old behavior is
      available by using "conary sync --current". Please read the man
      page for a full description of the "sync" command as well.  (CNY-477)

  o Build Changes:
    * A "package" keyword parameter has been added to build actions,
      which specifies the package and/or component to which to assign
      the files that are added (not modified or deleted) by that build
      action.  For example, r.MakeInstall(package="foo") will place
      all the new files installed by the MakeInstall action into the
      "foo" package.  Thanks to Pavel Volkovitskiy for contributing
      this capability.  (CNY-562)
    * A "httpHeaders" keyword parameter has been added to the
      r.addArchive(), r.addPatch(), and r.addSource() source actions
      so that headers can be added to the HTTP request.

  o Bug Fixes:
    * The r.addPatch() build action no longer depends on nohup to
      create a file in the current directory (a bug introduced in
      conary 1.0.19). (CNY-575)
    * Commits with missing files no longer traceback. (CNY-455)
    * A bug that caused "#!/usr/bin/env /bin/bash" to not be
      normalized to /bin/bash by the NormalizeInterpreterPaths policy
      has been fixed.
    * A bug that prevented Conary from being able to download files
      that contain '&' or ';' characters has been fixed.  This allows
      Conary to download sources from cgi-bin URLs.
    * "cvc merge" no longer fails to merge changes from the parent
      branch when the shadowed version doesn't exist on the parent
      branch.

Changes in 1.0.20:
  o Build Changes:
    * "jvmdir", "javadir", "javadocdir", and "thisjavadocdir" have
       been added to the default set of macros.
    * A r.JavaDoc() build action has been added.  It funtions
      exactly like the "r.Doc()" build action, except it coppies into
      "%(thisjavadocdir)s".
    * When the r.addArchive() source action attempts to guess the main
      directory in which to build, it now recognizes when when sources
      have been added in an order that defeats its algorithm and provides
      a helpful error message. (CNY-557)

  o Client Changes:
    * A --tag-script parameter has been added to the rollback
      command. (CNY-519)

  o Bug Fixes:
    * A bug in clone behavior that caused Conary to try to clone
      excessive troves has been fixed.  If you were cloning uphill
      from branch /a/b to /a, and a buildreq was satisfied by a trove
      on /a//c, Conary would try to clone the buildreq to /a as well.
      (CNY-499)
    * A bug in the "r.Ant()" and "r.JavaCompile()" build actions which
      caused the CLASSPATH variable to get mangled has been fixed.
    * A bug in 'r.ClassPath()' that caused a traceback has been fixed.
    * A bug that caused the "change password" tab to be displayed when
      browsing the repository via the web as an anonymous user has
      been fixed.
    * The web service code no longer permits the anonymous user to
      view the "change password" (/conary/chPassForm) form.
    * The r.addPatch() source action no longer hangs when presented
      with large patches, which fixes a bug introduced in Conary
      1.0.19.

Changes in 1.0.19:
  o API Change:
    * In order to fully represent empty flavors in Conary, a new Flavor
      object class has been added.  Previously, DependencySet objects
      were used to store flavor information.  Unfortunately it was not
      possible to distinguish "empty flavor" from "flavor not specified".
      When dealing with thawing frozen flavors, use ThawFlavor() instead
      of ThawDependencySet().  When testing to see if a flavor is empty,
      use the isEmpty() method of the flavor object.

  o Client Changes:
    * The default resolveLevel setting is now 2, this means that
      conary will try to update troves that would otherwise cause an
      update to fail.  See the conary man page for more details.
    * Multiple bugs have been fixed in interactive prompting for user
      passwords (CNY-466):
      - Password prompts are based on the server name portion of the
        label being accessed, not the actual hostname of the server
        (these are often different when repositoryMaps are used).
      - When no password callback is available, the operation will
        fail with an open error (which is identical to what would
        happen if no user name was present) instead of giving a
        traceback.
      - The download thread uses the passwords which the original
        thread obtained from the user.
      - The download thread is able to prompt for passwords from the
        user if distributed changesets require access to additional
        repositories.

  o Build Changes:
    * "r.Ant()", "r.JavaCompile()", and "r.ClassPath()" build actions
      have been added to support building java with conary.
    * "r.addPatch()" will now determine the patchlevel without users
      needing to add level= in the r.addPatch() call. The level
      parameter is still honored, but should not be needed.
    * "cvc cook --show-buildreqs" now displays build requirements
      inherited from parent recipe classes. (CNY-520)
    * The output of "cvc diff" and "cvc rdiff" can now be used as an
      input to patch when files are added between two versions. (CNY-424)
    * Use flags have been added for dom0 and domU.  They default to
      "sense prefernot".  The domU flag should be used to build
      binaries specific to Xen domU environments where special
      provisions are made for paravirtualization.  The dom0 flag
      should be used to build binaries specific to Xen dom0
      environments where special provisions are made for the
      hypervisor.  The existing "xen" flag should be used to build
      binaries specific to Xen which apply equally to Xen dom0 and
      domU environments.
    * Warning message for modes specified without an initial "0" have
      been improved to include the path that is affected. (CNY-530)

  o Server Changes:
    * Use the term Entitlement Class in all conary repository web interfaces
      replacing Entitlement Group.

  o Bugs Fixed:
    * The Conary Repository now returns an error to a client when
      committing duplicate troves that have an empty flavor. (CNY-476)
    * When checking out a source trove from a repository using
      "cvc checkout", the user is no longer warned about not being able
      to change the ownership of the files checked out.
    * A bug has been fixed in conary's determination of what troves
      had been updated locally.  This bug caused "conary updateall" to
      consider many x86 troves as needing to be updated separately
      instead of as a part of group-dist.  This could cause updateall
      failures. (CNY-497)
    * A bug that caused 'conary q tmpwatch:runtime --recurse' to traceback
      has been fixed (CNY-460)
    * Interactive mode now handles EOF by assuming it means 'no';
      thanks go to David Coulthart for the patch. (CNY-391)
    * Configuration settings in contexts can now be overridden from
      the command line. (CNY-22)
    * Redirect changesets now have primary troves, meaning they will
      display better when using "conary showchangeset". (CNY-450)
    * User's passwords are now masked when using "cvc context" (unless
      --show-passwords is specified). (CNY-471)
    * Removed excess output from commitaction which was caused by a
      change in option parsing code (CNY-405)

Changes in 1.0.18:
  o Client Changes:
    * Trying to shadow a cooked redirect now results in an error. (CNY-447)
    * A --keep-required option has been added to tell Conary to leave
      troves installed when removing them would break
      dependencies. This used to be the default behavior; Conary now
      issues a dependency error instead. (CNY-6)
    * "delete-entitlement" and "list-entitlements" options have been
      added to the "manageents" script.

  o Build Changes:
    * Python dependencies are now generated for .pyc files as well as
      for .py files. (CNY-459)

  o Server Changes:
    * Support for deleting entitlements, listing the entitlement
      groups a user can manage, and removing the ACL which lets a group
      manage an entitlement group has been added.
    * Entitlement management has been added to the Conary repository
      web interface. (CNY-483)

  o Bug Fixes:
    * The "list-groups" option to the "manageents" script has been
      corrected to list the groups the user can manage instead of the
      groups that user belongs to.

Changes in 1.0.17:
  o Client Changes:
    * Individual file removals performed by "conary remove" now create
      rollbacks. (CNY-7)
    * The repository mirroring client supports two new configuration
      options:
      - matchTroves is a regexp list that limits what troves will be
        mirrored based on the trove names;
      - recurseGroups takes a boolean value (True/False) which will
        cause the miror client to recurse through a groups and mirror
        everything that they include into the target repository.

  o Server Changes:
    * A single conary repository can host multiple serverNames. In the
      Conary repository's configuration file, the serverName directive
      can now specify a space separated list of valid server names
      which will be accepted and served from that repository. (CNY-16)

Changes in 1.0.16
  o Build Changes:
    * A check has been added to "cvc commit" that ensures a .recipe
      file exists in the CONARY state file.
    * Recipe classes can now set an "abstractBaseClass" class
      variable.  When set, Conary will not require a setup() method in
      the class.  This is used for creating superclass recipes where
      setup() methods are not needed.

  o Server Changes:
    * A new "entitlementCheckURL" configuration option has been added.
      This is a hook that allows external validation of entitlements.
    * The Conary Repository web interface look and feel has been
      updated.  The interface will look incorrect unless
      conary-web-common 1.0 or later is installed.

  o Bug Fixes:
    * When running "cvc log" on a newly created source component, cvc now
      errors gracefully instead of tracing back. (bz #863)
    * Conary now changes to the / directory before running tag
      scripts. (bz #1134)
    * "cvc co foo=invalidversionstring" now gives a more helpful error
      message. (bz #1037)
    * Cloning binary troves uphill now correctly checks for the source
      trove uphill.
    * A bug that would cause "conary migrate" to raise a KeyError when
      updating a group that referenced the same trove twice (through
      two subgroups) has been fixed.
    * A bug that caused miscalculations when determining whether a
      shadow has been modified has been fixed.
    * A number of bugs affecting resetting distributed changesets have
      been fixed.
    * A bug in the MySQL dbstore driver that caused the wrong
      character encoding to be used when switching databases has been
      fixed.
    * A bug where running updateall when one of the two groups that
      reference a trove has no update caused an erase of that trove to
      be requested has been fixed (CNY-748).

Changes in 1.0.15
  o Client Changes:
    * When writing files as non-root, Conary will no longer create
      files setuid or setgid unless the uid/gid creating the file
      matches the username/groupname in the package.
    * Conary now checks the rollback count argument for non-positive
      numbers and numbers greater then the number of rollbacks
      available. (bz #1072)
    * The entitlement parser has been reimplemented using expat
      instead of a hand-coded parser.  A correctly formatted
      entitlement file should now be enclosed in an
      <entitlement></entitlement> element.  Conary will continue to
      work with files that do not contain the toplevel <entitlement>
      element.

  o Build Changes:
    * Support has been added for recipe templates.  Now when running
      "cvc newpkg", cvc will automatically create a recipe from a
      template specified by the recipeTemplate configuration
      option. (bz #671, #1059)
    * Policy objects can now accept globs and brace expansions when
      specifying subtrees.
    * Cross-compile builds now provide CONFIG_SITE files to enable
      cross-compiling programs that require external site config
      files.  The default site config files are included.
    * The "cvc checkout" command can now check out multiple source
      troves in a single invocation.

  o Server Changes:
    * An "externalPasswordURL" configuration option has been added,
      which tells the server to call an external URL for password
      verification.  When this option is used, user passwords stored
      in the repository are ignored, and those passwords cannot be
      changed.
    * An authentication cache has been added, which is enabled by
      setting The authCacheTimeout configuration to the number of
      seconds the cache entry should be valid for.

  o Bug Fixes:
    * A bug that caused using groupName parameter with r.replace() to
      traceback has been fixed. (bz #1066)
    * Minimally corrupted/incorrect conary state files will no longer cause 
      conary to traceback. (bz #1107)
    * A bug that prevented upload progress from being displayed when
      using "cvc commit" has been fixed. (bz #969)

Changes in 1.0.14:
  o Client Changes:
    * Conary now creates shadows instead of branches when cooking onto
      a target label.  This means, for example, that local cooks will
      result in a shadow instead of a branch.
    * Conary now creates shadows on the local label when creating rollbacks
      instead of branches.
    * The branch command has been removed.  Any potential branch should be 
      done with a shadow instead.
    * The verify command now shows local changes on a local shadow instead
      of a local branch
    * Local changesets create diffs against a local shadow (instead of
      a branch) and --target for the commit command retargets to a shadow
    * User conaryrc entries are now searched from most specific target to
      least specific (bz #997)
    * A fresh install of a group will cause all of its contained components 
      to be installed or upgraded as well, without reference to what is 
      currently installed on your system -- no trove will be skipped because
      it is referenced by other troves on your system but not installed.
    * Changeset generation across distributed shadows now force file 
      information to be absolute instead of relative when the files are on
      different servers, eliminating server crosstalk on source checkin and
      when committing local changesets. (bz #1033)
    * Cvc merge now takes a revision, to allow you merge only up to a certain
      point instead of to head.

  o Server Changes:
    * Removed the ability for the server to log updates to its contents
      store (mirroring has made this capability obsolete)
    * logFile configuration directive now logs all XML calls
    * Split user management out from core authorization object
    * All user management calls are based on user and group names now
    * The user management web interface for the repository now allows
      the administrator to enable and disable mirroring for groups

  o Bug Fixes:
    * Conary will not traceback if you try to update to a trove with a name
      that matches a filesystem path that you don't have access to (bz #1010).
    * Conary will not raise an exception if a standard config file (~/.conaryrc,
      for example) exists but is not accessible.
    * cvc no longer allows . and .. to be added to source troves (bz #1014)
    * cvc remove handles removing directories (bz #1014)
    * conary rollback no longer tracebacks if you do not have write access to
      the conary database.
    * deeply shadowed versions would fail when performing some version 
      operations.  This caused, for example, local cooks of shadowed troves
      to fail.
    * using loadInstalled with a multiarch trove no longer tracebacks (bz #1039)
    * group recipes that include a trove explicitly byDefault False could result
      in a trove when cooked that had the components of that trove byDefault
      True.
    * Stop sending duplicate Host: headers, proxies (at least squid) mangle 
      these into one host header, causing failures when accessing rbuilder
      repositories that depend on that host header (bz #795)
    * The Symlink() build action should not enforce symlinks not
      dangling, and should instead rely solely on the DanglingSymlinks
      policy.
    * A bug that caused conary to treat a reference as an install when it
      should have been an update due to a miscalculation of what local updates
      had been made on the system has been fixed.

Changes in 1.0.13:
  o Client Changes:
    * A new "conary migrate" command for updating troves has been
      added.  "conary migrate" is useful for circumstances when you
      want to update the software state on a system to be synchronized
      with the default state of a group.  To do this, "conary migrate"
      calculates the changeset required to: 1) update the trove (if an
      update is available); 2) install any missing included troves; 3)
      synchronize included troves that have a mismatched version; 4)
      remove any referenced troves that are not installed by default.
    * The includeConfigFiles configuration directive now accepts http
      and https URLs.  This allows organizations to set up centralized
      site-wide conary configuration.
    * Conary now gives a more detailed error message when a changeset
      attempts to replace an empty directory with a file and
      --replace-files is not specified.

  o Build Changes:
    * The addSource source action will now replace existing files,
      rather than replacing their contents.  This implies that the
      mode of the existing file will not be inherited, and an
      existing read-only file will not prevent addSource from
      working.
    * The internal setModes policy now reports "suid/sgid" only for
      files that are setuid or setgid, rather than all files which
      have an explicitly set mode.  (bz #935)
    * TagSpec no longer will print out ignored TagSpec matches twice,
      once for tags specified in the recipe, and once for tags
      discovered in /etc/conary/tags/*.  (bz #902)
    * TagSpec will now summarize all its suggested additions to
      buildRequires in a single line.  (bz #868)
    * A new reportMissingBuildRequires policy has been added to summarize
      all suggested additions to buildRequires in a single line at the
      end of the entire build process, to make it easier to enhance the
      buildRequires list via cut-and-paste.  (bz #869)

  o Bug Fixes:
    * A bug that caused conary to traceback when a file on the file
      system is owned by unknown uid/gid has been fixed.  Conary will
      now print an error message instead.  (bz #977)
    * A bug that caused conary to traceback when an unknown Use flag
      was used when cooking has been fixed.  Previously, "cvc cook
      --flavor 'foobar'" would create a traceback.  Conary now says
      'Error setting build flag values: No Such Use Flag foobar'.
      (bz #982)
    * Pinned troves are now excluded from updateall operations.
      Previously conary would try to find updates for pinned troves.
    * Conary now handles applying rollbacks which include overlapping
      files correctly.  Previously --replace-files was required to
      apply these rollbacks.
    * the config file directive includeConfigFile is no longer case sensitive 
      (bz #995)

Changes in 1.0.12:
  o Client changes:
    * The rollback command now applies rollbacks up to and including
      the rollback number specified on the command line. It also
      allows the user to specify the number of rollbacks to apply
      (from the top of the stack) instead of which rollback to
      apply. (bz #884)
    * Previously, the code path for installing files as part of a new
      trove required an exception to be handled.  The code has been
      refactored to eliminate the exception in order to reduce install
      times.

  o Build Changes:
    * The cvc command now has a --show-buildreqs option that prints all
      build requirements.  The --no-deps argument for cvc has been
      aliased to --ignore-buildreqs for consistency.

  o Bug Fixes:
    * Installing into a relative root <e.g. --root foo> when running
      as root no longer generates a traceback. (bz #873)
    * Replaced files are now stored in rollbacks. (bz #915)
    * File conflicts are now also detected via the database, not just
      via real file conflicts in the filesystem.
    * A bug that resulted in multiple troves owning a file has been fixed.
    * Rollbacks of troves that were cooked locally will no longer
      raise a TroveIntegrityError.
    * The "conary remove" command no longer generates a traceback when
      the filename given cannot be unlinked. (bz #887)
    * The missing usage message displayed when "cvc" and "conary" are
      run with no command line arguments has been restored.
    * Rollbacks for initial contents files didn't work; applying
      rollbacks now ignores that flag to get the correct contents on
      disk. (bz #924)
    * The patch implementation now properly gives up on patch hunks
      which include changed lines-to-erase, which avoids erasing lines
      which did not appear in the origial version of the file. (bz
      #949)
    * Previously, when a normal error occurred while prepping sources
      for cooking (extracting sources from source archives, for
      example), conary would treat it as a major internal error.  Now
      the error message is simply printed to the screen instead.
    * A typo in a macro will now result in a more helpful error
      message.
    * A bug that caused a traceback when performing "conary rq" on an
      x86_64 box with a large installLabelPath where only an x86
      flavor of a trove was available on one label in the
      installLabelPath has been fixed (bz #961).
    * Conary no longer creates a rollback status file when one isn't
      needed.  This allows /var/lib/conarydb to be on read-only media
      and have queries continue to work/.
    * Reworked "conary remove" to improve error messages and fix
      problems with multiple files being specified, broken symlinks,
      and relative paths (bz #853, #854)
    * The mirror script's --test mode now works correctly instead of
      doing a single iteration and stopping.

Changes in 1.0.11:
  o Client Changes:
    * Conary will now allow generic options to be placed before the command
      you are giving to conary.  For example, 'conary --root=/foo query'
      will now work.
    * the remove command no longer removes file tags from files for no good 
      reason
    * rollbacks now restore files from other troves which are replaced as part
      of an update (thanks to, say, --replace-files or identical contents)
    * --replace-files now marks files as owned by the trove which used to
      claim them
    * You can now kill conary with SIGUSR1 to make conary enter a debugger
      when you Ctrl-C (or a SIGINT is raised)
    * --debug-all now enters a debugger in more situations, including option
      parsing fails, and when you hit Ctrl-C.
    * added ccs2tar, which will convert most absolute changesets (like those
      that cook produces) into tarballs
    * Troves now don't require dependencies that are provided by themselves.
      As troves are built with this new behavior, it should significantly speed
      up dependency resolution.
    * added a script to recalculate the sha1s on a server (after a label
      rename, for instance)
    * added a script to calculate an md5 password (for use in an info recipe,
      for example)

  o Build Changes:
    * Conary now supports a saltedPassword option to r.User in user info-
      packages.  Full use of this option will require that a new shadow package
      be installed.

  o Bug Fixes:
    * command-line configurations now override context settings

  o Build Changes:

Changes in 1.0.10:
  o Client Changes
    * Given a system based on rPath linux where you only installed
      !smp kernels, conary would eventually start installing smp
      kernels on your system, due to the way the update algorithm
      would determine whether you should install a newly available
      trove.  Conary now respects flavor affinity in this case and
      does not install the smp kernel.
    * Mirror configuration files can now specify uploadRateLimit and
      downloadRateLimit.
    * Updates utilizing changeset files are now split into multiple
      jobs properly, allowing changeset files which create users to
      work proprely.
    * "conary rollback" now displays progress information that matches
      the "conary update" progress information.
    * added --with-sources option for clone

  o Bug Fixes:
    * A bug that caused an assertion error when switching from an
      incomplete trove to a complete trove has been fixed.
    * A bug in perl dependencies that caused extra directories to be
      considered part of the dependency has been fixed.
    * A bug affecting updates where a pinned, partially installed
      package was supposed to be updated due to dependency resolution
      has been fixed.
    * A bug that prevented updates from working when part of a locally
      cooked package was replaced with a non-locally cooked component
      has been fixed.  The bug was introduced in Conary 1.0.8.
    * A bug that caused a segfault when providing an invalid type to
      StringStream has been fixed.
    * The troveInfo web page in the repository browser now displays
      useful error messages instead of traceback messages.  The
      troveInfo page also handles both frozen and non-frozen version
      strings.
    * A bug that caused conary to download unnecessary files when checking out
      shadow sources has been fixed.
    * A bug that caused "cvc rdiff" between versions of a trove that
      were on different hosts to fail has been fixed.
    * Fixed a bug when determining local file system changes involving a file 
      or directory with mtime 0.
    * The --signature-key option was restored

Changes in 1.0.9:
  o Client Changes:
    * A new dependency resolution method has been added which can be turned
      on by setting resolveLevel to 2 in your conarycfg:  If updating trove 'a'
      removes a dependency needed by trove 'b', attempt to update 'b' to
      solve the dependency issue.  This will allow 'conary update conary'
      to work as expected when you have conary-build installed, for example.
    * Switched to using more of optparse's capabilities, including --help
      messages.
    * One short option has been added, cvc -m for message.

  o Bug Fixes:
    * Recipes that use loadRecipe('foo') and rely on conary to look upstream
      to find their branch now work correctly when committing.
    * A bug affecting systems with multiple groups referencing the same troves,
      where the groups are out of sync, has been fixed.
    * the mirror client now correctly handles duplicate items returned in
      trove lists by older servers
    * A bug that caused the mirror client to loop indefinitely when
      doing a --full-trove-sync has been fixed
    * conary rq --trove-flags will now display redirect info even if you
      do not specify --troves (bug #877)
    * dep resolution now support --flavors --full-versions output (bug #751)
    * cvc merge no longer tracebacks if files were added on both upstream
      and on the shadow
    * admin web access for the server doesn't require write permission for
      operations which also require admin access (bug #833)
    * A bug that caused r.remove() in a group to fail if the trove being
      removed was recursively included from another group has been fixed.
    * Conary update tmpwatch -tmpwatch:debuginfo will now erase 
      tmpwatch:debuginfo.
    * An ordering bug that caused info packages to not be updated with their
      components has been fixed.
    * Updates will now happen in a more consistent order based on an
      alphabetic sort.
    * the repository server now handles database deadlocks when committing
       changesets
  o Server Changes:
    * getNewSigList and getNewTroveList could return troveLists with
      duplicate entries

  o Documentation Changes:
    * The inline documentation for recipes has been significantly
      improved and expanded, including many new usage examples.

Changes in 1.0.8
  o Client changes:
    * Conary will now replace symlinks and regular files as long as their
      contents agree (bug #626)

  o Bug Fixes:
    * An error in the method of determining what local changes have been 
      made has been fixed.

Changes in 1.0.7:
  o Client changes:
    * A better method of determining what local changes have been made to a
      local system has been implemented, improving conary's behavior when
      updating.

  o Bugfixes:
    * A bug that caused the user to be prompted for their OpenPGP
      passphrase when building on a target label that does not match
      any signatureKeyMap entry has been fixed.  Previously, if you
      had a signatureKeyMap entry for conary.example.com, and your
      buildLabel was set to conary.example.com@rpl:devel, you would be
      prompted to enter a passphrase even when cooking locally to the
      local@local:COOK label.
    * Dependency resolution will no longer cause a trove to switch
      branches.
    * If a component is kept when performing dependency resolution
      because it is still needed, it's package will be kept as well if
      possible.
    * "conary q --path" now expands symlinks found in the path to the
      file in question. (bug #855)
    * Committing a changeset that provided duplicate file streams for
      streams the server previously referenced from other servers no
      longer causes a traceback.
    * Conary's patch implementation how handles patches which are
      already applied. (bug #640)
    * A server error triggered when using long flavor strings in
      server queries has been fixed.

  o Build fixes:
    * Group cooking now produces output to make it easier to tell what
      is happening.  The --debug flag can be used to get a more
      detailed log of what troves are being included.

  o Server changes:
    * The server traceLog now logs more information about the
      repository calls


Changes in 1.0.6:
  o Repository changes:
    * The commitaction script now accepts the standard conary arguments
      --config and --config-file.

  o Bugfixes:
    * cvc merge on a non-shadow no longer returns a traceback (bz# 792),
      and cvc context foo does not return a traceback when context foo does
      not exist (bz #757)  Fixed by David Coulthart.
    * A bug that caused new OpenPGP keys to be skipped when troves
      were filtered out during mirroring has been fixed.
    * opening invalid changesets now gives a good error message instead of
      a traceback
    * removed obsolete changemail script
    * Exceptions which display fileId's display them as hex sha1s now
      instead of as python strings
    * A bug where including a redirect in a group that has autoResolve 
      caused conary to traceback has been fixed.
    * A bug that kept conary from prompting for your password when committing
      has been fixed.
    * A bug that randomized the order of the labels in the  installLabelPath 
      in some error messages has been fixed.

  o Build fixes:
    * The default ComponentSpec for :perl components now include files
      in site_perl as well as in vendor_perl.
    * Ruby uses /usr/share/ri for its documentation system, so all files
      in %(datadir)s/ri are now included in the default :doc ComponentSpec.

Changes in 1.0.5:
  o Performance improvements:
    * The use of copy.deepcopy() has been eliminated from the
      dependency code.  The new routines are up to 80% faster for
      operations like DependencySet.copy().
    * Removing files looks directly into the file stream of the file
      being removed when cleaning up config file contents rather than
      thawing the full file stream.
    * Getting a single trove from the database without files returned file
      information anyway
    * Trove.applyChangeSet() optionally skips merging file information
    * Cache troves on the update/erase path to avoid duplicate fetchs from
      the local database

  o Bugfixes
    * Installing from a changeset needlessly relied on troves from the 
      database having file information while processing redirects
    * Extraneous dependency cache checks have been removed from the
      addDep() path.
    * When removing files, conary now looks up the file flags directly
      in the file stream in order to clean up config file contents.
      Previously the entire file stream was thawed, which is much more
      resource intensive.

  o Build fixes:
    * r.addArchive() now supports rpms with bzip2-compressed payloads.

Changes in 1.0.4:
  o Performance improvements:
    * The speed of erasing troves with many dependencies has been
      significantly improved.
    * The join order of tables is forced through the use of
      STRAIGHT_JOIN in TroveStore.iterTroves() to work around some
      MySQL optimizer shortcomings.
    * An --analyze command line option has been added to the
      stand-alone server (server.py) to re-ANALYZE the SQL tables for
      MySQL and SQLite.  This can significantly improve repository
      performance in some cases.
    * The changes made to dependency string parsing were a loss in
      some cases due to inefficiency in PyArg_ParseTuple().
      Performance sensitive paths in misc.c now parse the arguments
      directly.

  o Bugfixes:
    * An Apache-based conary repository server no longer logs
      tracebacks in error_log when a client disconnects before all
      data is sent.
    * A bug that caused cross repository commits of changesets that involved
      a branched trove to fail in some cases has been fixed.
    * If an entitlement is used for repository access, it is now sent
      over HTTPS instead of HTTP by default.
    * The conary emerge command no longer attempts to write to the root
      user's conary log file.
    * conary showcs --all now shows not-by-default troves.
    * Previously, there was no way using showcs to display only the troves
      actually in a changeset - conary would by default access the repository
      to fill in any missing troves.  Now, you must specify the
      --recurse-repository option to cause conary to search the repository
      for missing troves.  The --trove-flags option will now display when a
      trove is missing in a changeset.
    * A bug that caused showcs --all to display file lists even when --ls
      was not specified has been fixed.
    * When mirroring, you are now allowed to commit a trove that does
      not have a SHA1 checksum set.  This is an accurate replication
      of the data coming from the source repository.
    * A bug affecting multiple uses of r.replace() in a group recipe has been
      fixed.
    * A bug that caused components not to be erased when their packages were 
      erased when a group referencing those packages was installed has been 
      fixed.

Changes in 1.0.3
  o Client changes:
    * Conary displays full paths when in the error message generated
      when it can't open a log file rather than leaving out the root 
      directory.

  o Performance improvements:
    * A find() class method has been added to StreamSet which enables
      member lookups without complete thawing.
    * The code path for committing filestreams to repositories now
      uses find() to minimize file stream thaws.
    * DBstore now supports precompiled SQL statements for SQLite.
    * Retrieving troves from the local system database no longer
      returns file information when file information is not requested.
    * Dependencies, dependency sets, StreamCollections, file
      dictionaries, and referenced file lists now use C parsing code
      for stream thawing.
    * Extraneous trove instantiations on the system update path have
      been eliminated.
    * Adding troves to the local database now uses temporary tables to
      batch the insertions.

  o Bugfixes:
    * A bug that caused a mismatch between file objects and fileIds
      when cloning a trove has been fixed.

Changes in 1.0.2:
  o Bugfixes:
    * A bug that caused redirects to fail to build when multiple
      flavors of a trove exist has been fixed.
    * A bug with cooking flavored redirects has been fixed.
    * The cvc command no longer enforces managed policy with --prep.
    * A bug that caused disttools based python packages to be built as
      .egg files has been fixed.  This bug was introduced in conary
      0.94.
    * A bug that prevented checking in a recipe that deleted policy
      has been fixed.
    * A bug that prevented entitlements from being recognized by an
      Apache conary repository server when no username and password
      were set for a server has been fixed.
    * A bug that prevented errors from being returned to the client
      if it attempts to add an invalid entitlement key or has
      insufficient permission to add the entitlement key has been
      fixed.  An InvalidEntitlement exception has been added.
    * A repository bug prevented the mirror client from obtaining a
      full list of new troves available for mirorring has been fixed.
    * A bug in cooking groups caused the groups resulting from an
      r.addAll() to not respect the original group's byDefault
      settings in some cases has been fixed.

Changes in 1.0.1:
  o Database schema migration
    * Over time, the Conary system database schema has undergone
      several revisions.  Conary has done incremental schema
      migrations to bring old databases in line with the new schema as
      much as possible, but some remnants of the old schema remain.
      When Conary 1.0.1 runs for the first time, the database will be
      reloaded with a fresh schema.  This corrects errors that can
      occur due to incorrect SQL data types in table definitions.  An
      old copy of the database will be saved as "conarydb-pre-schema-update".

Changes in 1.0:
  o Bugfixes
    * A bug that allowed a group to be installed before children of
      its children were installed has been fixed.  This ensures this
      if a an update is partially completed, it can be restarted from
      where it left off.
    * A bug in python dependencies that sometimes resulted in a plain 
      python: __init__ dependency has been fixed.
    * A bug that dropped additional r.UtilizeUser matches for a file after
      the first one has been fixed.
    * Accessing a repository with the wrong server name no longer
      results in an Internal Server Error.  The error is marshaled
      back to the client.

Changes in 0.97.1:
  o Bugfixes
    * A bug has been fixed that allowed the "incomplete" flag to be
      unset in the database when applying changesets of troves that
      have no "incomplete" flag.  This resulted in "StopIteration"
      exceptions when updating the trove.
    * A bug has been fixed in the code that selects the OpenPGP key
      to be used for signing changesets at cook time.

Changes in 0.97:
  o Client changes:
    * All troves that are committed to repository through commits,
      cooks, branches, shadows, and clones, now always have SHA1
      checksums calculated for them.
    * Trove objects now have a version number set in them.  The
      version number is increased when the data types in the Trove
      object are modified.  This is required to ensure that a Conary
      database or repository has the capability of storing all the
      information in a Trove.  All trove data must be present in order
      to re-calculate SHA1 checksums.  If a local system understands
      version 1 of the Trove object, and a repository server sends a
      changeset that contains a version 2 Trove, an "incomplete" flag
      will be set for trove's entry in the database.  When accessing
      that trove later for merging in an update, the client will go
      back and retrieve the pristine Trove data from the repository
      server so it will have all the data needed to preform three way
      merges and signature verification.

  o Repository changes:
    * Repositories will now reject commits whose troves do not have
      correct SHA1 checksums.

Changes in 0.96:
  o Client changes:
    * conary rq now does not use affinity by default, use --affinity to turn
      it on.  The rq --compatible-troves flag has disappeared.  Now 
      you can switch between displaying all troves that match your system 
      flavor and that match affinity flavor by switching between
      --available-troves with and without the --affinity flag.
    * conary q now displays installed, not by default troves by default,
      but skips missing troves.
    * Fixed an update bug where updating an x86 library on an x86_64 system
      would cause conary to switch other x86_64 components for that library
      to x86 versions.
    * update job output is compressed again
    * Fixed an update bug where if you had made a local change to foo, and then 
      updated a group that pointed to an earlier version of that trove,
      the trove could get downgraded

  o Other changes:
    * Mirroring now mirrors trove signature

Changes in 0.95:
  o Client changes:
    * The "conary verify" command now handles non-regular files with
      provides and requires (for example, symlinks to shared libraries
      that provide sonames).
    * The "conary showchangeset" command now takes --recurse and
      --no-recurse arguments.
    * All info-* packages are now updated in their own individual jobs;
      this is required for their dependencies to be reliable.
    * The conary syncchildren command now will install new packages
      when appropriate.

  o Repository changes:
    * Additional logging has been added to the repository server.
      Logging is controlled by the "traceLog" config file variable,
      which takes a logging level and log path as arguments.
    * Conary now detects MySQL Database Locked errors and will retry
      the operation a configurable number of times.  The "deadlockRetry"
      configuration variable controls the number of retries and
      defaults to 5.

  o Build changes:
    * Conary now uses site.py to find all possible correct elements of
      sys.path when generating python provides and requires.  Previously,
      new elements added via .pth files in the package being built would
      be ignored for that package.
    * The PythonSetup() build action now works properly with setup.py
      files that use "from setuptools import..." instead of "import
      setuptools".

  o Other changes:
    * The conarybugz.py script has been restored to functionality by
      moving to the conaryclient interface for accessing the
      repository.

Changes in 0.94:

  o Redirects no longer point to a specific trove; they now redirect
    to a branch. The client chooses the latest version on that branch
    which is compatible with the local system.

  o Bug Fixes
    * A bug in getNewTroveList() that could cause duplicate
      troves to be returned has been fixed.
    * A bug that caused a repository server running under Apache to
      fail with an Internal Server Error (500) when a client requested
      a changeset file that does not exist has been fixed.
    * Conary no longer displays an error when attempting to write to a
      broken pipe.  (bug #474)
    * Conary now respects branch affinity when moving from old-style
      groups to new-style groups.

  o Client changes:
    * The query/repquery/showcs command line options have been
      reworked.  See the conary man page for details.
    * When "cvc merge" is used to merge changes made on the parent
      branch with changes made on a shadow, conary now records the
      version from the parent branch that was used for the merge.
      This is required to allow conary to handle changing the upstream
      version on a shadow.  It is also useful for accounting
      purposes.  (bug #220)
    * "conary emerge" can now be performed on a recipe file.
      Previously you were required to emerge from a repository. (bug
      #526)
    * Progress is now displayed as conary applies a rollback. (bug #363)
    * Java, Perl, and Python dependencies are now enforced by default.

  o Build changes
    * PythonSetup() no longer passes the --single-version-externally-managed
      argument to setup.py when it uses distutils instead of setuptools.

Changes in 0.93:
  o Bug Fixes
    * A bug in the "conary verify" code sometimes resulted in an
      unhandled TroveIntegrity exception when local modifications were
      made on the system. (bug #507)
    * Usernames and passwords with RFC 2396 reserved characters (such
      as '/') are now handled properly. (bug #587)

  o Server changes
    * Standalone server reports warnings for unsupported configuration options
      instead of exiting with a traceback.
    * Compatibility for repositoryDir has been removed.
    * A bug caused queries for multiple flavors of the same trove
      to return incorrect results has been fixed.
    * Apache hooks now ignore IOErrors when writing changesets to the
      client.  These normally occur when the client closes the
      connection before all the data is sent.

  o Client changes
    * SHA1 checksums are now computed for source checkins and local
      change set commits.
    * Flavor affinity is now more relaxed when updating troves.  For
      example, if you have a trove with flavor that requires sse2 but
      your system flavor is ~!sse2, conary will only prefer troves
      with sse2 enabled instead of requiring it.

  o Build changes
    * PythonSetup() now correctly requires python-setuptools:python
      instead of python-setuptools:runtime.
    * Automatic python dependency provision now searches more directories
      to better support multilib python.
    * Conary now defaults to building in ~/conary/builds instead of
      /var/tmp/conary/builds, and caching in ~/conary/cache instead
      of /var/cache/conary.

Changes in 0.92:
  o Package Building Changes:
    * Conary policy has been split out into the conary-policy package.
      (Some policy was left in conary proper; it is needed for
      internal packaging work.)
    * Conary prints out the name of each policy as it runs, making it
      possible to see which policies take the most time.
    * BuildLog files no longer contain lines that end with \r.
    * A new 'emergeUser' config item has been added.  Conary will
      change to this user when emerging packages as root.
    * --no-deps is now accepted by 'conary emerge'.

  o Group Building Changes:
    * A bug has been fixed in dependency checking when using
      autoResolve where deleted weak troves would be included in
      autoResolve and depChecks.

  o Client changes:
    * Conary can now rate limit uploads and downloads.  The rate limit
      is controlled by the "uploadRateLimit" and "downloadRateLimit"
      configuration variables, which is expressed in bytes per second.
      Also, Conary displays the transfer rate when uploading and
      downloading.  Thanks to Pavel Volkovitskiy for these features.
    * The client didn't write config files for merged changesets in
      the right order, which could result in changesets which could
      not be committed to a repository.
    * Fixed a bug in the update code caused conary to behave
      incorrectly when updating groups.  Conary would install
      components of troves that were not installed.

  o General Bug Fixes
    * Conary did not include the trove sha1 in the troveinfo diff
      unconditionally.  This prevents clients from being able to
      update when a repository is forced to recalculate sha1
      signatures.

Changes in 0.91:
  o Bugfixes
    * A bug was fixed the code that freezes path hashes.  Previously,
      path hashes were not sorted in the frozen representation.  Code
      to fix the frozen path hashes in databases and repositories has
      beed added.
  o Build
    * added cleanAfterCook config that controls whether conary tries to
      clean up after a successful build

Changes in 0.90.0:
  o Code Structure/Architecture Changes:
    * Conary now has the concept of "weak references", where a weak reference
      allows conary to be able to recognize the relationship between a
      collection and the children of collections it contains.  This allows
      us to add several new features to conary, documented in Client and Build
      changes.
    * SQL operations have been migrated to the dbstore driver to allow
      for an easier switch of the database backends for the server side.
    * Various query and code structure optimizations have been
      implemented to allow running under MySQL and PostgreSQL.

  o Documentation Changes:
    * Added summaries about updateall in the conary man page and added
      information about the command-line options for conary rq.
    * Clarified behavior of "conary shadow --source-only" with respect to
      rPath bug #500.
    * Added synonyms for cvc and conary commands which have shortcuts
      (ex: checkout and co).
    * Added man page entry about cvc clone.

  o Package Building Changes:
    * Build logs now contain unexpanded macros, since not all macros
      may be defined when the build log is initially created.
    * The emerge command can now accept version strings.
    * The RemoveNonPackageFiles policy now removes fonts.cache*,
      fonts.dir, and fonts.scale files, since they are always
      handled by tag handlers.
    * The Make() build action can now take a makeName keyword argument
      for cases when the normal Make() handling is exactly right but
      a different make program is required (nmake, qmake, etc.).
    * The new PythonSetup() build action uses very recent versions
      of the python setuptools package to install python programs
      which have a setup.py that uses either the old disttools or
      new setuptools package.
    * fixed bug #bz470: loadInstalled('foo') will now work when you have
      installed a local cook of foo.

  o Group Building Changes:
    * add() now takes a "components" option.  r.add(<package>,
      components=['devel', 'runtime'])  will install <package>, but only the
      'runtime' and 'devel' components of <package> by default.
    * remove() can now 'remove' troves within child troves.
    * When a component is added, (either via r.add() or dep resolution)
      is automatically added as well (though not all its sibling components)
    * A new r.removeComponents(<complist>) command has been added.  It
      allows you to create a group where all devel components are
      byDefault False, for example: r.removeComponents(['devel',
      'devellib']).
    * The installPath used to build a group in is now stored in troveInfo.
    * r.addAll() now recurses through all the included groups
      and creates local versions of them as well by default.
    * A new r.replace(<name>, <newversion>, <newflavor>) command has
      been added.  It removes all versions of name from all groups in
      the recipe and replaces them with the version found by searching
      for newVersion, newFlavor.

  o Client Changes:
    * When committing source changes in interactive mode, conary will ask you
      you to confirm the commit.
    * A new configuration option, autoResolvePackages, tells conary to install
      the packages that include the components needed for dep resolution.
    * You can now install locally cooked groups.
    * If foo is a redirect to bar, and you run 'conary update foo' when
      foo is not installed on your system, conary will act as if you had
      typed 'conary update bar'.  Previously, it would act as if you had typed
      'conary update bar --no-recurse'.

  o Config Changes:
    * Conary config handling now supports comments at the end of config lines.
      # can be escaped by a \ to use a literal # in a configuration option.
    * Default macros used in cooking are now stored in /etc/conary/macros.
      The 'defaultMacros' parameter determines where cvc searches for macro
      definitions.
    * Conary configuration now searches for configuration files in 
      /etc/conary/conf.d/ after reading in /etc/conaryrc

  o Server Changes:
    * Creating changesets atomically moves complete changesets into place.
    * The contents store no longer reference counts entries.
    * Added support for trove marks to support mirroring.  A client
      can use a trove mark to ask the server for any trove that has
      been added since the last trove mark mirrored.
    * Added the hasTroves() interface to support mirroring.  This allows
      the mirror client to make sure that the target mirror does not
      already have a trove that is a candidate for mirroring from the
      source repository.
    * Added support for traceback emails from the repository server.
    * The repository contents store was reworked to avoid reading
      precompressed gzipped data twice (once to double check the uncompressed
      contents sha1 and once to copy the file in place).
    * We have changed the way schema creation and migration is handled
      in the repository code. For administrative and data safety reasons,
      schema upgrades and installs can be performed from now on only by
      running the standalone server (conary/server/server.py --migrate),
      thus avoiding race conditions previously created by having multiple
      Apache processes trying to deal with the SQL schema updates.

   o Command Changes
    * A new script that mirrors repositories has been added.  It is in
      the scripts/ directory in the source distribution of Conary.

Changes in 0.80.4:
  o Build Changes:
    * PackageRecipe has been changed to follow our change to split
      conary into three packages.
    * x86_64 packaging elimintated the conary:lib component to follow x86
      (those files now belong in conary-build:lib)

Changes in 0.80.3:
  o Client Changes:
    * The internal branch source and branch binary flags were changed
      to a bitmask.
    * The warning message printed when multiple branches match a cvc
      checkout command has been improved.
    * Only interactive mode can create binary shadows and branches, and
      a warning is displayed before they are created (since source branches
      are normally the right thing to use).

  o Build Changes:
    * Files in subdirectories named "tmp" are no longer automatically
      excluded from packaging, except for /tmp and /var/tmp.
    * DanglingSymlinks now traverses intermediate symlinks; a symlink
      to a symlink to a symlink will no longer confuse it.

Changes in 0.80.2:
  o Client Changes:
    * Bugs in "conary update foo=<old>--<new>" behavior have been
      fixed.
    * "cvc co foo=<label>" will now work even if you don't have a
      buildLabel set
    * "conary showcs" will now work more nicely with group changesets.
    * "conary showcs --all" no longer shows ids and sha1s.
    * We now never erase pinned items until they are explicitly unpinned.
    * "conary verify" and "conary q --diff" work again.
    * "conary q tmpwatch --components" will display the components
      installed for a package.
    * The pinTroves config item behavior has been fixed.  It now
      consistently pins all troves that match a pinTrove line.
    * When a trove is left on the system because of dependency resolution
      during an update, a warning message is printed.
    * Command line configuration, such as --config
      'buildLabel conary.rpath.com@rpl:devel', now overrides context
      configuration.

  o Server Changes:
    * The repository server now retries a request as an anonymous user
      if the provided user authentication information does not allow
      a client request to succeed.
    * When using "server.py --add-user" to add a user to a repository
      server, the user will only be given admin privileges if --admin
      is added to the command line.  Previously, all users added with
      server.py had admin privileges.  Additionally, if the username
      being added is "anonymous", write access is not granted.

  o Build Changes:
    * It is now possible for a recipe to request that specific
      individual requirements be removed from files using the
      exceptDeps keyword argument to r.Requires().  Previously
      you had to accept all the dependencies generated by r.Requires()
      or none of them.
    * r.Replace() now takes a lines=<regexp> argument, to match a line based
      on a regexp.
    * The EnforceJavaBuildRequirements policy has been added.  When
      you are packaging precompiled Java software where you have
      .class/.jar files but no .java files, you can use "del
      EnforceJavaBuildRequirements" to prevent this from policy from
      generating false positives.
    * The EnforceCILBuildRequirements policy has been added.
    * Enforce*BuildRequirements now warn when a package has requirements
      which they don't fulfill themselves and which are not fulfilled by
      the system database.  (for example, soname dependencies from linking
      against libraries that are not managed by Conary on the system.)
    * Automated Perl dependencies have been added, for both provides
      and requires.  They are not yet enforced, in order to give time
      to adapt while perl packages are being re-built.
    * The EnforcePerlBuildRequirements policy has been added.
      Failures found by this policy may be caused by packages on the
      system not having been rebuilt yet with Perl dependencies, but
      could also show bugs in the Perl dependency code.
    * Automated Python dependencies have been added, for both provides
      and requires.  Like Perl dependencies, they are not yet
      enforced.
    * The EnforcePythonBuildRequirements policy has been added, with
      the same caveats as EnforcePerlBuildRequirements.
    * Conary now writes more information about the build environment
      to the build log when cooking.
    * A bug that caused r.Requires('file:runtime') to create a file
      dependency on 'runtime' instead of trove dependency on
      'file:runtime' has been fixed.
    * Java dependencies now properly ignore array elements in all cases,
      removing false Java dependencies like "[[I" and "[[B".


Changes in 0.80.1:
  o Client Changes:
    * User names and passwords are no longer allowed in repository maps;
      "user" configuration entries must be used instead.
    * The clone command now allows you to clone a binary onto the same
      branch, without having to reclone the source.
    * The TroveInfo table on the client is getting corrupted with
      LoadedTrove and BuildReq entries for components.  These entries
      are only valid on packages.  Code was added to catch when this
      happens to aid debugging.  Additionally, Conary will
      automatically remove the invalid entries the first time 0.80.1
      is run.
    * Environment variables are expanded in paths in conary configuration files.
    * localcs now allows the version and flavor to be specified for a trove
    * conary scs --all now behaves the way it used to again
  o Build Changes:
    * Java dependency generation is now enabled; Java dependency enforcement
      is still disabled.
    * The skipMissingSubDir keyword argument now actually works correctly
      when the subdirectory is missing.
  o Common Changes:
    * Entitlement support has been added as an alternate method of
      authentication.

Changes in 0.80.0:
  o Client Changes:
    * The logic for defining updates across a hierarchy has been completely
      replaced. Instead of rigidly following the trove digraph, we flatten
      the update to choose how troves get updated, and walk the hierarchy
      to determine which updates to actually apply.
    * Dependency resolution could include troves which caused duplicate
      removals for the troves those included troves replace
    * Chroot handling was broken in 0.71.2 and prevented the user name
      lookup code for the chroot from exiting back out of the chroot
    * showchangeset on relative changesets now displays them as jobs.
    * query and queryrep now exclude components if they match their
      package name
    * Conary cleans up rollbacks when a changeset fails to apply.
      Previously, an invalid changeset was saved in the rollback
      stack, which made applying it impossible
    * Removed direct instantiation of NetworkRepositoryClient object; it
      should be created by calling ConaryClient
    * repositoryMap should not contain usernames and passwords now; user
      config file option should hold those instead (user *.rpath.org user pass)
    * If a user name is given without a password the password will be prompted
      for if the repository returns a permissions error
    * added --components parameter to q and rq to not hide components
    * conary update --full-versions --flavors now will work as expected
    * fixed a bug with conary erase foo=/branchname
    * When in multi-threaded mode, the download thread now checks to see
      if the update thread wants to exit.  This fixes many of the
      "timeout waiting for download thread to terminate" messages.
    * Fixed bug where conary erase foo --no-deps wouldn't erase a component
      of foo if it was required by something else
  o Build Changes:
    * Dependencies are now generated for Java .class and .jar files.
      They are not yet enforced, to give time to rebuild Java packages.
    * Java dependency generation has been turned off until 0.80.1 in
      order to wait until there is a deployed version of Conary with
      long dependency handling; some .jar files have so many
      dependencies that they overflowed dependency data structures.
    * CheckDesktopFiles now looks in /usr/share/icons for icons, and
      can find icon names without extensions specified.
    * Build actions which take a subDir keyword argument now also can
      take a skipMissingSubDir keyword argument which, if set to True,
      causes the build action to be skipped if the specified subdirectory
      does not exist.  By default, those build actions will now raise
      an error if the directory does not exist, rather than running in
      the wrong subdirectory as they did previously.
    * You can now cook a recipe that has a superclass that is defined
      locally but a has supersuperclass that is in the repository.  Similarly,
      if you have a superclass that is in the repository but a supersuperclass
      locally, conary will find that as well
    * r.Replace with parameters in the wrong order will now behave correctly
    * The automatic :config component for configuration files has been
      disabled because Conary does not handle files moving between
      troves, and config files were being re-initialized when packages
      were updated.
  o Code structure:
    * queryrep, query, showchangeset, and update --info all use the same
      code to determine how to display their data.  Display.py was changed
      to perform general display operations.
    * query.py added
    * added JobSource concept for searching and manipulating lists of jobs.
    * moved datastore.py into repository module
    * Stubs have been added for adding python and perl dependencies, and
      the stubs have been set to be initially ignored.
    * The internal structure for conary configuration objects has changed
    * A new DYNAMIC size has been added to the StreamSet object.  This will
      cause StreamSet to use either a short or long int to store the size
      of the frozen data that is included in a frozen StreamSet, depending
      on the size of the data being stored.

Changes in 0.71.2
  o Client Changes:
    * The update-conary option has been renamed updateconary per
      bugzilla #428
    * buildPath can be set in contexts
    * cvc co <foo> will work even if there are two foos on the same label with
      different branches.  In that case, it will warn about the older foo
      which it doesn't check out
    * Test mode didn't work for updates and erases which were split into
      multiple jobs
  o Build Changes:
    * Combined the EtcConfig and Config policies, and deprecated
      the EtcConfig policy.
    * All config files default to being put into a :config component.
      This is overridden by any ComponentSpec specifications in the recipe.
    * A use flag has been added for xen defaulting to 'sense prefernot'.  This
      flag should be used to specify flavors for xen domU builds where special
      provisions are made for paravirtualized domU.
    * Added new CheckDesktopFiles policy to catch some more common errors
      in .desktop files.  (For now, it looks for common cases of missing
      icons; more may be added over time.)
    * The Requires policy now interprets synthetic RPATH elements (passed in
      with the rpath= keyword argument) as shell-style globs that are
      interpreted relative first to the destdir and then to the system.

Changes in 0.71.1:
  o Server Changes
    * Added iterTroves() call which iterates over large numbers of troves
      much more efficiently than a single getTrove() call would.
    * Split out FileRetriever object to allow file information to be pulled
      from the repository inside of an iterTroves() loop
    * The web interface shows the troves contained in a group trove instead
      of trying to list all files in a group.
  o Client Changes
    * Config file options that take a path as a value now support ~ for
      home directory substitution
    * Trove.diff() returns a standard job list instead of the previous
      only-used-here format
    * /var/log/conary tracks all update, remove, rollback, and erase events
    * Progress output is simplified when stdout is not a tty (no line
      overwrites)
    * Tracebacks during logged commands get copied to the log
    * Code which checked to see if a shadow has been locally modified didn't
      work for shadows more than a single level deep
    * When you are installing from changesets using --from-files, other troves
      in the changesets can be used for dependency resolution
  o Build Changes (cvc)
    * Additional calls are emulated by the filename_wrapper for the
      r.Run calls.
  o Code Structure
    * Split build/recipe.py into several smaller files
    * Moved OpenPGP keyTable access up call stack so that it can now be
      accessed outside of kid templates.
    * Move epdb code into its own package

Changes in 0.71.0:
  o Code Structure
    * conary now imports all python modules from a toplevel "conary"
      module.  This prevents conary from polluting the module namespace.
  o Client Changes
    * Clone didn't handle shadow version numbers correctly (and could create
      inconsistent version numbers)

Changes in 0.70.5:
  o Client Changes
    * Files changing to config files across distributed repositories now works.
    * The update code uses more consistent use of trove sources, and only
      makes explicit calls to the repository if asked.  This should make it
      possible to create interesting update filters.
    * Clone updated sequences it was iterating over, which is generally
      a bad idea (and caused clone to commit inconsistent troves)
  o Build Changes (cvc)
    * Locally cooked filesets now include file contents, making the
      filesets installable.
    * Fileset cooks now retrieve all of the file objects in a single
      network request per repository.
    * The new NormalizeLibrarySymlinks policy runs the ldconfig program
      in all system library directories.  This ensures that all the
      same symlinks that ldconfig would create when the shlib tag handler
      runs are packaged.  It also warns if ldconfig finds missing files.
    * New argument to r.Run(): "wrapdir" keyword argument behaves much
      like "filewrap" but takes a string argument, which limits the scope of
      %(destdir)s relocation only to the directories under the specified
      wrapdir, which is interpreted relative to %(destdir)s.  Works best
      for applications that install under one single directory, such
      as /opt/<app>
    * Clone, branch, and shadow all take --info now instead of --test
    * ELF files that dlopen() libraries can now be provided with
      synthetic soname dependencies with
      r.Requires('soname: libfoo.so', '/path/to/file')
    * r.Requires now enforces that packages that require a file and
      include that required file must also explicitly provide it. (bz #148)
  o Server Changes
    * Packages added to the repository are checked to ensure the version and
      flavor of all referenced components are the same as for the package

Changes in 0.70.4:
  o Client Changes
    * The trove that satisfies a dependency that is broken by erase is
      now displayed in the "Troves being removed create unresolved
      dependencies" message.
    * Components are now displayed on the same line as their parent
      package in "conary update" output.
    * A new 'interactive' option has been added to conary configuration.
      When set to true, conary will display info about clone, branch,
      update, and erase operations, and then ask before proceding.
  o Build Changes (cvc)
    * The CompilePython action has been fixed to accept macros at the
      beginning of its arguments, fixing a bug new in Conary 0.70.3.
    * The Requires policy can now be given synthetic RPATH elements;
      this is useful when programs are only intended to be run under
      scripts that set LD_LIBRARY_PATH and so do not intrinsically have
      the information they need to find their libraries.
    * Added --test to clone, branch, and shadow commands
    * Clone now supports --skip-build-info for less rigid version checks
      on cloned troves
    * Fixed usage message to better reflect reality
    * Cloning to a branch which already has a version with a compatible
      flavor now works.
    * cpio archive files are now supported for r.addArchive()
  o Repository Changes
    * The repository now serves up stored OpenPGP keys as a "Limited
      Keyserver"; users can retrieve keys, but not search or browse them.
      The keys are available via /getOpenPGPKey?search=KEY_ID. This
      is meant only to allow conary to automatically retrieve OpenPGP
      keys used to sign packages.

Changes in 0.70.3:
  o Client Changes (conary)
    * Conary now works harder to avoid having separate erase/installs,
      instead preferring to link those up into one update when possible.
    * Conary configuration now supports contexts.  Contexts are defined in
      sections starting with a [<name>] line, and provide contextual
      configurations for certain variables, defined in the man page.  All
      configuration options after the [<name>] will be associated with that
      context, and will override the default configuration when that context
      is active.  The current context can be selected by using the --context
      parameter, or by setting the CONARY_CONTEXT environment variable.
    * 'conary config --show-contexts' will display the available contexts
  o Build Changes (cvc)
    * A local cook of a trove foo will ensure that the changeset created is
      installable on your local system, by making sure the version number
      created is unique.
    * The builddir is no longer allowed to appear in ELF RPATHs.
    * The build documentation strings have been significantly updated
      to document the fact that for most strings, a relative path
      is relative to the builddir, but an absolute path is relative
      to the destdir.
    * The ManualConfigure action now sets the standard Configure
      environment.
    * cvc will allow you to cook a trove locally even when you are unable
      to access the trove's source repository
  * Common Changes:
    * Version closeness was improperly measured for troves on different
      branches when then label structure was identical
  o Repository Changes
    * Repository now has a config flag called requireSigs. Setting it to
      True will force all troves to have valid package signatures.  Troves
      lacking this will be rejected.  Enabling this option prevents the
      generation of branches, shadows, or clones since these troves are not
      signed.  It is not recommended that this option be enabled until the
      infrastructure is in place to provide package signatures for all types
      of troves.

Changes in 0.70.2:
  o Client Changes (conary)
    * GnuPG compatible trust metrics for OpenPGP Keys now exists. This
      makes it possible for conary clients to refuse troves that
      aren't properly trusted. The metrics currently in place mimic
      gpg behavior.
    * Running "conary update" in a directory that does not exist no
      longer fails with an error (bugzilla #212).  Note that "cvc
      update" still requires that the current working directory exists
      of course.
    * HTTP error conditions are handled more gracefully when commiting
      a change set. (bugzilla #334)
    * conary more reliably sets a non-zero exit status when an error
      occurs. (bugzilla #312)
    * When performing an update of a group that adds a trove foo,
      search the system for a older version of foo to replace if the
      original update command found a replacement by searching the
      system.
    * New option, "conary update-conary" has been added in an attempt
      to provide a workaround for future drastic protocol revisions
      such as what happened for 0.70
    * Methods for parsing command line update request and changeset requests
      have been added to conaryclient.cmdline
    * A metric for the distance between arbitrary versions on different
      branches has been added, and the code which matches troves changes
      between collections uses this code to give well-defined matches
      for all cases.
    * Rollbacks are now listed with the most recent on top
    * Troves which a group operation tries to remove will be left behind
      if they satisfy dependencies for other troves
    * updateall command respects pins on top-level troves
    * Dependency resolution no longer blows away pinned troves
    * conary update now takes a changeSpec, allowing you to specify both
      the version to remove and the update version, like
      'conary update foo=2.0--3.0'

  o Build Changes (cvc)
    * cvc more reliably sets a non-zero exit status when an error
      occurs. (bugzilla #312)
    * Building groups w/ autoResolve displays the revision of the
      troves which are being included
    * The change to automatically split up hardlink groups into
      per-directory hardlink groups has been reverted.  Instead,
      Conary enforces that link groups do not cross directories, but
      provides an exception mechanism for the rare cases where it is
      appropriate to do so.  The old LinkCount policy was renamed
      LinkType, and the new policy enforcing link group directory
      counting is now called LinkCount.
    * The NormalizeCompression policy no longer causes an error if you
      have two files in the filesystem that differ only by the .gz or
      .bz2 extension.
    * The Provides policy will not longer automatically provide soname
      dependencies for executable files that provide sonames.  A few
      executables do provide sonames, and 0.70.1 provided them as
      harmless extraneous provisions.

   o Repository Changes
     * A new getConaryUrl() method has been implemented to support the
       "conary update-conary" feature
     * Exception handling has been re-worked.  All exception classes
       that are marshaled back to the client are now in the
       repository.errors module.  Some of the most commonly used
       exception classes have been included in their previous modules
       for compatibility until code can be modified to use the new
       repository.errors module.

Changes in 0.70.1:
  * Collection merging didn't handle (admittedly obscure) cases where
    a component on the local system was updated to a new version of a
    trove, and updating that package also tries to update to that version
    but using a different path
  * Redirects are allowed in group cooking as long as the target of the
    redirect is also specified in the group (this allows cleaner handling
    when trying to clean up after label multiplicity)
  * Shorten display for versions and flavors in internal debugging output.
    Make str() output for versions and flavors return formatted strings.
  * ELF files finding non-system libraries via an RPATH did not always
    have the path to the library encoded in their dependency requirement,
    depending on whether the package also included some other (unrelated)
    non-system library.  Futhermore, system paths encoded in an RPATH were
    incorrectly honored.  Both of these bugs have been fixed.
  * Ownership policy now uses macros in the user and group definitions.
  * Symbolic links to shared libraries can now provide path-encoded
    soname dependencies (only manually, never automatically).
  * Removed outdated code with convoluted code for preventing providing
    soname dependencies in some cases; that code has been functionally
    replaced by limiting automatic soname dependencies to system library
    directories.
  * Instead of complaining about hardlinks spanning directories, Conary
    simply creates one link group per directory per hardlinked file.
  * Fixed bug which made source commits fail on cloned source troves

Changes in 0.70.0:
  o The client and server protocol versions have been changed and
    the filecontainer version number updated.
    * Upgrading from previous versions of Conary to 0.70.0 will
      require downloading a old-format changeset file from
      ftp://download.rpath.com/pub/conary/
    * Adding path hash data to TroveInfo overflowed the amount of
      storage space available in a StreamSet when a trove contained
      several thousand files.  In order to accommodate larger data
      stored in StreamSets, we have changed the way data sizes are
      handled.
    * With the changes to StreamSet, LargeStreamSet is obsolete.
      Changeset files used to used LargeStreamSet to represent data.
      Since we now just use a StreamSet, the changeset file format
      changed.
    * Since this version of Conary is incompatible with previous
      versions, we took this opportunity to do database and repository
      migrations that will allow us to make significant code cleanups
      in the near future.

 o Other smaller changes
    * Conary now does the right thing if the same trove is listed
      twice in an update due to recursion (it checks for duplicate
      installs of the same trove).
    * A bug where None would show up in CONARY files when an
      autosource file changed contents but did not change names has
      been fixed.

Changes in 0.62.16:
  * The "conary update" and "conary erase" commands now display the actions
    they take as they run (similar to --info output).
  * The --info output for "conary erase" and "conary update" has been
    reworked to be more user-friendly.
  * Added new conaryrc option signatureKeyMap to choose which signature
    to use when signing based on the label.
  * Fixed a bug where conary would only sign the last trove listed,
    instead of signing all troves listed.
  * The ComponentRequires policy now makes :devellib components require
    :data components if they exist.
  * Don't check for bucket conflicts when resolving during group cooks - if we
    want to check for bucket conflicts in groups, it will be readded in a more
    general way.
  * Removed extra freezes and thaws of files for a 8% improvement in install
    time for absolute change sets (at the cost of some memory, but thanks
    to splitting transactions this should be a good trade off).
  * Added removeIfExist call to miscmodule for some peformance improvement.
  * ELF files that find non-system libraries via an RPATH now have the path
    to the library encoded in their dependency requirement, matching the
    path encoded in the dependency provision.  Before this, the RPATH
    was ignored and the path encoding was only guessed within one source
    package.
  * The LinkCount policy now enforces the requirement that hardlink groups
    contain only files in the same directory as each other; no hardlinks
    between files in different directories are allowed.
  * When updating a group across branches, if a subtrove within the update has
    already been manually moved to the new branch by the user, conary will
    recognize this and sync that trove with the group
  * A new "closed" configuration variable has been added to the
    apache-based networked repository server.  When set, the server
    will always raise a "RepositoryClosed" exception when a client
    attempts to access it.  The configuration variable is a string.
    The string will also be returned to the client.
  * Removed install buckets and replaced with comparisons of hashed path
    values to determine trove compatibility.
  * If a trove is included in an update twice, once directly, and once
    implicitly through recursion, ignore the recursive update.
  * More constraints added to the repository schema
  * Added hasTrove to Items table for faster trove names check

Changes in 0.62.15:
  * The MakeDevices() policy now accepts mode= as a named argument.
  * Added (undocumented) --debug (prints debugging output),
    switched old (undocumented) --debug to now be --debugger (starts debugger
    on initialization)
  * Added debug messages to conaryclient/update.py
  * Cloning to the the same branch works (providing a good way of
    reverting changes)
  * Cloning now updates buildRequirements and loadedTroves in troveInfo
    and enforces their consistency on the target branch
  * Cloning groups is now supported
  * Fix update case where a group update should cause conary to search the
    system for an older version of a trove to replace.
  * If you update a trove foo locally to a new version on the same branch, and
    then update the containing group to a new version on a different branch,
    conary will now update foo to the new branch as well.
  * fix error message when you try to pin as non-root

Changes in 0.62.14:
  * The threading changes in .13 caused some error information to be lost.
    Tracebacks have now been fixed, and the download thread checks much more
    often to see if it needs to exit.
  * Catch InstallBucketConflicts exception

Changes in 0.62.13:
  o Repository Server changes
    * The Schema creation SQL statements have been rewritten in a more
      standardized form. Some indexes have been redefined and a number
      of views have made their way into the default repository schema.
    * The new call troveNamesOnServer can be used now by the netclient
      code for a much faster retrieval of all trove names available on
      all labels on a given server. Server and client protocol numbers
      have changed.
    * The getTroveList() server side function got a rework that should
      result in about a 50% execution time speedup on most queries.
    * The Metadata SQL query has been reworked to join tables in a
      much better order, speeding up the getMetadata call on a
      repository with many versions much faster.

  o Client changes
    * Conary now compresses XML-RPC requests before sending them to
      the repository server.  In order to use compression, the remote
      server must be running Conary 0.62.13 or later.  If the server
      is running an older version, the client will fall back to
      sending uncompressed requests.
    * The database conversion in 0.62.12 did not correct all
      out-of-order file streams.  A new conversion function is in
      0.62.13 that will examine every file stream and ensure that it
      is stored correctly in the database.
    * Versions from the contrib.rpath.com repository are automatically
      rewritten to point to contrib.rpath.org.  NOTE: if you have a
      label from the contrib.rpath.com repository in your
      InstallLabelPath (such as contrib.rpath.com@rpl:devel), you will
      need to modify it to point to contrib.rpath.org.
    * Install bucket handling now works for collections which were not
      fully installed.
    * A bug where database was left locked on exception during install
      when the download thread was still executing has been fixed.
    * The conaryclient code has been split into pieces.
    * Switched rollbacks to local@local:ROLLBACK
    * The main thread no longer blocks forever when the download
      thread fails.
    * Matching referenced troves in collections is no longer dependent
      on sort order of internal dictionaries.

  o Common Repository and Client changes
    * When a changeset is applied to the local system or committed to
      a networked repository, the fileIds are recomputed from the file
      objects and verified.  This prevents corrupted or miscomputed
      changesets from being committed to the repository or applied to
      the local system.

  o Building/Branching changes
    * Many changes have been made to cloning, including sideways
      cloning (creating a clone at the same branch depth as the clone
      source), better cloning with multiple flavors, separate cloning
      of source and binaries, resilience against duplicate troves,
      proper use of existing fileIds during clones, simultaneous
      cloning of multiple troves, and better clonedFrom tracking.
    * The default optflags for x86 changed to remove -mcpu, as it is
      deprecated in gcc.

Changes in 0.62.12:
  * Conary will no longer create a "rootroot" group while installing
    users whose primary group is "root".  It will now call the
    appropriate tag handler for user/group modifications if the tag
    handler is installed.
  * EnforceConfigLogBuildRequirements no longer suggests recursive
    build requirements for packages in which the configure script
    checks to see if the package is already installed.
  * Installing new version of pinned troves leaves the pinned trove in
    place if the two troves have compatible install buckets
  * By default, when you shadow a binary trove, its source is shadowed with it.
  * Instead of a --sources option, cvc shadow and cvc branch now take
    --source-only and --binary-only options that allow you to control whether
    sources or binaries are shadowed.
  * Branch and shadow commands now take an unlimited number of troves
    to branch/shadow.
  * Files sharing versions but with different contents (thanks to flavors)
    got lost when switching from one flavor of a trove to another
  * troves can now be specified for rq, q, and update as <labelpart>/<version>,
    e.g., foo=:rpl1/1.0, or foo=contrib.rpath.com@/2.3-1-2
  * version.hasParent() handles more cases of shadows of shadows correctly.
  * cooking troves into the repository with --flavor <newflavor> now modifies
    the flavor before the recipe is even loaded, not when the recipe's setup
    function is called.
  * add a check to ensure RPATHs in cooked packages do not have %(destdir)s
    or /tmp or /var/tmp in them.
  * EnforceSonameBuildRequirements has been temporarily changed to produce
    warnings instead of errors.
  * Dependncies and flavors didn't order things properly in their frozen forms
  * StreamCollections are now properly ordered

Changes in 0.62.11:
  * InstallBucket policy now allows using macros in component names.
  * The --resume option now works correctly when conary has
    automatically discovered a non-standard path for the main build
    directory.
  * A soname dependency is again generated for libraries outside of
    library directories, but the pathname is now included in the
    dependency.  Within a package, all matching dependencies are
    modified to include the path.  This is useful for cases where
    an application packages private versions of libraries -- the
    dependencies still need to be there so that inter-component
    requirements are honored, but they must not perturb the rest
    of the system.
  * Recursive pinning now behaves itself
  * Switch group recipe syntax to use r.add() instead of r.addTrove,
    r.remove() instead of r.removeTrove(), and add a
    r.setDefaultGroup() command to set the default group.

Changes in 0.62.10:
  * EnforceSonameBuildRequirements enhanced to handle correctly cases
    where more than one trove can resolve a single soname dependency.
  * EnforceConfigLogBuildRequirements now can take exceptions, which
    can be specified either as a filename (such as /usr/bin/bison or
    %(bindir)s/bison) or as a required trove (such as bison:runtime).
  * The trove.Trove initializer no longer allows for a trove to be created
    with a name that has more than one ":" character in it.
  * EnforceSonameBuildRequirements now can take exceptions, which are
    specified as a required trove (such as libfoo:devel) to avoid adding
    to the list of requirements.
  * EnforceSonameBuildRequirements now produces errors for missing build
    requirements, and EnforceConfigLogBuildRequirements now demonstrates
    very few false positives, and so has been updated to warning instead
    of info.
  * Added a check to warn when a trove is installed multiple times from
    the same branch with incompatible install buckets (--no-conflict-check
    overrides this check)
  * Redirects can now redirect to nothing, which allows components to
    disappear gracefully on a redirection
  * A soname dependency is now provided only if the library is in a
    default library directory, or in a directory explicitly added with a
    SharedLibrary(subtrees='/path/to/dir/') call.

Changes in 0.62.9:
  * EnforceConfigLogBuildRequirements policy added.  It looks through
    all config.log files anywhere under the build directory for programs
    that configure has found, and ensures that the transitive closure
    of the build requirements contains each file listed.  (That is, if
    the file /usr/bin/perl has been found, and intltool:runtime is in
    the buildRequires list, and intltool:runtime requires perl, then the
    requirement is satisfied.)  This policy currently produces some false
    positives; the "greylist" that tries to remove false positives needs
    to be expanded.
  * The repository server now uses a repository instance specific key
    cache.  This fixes KeyNotFound errors seen when running multiple
    repositories on one server.

Changes in 0.62.8:
  * The bug, introduced in 0.62.7, that caused Conary to stop short of
    recursing to the innermost troves when handling erasures has been fixed.
  * EnforceSonameBuildRequirements enhanced to use the system database to
    find the right missing build requirements.
  * Make users and groups in a repository such that they may not differ only
    in case, i.e. if user foo exists, user Foo cannot be created.
  * files in /usr/%(lib)s/python/.* are no longer automatically given an
    architecture flavor - if there are architecture-specific files in those
    dirs, they should result in an arch-specific flavor through normal
    means.
  * By default, no OpenPGP signatures will be added to troves when
    doing commits unless a fingerprint is explicitly set in conaryrc.
    Previously, if a keyring existed, the first key found would be used.

Changes in 0.62.7:
  * Some unneeded parts of the sql query in _getTroveList have been removed,
    improving performance.
  * The performance of the default (and most used) case of the
    getAllTroveLeaves has been increased up by using a specialized
    query.
  * Exception handling in the repository when revoked or expired keys
    are used has been corrected.
  * Signature checking now correctly checks the timestamp of the signature
    against the expiration time (if any) of the key that signed it.  If
    the signature timestamp is later than the expiration timestamp,
    the signature is rejected.
  * Pass 'Database is locked' repository errors to the client as a
    RepositoryLocked exception notifying user that the server is busy.
  * The 'yuck' script is no longer installed.
  * ComponentRequires now makes :runtime, :lib, :devellib, and :devel
    components all require their matching :config component if the
    :config component exists.  The :config component is not automatically
    created, but when it exists, it's always going to be because it
    is required by multiple other components.

Changes in 0.62.6:
  * mergeCollections() didn't always handle referenced troves changing
    byDefault status
  * Various cleanups and simplifications have been made to the trove
    removal determination

Changes in 0.62.5:
  * Allow selection of individual troves from change set files via --from-file
  * Recursive queries on local database could get upset by a missing trove
  * Underlying dependency code returns version and flavor for troves with
    broken dependencies
  * Underlying dependency code returns information on what removed trove
    caused a broken dependency
  * Removed --no-deps-recurse option
  * Greatly simplify dependency resolution logic
  * The version portion of a Release (version-sourceCount-buildCount)
    is no longer required to begin with a digit.
  * The Release parsing code has been cleaned up to use consistent
    naming, API documentation, and parse error messages
  * An unhandled exception when signing a trove twice with the same key
    has been fixed.
  * Old (now invalid) changesets are now removed from the changeset
    cache when a digital signature is added to a trove.
  * A package is now counted as empty if it contains only files automatically
    found by the AutoDoc policy.
  * CPackageRecipe now requires elfutils:runtime for eu-strip; this is
    needed for the existing debugedit:runtime requirement to do useful
    work.
  * Removed DistroPackageRecipe and moved its buildRequires list to
    PackageRecipe.  Use clearBuildReqs() to remove any of the base
    requirements for a package.
  * Install buckets are respected during dependency resolution
  * Updated the troveNames() call to a faster query, which should bring
    the run time of the "conary rq" back to a more reasonable limit
  * Race conditions and robustness problems have been fixed in
    the changeset cache.

Changes in 0.62.4:
  * Many places where lots of individual db calls were done to collect
    file objects have been collapsed into batched calls (5-10% speedup
    on some operations)
  * Fixed PGP key submission to not use a hidden form element.
  * Changed PGP key submission to use an xmlrpc call instead of
    modifying the database directly.
  * Added methods to change PGP key/user associations, and thereby
    disable a key.
  * Added an index to dependency resolution for a massive improvement
    on local system dependency performance on large updates.
  * Added the ability to get troves without file lists from the local
    database and use that when getting troves through the changeset
    trove source.
  * Previously, dependency resolution could cause duplicate
    trovesource entries.  This no longer occurs.
  * :lib and :devellib automatically have lib=%(lib)s install buckets.
  * A user management bug in the repository has been fixed.
    Previously, if you deleted a group followed by the user with the
    same name of the group, an unhandled exception occurred.
  * Looking up changeset cache entries in the cache database no longer
    uses exception handling to determine when database entries are
    invalid or stale.
  * The EnforceSonameBuildRequirements policy now recognizes :devellib
    as well as :devel components in buildRequires.

Changes in 0.62.3:
  * Don't link troves to groups when the branch has changed
  * Link new troves to collections (and new collections to old troves) when
    a trove isn't installed but a suitable replacement (meaning on the same
    branch) is available
  * Installing changesets w/ not by default from files broke
  * Fix a bug in the kid template that prevented permissions (ACLs) from being
    deleted from a repository.

Changes in 0.62.2:
  * Further reworkings of update code to be fully based on job sets. The
    absolute flag now defines whether a trove is newly installed or if
    it should be an update from an existing trove (when possible). Network
    changesets and changesets from files are treated almost identically now.
  * Swapped lock terminology for pin
  * Changed table names in database schema to better match the repository
    schema

Changes in 0.62.1:
  * UtilizeGroup fixed
  * conary updateall fixed
  * Disable SHA-1 integrity checks when trove changesets don't include
    files in various places
  * conary now prevents you from cooking empty groups

Changes in 0.62.0:
  * Initial OpenPGP (RFC 2440) based signature support has been
    added. Conary reads public keys from ~/.gnupg/pubring.gpg and
    /etc/conary/pubring.pgp.  Conary reads private keys from
    ~/.gnupg/secring.pgp.  Setting the "signatureKey" configuration
    variable to a key ID will select which key to use from the
    keyring. If signatureKey is not set, and there is a valid private
    keyring, the first key on the keyring will automatically be used
    to sign changesets when committing them to the repository.
    "cvc sign" adds a signature to a trove that already exists in the
    repository.
  * Change set generation on the command line is more flexible. It can generate
    erasure changesets as well as relative to nothing changesets
  * When creating multiple groups from the same recipe using newGroup(),
    Conary now searches all subgroups when resolving dependencies within
    a parent group
  * Conary no longer resolves dependencies for troves with byDefault=False
    (such as :test and :debuginfo).  Conary will now resolve dependencies in
    those troves only if you set checkOnlyByDefaultDeps=False.  When creating
    subgroups using newGroup(), pass the checkOnlyByDefaultDeps flag as an
    argument to the newGroup() function.
  * excludeTroves now applies to troves which have been added to
    already installed collections

Changes in 0.61.12:
  * You can now search for troves by <trove>=<host>@
  * A bug when cooking groups with depCheck = True (introduced in 0.61.10)
    has been fixed.
  * A new r.ByDefault policy controls how components are included in their
    enclosing packages; the default is True except for :test and :debuginfo
    components that default to False.
  * Cloning across repositories works
  * A bug in 'conary update --info' output was fixed

Changes in 0.61.11:
  * A bug that caused a database deadlock when removing entries from the
    changeset cache in the repository server has been fixed.
  * Added RegularExpressionList in conarycfg
  * Added lockTroves configuration option for autolock
  * Recurisvely included troves could be removed incorrectly when those
    troves were already present

Changes in 0.61.10:
  * The conary update command now takes a --sync parameter, documented in
    'man conary'
  * Groups now allow you to create a reference to another cooked trove,
    and use that reference to add troves that are contained in that trove.
    For example, if you want to create a group-python based on the troves in
    an already cooked group-dist, you add a reference to the group-dist in
    group-python, and pass the group-dist reference in when you call
    addTroves.
  * Work has begun towards generalizing the concept of a trove source.
    A class SimpleTroveSource has been added that, when subclassed and given
    access to the troves, will allow you to call findTroves to search that
    source.  The same code is used in update code to unify updating from
    the repository and from changesets, and it is used to provide the search
    capabilities for the local database.
  * Conary now allows all files, not just regular files, to have
    dependencies.  This is necessary for user/group dependencies for
    non-regular files to work.  Packages built with 0.61.10 or later
    that have non-regular files with non-root user or group will not
    be readable by Conary versions 0.61.9 or earlier.
  * Shadowing now preserves the byDefault flag, and handles reshadowing
    collections gracefully now
  * Update preprocessing now works on absolute changesets instead of
    relative ones, providing massive cleanups. Code uses sets of jobs
    instead of changesets for job representation, allowing still more
    cleanups. Many bugs seem to have gone away.

Changes in 0.61.9:
  * Fix a bug added in 0.61.8 that breaks tag handlers

Changes in 0.61.8:
  * Fix a bug introduced in 0.61.7 that occurred when, in the repository,
    either the Users table or Groups table was empty when creating a new group.
  * Add --buildreqs, --flavors options to q and rq.
  * Primary troves should not have their trove change sets overridden by
    items recursively included (and fixed a pile of things this broke).
  * Locally stored change sets can't always get access to pristine files
    from the local filesystem; when it can't, make sure file sha1 checking
    doesn't get upset.
  * Unchanged troves in updated groups could be erased by items in the
    same group on a different branch.
  * The "conary q[uery]" command accepts a --diff option.  When --diff
    is used, the difference between installed and pristine troves is
    displayed.
  * An additional progress callback has been added to show when database
    transactions are committed

Changes in 0.61.7:
  * Several bugs related to updating two troves with the same name have been
    fixed - including branch affinity, flavor affinity, correct handling of
    already updated troves, and correct handling of empty flavors.
  * "conary emerge" as root (or as a user than can apply the changeset
    produced by the build) did not install anything but the toplevel
    package.  This bug has been fixed.
  * No longer hide descriptive TroveNotFound errors behind a generic
    NoNewTroves wrapper.
  * Group recipes can now request that dependencies be resolved and
    added to the group at cook time.  To automatically add required
    troves to a group add "autoResolve = True" to the recipe class.
    Optionally "autoResolveLabelPath" can be set to a list of labels
    to use during dependency resolution.
  * Locally stored rollbacks couldn't handle files changing types. As
    part of the fix, the generic file diff code is now used when creating
    changesets instead of having a special-case wrapper around it
    (fileChangeSet()).
  * The commitaction script and the changemail module did not necessarily
    show the full trailing version for branches and shadows.  (For example,
    /conary.rpath.com@rpl:devel/4.1.25-18/db41/19 showed up as "19"
    instead of "4.1.25-19".)
  * Add a --deps option for conary q.  Make that and conary rq --deps
    recurse over collections.
  * Warn about missing buildRequires entries both for soname dependencies
    and for TagSpecs applied via tag description files.
  * A bug in updating groups that switch the byDefault setting of troves
    has been fixed.
  * Add an updateThreshold config option to control the number of troves to
    include in a download.
  * Ordering didn't work for old packages depending on anything, or for
    dependencies whose provider moved between components.
  * The r.Ownership(), r.UtilizeUser(), and r.UtilizeGroup() now generate
    appropriate dependencies on info-* packages.
  * Updating packages and components installed multiple times could cause
    a component to be removed multiple times (which resulted in a traceback).
  * Fixed a bug that occurred when groups tied to a user were deleted
    without deleting the associated user, then subsequently adding a user
    with the same name.

Changes in 0.61.6:
  * InitialContents turns off EtcConfig, since a file cannot be both
    a config file and an InitialContents file.
  * Reworked repository change sets to directly reference files from the
    contents store.
  * The User() command now takes an optional supplemental= option,
    which provides a list of supplemental groups to which to add
    the user.  (SupplementalGroup() is for groups not associated
    with a user.)
  * The showcs command can now handle components that are referenced
    but not included in a changeset.
  * InfoUserRecipe and InfoGroupRecipe can now be built with buildlogging
    turned on.
  * Conary's internal handling for dyanamically finding new IDs for
    users and groups has been fixed.
  * "conary updateall" now accepts the --test flag.
  * Various fixes were made to the CIL dependency detection code.

Changes in 0.61.5:
  * Added basic clone capability (which only works cloning to parents
    branches and shadows, and on a single host).
  * Now handles degenerate case of packaging unreadable files.
  * A bug that caused conary to ask for the wrong fileId when constructing
    a changeset from multiple repositores has been fixed.
  * Conary now can add users and groups automatically at install time.  If
    there is no taghandler to add a user or a group, conary will add it
    internally as a bootstrapping measure; if there is a taghandler,
    conary will call that instead.  In order to ease transition, Conary
    does not yet create the dependencies on the info- packages; a future
    version of Conary will add those dependencies after the system user
    info- packages have been created.
  * rpm2cpio now handles rpm archives that use bzip2 to compress the
    cpio payload
  * Conary now creates dependencies (provides and requires) for CIL
    files, if mono's monodis is installed on the system or being built
    in the current package.
  * Troves moving between troves could cause conary to attempt double
    erasures
  * The networked repository handles cases where contents are not
    found in the contents store.  The exception is passed back to
    the client.
  * The networked repository handles cases where a file stream is not
    found when the client asks for file contents.  The exception is
    passwd back to the client.
  * An error that caused getPackageBranchPathIds() to return the
    oldest fileIds instead of the youngest fileIds has been corrected.
  * Reworked finding old versions of troves to avoid a single trove
    being removed multiple times

Changes in 0.61.4:
  * %(datadir)s/.../lib/ files will no longer show up in :lib - presumption
    being that anything under %(datadir)s really is arch independenct
  * Creating branches and shadows had a command line parsing bug
  * "cvc newpkg" takes --dir and now complains for unexpected arguments
    (which is used to just ignore)
  * when using flavor affinity for installed troves, merge subarchitecture
    flags
  * group handling didn't always preserve troves which were needed by a
    newly installed trove properly

Changes in 0.61.3:
  * Corrected a bug that snuck in 0.61.2 that caused a temporary SQL table
    to not be temporary, which makes multiple httpd processes fail with
    'database schema changed' errors.

Changes in 0.61.2:
  * Fix a bunch of typos in the authentication checking server side
  * Add permission editing capabilities to the server component and hooks
    in the netclient
  * Overhaul of ACL system so that uniqueness constraints on Troves and
    Labels can be enforced: we now use a special Trove and Label "0 | ALL"
    instead of Null
  * Dependency resolution enforces label ACLs.
  * Module arguments to commitaction are parsed according to shell
    quoting rules.
  * The changemail commitaction module now takes an optional '--from'
    argument.
  * added clearBuildReqs() - will clear all or some of superclass buildreqs
    when cooking.
  * The pickled version of Dependency objects changed, therefore the
    schema version of the changeset cache has been incremented.
  * When Configure() detects a failure and input or output is not a
    tty, all config.log files will be included in the output in order
    to ease debugging from captured log files.
  * Part of the infrastructure for adding users and groups has been added:
    it is possible to create info-<name>:{user,group} packages via
    UserInfoRecipe and GroupInfoRecipe classes.  The User(), Group(),
    and SupplementalGroup() policies are deprecated; those lines should
    move to their own recipes intact (the syntax remains the same).
    The install-time code does not yet install info-* packages first in
    their own transaction; when it does, the Ownership(), UtilizeUser(),
    and UtilizeGroup() policies will create dependencies on the
    appropriate info-* packages.
  * The networked repository server and client code has been changed
    to use the 'deflate' Content-encoding type instead of 'zlib',
    which makes the code RFC 2616 (HTTP 1.1) compliant.
  * A new function called hasUnresolvedSymbols() has been added to the
    elf module.  This could be useful for a contributor to implement a
    policy that checks to make sure that shared libraries do not have
    unresolved symbols.  Additional code could be written to check
    binaries too.
  * cvc checkout, update, and commit now show progress when communicating
    with the repository server
  * Progress is now displayed while downloading file contents from a
    repository (such as when assembling a changeset that is distributed
    across multiple repositories)

Changes in 0.61.1:
  * Cleaned up error message which results from Conary not being able to
    determine which trove to remove when a new one is installed
  * Dependency object use slots
  * Hash values for DependencySet, Version, and Branch objects are cached
  * UIDs and GIDs that cannot be mapped to symbolic names no
    longer cause the buildpackage code to traceback.  The ownerships
    from the filesystem were never used anyway, so it's safe to assume
    that all files are owned by root:root
  * Implemented proper updateall
  * Files in troves are downloadable from the repository browser.
  * Troves in the repository browser are separated by first letter
    instead of showing all troves in one page.

Changes in 0.61.0:
  * New functionality for maintaining user groups: renaming and updating
    members
  * Added repository interfaces for deleting users and groups
  * Added a repository iterator function to list the members of a group
  * The web interface to the Conary repository now has a repository
    contents browser, accessible either from the main page (if you are
    logged into the web interface), or from the /browse url. Example:
        http://conary.example.com/conary/browse
  * A bug preventing all access to the web interface if an anonymous
    user existed has been fixed.
  * "Large" updates are split into multiple pieces which are downloaded
     and installed independently of one another
  * Trove updates are tracked through collections
  * Group handling completely rewritten to function as a three way merge
    instead of a set of heuristics
  * Trove removal handles references troves which are referenced by multiple
    collections
  * Rollback format unified for local and nonlocal rollbacks
  * Dependency ordering forces collections to be installed after all of their
    referenced troves (allowing simple restarts)
  * Database migration removes stale versions
  * --replace-files marks the replaced versions of the files as no longer
    present
  * Troves store information about Install Buckets - not used yet.
    By specifying a component's install bin, which is a set of key-value
    pairs, you can describe whether two versions of a component are
    installable side-by-side.  If two versions of the component share the
    same keys for their install bins, but at least one different value, then
    the components are installable side-by-side.
  * Troves store information about troves loaded when building a recipe
  * Build Requirements are stored with the trove
  * Add isCollection() to TroveInfo
  * Changesets download while instals are going on
  * StreamSet.twm() respects ignoreUnknown now
  * Rollbacks of locally cooked and emerged troves works

Changes in 0.60.12:
  * Previously, if you ran "conary update foo", and foo requires a new
    version of bar, but updating to the new version of bar would break
    existing dependencies of other troves on the system, a very
    unuseful "Troves being removed create unresolved dependencies"
    message would be printed.  Conary now says that "Additional troves
    are needed" instead.  If --resolve is used, it will report the
    troves that have been added before displaying the dependency
    failures caused by erase.
  * Symlinks no longer confuse AutoDoc policy.
  * Autosource files which have changed confused cvc update
  * allow a \ at the end of a line in config files to do line continuations
  * several bugs in the multitag handler have been fixed

Changes in 0.60.11:
  * The '-f' flag was added to the arguments to gzip when
    recompressing compressed files
  * Added progress callbacks for uploading the changeset when cooking
  * Improved automatic mainDir detection for some corner cases.
  * Put development docs back in :devel component (they were
    inadvertantly removed from it by a previous fix).

Changes in 0.60.10:
  * BadFilenames policy absolutely prohibits filenames with newlines
    in them, no exceptions allowed.  Other similarly bad filenames may
    later be forbidden by this policy.
  * UTF8Filenames moved to packagepolicy, where it belongs, and it now
    raises an error instead of printing a warning.
  * Conary now enforces the rule that tag names must have no whitespace
    and must be all alphanumeric characters, -, or _.
  * Conary can now run a single instance of a single tag handler to
    process multiple tags.  The tag description files for each tag
    must point to the same tag handler, and must each specify the
    multitag datasource.  The data is passed to the tag handler on
    standard input using the protocol "tag list for file1\nfile1\n..."
  * Fixed ftp server busy detection when fetching files via URL.

Changes in 0.60.9:
  * The changemail script is replaced by a generic commitaction script
    that loads modules, and a changemail.py module is supplied.  There is
    a backward-compatible changemail script which calls commitaction
    with the changemail.py module.  --email and --*user options now are
    changemail module options, so the commitAction should be specified
    something like this:
    commitAction /.../conary/commitaction --repmap ... --module "/.../conary/changemail --user %(user)s --email foo@example.com --email bar@example.com"
    You can add your own modules and run them all from the same commitaction
    using multiple --module arguments to the commitaction script.
  * Conary can now almost always guess the correct name for the mainDir
    when it is not %(name)s-%(version)s, if the first addArchive()
    instance creates exactly one top-level subdirectory and no other
    top-level files of any sort, in which case it will use that name as
    the mainDir.

Changes in 0.60.8:
  * The changemail script is now actually packaged, in
    /usr/lib{,64}/python2.4/site-packages/conary/changemail
  * Build requirements for superclasses are automatically added to
    subclasses.
  * Build requirements now look at all labels in a version to see if they
    satisfy a build requirement.
  * The NormalizeManPages policy now automatically converts man pages
    encoded in iso-8859-1 to man pages encoded in utf-8.  Additionally,
    it runs faster and no longer calls sed.

Changes in 0.60.7:
  * The changemail script is now distributed with conary, and is called
    with a different calling convention; instead of being called once
    per trove with trove-specific command line options, it is called
    once per commit (of however many troves) and creates more readable
    summary email messages.  Remove --trove, --version, and --flavor
    arguments from your changemail invocations.  Added --user argument
    to changemail; specify in .cnr files as "--user %(user)s".  Or, to
    only print users for source or binary commits, use "--sourceuser
    %(user)s" or "--binaryuser %(user)s", respectively.
  * The cvc rdiff command now recognizes creating a shadow as such.
  * Build requirement tracking is now half-enabled; conary is now able
    to read "buildReqs" tags, but will not yet generate them.
  * Files in /tmp and /var/tmp, and all cvs temporary files, will no
    longer be packaged by default,
  * The addArchive(), addSource(), and addPatch() actions can now fetch
    via HTTPS as well as HTTP and FTP.
  * The repository now handles creating a changeset between two troves
    that both contain a version of a file that is stored on a different
    repository

Changes in 0.60.6:
  * Erasing emerged troves works properly
  * Calling Doc() no longer disables the AutoDoc() policy.
  * A more reliable method is used for finding the port of an
    Apache connection

Changes in 0.60.5:
  * 'conary emerge' works again
  * Distributed group changesets failed when remote troves disappeared
    from the group
  * build logs are now tagged with 'buildlog' tag
  * Conary now handles cases when a directory becomes a symlink when
    applying a changeset.  An error message is displayed which tells the
    user how to apply the update.

Changes in 0.60.4:
  * An error in the automatic database conversion of 0.60.2 systems
    has been corrected.

Changes in 0.60.3:
  * Reimplemented LargeStreamSet in C
  * Added StreamCollection
  * Policies now announce their names in their information, warning,
    debug, and error messages, making it easier to determine how to
    resolve problems.
  * The database conversion for to 0.60.2 didn't work well; a proper
    conversion is now in place

Changes in 0.60.2:
  * Added InitialContent flag
  * Fixed bug which caused servers to leak file descriptors when the sqldb
    was replaced
  * "repquery --deps" output fixed (broken in 0.60.1)
  * Added AutoDoc policy which finds common documentation files and puts
    them in %(thisdocdir)s automatically.
    AutoDoc is disabled by calling
    Doc without calling AutoDoc, which means that existing recipes that
    call Doc will not show changes.
  * getPackageBranchPathIds() now returns version and fileId as well,
    so that the IdGen class can determine if an older version number
    should be assigned to files.  getPackageBranchPathIds() is now the
    primary mechanism for populating the pathId dictionary.
  * The local label methods of the version object have been
    refactored. isLocal() is now onLocalLabel(), isEmerge() is now
    onEmergeLabel(), etc. isOnLocalHost() has been added as a method
    to easily determine if a version only exists in the database
  * Moved logic for explicitly creating a changeset from cscmd.py to the
    ConaryClient object
  * Added the (unused) ability to lock and unlock troves. Ignore this for now.
  * "query --info" behaves much more like "repquery --info" now
  * isSourceVersion() method has been to the Version object
  * most of the remaining erroneous references to "Package" have been
    changed to "Trove" throughout the code.  This includes method
    names such as getPrimaryPackageList() -> getPrimaryTroveList().  Some
    more commonly used methods were left as deprecated thunking methods
  * dependency resolution couldn't resolve a requirement w/o flags against
    a provides w/ flags

Changes in 0.60.1:
  * Support for legacy clients (protocol version 29) has been removed from
    the server
  * The server raises an server-side exception if any client with
    protocol less than 32
  * Updated the URL provided in a server-side client version mismatch
    exception
  * Server-side dependency suggestions return more choices, leaving it
    to the client to sort it all out
  * Client uses timestamps to determine which troves to install when their
    flavors score equally
  * Fixed build-side bug handling meta characters ([,*,etc) in file names
  * "cvc newpkg" now accepts pkgname=label syntax
  * files.contentsChanged() function updated to work with StreamSets
  * Basic local changeset creation, retargeting, and commits work
  * Permissions weren't merged for operations run as non-root users
  * The structure of the repository web interface has been redesigned
    and some authentication UI bugs have been fixed.
  * The repository web interface now requires the conary-web-common package
    to be installed.
  * Committing troves to the repository no longer recompresses non-config
    files
  * Timestamps are set on the server at commit time; the timestamps the
    client assigned is not used (this is to protect against clients with
    a bad idea of time; servers should be consistent, even if they're
    wrong, and as long as time doesn't go backwards on that server all is
    good)
  * Reworked troves to be representable as streams and implement *basic*
    signature capability
  * Local cook versions are now more sensible.

Changes in 0.60.0:
  * Changed changesets to compress individual files instead of the combined
    stream.
  * Cleaned up file content objects to no longer track file sizes.
  * Switched away from TupleStream to StreamSet both for better performance
    and for improved flexibility in the format (at the price of larger
    frozen streams).
  * Troves explicitly provide their own names.
  * Troves can now provide "capability flags", and trove requirements
    can now include references to the capability flags.
    r.ComponentProvides(('ASDF', 'FDSA')) will cause all components built
    from the current recipe to provide the 'ASDF' and 'FDSA' capability
    flags, and r.Requires('/path/to/file', 'foo:runtime(ASDF FDSA)')
    will make /path/to/file require the foo:runtime component built
    with the ASDF and FDSA capability flags.
  * Dependency components can contain : characters now.

Changes in 0.50.14:
  * Dependency checking now returns reordering information (which isn't
    used yet)
  * Allow groups to include other groups defined in the same recipe (but
    explicitly disallow cycles in groups)
  * Fixed bug in building multiple groups with a single recipe when some
    of the groups already exist, but others don't

Changes in 0.50.13:
  * Added automatic :data component for /usr/share, to which you should
    add any platform-independent files that are needed by :lib components
    but not in a libdir-derived path.  These might include configuration
    files and supporting data files needed by both library and runtime
    programs.
  * Added automatic intra-package inter-component dependencies; now within
    a single package, the :devel component will automatically require the
    :lib component if both components exist.  These dependency sets can be
    modified with the ComponentRequires policy.
  * The build/buildpackage.py file has variable and function names changed
    to better match our terminology for packages and components.
  * Change flavor specified in the conaryrc to a flavor path -- accept the
    flavor config parameter multiple times to create a flavor path
  * Added a "filewrap" argument to r.Run() that inserts an LD_PRELOAD
    wrapper that overrides some library funtions to look in %(destdir)s
    first before looking in the filesystem.  This is subject to change
    as we experiment with it!

Changes in 0.50.12:
  * Implemented --quiet for conary update changeset commands, and cvc cook.
    Also implemented the 'quiet' configuration value. This option suppresses
    progress indicators.
  * Split loadRecipe into loadInstalled and loadSuperClass, depending on the
    purpose of the recipe loading.  loadInstalled will examine the local
    system to look for a matching installed trove, and load that version,
    while loadSuperClass will not.
  * Logs of builds are now stored in cooked changesets in the :debuginfo
    component -- generally in
    /usr/src/debug/buildlogs/<name>-<version>-log.bz2, controlled by
    macros.buildlogpath
  * Added lib/logger.py
  * Fixed conarybugz.py to work with Conary's new site-packages location
  * Cleaned up yuck, rpm2cpio, and rpm2ccs scripts to use new "import conary"
    mechanism for finding conary.
  * Check sha1s for all files written into the repository or file system
  * conary scs --deps works again

Changes in 0.50.11:
  * Reworked file addition to local database a bit for better performance
  * Fixed sorting for --info
  * Don't make --info installs require a writeable database
  * Added an exception to group updating, restricting removal of existing
    troves to match the group's contents to troves on the same branch
  * Groups which had the same trove added (via a referenced trove) and
    removed (from the primary trove) got confused
  * conary showcs now takes trove version
  * conary showcs will display erased troves in changesets, and erased troves
    that are referenced but not within the changeset
  * conary changeset now support trove=<version>-- to create a changeset that
    erases the trove
  * Cache user id to name mapping
  * Improved the progress indicators for preparingUpdate and
    creatingDatabaseTransaction
  * Implemented progress indicator on source downloads
  * Fixed bug in update process which caused files to be incorrectly skipped

Changes in 0.50.10:
  * Added callback for creating database transaction, so that it does
    not look like we spend an inordinate amount of time executing tag
    pre scripts.
  * Added findtrove.py to the Makefile so that it is included in
    the distributed version of conary.
  * Added distcheck rule to Makefile to try and avoid missing files in the
    future

Changes in 0.50.9:
  * reimplemented StreamSet in C
  * moved findTroves out to findtrove.py, reworked it to be more modular
  * getSourceVersion now correctly handles branched binaries by looking
    up the branch to find the source component.
  * reimplemented StringStream in C
  * fixed bugs in --info

Changes in 0.50.8:
  * sort update --info alphabetically, display old versions, and display
    a letter summarizing the type of change
  * NormalizeInterpreterPaths() policy now looks in the package currently
    being built, as well as on the installed system, to determine how to
    resolve #!/usr/bin/env scripts.
  * groupName argument to addTrove() can now be a list of group names as
    well as a single group name.
  * --no-recurse works on the erase path
  * fix to walkTroveSet (which was horribly broken)
  * enable (optional) dependency checking when building groups
  * 'cvc cook' error output when there are unresolved build
    requirements is more user friendly
  * filesystem conflicts are handled properly when applying a rollback
  * updating a package to a version that comes from a different
    repository when that package had an uninstalled component works
    now.
  * conary now resides in /usr/$LIB/python$PYVERSION/site-packages/conary/
  * calling r.Replace on a non-regular file results in a warning instead
    of an unhandled exception
  * implemented basic callbacks for update, erase, and changesets

Changes in 0.50.7:
  * Added the XInetdService action to avoid having to include
    /etc/xinetd.d/ files separately, and to make xinetd.d files
    be consistent, making recipe-provided changes less likely to
    conflict with local configuration changes.
  * groups are no longer allowed to contain redirects
  * added setLabelPath to group recipe
  * Allow r.Provides("soname: libfoo.so(FLAGS)", "/some/file") (added
    the "(FLAGS)" part).
  * don't allow spaces and commas in revisions

Changes in 0.50.6:
  * conaryclient.updateChangeSet should have recursed by default
  * Metadata retrieval now works along distributed branches and shadows.
  * reworked troves being added to database to handle missing parts
    of packages and groups properly (and make things faster and more
    elegant)
  * merged update and erase code paths in conaryclient
  * update and erase now take +,- modifiers on trove names
  * added --info to see what an update or erase command will do
  * a single group recipe can now build multiple groups

Changes in 0.50.5:
  * Streams return their value through __call__ instead of value()
  * Reimplemented ShortStream and IntStream in C
  * conary config now takes --show-passwords option, and does not pretty
    print config file values when not printing to screen.  This means that
    conary config > <file> will result in a valid configuration file.
  * Updating groups didn't work when the group referenced troves as new
    which were already installed on the system
  * r.ComponentSpec('somecomponent', '.*') will no longer override the
    file specifications for packaging :debuginfo and :test components.
  * loadRecipe now takes a troveSpec as its first parameter, and uses that
    troveSpec to find the trove on the local system that matches the source
    component that is being loaded.  loadRecipe also automatically searches
    the labels that are parents of the current recipe, so if you shadow a
    recipe, any loadRecipe lines contained in that recipe should still do
    what you want.
  * merge didn't handle files converging
  * merge doesn't need to deal with autosource files
  * diffs between groups failed when members disappeared

Changes in 0.50.4:
  * Most rollback information is stored as a reference to a repository
    instead of storing full rollback data on the local system. The
    localRollbacks flag in conaryrc allows the old behavior to remain.
  * The CONARY state after a merge operation on a shadow now has the
    correct fileId for files that are not different than the parent
    version.
  * Added /usr/lib/conary/conarybugz.py to make it easy to automatically
    populate bugzilla databases from repositories.
  * Sped up Strip, NormalizeInitscriptLocation, NormalizePamConfig,
    TagDescription, and TagHandler policies by limiting them to
    only appropriate directories.
  * Fixed :debuginfo to work with binaries built from more than one
    source file, and made it less aggressive by only stripping debug
    information out to the :debuginfo files, which both makes stack
    traces better without :debuginfo installed and makes libraries
    stripped for :debuginfo more likely to work.
  * When existing fileId's had no streams but the streams are provided
    by a later commit, those streams weren't always merged properly if
    there were multiple files for that fileId
  * conary config output masks user/password info in repository maps
  * the config option useDir has been changed to useDirs, and archDir has been
    changed to archDirs, to allow for tiered use/arch flag definitions, and
    the tweaking of use and arch flag settings.  By default, useDirs and
    archDirs look in /etc/conary/<dir>, followed by /etc/conary/distro/<dir>,
    follwed by ~/.conary/<dir>, where dir is use or arch, depending on the
    context.
  * Arch files can now contain arbitrary macro definitions, and in the future
    will contain values for macros like %(lib)s, which is lib64
    on some platforms.
  * when using --keep-existing, the install label path and install flavor
    are used to determine which version to install instead of using affinity
    to install something close to what you already have.
  * a bug that prevented a changeset from applying to the system when
    the changeset removed a component from a package and the component
    is not installed on the system has been fixed.

Changes in 0.50.3:
  * database findTrove now has an interface that is much closer to the
    repository findTrove function -- this enables conary q to work like
    conary rq.
  * Group handling didn't work for multiple levels of group inclusion.
  * Database.hasTrove() no longer needs to instantiate troves.
  * Fixed overly-aggressive cleaning of the cache.
  * Added repository findTroves call to parallelize findTrove calls.
  * Added the NonMultilibDirectories policy to prevent 32-bit troves from
    utilizing lib64 directories.
  * the NormalizeInterpreterPath policy can now handle unwriteable files
  * fixed the network client code to return file contents properly when
    multiple file contents are requested from the server (bz#50)
  * rewrote Database.getTroveLatestVersion()
  * Added :debuginfo handling in Strip policy, which requires debugging
    to be turned on in optflags and elfutils's eu-strip and debugedit to
    be installed.  Like :test components, :debuginfo components are not
    installed by default.
  * File versions are now properly set to a branched version after a
    merge operation
  * cvc commit aborts again when the current versions of files are not
    the latest versions

Changes in 0.50.2:
  * Any %(lib)s-derived path (/%(lib)s, %(libdir)s, %(krbprefix)s/%(lib)s,
    or %(x11prefix)s/%(lib)s) will now cause the entire package and all
    components to be flavored with the base instruction set flavor, so
    that architecture-sensitive but non-code files in (say) /usr/lib64
    do not show up on 32-bit platforms.
  * Sped up dependency resolution on the client
  * The reworked getFileContents call now asks for contents from the
    correct server when contents from more than one server are requested

Changes in 0.50.1:
  * Add support for trove=<troveVersion> in rq, cvc co, and other places that
    use findTrove
  * Add conary q --info option to display flavors
  * changeset command uses system flavor if no flavor is specified, skips
    troves which are not included in packages and groups by default,
    takes a --no-recurse option, and filters based on the excludeTroves
    configuration setting
  * Added automatic :perl component that works like the :python component,
    and extended the multilib-friendly-or-architecture-neutral policy to
    work with perl as well as python.
  * client/server protocol negotiation is a whole lot smarter now
  * getChangeSet() results in a single URL rather than one per primary trove
  * group, fileset, and redirect recipes have macros that contain the
    buildlabel and buildbranch.
  * fixed a bug with merging absolute change sets which contain config files
  * redirections to troves w/ older versions already installed didn't work
  * the pathId generation code has changed.  For cooked troves, the
    pathId will be the same for any particular version of a path.
    Code must not depend on this behavior, however; it may change in the
    future.

Changes in 0.50.0:
  * Redirections work
  * Sped up group generation
  * Troves which reference other troves (groups and packages) can now specify
    whether a trove is installed by default or not. Packages now reference
    :test, but don't install it by default
  * Added optional 'recurse' parameter to netclient.createChangeSetFile
  * The first argument to the Requires and TagSpec commands can now have
    macros interpolated, as in r.Requires('%(bindir)s/foo', ...)
  * Groups can have requirements now
  * protocol-level getFileContents works on multiple files simultaneously
  * repository log had too many files added to it
  * set instruction set flavor for a cooked trove whenever any Arch flags are
    checked

Changes in 0.14.12:
  * The shadow command looks at buildLabel instead of following
    installLabelPath
  * In some cases, troves with an incompatible flavor were chosen when
    --resolve was used. The proper flavor is now used, or the
    dependency is reported as unsatisfiable.
  * Several more instances of %(lib)s were moved out of the default
    specification for generic components like :runtime and :devel for
    better multilib support.
  * Policy now helps ensure that :python components are either
    architecture-neutral or multilib-friendly.
  * Better error messages for "%(foo)/" (which should be "%(foo)s/")
  * Looking up files in the local database gave erroneous results in
    some cases (this was noticeably primarily when distributed change
    sets were being generated)

Changes in 0.14.11:
  * Local systems store config files in sql tables now.  Use
    /usr/share/conary/convertcontents to convert to the new data store.
    Note that this means that any *config file* managed by conary can be
    read through the main SQL database file in /var/lib/conarydb/conarydb.
  * Actually check build requirements before building, use --no-deps to
    ignore the check.
  * make conary q and conary update convert all flavors to  strong flavors
    for comparison; ~readline becomes readline, and ~!readline becomes
    !readline, so that conary q foo[readline] works as expected.
  * no default flavor is presumed for local operations (erase, q)
  * changed getPackageBranchPathIds to base64 encode the filename in
    order to ensure that the resulting XML-RPC will be UTF-8 clean.
  * localoutofdate renamed to "yuck", a man page added, and the script
    and man page are now installed on the system.
  * rename --use-macro and --use-flavor options for cook to --macro
    and --flavor
  * support new cook syntax: cvc cook <trove>[flavor] to set the troves flavor
    while cooking
  * fixed rq output when iterating over subtroves within a trove or group
  * TroveNotFound exceptions are handled gracefully in cvc.  'conary cook
    foo' will no longer traceback when foo:souce could not be found in
    the repository.
  * Unsynchronized updates work for packages and groups
  * The database is now opened with a 30 second timeout.  This should allow
    better concurrency.
  * added --exclude-troves and excludeTroves conaryrc entry
  * repository .cnr file's commitAction configuration item now has a
    flavor provided to it as %(flavor)s and the default changemail
    script uses it.
  * don't allow the same label to appear twice in sequence in a version

Changes in 0.14.10:
  * FlavorMap sense wasn't set right for base instruction set

Changes in 0.14.9:
  * Shadow Branch objects didn't return parent branches properly. This
    caused incorrect pathId's to show up on cook on shallow shadows.
  * Reworked the code which looks up pathIds to take advantage of a new
    server call (getPackageBranchPathIds) which is faster and looks on
    both the full branch and full parent branches.
  * The Apache repository server now allows mixed ssl and normal requests.
  * Added forceSSL option to apache repository server configuration.
  * The network client code now supports accessing servers over https.
  * Proper salts are used for user passwords.
  * The default value for macros.optflags is "-O2" again, instead of
    an empty string.
  * The http handler in the conary server now sends back proper error
    codes in the case of an authentication error.

Changes in 0.14.8:
  * Fixed bug where streams for commits on distributed branches didn't always
    get set properly
  * reworked findTrove() in repository to return (name, version, flavor)
    tuples instead of full troves
  * Split conary.1 into conary.1 and cvc.1
  * Allow cvc cook trove=<version>
  * remove --target-branch cook option
  * added default :devellib component for architecture-specific devel bits,
    made all files with an architecture-specific multilib path that are
    not in :devellib go into :lib instead of having many of them fall into
    :runtime

Changes in 0.14.7:
  * ELF libraries with sonames that have paths in them are now handled
    sanely, by removing the path (and complaining...)
  * split march into targetArch and unameArch -- requires a new distro-release
  * rework command line arguments to shadow and branch to match how versions
    are normally specified, and allow a flavor specificatoin
  * added --sources to branch and shadow commands

Changes in 0.14.6:
  * fix for generating changesets between repositories
  * policies that look at shared libraries are now multilib-aware,
    fixing shared library permissions and dependency provision
  * autosources didn't work when committing across a shadow

Changes in 0.14.5:
  * allow groups to contain troves with conflicting flavors
  * make repository-side change set caching less buggy
  * fix config files changing to symlinks
  * allow duplicate items to be specified for erase and update
  * changeset command allows flavors to be specified
  * repquery --info shows trove flavor
  * fixed bug with not matching base instruction set flavor

Changes in 0.14.4:
  * several bugs in the 'cvc update' code paths have been fixed
    - it no longer retrieves autosource sources
    - the CONARY file now gets populated entries for autosource files
    - the fileids in CONARY files are now correct after an update
  * several bugs in error handling have been fixed
  * several docstrings have been fixed
  * packagepolicy now automatically adds usermode:runtime requirement to files
    that are dangling symlinks to consolehelper
  * the templating engine for the web interface to the server has been
    changed to kid; kid and elementtree are now required to run a server.
  * the web interface now supports limited editing of ACLs
  * the server now only supports protocol version 26 (it was a mistake
    to leave in support for 24 and 25)
  * old code that supported ancient protocol versions has been
    removed from the server
  * recipes loaded from within recipes follow the label= argument if
    it is given

Changes in 0.14.3:
  * Fixed usage message to no longer print 1 at bottom; improved option
    handling error messages
  * Fixed versions when branching from a shadow
  * The lookaside cache now fetches from the repository into the right
    location and with the right permissions, and fetches manually-added
    as well as automatically-added sources.
  * In recipes, addSource can now take dest='/path/to/file'
  * Change %(servicedir)s location from /var to /srv

Changes in 0.14.2:
  * contents are now stored as diffs when either the new file or the
    old file is empty
  * diffs of numeric streams can now express a change to the value of
    None

Changes in 0.14.1:
  * fixed a typo in lookaside.py that prevented commits from working
  * added a descriptive exception message when fileids in your database
    do not match the fileids in the repository

Changes in 0.14.0
  * added ability for changesets to ignore unknown fields in some places
    (making changesets somewhat less brittle)
  * fixed bug in source handling with non-recipe files in the local directory
  * added framework for generic trove information
  * checkout no longer pulls all sources from the repository
  * used new trove info framework to store the source trove, build time,
    total file size, and version of conary used when building binary
    troves.
  * lib/elf.c no longer uses mmap to read elf files.  Some architectures
    may have elf structures on disk that are not naturally aligned, and
    using mmap to read them won't work.
  * the repository code now uses a 30 second timeout when attempting to
    access the database
  * Have architectures control their march values in the architecture
    config files.
  * add Arch.getCurrentArch() to get the major architecture that is in use
    during a build

Changes in 0.13.3
  * added ability for a contents log file (makes syncing much easier)
  * file tags weren't used on updates
  * "description update" tag action replaced with "handler update"
    (which gets called when either the tag description or the tag handler gets
    updated)
  * "description preremove" tag action replaced with "handler preremove"
  * sources get committed automatically

Changes in 0.13.2
  * reworked use.py code almost entirely.
  * added /etc/conary/arch directory to contain architecture definition files;
    changed /etc/conary/use files to contain more information about how
    flags are used when building.  Flag definitions are no longer in use.py.
  * fixed buildFlavor so that it affects cooking packages as well as
    determining troves to include when cooking a group
  * changed --noclean to --no-clean to be in line with the rest of the
    options; documented it
  * removed Use.foo and Flags.foo options from conary config files.  Macros.foo
    is still there.  Added --use-flavor option to cvc cook which takes a flavor
    and overrides the build flavor while cooking.
  * groups now take flavor strings to determine the flavor of a trove to
    include, not flag sets.
  * dependencies resolution is flavor sensitive now (and uses flavor
    affinity)
  * added trove version/release number to dependency messages
  * renamed classes and methods in versions.py to match current terminology

Changes in 0.13.1
  * repquery wasn't filtering by flavor properly (exposed by a bug fix
    in 0.13.0)

Changes in 0.13.0
  * removed importrpm.py
  * diffs between a file object that has a non-empty provides or requires
    to a file object that has an empty provides or requires are now properly
    generated and applied.
  * added checks to validate merged file objects against the fileIds
    in the changeset
  * implemented shadows
  * framework for redirects in place
  * removed (unused) parentId field from Branches repository table

Changes in 0.12.5
  * reworked dependency resolution a bit for a big speedup in the server
  * moved destdir to %(builddir)s/_ROOT_
  * made macros.destdir available during the unpacking of sources
  * source commands (r.addAction, etc.), if given absolute paths for
    their dir keywords, will perform their actions in the destdir instead
    of the builddir
  * most build commands (r.Make, r.Create, etc.), will work in either builddir
    or destdir, depending on whether they are given relative or absolute
    paths
  * add dir keyword for r.Run
  * include /usr/bin/rpm2cpio

Changes in 0.12.4
  * set more arch flags for x86 and x86_64
  * troves can have multiple instruction set flavors now
  * flipped around use: and is: sections of flavor strings
  * Version and Branch object completely separated

Changes in 0.12.3
  * conary verify updated to new API so that it works again
  * conary q (with no arguments) works again

Changes in 0.12.2
  * added getTroveVersionsByBranch
  * make better use of _mergeQueryResults
  * moved version affinity into findTrove from ConaryClient
  * fixed branch affinity so that it's actually branch affinity instead of
    label affinity
  * rdiff changes for 0.12.0 broke negative numbers for oldVersion
  * rdiff diff'd based on label instead of branch
  * update has flavor affinity now
  * flavors can now be specified on the command line for update, erase
    repquery, and query
  * unspecified flavor flags got scores of zero, which was wrong
  * added python code for flavor scoring (useful for the client)
  * repository queries didn't work properly when looking for multiple flavors
    of a single version
  * fix for updating multiple flavors of a single version of a trove
    simultaneously
  * reworked getTroveVersionList and getAllTroveVersions for per-trove
    flavor filtering

Changes in 0.12.1
  * repquery and query always showed dependency information
  * getTroveLeavesByBranch did extra demarshalling of the flavor
  * repquery didn't deal with nonexistant troves well
  * dependency failures on erase didn't reassemble dependency flags properly
  * fixed bug in dependency sets creation which caused dependency flags
    to get mangled
  * added a check to prevent mangled flags from getting committed

Changes in 0.12.0
  * document config command, and display supplied macro/use/arch information
    in output
  * repository acl's work for almost everything
  * anonymous access must be explicitly enabled by creating an acl for
    user 'anonymous' with password 'anonymous'
  * server side flavor scoring used
  * queries reworked for flavor matching

Changes in 0.11.10.1
  * move to python2.4
  * repository caching (which isn't used yet) didn't track the recurse flag

Changes in 0.11.10
  * changed flavor tracking when loadRecipe() is used to only track
    flavors in loaded recipes that are superclasses of the recipe
    class in the loading recipe.  (e.g. loading python.recipe to get
    the distribution python version will not add all of the python
    recipe's flavor information to the loading recipe class, as long
    as the loading recipe does not subclass the Python class.)
  * add conary verify command for comparing the local system's state to
    the state it was in at install time
  * when a trove is installed for the first time, it comes from a single
    repository
  * didn't handle file types changing on update
  * fixed problem assigning depNums
  * components disappearing from troves caused problems in relative changesets
  * files moving from removed troves in changesets caused update to fail

Changes in 0.11.9
  * change the order of permissions setting (chmod after chown)
    because some versions of the Linux kernel remove setuid/gid bits
    when setting ownership to root

Changes in 0.11.8
  * work around a python bug w/ fdopen() resetting file permissions
  * r.Replace() as an alternative to r.Run("sed -i '...' file")
  * Policy enforcing UTF-8 filenames
  * r.macros.tagdatadir as a standard place to put data just for taghandlers

Changes in 0.11.7
  * changed server.py to take extra config files via --config-file instead
    of as an extra argument
  * extra config files (specified with --config-file) were ignored if they
    didn't exist; issue an error message now
  * Added r.ConsoleHelper() for recipes
  * PAM configuration files shouldn't have paths to modules by default,
    so we remove what used to be the standard path
  * changed repository user authentication to use user groups (currently
    one per user)
  * added password salt
  * restructured repository a bit
  * removed lots of unused code from FilesystemRepository

Changes in 0.11.6
  * branches are created as changesets now instead of as a protocol call
  * merged authdb into primary repository
  * fix for rdiff (broken by flavor rework in 0.11.5)

Changes in 0.11.5
  * Internals reworked to eliminate flavor of None in favor of empty flavor
  * Added (currently unused) code to parse command line flavor specifications
  * static libraries (.a files) get proper flavors now
  * Handle attempts to update already installed troves from absolute
    change sets

Changes in 0.11.4
  * all components built from a single recipe share a common flavor
  * loadRecipe's label= keyword argument can actually take a label
    as well as a hostname

Changes in 0.11.3:
  * optimized a sqlite update statement to use indexed columns
  * added --test to update and erase
  * dependency check didn't handle new components providing the same
    items as old components (broken by 0.11.1 performance enhancements)

Changes in 0.11.2:
  * standalone server was broken by --add-user changes in 0.11.1
  * dependency check no longer allows packages being removed to cause
    dependency failures
  * changed how dependencies are frozen to make the order deterministic
    (so fileId's don't change around)
  * added a database version to the database schema

Changes in 0.11.1:
  * erasing troves enforces dependencies -- this requires a database
    conversion (run the conary-add-filedeps script which fixed the
    conversion to 0.11.0 after updating conary)
  * reworked dependency queries to take advantage of indices for much
    better performance
  * add --add-user to server.py for creating the authdb

Changes in 0.11.0:
  * massive rework of fileId mechanism to allow better flavor support
  * added columns to dependency tables to allow erase dependency checks
    (which are not yet implemented)
  * enabled trove requirements
  * added cvcdesc and the 'describe' command to cvc to generate
    and use metadata XML files.
  * getMetadata follows the branch structure up until it finds metadata
    for the trove.
  * changed getFileContents() to not need trove name or trove version
  * byte-compiled emacs lisp files are transient, like python
    byte-compiled files
  * addSource recipe action now can take a mode= keyword argument
  * cook now enforces having no dash characters in version numbers
  * files are explicitly disallowed from depending on groups, packages,
    or filesets; the only trove dependency that a file or component
    can have is on a component.  Only filesets can depend on filesets.

Changes in 0.10.11:
  * reworked how absolute change sets get converted to relative change
    sets for better efficiency
  * chained dependency resolution caused duplicate troves in the final
    changeset (and a lot of extra work)
  * added --config to stand alone repository
  * source flag wasn't set properly for newly added non-text files
  * flavor information is now printed by "conary query" when multiple
    flavors of the same version of a trove are installed
  * "conary repquery --all" flavor output formatting has been improved

Changes in 0.10.10:
  * changesets get downloaded into a single (meta) file instead of lots
    of separate files
  * fix several bugs in the freshmeat record parsing
  * add a freshmeat project page URL to the metadata by default
  * add a "source" item to metadata
  * the server implementation of troveNames() was horrible
  * enabled file dependencies

Changes in 0.10.9:
  * fixed some authorization issues with the xml-rpc repository interface
  * the web management interface for the repository works now; see
    http://wiki.specifix.com/ConaryConversion for information on how
    to convert existing authdb's to support this
  * fixed a bug with distributed branches
  * users can change their passwords through the repository's web api
  * improved logic apachehooks use to find top level URL
  * fixed bug in server side repository resolution

Changes in 0.10.8:
  * changed iterAllTroves() to troveNames(), which searches a single
    label instead of the whole repository
  * reworked http authentication and CGI request handling and added the
    beginning of a web interface to the repository for user administration
    and metadata management.

Changes in 0.10.7:
  * dependency sql code reworked to use temporary tables
  * new macro called "servicedir" that defines the location for
    service data (%(servicedir)s{ftp,http,etc})
  * added busy wait to sqlite3 python binding when executing SQL
    statements on a busy database

Changes in 0.10.6:
  * Lots of bug fixes for distributed branching
  * Some code rearrangement
  * The start of metadata support code is now included

Changes in 0.10.5:
  * The local database is used for fetching file information (but not
    contents), reducing network traffic when creating change sets
    across repositories.
  * Update works on troves which were locally cooked or emerged
  * Internal changes to move toward getFileContents() working in batches
    rather then on individual files. For now this prevents the repository
    from copying files between the content store and /tmp to serve them.
  * Arch flags are now included in flavors
  * Emerge follows the installLabelPath instead of the buildLabel
  * The extended debugger has been extensively modified
  * Conary can handle filenames with '%' in them
  * The showcs command has been significantly updated, and the updates
    are documented in the conary.1 manpage
  * New syntax for flags distinguishes requirements from "optimized for";
    see http://wiki.specifix.com/FlavorRankSpec

Changes in 0.10.4:
  * Bug fixes for updating from absolute change sets (which basically
    just didn't work for troves which contained config files)
  * Bug fixes for distributed branching
  * The database is used for fetching trove information (but not yet
    file information) when the client constructs change sets across
    distributed branches
  * various other bug fixes

Changes in 0.10.3:
  * this version introduces changes to the network protocol for
    obtaining file contents and changeset generation. The client
    protocol version number has increased, so version 0.10.3 can only
    communicate with servers running the server from 0.10.3. The
    server remains backward compatible with older clients.
  * a warning message is now displayed when the user attempts to
    create a branch that already exists on a trove.
  * the correct trove names are displayed when automatically resolving
    dependencies
  * packages no longer get the union of all the dependency information
    of the components they contain.  This information would have to be
    recalculated if a user installed a package then removed a
    component afterward.
  * a package policy check was added to reject any world-writable
    executable file.
  * r.TagSpec('tagname', exceptions='filter') now overrides a match by
    another r.TagSpec('tagname', 'filter')
  * more changes to metadata interface
  * various other bug fixes and improvements

Changes in 0.10.2:
  * the repository code is now included in the main conary source
    archive
  * "conary showchangeset" produces a more user-friendly output
  * large responses from the repository server are now compressed
  * the protocol for getFileContents() changed to take a fileId
    instead of the file's path.  The repository code can still handle
    old requests, but the client code now requires the latest
    repository code.
  * bug fixes

Changes in 0.10.1:
  * when applying a changeset, dependency failures are resolved by
    querying servers in the installLabelPath
  * troves that satisfy a dependency can automatically be added to a
    transaction.  This behavior is controlled by the "autoResolve"
    variable in conaryrc or the "--resolve" command line option to
    "conary update"
  * dependency resolution is calculated recursively.  To limit the
    recursion depth to check only first order dependencies, a
    "--no-deps-recurse" option has been added to "conary update"
  * "conary repquery" now takes a "--deps" argument, which prints the
    Requires and Provides information for the trove that is being
    queried.
  * changes have been made to the build side of Conary to facilitate
    building recipes that use cross compilers
  * symlinks now get the appropriate ownership set when they are
    restored
  * groups can now specify which flavor of a trove to include
  * repository queries that don't need file information no longer ask
    the repository for files.
  * various bug fixes and cleanups

Changes in 0.10.0:
  * dependency checking is now performed before changesets are
    applied.  This uses new tables in the local system's database.
    If you are using a database created by a version of Conary older
    than 0.10.0, it must be converted before it can be used.  See:
      http://wiki.specifix.com/ConaryConversion
    for details
  * Shared library dependency information in changesets is now stored
    in a different format.  This means that repositories that use old
    versions of Conary will be unable to give valid changesets to
    Conary 0.10.0 or later.  Therefore, the protocol version number has
    been increased.
  * --no-deps argument added
  * "cvc co" is now a synonym for "cvc checkout"

Changes in 0.9.6:
  * dependency enforcement infrastructure has been added (the code is
    currently disabled)
  * bug fixes
    * applying a changeset that un-hardlinks files now works
    * conary rq [trove] --info now works
    * running "conary update [trove]" when more than one flavor of
      [trove] exists no longer tracebacks.  It installs both flavors
      of the trove (which is not always the desired behavior - this
      will be addressed later)
    * only files with execute permissions are checked for
      #!interpreter.
    * "conary rq [trove] --ls" no longer tracebacks when [trove]
      exists in more than one repository
    * various code cleanups

Changes in 0.9.5:
  * new methods for specifying dependency information in recipes have
    been added
  * #! interpreters get added as dependencies
  * local flag overrides now work
  * cvc cook --resume can be used multiple times
  * conary invokes gpg with --no-options to avoid creating or using
    ~/.gnupg

Changes in 0.9.4:
  * fixes to cvc annotate
  * flavors and dependency generation code has been refactored to be
    policy based
  * better error handling when invalid changeset files are given to
    conary
  * minor code cleanups

Changes in 0.9.3:
  * New "cvc annotate" feature
  * Man page updates
  * Changesets which remove a file and replace it now apply correctly.
  * "cvc update" no longer complains and fails to update the CONARY
    state file properly  when ownerships differ
  * FileId generation now looks for previous versions of all the
    packages that have just been created, not just the name of the
    recipe.
  * Cooking as root is no longer allowed
  * Miscellaneous bug fixes.

Changes in 0.9.2:
 * Bug fixes:
   * Applying changesets that have more than one hard link groups
     sharing the same contents sha1 works now.
 * Build changes:
   * Recipes can now create new top level packages.

Changes in 0.9.1:
 * Bug fixes:
   * Applying a changeset that has a flavor which is a superset of the
     previous version's flavor now works.
   * Parsing optional arguments to command line parameters that appear as
     the last thing on the command line works
 * Build changes:
   * Package policy now checks to ensure that files in /etc/cron.*/*
     are executable
 * Update changes:
   * Conary no longer complains if a transient file has been modified
     on disk but no longer exists in a new version of a component.
 * Miscellaneous changes:
   * Version 1 on-disk changeset file support has been removed.

Changes in 0.9.0:
 * protocol versioning is much more granular now allowing for backwards
   compatible versions of functions
 * changeset command now generates changesets for multiple troves spread
   across multiple repositories
 * change sets are transferred as a set of independent change sets now
   (laying the groundwork for repository change set caching, with which
   this version will work just fine)

Changes in 0.8.3:
 * Man page updates.
 * The "conary query" command now accepts multiple arguments for
   troves and paths
 * Fixed "conary erase" command which was broken in 0.8.2

Changes in 0.8.2:
 * You can now install multiple troves at once (even a combination of
   changeset files and troves from repositories), and the entire
   action is recorded in a single rollback (this required a change in
   command-line arguments for updating troves).
 * The beginnings of support for searching multiple repositories
 * Miscellaneous code cleanup and bug fixes.

Changes in 0.8.1:
 * The source code has been re-arranged for easier maintenance, and
   conary has been split into two programs: conary and cvc.
 * Better error messages and debugging tracebacks

Changes in 0.8.0:
 * A new changeset format supports hard links but requires staged update.
 * The new changeset format also collapses duplicate contents even
   when hardlinks are not used.
 * By default, rc?.d/{K,S}* symlinks are no longer packaged. The
   chkconfig program is relied on to create them at package
   install/update time. Init scripts are explicitly required to
   support the chkconfig protocol by default
 * Improved error messages
 * Several bug fixes.

Changes in 0.7.7:
 * Extended debugger saves and emails
 * Tracebacks now include arguments and locals
 * More size optimizations were made when applying changesets
 * Applying absolute changesets when a trove is already installed is
   now much more efficient than it was
 * Self-referential symlinks raise a packaging exception.
 * Several bugs fixes.

Changes in 0.7.6:
 * Installation
   * Hardlink handling
   * enhanced debugging capabilities (including saving a debugging
     state file to enable remote debugging)

   * using binary file ids and iterators for significant memory savings
   * and runtime support for the x86.x86_64 sub-architecture
 * Cooking
   * more robust handling of the --resume option
   * policy normalization of where app-defaults files go.

Changes in 0.7.5:
 * Hard links are implemented (but not yet enabled, in order to
   preserve changeset compatibility for now).
 * Several bugs have been fixed for installing and cooking.

Changes in 0.7.4:
 * Fileids are now stored and transmitted in binary rather than
   encoded.
 * Better handling of multiple versions of packages/troves installed
   at the same time
 * Missing file handling improvements
 * Recipe inheritance is now possible between repositories
 * Enhanced Interrupted builds
 * The dynamic tag protocol was slightly modified
 * Added Arch.x86.amd64 and Arch.x86.em64t
 * several bugs fixes

Changes in 0.7.0:
 * sqlite3 is used for the database
 * better handling of multiple packages with the same name installed at once.

Changes in 0.6.6:
 * repository protocol update
 * changeset format update
 * added the ability to resume halted local builds
 * added the ability to easily package build-time tests to run at
   install time to qualify new/changed environments
 * better handling of packaged .pyc/.pyo files
 * better shared library handling
 * improved inline documentation
 * optimizations for both space and time
 * numerous bugfixes<|MERGE_RESOLUTION|>--- conflicted
+++ resolved
@@ -1,11 +1,4 @@
 Changes in @NEW@:
-<<<<<<< HEAD
-=======
-  o New Features:
-    * Added abort-on-error to conary rollback command which causes rollback
-      be aborted if any pre scripts fail.
-
->>>>>>> 883b5620
   o Bug Fixes:
     * Fixed bug introduced in Conary 2.1.0 which caused conary to ignore
       ownership differences for executable files. (CNY-3354)
