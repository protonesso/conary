Changes in 2.0.0:
  o Optimizations:
    * Reworked commit path to pull all modified streams from the repository
      or database with one query (CNY-2053)
    * Unchanged stream sets now return None on diff
    * Unchanged file streams are now 2-byte, backwards compatible, sequences
      instead of more complex representations of "nothing changed"
    * Commit code (both client and server) recognize unchanged files and
      don't merge stream sets for them.
    * Distributed changeset creation no longer recompresses file contents

  o Client Changes:
    * Added cvc derive as a client-side call (CNY-2237)
    * Added getTroveLatestByLabel as a client-side call
    * Most repository exceptions are demarshalled using logic in the
      exception class itself rather than in a large if/elif block (CNY-747)
    * troveNames and troveNamesByServer methods now accept a troveTypes
      argument and return present troves only by default (CNY-1838)
    * the mirror client supports a --fast-sync flag which will only
      scan for new troves in the source and skip the time-expensive
      scans for changed trove info records (CNY-1756)
    * the mirror client supports a --absolute flag which will make it
      use only absolute changesets to mirror content (CNY-1755)
    * 'cvc shadow' now commits relative changesets when the shadow is
      made to the same repository as the original trove
    * Reworked promote changesets to be relative to either the source of
      the promote (if promoting within a server) or to the current version
      on the target (CNY-2202)
    * Promote no longer recompresses non-config files during changeset
      assembly (CNY-2202)
    * Promote now gets file contents and streams from changesets when a
      lot of them are needed from the same trove (CNY-2022)
    * Split rollback stack code into a separate class (CNY-2061)
    * Added rmrollback command to remove old rollbacks (CNY-2061)
    * Rollback objects now have isLocal() method (CNY-2077)
    * cvc promote now uses the labels and branches specified in the
      "from" section of any promote as the place to search for packages
      (CNY-2235).
    * Conary now allows a biarch system to have one flavor that expresses
      both the x86 and x86_64 support.  The flavorPreferences configuration
      option informs conary to prefer x86_64 packages. This change allows
      group building to automatically resolve x86 packages. (CNY-525)

  o Build Changes:
    * Conary will now ignore flavoring and requirements from elf libraries
      that are built for architectures other than the architecture that
      is being built for.  This avoids a common problem where a single
      extra sparc file library taints an entire package. (CNY-1717)

  o Server Changes:
    * Fixed scoring for target flavor sets (CNY-1539)
    * Setting/resetting the admin field permission is handled now by the
      setUserGroupIsAdmin() call instead of addAcl/editAcl (CNY-1782)
    * Removed (unimplemented) concept of caps for permissions
    * Added @requireClientProtocol decorator for server methods
    * Renamed usergroups to roles in the repository web user interface
      (CNY-1973)
    * Reworked server exceptions to have marshalling logic in the exception
      class instead of in a large if/elif block (CNY-747)
    * Call log now tracks cache misses (CNY-1843)
    * Repository no longer passes anonymous-hint to proxy layer (it has
      been False since 1.1.29)
    * Server exceptions are marshalled in the proxy layer now instead of
      in both the proxy and server layers
    * When the repository database is locked, RepositoryLocked exceptions
      are now returned for all code paths (CNY-1596)
    * troveNames method now filter by troveTypes argument (CNY-1838)
    * getPackageBranchPathIds method no longer requires an acl for the
      branch; it returns the pathIds and fileIds for troves the user is
      allowed to see (CNY-2038)
    * Reworked commit path to check for files which don't have contents
      available (during a promote or shadow, for example) with one query
      (CNY-2053)
    * Added call latency to repository log (CNY-2305)
    * 'serializeCommits' has been added as a new boolean server
      configuration option (CNY-2285)

  o Protocol Changes:
    * Protocol allows passing keyword arguments for exceptions (CNY-747)
    * No longer include useAnonymous flag in return value
    * Many repository permission manipulation methods have been
      renamed for consistency.  For a list, see PROTOCOL.versions. (CNY-2298)

Changes in 1.2.10:
  o Client Changes:
    * The command line interface to cvc derive (added in Conary 1.2.8)
      has been changed.  It now derives onto your buildLabel by default,
      with a --target option to derive onto a different label.
<<<<<<< HEAD
=======

  o Server Changes:
    * 'serializeCommits' has been added as a new boolean server
      configuration option (CNY-2285)
    * Servers in maintenance mode are no longer returning Internal
      Server Errors to clients' GET requests (CNY-2229)

  o Build Changes:
    * addPatch honors braceGlobs when sourceDir is defined. (CNY-1152)

>>>>>>> 27aebaf1
  o Bug Fixes:
    * A bug that caused an exception when inspecting ELF files with a
      standalone ABI has been fixed. (CNY-2333)

Changes in 1.2.9:
  o Documentation Changes:
    * The documentation strings for the update code have been revised
      to include the most common exceptions raised as part of
      prepareChangeSet and updateChangeSet. (CNY-1732)

  o Build Changes:
    * File level requirements provided by the same file are dropped.
      (CNY-2177)
    * Java dependencies that do not start with a valid TLD are now
      excluded. (CNY-2176)
    * The exceptDeps keyword parameter is now allowed for r.Provides(),
      analogously to r.Requires(). (CNY-1485)
    * The new sourceDir keyword parameter is now available for
      r.addSource(), r.addPatch(), and r.addArchive() to specify that
      the source is found within the maindir. (CNY-1439)
    * LD_LIBRARY_PATH is now set when calling bootstrapped python, in
      order to load the correct python libraries. (CNY-2319)
    * The :config component is built by file location, rather than
      from files marked as config files by the Config policy.
      This means that the configComponent configuration item no
      longer operates. (CNY-2256)

  o Client Changes:
    * A keepRequired config option has been added. This has the same
      effect as always setting the --keep-required flag on update.
      (CNY-569)
    * The error message for erased dependencies is now more explicit
      about what happened to the package that is no longer providing
      dependencies, and where the package with the missing dependencies
      came from. (CNY-2248)
    * We now record the current state of the database to a flat file
      after updates as an extreme recovery mechanism.  (CNY-1801)

  o Bug Fixes:
    * The "logcat" script no longer errors out if the log file is empty
      or contains None for entitlements. (CNY-2252)
    * Repositories running under Apache are now correctly displaying
      the real error when trying to generate the verbose traceback
      emails. (CNY-2320)
    * An update job that includes a critical update and an update to a
      group that includes a pre-update script will no longer run the
      script twice. (CNY-2325)
    * A bug that could cause incorrect SQLite database error messages
      has been fixed. (CNY-1840)

Changes in 1.2.8:
  o Client Changes:
    * Added the cvc derive command. (CNY-2237)
    * A new method, conary.conaryclient.getClient(), has been added to
      allow the creation of a conaryclient with configuration to match
      that would be used with a conary command line client. (CNY-1745)
    * Unhandled exceptions that are raised inside a progress callback
      no longer terminate the update process.  A warning is emitted
      and the update continues. (CNY-2304)

  o Internal Changes:
    * The Conary library now has a parallel implementation to gpg
      for the trust algorithm. (CNY-1988)

  o Bug Fixes:
    * A problem occurring when updating troves sharing a large
      number of identical files has been fixed. (CNY-2273)
    * Repository traceback emails are now more verbose. (CNY-2287)
    * Methods starting with two underscore characters are considered
      internal and are no longer passed to the XML-RPC library for
      marshaling. (CNY-2289)
    * It is now possible to clone a group that contains references to
      both a cloned package and the version that the cloned package
      originated from. (CNY-2302)
    * When data from stdin is provided to a taghandler, but the
      taghandler is missing or fails to read some or all of the data,
      it will no longer result in a database locked error. (CNY-2257)
    * Conary no longer exits with an unhandled exception if /tmp does
      not exist when attempting to run a trove script (e.g., group
      pre/post scripts). (CNY-2303)

  o Client Changes:
    * Added cvc derive as a client-side call (CNY-2237)
    * A new method, conary.conaryclient.getClient(), has been added to
      allow the creation of a conaryclient with configuration to match
      that would be used with a conary command line client. (CNY-1745)
    * CONARY_CLIENT_LOG environment variable can now specify a path for
      a log of all of the repository calls made by the client (use logcat
      to view it) (CNY-2313)

Changes in 1.2.7:

  o Build Changes:
    * The cvc command now prints out the most recent log message from
      the underlying source code control system when creating new
      snapshot archives. (CNY-1778)
    * Conary now has support for cmake, using the r.CMake() build
      action in recipes. (CNY-1321)

  o Bug Fixes:
    * Fixed a traceback that would occur when a component doesn't exist
      even though its containing package does. (CNY-2213)
    * Cloning with --default-only no longer removes references to
      components of packages that are not being cloned. (CNY-2226)
    * A bug that prevented "cvc cook" from being able to look up path
      IDs if a component of the package being built was missing from
      the repository has been fixed. (CNY-2250)
    * PGP keys using unknown string-to-key specifiers (as generated by
      "gpg --export-secret-subkeys" for the corresponding secret key)
      are no longer producing an error when iterating through the
      keyring. (CNY-2258)
    * Embedded signatures in secret subkeys now use the public key's
      cryptographic key, which does not require a passphrase to
      be decoded. (CNY-2224)

Changes in 1.2.6:
  o Build Changes:
    * When cooking packages or groups, conary now displays the methods
      that are called. It also displays the methods that are unused,
      making it easier to see if a function from a superclass has been
      left out. (CNY-2193)

  o Bug Fixes:
    * Use of macros in the r.Link() build action worked only in limited
      cases. (CNY-2209)

  o Client Changes:
    * Mirror mode now includes full file streams in changesets, instead
      of differential streams. (CNY-2210)

Changes in 1.2.5:
  o Client Changes:
    * The OpenPGP implementation now merges PGP keys properly.
      (CNY-1987)
    * The OpenPGP implementation is capable of generating trust
      signatures. (CNY-1990)
    * A bug which could cause troves containing *identical* files to
      become corruped in a system database has been fixed. Note that
      repository databases were not affected. (CNY-2191)

  o Build Changes:
    * MakeDirs now handles trailing '/' characters in directory names.
      (CNY-1526)
    * Using the new provideGroup keyword argument to the r.User()
      method in a UserGroupRecipe, you can now specify that the user's
      primary group needs to be already on the system, rather than be
      added while creating the user. (CNY-2096)

  o Bug Fixes:
    * A bug that resulted in a KeyError when removing a trove from a
      group that has 3 levels of subgroups has been fixed. (CNY-1372)
    * A bug that could result in a decremented source count when
      promoting a package to a sibling of a parent branch has been
      fixed. (CNY-2108)
    * A problem resulting in derived packages corrupting files with the
      same content was fixed. (CNY-2157)
    * A bug that caused internal server errors when retrieving
      changesets that contained compressed file data over 4 GiB in size
      has been fixed. (CNY-2170, CNY-2173)
    * HTTP error codes generated by HTTP proxies are now properly
      interpreted by Conary clients. (CNY-2181)
    * When talking to a repository, Conary proxies will now
      automatically switch the protocol to HTTPS whenever authentication
      information is injected on behalf of the client. (CNY-2184)
    * addSvnSnapshot no longer generates conflicts in the paths for
      temporary checkouts. (CNY-2196)

Changes in 1.2.4:
  o Bug Fixes:
    * A file that was mistakenly ommitted from packaging has been
      added to the build. (CNY-2155)

Changes in 1.2.3:
  o Build Changes:
    * The addSvnSnapshot() source action now has the ability to add
      specific SVN revisions via the 'revision' argument. (CNY-2156)
  o Bug Fixes:
    * An update failure that would occur when two versions of a package
      have been installed, one local, one from a repository, has been
      fixed. (CNY-2127)
    * A regression introduced in 1.2.1 affecting patch files that apply
      multiple changes to the same file has been fixed. (CNY-2142)
    * Group scripts now have file descriptor 0 (stdin) connected to
      /dev/null. Previously, stdin was closed, a potential problem
      for scripts that open file descriptors and then disconnect from
      the terminal. (CNY-2143)

  o Client Changes:
    * Added listkeys, addkey, and getkey commands to cvc for basic
      command line PGP key management. (CNY-2150)

Changes in 1.2.2:
  o Build Changes:
    * Python and Ruby dependencies with lib-specific flags now cause
      the package to be architecture-flavored. (CNY-2110)
    * Groups using setSearchPath now prefer packages on the labels and
      troves listed explicitly in the searchPath over other labels,
      even if the label is specified in the add() command. For example,
      if your searchPath includes foo=conary.rpath.com@rpl:1/1-1-1, then
      r.add('foo', 'conary.rpath.com@rpl:1') in a group recipe will now
      find version 1-1-1 over later versions. Before, it would find the
      latest version in the repository if you specified the label in the
      r.add() command. (CNY-1993)

  o Client Changes:
    * The conary command line now accepts 'rb' as an alias for
      'rollback'.
    * The output of 'rblist' now combines packages and their components
      in a single line (similar to the output of 'update'). (CNY-2134)

  o Bug Fixes:
    * When parsing the GPG keyring, PGP version 2 keys are now ignored.
      (CNY-2115)
    * Direct key signatures for PGP keys are now accepted. (CNY-2120)
    * Source control recipe actions such as addMercurialSnapshot()
      no longer produce directory names that can collide with
      a trove with the same name on a different label, producing
      a snapshot of a different source control repository. (CNY-2124)
    * Tag scripts are now closing file descriptors larger than 2
      before calling a function from the exec family. (CNY-2114)
    * A bug in determining the correct version for packages when
      multiple branches of that package exist on the same label has
      been fixed. (CNY-2128)
    * Multiple entitlements to the same host name are now properly
      handled. (CNY-2105)
    * The URL sent back to the client when connecting through an
      HTTP proxy is now correctly computed by repositories. (CNY-2117)
    * setSearchPath now searches the leaves for every source in the
      search path before falling back and searching the rest of the
      repository. Before, it would search the leaves for each label,
      then the rest of the labels, and finally groups. (CNY-2131)

Changes in 1.2.1:
  o Build Changes:
    * The addGitSnapshot() source action is now available. (CNY-1965)
    * Cooking derived packages no longer warns about their
      experimental state. (CNY-2092)
    * loadInstalled does not search the local database for a matching
      package on checkin, but instead searches the repository. This
      makes it easier to develop packages that are correct, with the
      potential of not building on the current machine. (CNY-2027)

  o Client Changes:
    * The Conary client is now less aggressive in sending keepalive
      packets with long-running requests. (CNY-2104)
    * Promote and clone callbacks are more verbose. (CNY-2063)

  o Bug Fixes:
    * Schema migration for the Latest table now correctly handles
      branches that end in redirects. (CNY-2081)
    * Adding a large number of user maps is now more efficient
      if the new addServerGlobs method is used. (CNY-2083)
    * Redirects between branches on the same label, which were
      necessary before Conary 1.2.0, are again handled correctly.
      (CNY-2103)
    * The 'conary updateall' command again properly handles the
      --replace-files command-line argument. (CNY-2112)
    * Patches are no longer partially applied when building. A
      partially applying patch results now in a failure. (CNY-2017)
    * A bug which caused Conary to incorrectly determine the flags
      for python dependencies on 64-bit systems has been fixed.
      (CNY-2091)
    * Ruby dependencies now function properly in a bootstrap build
      of the ruby package. (CNY-2109)

Changes in 1.2.0:
  o Build Changes:
    * A bug which caused Conary to compute python dependencies
      incorrectly when using an external version of python (such
      as when building python itself) has been fixed. (CNY-2087)

Changes in 1.1.96:
  o Server Changes
    * External entitlement servers can now specify per-entitlement
      timeouts and automatic retry values (CNY-2060)

  o Client Changes:
    * Update journal did not have an entry for hard links which were
      made to targets which already existed on the system, causing
      system corruption if the journal had to be rolled back. (CNY-1671)
    * The critical update information now includes enough data to
      re-create the original update job. (CNY-1608)
    * Unknown trove info types in the database are properly stored in
      extracted trove info. (CNY-2059)
    * diff and patch now support files without trailing newlines.
      (CNY-1979)

  o Build Changes:
    * More paths (/usr/lib/.*-sharp.*/) have been added to :cil
      components. (CNY-2080)
    * Path ID lookups now ignore permission errors; in such a case, a
      new path ID is computed. (CNY-1911)
    * Conary now handles python files that specify a python interpreter
      that is not available on the system or in the builddir.  It will
      print a warning and not attempt to compute dependency information
      for those files. (CNY-2050)
    * loadSuperClass and loadInstalled now print out name, version
      flavor of the package that was used when loading. (CNY-1967)

  o Bug Fixes:
    * When running in threaded mode, don't install signal handlers,
      since that is not supported. (CNY-2040)
    * URLs returned by prepareChangeSet, getChangeSet, and
      getFileContents are all based on the URL the client used to call
      the repository instead of built internally by the repository.
      (CNY-2034)
    * An issue that was preventing the repository server, under certain
      circumstances, to determine the proper URL to use has been fixed.
      (CNY-2056, CNY-2058)
    * A regression from Conary 1.1.34 related to self-signature
      verification on private PGP keys has been fixed. (CNY-2047)
    * An issue related to Conary proxies running in non-SSL mode,
      talking to SSL-enabled repository servers has been fixed.
      (CNY-2067)
    * Related to CNY-2034, Conary proxies are now properly computing
      the return URL. (CNY-2069)
    * The client is now properly computing the downloaded file's
      digest if a size limit was specified. (CNY-2072)
    * A regression from Conary 1.1.94 that caused some local cooks to
      fail to be installable due to incorrect primary trove information
      has been fixed (CNY-2078)

  o Other Changes
    * InodeStreams and FileStreams now preserve unknown elements,
      allowing future additions to those without breaking fileId
      computation. (CNY-1971)

Changes in 1.1.95:
  o Server Changes
    * A bug which triggered an exception while migrating postgresql
      repositories has been fixed. (CNY-1912)
    * The getNewTroveInfo call works faster for mirror operations.
      (CNY-2006)
    * An issue that prevented the server from responding with the
      proper error message when in maintenance mode has been fixed.
      (CNY-2005)
    * An issue that was affecting cooking performance when looking
      up path IDs has been fixed. (CNY-1996)

  o Client Changes:
    * A bug which prevented the mirror client from using hidden commits
      when mirroring to a single target has been fixed. (CNY-1981)
    * Clone/promote no longer complains when a buildreq is not also
      being cloned to the new location. (CNY-1844)
    * Turned off flavorPreferences for 1.2 release, as they are not
      quite ready. (CNY-2023)

  o Bug Fixes:
    * Bootstrapping python can now find system conary when using the
      bootstrapped python to determine python dependencies. (CNY-2001)
    * A bug in findTroves when using partial labels, introduced as
      part of 1.1.90, has been fixed. (CNY-2011)
    * cvc operations no longer trace back when the current working
      directory can no longer be accessed. (CNY-2014)
    * Redirects to nothing are now displayed when using --trove-flags.
      (CNY-2025)
    * Stack frames now wrap long lines to make them easier to read.
      (CNY-2016)
    * Comparison of VersionSequence objects is now more robust.
      (CNY-2020)
    * Autosourced files added to both a shadow and its parent now merge
      properly. (CNY-1856)

Changes in 1.1.94:
  o Bug Fixes:
    * Python extension modules installed at the top level of the Python
      search path no longer produce a traceback when computing
      dependencies. (CNY-1995)

Changes in 1.1.93:
  o Build Changes:
    * Filesets now accept macros. (CNY-148)
    * crossRequires are now ignored when not cross compiling. (CNY-1950)
    * Malformed .jar files are now ignored when computing Java
      dependencies. Previously, Conary exited with an error while
      attempting to process them. (CNY-1983)
    * Conary dependencies are no longer attempted when cross-compiling,
      and when bootstrapping python, modules are now sought in system
      python directories as well as in the destdir. (CNY-1986)
    * Python extension modules (.so files) now expose the proper
      dependencies by providing, for example, itertools (the true
      name) as well as itertoolsmodule (as it has previously), but
      requiring the shorter name if it is available on the system.
      (CNY-1077)

  o Client Changes:
    * The cvc promote and clone commands are now more efficient and do
      not download unnecessary packages. This also makes it possible
      to clone packages where access to some of the included troves
      is unavailable at the time of the promote or clone operation.
      (CNY-1913)
    * A bug which prevented the mirror client from using hidden commits
      when mirroring to a single target has been fixed. (CNY-1981)
    * Filesets are now cloneable. (CNY-1297)

  o Server Changes
    * A bug which triggered an exception while migrating postgresql
      repositories has been fixed. (CNY-1912)

  o Bug Fixes:
    * The clone and promote commands now work when cloning over removed
      packages. (CNY-1955)
    * searchPath will now provide only the best flavor match when
      matching against groups with more than one version of a package
      available. Previously, it would return all matches. (CNY-1881)

Changes in 1.1.92:
  o Bug Fixes:
    * ccs2tar correctly handles changesets with duplicate contents and
      hard links. (CNY-1953)
    * An error in the way attributes of ServerProxy classes get
      marshaled has been fixed. (CNY-1956)
    * If local flags (e.g. kernel.smp) are defined in /etc/conary/use,
      cooking no longer produces a traceback. (CNY-1963)
    * The last trove source in a trove source stack is now properly
      passed flavor information. (CNY-1969)
    * Derived packages properly handle files that were not flavored due
      to an exception in the upstream packages. (CNY-1954)
    * The transport layer is automatically encoding non-ASCII strings
      into XMLRPC Binary objects. (CNY-1932)
    * An error that was causing warnings to be printed while cooking
      groups has been fixed. (CNY-1957)

  o Server Changes
    * A bug which triggered an exception while migrating postgresql
      repositories has been fixed. (CNY-1912)

  o Build Changes:
    * Mono (CIL) files are now placed in :cil components by default.
      (CNY-1821)

  o Other Changes
    * The transport layer is using BoundedStringIO objects for
      compression, decompression and XMLRPC encoding/decoding, to
      avoid excessive memory consumption. (CNY-1968)

Changes in 1.1.91:
  o Client Changes:
    * A new configuration option, "flavorPreferences", has been added.
      The client uses this list of flavors in trove selection.
      (CNY-1710)
    * Large files are now compressed on disk instead of in memory when
      creating rollbacks. (CNY-1896)
    * The Conary client API is now more careful with releasing open
      file descriptors. (CNY-1834)
    * The "migrate" mode has changed to overwrite changes made to
      files that are not yet owned by Conary, but already exist on the
      system, as well managed, non-configuration files that have
      changed. (CNY-1868)
    * When signals are received during updates, the journal is now
      rolled back before conary terminates. (CNY-1393)
    * A 'cvc checkout' of multiple projects uses far fewer repository
      calls now, and uses a single changeset.
    * The 'cvc update' and 'cvc diff' commands now accept a source
      version argument without a source count. (CNY-1921)

Changes in 1.1.35:
  o Client Changes:
    * Unknown trove info types in the database are stored in extracted
      trove info properly (CNY-2059)
    * diff and patch now support files without trailing newlines (CNY-1979)

Changes in 1.1.34:
  o Build Changes:
    * The default settings from r.add() will now override the default
      settings from an r.addAll() (CNY-1882)
    * Looking up path IDs is now stop when all files have been found,
      instead of always walking the shadow hierarchy. (CNY-1911)

  o Bug Fixes:
    * A bug that caused an error message in the rPath Appliance
      Platform Agent (rAPA) when using an entitlement generator has
      been fixed. (CNY-1946)

Changes in 1.1.33:
  o Build Changes:
    * The addArchive() source action now handles xpi archives. (CNY-1793)
    * Unknown flags are now ignored when calling loadRecipe with a
      flavor, instead of printing a traceback.

  o Update Changes:
    * Updates to groups are now allowed to be merged with other groups
      in update jobs, reducing the number of jobs that are used for
      updates.

  o Client Changes:
    * Cloning now always increments group version counts, mimicing
      the behavior of group cooking. (CNY-1724)
    * When promoting, --all-flavors is now on by default.  However, if
      a flavor to promote or clone is specified, promotes will be
      limited by that flavor. (CNY-1535)
    * Several commands, such as promote, update and rq, now take an
      --exact-flavors flag.  If specified, the flavors for each trove
      must match exactly - no system flavor or heuristic is used to
      find the trove you want. (CNY-1829)
    * If there is a problem with domain name resolution, conary will
      retry 5 times. However, if the connection fails after those
      attempts, future connection requests will now fail after one try.
      (CNY-1814)

  o Bug Fixes:
    * The SQLite "ANALYZE" command is no longer run on local SQLite
      databases. Any data stored by the "ANALYZE" command will be
      removed from the local database unless it is being accessed
      read-only. Database performance is poor on databases with
      "ANALYZE" data in them. (CNY-778)
    * Some bugs related to installing relative changesets were fixed.
      These bugs would manifest themselves by making relative changesets
      not installable when the network was down. (CNY-1814)

Changes in 1.1.32:
  o Client Changes:
    * A getDownloadSizes() method has been added to the ConaryClient
      object to determine the over-the-wire transfer size of the jobs
      in an UpdateJob object.  Call requires a single repository be
      the source of the entire update. (CNY-1757)
    * cvc reports a more accurate error message when the CONARY file in
      the current directory is not a regular file

  o Server Changes:
    * A "infoOnly" parameter to has been added to the getChangeSet()
      repository method in protocol version 51. (CNY-1757)
    * The list of repository methods is now automatically generated
      instead of statically listed. (CNY-1781)
  
  o Bug Fixes:
    * The addSvnSnapshot() source action now uses the lookaside directory
      for generating the snapshot, instead of using the remote repository.
      (CNY-1777)
    * A bug that prevented unused entries in the Versions table of the
      system Conary database from being cleaned up after erasures has
      been fixed.
    * A bug that caused changes in the byDefault status of a trove to
      be omitted from local rollbacks has been fixed. (CNY-1796)

Changes in 1.1.31.4:
  o Server changes:
    * Setting "forceSSL" once again requires a HTTPS connection be
      used when authentication data is passed to an Apache based
      Conary Repository. (CNY-1880)
    * A bug that caused incorrect values for sourceItemId and
      clonedFromId to be used when groups and components were
      committed as part of one changeset has been fixed. (CNY-1903)
    * A bug that caused the Latest table to be rebuilt incorrectly
      when migrating to schema version 15.0 has been fixed.
      (CNY-1909)

  o Build Changes:
    * Redirects will now be followed in group recipes. Previously,
      including redirects would result in an error. (CNY-1693)
    * Derived recipes can now be based on troves which have files
      that have the same content (SHA1) as each other but are
      members of different link groups (are not intended to be
      installed as hard links to each other). (CNY-1733)
    * Derived packages now work properly if the troves they are based
      on contain dangling symlinks. (CNY-1914)
    * Symbolic links that have not changed in a derived package are
      now correctly ignored by policies that are not interested in
      unmodified files. (CNY-1879)
    * The build flavor string used for building a trove is now stored
      as part of that trove's troveInfo field. (CNY-1678)
    * Looking up path IDs now stops when all files have been found,
      instead of always walking the shadow hierarchy. (CNY-1911)
    * multilib cooks set only Arch.x86_64. (CNY-1711)

  o Bug Fixes:
    * The new OpenPGP parsing code now accepts Version 3 keys and
      signatures, without verifying them. (CNY-1931)
    * A file descriptor leak in the getFileContents method has been
      fixed.
    * If ignoreErrors is set for a configuration file, that setting is
      now honored for contexts as well.
    * Troves with large numbers of identical files now erase faster,
      thanks to a SQL fix in sqldb.iterFiles. (CNY-1937)
    * Python dependency determination now properly ignores filenames
      like "python.so" when looking for version flags. (CNY-1940)
    * Conary now correctly avoids assuming that standard I/O files
      are objects with fileno() methods. Previously, calling
      Conary interfaces with non-file objects associated with
      standard input, output, or error could trace back. (CNY-1946)
    * The --buildreqs option for 'conary q' now functions when
      multiple build requirements have the same name.
    * An issue related to the flavor preferences list not being
      properly populated when a group was cooked has been fixed.
      (CNY-1951)

  o Other Changes:
    * Conary tracebacks now report values for each variable in the
      local namespace in each frame. (CNY-1922)
    * select() calls have been replaced with poll() for higher
      efficiency. (CNY-1933)

Changes in 1.1.90:
  o Major Changes:
    * Label multiplicity, in which a trove on the same label
      appearing on multiple branches was understood as meaning that
      all the trove can be installed at once, is being generally
      deprecated.  Instead, a newer trove on a different branch that
      ends with the same label as an older trove will be considered
      together with and generally preferred to the older trove.
      Branch affinity, in which Conary keeps packages from the same
      branch during an update, is therefore replaced with label
      affinity, in which Conary keeps packages from the same label
      during an update.  Many of the individual changes in this
      version are parts of implementing this general change in
      behavior.

  o Client Changes:
    * Added getTroveLatestByLabel as a client-side call.
    * Label lookups pick the latest version which matches instead of
      the latest version on each branch.
    * Replaced branch affinity with label affinity.
    * getAllTroveLeavesByLabel() filters results by server names to
      eliminate spurious results from repositories which host multiple
      server names. (CNY-1771)
    * The cvc and conary commands now ignore broken pipes on standard
      output instead of producing a traceback. (CNY-1853)
    * Redirects follow the label of the branch they were built with
      instead of the branch itself.
    * Building redirects to a branch is now deprecated; redirects should
      point to labels instead. (CNY-1857)
    * The --replace-files option has been split into
      --replace-managed-files, --replace-unmanaged-files,
      --replace-modified-files, and --replace-config-files. The original
      option is still accepted, and is equivalent to specifying all four
      of the new options simultaneously (CNY-1270)
    * When updating, conary will never automatically drop an architecture
      from an installed trove (unless you specify the flavor to update to 
      explicitly).  (CNY-1714)
    * Dependency resolution now allows updates to go across branches if the
      branches are on the same label.
    * Dependency resolution now follows the same "never drop an architecture"
      rule as other update code. (CNY-1713).
    * Added --show-files parameter to "conary config" to display where
      configuration items came from.
    * Newly installed transient files now silently replace files which are
      otherwise unowned. (CNY-1841)

  o Build Changes:
    * The cvc update command can now update multiple directories
      simultaneously.
    * Java files are now put in a :java component by default. (CNY-527)
    * Python dependencies now include flags designating the major version
      of python involved, as well as a flag distinguishing the target
      architecture library directory (normally "lib" or "lib64") to
      enhance update reliability.  When building a bootstrap python
      or using a different python executable than Conary is running
      with, Conary will use an external python process to determine
      python dependencies. (CNY-1517)
    * Ruby dependencies are now generated, and Ruby modules are placed
      in a :ruby component by default.  Flags are included in the
      dependencies similar to the Python flags, except that they are
      not conditional. (CNY-612)
    * Ensure that two binaries with the same source count but different
      build counts end up with the same build count after cloning. (CNY-1871)

  o Scripts Changes:
    * Repository database migration scripts have been integrated into a 
      common unit.

  o Bug Fixes:
    * Fix a bug in commit code that made r.macros.buildlabel unusable because
      you could not commit recipes that used it.  (CNY-1752)
    * An internal class, _AbstractPackageRecipe, has been renamed to
      AbstractPackageRecipe, in order to allow the inclusion of its
      methods in its subclasses' documentation pages.  The old name is
      still available for compatibility with older modules.  (CNY-1848)
    * Multiple entitlements can be stored for a single hostname or glob
      (previously only the last hostname for a particular hostname/glob
      would be used). (CNY-1825)
    * Cloning the source component for filesets is now allowed.
    * includeConfigFile now sorts files that are matched in globs
    * The default settings from r.add() will now override the default
      settings from an r.addAll() (CNY-1882)
    * Cloning no longer downloads components that won't be cloned (CNY-1891)

  o Other changes:
    * The showchangeset script now displays information on redirect
      troves.

Changes in 1.1.31.3:
  o Server changes:
    * Added EntitlementTimeout exception to notify clients that an
      entitlement has timed out from the authentication cache (CNY-1862)
    * Added remote_ip to user and entitlement based external authentication
      checks (CNY-1864)
    * Fixed bug in proxy which prevented remote_ip from being passed to
      internal repository

  o Client changes:
    * Reread entitlements from disk when EntitlementTimeout is received
      (CNY-1862)

  o Other changes:
    * Logcat now works for calls which passed lists of entitlements

Changes in 1.1.31.2:
  o Proxy changes:
    * Proxy can now inject entitlements and user authentication on behalf
      of clients (CNY-1836)

Changes in 1.1.31.1:
  o Bug Fix:
    * Proxies used wrong getChangeSet call for old protocol versions (CNY-1803)

Changes in 1.1.31:
  o Bug Fix:
    * A bug that caused an Internal Server Error when a Conary proxy
      attempted to convert a changeset for an older client when the
      upstream Conary repository was not running 1.1.29 or later has
      been fixed. (CNY-1792)

Changes in 1.1.30:
  o Bug Fixes:
    * The version cache for upstream servers in the Conary proxy
      incorrectly included user information in the URL, causing
      KeyErrors when users were switched to anonymous. (CNY-1787)
    * An issue related to the formatting of repository map entries
      has been fixed. (CNY-1788)
    * The Conary proxy no longer supports protocol version 41
      (and hasn't for a few releases).
    * An issue that was affecting the performance of the getChangeSet
      API call on Conary proxies running in an apache environment
      has been fixed.

Changes in 1.1.29:
  o Client Changes:
    * In conaryrc files, repositoryMap entries can now use wildcards
      for the server name.
    * Multiple entitlements can now be sent to each server.
    * Server names in entitlements may include wildcards.
    * Entitlements may be placed in conaryrc files now using
      'entitlement server entitlement'. "conary config" displays
      entitlement information.
    * A bug that limited a single MetadataItem to less than 64 KiB has
      been fixed.  Conary 1.1.29 will produce metadata that will not
      be visible to older clients.  Likewise, metadata produced by
      older clients will not be visible to Conary 1.1.29 and later
      clients. (CNY-1746)
    * Metadata items can now store strings with NUL characters in
      them. (CNY-1750)
    * The client API will now raise an InsufficientPermission error
      instead of an OpenError when the client's entitlements are
      not allowing access. (CNY-1738)

  o Build Changes:
    * Refreshed autosource files are now displayed by 'cvc revert' and
      'cvc diff'. (CNY-1647)
    * Support for the Bazaar revision control system has been added via
      r.addBzrSnapshot(). (requires bzr >= 0.16).

  o Server Changes:
    * (Nearly) all repository operations are now performed using the
      permissions of the anonymous user in addition to the permission
      set for any user authentication information which is present.
    * Path names in the entitlementsDirectory no longer have any
      meaning. All entitlements are read, and the serverName in the
      XML for the entitlement is used to determine which server to
      send the entitlement too.
    * Entitlement classes are no longer used as part of authentication;
      they may still be specified, but repositories now look up the
      class(es) for an entitlement based on the key.

  o Internal Changes:
    * The restart information, necessary for Conary to resume execution
      after a critical update is applied, now includes the original
      command line. The way this information is stored is incompatible
      with very old versions of Conary.  Downgrading from Conary
      version 1.1.29 (or newer) to version 1.1.11 (or older) is known
      to fail. (CNY-1758)

  o Bug Fixes:
    * 'conary rblist' no longer produces a stack trace if the
      installLabelPath configuration option is not set. (CNY-1731)
    * A bug that caused an "Error parsing label" error message when
      invoking "cvc commit" on a group recipe that used
      r.setSearchPath(str(r.labelPath[0]), ...) has been
      fixed. (CNY-1740)
    * Proxy errors are now reported in the client, for easier
      debugging. (CNY-1313)
    * A bug that caused an "Unknown error downloading changeset" error
      when applying an update job that contained two different
      versions of the same trove has been fixed. (CNY-1742)
    * Adding redirects which pointed to otherwise-unused branches
      corrupted the database by creating a branch without corresponding
      label information.
    * When critical updates are present in an update job that has
      previously downloaded all the changesets, Conary will no longer
      unnecessarily re-download the troves. (CNY-1763)
    * TroveChangeSet.isRollbackFence() now returns the correct answer
      if the trove changeset does not contain absolute trove
      info. (CNY-1762)
    * A bug related to entitlement directories containing unreadable
      files has been fixed. (CNY-1765)
    * A bug that prevented epydoc from producing documentation on
      the Conary code has been fixed. (CNY-1772)
    * Conary will temporarily fall back to reading unsigned group
      script information from changeset files that are created by
      Conary < 1.1.24.  Once rBuilder creates changesets with a newer
      version of Conary, this change will be reverted. (CNY-1762)
    * Changeset files are now written as absolute paths in the
      changeset index file. (CNY-1776)
    * Entitlement configuratioon lines continue to accept an entitlement
      class for backwards compatibility purposes. (CNY-1786)

Changes in 1.1.28:
  o Documentation Changes:
    * Incorrect references to createGroup have been fixed. (CNY-1700)

  o Build Changes:
    * Files added with in the repository and locally no longer cause
      'cvc update' to fail as long as the files have the same fileId.
      (CNY-1428)
    * r.Link allows full paths to be specified for the target of the
      link as long as the directory matches the source of the link.
      (CNY-751)
    * "cvc mv" has been added as a synonym for "cvc rename".
    * r.addCvsSnapshot() now works correctly with anonymous,
      pserver-based, servers. Previously, cvs checkout would fail due
      to strange characters being in the destination directory.
    * r.add*Snapshot() will now raise errors if the shell commands they
      are executing fail for any reason

  o Bug Fixes:
    * An index has been added to improve the performance of various
      file stream related queries in a Conary repository. (CNY-1704)
    * Directories in binary directories are no longer (incorrectly)
      provided. (CNY-1721)
    * "conary update" now works with read-only changesets. (CNY-1681)
    * the setTroveInfo call refuses to update missing troves (CNY-1741)

  o Server Changes:
    * getChangeSet call now returns supplemental information
      (trovesNeeded, filesNeeded, and removedTroves) for each individual
      job separately, instead of combining them for the entire job list.
    * proxy now combines all upstream changeset requests into a single
      job request for servers running this version or later. (CNY-1716)
    * mirrorMode wasn't passed through to changeset fingerprint calls
      from the caching code.

Changes in 1.1.27:
  o New Features:
    * All group cooks for one source must be done as a large cvc cook
      action instead of one-by-one. (CNY-1303)
    * Group flavors are much shorter if you turn on the config item
      "shortenGroupFlavors".  Some flags, like
      vmware and xen and architecture flags, are always included in a
      group flavor. (CNY-1641)
    * The Conary client is now able to access the network using
      authenticated HTTP proxies. (CNY-1687)

  o Build Changes:
    * A new recipe method, r.MakeFIFO(), is available which will create
      a named pipe at a specified location. (CNY-1597).

  o Internal Changes:
    * Flags for update jobs changed from a bitmask to a class.
    * Removed vestigial support for file label priority paths.

  o Bug fixes:
    * Patch code no longer fails when trailing context is missing at
      the end of the file. (CNY-1638)
    * Files with no permissions set (chmod 0) confused Conary due to
      improper checks for None. (CNY-1678)
    * Errors in the changeset downloading code are no longer ignored
      by the client. (CNY-1682)
    * An error in the resumption of a build has been fixed. (CNY-1684)
    * The introduction of mirrorMode during changeset cration (CNY-1570)
      caused the generation of empty diffs in some cases. mirrorMode now
      includes full contents for all files instead of generating diffs
      (CNY-1699)
    * If you're promoting two flavors of the same version of the same trove,
      they will now always have the same version on the target branch.
      (CNY-1692)

Changes in 1.1.26:
  o New Features:
    * The listcachedir script has been added to help with maintenance
      tasks for the repository changeset cache. (CNY-1469)
    * Conary proxies are now adding an HTTP Via: header. (CNY-1604)

  o Internal Changes:
    * Creating changesets supports a 'mirrorMode', which includes file
      contents of files if their version has changed (even if the sha1
      of those contents are the same). Mirroring uses this to ensure
      complete contents. (CNY-1570)

  o Client Changes:
    * A potential race condition where an update could change the state
      of the Conary database while the rollback code is executing has
      been fixed. Note that as part of the fix for CNY-1591, the update
      and rollback operations cannot commit at the same time; the fix
      further ensures long-running operations detect the state change.
      (CNY-1624)

  o Bug fixes:
    * Manipulating source components now works better when a source
      component has been marked removed.
    * A problem related to the way shim clients use the ServerProxy
      object has been fixed. (CNY-1668)

Changes in 1.1.25:
  o New Feature:
    * Conary now supports a "searchPath" configuration option, which
      operates like the installLabelPath configuration option but can
      contain both packages and labels.  For example:
      "searchPath group-os contrib.rpath.org@rpl:1" can be used to
      configure conary to first install the version of a package
      referenced in group-os, then to fall back to installing from
      contrib.rpath.org@rpl:1. (CNY-1571)

  o Build Changes:
    * GroupRecipe.add*Script now accepts a path to the script as the
      initial parameter.
    * r.addArchive() now supports a preserveOwnership parameter.  When
      set to True, owners and groups from cpio, rpm, and tar archives
      are used as the owners and groups in the final package.
      (CNY-927)
    * A new "cvc revert" command has been added that reverts any local
      changes made in the current directory. (CNY-1222)
    * GroupRecipe.addCopy() copies compatibility classes and group
      scripts onto to groups.  New copyScripts and
      copyCompatibilityScripts options to GroupRecipe.addCopy() and
      GroupRecipe.addAll() can be used to change this
      behavior. (CNY-1642)
    * A new build r.IncludeLicense() action has been added. This build
      action will take either a directory structure of licenses or a
      single license file, normalize its contents, and place it in a
      directory in /usr/share/known-licenses, which will be used at a
      later date by conary-policy.  This method is only useful for
      organizations maintaining a set of packages as part of a Linux
      OS platform.

  o Client Changes:
    * An explicit commit lock is now used to prevent overlapping
      updates and rollbacks.  (CNY-1591)
    * The conaryclient module now exposes ChangeSetFromFile to
      instantiate ReadOnlyChangeSet objects from .ccs
      files. (CNY-1578)
    * "conary q --debug --info" now also displays information about
      where a trove was cloned from if it exists.
    * Redirects with multiple targets can now be built and installed.
      (CNY-1554)
    * Conary repositories now support creating changesets that contain
      files whose compressed contents are greater than or equal to 4
      GiB in size.  Old versions of Conary that attempt to access a
      changeset that contains a compressed file larger than 4 GiB in
      size will report a error of "assert(subMagic == SUBFILE_MAGIC)".
      Previously, an overflow error occurred. (CNY-1572)

  o Internal Changes:
    * Conary clients can now request a specific changeset format
      version from a Conary repository.  This feature requires Conary
      protocol version 48.  This allows one to use new Conary clients
      to generate changesets understood by older clients. (CNY-1544)
    * Internal recipe source management moved into the generic
      Recipe() class from PackageRecipeClass().

  o Server Changes:
    * Standalone Conary repositories or proxies can be run in SSL mode
      if m2crypto is installed and the configuration options "useSSL",
      "sslCert", and "sslKey" are properly set. (CNY-1649)

  o Bug Fixes:
    * A bug that sometimes caused "user/group does not exist - using
      root" messages to be displayed when running "cvc update" created
      new files has been fixed. (CNY-763)
    * The flavor of a derived package (which is an experimental
      feature) built from unflavored package is now properly set to
      unflavored. (CNY-1506)
    * Macros in arguments to the version control system recipe class
      commands are now properly expanded. (CNY-1614)
    * The Conary client will now bypass proxies running on remote
      machines with repositories running on localhost. (CNY-1621)
    * "cvc promote" no longer displays some warnings that were rarely
      helpful unless invoked with the --debug argument. (CNY-1581)
    * A bug that caused the storage of unneeded "unknown" entries in
      the TroveInfo table has been fixed. (CNY-1613)
    * A regression in "cvc annotate" that would produce a traceback
      for not finding a SequenceMatcher class in fixeddifflib was
      fixed.  (CNY-1625)
    * Build commands that invoke shell commands now perform shell
      quoting properly.  Thanks to Pavel Volkovitskiy for finding the
      bugs and submitting the patch. (CNY-1627)
    * Mirroring using group recursion has been fixed. (CNY-1629)
    * Mirroring using group recursion no longer creates
      cross-repository relative changesets. (CNY-1640)
    * r.Install will now replace files which are read-only. (CNY-1634)
    * A bug that caused an unhandled exception when creating a local
      rollback for a trove that had missing troveinfo has been fixed.
    * Attempting to run "cvc merge" in a directory which was not
      already at the tip of a shadow no longer causes a confusing
      error message.  Previously the message was "working directory is
      already based on head of branch"; now the message is "working
      directory is not at the tip of the shadow".
    * cvc commands which need to instantiate the recipe object (merge,
      refresh, and commit) no longer fail if unknown use flags are
      used by the recipe.
    * Running the command to mark a trove as removed from the
      repository on a trove that has already been marked as removed no
      longer results in an error. (CNY-1654)
    * "conary rdiff" now works properly when multiple flavors of the
      same trove are present in the same group. (CNY-1605)
    * "conary rdiff" no longer produces an error if the same file is
      present on different labels. (CNY-1623)
    * A bug that caused inconsistent behavior when troves are pinned
      has been fixed.  Previously, if an update operation would change
      the version of a pinned trove to a version included in a group
      that is installed on the system, the pin would not
      hold. (CNY-1652)
    * A bug that caused an unhandled exception in the Conary update
      code when shared contents to a file in a link group are
      duplicated in the changeset due to distributed contents has been
      fixed.

Changes in 1.1.24.1:
  o Release Correction
    * The source archive for 1.1.24 was not built from the tag for
      1.1.24 in the Mercurial repository.  1.1.24.1 is built from the
      1.1.24 tag.

Changes in 1.1.24:
  o New Feature:
    * Conary 1.1.24 introduces the framework needed to implement a new
      metadata design for Conary.  The new metadata feature allows
      various information such as description to be set for a trove.
      New XML-RPC interfaces, getNewTroveInfo() and setTroveInfo(),
      have been added to facilitate mirroring metadata.
      addMetadataItems() has been added to allow metadata to be added
      to a trove after it has been built. (CNY-1577)

  o Client Changes:
    * The Conary client now distinguishes between an upstream Conary
      proxy and a plain HTTP proxy. This is so we can properly handle
      SSL traffic through an HTTP proxy using the CONNECT HTTP method.
      As such, there is now a "conaryProxy" configuration variable, in
      addition to the "proxy" variable. (CNY-1550)
    * The "proxy" (and newly introduced "conaryProxy") variables can
      be turned off by setting them to "None". (CNY-1378)
    * Clients requesting the inclusion of configuration files residing
      on the network now upload their version. This opens up the
      possibility for the server to serve different configuration
      files to different client generations. (CNY-1588)
    * Configuration variables "localRollbacks" and "pinTroves" get
      used as defaults when applying an update job; they can be
      explicitly overridden. (CNY-1583)

  o Bug Fixes:
    * A bug in the way the proxy configuration variable is set has
      been fixed. (CNY-1586)
    * A bug that caused a traceback when rolling back group updates
      from rollback changesets created when the "localRollback"
      configuration option was set has been fixed. (CNY-1590)
    * A bug that caused a traceback when applying a local rollback
      changeset with a locally modified file has been fixed.  Conary
      needed to create the directory that the locally modified file
      resides in first. (CNY-1444)
    * Applying rollbacks could attempt to invalidate the rollback stack,
      which would cause corruption of the rollback stack (CNY-1587)

Changes in 1.1.23:
  o Client Changes:
    * A new command, "conary rdiff", has been added. This allows one
      to inspect the differences between any two troves with the same
      name. (CNY-855)

  o Build Changes:
    * Conary recipes can now directly reference source code through
      version control systems.  The new r.addMercurialSnapshot(),
      r.addCvsSnapshot(), and r.addSvnSnapshot() source actions check
      out repositories and create snapshots.  They are integrated with
      the "cvc refresh" command for fetching more recent source code
      from version control repositories. (CNY-1)
    * The r.replace() function in group recipes now supports the
      searchPath parameter. (CNY-1574)

  o Bug Fixes:
    * A corner case affecting server-side matching of troves against
      negative flavors has been fixed. (CNY-641)
    * A bug in the StreamSet thaw code that prevented frozen StreamSet
      objects with a tag value greater than 128 from being thawed
      properly has been fixed.
    * A bug has been fixed that prevented creating a diff of a Trove
      object that contained troveInfo with unknown data. (CNY-1569)
    * A bug in the logic used by Conary to determine whether or not
      the rollback stack should be invalidated based on group update
      scripts has been fixed. (CNY-1564)
    * A bug that caused an unhandled exception in a Conary proxy when
      it attempted to create a changeset from a pre-Conary-1.1.x
      server has been fixed.
    * Small race condition in populating the cache for both
      repositories and proxies has been fixed (CNY-1576)

Changes in 1.1.22:
  o Major Changes:
    * Group troves can now declare an (integer) compatibility class
      which is used to automatically invalidate rollbacks (existing
      groups are considered to be in compatibility class zero). When a
      group is upgraded to a new group which has a different
      compatibility class, the rollback stack is invalidated unless
      the group also contains postRollback script which can rollback
      to the version being updated. Postrollback scripts can now be
      defined with a list of compatibility versions they are able to
      roll back to. Old invalidateRollback parameter for some group
      scripts is no longer supported.

  o Client Changes:
    * To take advantage of Conary's ability to apply the critical
      update set and restart before applying the rest of the updates,
      three new API calls have been added: newUpdateJob,
      prepareUpdateJob and applyUpdateJob. (CNY-1454)
    * A new argument, --no-restart, has been added to conary. This has
      to be used in conjunction with --root and allows one to skip the
      restarts after applying critical updates when installing in a
      chroot. (CNY-1458)
    * Proxy configuration parameter is now of the form 'proxy protocol
      url' (i.e. 'proxy http http://proxy.some.com'), and allows
      separate proxies to be configured for http and https. If old
      'proxy url' form is used, separate proxies are configured for
      http and https rather than a single proxy being using for both
      protocols. Users who need the old behavior should set explicit
      configure the same proxy for both protocols.

    * Conary no longer runs group scripts when "--just-db" is
      specified on the command line.
    * The conary.conaryclient.mirror.mirrorRepository() function now
      accepts a list of target repositories.

  o Build Changes:
    * Conary has tools in place through a new cross flag and a new
      "target" flavor to support better defining of cross compiling
      builds.  (CNY-1003)
    * Configuration files are again allowed to have executable bits
      set, but configuration files with executable bits set are not
      included in the :config component even if the :config component
      is being created. (CNY-1260, CNY-1540)

  o Proxy Changes:
    * A proxy can now be configured to use an http proxy for all
      outgoing requests. The 'proxy' configuration item is supported
      in a manner identical to the client.
    * The (unused) ability for a standalone server to act as both a
      proxy and a standalone server has been removed; this removes the
      standalone proxies dependence on the X-Conary-Servername header.

  o Internal Changes:
    * The createTrigger() method of dbstore drivers no longer accepts
      the "pinned" keyword parameter.
    * SeekableNestedFile and FileContainer objects no longer depend on
      the file pointer for reads; pread() is used everywhere.  This
      allows the underlying file descriptors to be shared between
      objects or between threads.
    * Repository schema now understands the concept of minor and major
      schema revisions. (CNY-811)

  o Bug Fixes:
    * A bug in proxy code that caused conary to use https through a
      proxy when http was desired has been fixed. (CNY-1530)
    * A bug in clone/promote relating to cloning when there are
      flavors on the clone label that are superset of the current
      flavor, but the current flavor doesn't exist has been
      fixed. (RMK-415)
    * A race condition related to the multithreaded Conary client,
      where one thread could modify an unprotected variable assumed
      immutable by a different thread has been fixed. (CNY-1450)
    * If the database is locked, Conary will no longer display a stack
      trace, but an error message. (CNY-1292)
    * The Conary library now uses a built-in difflib if the system's
      difflib is not patched for recursion. (CNY-1377)
    * Mirroring troves marked as removed from repositories running on
      MySQL has been fixed. (CNY-1193)
    * Repository cooks now sets the subprocess' stdin to /dev/null to
      avoid hanging while waiting from stdin. (CNY-783)
    * Trove.verifyDigests() no longer fails erroneously if a signature
      version 0 digest has not been calculated and set in
      troveInfo. (CNY-1552)
    * A bug in changeset reset() which affected reusing changesets in
      merges has been fixed. (CNY-1534)
    * A bug in changeset based trove sources where the underlying
      changesets never got reset has been fixed. (CNY-1534)

Changes in 1.1.21:
  o Repository Changes:
    * A "hidden" keyword argument has been added to the
      commitChangeSet() and hasTroves() method.  This allows mirror
      users to commit troves which will never be displayed to users.
      The presentHiddenTroves() call makes all hidden troves
      visible.  The XML-RPC protocol version is now 46.

  o Internal Changes:
    * StreamSet operations in C now use a common StreamSet_GetSSD()
      function which creates the _streamDict object if it does not yet
      exist.  This fixes crashes in rare cases where a
      StreamSet.find() class method is used before any instances of
      that StreamSet have been created. (CNY-1524)
    * Numeric StreamSet types can now have values set to None (which
      indicates that there is no value set at all).  Additionally, if
      passed an empty string to the thaw() method, the value is set to
      None. (CNY-1366)

  o Bug Fixes:
    * A bug in commitChangeSet() which returned a "file not found"
      error when the user had insufficient permission for the commit
      operation has been fixed.
    * A bug that caused Conary to raise an unhandled exception when
      updating a trove that has missing TroveInfo data in the local
      database.  When new types are added to TroveInfo, older versions
      of Conary omit the new data from the database.  Once a version
      of Conary is used that understands the new data types, the
      missing data is restored to the previously incomplete trove.
    * Handling user permissions when committing under certain 
      circumstances against a Conary 1.1.20 was fixed. (CNY-1488)

Changes in 1.1.20:
  o Major Changes:
    * Groups can now include scripts which are automatically run
      before an install, after an install, after an update, and after
      a rollback.  Documentation on how to add these scripts to groups
      will be posted to wiki.rpath.com shortly.  Unlike tag handlers,
      these scripts are not inherently reversible; therefore if a post
      update script is executed, the rollback stack will be reset.  The
      rollback information is still stored in the rollback directory,
      but the "conary rollback" and "conary rblist" commands will no
      longer be able to access the previous rollbacks.

      Only Conary repositories running version 1.1.20 or later can
      store these scripts.  If the repository is not running the
      minimum required version, a "changeset being committed needs a
      newer repository server" error will be produced.

      If an older version of Conary downloads a group that has a
      script associated with it, the scripts will be silently ignored.
      Future versions of Conary may add a "Requires: trove:
      conary(group-scripts)" dependency to groups that have scripts
      associated with them. (CNY-1461)

    * Support for versioned trove signatures has been added. (CNY-1477)
    * Version 1 signatures have been added which use a SHA256 digest
      that includes the frozen form of unknown troveInfo
      segments. (CNY-1186)
    * Unknown troveInfo segments are stored in both the repository and
      local database and restored properly. (CNY-1186)

  o Client Changes:
    * Hashes of the directories in which a trove places files are now
      computed and stored in troveInfo. (CNY-857)
    * A --file-flavors option has been added to "conary query/q",
      "conary repquery/rq", and "conary showcs/scs". (CNY-1507)
    * The ability to promote using branches and to promote to siblings
      of parents has been added.  For example, you can now promote
      from /A//B to /C without first cloning uphill to A. (CNY-1513)

  o Build Changes:
    * When Conary calls an external program (python, perl, monodis) to
      determine file dependencies and that program is not a part of
      the package being built, it will warn if that external program
      is not provided by a component in build requirements. (CNY-1492)

  o Internal Changes:
    * The conary.lib.elf module can now be built against libelf
      version 0.8.0 or later as well as the libelf implementation
      provided by elfutils.  libelf can be downloaded from
      http://www.mr511.de/software/ (CNY-1501)
    * The Conary client API has a new method disconnectRepos() that
      allows one to cut access to the networked repositories.  A
      RepositoryError exception is raised if network access is
      attempted. (CNY-1474)

  o Bug Fixes:
    * StreamSet objects didn't work with inheritance because the C
      implementation treated an internal variable as inheritable when
      it should have been treated as a class variable.
    * Attempting to create a shadowed Version object that reference a
      label that is already uphill are now issues a proper error
      message. (CNY-847)
    * Running the "conary rblist" command as non-root now produces a
      proper error message. (CNY-1453)
    * Badly-formatted parentVersion strings in derived packages
      (experimental) no longer cause a stacktrace.
    * Previous versions of Conary would fail to find the UID or GID of
      a newly created user if "--root" was specified on the command
      line and C library components had not yet been installed.
      Conary would erroneously fall back to using UID 0 or GID 0
      (root) instead.  (CNY-1515)
    * A traceback that occurred when a lookaside repository cache has
      not been defined when initializing a derived package recipe
      object has been fixed. (CNY-1509)
    * The Conary network repository client no longer attempts to use a
      proxy if the repository is residing on the local machine.
    * A bug in the freezing of update jobs has been fixed. (CNY-1521)
    * r.addPatch()'s optional argument "extraArgs" will now do the right
      thing if passed a single string instead of a tuple or list.

Changes in 1.1.19:
  o Client Changes:
    * A new "cvc promote" command has been added. "cvc promote" is a
      special type of cloning based on group structure.  For more
      information on promote, see the JIRA issue until documentation
      on the wiki is updated.  (CNY-1304)
    * An "--all-flavors" option has been added to "cvc promote" which
      promotes all flavors of the latest version of the listed
      troves. (CNY-1440)
    * A programmatic interface for performing partial clones, where
      only some components out of a package are cloned based on
      byDefault settings, has been added. (CNY-1389)
    * Conary changesets can now deal with changesets that contain
      package components that share identical file contents, pathId,
      and fileId combinations. (CNY-1253)
    * The "proxy" configuration parameter will now work for standard
      http proxies such as Squid.  Previously the "proxy"
      configuration parameter could only specify a Conary repository
      proxy.  Environments that require all HTTP and HTTPS traffic
      pass through a proxy must continue to use they "http_proxy"
      environment variable, as the "proxy" configuration variable is
      only used for Conary repository calls.  Source downloads in cvc,
      for example, will only use the http_proxy environment variable.
    * Due to limitations in Apache 2.0, the Conary client will now use
      HTTP/1.1 "chunked" Transfer-encoding when committing changesets
      larger than 2 GiB.
    * An "applyRollback()" method has been added to the ConaryClient
      class. (CNY-1455)

  o Server Changes:
    * The repository cache has been completely reworked. This fixes
      problems with authorization and the cache, and has the side
      benefit of unifying the proxy code for the repository and the
      proxy. The cacheDB repository configuration parameter is
      obsolete and will cause a warning on startup. changesetCacheDir
      should now be used instead, and tmpwatch should be configured to
      clean up both the changesetCacheDir and tmpDir
      directories. (CNY-1387)
    * The repository now properly commits changesets where multiple
      troves reference the same (pathId,fileId) key. (CNY-1414)
    * The standalone server can now decode "Transfer-encoding:
      chunked" PUT requests from clients.
    * Apache based repository servers now send changeset file contents
      using the "req.write()" method instead of the "req.sendfile()"
      method when file contents are larger than 2 GiB.  This works
      around limitations in Apache 2.0.
    * The list of sizes returned by the getChangeSet() and
      getFileContents() repository methods are now returned as a list
      of strings instead of a list of integers.  XML-RPC integers can
      only hold values less than 2147483648 (a signed integer).
    * A Conary repository will now raise an exception if a client
      requests a changeset that is larger than 2 GiB in total size or
      file contents larger than 2 GiB in size and does not support the
      new version 44 protocol required to work around this limitation.

  o Build Changes:
    * A "vmware" flavor has been added to the default set of flavors.
      A trove with a vmware flavor should be intended to run as a
      VMware guest. (CNY-1421)
    * If there's a conflict when loading installed troves, the latest
      trove will be picked.
    * The loadInstalled() recipe function will now search the
      installLabelPath for troves to load when it cannot find them any
      other way.
    * A "overrideLoad" keyword parameter has been added to the
      loadInstalled() and loadSuperClass() recipe functions.  This can
      be used to override the default search mechanism.

  o Bug Fixes:
    * Local flags are now cleared after each group cook, meaning that
      multipass group cooks will have the correct local
      flavor. (CNY-1400)
    * Dependency resolution in group cooks now also take advantage of
      the group cache. (CNY-1386)
    * Changesets for source troves with missing files (because the
      file is missing from the upstream server or the upstream server
      is unavailable) are now properly written to changeset
      files. (CNY-1415)
    * Derived packages, which are still experimental, now correctly
      handle multiple architectures built from the same
      source. (CNY-1423)
    * The loadInstalled() recipe function now always works even if you
      have multiple versions of a package installed from multiple
      branches.
    * Trove names are now checked for legal characters. (CNY-1358)
    * A minor bug related to file uploads on the error codepath was
      fixed.  (CNY-1442)
    * A bug in "cvc promote" that caused it to fail when the source
      components added due to --with-sources were in conflict.  This
      could happen, for example, when different flavors of a binary
      were cooked from different source versions and all flavors to be
      cloned to the new label at the same time (CNY-1443)
    * A bug in the CfgQuotedLineList class' display function has been
      fixed.
    * Flavored items in a job list are now correctly frozen when
      writing out an update job. (CNY-1479)
    * A default UpdateCallback() is set if an update callback hasn't
      been specified when invoking the applyUpdate() method of
      ConaryClient. (CNY-1497)
    * "cvc cook --macros" works as expected now, by defining a macro (as
      passed in on the command line with --macro) per line. (CNY-1062)
    * Committing to a Conary repository when using a standard HTTP
      proxy functions properly.  A change in 1.1.18 introduced this
      incompatibility.
    * The redirect build code has been refactored.  Bugs related to
      building flavored redirects have been fixed. (CNY-727)

Changes in 1.1.18:
  o Major Changes:
    * Changesets are now indexed by a pathId,fileId combination instead of
      just by pathId. This should eliminate the vast majority of conflicts
      when creating groups containing multiple flavors of the same trove.
      Old clients will be served old-format changesets by the repository,
      and new clients continue to support old format changesets. Old and
      new format changes can be merged into a single changeset (CNY-1314).

  o Client Changes:
    * The conary rblist --flavors command now properly displays trove
      flavors. (CNY-1255)
    * When resolving dependencies while updating, conary will now search 
      the latest versions of packages for every label in your installLabelPath
      first before searching the histories of those labels.  This should make
      sure that conary prefers installing maintained troves over unmaintained 
      ones. (CNY-1312)
    * The Conary client API now has a new call, iterRollbacksList(), iterating
      over the rollback name and object. (CNY-1390)
    * Added the --just-db argument to the conary rollback command. (CNY-1398)

  o Build Changes:
    * A list of rPath mirrors for source components has been added.
    * Group recipes now support a setSearchPath method.  This provides a way
      to tell groups how to find and resolve packages by specifying a list
      containing either packages or labels. (CNY-1316)
    * The group addAll command supports "flatten" - a way to cause all troves
      in all subgroups to be included directly in the top level group - 
      flattening any structure created by intermediate groups.
    * Groups now allow you to use the commands "removeTrovesAlsoInGroup"
      and "removeTrovesAlsoInNewGroup".  These commands subtract out the
      troves included within the specified group from the currently
      active group. (CNY-1380)
    * Checking dependencies is now faster when building groups.
    * When resolving dependencies in groups, conary will now search the
      latest trove in every label in your label/search path before
      searching back in the history of that label. (CNY-1312)
    * Added moveComponents and copyComponents to group syntax. (CNY-1231)
    * Derived packages (experimental) can now change files between
      Config, InitialContents, and Transient, and can set new files
      to be any of those types.  They can call UtilizeUser and
      UtilizeGroup.  They can create new tag handlers and tag
      description files (but not make a file from the parent no longer
      be a tag handler or tag description, except by removing the file
      entirely), and add new tags to new and pre-existing files when
      TagSpec is called (but not remove existing tags from files). (CNY-1283)
    * Derived packages (experimental) can now run nearly all build and
      source actions. (CNY-1284)
    * Derived packages (experimental) now inherit byDefault settings from
      the parent (CNY-1401), but can override them in the child (CNY-1283).
    * Derived packages (experimental) now handle multiple binary packages
      built from a single source package, including overriding binary
      package name assignment in the derived package. (CNY-1399)

  o Server Changes:
    * Two new calls have been added to the server API -
      getTroveReferences and getTroveDescendants. (CNY-1349)
    * The proxy server proxies "put" calls now.
    * Cleaned up string compression code in changeset merging.

  o Bug Fixes:
    * Fixed a bug where an invalid flavor at the command line would result
      in a traceback. (CNY-1070)
    * Added an exception to allow redirect recipe names to have any format -
      including those usually reserved for group- and info- packages.
    * Removed a harmful assert that kept trove source stacks from working w/o
      installLabelPaths in some cases. (CNY-1351)
    * The cfg.root item is always stored internally as an absolute path,
      even if it is specified as a relative path. (CNY-1276)
    * cvc now properly cleans up 000-permission files from the old build 
      directory. (CNY-1359)

  o Internal Changes:
    * Changesets in an update job can be downloaded in a step separate from
      the installation. Additionally, update jobs can be frozen and reapplied
      later. (CNY-1300)
    * UpdateJob objects are now versioned for a specific state of the Conary
      database, and can be applied only if the state of the database has not
      changed. (CNY-1300)
    * Public keys can now be retrieved from a directory, with each key stored
      in a separate file. (CNY-1299)
    * Troves now track their direct parent they were cloned from, instead of
      the source-of-all-clones. (CNY-1294)

Changes in 1.1.17:
  o New Feature:
    * A caching proxy has been implemented for Conary.  A proxy server
      caches changesets as clients request them.  This can
      dramatically improve the performance of Conary when a subsequent
      request is made for the same changeset.

      The server is implemented using the existing standalone and
      Apache-based Conary repository server modules. Two new Conary
      repository configuration variables, "proxyDB" and
      "proxyContentsDir" have been created to define the proxy
      database and contents store.

      To configure the Conary client to use a proxy, a new "proxy"
      configuration variable has been added to the conaryrc file.
      Generic HTTP proxies should still be configured using the
      "http_proxy" environment variable.

      In order to facilitate authentication and proxy cache
      invalidation features, new Conary repository methods have been
      introduced.  This means that the Conary proxy requires that
      repositories it connects to run Conary version 1.1.17 or later.
      The Conary proxy is considered experimental.  Therefore future
      versions of Conary may not be able to communicate with the proxy
      as implemented in Conary 1.1.17.

  o Client Changes:
    * Filesystem permissions on rollback data restrict access to the
      owner of the database (normally root). (CNY-1289)
    * The Conary client now sends data across an idle connection to a
      Conary repository.  This will keep the connection alive when the
      repository is behind a firewall or proxy that has short timeouts
      for idle connections. (CNY-1045)
    * The error message produced by Conary when a progress callback
      method raises an unhandled exception has been improved.

  o Build Changes:
    * cvc cook --show-buildreqs works properly now.  Thanks to Pavel
      Volkovitskiy for reporting the issue and providing the
      patch. (CNY-1196)
    * The flags for other packages that are specified in the build
      flavor are now available when cooking as a part of the
      PackageFlags object.  For example, if you wish to check to see
      if kernel.pae is set, you can add "if PackageFlags.kernel.pae:".
      Note that such checks do not affect the final flavor of your
      build, and should be used with care. (CNY-1201)
    * Component and package selection by manifest, as with the
      "package=" option, could fail when large numbers of files were
      found; this bug has been resolved. (CNY-1339)
    * You can now add a labelPath to a group r.add() line by
      specifying a labelPath keyword argument.  For example:
         r.add('conary', labelPath=['conary-unstable.rpath.org@rpl:1',
                                    'conary.rpath.com@rpl:1'])
    * Repeated shadow merges now fail with an error suggesting a
      commit.  Previously, the merge operation would be attempted
      again. (CNY-1278)

  o Server Changes:
    * Conary repositories no longer allow users or groups to be
      created with names that include characters other than those
      defined in the Portable Filename Character Set.
    * Server side functions that work on large datasets (getTroveSigs
      and setTroveSigs) are now using batched SQL operations for faster
      throughput. (CNY-1118, CNY-1243)
    * The code that commits groups to the repository has been reworked
      to significantly reduce the number of SQL queries executed.
      (CNY-1273)
    * Including a symbolic link in the path to the temporary now
      returns an error immediately at startup. (CNY-958)
    * Errors opening a to-be-committed changeset now have the internal
      exception logged and CommitError returned to the client (CNY-1182)
    * Cached Changesets are now versioned depending on the client's
      version.  This allows for the same changeset to be cached for
      different client generations. (CNY-1203)

  o Internal Changes:
    * A StringStream can now be set from a Unicode object.  The
      StringStream stores the UTF-8 encoding of the Unicode
      object. (CNY-366)
    * The ByteStream and LongLongStream classes have been
      reimplemented in C.  Modifications have been made to the
      NumericStream types implemented in C so that they can be used as
      base classes in Python.
    * PathID lookups are now done by file prefix and file ID. This
      allows for identifying files in different package flavors or in
      versions older than the latest one. (CNY-1203)
    * StreamSet objects can now preserve unknown elements of the stream
      instead of silently skipping them. Those elements are retained for
      freeze(), letting the older stream object exactly replicate the
      frozen stream of the newer object. Unknown elements are preserved
      through merges into old object as long as the old object has not
      been locally modified.

  o Bug Fixes:
    * Conary now displays a useful error message when it is unable to
      parse a "user" line in a configuration line.  Previously Conary
      would raise an unhandled exception. (CNY-1267)
    * Mirror configurations no longer use /etc/conary/entitlements/ as
      the default location to read entitlements used to mirror.
      Normally the entitlements used to mirror are different than the
      entitlements required to update the system.  Therefore they
      should not be used when attempting to access source or target
      repositories when mirroring. (CNY-1239)
    * "cvc emerge" now displays error messages when the underlying
      cook process results in an exception.  Previously, an unhandled
      exception message was generated. (CNY-995)
    * Derived packages now support setuid and setgid files. (CNY-1281)
    * You can no longer accidentally include a group in itself by
      using addAll. (CNY-1123, CNY-1124)
    * An error message is produced when troves could not be found
      during "conary migrate" in the same manner they are alerted
      during a "conary update".  Previously these errors were
      masked. (CNY-1171)
    * A bug that caused update failures when a changeset held file
      contents that were both InitialContents and a normal file has
      been fixed. (CNY-1084)
    * Filesets now honor buildFlavor. (CNY-1127)
    * The TroveSource class tried to raise a DuplicateTrove exception,
      which doesn't exist. It now raises InternalConaryError instead.
      (CNY-1197)
    * A proper error is now produced when Conary is unable to create
      the directory for the local database due to a permission
      failure. (CNY-953)
    * Group recipes could sometimes include a trove for dependency
      resolution but not move to include the package directly in the
      group that is doing dependency resolution.  Now the package and
      component both are always included immediately in the group that
      is resolving dependencies. (CNY-1305)
    * A "no new troves available" error message is now given when
      there are no new versions to migrate to (CNY-1246)
    * Attempting to clone without name or contact information set now
      gives a proper error message. (CNY-1315)
    * The client code no longer exits with a sys.exit(0) if one of the
      callbacks fails. (CNY-1271)
    * When multiple labels of a trove exist in a group and that group is 
      being searched for that trove, conary will no longer arbitrarily pick
      one of the labels to return.
    * A bug in the default update callback class that causes a hang
      when unhandled exceptions occur has been fixed.
    * Cloning a trove multiple times that was already cloned no longer
      increments the source count. (CNY-1335)
    * The Conary network client erroneously specified the latest
      protocol version it knew about when calling a server, even if
      the server couldn't understand that version. (CNY-1345)

Changes in 1.1.16:
  o Server Changes:
    * The repository now returns recursive changesets with special
      "removed" trove changesets if a trove is missing or has been
      removed.  This allows the client to determine if it has the
      needed troves to perform an update.  Previously, the repository
      would raise an exception, which prevented updates from mirrors
      with byDefault=False troves (such as :debuginfo) excluded.
    * A getTroveInfo() method has been added to the Conary repository
      server.
    * Repository changeset cache database operations are now retried
      before giving up (CNY-1143)

  o Client Changes:
    * A new "isMissing" trove flag has been added.  This flag is set
      by a Conary repository when a Trove is missing.  This allows the
      client to display an appropriate message when it attempts to
      update from an incomplete mirror.
    * Including a configuration file from an unreachable URL will now
      reasonably time out instead of hanging for 3 minutes (the default TCP
      connection timeout). (CNY-1161)
    * Conary will now correctly erase a trove whose files have changed owners
      or groups to values not mapped to users or groups on the current system.
      (CNY-1071)
    * Conary will now display files that are transient as transient when
      --tags is used.
    * Support for the new getTroveInfo() method has been added to the
      Conary repository client.

  o Build changes:
    * The "cvc cook" command will now log a message when deleting old
      build trees to make way for an upcoming build.
    * The "cvc refresh" command will now print a warning instead of
      failing with an error when an attempt to refresh a
      non-autosourced file is made. (CNY-1160)
    * The BuildPackageRecipe class now requires file:runtime, which is
      needed to run many configure scripts. (CNY-1259)
    * Configuration files are now automatically added to :config
      components only if they do not have any executable bits
      set. (CNY-1260)

  o Bug Fixes:
    * Conary 1.1.14 and 1.1.15 failed to update when encountering the
      multitag protocol; this regression is resolved. (CNY-1257)
    * The logparse module now correctly parses python tracebacks in
      conary log files. (CNY-1258)

Changes in 1.1.15:
  o Client Changes:
    * On the update path, errors and warnings are now handled by callbacks.
      This allows applications using the Conary API to capture and process
      them as appropriate. (CNY-1184)

  o Bug Fixes:
    * "conary erase --help" now displays options as "Erase Options"
      instead of "Update Options". (CNY-1090)

  o Build Changes:
    * Change in assembling recipe namespace changed how unknown recipe
      attributes were handled (they appeared as None instead of raising
      an Attribute Error).
    * Packaged directories are no longer included in :lib components
      because doing so can create multilib failures.  (CNY-1199)

Changes in 1.1.14:
  o Client Changes:
    * Tag handler output is now redirected to a callback. The command line
      callback places "[ tag ]" in front of the output from each tag handler
      to help with debugging. (CNY-906)
    * All filesystem operations are journaled now to allow recovery if an
      unexpected failure occurs. "conary revert" has been added to recover
      from cases where the journal is left behind unexpectedly. (CNY-1010)

  o Build Changes:
    * cvc will no longer fail if the EDITOR environment variable points
      to an invalid editor. (CNY-688)
    * Redirects now build erase redirects for package components which
      existed in the past but have disappeared on head. (CNY-453)
    * The TagSpec policy now checks the transitive closure of build
      requirements when determining whether the build requirements
      are sufficient to ensure that a needed tag description will
      be installed. (CNY-1109)
    * Repositories can now be made read-only to allow for maintenance.
      (CNY-659)
    * PIE executables, which appear to be shared libraries in binary
      directories, will no longer export soname dependencies. (CNY-1128)
    * ELF files in %(testdir)s and %(debuglibdir)s will no longer export
      soname provides.  (CNY-1138, CNY-1139)
    * cvc is now able to check out source troves that have been shadowed from
      a branch that no longer contains the files. (CNY-462)
    * The Install recipe class now has the ability to copy symbolic links.
      (CNY-288)
    * The output produced by cvc when attempting to find the
      appropriate patch level when applying a patch has been
      improved. (CNY-588)
    * When cooking (either from a recipe or from the repository),
      cvc will always use the (auto)source files from the repository,
      instead of re-downloading them. This allows for rebuilds from
      recipes even if the upstream source is no longer available,
      without using the cvc cook --prep command first to cache the
      repository copies. (Auto)sources can still be re-downloaded
      using cvc refresh. (CNY-31)
    * The ordering for the rules used to determine which component a
      file should be in was reversed when a file was under /usr/share
      but had /lib/ somewhere in the path name. (CNY-1155)
    * The cvc add command will now refuse to add symbolic links that
      are absolute, dangling, pointing to files outside of the current
      directory or pointing to files that are not tracked by Conary.
      (CNY-468)
    * Use objects now record which file on system define them. (CNY-1179)
    * ExcludeDirectories built-in policy will now remove the empty
      directories it has excluded from the _ROOT_ in order to prevent
      later policies from thinking they are going to be on the target
      system. (CNY-1195)

  o Internal changes:
    * Conary now supports being built against an internal copy of the
      sqlite3 library for cases when the system sqlite3 is not the
      optimal version for Conary.
    * The repository schema's string types are no longer restricted to
      arbitrary sizes for backends that support indexing larger strings
      than MySQL's InnoDB storage engine. (CNY-1054)

  o Bug Fixes:
    * The SQL query that implements the getTrovesByPath() repository
      method has been reworked to avoid slow queries under
      MySQL. (CNY-1178)
    * Builds that resulted in changesets containing the same file
      in different locations would fail to commit if the files differed
      only by mtime. (CNY-1114)
    * The mirror script now correctly handles the cases where
      the PathIdConflict errors are raised by certain source repositories
      during mirroring. (CNY-426)
    * The mirror script now can correctly mirror removed troves when a
      removed and regular versions appear in the same mirror chunk.
    * Perl dependency strings containing double colons are now properly
      accepted on the command line. (CNY-1132)
    * The cvc stat command now correctly displays the usage information
      when extra arguments are specified. (CNY-1126)
    * The conary update --apply-critical command will now behave correctly
      if the update job contains linked troves (besides the conary package
      which is the source of critical updates). Linked troves are troves
      with overlapping paths.  (CNY-1115)
    * A GET request to the "changeset" URL of a repository server that
      does not supply any arguments no longer results in an Internal
      Server Error.  The repository can be configured to send email to
      an email address with debugging information. (CNY-1142)
    * When checking to make sure that the URL used to upload a
      changeset matches the repository base URL, both URLs are now
      normalized before the comparison is made. (CNY-1140)
    * The conary.lib.logparse module now provides the correct date
      strings for each logged event.
    * The Conary command line argument parser checks for the --help
      option earlier.  This corrects some instances where commands
      like "conary rq --help" would not display help. (CNY-1153)
    * The conary [command] --help --verbose command now correctly
      displays verbose option help.
    * Conary no longer fails with an unhandled exception when the 
      local database is locked.  A useful error message is now
      produced. (CNY-1175)
    * The cvc annotate command now attributes the correct name to the
      person who committed the initial revision of a file. (CNY-1066)
    * Conary will give a better error message if you try to run the
      conary emerge command without conary-build installed. (CNY-995)

Changes in 1.1.13:
  o Build Changes:
    * All files in "binary directories" now provide their path as a
      file: dependency. This allows more flexibility for files that
      have requirements such as "file: /usr/bin/cp". (CNY-930)
    * A addRemoveRedirect() method has been added to the
      RedirectRecipe class to allow redirecting packages to nothing
      (which causes them to be erased on update). The client code has
      been updated to remove package components properly for this
      case.  (CNY-764)

  o Bug Fixes:
    * Config files, though added to the :config component by default
      (CNY-172), can now be appropriately overridden by
      ComponentSpec. (CNY-1107)
    * ELF files that have no DT_NEEDED or DT_SONAME entries no longer
      cause Conary to trace back attempting to discover the ELF
      ABI. (CNY-1072)
    * Conary will no longer attempt to update troves in the namespace
      "local" when using updateall.
    * Redirect recipes which contain conflicting redirects now give an
      error message instead of a traceback. (CNY-449)
    * The previous fix for CNY-699 wrongly encoded the soname rather
      than the filename in provisions for symbolic links to shared
      libraries when the shared library had a soname.  Additionally,
      symlinks from directories not in the system shared library path
      to ELF shared libraries in directories in the shared library
      path wrongly caused internal dependencies to have the full path
      to the symlink encoded in the shared library requirement.  These
      bugs have been resolved. (CNY-1088)

Changes in 1.1.12:
  o Client Changes:
    * A signature callback has been added, which allows one to catch
      the troves with bad signatures and react appropriately (display
      an error message, lower trust level, etc). (CNY-1008)
    * The conary.lib.logparse module has been added to provide
      parsed access to conary log files. (CNY-1075)

  o Build Changes:
    * "cvc cook" is now more efficient in looking up files that are
      part of the built troves (CNY-1008).
    * A "commitRelativeChangeset" configuration variable has been
      added to control whether Conary creates relative or absolute
      changesets when cooking.  It defaults to True, but can be
      changed to False to cause Conary to cook and commit absolute
      changesets. (CNY-912)
    * A list of X.org mirrors has been added to the default mirrors.
    * "cvc diff" now returns an return code of 2 on error, 1 if there
      are differences, and 0 if there are no differences. (CNY-938)
    * An "addResolveSource" method has been added to GroupRecipe.
      This will change how dependency resolution is done when building
      a group.  Instead of searching the label path defined in the
      group for solutions, the resolve source will be searched
      instead. This allows you to resolve dependencies against a
      particular version of a group. (CNY-1061)
    * Cloning multiple flavors of the same package in a single step is
      now possible. (CNY-1080)
    * Perl dependencies now include provides for .ph files, as well as
      .pl and .pm files, found in the perl @INC path. (CNY-1083)

  o Bug Fixes
    * The previous fix for CNY-699 introduced two errors in handling
      shared library dependencies that were not in shared library
      paths and thus need to have their paths encoded.  These bugs
      have been resolved. (CNY-1088)
    * The build time in the troveInfo page of the repository browser
      is now displayed properly as "(unknown)" if a trove has no build
      time set. (CNY-990)
    * dbsh now properly loads the schema when one of the .show
      commands is executed. (CNY-1064)
    * The Conary client version is saved before the re-execution of
      conary that follows the application of a critical
      update. (CNY-1034)
    * A condition that was causing sys.exit() to not terminate the
      server process when running in coverage mode has been
      fixed. (CNY-1038)
    * If a configuration value is a list and has a non-empty default,
      appending values to that default does not reset that list to
      empty (Conary itself never triggers this case, but rMake does
      with defaultBuildReqs). (CNY-1078)
    * FileContainers don't store the path of the filecontainer in the
      gzip header for contents which are being transparently compressed
      by the object
    * Creating referential changesets obtained the path of files in the
      data store multiple times. When one content store in a round-robin
      content store configuration is corrupt, that would lead to inconsistent
      changesets. Instead, we will include those corrupt contents in
      a valid changeset and let the install content validation catch the
      problem.

Changes in 1.1.11:
  o Client Changes:
    * "conary help [command]" now displays the usage message for
      the command.
    * The --help options will now display a smaller number of flags by
      default, and more when the --verbose flag is added.
    * A getUpdateItemList() method has been added to the ConaryClient
      class.  It returns a list of top level troves on the local
      system. (CNY-1025)
    * "conary rq package:source --tags" will now show an "autosource"
      tag on autosourced files.
    * Conary now correctly uses "KB/s" instead of "Kb/s" when
      displaying transfer rates. (CNY-330)
    * conary rblist is now more readable, and supports --labels and
      --full-versions. (CNY-410)

  o Build Changes:
    * When using "cvc refresh" to refresh autosourced files, the
      refresh flag is now reset after the commit.  Previously, the
      file would continue to be refreshed on subsequent commits.
    * When using "cvc commit", cvc no longer downloads autosourced
      files which haven't changed (CNY-611, CNY-463)
    * Files that were previously marked as autosource files can now be
      made a regular file by calling "cvc add".
    * When using "cvc remove" to remove a file from the local checkout
      directory and the file is still specified in the recipe file as
      being automatically downloaded, the file will now be switched to
      an autosource file (preserving the pathId).
    * The autosource state is now stored explicitly in CONARY files.
    * CONARY files now use textual identifiers for flags instead of
      digits.
    * "cvc refresh" no longer downloads all autosource files.  Only
      the file(s) specified are downloaded.
    * Files removed with "cvc remove" are no longer erroneously
      re-added when committing changes to the repository.  This used
      to happen when the file was in the previous version of the
      source component and also present in the lookaside
      cache. (CNY-601)
    * Conary now produces a warning instead of an error when an
      unknown use flag is specified in the buildFlavor configuration
      variable.  It will still produce an error if the unknown use
      flag is accessed in the recipe.
    * Package builds now create relative changesets for components instead
      of absolute changesets, reducing the size of the upload to the
      repository (CNY-912)
    * The download code in cvc now accepts cookies.  This is required
      to download files from Colabnet sites. (CNY-321)
    * The download code in cvc can now handle basic HTTP
      authentication. (CNY-981)
    * Shared libraries and symlinks to shared libraries provide their
      filenames as soname dependency provisions, as well as DT_SONAME
      records listed within the shared library, if any. (CNY-699)
    * Malformed regular expressions passed as exceptDeps arguments to
      the r.Requires policy are now reported gracefully. (CNY-942)
    * A list of GNOME mirrors has been added to the default mirrors.
    * Commit log messages may now be provided with the "cvc --log-file"
      command, with support for standard input using the filename "-".
      (CNY-937)
    * The default ComponentSpec information is now loaded from
      files in the /etc/conary/components/ directory tree, and the
      defaults can now be overridden on a per-distribution basis in
      the /etc/conary/distro/components/ directory tree. (CNY-317)
    * Freeform documentation from /usr/share/doc is now included
      in the new ":supdoc" component instead of the ":doc" component
      by default. (CNY-883)
    * Configuration files are now put into a ":config" component to
      make it easier to override them.  This configuration can be
      disabled by setting the configComponent configuration item
      to False. (CNY-172)
    * Empty directories that have owner or group information explicitly
      set are now included in packages by default. (CNY-724)

  o Bugfixes:
    * Files added in both the repository and locally with cvc now give
      an error message on update rather than corrupting the CONARY
      file (CNY-1024)
    * Adding a file locally and then merging that file from upstream
      now causes an error as expected (it would traceback
      before). (CNY-1021)
    * Cooking a group recipe that defines an empty groups with
      resolveDependencies set no longer results in a traceback.
      Conary will display an error message as expected. (CNY-1030)
    * Specifying a bad protocol in a repositoryMap entry (a protocol
      other than http or https) no longer causes an unhandled
      exception. (CNY-932)
    * When migrating, conary now utilizes update mode with all updates
      explicitly specified when re-executing after critical updates.
      Previously, the migration failed if a critical update was
      applied. (CNY-980)
    * Infinite loops are now detected when including configuration
      files. (CNY-914)
    * Temporary files created when critical updates are applied are
      now cleaned up. (CNY-1012)
    * Conary repositories now detect when changesets that are being
      committed are missing files. (CNY-749)
    * Conary now prints an error message when trying to write a
      changeset file to a location that cannot be written (directory,
      read-only file etc.). (CNY-903)

Changes in 1.1.10:
  o Bugfixes:
    * A warning message produced when attempting to retrieve a OpenPGP
      key has been fixed.  The warning was introduced in CNY-589.

Changes in 1.1.9:
  o Client Changes:
    * The usage message displayed when running "conary" or "cvc" has
      been simplified and improved. (CNY-560)
    * When choosing how to match up troves with the same name, conary now
      takes paths into account, if there's a choice to make between matching
      up two old troves that are otherwise equivalent with a new trove, conary
      will choose the one that shares paths with the new trove. (CNY-819)
    * Conary will now allow "conary migrate --info" and "conary migrate
      --interactive" without displaying usage information. (CNY-985)
    * Conary now only warns about being able to execute gpg if a
      signature trust threshold has been set. (CNY-589)
    * Fixed cvcdesc after the refactoring of configuration options. (CNY-984)

  o Server Changes:
    * PostgreSQL support has been finalized and some SQL queries have
      been updated in the repository code for PostgreSQL
      compatibility.  PostgreSQL will be officially supported in a
      future release of Conary.
    * The repository browser is now viewable by Internet Explorer.

  o Build Changes:
    * cvc now allows files to be switched from autosource to normal
      and from normal to autosourced. (CNY-946)
    * Recipes will now automatically inherit a major_version macro,
      which is defined to be the first two decimal-seperated parts of
      the upstream version, combined with a decimal. For example, a
      version string of 2.16.1.3 would have a major_version of
      2.16. (CNY-629)
    * A list of KDE mirrors has been added to the default mirror
      configuration. (CNY-895)
    * If a group is cooked twice at the same command line, for example
      "cvc cook group-dist[ssl] group-dist[!ssl]", then conary will
      cache the trove found during the first group cook and use it for
      subsequent group cooks. (CNY-818)
    * Unpacking a tarball now preserved permissions only when
      unpacking into the root proxy, not unpacking sources into the
      build directory. (CNY-998)

  o Code Cleanups
    * The command line options common between cvc and conary are now
      defined in one place.
    * The code to add options to the command line parser for an option
      has been refactored to remove duplication.

  o Bug Fixes:
    * A bug that caused an Internal Server Error when marking a group
      :source component as removed in a repository has been fixed.
    * A bug that caused group cook with a replace or remove with a
      flavor and no matching trove to emit a traceback instead of a
      warning has been fixed. (CNY-977)
    * A bug that caused an unhandled exception when two packages with
      the same name require a trove that was being erased has been
      fixed.
    * Timeouts that occur when attempting to read the XML-RPC request
      from a client are now logged and return an exception (instead of
      causing a unhandled exception in the server).

Changes in 1.1.8:
  o Bug Fixes:
    * The fix for CNY-926, which allows a ShimNetClient to create
      changes directly from an in-process Conary Repository, did not
      properly merge changesets when multiple servers were involved.
    * The r.setByDefault() method in group recipes was broken in
      1.0.34.  It would cause a traceback.  This has been fixed.

Changes in 1.1.7:
  o Client Changes:
    * You can now delete troves, update from changeset files, and
      update with a full version specified without an installLabelPath
      set. (CNY-281)
    * "conary rm" has been added as an alias for the "conary remove"
      command. (CNY-952)
    * Conary now produces an error message when an invalid context is
      specified. (CNY-890)
    * User settings in a context will override but not remove user
      settings from the main conary configuration file. (CNY-972)

  o Build (cvc) Changes:
    * "cvc cook --prep" now warns about missing dependencies instead
      of raising an error.  "cvc cook --download" does not warn or
      error. (CNY-787)
    * In a group recipe, if you use r.remove() to remove a component
      from a package in a group (which marks the component
      byDefault=False), and the package no longer contains any
      byDefault=True components, the package itself will also be made
      byDefault=False. This avoids installing packages with no
      components on the system. (CNY-774)
    * Previously, Java files that have no discoverable provided or
      required interfaces (for example, due to EAR dependencies)
      caused a traceback.  Conary now handles this case correctly and
      does not traceback.
    * Merging when the current version is already based on the parent
      version now gives an error message instead of writing out an
      incorrect CONARY file (CNY-968)

  o Bug Fixes:
    * Erases of critical troves is no longer considered a reason to
      restart Conary.
    * A bug triggered when a critical update of a trove depended on an
      erase has been fixed.
    * A bug that caused changesets to be invalidated from the
      changeset cache when signatures were not modified by
      setTroveSigs() has been fixed.
    * A bug that caused an Internal Server Error (ISE) when attempting
      to browse the files in a shadowed component via the Conary
      repository browser has been fixed. (CNY-926)
    * A bug introduced 1.0.32 that affected the ability to update two
      troves due to the same broken dependency when using
      "resolveLevel 2" has been fixed.  This bug affected the ability
      to simply run "conary update conary" when conary-build and
      conary-repository will both installed. (CNY-949)
    * Conary will now display config lines that are equivalent to the
      default configuration value but are set explicitly by the
      user. (CNY-959)
    * Specifying "includeConfigFile" within a context will now include
      the file also within that context. (CNY-622)
    * A memory leak in conary.lib.misc.depSplit() has been fixed.
    * The client no longer loops forever trying to create
      cross-repository relative changesets when the trove is missing
      from one of the repositories. (CNY-948)
    * Repositories no longer return empty troves when
      createChangeSet() is called on troves which are referenced
      within the repository but present on a remote repository.
      (CNY-948)
    * Repository queries no longer return matches for troves which are
      referenced by groups but are not present in the
      repository. (CNY-947)
    * Specifying a root (through conaryrc configuration or the
      "--root" command line parameter) that is not a directory no
      longer results in an unhandled exception. (CNY-814)
    * Renaming and changing a source file no longer results in
      tracebacks on "cvc update" and "cvc merge" (CNY-944, CNY-967)

Changes in 1.1.6:
  o Client Changes:
    * The "cvc" and "conary" command line programs have new command
      line argument aliases.  They accept "-r" as an alias for
      "--root" and "-c" as an alias for "--config".  Commands that
      accept "--info" now accept "-i" as an alias.
    * Contexts can now override any configuration option. (CNY-812)
    * The meaning of the "--components" command line option has
      changed to be more intuitive.  For example, "conary q
      --components" will show all the components for all packages,
      indented as expected. (CNY-822)

  o Build (cvc) Changes:
    * "cvc commit -m'commit message'" is now accepted.  Previously, a
      space was required between the -m and the message.
    * Permissions are now preserved by tar when extracting a tar
      archive added with r.addArchive().
    * The Requires policy now parses pkg-config files more reliably.
    * "cvc cook" now has a "--download" option, which fetches the
      applicable sources from upstream or from the repository and then
      stops. (CNY-837)
    * If cooking a group results in conflicts, the error message will now
      show you the reason why the troves in conflict were included in the
      group. (CNY-876)
    * A new r.addCopy() command is now available to group recipes.  It
      performs the actions required to create a new group, add all of
      the troves from a different group, and add the new group to the
      current group. (CNY-360)
    * In a group recipe, if r.replace() or r.remove() does nothing, a
      warning message is given unless the keyword allowNoMatches is
      used. (CNY-931)
    * In a group recipe, if r.replace() would match against a package
      included inside another group that you are not building, conary
      will warn that replace cannot possibly do anything and will
      suggest using r.addCopy() to resolve the problem. (CNY-360)
    * The Autoconf() build action now enforces buildRequirements of
      automake:runtime and autoconf:runtime if used. (CNY-672)
    * All build actions that enforce buildRequires additions now report
      them through the reportMissingBuildRequires summary policy.

  o Optimizations:
    * Retrieving a large number of troves without files from the local
      database has been sped up by 30%. (CNY-907)
    * On one test machine: "conary q --troves" is 2 times
      faster. "conary q", "conary q --deps" and "conary q --info" are
      30% faster.  "conary q --troves --recurse" is 4-6 times faster.

  o Bug Fixes:
    * r.Replace() no longer fails when a glob matches a dangling
      symlink.  It now reports that no action is taking on the
      dangling symlink due to it being a non-regular file.  This is
      the same behavior as running r.Replace() on non-dangling
      symlinks.

Changes in 1.1.5:
  o Optimizations
    * Duplicate trove instantiations have been removed. Build requires are
      no longer thawed out of abstract change sets, and methods were added
      to get dependency and path hash information directly from trove
      change set objects. These changes combined for a 50% speedup on
      update --info of a large group into an empty root and saved a few
      megs of memory as well (CNY-892)
    * The changes in the previous version of Conary in how XML-RPC
      responses are decompressed actually made Conary slower.  These
      changes have been reverted.

  o Build (cvc) Changes:
    * The Requires() policy now reads pkg-config files and converts the
      "Requires:" lines in them into trove dependencies, removing the
      need to specify those dependencies manually. (CNY-896)
    * Files in /etc/conary/macros.d/ are now loaded in sorted order
      after initial macros are read from /etc/conary/macros. (CNY-878)

  o Bug Fixes:
    * Conary now runs tagscripts correctly when passed a relative root 
      parameter (CNY-416).
    * cvc log now works when there are multiple branches matching for the
      same trove on the same label.
    * Fixed resolveLevel 2 so that it does not try to update packages that
      are already a part of the update. (CNY-886, CNY-780)
    * Fixed resolveLevel 2 so that it does not repeatedly try to perform 
      the same update. (CNY-887)
    * cvc cook | less now leaves less in control of the terminal. (CNY-802)
    * The download thread terminating during an update is now a fatal
      error.
    * The web interface to a conary repository will now print an error
      message instead of a traceback when adding an entitlement class
      with access to a group that does not exist.
    * Parent troves in repository changeset caches are now invalidated
      when a member trove is invalidated (CNY-746)
    * cvc cook group now limits the number of path conflicts displayed for 
      one trove to 10. (CNY-910)
    * Conary update now respects local changes when a group update occurs
      along with the update of the switched trove.  For example, switch
      foo to be installed from another branch instead of the default, 
      and then update foo and its containing group at the same time would
      cause conary to try to reinstall the original foo (resulting in path
      conflicts). (CNY-915)
    * loadRecipe now selects the most recent of two recipes available
      in the case where there are multiple choices due to label
      multiplicity. (CNY-918)

Changes in 1.1.4:
  o Client Changes:
    * Conary now restarts itself after updating critical conary
      components (currently, that consists of conary).  Hooks have
      been added for other components using the conary api to specify
      other troves as critical.  Also, hooks have been added for other
      components to specify a trove to update last. (CNY-805, CNY-808)
    * Conary now warns the user when they will be causing label
      conflicts - that is when an operation would cause two different
      branches of development for a single trove to end up with the
      same trailing label.  Since most conary operations are label
      based, such label conflicts can be confusing to work with and
      are almost never desireable - except in those few cases where
      they are necessary.  (CNY-796)
    * The conary repository client now retries when a DNS lookup of a
      server hostname fails with a "temporary failure in name
      resolution" error.

  o Optimizations
    * The getFileContents() and getFileVersions() server side calls
      have been optimized for faster execution.
    * The SQL query in getTroveList() has been sped up by a 3-5x factor.
    * dbstore now has support for executemany()
    * Inserts into local database now use executemany().

  o Server Changes
    * Several SQL queries have been updated for PostgreSQL compatibility

  o Build (cvc) Changes:
    * The "cvc add" command no longer assumes files it doesn't know to
      be binary are text files; there are lists for both binary and
      text types, and files which are added which aren't in either
      list need to be added with "--text" or "--binary". (CNY-838)
    * A "cvc set" command has been added to change files between
      binary and text mode for files in source components.
    * The "cvc diff" command no longer tries to display the contents
      of autosource files. (CNY-866)
    * The "cvc annotate" command no longer displays pathIds in the
      error message for the specified path not being included in the
      source trove.  It displays the path name instead.
    * The "cvc annotate" command now gives an error when it is run on
      a binary file.
    * A "cvc refresh" command has been added.  It allows you to
      request that cvc fetch new upstream versions of files referenced
      by URL.  Thanks to Pavel Volkovitskiy for the initial
      implementation of this feature. (CNY-743)
    * The "cvc newpkg" command and the PackageSpec policy now disallow
      certain potentially confusing characters in trove
      names. (CNY-842)
    * The PythonSetup() build action has been modified to be more
      consistent with other build actions. The "setupName" paramater
      has been added, which can specify a command to run (defaults to
      "setup.py"). The first argument, similar to Configure(), passes
      arguments to the command being specified by setupName. (CNY-355)
    * The "cvc commit" command now recognizes .html, .css, .kid, and .cfg
      as extensions that identify text files. (CNY-891)
    * The PythonSetup build action has been modified to make it
      clearer what its "dir" and "rootDir" options specify. (CNY-328)

  o Bug Fixes:
    * Conary commands no longer perform an unnecessary database check
      on the local system. (CNY-571)
    * A bug that could allow conary to consider a no-op update as an
      install (and could result in tracebacks in some situations) has
      been fixed. (CNY-845)
    * If you've made a local modification to a package and then try to
      downgrade it later, Conary will now downgrade included
      components as well. (CNY-836)
    * The error message produced by "cvc cook" when a source component
      exists on multiple branches with the same trailing label has
      been improved. (CNY-714)
    * Error handling when manipulating entitlements via XML-RPC has
      been improved. (CNY-692)
    * The usage message displayed when running "conary changeset" has
      been corrected. (CNY-864)
    * Conary no longer tracebacks when a disconnected cook tries to
      load a superclass.  Conary also gives better messages when the
      loaded recipe has a traceback.  Thanks to David Coulthart for
      the core of this patch. (CNY-518, CNY-713)
    * A bug in soname dependency scoring has been fixed.  Dependency
      scoring when multiple sonames were being scored would simply use
      the value of the last soname, instead of the cumulative score.
      Note that the dependencies that did not match at all would still
      return as not matching, so this bug only affected Conary's
      ability to select the best match.
    * A bug in architecture dependency scoring has been fixed.
      Matching architectures are now counted as having a positive
      value, so that when performing dependency resolution on an
      x86_64 machine, troves that have flavor "is: x86_64 x86" will be
      preferred to those with flavor "is: x86".
    * The PythonSetup command ignored any C compiler macros that had
      been set.  The template has been changed to use them in the same
      way that Configure() uses them; as environment variables.
    * The warning message produced when r.Replace() refuses to modify
      a non-regular file now includes the path, as intended.
      (CNY-844)
    * A traceback that occurred when a resolveLevel 2 update resulted
      in a component being erased has been fixed. (CNY-879)
    * Conary now works around a possible threading deadlock when
      exceptions are raised in Threading.join().  The bug is in the
      standard Python threading library, and is fixed in 2.4.3.
      Conary will use a workaround when running under older versions
      of Python. (CNY-795)
    * Checks have been added to the XML-RPC transport system to see if
      an abort has been requested while waiting for a response from
      the server.  This allows the main thread to terminate the
      changeset download thread if it is waiting for an XML-RPC
      response from the server.  (CNY-795)
    * A bug in Conary's handling of an unusual case when multiple
      files being installed share the same content, and one of the
      files has been erased locally has been fixed.
    * A traceback that occurred when a manually removed file switches
      packages during an update has been fixed. (CNY-869)
    * When you remove a file and replace it with a directory, Conary
      now treats it as a removal. (CNY-872)
    * Conary's OpenPGP implementation now dynamically uses RIPEMD if
      it is available from PyCrpyto.  Some PyCrypto builds don't
      include RIPEMD hash support. (CNY-868)
    * A bug that allowed merging changesets with conflicting file
      contents for configuration files with the same pathId has been
      fixed.  Applying the resulting merged changeset caused
      IntegrityErrors.  (CNY-888)

  o Optimizations
    * The getFileContents and getFileVersions server side calls have
      been optimized for faster execution
    * The SQL query in getTroveList has been sped up by a 3-5x factor.
    * dbstore now has support for executemany()
    * Inserts into local database now use executemany().

  o Server Changes
    * Several SQL queries have been updated for PostgreSQL compatibility

Changes in 1.1.3:
  o System Update Changes:
    These changes make Conary much more robust when applying updates
    that move files from one package to another.

    * Components that modify the same files are now required to be in
      the same update job.  For example, if a file moves from
      component a:runtime to component b:runtime, the erase of
      component a:runtime and the install of component b:runtime will
      occur at the same time. (CNY-758).
    * Files moving between components as part of a single job are now
      treated as file updates instead of separate add/remove events.
      (CNY-750, CNY-786, CNY-359)

  o Client Changes:
    * The source component is now displayed in "conary rq --info"
      output.
    * Entitlements can now be passed into ConaryClient and
      NetworkRepositoryClient objects directly. (CNY-640)
    * Exceptions raised in callback functions are now issued as
      warnings and the current job is finished before
      existing. KeyboardInterrupts and SystemExits are handled
      immediately. (CNY-806)
    * The "--debug" command line flag now provides information that is
      useful to the end-user during the update process.  The
      "--debug=all" flag will provide output that is useful to conary
      developers.
    * The output of "--debug" has been modified when performing
      dependency resolution.  The output should be more helpful to end
      users.  Also rearranged the output given when dependencies
      fail. (CNY-779)
    * Config files and diffs are no longer cached in ram during installs;
      they are now reread from the changeset whenever they are needed
      (CNY-821)
    * Binary conflicts no longer cause a traceback in cvc update
      (CNY-644,CNY-785)

  o Optimizations
    On a test system, "conary updateall --info" is around 24% faster
    than previous versions of Conary.

    * The SQL query used to retrieve troves from the local database
      has been optimized.  The new code is nearly four times faster
      for operations like "conary q group-dist --info".
    * The SQL query in getTroveContainers() used to determine the
      parent package(s) and groups(s) of a set of troves as recorded
      in the local database has been optimized.  The new code is
      almost 95 times faster. (0.2 seconds versus 19 seconds)
    * The code in getCompleteTroveSet() that creates Version and
      Flavor objects from entries in the database now caches the
      created object.  This is approximately a 4.5 times speed
      up. (2.10 seconds versus 9.4 seconds)
    * The code in iterUpdateContainerInfo has had similar version
      and flavor caching optimizations that make the code about 
      2.5 times faster (from 10 seconds to 4 seconds).

  o Server Changes:
    The Conary repository server now sends a InvalidClientVersion
    exception when a conary 1.0.x client attempts to manipulate an
    entitlement through addEntitlement() or deleteEntitlement().

  o Build (cvc) Changes:
    * "cvc merge" and "cvc update" are now more verbose when
      patching. (CNY-406)
    * "cvc clone" now requires that you specify a message when cloning
      source components unless you specify --message.  It also gives
      more output about what it is doing (CNY-766, CNY-430).
    * "cvc clone" now has a --test parameter that runs through all
      steps of cloning without performing the clone.  --info is now
      more lightweight - it no longer downloads all of the file
      contents that would be cloned.
    * "cvc clone" now has a --full-recurse parameter that controls how
      recursion is performed.  Cloning a group no longer recurses by
      default.  The only way that a recursive group clone could
      succeed is if all troves in the group came from the same branch.
      This is almost never the case.
    * The "cvc cook" command now prints the flavor being built,
      as well as the version. (CNY-817)
    * The command line argument parsing in "cvc" has been modified.
      To use the "--resume" command line argument to specify that you
      wish to resume at a particular location, you must use
      "--resume=<loc>".  "--resume <loc>" will not work anymore.  This
      removes an ambiguity in how we parse optional parameters in
      Conary.
    * The PythonSetup build action no longer provides the older
      --single-version-externally-managed argument, and instead
      provides the --prefix, --install-purelib, --install-platlib,
      and --install-data arguments, which can be overridden with the
      purelib, platlib, and data keyword arguments, respectively.  This
      allows it to work correctly with a greater number of packages.
      It also provides the option of providing a "purePython=False"
      argument for python packages that mix architecture-specific
      and architecture-neutral files, and tries to automatically
      discover cases when it should be provided. (CNY-809)
    * Python dependencies were previously incorrectly calculated
      for certain module path elements added in some Python C
      code (for example, contents of the lib-dynload directory);
      these errors are now resolved by using external python
      to find system path elements. (CNY-813)
    * /etc/conary/mirrors/gnu has been added to enable mirror://
      references to the GNU mirror system.
    * The GNU mirror list was then significantly expanded and
      re-sorted.  (CNY-824)
    * /etc/conary/mirrors/cpan has been added to enable mirror://
      references to the Comprehensive Perl Archive network mirror
      system.
    * In group recipes, the methods r.add(), r.addAll(), and
      r.addNewGroup() have been modified to accept the use= parameter,
      which defaults to True (CNY-830).

  o Bug Fixes:
    * A bug that caused a traceback in the web interface when a
      non-admin user attempts to manage their entitlement classes has
      been fixed. (CNY-798)
    * "conary rq" (with no arguments) no longer hides troves if the
      flavor that matches the system flavor is not built for the
      latest version. (CNY-784)
    * "cvc cook" now displays the correct label of the thing it is
      building, even when it is not the build label.
    * Running "cvc update" in a directory that has been created with
      "cvc newpkg" but has not yet been committed to the repository
      will now fail with an appropriate error message instead of
      displaying a traceback. (CNY-715)
    * Conary can now apply updates that change a file that is not a
      directory to a directory.
    * Currently version objects are cached to optimize Conary.
      Unfortunately, version objects are mutable objects.  That means
      that if two different pieces of code are given the same version
      object, modifications made by one part of the code could affect
      the other inadvertently.  A warning message has been added to
      the version object when setting or resetting timestamps to make
      developers aware of the problem.  Developers should copy the
      version object before calling setTimeStamps(),
      resetTimeStamps(), incrementSourceCount(), or
      incrementBuildCount() on it.  When creating a version object
      from a string and time stamp set, use the timeStamps= keyword
      argument to versions.VersionFromString() to avoid the copy.  In
      a later version of Conary, version objects will be immutable.
      New methods will be introduced that return new modified objects.
    * Conary no longer hangs waiting for the download thread when an error
      occured in the download thread which caused it to terminate.
    * "conary migrate" now returns an error much earlier if you are
      not using interactive mode. (CNY-826)
    * Files removed from troves (most often by --replace-files) are now
      properly skipped on updates to that trove when the file didn't change
      between versions. (CNY-828)
    * includeConfigFile now gives a much better error message when it
      cannot include a config file. (CNY-618)

Changes in 1.1.2:
  o Bug Fixes:
    * Conary now removes sources from the lookaside before unpacking SRPMs to
      ensure that the source referenced from the SRPM is actually contained in
      the SRPM. (CNY-771)
    * Errors found in the recipe while checking in will now display file name
      and line number information along with the error found.
    * The trove browser no longer shows duplicate entries for multihomed
      repositories.
    * A bug that kept sqlite-based 64-bit mirrors from being used as a source 
      for further mirrors has been fixed.

  o Build Changes:
    * Conary no longer prints policy error messages three times; it
      now prints each error immediately when it is found, and then
      summarizes all policy errors once (instead of twice) at the
      end of the build process. (CNY-776)

Changes in 1.1.1:
  o Client Changes:
    * Migrate no longer replaces by default as if --replace-files was
      specified. (CNY-769)

  o Server Changes:
    * The log retrieval function now returns a HTTP_NOT_IMPLEMENTED
      (501) instead of a HTTP_NOT_FOUND (404) if the logFile
      directive is not configured.

  o Build Changes:
    * Conary now recognizes that pkgconfig finds its files in
      /usr/share/pkgconfig as well as /usr/lib*/pkgconfig. (CNY-754)
    * /etc/conary/mirrors/cran has been added to enable mirror://
      references to the Comprehensive R Archive Network. (CNY-761)

  o Bug Fixes:
    * Conary now resets the timeStamps in all cases when
      getSourceVersion is called (CNY-708).
    * SQLite ANALYZE locks the database after it is run, causing
      updates to fail.
    * A bug that caused lists such as installLabelPath in
      configuration files to be parsed incorrectly when more than one
      space was between list elements has been fixed
    * A bug that caused Locally changed files to no be marked properly
      in rollbacks that were stored locally (including rollbacks for
      locally built troves) has been fixed. (CNY-645)
    * A bug that could cause "cvc cook" to create groups that include
      components needed to resolve dependencies that are already
      included not-by-default has been fixed.
    * A bug that caused a traceback message when adding a user through
      the web interface has been fixed.

Changes in 1.1.0:
  o 1.1 Release Overview

    Conary 1.1.0 is the first version in the 1.1 series.  New
    functionality has been added to Conary that required modifications
    to the repository database schema and XML-RPC protocol.  A Conary
    1.1.x-compatible client is required to access many of the new
    features.  The XML-RPC interface includes version information so
    that old clients continue to work with new servers, and new
    clients continue to work with old servers.

    New Features:
      * Conary can now remove packages and components from a
        repository server.  This is a privileged operation and should
        not normally be used.  Only users with a special "can remove"
        ACL can remove from the repository.  As removing something
        from a Conary repository is an act of last resort and modifies
        repository internals, the command line option will not appear
        in the reference documentation.  rPath will assist users that
        need more information.
      * Conary can now query the repository by path.  Use
        "conary repquery --path /path/to/find" to find components that
        include a particular path.
      * Several enhancements were added to the entitlement management
        facilities in a Conary repository.
      * Conary can now redirect a group.

  Detailed changes follow:

  o Server Changes:
    * Entitlement keys were artificially limited to 63 characters in
      length.  This restriction has been raised to the max length
      permitted in the database column (255).
    * Entitlement classes can now provide access to multiple access
      groups (and updated the web UI to support that) (CNY-600)
    * addEntitlement() and deleteEntitlement() repository calls replaced
      by addEntitlements and deleteEntitlements calls.  These calls
      operate on more than one entitlement simultaneously.
    * Added getTroveLeavesByPath() and getTroveVersionsByPath(). (for
      CNY-74)
    * Conary now checks to ensure you have write access to all the
      things the client is trying to commit before you send them
      across the wire. (CNY-616)
    * deleteAcl() and listAcls() methods have been added to
      ConaryClient.

  o Client Changes:
    * "conary rq" now supports "--path", which allows you to search
      for troves in the repository by path. (CNY-74)
    * "conary rq" now has a "--show-removed" option that allows you to
      see removed trove markers.  A [Removed] flag will be displayed
      when the --trove-flags option is added.

  o Bug Fixes:
    * Conary now resets the timeStamps in all cases when
      getSourceVersion is called (CNY-708).
    * SQLite ANALYZE locks the database after it is run, causing
      updates to fail.
    * A bug that caused lists such as installLabelPath in
      configuration files to be parsed incorrectly when more than one
      space was between list elements has been fixed
    * A bug that caused Locally changed files to no be marked properly
      in rollbacks that were stored locally (including rollbacks for
      locally built troves) has been fixed. (CNY-645)
    * A bug that could cause "cvc cook" to create groups that include
      components needed to resolve dependencies that are already
      included not-by-default has been fixed.

Changes in 1.0.27:
  o Client Changes:
    * A "files preupdate" tag script method has been Implemented which
      gets run before tagged files are installed or changed. (CNY-636)
    * A bug that could cause "--replace-files" to remove ownership
      from every file in a trove has been fixed. (CNY-733)

    * Multiple bugs where using "--replace-files" could result in the
      new file having no owner have been fixed. (CNY-733)
    * The logcat script now supports revision 1 log entries.
    * The logcat script is now installed to /usr/share/conary/logcat

  o Build Changes:
    * Improved handling of the "package=" keyword argument for build
      actions.  In particular, made it available to all build actions,
      removed double-applying macros to the package specification,
      and fixed failure in cases like "MakeInstall(dir=doesnotexist,
      skipMissingDir=True, package=...)". (CNY-737, CNY-738)
    * The lookaside cache now looks in the repository for local sources
      when doing a repository cook. (CNY-744)
    * The mirror:// pseudo-URL handling now detects bad mirrors that
      provide an HTML document instead of the real archive when a
      full archive name is provided; previously, it did so only when
      guessing an archive name.  Thanks to Pavel Volkovitskiy for this
      fix. (CNY-745)
    * The Flavor policy has been slightly optimized for speed.

  o Server Changes:
    * ACL patterns now match to the end of the trove name instead of
      partial strings (CNY-719)

  o Bug Fixes:
    * The Conary repository server now invalidates changeset cache
      entries when adding a digital signature to a previously mirrored
      trove.
    * A bug that caused the mirror code to traceback when no callback
      function was provided to it has been fixed. (CNY-728)
    * Rolling back changes when the current trove has gone missing from
      the server now causes the client to generate the changeset to apply
      based on the trove stored in the local database (CNY-693)

Changes in 1.0.26:
  o Build Changes:
    * When cooking a group, adding "--debug" to the "cvc cook" command
      line now displays detailed information about why a component is
      being included to solve a dependency. (CNY-711)
    * The mirror:// functionality introduced in Conary 1.0.25 had two
      small bugs, one of which prevented mirror:// pseudo-URLs from
      working.  These bugs are now fixed, thanks to Pavel
      Volkovitskiy. (CNY-704)
    * The "cvc cook" command now announces which label it is building
      at the beginning of the cook, making it easier to catch mistakes
      early. Thanks to Pavel Volkovitskiy for this fix. (CNY-615)
    * The source actions (addSource, addArchive, etc.) can now take
      a "package=" argument like the build actions do.  Thanks to
      Pavel Volkovitskiy for contributing this capability.  (CNY-665)
    * The "preMake" option had a bad test for the ';' character; this
      test has been fixed and extended to include && and ||.
      thanks to Pavel Volkovitskiy for this fix. (CNY-580)
    * Many actions had a variety of options (dir=, subdir=, and
      subDir=) for specifying which directory to affect.  These have
      been converted to all prefer "dir=", though compatibility
      with older recipes is retained by continuing to allow the
      subDir= and subdir= options in cases where they have been
      allowed in the past. Thanks to Pavel Volkovitskiy for this
      enhancement. (CNY-668)

Changes in 1.0.26:
  o Server Changes:
    * The Conary web interface now provides a method to rely solely on
      a remote repository server to do authentication checks. (CNY-705)
    * The ACL checks on file contents and file object methods have
      been improved. (CNY-700)
    * Assertions have been added to prevent redirect entries from
      being added to normal troves.
    * An assertion has been added to ensure that redirects specify a
      branch, not a version.
    * The server returns a new FileStreamsMissing exception when the
      client requests file streams with getFileVersion or
      getFileVersions and the requested file stream is not present in
      the repository database. (CNY-721)
    * getFileVersions() now raises FileStreamMissing when it is given
      invalid request.
    * getFileContents() now raises a new FileHasNoContents exception
      when contents are requested for a file type which has no
      contents (such as a symlink).

  o Bug Fixes:
    * A bug that could cause "conary updateall" to attempt to erase
      the same trove twice due to a local update has been fixed.
      (CNY-603)
    * Attempts to target a clone to a version are now caught.  Only
      branches are valid clone targets. (CNY-709)
    * A bug that caused Trove() equality checks to fail when comparing
      redirects has been fixed.
    * A bug that caused the flavor of a redirect to be store
      improperly in the repository database has been fixed.
    * The resha1 script now properly skips troves which aren't present
      in the repository.
    * Conary 1.0.24 incorporated a fix for CNY-684 to correct behavior
      when storing src.rpm files rather than their contents.  The fix
      worked for local builds but not for commits to repositories.
      Conary 1.0.26 includes a fix that corrects the behavior when
      committing to a repository as well. (CNY-684)
    * A bug that prevented flavored redirects from being loaded from
      the repository database has been fixed.
    * "Conary migrate" now will follow redirects. (CNY-722)

Changes in 1.0.25:
  o Build Changes:
    * The addArchive() source action will search for reasonably-named
      archive files based on the name and version if given a URL ending
      with a "/" character. Thanks to Pavel Volkovitskiy for the
      initial implementation. (CNY-671)
    * All source actions, when given a URL that starts with "mirror://",
      will search a set of mirrors based on files in the mirrorDirs
      configuration entry, with default files provided in the
      /etc/conary/mirrors/ directory. Thanks to Pavel Volkovitskiy for
      the initial implementation. (CNY-171)
    * Symbolic links are now allowed to provide a soname even if they
      reference an ELF file only indirectly through other symbolic
      links.  Previously, a symbolic link could only provide a soname
      if it directly referenced an ELF file. (CNY-696)

  o Bug Fixes:
    * A bug that caused unhandled exceptions when downloading the file
      contents needed for a distributed changeset in threaded mode has
      been fixed. This bug was introduced in 1.0.24. (CNY-701)

Changes in 1.0.24:
  o Server Changes:
    * The server binary access log can now be downloaded by an
      administrator by visiting the http://servername/conary/log
      URL. Once the log is accessed it is rotated automatically by the
      repository server. Subsequent accesses to the log URL will only
      yield log entries added since the last access. (CNY-638)
    * The Users and Groups tab in the web management UI is no longer
      highlighted when administrators change their passwords.

  o Client Changes:
    * A --what-provides option has been added to "conary query" and
      "conary repquery".
    * A bug that installed extra components of a package that is being
      installed instead of updated due to the existing package being
      pinned has been fixed. (CNY-682)

  o Build Changes:
    * When pulling files out of a src.rpm file, Conary now stores the
      src.rpm file itself in the repository rather than the files
      pulled from it. (CNY-684)
    * Mono dependency version mappings are now discovered in CIL policy
      .config files. (CNY-686)
    * The internal util.literalRegex() function has been replaced by
      use of re.escape(). (CNY-634)

  o Bug Fixes:
    * The Conary Repository web interface no longer returns a
      HTTP_FORBIDDEN (403) when a bad password is given by the user.
      This allows the user to re-try authentication.
    * The --signatures and --buildreqs flags now work with "conary
      showcs".  (CNY-642)
    * A bug in the NetworkRepositoryClient default pwPrompt mechanism
      has been fixed.
    * Error messages when entitlements fail to load have been
      improved. (CNY-662)
    * The repository client no longer caches repository access info
      when the attempt to access was unsuccessful. (CNY-673, affects
      CNY-578)
    * A bug that caused x86 flavored troves from being updated
      properly when using "conary updateall" on an x86_64 system has
      been fixed. (CNY-628)
    * A bug that caused migrate behavior to not respect pins when the
      pinned troves were set to be erased (CNY-680).
    * Calling r.ComponentSpec(':foo') works again; it is exactly
      equivalent to r.ComponentSpec('foo'). (CNY-637)
    * Calling r.Move() with only one argument now fails explicitly
      rather than silently doing nothing. (CNY-614)

Changes in 1.0.23:
  o API Additions:
    * The interface to create, list and delete access groups and
      modify the users therein through is now exposed though
      ConaryClient.
    * The interface to delete entitlement groups is now exposed
      through ConaryClient.

  o Client Changes:
    * "conary updateall" now accepts the --keep-required command line
      argument.
    * the mirror script now provides download/commit feedback using
      display callbacks like other conary commands
    * the excludeTroves config option will now keep fresh installs from
      happening when an update job is split due to a pinned trove.

  o Server Changes:
    * The repository database migration code now reports an error when
      trying to migrate old-style redirects.  The code to perform the
      migration is incomplete and creates invalid new-style
      redirects.  If you have a repository with old-style redirects,
      contact rPath for assistance with your migration. (CNY-590)

  o Bug Fixes:
    * Subdirectories within source components are now better supported.
      Specifically, different subdirectories with the same filename will
      now work. (CNY-617)
    * The util.literalRegex() function now escapes parenthesis characters.
      (CNY-630)
    * Manifest files now handle file names containing "%" characters.
      Fix from Pavel Volkovitskiy. (CNY-627)
    * Fixed a bug in migrate that caused its behavior to shift when migrating 
      to the same version that is currently installed.
    * Fixed a bug in the logcat script that caused the entitlement field to
      display the user information instead. (CNY-629)

  o Build Changes:
    * The r.addArchive() source action can now unpack Rock Ridge and
      Joliet ISO images, with some limitations. (CNY-625)

Changes in 1.0.22:
  o Client Changes:
    * Conary now has hooks for allowing you to be prompted for both name
      and password when necessary.
    * Conary will no longer report a traceback when trying to perform 
      dependency resolution against repositories that are not available.
      Instead, it will print out a warning. (CNY-578)

  o Build Changes:
    * It is now possible to set environment variables to use within
      Conary builds from within conary configuration files, using the
      new "environment" configuration item.  Thanks to Pavel
      Volkovitskiy for implementing this feature. (CNY-592)
    * In previous versions of Conary, calls to r.PackageSpec() would
      improperly override previous calls to r.ComponentSpec(); now
      the ordering is preserved.  Thanks to Pavel Volkovitskiy for 
      this fix. (CNY-613)

  o Bug Fixes:
    * A bug that would allow recursively generated changesets to
      potentially have missing redirect flags has been fixed.
    * A bug in redirect handling when the branch changed but the trove
      name didn't has been fixed - conary will do a better job of
      determining what jobs to perform in this situation. (CNY-599, CNY-602)
    * Errors relating to PGP now just display the error instead of causing 
      conary to traceback. (CNY-591)
    * Conary sync on a locally cooked trove will no longer traceback (CNY-568)
    * --from-file and sync now work together.
    * An AssertionError that was occasionally reached by incorrect repository
      setups is now a ConaryInternalError
    * A bug when updating to a locally cooked trove when the user had 
      manually removed files has been fixed. (CNY-604)
    * CONARY files that are not accessible will no longer cause conary to
      traceback when trying to read context from them. (CNY-456)
    * signatureKeyMap configuration entries are now checked to ensure
      they are valid. (CNY-531)

Changes in 1.0.21:
  o Client Changes:
    * The "conary migrate" command has changed behavior significantly
      in order to make it more useful for updating a system to exactly
      match a different group.  However, this change makes it much
      less useful for updating normal systems.  "conary migrate"
      should not be used without first reading the man page
      description of its behavior.  The old migrate behavior is now
      available by using "conary sync --full".  "conary syncchildren"
      has been renamed to "conary sync", and its behavior has also
      been modified slightly as a result.  The old behavior is
      available by using "conary sync --current". Please read the man
      page for a full description of the "sync" command as well.  (CNY-477)

  o Build Changes:
    * A "package" keyword parameter has been added to build actions,
      which specifies the package and/or component to which to assign
      the files that are added (not modified or deleted) by that build
      action.  For example, r.MakeInstall(package="foo") will place
      all the new files installed by the MakeInstall action into the
      "foo" package.  Thanks to Pavel Volkovitskiy for contributing
      this capability.  (CNY-562)
    * A "httpHeaders" keyword parameter has been added to the
      r.addArchive(), r.addPatch(), and r.addSource() source actions
      so that headers can be added to the HTTP request.

  o Bug Fixes:
    * The r.addPatch() build action no longer depends on nohup to
      create a file in the current directory (a bug introduced in
      conary 1.0.19). (CNY-575)
    * Commits with missing files no longer traceback. (CNY-455)
    * A bug that caused "#!/usr/bin/env /bin/bash" to not be
      normalized to /bin/bash by the NormalizeInterpreterPaths policy
      has been fixed.
    * A bug that prevented Conary from being able to download files
      that contain '&' or ';' characters has been fixed.  This allows
      Conary to download sources from cgi-bin URLs.
    * "cvc merge" no longer fails to merge changes from the parent
      branch when the shadowed version doesn't exist on the parent
      branch.

Changes in 1.0.20:
  o Build Changes:
    * "jvmdir", "javadir", "javadocdir", and "thisjavadocdir" have
       been added to the default set of macros.
    * A r.JavaDoc() build action has been added.  It funtions
      exactly like the "r.Doc()" build action, except it coppies into
      "%(thisjavadocdir)s".
    * When the r.addArchive() source action attempts to guess the main
      directory in which to build, it now recognizes when when sources
      have been added in an order that defeats its algorithm and provides
      a helpful error message. (CNY-557)

  o Client Changes:
    * A --tag-script parameter has been added to the rollback
      command. (CNY-519)

  o Bug Fixes:
    * A bug in clone behavior that caused Conary to try to clone
      excessive troves has been fixed.  If you were cloning uphill
      from branch /a/b to /a, and a buildreq was satisfied by a trove
      on /a//c, Conary would try to clone the buildreq to /a as well.
      (CNY-499)
    * A bug in the "r.Ant()" and "r.JavaCompile()" build actions which
      caused the CLASSPATH variable to get mangled has been fixed.
    * A bug in 'r.ClassPath()' that caused a traceback has been fixed.
    * A bug that caused the "change password" tab to be displayed when
      browsing the repository via the web as an anonymous user has
      been fixed.
    * The web service code no longer permits the anonymous user to
      view the "change password" (/conary/chPassForm) form.
    * The r.addPatch() source action no longer hangs when presented
      with large patches, which fixes a bug introduced in Conary
      1.0.19.

Changes in 1.0.19:
  o API Change:
    * In order to fully represent empty flavors in Conary, a new Flavor
      object class has been added.  Previously, DependencySet objects
      were used to store flavor information.  Unfortunately it was not
      possible to distinguish "empty flavor" from "flavor not specified".
      When dealing with thawing frozen flavors, use ThawFlavor() instead
      of ThawDependencySet().  When testing to see if a flavor is empty,
      use the isEmpty() method of the flavor object.

  o Client Changes:
    * The default resolveLevel setting is now 2, this means that
      conary will try to update troves that would otherwise cause an
      update to fail.  See the conary man page for more details.
    * Multiple bugs have been fixed in interactive prompting for user
      passwords (CNY-466):
      - Password prompts are based on the server name portion of the
        label being accessed, not the actual hostname of the server
        (these are often different when repositoryMaps are used).
      - When no password callback is available, the operation will
        fail with an open error (which is identical to what would
        happen if no user name was present) instead of giving a
        traceback.
      - The download thread uses the passwords which the original
        thread obtained from the user.
      - The download thread is able to prompt for passwords from the
        user if distributed changesets require access to additional
        repositories.

  o Build Changes:
    * "r.Ant()", "r.JavaCompile()", and "r.ClassPath()" build actions
      have been added to support building java with conary.
    * "r.addPatch()" will now determine the patchlevel without users
      needing to add level= in the r.addPatch() call. The level
      parameter is still honored, but should not be needed.
    * "cvc cook --show-buildreqs" now displays build requirements
      inherited from parent recipe classes. (CNY-520)
    * The output of "cvc diff" and "cvc rdiff" can now be used as an
      input to patch when files are added between two versions. (CNY-424)
    * Use flags have been added for dom0 and domU.  They default to
      "sense prefernot".  The domU flag should be used to build
      binaries specific to Xen domU environments where special
      provisions are made for paravirtualization.  The dom0 flag
      should be used to build binaries specific to Xen dom0
      environments where special provisions are made for the
      hypervisor.  The existing "xen" flag should be used to build
      binaries specific to Xen which apply equally to Xen dom0 and
      domU environments.
    * Warning message for modes specified without an initial "0" have
      been improved to include the path that is affected. (CNY-530)

  o Server Changes:
    * Use the term Entitlement Class in all conary repository web interfaces
      replacing Entitlement Group.

  o Bugs Fixed:
    * The Conary Repository now returns an error to a client when
      committing duplicate troves that have an empty flavor. (CNY-476)
    * When checking out a source trove from a repository using
      "cvc checkout", the user is no longer warned about not being able
      to change the ownership of the files checked out.
    * A bug has been fixed in conary's determination of what troves
      had been updated locally.  This bug caused "conary updateall" to
      consider many x86 troves as needing to be updated separately
      instead of as a part of group-dist.  This could cause updateall
      failures. (CNY-497)
    * A bug that caused 'conary q tmpwatch:runtime --recurse' to traceback
      has been fixed (CNY-460)
    * Interactive mode now handles EOF by assuming it means 'no';
      thanks go to David Coulthart for the patch. (CNY-391)
    * Configuration settings in contexts can now be overridden from
      the command line. (CNY-22)
    * Redirect changesets now have primary troves, meaning they will
      display better when using "conary showchangeset". (CNY-450)
    * User's passwords are now masked when using "cvc context" (unless
      --show-passwords is specified). (CNY-471)
    * Removed excess output from commitaction which was caused by a
      change in option parsing code (CNY-405)

Changes in 1.0.18:
  o Client Changes:
    * Trying to shadow a cooked redirect now results in an error. (CNY-447)
    * A --keep-required option has been added to tell Conary to leave
      troves installed when removing them would break
      dependencies. This used to be the default behavior; Conary now
      issues a dependency error instead. (CNY-6)
    * "delete-entitlement" and "list-entitlements" options have been
      added to the "manageents" script.

  o Build Changes:
    * Python dependencies are now generated for .pyc files as well as
      for .py files. (CNY-459)

  o Server Changes:
    * Support for deleting entitlements, listing the entitlement
      groups a user can manage, and removing the ACL which lets a group
      manage an entitlement group has been added.
    * Entitlement management has been added to the Conary repository
      web interface. (CNY-483)

  o Bug Fixes:
    * The "list-groups" option to the "manageents" script has been
      corrected to list the groups the user can manage instead of the
      groups that user belongs to.

Changes in 1.0.17:
  o Client Changes:
    * Individual file removals performed by "conary remove" now create
      rollbacks. (CNY-7)
    * The repository mirroring client supports two new configuration
      options:
      - matchTroves is a regexp list that limits what troves will be
        mirrored based on the trove names;
      - recurseGroups takes a boolean value (True/False) which will
        cause the miror client to recurse through a groups and mirror
        everything that they include into the target repository.

  o Server Changes:
    * A single conary repository can host multiple serverNames. In the
      Conary repository's configuration file, the serverName directive
      can now specify a space separated list of valid server names
      which will be accepted and served from that repository. (CNY-16)

Changes in 1.0.16
  o Build Changes:
    * A check has been added to "cvc commit" that ensures a .recipe
      file exists in the CONARY state file.
    * Recipe classes can now set an "abstractBaseClass" class
      variable.  When set, Conary will not require a setup() method in
      the class.  This is used for creating superclass recipes where
      setup() methods are not needed.

  o Server Changes:
    * A new "entitlementCheckURL" configuration option has been added.
      This is a hook that allows external validation of entitlements.
    * The Conary Repository web interface look and feel has been
      updated.  The interface will look incorrect unless
      conary-web-common 1.0 or later is installed.

  o Bug Fixes:
    * When running "cvc log" on a newly created source component, cvc now
      errors gracefully instead of tracing back. (bz #863)
    * Conary now changes to the / directory before running tag
      scripts. (bz #1134)
    * "cvc co foo=invalidversionstring" now gives a more helpful error
      message. (bz #1037)
    * Cloning binary troves uphill now correctly checks for the source
      trove uphill.
    * A bug that would cause "conary migrate" to raise a KeyError when
      updating a group that referenced the same trove twice (through
      two subgroups) has been fixed.
    * A bug that caused miscalculations when determining whether a
      shadow has been modified has been fixed.
    * A number of bugs affecting resetting distributed changesets have
      been fixed.
    * A bug in the MySQL dbstore driver that caused the wrong
      character encoding to be used when switching databases has been
      fixed.
    * A bug where running updateall when one of the two groups that
      reference a trove has no update caused an erase of that trove to
      be requested has been fixed (CNY-748).

Changes in 1.0.15
  o Client Changes:
    * When writing files as non-root, Conary will no longer create
      files setuid or setgid unless the uid/gid creating the file
      matches the username/groupname in the package.
    * Conary now checks the rollback count argument for non-positive
      numbers and numbers greater then the number of rollbacks
      available. (bz #1072)
    * The entitlement parser has been reimplemented using expat
      instead of a hand-coded parser.  A correctly formatted
      entitlement file should now be enclosed in an
      <entitlement></entitlement> element.  Conary will continue to
      work with files that do not contain the toplevel <entitlement>
      element.

  o Build Changes:
    * Support has been added for recipe templates.  Now when running
      "cvc newpkg", cvc will automatically create a recipe from a
      template specified by the recipeTemplate configuration
      option. (bz #671, #1059)
    * Policy objects can now accept globs and brace expansions when
      specifying subtrees.
    * Cross-compile builds now provide CONFIG_SITE files to enable
      cross-compiling programs that require external site config
      files.  The default site config files are included.
    * The "cvc checkout" command can now check out multiple source
      troves in a single invocation.

  o Server Changes:
    * An "externalPasswordURL" configuration option has been added,
      which tells the server to call an external URL for password
      verification.  When this option is used, user passwords stored
      in the repository are ignored, and those passwords cannot be
      changed.
    * An authentication cache has been added, which is enabled by
      setting The authCacheTimeout configuration to the number of
      seconds the cache entry should be valid for.

  o Bug Fixes:
    * A bug that caused using groupName parameter with r.replace() to
      traceback has been fixed. (bz #1066)
    * Minimally corrupted/incorrect conary state files will no longer cause 
      conary to traceback. (bz #1107)
    * A bug that prevented upload progress from being displayed when
      using "cvc commit" has been fixed. (bz #969)

Changes in 1.0.14:
  o Client Changes:
    * Conary now creates shadows instead of branches when cooking onto
      a target label.  This means, for example, that local cooks will
      result in a shadow instead of a branch.
    * Conary now creates shadows on the local label when creating rollbacks
      instead of branches.
    * The branch command has been removed.  Any potential branch should be 
      done with a shadow instead.
    * The verify command now shows local changes on a local shadow instead
      of a local branch
    * Local changesets create diffs against a local shadow (instead of
      a branch) and --target for the commit command retargets to a shadow
    * User conaryrc entries are now searched from most specific target to
      least specific (bz #997)
    * A fresh install of a group will cause all of its contained components 
      to be installed or upgraded as well, without reference to what is 
      currently installed on your system -- no trove will be skipped because
      it is referenced by other troves on your system but not installed.
    * Changeset generation across distributed shadows now force file 
      information to be absolute instead of relative when the files are on
      different servers, eliminating server crosstalk on source checkin and
      when committing local changesets. (bz #1033)
    * Cvc merge now takes a revision, to allow you merge only up to a certain
      point instead of to head.

  o Server Changes:
    * Removed the ability for the server to log updates to its contents
      store (mirroring has made this capability obsolete)
    * logFile configuration directive now logs all XML calls
    * Split user management out from core authorization object
    * All user management calls are based on user and group names now
    * The user management web interface for the repository now allows
      the administrator to enable and disable mirroring for groups

  o Bug Fixes:
    * Conary will not traceback if you try to update to a trove with a name
      that matches a filesystem path that you don't have access to (bz #1010).
    * Conary will not raise an exception if a standard config file (~/.conaryrc,
      for example) exists but is not accessible.
    * cvc no longer allows . and .. to be added to source troves (bz #1014)
    * cvc remove handles removing directories (bz #1014)
    * conary rollback no longer tracebacks if you do not have write access to
      the conary database.
    * deeply shadowed versions would fail when performing some version 
      operations.  This caused, for example, local cooks of shadowed troves
      to fail.
    * using loadInstalled with a multiarch trove no longer tracebacks (bz #1039)
    * group recipes that include a trove explicitly byDefault False could result
      in a trove when cooked that had the components of that trove byDefault
      True.
    * Stop sending duplicate Host: headers, proxies (at least squid) mangle 
      these into one host header, causing failures when accessing rbuilder
      repositories that depend on that host header (bz #795)
    * The Symlink() build action should not enforce symlinks not
      dangling, and should instead rely solely on the DanglingSymlinks
      policy.
    * A bug that caused conary to treat a reference as an install when it
      should have been an update due to a miscalculation of what local updates
      had been made on the system has been fixed.

Changes in 1.0.13:
  o Client Changes:
    * A new "conary migrate" command for updating troves has been
      added.  "conary migrate" is useful for circumstances when you
      want to update the software state on a system to be synchronized
      with the default state of a group.  To do this, "conary migrate"
      calculates the changeset required to: 1) update the trove (if an
      update is available); 2) install any missing included troves; 3)
      synchronize included troves that have a mismatched version; 4)
      remove any referenced troves that are not installed by default.
    * The includeConfigFiles configuration directive now accepts http
      and https URLs.  This allows organizations to set up centralized
      site-wide conary configuration.
    * Conary now gives a more detailed error message when a changeset
      attempts to replace an empty directory with a file and
      --replace-files is not specified.

  o Build Changes:
    * The addSource source action will now replace existing files,
      rather than replacing their contents.  This implies that the
      mode of the existing file will not be inherited, and an
      existing read-only file will not prevent addSource from
      working.
    * The internal setModes policy now reports "suid/sgid" only for
      files that are setuid or setgid, rather than all files which
      have an explicitly set mode.  (bz #935)
    * TagSpec no longer will print out ignored TagSpec matches twice,
      once for tags specified in the recipe, and once for tags
      discovered in /etc/conary/tags/*.  (bz #902)
    * TagSpec will now summarize all its suggested additions to
      buildRequires in a single line.  (bz #868)
    * A new reportMissingBuildRequires policy has been added to summarize
      all suggested additions to buildRequires in a single line at the
      end of the entire build process, to make it easier to enhance the
      buildRequires list via cut-and-paste.  (bz #869)

  o Bug Fixes:
    * A bug that caused conary to traceback when a file on the file
      system is owned by unknown uid/gid has been fixed.  Conary will
      now print an error message instead.  (bz #977)
    * A bug that caused conary to traceback when an unknown Use flag
      was used when cooking has been fixed.  Previously, "cvc cook
      --flavor 'foobar'" would create a traceback.  Conary now says
      'Error setting build flag values: No Such Use Flag foobar'.
      (bz #982)
    * Pinned troves are now excluded from updateall operations.
      Previously conary would try to find updates for pinned troves.
    * Conary now handles applying rollbacks which include overlapping
      files correctly.  Previously --replace-files was required to
      apply these rollbacks.
    * the config file directive includeConfigFile is no longer case sensitive 
      (bz #995)

Changes in 1.0.12:
  o Client changes:
    * The rollback command now applies rollbacks up to and including
      the rollback number specified on the command line. It also
      allows the user to specify the number of rollbacks to apply
      (from the top of the stack) instead of which rollback to
      apply. (bz #884)
    * Previously, the code path for installing files as part of a new
      trove required an exception to be handled.  The code has been
      refactored to eliminate the exception in order to reduce install
      times.

  o Build Changes:
    * The cvc command now has a --show-buildreqs option that prints all
      build requirements.  The --no-deps argument for cvc has been
      aliased to --ignore-buildreqs for consistency.

  o Bug Fixes:
    * Installing into a relative root <e.g. --root foo> when running
      as root no longer generates a traceback. (bz #873)
    * Replaced files are now stored in rollbacks. (bz #915)
    * File conflicts are now also detected via the database, not just
      via real file conflicts in the filesystem.
    * A bug that resulted in multiple troves owning a file has been fixed.
    * Rollbacks of troves that were cooked locally will no longer
      raise a TroveIntegrityError.
    * The "conary remove" command no longer generates a traceback when
      the filename given cannot be unlinked. (bz #887)
    * The missing usage message displayed when "cvc" and "conary" are
      run with no command line arguments has been restored.
    * Rollbacks for initial contents files didn't work; applying
      rollbacks now ignores that flag to get the correct contents on
      disk. (bz #924)
    * The patch implementation now properly gives up on patch hunks
      which include changed lines-to-erase, which avoids erasing lines
      which did not appear in the origial version of the file. (bz
      #949)
    * Previously, when a normal error occurred while prepping sources
      for cooking (extracting sources from source archives, for
      example), conary would treat it as a major internal error.  Now
      the error message is simply printed to the screen instead.
    * A typo in a macro will now result in a more helpful error
      message.
    * A bug that caused a traceback when performing "conary rq" on an
      x86_64 box with a large installLabelPath where only an x86
      flavor of a trove was available on one label in the
      installLabelPath has been fixed (bz #961).
    * Conary no longer creates a rollback status file when one isn't
      needed.  This allows /var/lib/conarydb to be on read-only media
      and have queries continue to work/.
    * Reworked "conary remove" to improve error messages and fix
      problems with multiple files being specified, broken symlinks,
      and relative paths (bz #853, #854)
    * The mirror script's --test mode now works correctly instead of
      doing a single iteration and stopping.

Changes in 1.0.11:
  o Client Changes:
    * Conary will now allow generic options to be placed before the command
      you are giving to conary.  For example, 'conary --root=/foo query'
      will now work.
    * the remove command no longer removes file tags from files for no good 
      reason
    * rollbacks now restore files from other troves which are replaced as part
      of an update (thanks to, say, --replace-files or identical contents)
    * --replace-files now marks files as owned by the trove which used to
      claim them
    * You can now kill conary with SIGUSR1 to make conary enter a debugger
      when you Ctrl-C (or a SIGINT is raised)
    * --debug-all now enters a debugger in more situations, including option
      parsing fails, and when you hit Ctrl-C.
    * added ccs2tar, which will convert most absolute changesets (like those
      that cook produces) into tarballs
    * Troves now don't require dependencies that are provided by themselves.
      As troves are built with this new behavior, it should significantly speed
      up dependency resolution.
    * added a script to recalculate the sha1s on a server (after a label
      rename, for instance)
    * added a script to calculate an md5 password (for use in an info recipe,
      for example)

  o Build Changes:
    * Conary now supports a saltedPassword option to r.User in user info-
      packages.  Full use of this option will require that a new shadow package
      be installed.

  o Bug Fixes:
    * command-line configurations now override context settings

  o Build Changes:

Changes in 1.0.10:
  o Client Changes
    * Given a system based on rPath linux where you only installed
      !smp kernels, conary would eventually start installing smp
      kernels on your system, due to the way the update algorithm
      would determine whether you should install a newly available
      trove.  Conary now respects flavor affinity in this case and
      does not install the smp kernel.
    * Mirror configuration files can now specify uploadRateLimit and
      downloadRateLimit.
    * Updates utilizing changeset files are now split into multiple
      jobs properly, allowing changeset files which create users to
      work proprely.
    * "conary rollback" now displays progress information that matches
      the "conary update" progress information.
    * added --with-sources option for clone

  o Bug Fixes:
    * A bug that caused an assertion error when switching from an
      incomplete trove to a complete trove has been fixed.
    * A bug in perl dependencies that caused extra directories to be
      considered part of the dependency has been fixed.
    * A bug affecting updates where a pinned, partially installed
      package was supposed to be updated due to dependency resolution
      has been fixed.
    * A bug that prevented updates from working when part of a locally
      cooked package was replaced with a non-locally cooked component
      has been fixed.  The bug was introduced in Conary 1.0.8.
    * A bug that caused a segfault when providing an invalid type to
      StringStream has been fixed.
    * The troveInfo web page in the repository browser now displays
      useful error messages instead of traceback messages.  The
      troveInfo page also handles both frozen and non-frozen version
      strings.
    * A bug that caused conary to download unnecessary files when checking out
      shadow sources has been fixed.
    * A bug that caused "cvc rdiff" between versions of a trove that
      were on different hosts to fail has been fixed.
    * Fixed a bug when determining local file system changes involving a file 
      or directory with mtime 0.
    * The --signature-key option was restored

Changes in 1.0.9:
  o Client Changes:
    * A new dependency resolution method has been added which can be turned
      on by setting resolveLevel to 2 in your conarycfg:  If updating trove 'a'
      removes a dependency needed by trove 'b', attempt to update 'b' to
      solve the dependency issue.  This will allow 'conary update conary'
      to work as expected when you have conary-build installed, for example.
    * Switched to using more of optparse's capabilities, including --help
      messages.
    * One short option has been added, cvc -m for message.

  o Bug Fixes:
    * Recipes that use loadRecipe('foo') and rely on conary to look upstream
      to find their branch now work correctly when committing.
    * A bug affecting systems with multiple groups referencing the same troves,
      where the groups are out of sync, has been fixed.
    * the mirror client now correctly handles duplicate items returned in
      trove lists by older servers
    * A bug that caused the mirror client to loop indefinitely when
      doing a --full-trove-sync has been fixed
    * conary rq --trove-flags will now display redirect info even if you
      do not specify --troves (bug #877)
    * dep resolution now support --flavors --full-versions output (bug #751)
    * cvc merge no longer tracebacks if files were added on both upstream
      and on the shadow
    * admin web access for the server doesn't require write permission for
      operations which also require admin access (bug #833)
    * A bug that caused r.remove() in a group to fail if the trove being
      removed was recursively included from another group has been fixed.
    * Conary update tmpwatch -tmpwatch:debuginfo will now erase 
      tmpwatch:debuginfo.
    * An ordering bug that caused info packages to not be updated with their
      components has been fixed.
    * Updates will now happen in a more consistent order based on an
      alphabetic sort.
    * the repository server now handles database deadlocks when committing
       changesets
  o Server Changes:
    * getNewSigList and getNewTroveList could return troveLists with
      duplicate entries

  o Documentation Changes:
    * The inline documentation for recipes has been significantly
      improved and expanded, including many new usage examples.

Changes in 1.0.8
  o Client changes:
    * Conary will now replace symlinks and regular files as long as their
      contents agree (bug #626)

  o Bug Fixes:
    * An error in the method of determining what local changes have been 
      made has been fixed.

Changes in 1.0.7:
  o Client changes:
    * A better method of determining what local changes have been made to a
      local system has been implemented, improving conary's behavior when
      updating.

  o Bugfixes:
    * A bug that caused the user to be prompted for their OpenPGP
      passphrase when building on a target label that does not match
      any signatureKeyMap entry has been fixed.  Previously, if you
      had a signatureKeyMap entry for conary.example.com, and your
      buildLabel was set to conary.example.com@rpl:devel, you would be
      prompted to enter a passphrase even when cooking locally to the
      local@local:COOK label.
    * Dependency resolution will no longer cause a trove to switch
      branches.
    * If a component is kept when performing dependency resolution
      because it is still needed, it's package will be kept as well if
      possible.
    * "conary q --path" now expands symlinks found in the path to the
      file in question. (bug #855)
    * Committing a changeset that provided duplicate file streams for
      streams the server previously referenced from other servers no
      longer causes a traceback.
    * Conary's patch implementation how handles patches which are
      already applied. (bug #640)
    * A server error triggered when using long flavor strings in
      server queries has been fixed.

  o Build fixes:
    * Group cooking now produces output to make it easier to tell what
      is happening.  The --debug flag can be used to get a more
      detailed log of what troves are being included.

  o Server changes:
    * The server traceLog now logs more information about the
      repository calls


Changes in 1.0.6:
  o Repository changes:
    * The commitaction script now accepts the standard conary arguments
      --config and --config-file.

  o Bugfixes:
    * cvc merge on a non-shadow no longer returns a traceback (bz# 792),
      and cvc context foo does not return a traceback when context foo does
      not exist (bz #757)  Fixed by David Coulthart.
    * A bug that caused new OpenPGP keys to be skipped when troves
      were filtered out during mirroring has been fixed.
    * opening invalid changesets now gives a good error message instead of
      a traceback
    * removed obsolete changemail script
    * Exceptions which display fileId's display them as hex sha1s now
      instead of as python strings
    * A bug where including a redirect in a group that has autoResolve 
      caused conary to traceback has been fixed.
    * A bug that kept conary from prompting for your password when committing
      has been fixed.
    * A bug that randomized the order of the labels in the  installLabelPath 
      in some error messages has been fixed.

  o Build fixes:
    * The default ComponentSpec for :perl components now include files
      in site_perl as well as in vendor_perl.
    * Ruby uses /usr/share/ri for its documentation system, so all files
      in %(datadir)s/ri are now included in the default :doc ComponentSpec.

Changes in 1.0.5:
  o Performance improvements:
    * The use of copy.deepcopy() has been eliminated from the
      dependency code.  The new routines are up to 80% faster for
      operations like DependencySet.copy().
    * Removing files looks directly into the file stream of the file
      being removed when cleaning up config file contents rather than
      thawing the full file stream.
    * Getting a single trove from the database without files returned file
      information anyway
    * Trove.applyChangeSet() optionally skips merging file information
    * Cache troves on the update/erase path to avoid duplicate fetchs from
      the local database

  o Bugfixes
    * Installing from a changeset needlessly relied on troves from the 
      database having file information while processing redirects
    * Extraneous dependency cache checks have been removed from the
      addDep() path.
    * When removing files, conary now looks up the file flags directly
      in the file stream in order to clean up config file contents.
      Previously the entire file stream was thawed, which is much more
      resource intensive.

  o Build fixes:
    * r.addArchive() now supports rpms with bzip2-compressed payloads.

Changes in 1.0.4:
  o Performance improvements:
    * The speed of erasing troves with many dependencies has been
      significantly improved.
    * The join order of tables is forced through the use of
      STRAIGHT_JOIN in TroveStore.iterTroves() to work around some
      MySQL optimizer shortcomings.
    * An --analyze command line option has been added to the
      stand-alone server (server.py) to re-ANALYZE the SQL tables for
      MySQL and SQLite.  This can significantly improve repository
      performance in some cases.
    * The changes made to dependency string parsing were a loss in
      some cases due to inefficiency in PyArg_ParseTuple().
      Performance sensitive paths in misc.c now parse the arguments
      directly.

  o Bugfixes:
    * An Apache-based conary repository server no longer logs
      tracebacks in error_log when a client disconnects before all
      data is sent.
    * A bug that caused cross repository commits of changesets that involved
      a branched trove to fail in some cases has been fixed.
    * If an entitlement is used for repository access, it is now sent
      over HTTPS instead of HTTP by default.
    * The conary emerge command no longer attempts to write to the root
      user's conary log file.
    * conary showcs --all now shows not-by-default troves.
    * Previously, there was no way using showcs to display only the troves
      actually in a changeset - conary would by default access the repository
      to fill in any missing troves.  Now, you must specify the
      --recurse-repository option to cause conary to search the repository
      for missing troves.  The --trove-flags option will now display when a
      trove is missing in a changeset.
    * A bug that caused showcs --all to display file lists even when --ls
      was not specified has been fixed.
    * When mirroring, you are now allowed to commit a trove that does
      not have a SHA1 checksum set.  This is an accurate replication
      of the data coming from the source repository.
    * A bug affecting multiple uses of r.replace() in a group recipe has been
      fixed.
    * A bug that caused components not to be erased when their packages were 
      erased when a group referencing those packages was installed has been 
      fixed.

Changes in 1.0.3
  o Client changes:
    * Conary displays full paths when in the error message generated
      when it can't open a log file rather than leaving out the root 
      directory.

  o Performance improvements:
    * A find() class method has been added to StreamSet which enables
      member lookups without complete thawing.
    * The code path for committing filestreams to repositories now
      uses find() to minimize file stream thaws.
    * DBstore now supports precompiled SQL statements for SQLite.
    * Retrieving troves from the local system database no longer
      returns file information when file information is not requested.
    * Dependencies, dependency sets, StreamCollections, file
      dictionaries, and referenced file lists now use C parsing code
      for stream thawing.
    * Extraneous trove instantiations on the system update path have
      been eliminated.
    * Adding troves to the local database now uses temporary tables to
      batch the insertions.

  o Bugfixes:
    * A bug that caused a mismatch between file objects and fileIds
      when cloning a trove has been fixed.

Changes in 1.0.2:
  o Bugfixes:
    * A bug that caused redirects to fail to build when multiple
      flavors of a trove exist has been fixed.
    * A bug with cooking flavored redirects has been fixed.
    * The cvc command no longer enforces managed policy with --prep.
    * A bug that caused disttools based python packages to be built as
      .egg files has been fixed.  This bug was introduced in conary
      0.94.
    * A bug that prevented checking in a recipe that deleted policy
      has been fixed.
    * A bug that prevented entitlements from being recognized by an
      Apache conary repository server when no username and password
      were set for a server has been fixed.
    * A bug that prevented errors from being returned to the client
      if it attempts to add an invalid entitlement key or has
      insufficient permission to add the entitlement key has been
      fixed.  An InvalidEntitlement exception has been added.
    * A repository bug prevented the mirror client from obtaining a
      full list of new troves available for mirorring has been fixed.
    * A bug in cooking groups caused the groups resulting from an
      r.addAll() to not respect the original group's byDefault
      settings in some cases has been fixed.

Changes in 1.0.1:
  o Database schema migration
    * Over time, the Conary system database schema has undergone
      several revisions.  Conary has done incremental schema
      migrations to bring old databases in line with the new schema as
      much as possible, but some remnants of the old schema remain.
      When Conary 1.0.1 runs for the first time, the database will be
      reloaded with a fresh schema.  This corrects errors that can
      occur due to incorrect SQL data types in table definitions.  An
      old copy of the database will be saved as "conarydb-pre-schema-update".

Changes in 1.0:
  o Bugfixes
    * A bug that allowed a group to be installed before children of
      its children were installed has been fixed.  This ensures this
      if a an update is partially completed, it can be restarted from
      where it left off.
    * A bug in python dependencies that sometimes resulted in a plain 
      python: __init__ dependency has been fixed.
    * A bug that dropped additional r.UtilizeUser matches for a file after
      the first one has been fixed.
    * Accessing a repository with the wrong server name no longer
      results in an Internal Server Error.  The error is marshaled
      back to the client.

Changes in 0.97.1:
  o Bugfixes
    * A bug has been fixed that allowed the "incomplete" flag to be
      unset in the database when applying changesets of troves that
      have no "incomplete" flag.  This resulted in "StopIteration"
      exceptions when updating the trove.
    * A bug has been fixed in the code that selects the OpenPGP key
      to be used for signing changesets at cook time.

Changes in 0.97:
  o Client changes:
    * All troves that are committed to repository through commits,
      cooks, branches, shadows, and clones, now always have SHA1
      checksums calculated for them.
    * Trove objects now have a version number set in them.  The
      version number is increased when the data types in the Trove
      object are modified.  This is required to ensure that a Conary
      database or repository has the capability of storing all the
      information in a Trove.  All trove data must be present in order
      to re-calculate SHA1 checksums.  If a local system understands
      version 1 of the Trove object, and a repository server sends a
      changeset that contains a version 2 Trove, an "incomplete" flag
      will be set for trove's entry in the database.  When accessing
      that trove later for merging in an update, the client will go
      back and retrieve the pristine Trove data from the repository
      server so it will have all the data needed to preform three way
      merges and signature verification.

  o Repository changes:
    * Repositories will now reject commits whose troves do not have
      correct SHA1 checksums.

Changes in 0.96:
  o Client changes:
    * conary rq now does not use affinity by default, use --affinity to turn
      it on.  The rq --compatible-troves flag has disappeared.  Now 
      you can switch between displaying all troves that match your system 
      flavor and that match affinity flavor by switching between
      --available-troves with and without the --affinity flag.
    * conary q now displays installed, not by default troves by default,
      but skips missing troves.
    * Fixed an update bug where updating an x86 library on an x86_64 system
      would cause conary to switch other x86_64 components for that library
      to x86 versions.
    * update job output is compressed again
    * Fixed an update bug where if you had made a local change to foo, and then 
      updated a group that pointed to an earlier version of that trove,
      the trove could get downgraded

  o Other changes:
    * Mirroring now mirrors trove signature

Changes in 0.95:
  o Client changes:
    * The "conary verify" command now handles non-regular files with
      provides and requires (for example, symlinks to shared libraries
      that provide sonames).
    * The "conary showchangeset" command now takes --recurse and
      --no-recurse arguments.
    * All info-* packages are now updated in their own individual jobs;
      this is required for their dependencies to be reliable.
    * The conary syncchildren command now will install new packages
      when appropriate.

  o Repository changes:
    * Additional logging has been added to the repository server.
      Logging is controlled by the "traceLog" config file variable,
      which takes a logging level and log path as arguments.
    * Conary now detects MySQL Database Locked errors and will retry
      the operation a configurable number of times.  The "deadlockRetry"
      configuration variable controls the number of retries and
      defaults to 5.

  o Build changes:
    * Conary now uses site.py to find all possible correct elements of
      sys.path when generating python provides and requires.  Previously,
      new elements added via .pth files in the package being built would
      be ignored for that package.
    * The PythonSetup() build action now works properly with setup.py
      files that use "from setuptools import..." instead of "import
      setuptools".

  o Other changes:
    * The conarybugz.py script has been restored to functionality by
      moving to the conaryclient interface for accessing the
      repository.

Changes in 0.94:

  o Redirects no longer point to a specific trove; they now redirect
    to a branch. The client chooses the latest version on that branch
    which is compatible with the local system.

  o Bug Fixes
    * A bug in getNewTroveList() that could cause duplicate
      troves to be returned has been fixed.
    * A bug that caused a repository server running under Apache to
      fail with an Internal Server Error (500) when a client requested
      a changeset file that does not exist has been fixed.
    * Conary no longer displays an error when attempting to write to a
      broken pipe.  (bug #474)
    * Conary now respects branch affinity when moving from old-style
      groups to new-style groups.

  o Client changes:
    * The query/repquery/showcs command line options have been
      reworked.  See the conary man page for details.
    * When "cvc merge" is used to merge changes made on the parent
      branch with changes made on a shadow, conary now records the
      version from the parent branch that was used for the merge.
      This is required to allow conary to handle changing the upstream
      version on a shadow.  It is also useful for accounting
      purposes.  (bug #220)
    * "conary emerge" can now be performed on a recipe file.
      Previously you were required to emerge from a repository. (bug
      #526)
    * Progress is now displayed as conary applies a rollback. (bug #363)
    * Java, Perl, and Python dependencies are now enforced by default.

  o Build changes
    * PythonSetup() no longer passes the --single-version-externally-managed
      argument to setup.py when it uses distutils instead of setuptools.

Changes in 0.93:
  o Bug Fixes
    * A bug in the "conary verify" code sometimes resulted in an
      unhandled TroveIntegrity exception when local modifications were
      made on the system. (bug #507)
    * Usernames and passwords with RFC 2396 reserved characters (such
      as '/') are now handled properly. (bug #587)

  o Server changes
    * Standalone server reports warnings for unsupported configuration options
      instead of exiting with a traceback.
    * Compatibility for repositoryDir has been removed.
    * A bug caused queries for multiple flavors of the same trove
      to return incorrect results has been fixed.
    * Apache hooks now ignore IOErrors when writing changesets to the
      client.  These normally occur when the client closes the
      connection before all the data is sent.

  o Client changes
    * SHA1 checksums are now computed for source checkins and local
      change set commits.
    * Flavor affinity is now more relaxed when updating troves.  For
      example, if you have a trove with flavor that requires sse2 but
      your system flavor is ~!sse2, conary will only prefer troves
      with sse2 enabled instead of requiring it.

  o Build changes
    * PythonSetup() now correctly requires python-setuptools:python
      instead of python-setuptools:runtime.
    * Automatic python dependency provision now searches more directories
      to better support multilib python.
    * Conary now defaults to building in ~/conary/builds instead of
      /var/tmp/conary/builds, and caching in ~/conary/cache instead
      of /var/cache/conary.

Changes in 0.92:
  o Package Building Changes:
    * Conary policy has been split out into the conary-policy package.
      (Some policy was left in conary proper; it is needed for
      internal packaging work.)
    * Conary prints out the name of each policy as it runs, making it
      possible to see which policies take the most time.
    * BuildLog files no longer contain lines that end with \r.
    * A new 'emergeUser' config item has been added.  Conary will
      change to this user when emerging packages as root.
    * --no-deps is now accepted by 'conary emerge'.

  o Group Building Changes:
    * A bug has been fixed in dependency checking when using
      autoResolve where deleted weak troves would be included in
      autoResolve and depChecks.

  o Client changes:
    * Conary can now rate limit uploads and downloads.  The rate limit
      is controlled by the "uploadRateLimit" and "downloadRateLimit"
      configuration variables, which is expressed in bytes per second.
      Also, Conary displays the transfer rate when uploading and
      downloading.  Thanks to Pavel Volkovitskiy for these features.
    * The client didn't write config files for merged changesets in
      the right order, which could result in changesets which could
      not be committed to a repository.
    * Fixed a bug in the update code caused conary to behave
      incorrectly when updating groups.  Conary would install
      components of troves that were not installed.

  o General Bug Fixes
    * Conary did not include the trove sha1 in the troveinfo diff
      unconditionally.  This prevents clients from being able to
      update when a repository is forced to recalculate sha1
      signatures.

Changes in 0.91:
  o Bugfixes
    * A bug was fixed the code that freezes path hashes.  Previously,
      path hashes were not sorted in the frozen representation.  Code
      to fix the frozen path hashes in databases and repositories has
      beed added.
  o Build
    * added cleanAfterCook config that controls whether conary tries to
      clean up after a successful build

Changes in 0.90.0:
  o Code Structure/Architecture Changes:
    * Conary now has the concept of "weak references", where a weak reference
      allows conary to be able to recognize the relationship between a
      collection and the children of collections it contains.  This allows
      us to add several new features to conary, documented in Client and Build
      changes.
    * SQL operations have been migrated to the dbstore driver to allow
      for an easier switch of the database backends for the server side.
    * Various query and code structure optimizations have been
      implemented to allow running under MySQL and PostgreSQL.

  o Documentation Changes:
    * Added summaries about updateall in the conary man page and added
      information about the command-line options for conary rq.
    * Clarified behavior of "conary shadow --source-only" with respect to
      rPath bug #500.
    * Added synonyms for cvc and conary commands which have shortcuts
      (ex: checkout and co).
    * Added man page entry about cvc clone.

  o Package Building Changes:
    * Build logs now contain unexpanded macros, since not all macros
      may be defined when the build log is initially created.
    * The emerge command can now accept version strings.
    * The RemoveNonPackageFiles policy now removes fonts.cache*,
      fonts.dir, and fonts.scale files, since they are always
      handled by tag handlers.
    * The Make() build action can now take a makeName keyword argument
      for cases when the normal Make() handling is exactly right but
      a different make program is required (nmake, qmake, etc.).
    * The new PythonSetup() build action uses very recent versions
      of the python setuptools package to install python programs
      which have a setup.py that uses either the old disttools or
      new setuptools package.
    * fixed bug #bz470: loadInstalled('foo') will now work when you have
      installed a local cook of foo.

  o Group Building Changes:
    * add() now takes a "components" option.  r.add(<package>,
      components=['devel', 'runtime'])  will install <package>, but only the
      'runtime' and 'devel' components of <package> by default.
    * remove() can now 'remove' troves within child troves.
    * When a component is added, (either via r.add() or dep resolution)
      is automatically added as well (though not all its sibling components)
    * A new r.removeComponents(<complist>) command has been added.  It
      allows you to create a group where all devel components are
      byDefault False, for example: r.removeComponents(['devel',
      'devellib']).
    * The installPath used to build a group in is now stored in troveInfo.
    * r.addAll() now recurses through all the included groups
      and creates local versions of them as well by default.
    * A new r.replace(<name>, <newversion>, <newflavor>) command has
      been added.  It removes all versions of name from all groups in
      the recipe and replaces them with the version found by searching
      for newVersion, newFlavor.

  o Client Changes:
    * When committing source changes in interactive mode, conary will ask you
      you to confirm the commit.
    * A new configuration option, autoResolvePackages, tells conary to install
      the packages that include the components needed for dep resolution.
    * You can now install locally cooked groups.
    * If foo is a redirect to bar, and you run 'conary update foo' when
      foo is not installed on your system, conary will act as if you had
      typed 'conary update bar'.  Previously, it would act as if you had typed
      'conary update bar --no-recurse'.

  o Config Changes:
    * Conary config handling now supports comments at the end of config lines.
      # can be escaped by a \ to use a literal # in a configuration option.
    * Default macros used in cooking are now stored in /etc/conary/macros.
      The 'defaultMacros' parameter determines where cvc searches for macro
      definitions.
    * Conary configuration now searches for configuration files in 
      /etc/conary/conf.d/ after reading in /etc/conaryrc

  o Server Changes:
    * Creating changesets atomically moves complete changesets into place.
    * The contents store no longer reference counts entries.
    * Added support for trove marks to support mirroring.  A client
      can use a trove mark to ask the server for any trove that has
      been added since the last trove mark mirrored.
    * Added the hasTroves() interface to support mirroring.  This allows
      the mirror client to make sure that the target mirror does not
      already have a trove that is a candidate for mirroring from the
      source repository.
    * Added support for traceback emails from the repository server.
    * The repository contents store was reworked to avoid reading
      precompressed gzipped data twice (once to double check the uncompressed
      contents sha1 and once to copy the file in place).
    * We have changed the way schema creation and migration is handled
      in the repository code. For administrative and data safety reasons,
      schema upgrades and installs can be performed from now on only by
      running the standalone server (conary/server/server.py --migrate),
      thus avoiding race conditions previously created by having multiple
      Apache processes trying to deal with the SQL schema updates.

   o Command Changes
    * A new script that mirrors repositories has been added.  It is in
      the scripts/ directory in the source distribution of Conary.

Changes in 0.80.4:
  o Build Changes:
    * PackageRecipe has been changed to follow our change to split
      conary into three packages.
    * x86_64 packaging elimintated the conary:lib component to follow x86
      (those files now belong in conary-build:lib)

Changes in 0.80.3:
  o Client Changes:
    * The internal branch source and branch binary flags were changed
      to a bitmask.
    * The warning message printed when multiple branches match a cvc
      checkout command has been improved.
    * Only interactive mode can create binary shadows and branches, and
      a warning is displayed before they are created (since source branches
      are normally the right thing to use).

  o Build Changes:
    * Files in subdirectories named "tmp" are no longer automatically
      excluded from packaging, except for /tmp and /var/tmp.
    * DanglingSymlinks now traverses intermediate symlinks; a symlink
      to a symlink to a symlink will no longer confuse it.

Changes in 0.80.2:
  o Client Changes:
    * Bugs in "conary update foo=<old>--<new>" behavior have been
      fixed.
    * "cvc co foo=<label>" will now work even if you don't have a
      buildLabel set
    * "conary showcs" will now work more nicely with group changesets.
    * "conary showcs --all" no longer shows ids and sha1s.
    * We now never erase pinned items until they are explicitly unpinned.
    * "conary verify" and "conary q --diff" work again.
    * "conary q tmpwatch --components" will display the components
      installed for a package.
    * The pinTroves config item behavior has been fixed.  It now
      consistently pins all troves that match a pinTrove line.
    * When a trove is left on the system because of dependency resolution
      during an update, a warning message is printed.
    * Command line configuration, such as --config
      'buildLabel conary.rpath.com@rpl:devel', now overrides context
      configuration.

  o Server Changes:
    * The repository server now retries a request as an anonymous user
      if the provided user authentication information does not allow
      a client request to succeed.
    * When using "server.py --add-user" to add a user to a repository
      server, the user will only be given admin privileges if --admin
      is added to the command line.  Previously, all users added with
      server.py had admin privileges.  Additionally, if the username
      being added is "anonymous", write access is not granted.

  o Build Changes:
    * It is now possible for a recipe to request that specific
      individual requirements be removed from files using the
      exceptDeps keyword argument to r.Requires().  Previously
      you had to accept all the dependencies generated by r.Requires()
      or none of them.
    * r.Replace() now takes a lines=<regexp> argument, to match a line based
      on a regexp.
    * The EnforceJavaBuildRequirements policy has been added.  When
      you are packaging precompiled Java software where you have
      .class/.jar files but no .java files, you can use "del
      EnforceJavaBuildRequirements" to prevent this from policy from
      generating false positives.
    * The EnforceCILBuildRequirements policy has been added.
    * Enforce*BuildRequirements now warn when a package has requirements
      which they don't fulfill themselves and which are not fulfilled by
      the system database.  (for example, soname dependencies from linking
      against libraries that are not managed by Conary on the system.)
    * Automated Perl dependencies have been added, for both provides
      and requires.  They are not yet enforced, in order to give time
      to adapt while perl packages are being re-built.
    * The EnforcePerlBuildRequirements policy has been added.
      Failures found by this policy may be caused by packages on the
      system not having been rebuilt yet with Perl dependencies, but
      could also show bugs in the Perl dependency code.
    * Automated Python dependencies have been added, for both provides
      and requires.  Like Perl dependencies, they are not yet
      enforced.
    * The EnforcePythonBuildRequirements policy has been added, with
      the same caveats as EnforcePerlBuildRequirements.
    * Conary now writes more information about the build environment
      to the build log when cooking.
    * A bug that caused r.Requires('file:runtime') to create a file
      dependency on 'runtime' instead of trove dependency on
      'file:runtime' has been fixed.
    * Java dependencies now properly ignore array elements in all cases,
      removing false Java dependencies like "[[I" and "[[B".


Changes in 0.80.1:
  o Client Changes:
    * User names and passwords are no longer allowed in repository maps;
      "user" configuration entries must be used instead.
    * The clone command now allows you to clone a binary onto the same
      branch, without having to reclone the source.
    * The TroveInfo table on the client is getting corrupted with
      LoadedTrove and BuildReq entries for components.  These entries
      are only valid on packages.  Code was added to catch when this
      happens to aid debugging.  Additionally, Conary will
      automatically remove the invalid entries the first time 0.80.1
      is run.
    * Environment variables are expanded in paths in conary configuration files.
    * localcs now allows the version and flavor to be specified for a trove
    * conary scs --all now behaves the way it used to again
  o Build Changes:
    * Java dependency generation is now enabled; Java dependency enforcement
      is still disabled.
    * The skipMissingSubDir keyword argument now actually works correctly
      when the subdirectory is missing.
  o Common Changes:
    * Entitlement support has been added as an alternate method of
      authentication.

Changes in 0.80.0:
  o Client Changes:
    * The logic for defining updates across a hierarchy has been completely
      replaced. Instead of rigidly following the trove digraph, we flatten
      the update to choose how troves get updated, and walk the hierarchy
      to determine which updates to actually apply.
    * Dependency resolution could include troves which caused duplicate
      removals for the troves those included troves replace
    * Chroot handling was broken in 0.71.2 and prevented the user name
      lookup code for the chroot from exiting back out of the chroot
    * showchangeset on relative changesets now displays them as jobs.
    * query and queryrep now exclude components if they match their
      package name
    * Conary cleans up rollbacks when a changeset fails to apply.
      Previously, an invalid changeset was saved in the rollback
      stack, which made applying it impossible
    * Removed direct instantiation of NetworkRepositoryClient object; it
      should be created by calling ConaryClient
    * repositoryMap should not contain usernames and passwords now; user
      config file option should hold those instead (user *.rpath.org user pass)
    * If a user name is given without a password the password will be prompted
      for if the repository returns a permissions error
    * added --components parameter to q and rq to not hide components
    * conary update --full-versions --flavors now will work as expected
    * fixed a bug with conary erase foo=/branchname
    * When in multi-threaded mode, the download thread now checks to see
      if the update thread wants to exit.  This fixes many of the
      "timeout waiting for download thread to terminate" messages.
    * Fixed bug where conary erase foo --no-deps wouldn't erase a component
      of foo if it was required by something else
  o Build Changes:
    * Dependencies are now generated for Java .class and .jar files.
      They are not yet enforced, to give time to rebuild Java packages.
    * Java dependency generation has been turned off until 0.80.1 in
      order to wait until there is a deployed version of Conary with
      long dependency handling; some .jar files have so many
      dependencies that they overflowed dependency data structures.
    * CheckDesktopFiles now looks in /usr/share/icons for icons, and
      can find icon names without extensions specified.
    * Build actions which take a subDir keyword argument now also can
      take a skipMissingSubDir keyword argument which, if set to True,
      causes the build action to be skipped if the specified subdirectory
      does not exist.  By default, those build actions will now raise
      an error if the directory does not exist, rather than running in
      the wrong subdirectory as they did previously.
    * You can now cook a recipe that has a superclass that is defined
      locally but a has supersuperclass that is in the repository.  Similarly,
      if you have a superclass that is in the repository but a supersuperclass
      locally, conary will find that as well
    * r.Replace with parameters in the wrong order will now behave correctly
    * The automatic :config component for configuration files has been
      disabled because Conary does not handle files moving between
      troves, and config files were being re-initialized when packages
      were updated.
  o Code structure:
    * queryrep, query, showchangeset, and update --info all use the same
      code to determine how to display their data.  Display.py was changed
      to perform general display operations.
    * query.py added
    * added JobSource concept for searching and manipulating lists of jobs.
    * moved datastore.py into repository module
    * Stubs have been added for adding python and perl dependencies, and
      the stubs have been set to be initially ignored.
    * The internal structure for conary configuration objects has changed
    * A new DYNAMIC size has been added to the StreamSet object.  This will
      cause StreamSet to use either a short or long int to store the size
      of the frozen data that is included in a frozen StreamSet, depending
      on the size of the data being stored.

Changes in 0.71.2
  o Client Changes:
    * The update-conary option has been renamed updateconary per
      bugzilla #428
    * buildPath can be set in contexts
    * cvc co <foo> will work even if there are two foos on the same label with
      different branches.  In that case, it will warn about the older foo
      which it doesn't check out
    * Test mode didn't work for updates and erases which were split into
      multiple jobs
  o Build Changes:
    * Combined the EtcConfig and Config policies, and deprecated
      the EtcConfig policy.
    * All config files default to being put into a :config component.
      This is overridden by any ComponentSpec specifications in the recipe.
    * A use flag has been added for xen defaulting to 'sense prefernot'.  This
      flag should be used to specify flavors for xen domU builds where special
      provisions are made for paravirtualized domU.
    * Added new CheckDesktopFiles policy to catch some more common errors
      in .desktop files.  (For now, it looks for common cases of missing
      icons; more may be added over time.)
    * The Requires policy now interprets synthetic RPATH elements (passed in
      with the rpath= keyword argument) as shell-style globs that are
      interpreted relative first to the destdir and then to the system.

Changes in 0.71.1:
  o Server Changes
    * Added iterTroves() call which iterates over large numbers of troves
      much more efficiently than a single getTrove() call would.
    * Split out FileRetriever object to allow file information to be pulled
      from the repository inside of an iterTroves() loop
    * The web interface shows the troves contained in a group trove instead
      of trying to list all files in a group.
  o Client Changes
    * Config file options that take a path as a value now support ~ for
      home directory substitution
    * Trove.diff() returns a standard job list instead of the previous
      only-used-here format
    * /var/log/conary tracks all update, remove, rollback, and erase events
    * Progress output is simplified when stdout is not a tty (no line
      overwrites)
    * Tracebacks during logged commands get copied to the log
    * Code which checked to see if a shadow has been locally modified didn't
      work for shadows more than a single level deep
    * When you are installing from changesets using --from-files, other troves
      in the changesets can be used for dependency resolution
  o Build Changes (cvc)
    * Additional calls are emulated by the filename_wrapper for the
      r.Run calls.
  o Code Structure
    * Split build/recipe.py into several smaller files
    * Moved OpenPGP keyTable access up call stack so that it can now be
      accessed outside of kid templates.
    * Move epdb code into its own package

Changes in 0.71.0:
  o Code Structure
    * conary now imports all python modules from a toplevel "conary"
      module.  This prevents conary from polluting the module namespace.
  o Client Changes
    * Clone didn't handle shadow version numbers correctly (and could create
      inconsistent version numbers)

Changes in 0.70.5:
  o Client Changes
    * Files changing to config files across distributed repositories now works.
    * The update code uses more consistent use of trove sources, and only
      makes explicit calls to the repository if asked.  This should make it
      possible to create interesting update filters.
    * Clone updated sequences it was iterating over, which is generally
      a bad idea (and caused clone to commit inconsistent troves)
  o Build Changes (cvc)
    * Locally cooked filesets now include file contents, making the
      filesets installable.
    * Fileset cooks now retrieve all of the file objects in a single
      network request per repository.
    * The new NormalizeLibrarySymlinks policy runs the ldconfig program
      in all system library directories.  This ensures that all the
      same symlinks that ldconfig would create when the shlib tag handler
      runs are packaged.  It also warns if ldconfig finds missing files.
    * New argument to r.Run(): "wrapdir" keyword argument behaves much
      like "filewrap" but takes a string argument, which limits the scope of
      %(destdir)s relocation only to the directories under the specified
      wrapdir, which is interpreted relative to %(destdir)s.  Works best
      for applications that install under one single directory, such
      as /opt/<app>
    * Clone, branch, and shadow all take --info now instead of --test
    * ELF files that dlopen() libraries can now be provided with
      synthetic soname dependencies with
      r.Requires('soname: libfoo.so', '/path/to/file')
    * r.Requires now enforces that packages that require a file and
      include that required file must also explicitly provide it. (bz #148)
  o Server Changes
    * Packages added to the repository are checked to ensure the version and
      flavor of all referenced components are the same as for the package

Changes in 0.70.4:
  o Client Changes
    * The trove that satisfies a dependency that is broken by erase is
      now displayed in the "Troves being removed create unresolved
      dependencies" message.
    * Components are now displayed on the same line as their parent
      package in "conary update" output.
    * A new 'interactive' option has been added to conary configuration.
      When set to true, conary will display info about clone, branch,
      update, and erase operations, and then ask before proceding.
  o Build Changes (cvc)
    * The CompilePython action has been fixed to accept macros at the
      beginning of its arguments, fixing a bug new in Conary 0.70.3.
    * The Requires policy can now be given synthetic RPATH elements;
      this is useful when programs are only intended to be run under
      scripts that set LD_LIBRARY_PATH and so do not intrinsically have
      the information they need to find their libraries.
    * Added --test to clone, branch, and shadow commands
    * Clone now supports --skip-build-info for less rigid version checks
      on cloned troves
    * Fixed usage message to better reflect reality
    * Cloning to a branch which already has a version with a compatible
      flavor now works.
    * cpio archive files are now supported for r.addArchive()
  o Repository Changes
    * The repository now serves up stored OpenPGP keys as a "Limited
      Keyserver"; users can retrieve keys, but not search or browse them.
      The keys are available via /getOpenPGPKey?search=KEY_ID. This
      is meant only to allow conary to automatically retrieve OpenPGP
      keys used to sign packages.

Changes in 0.70.3:
  o Client Changes (conary)
    * Conary now works harder to avoid having separate erase/installs,
      instead preferring to link those up into one update when possible.
    * Conary configuration now supports contexts.  Contexts are defined in
      sections starting with a [<name>] line, and provide contextual
      configurations for certain variables, defined in the man page.  All
      configuration options after the [<name>] will be associated with that
      context, and will override the default configuration when that context
      is active.  The current context can be selected by using the --context
      parameter, or by setting the CONARY_CONTEXT environment variable.
    * 'conary config --show-contexts' will display the available contexts
  o Build Changes (cvc)
    * A local cook of a trove foo will ensure that the changeset created is
      installable on your local system, by making sure the version number
      created is unique.
    * The builddir is no longer allowed to appear in ELF RPATHs.
    * The build documentation strings have been significantly updated
      to document the fact that for most strings, a relative path
      is relative to the builddir, but an absolute path is relative
      to the destdir.
    * The ManualConfigure action now sets the standard Configure
      environment.
    * cvc will allow you to cook a trove locally even when you are unable
      to access the trove's source repository
  * Common Changes:
    * Version closeness was improperly measured for troves on different
      branches when then label structure was identical
  o Repository Changes
    * Repository now has a config flag called requireSigs. Setting it to
      True will force all troves to have valid package signatures.  Troves
      lacking this will be rejected.  Enabling this option prevents the
      generation of branches, shadows, or clones since these troves are not
      signed.  It is not recommended that this option be enabled until the
      infrastructure is in place to provide package signatures for all types
      of troves.

Changes in 0.70.2:
  o Client Changes (conary)
    * GnuPG compatible trust metrics for OpenPGP Keys now exists. This
      makes it possible for conary clients to refuse troves that
      aren't properly trusted. The metrics currently in place mimic
      gpg behavior.
    * Running "conary update" in a directory that does not exist no
      longer fails with an error (bugzilla #212).  Note that "cvc
      update" still requires that the current working directory exists
      of course.
    * HTTP error conditions are handled more gracefully when commiting
      a change set. (bugzilla #334)
    * conary more reliably sets a non-zero exit status when an error
      occurs. (bugzilla #312)
    * When performing an update of a group that adds a trove foo,
      search the system for a older version of foo to replace if the
      original update command found a replacement by searching the
      system.
    * New option, "conary update-conary" has been added in an attempt
      to provide a workaround for future drastic protocol revisions
      such as what happened for 0.70
    * Methods for parsing command line update request and changeset requests
      have been added to conaryclient.cmdline
    * A metric for the distance between arbitrary versions on different
      branches has been added, and the code which matches troves changes
      between collections uses this code to give well-defined matches
      for all cases.
    * Rollbacks are now listed with the most recent on top
    * Troves which a group operation tries to remove will be left behind
      if they satisfy dependencies for other troves
    * updateall command respects pins on top-level troves
    * Dependency resolution no longer blows away pinned troves
    * conary update now takes a changeSpec, allowing you to specify both
      the version to remove and the update version, like
      'conary update foo=2.0--3.0'

  o Build Changes (cvc)
    * cvc more reliably sets a non-zero exit status when an error
      occurs. (bugzilla #312)
    * Building groups w/ autoResolve displays the revision of the
      troves which are being included
    * The change to automatically split up hardlink groups into
      per-directory hardlink groups has been reverted.  Instead,
      Conary enforces that link groups do not cross directories, but
      provides an exception mechanism for the rare cases where it is
      appropriate to do so.  The old LinkCount policy was renamed
      LinkType, and the new policy enforcing link group directory
      counting is now called LinkCount.
    * The NormalizeCompression policy no longer causes an error if you
      have two files in the filesystem that differ only by the .gz or
      .bz2 extension.
    * The Provides policy will not longer automatically provide soname
      dependencies for executable files that provide sonames.  A few
      executables do provide sonames, and 0.70.1 provided them as
      harmless extraneous provisions.

   o Repository Changes
     * A new getConaryUrl() method has been implemented to support the
       "conary update-conary" feature
     * Exception handling has been re-worked.  All exception classes
       that are marshaled back to the client are now in the
       repository.errors module.  Some of the most commonly used
       exception classes have been included in their previous modules
       for compatibility until code can be modified to use the new
       repository.errors module.

Changes in 0.70.1:
  * Collection merging didn't handle (admittedly obscure) cases where
    a component on the local system was updated to a new version of a
    trove, and updating that package also tries to update to that version
    but using a different path
  * Redirects are allowed in group cooking as long as the target of the
    redirect is also specified in the group (this allows cleaner handling
    when trying to clean up after label multiplicity)
  * Shorten display for versions and flavors in internal debugging output.
    Make str() output for versions and flavors return formatted strings.
  * ELF files finding non-system libraries via an RPATH did not always
    have the path to the library encoded in their dependency requirement,
    depending on whether the package also included some other (unrelated)
    non-system library.  Futhermore, system paths encoded in an RPATH were
    incorrectly honored.  Both of these bugs have been fixed.
  * Ownership policy now uses macros in the user and group definitions.
  * Symbolic links to shared libraries can now provide path-encoded
    soname dependencies (only manually, never automatically).
  * Removed outdated code with convoluted code for preventing providing
    soname dependencies in some cases; that code has been functionally
    replaced by limiting automatic soname dependencies to system library
    directories.
  * Instead of complaining about hardlinks spanning directories, Conary
    simply creates one link group per directory per hardlinked file.
  * Fixed bug which made source commits fail on cloned source troves

Changes in 0.70.0:
  o The client and server protocol versions have been changed and
    the filecontainer version number updated.
    * Upgrading from previous versions of Conary to 0.70.0 will
      require downloading a old-format changeset file from
      ftp://download.rpath.com/pub/conary/
    * Adding path hash data to TroveInfo overflowed the amount of
      storage space available in a StreamSet when a trove contained
      several thousand files.  In order to accommodate larger data
      stored in StreamSets, we have changed the way data sizes are
      handled.
    * With the changes to StreamSet, LargeStreamSet is obsolete.
      Changeset files used to used LargeStreamSet to represent data.
      Since we now just use a StreamSet, the changeset file format
      changed.
    * Since this version of Conary is incompatible with previous
      versions, we took this opportunity to do database and repository
      migrations that will allow us to make significant code cleanups
      in the near future.

 o Other smaller changes
    * Conary now does the right thing if the same trove is listed
      twice in an update due to recursion (it checks for duplicate
      installs of the same trove).
    * A bug where None would show up in CONARY files when an
      autosource file changed contents but did not change names has
      been fixed.

Changes in 0.62.16:
  * The "conary update" and "conary erase" commands now display the actions
    they take as they run (similar to --info output).
  * The --info output for "conary erase" and "conary update" has been
    reworked to be more user-friendly.
  * Added new conaryrc option signatureKeyMap to choose which signature
    to use when signing based on the label.
  * Fixed a bug where conary would only sign the last trove listed,
    instead of signing all troves listed.
  * The ComponentRequires policy now makes :devellib components require
    :data components if they exist.
  * Don't check for bucket conflicts when resolving during group cooks - if we
    want to check for bucket conflicts in groups, it will be readded in a more
    general way.
  * Removed extra freezes and thaws of files for a 8% improvement in install
    time for absolute change sets (at the cost of some memory, but thanks
    to splitting transactions this should be a good trade off).
  * Added removeIfExist call to miscmodule for some peformance improvement.
  * ELF files that find non-system libraries via an RPATH now have the path
    to the library encoded in their dependency requirement, matching the
    path encoded in the dependency provision.  Before this, the RPATH
    was ignored and the path encoding was only guessed within one source
    package.
  * The LinkCount policy now enforces the requirement that hardlink groups
    contain only files in the same directory as each other; no hardlinks
    between files in different directories are allowed.
  * When updating a group across branches, if a subtrove within the update has
    already been manually moved to the new branch by the user, conary will
    recognize this and sync that trove with the group
  * A new "closed" configuration variable has been added to the
    apache-based networked repository server.  When set, the server
    will always raise a "RepositoryClosed" exception when a client
    attempts to access it.  The configuration variable is a string.
    The string will also be returned to the client.
  * Removed install buckets and replaced with comparisons of hashed path
    values to determine trove compatibility.
  * If a trove is included in an update twice, once directly, and once
    implicitly through recursion, ignore the recursive update.
  * More constraints added to the repository schema
  * Added hasTrove to Items table for faster trove names check

Changes in 0.62.15:
  * The MakeDevices() policy now accepts mode= as a named argument.
  * Added (undocumented) --debug (prints debugging output),
    switched old (undocumented) --debug to now be --debugger (starts debugger
    on initialization)
  * Added debug messages to conaryclient/update.py
  * Cloning to the the same branch works (providing a good way of
    reverting changes)
  * Cloning now updates buildRequirements and loadedTroves in troveInfo
    and enforces their consistency on the target branch
  * Cloning groups is now supported
  * Fix update case where a group update should cause conary to search the
    system for an older version of a trove to replace.
  * If you update a trove foo locally to a new version on the same branch, and
    then update the containing group to a new version on a different branch,
    conary will now update foo to the new branch as well.
  * fix error message when you try to pin as non-root

Changes in 0.62.14:
  * The threading changes in .13 caused some error information to be lost.
    Tracebacks have now been fixed, and the download thread checks much more
    often to see if it needs to exit.
  * Catch InstallBucketConflicts exception

Changes in 0.62.13:
  o Repository Server changes
    * The Schema creation SQL statements have been rewritten in a more
      standardized form. Some indexes have been redefined and a number
      of views have made their way into the default repository schema.
    * The new call troveNamesOnServer can be used now by the netclient
      code for a much faster retrieval of all trove names available on
      all labels on a given server. Server and client protocol numbers
      have changed.
    * The getTroveList() server side function got a rework that should
      result in about a 50% execution time speedup on most queries.
    * The Metadata SQL query has been reworked to join tables in a
      much better order, speeding up the getMetadata call on a
      repository with many versions much faster.

  o Client changes
    * Conary now compresses XML-RPC requests before sending them to
      the repository server.  In order to use compression, the remote
      server must be running Conary 0.62.13 or later.  If the server
      is running an older version, the client will fall back to
      sending uncompressed requests.
    * The database conversion in 0.62.12 did not correct all
      out-of-order file streams.  A new conversion function is in
      0.62.13 that will examine every file stream and ensure that it
      is stored correctly in the database.
    * Versions from the contrib.rpath.com repository are automatically
      rewritten to point to contrib.rpath.org.  NOTE: if you have a
      label from the contrib.rpath.com repository in your
      InstallLabelPath (such as contrib.rpath.com@rpl:devel), you will
      need to modify it to point to contrib.rpath.org.
    * Install bucket handling now works for collections which were not
      fully installed.
    * A bug where database was left locked on exception during install
      when the download thread was still executing has been fixed.
    * The conaryclient code has been split into pieces.
    * Switched rollbacks to local@local:ROLLBACK
    * The main thread no longer blocks forever when the download
      thread fails.
    * Matching referenced troves in collections is no longer dependent
      on sort order of internal dictionaries.

  o Common Repository and Client changes
    * When a changeset is applied to the local system or committed to
      a networked repository, the fileIds are recomputed from the file
      objects and verified.  This prevents corrupted or miscomputed
      changesets from being committed to the repository or applied to
      the local system.

  o Building/Branching changes
    * Many changes have been made to cloning, including sideways
      cloning (creating a clone at the same branch depth as the clone
      source), better cloning with multiple flavors, separate cloning
      of source and binaries, resilience against duplicate troves,
      proper use of existing fileIds during clones, simultaneous
      cloning of multiple troves, and better clonedFrom tracking.
    * The default optflags for x86 changed to remove -mcpu, as it is
      deprecated in gcc.

Changes in 0.62.12:
  * Conary will no longer create a "rootroot" group while installing
    users whose primary group is "root".  It will now call the
    appropriate tag handler for user/group modifications if the tag
    handler is installed.
  * EnforceConfigLogBuildRequirements no longer suggests recursive
    build requirements for packages in which the configure script
    checks to see if the package is already installed.
  * Installing new version of pinned troves leaves the pinned trove in
    place if the two troves have compatible install buckets
  * By default, when you shadow a binary trove, its source is shadowed with it.
  * Instead of a --sources option, cvc shadow and cvc branch now take
    --source-only and --binary-only options that allow you to control whether
    sources or binaries are shadowed.
  * Branch and shadow commands now take an unlimited number of troves
    to branch/shadow.
  * Files sharing versions but with different contents (thanks to flavors)
    got lost when switching from one flavor of a trove to another
  * troves can now be specified for rq, q, and update as <labelpart>/<version>,
    e.g., foo=:rpl1/1.0, or foo=contrib.rpath.com@/2.3-1-2
  * version.hasParent() handles more cases of shadows of shadows correctly.
  * cooking troves into the repository with --flavor <newflavor> now modifies
    the flavor before the recipe is even loaded, not when the recipe's setup
    function is called.
  * add a check to ensure RPATHs in cooked packages do not have %(destdir)s
    or /tmp or /var/tmp in them.
  * EnforceSonameBuildRequirements has been temporarily changed to produce
    warnings instead of errors.
  * Dependncies and flavors didn't order things properly in their frozen forms
  * StreamCollections are now properly ordered

Changes in 0.62.11:
  * InstallBucket policy now allows using macros in component names.
  * The --resume option now works correctly when conary has
    automatically discovered a non-standard path for the main build
    directory.
  * A soname dependency is again generated for libraries outside of
    library directories, but the pathname is now included in the
    dependency.  Within a package, all matching dependencies are
    modified to include the path.  This is useful for cases where
    an application packages private versions of libraries -- the
    dependencies still need to be there so that inter-component
    requirements are honored, but they must not perturb the rest
    of the system.
  * Recursive pinning now behaves itself
  * Switch group recipe syntax to use r.add() instead of r.addTrove,
    r.remove() instead of r.removeTrove(), and add a
    r.setDefaultGroup() command to set the default group.

Changes in 0.62.10:
  * EnforceSonameBuildRequirements enhanced to handle correctly cases
    where more than one trove can resolve a single soname dependency.
  * EnforceConfigLogBuildRequirements now can take exceptions, which
    can be specified either as a filename (such as /usr/bin/bison or
    %(bindir)s/bison) or as a required trove (such as bison:runtime).
  * The trove.Trove initializer no longer allows for a trove to be created
    with a name that has more than one ":" character in it.
  * EnforceSonameBuildRequirements now can take exceptions, which are
    specified as a required trove (such as libfoo:devel) to avoid adding
    to the list of requirements.
  * EnforceSonameBuildRequirements now produces errors for missing build
    requirements, and EnforceConfigLogBuildRequirements now demonstrates
    very few false positives, and so has been updated to warning instead
    of info.
  * Added a check to warn when a trove is installed multiple times from
    the same branch with incompatible install buckets (--no-conflict-check
    overrides this check)
  * Redirects can now redirect to nothing, which allows components to
    disappear gracefully on a redirection
  * A soname dependency is now provided only if the library is in a
    default library directory, or in a directory explicitly added with a
    SharedLibrary(subtrees='/path/to/dir/') call.

Changes in 0.62.9:
  * EnforceConfigLogBuildRequirements policy added.  It looks through
    all config.log files anywhere under the build directory for programs
    that configure has found, and ensures that the transitive closure
    of the build requirements contains each file listed.  (That is, if
    the file /usr/bin/perl has been found, and intltool:runtime is in
    the buildRequires list, and intltool:runtime requires perl, then the
    requirement is satisfied.)  This policy currently produces some false
    positives; the "greylist" that tries to remove false positives needs
    to be expanded.
  * The repository server now uses a repository instance specific key
    cache.  This fixes KeyNotFound errors seen when running multiple
    repositories on one server.

Changes in 0.62.8:
  * The bug, introduced in 0.62.7, that caused Conary to stop short of
    recursing to the innermost troves when handling erasures has been fixed.
  * EnforceSonameBuildRequirements enhanced to use the system database to
    find the right missing build requirements.
  * Make users and groups in a repository such that they may not differ only
    in case, i.e. if user foo exists, user Foo cannot be created.
  * files in /usr/%(lib)s/python/.* are no longer automatically given an
    architecture flavor - if there are architecture-specific files in those
    dirs, they should result in an arch-specific flavor through normal
    means.
  * By default, no OpenPGP signatures will be added to troves when
    doing commits unless a fingerprint is explicitly set in conaryrc.
    Previously, if a keyring existed, the first key found would be used.

Changes in 0.62.7:
  * Some unneeded parts of the sql query in _getTroveList have been removed,
    improving performance.
  * The performance of the default (and most used) case of the
    getAllTroveLeaves has been increased up by using a specialized
    query.
  * Exception handling in the repository when revoked or expired keys
    are used has been corrected.
  * Signature checking now correctly checks the timestamp of the signature
    against the expiration time (if any) of the key that signed it.  If
    the signature timestamp is later than the expiration timestamp,
    the signature is rejected.
  * Pass 'Database is locked' repository errors to the client as a
    RepositoryLocked exception notifying user that the server is busy.
  * The 'yuck' script is no longer installed.
  * ComponentRequires now makes :runtime, :lib, :devellib, and :devel
    components all require their matching :config component if the
    :config component exists.  The :config component is not automatically
    created, but when it exists, it's always going to be because it
    is required by multiple other components.

Changes in 0.62.6:
  * mergeCollections() didn't always handle referenced troves changing
    byDefault status
  * Various cleanups and simplifications have been made to the trove
    removal determination

Changes in 0.62.5:
  * Allow selection of individual troves from change set files via --from-file
  * Recursive queries on local database could get upset by a missing trove
  * Underlying dependency code returns version and flavor for troves with
    broken dependencies
  * Underlying dependency code returns information on what removed trove
    caused a broken dependency
  * Removed --no-deps-recurse option
  * Greatly simplify dependency resolution logic
  * The version portion of a Release (version-sourceCount-buildCount)
    is no longer required to begin with a digit.
  * The Release parsing code has been cleaned up to use consistent
    naming, API documentation, and parse error messages
  * An unhandled exception when signing a trove twice with the same key
    has been fixed.
  * Old (now invalid) changesets are now removed from the changeset
    cache when a digital signature is added to a trove.
  * A package is now counted as empty if it contains only files automatically
    found by the AutoDoc policy.
  * CPackageRecipe now requires elfutils:runtime for eu-strip; this is
    needed for the existing debugedit:runtime requirement to do useful
    work.
  * Removed DistroPackageRecipe and moved its buildRequires list to
    PackageRecipe.  Use clearBuildReqs() to remove any of the base
    requirements for a package.
  * Install buckets are respected during dependency resolution
  * Updated the troveNames() call to a faster query, which should bring
    the run time of the "conary rq" back to a more reasonable limit
  * Race conditions and robustness problems have been fixed in
    the changeset cache.

Changes in 0.62.4:
  * Many places where lots of individual db calls were done to collect
    file objects have been collapsed into batched calls (5-10% speedup
    on some operations)
  * Fixed PGP key submission to not use a hidden form element.
  * Changed PGP key submission to use an xmlrpc call instead of
    modifying the database directly.
  * Added methods to change PGP key/user associations, and thereby
    disable a key.
  * Added an index to dependency resolution for a massive improvement
    on local system dependency performance on large updates.
  * Added the ability to get troves without file lists from the local
    database and use that when getting troves through the changeset
    trove source.
  * Previously, dependency resolution could cause duplicate
    trovesource entries.  This no longer occurs.
  * :lib and :devellib automatically have lib=%(lib)s install buckets.
  * A user management bug in the repository has been fixed.
    Previously, if you deleted a group followed by the user with the
    same name of the group, an unhandled exception occurred.
  * Looking up changeset cache entries in the cache database no longer
    uses exception handling to determine when database entries are
    invalid or stale.
  * The EnforceSonameBuildRequirements policy now recognizes :devellib
    as well as :devel components in buildRequires.

Changes in 0.62.3:
  * Don't link troves to groups when the branch has changed
  * Link new troves to collections (and new collections to old troves) when
    a trove isn't installed but a suitable replacement (meaning on the same
    branch) is available
  * Installing changesets w/ not by default from files broke
  * Fix a bug in the kid template that prevented permissions (ACLs) from being
    deleted from a repository.

Changes in 0.62.2:
  * Further reworkings of update code to be fully based on job sets. The
    absolute flag now defines whether a trove is newly installed or if
    it should be an update from an existing trove (when possible). Network
    changesets and changesets from files are treated almost identically now.
  * Swapped lock terminology for pin
  * Changed table names in database schema to better match the repository
    schema

Changes in 0.62.1:
  * UtilizeGroup fixed
  * conary updateall fixed
  * Disable SHA-1 integrity checks when trove changesets don't include
    files in various places
  * conary now prevents you from cooking empty groups

Changes in 0.62.0:
  * Initial OpenPGP (RFC 2440) based signature support has been
    added. Conary reads public keys from ~/.gnupg/pubring.gpg and
    /etc/conary/pubring.pgp.  Conary reads private keys from
    ~/.gnupg/secring.pgp.  Setting the "signatureKey" configuration
    variable to a key ID will select which key to use from the
    keyring. If signatureKey is not set, and there is a valid private
    keyring, the first key on the keyring will automatically be used
    to sign changesets when committing them to the repository.
    "cvc sign" adds a signature to a trove that already exists in the
    repository.
  * Change set generation on the command line is more flexible. It can generate
    erasure changesets as well as relative to nothing changesets
  * When creating multiple groups from the same recipe using newGroup(),
    Conary now searches all subgroups when resolving dependencies within
    a parent group
  * Conary no longer resolves dependencies for troves with byDefault=False
    (such as :test and :debuginfo).  Conary will now resolve dependencies in
    those troves only if you set checkOnlyByDefaultDeps=False.  When creating
    subgroups using newGroup(), pass the checkOnlyByDefaultDeps flag as an
    argument to the newGroup() function.
  * excludeTroves now applies to troves which have been added to
    already installed collections

Changes in 0.61.12:
  * You can now search for troves by <trove>=<host>@
  * A bug when cooking groups with depCheck = True (introduced in 0.61.10)
    has been fixed.
  * A new r.ByDefault policy controls how components are included in their
    enclosing packages; the default is True except for :test and :debuginfo
    components that default to False.
  * Cloning across repositories works
  * A bug in 'conary update --info' output was fixed

Changes in 0.61.11:
  * A bug that caused a database deadlock when removing entries from the
    changeset cache in the repository server has been fixed.
  * Added RegularExpressionList in conarycfg
  * Added lockTroves configuration option for autolock
  * Recurisvely included troves could be removed incorrectly when those
    troves were already present

Changes in 0.61.10:
  * The conary update command now takes a --sync parameter, documented in
    'man conary'
  * Groups now allow you to create a reference to another cooked trove,
    and use that reference to add troves that are contained in that trove.
    For example, if you want to create a group-python based on the troves in
    an already cooked group-dist, you add a reference to the group-dist in
    group-python, and pass the group-dist reference in when you call
    addTroves.
  * Work has begun towards generalizing the concept of a trove source.
    A class SimpleTroveSource has been added that, when subclassed and given
    access to the troves, will allow you to call findTroves to search that
    source.  The same code is used in update code to unify updating from
    the repository and from changesets, and it is used to provide the search
    capabilities for the local database.
  * Conary now allows all files, not just regular files, to have
    dependencies.  This is necessary for user/group dependencies for
    non-regular files to work.  Packages built with 0.61.10 or later
    that have non-regular files with non-root user or group will not
    be readable by Conary versions 0.61.9 or earlier.
  * Shadowing now preserves the byDefault flag, and handles reshadowing
    collections gracefully now
  * Update preprocessing now works on absolute changesets instead of
    relative ones, providing massive cleanups. Code uses sets of jobs
    instead of changesets for job representation, allowing still more
    cleanups. Many bugs seem to have gone away.

Changes in 0.61.9:
  * Fix a bug added in 0.61.8 that breaks tag handlers

Changes in 0.61.8:
  * Fix a bug introduced in 0.61.7 that occurred when, in the repository,
    either the Users table or Groups table was empty when creating a new group.
  * Add --buildreqs, --flavors options to q and rq.
  * Primary troves should not have their trove change sets overridden by
    items recursively included (and fixed a pile of things this broke).
  * Locally stored change sets can't always get access to pristine files
    from the local filesystem; when it can't, make sure file sha1 checking
    doesn't get upset.
  * Unchanged troves in updated groups could be erased by items in the
    same group on a different branch.
  * The "conary q[uery]" command accepts a --diff option.  When --diff
    is used, the difference between installed and pristine troves is
    displayed.
  * An additional progress callback has been added to show when database
    transactions are committed

Changes in 0.61.7:
  * Several bugs related to updating two troves with the same name have been
    fixed - including branch affinity, flavor affinity, correct handling of
    already updated troves, and correct handling of empty flavors.
  * "conary emerge" as root (or as a user than can apply the changeset
    produced by the build) did not install anything but the toplevel
    package.  This bug has been fixed.
  * No longer hide descriptive TroveNotFound errors behind a generic
    NoNewTroves wrapper.
  * Group recipes can now request that dependencies be resolved and
    added to the group at cook time.  To automatically add required
    troves to a group add "autoResolve = True" to the recipe class.
    Optionally "autoResolveLabelPath" can be set to a list of labels
    to use during dependency resolution.
  * Locally stored rollbacks couldn't handle files changing types. As
    part of the fix, the generic file diff code is now used when creating
    changesets instead of having a special-case wrapper around it
    (fileChangeSet()).
  * The commitaction script and the changemail module did not necessarily
    show the full trailing version for branches and shadows.  (For example,
    /conary.rpath.com@rpl:devel/4.1.25-18/db41/19 showed up as "19"
    instead of "4.1.25-19".)
  * Add a --deps option for conary q.  Make that and conary rq --deps
    recurse over collections.
  * Warn about missing buildRequires entries both for soname dependencies
    and for TagSpecs applied via tag description files.
  * A bug in updating groups that switch the byDefault setting of troves
    has been fixed.
  * Add an updateThreshold config option to control the number of troves to
    include in a download.
  * Ordering didn't work for old packages depending on anything, or for
    dependencies whose provider moved between components.
  * The r.Ownership(), r.UtilizeUser(), and r.UtilizeGroup() now generate
    appropriate dependencies on info-* packages.
  * Updating packages and components installed multiple times could cause
    a component to be removed multiple times (which resulted in a traceback).
  * Fixed a bug that occurred when groups tied to a user were deleted
    without deleting the associated user, then subsequently adding a user
    with the same name.

Changes in 0.61.6:
  * InitialContents turns off EtcConfig, since a file cannot be both
    a config file and an InitialContents file.
  * Reworked repository change sets to directly reference files from the
    contents store.
  * The User() command now takes an optional supplemental= option,
    which provides a list of supplemental groups to which to add
    the user.  (SupplementalGroup() is for groups not associated
    with a user.)
  * The showcs command can now handle components that are referenced
    but not included in a changeset.
  * InfoUserRecipe and InfoGroupRecipe can now be built with buildlogging
    turned on.
  * Conary's internal handling for dyanamically finding new IDs for
    users and groups has been fixed.
  * "conary updateall" now accepts the --test flag.
  * Various fixes were made to the CIL dependency detection code.

Changes in 0.61.5:
  * Added basic clone capability (which only works cloning to parents
    branches and shadows, and on a single host).
  * Now handles degenerate case of packaging unreadable files.
  * A bug that caused conary to ask for the wrong fileId when constructing
    a changeset from multiple repositores has been fixed.
  * Conary now can add users and groups automatically at install time.  If
    there is no taghandler to add a user or a group, conary will add it
    internally as a bootstrapping measure; if there is a taghandler,
    conary will call that instead.  In order to ease transition, Conary
    does not yet create the dependencies on the info- packages; a future
    version of Conary will add those dependencies after the system user
    info- packages have been created.
  * rpm2cpio now handles rpm archives that use bzip2 to compress the
    cpio payload
  * Conary now creates dependencies (provides and requires) for CIL
    files, if mono's monodis is installed on the system or being built
    in the current package.
  * Troves moving between troves could cause conary to attempt double
    erasures
  * The networked repository handles cases where contents are not
    found in the contents store.  The exception is passed back to
    the client.
  * The networked repository handles cases where a file stream is not
    found when the client asks for file contents.  The exception is
    passwd back to the client.
  * An error that caused getPackageBranchPathIds() to return the
    oldest fileIds instead of the youngest fileIds has been corrected.
  * Reworked finding old versions of troves to avoid a single trove
    being removed multiple times

Changes in 0.61.4:
  * %(datadir)s/.../lib/ files will no longer show up in :lib - presumption
    being that anything under %(datadir)s really is arch independenct
  * Creating branches and shadows had a command line parsing bug
  * "cvc newpkg" takes --dir and now complains for unexpected arguments
    (which is used to just ignore)
  * when using flavor affinity for installed troves, merge subarchitecture
    flags
  * group handling didn't always preserve troves which were needed by a
    newly installed trove properly

Changes in 0.61.3:
  * Corrected a bug that snuck in 0.61.2 that caused a temporary SQL table
    to not be temporary, which makes multiple httpd processes fail with
    'database schema changed' errors.

Changes in 0.61.2:
  * Fix a bunch of typos in the authentication checking server side
  * Add permission editing capabilities to the server component and hooks
    in the netclient
  * Overhaul of ACL system so that uniqueness constraints on Troves and
    Labels can be enforced: we now use a special Trove and Label "0 | ALL"
    instead of Null
  * Dependency resolution enforces label ACLs.
  * Module arguments to commitaction are parsed according to shell
    quoting rules.
  * The changemail commitaction module now takes an optional '--from'
    argument.
  * added clearBuildReqs() - will clear all or some of superclass buildreqs
    when cooking.
  * The pickled version of Dependency objects changed, therefore the
    schema version of the changeset cache has been incremented.
  * When Configure() detects a failure and input or output is not a
    tty, all config.log files will be included in the output in order
    to ease debugging from captured log files.
  * Part of the infrastructure for adding users and groups has been added:
    it is possible to create info-<name>:{user,group} packages via
    UserInfoRecipe and GroupInfoRecipe classes.  The User(), Group(),
    and SupplementalGroup() policies are deprecated; those lines should
    move to their own recipes intact (the syntax remains the same).
    The install-time code does not yet install info-* packages first in
    their own transaction; when it does, the Ownership(), UtilizeUser(),
    and UtilizeGroup() policies will create dependencies on the
    appropriate info-* packages.
  * The networked repository server and client code has been changed
    to use the 'deflate' Content-encoding type instead of 'zlib',
    which makes the code RFC 2616 (HTTP 1.1) compliant.
  * A new function called hasUnresolvedSymbols() has been added to the
    elf module.  This could be useful for a contributor to implement a
    policy that checks to make sure that shared libraries do not have
    unresolved symbols.  Additional code could be written to check
    binaries too.
  * cvc checkout, update, and commit now show progress when communicating
    with the repository server
  * Progress is now displayed while downloading file contents from a
    repository (such as when assembling a changeset that is distributed
    across multiple repositories)

Changes in 0.61.1:
  * Cleaned up error message which results from Conary not being able to
    determine which trove to remove when a new one is installed
  * Dependency object use slots
  * Hash values for DependencySet, Version, and Branch objects are cached
  * UIDs and GIDs that cannot be mapped to symbolic names no
    longer cause the buildpackage code to traceback.  The ownerships
    from the filesystem were never used anyway, so it's safe to assume
    that all files are owned by root:root
  * Implemented proper updateall
  * Files in troves are downloadable from the repository browser.
  * Troves in the repository browser are separated by first letter
    instead of showing all troves in one page.

Changes in 0.61.0:
  * New functionality for maintaining user groups: renaming and updating
    members
  * Added repository interfaces for deleting users and groups
  * Added a repository iterator function to list the members of a group
  * The web interface to the Conary repository now has a repository
    contents browser, accessible either from the main page (if you are
    logged into the web interface), or from the /browse url. Example:
        http://conary.example.com/conary/browse
  * A bug preventing all access to the web interface if an anonymous
    user existed has been fixed.
  * "Large" updates are split into multiple pieces which are downloaded
     and installed independently of one another
  * Trove updates are tracked through collections
  * Group handling completely rewritten to function as a three way merge
    instead of a set of heuristics
  * Trove removal handles references troves which are referenced by multiple
    collections
  * Rollback format unified for local and nonlocal rollbacks
  * Dependency ordering forces collections to be installed after all of their
    referenced troves (allowing simple restarts)
  * Database migration removes stale versions
  * --replace-files marks the replaced versions of the files as no longer
    present
  * Troves store information about Install Buckets - not used yet.
    By specifying a component's install bin, which is a set of key-value
    pairs, you can describe whether two versions of a component are
    installable side-by-side.  If two versions of the component share the
    same keys for their install bins, but at least one different value, then
    the components are installable side-by-side.
  * Troves store information about troves loaded when building a recipe
  * Build Requirements are stored with the trove
  * Add isCollection() to TroveInfo
  * Changesets download while instals are going on
  * StreamSet.twm() respects ignoreUnknown now
  * Rollbacks of locally cooked and emerged troves works

Changes in 0.60.12:
  * Previously, if you ran "conary update foo", and foo requires a new
    version of bar, but updating to the new version of bar would break
    existing dependencies of other troves on the system, a very
    unuseful "Troves being removed create unresolved dependencies"
    message would be printed.  Conary now says that "Additional troves
    are needed" instead.  If --resolve is used, it will report the
    troves that have been added before displaying the dependency
    failures caused by erase.
  * Symlinks no longer confuse AutoDoc policy.
  * Autosource files which have changed confused cvc update
  * allow a \ at the end of a line in config files to do line continuations
  * several bugs in the multitag handler have been fixed

Changes in 0.60.11:
  * The '-f' flag was added to the arguments to gzip when
    recompressing compressed files
  * Added progress callbacks for uploading the changeset when cooking
  * Improved automatic mainDir detection for some corner cases.
  * Put development docs back in :devel component (they were
    inadvertantly removed from it by a previous fix).

Changes in 0.60.10:
  * BadFilenames policy absolutely prohibits filenames with newlines
    in them, no exceptions allowed.  Other similarly bad filenames may
    later be forbidden by this policy.
  * UTF8Filenames moved to packagepolicy, where it belongs, and it now
    raises an error instead of printing a warning.
  * Conary now enforces the rule that tag names must have no whitespace
    and must be all alphanumeric characters, -, or _.
  * Conary can now run a single instance of a single tag handler to
    process multiple tags.  The tag description files for each tag
    must point to the same tag handler, and must each specify the
    multitag datasource.  The data is passed to the tag handler on
    standard input using the protocol "tag list for file1\nfile1\n..."
  * Fixed ftp server busy detection when fetching files via URL.

Changes in 0.60.9:
  * The changemail script is replaced by a generic commitaction script
    that loads modules, and a changemail.py module is supplied.  There is
    a backward-compatible changemail script which calls commitaction
    with the changemail.py module.  --email and --*user options now are
    changemail module options, so the commitAction should be specified
    something like this:
    commitAction /.../conary/commitaction --repmap ... --module "/.../conary/changemail --user %(user)s --email foo@example.com --email bar@example.com"
    You can add your own modules and run them all from the same commitaction
    using multiple --module arguments to the commitaction script.
  * Conary can now almost always guess the correct name for the mainDir
    when it is not %(name)s-%(version)s, if the first addArchive()
    instance creates exactly one top-level subdirectory and no other
    top-level files of any sort, in which case it will use that name as
    the mainDir.

Changes in 0.60.8:
  * The changemail script is now actually packaged, in
    /usr/lib{,64}/python2.4/site-packages/conary/changemail
  * Build requirements for superclasses are automatically added to
    subclasses.
  * Build requirements now look at all labels in a version to see if they
    satisfy a build requirement.
  * The NormalizeManPages policy now automatically converts man pages
    encoded in iso-8859-1 to man pages encoded in utf-8.  Additionally,
    it runs faster and no longer calls sed.

Changes in 0.60.7:
  * The changemail script is now distributed with conary, and is called
    with a different calling convention; instead of being called once
    per trove with trove-specific command line options, it is called
    once per commit (of however many troves) and creates more readable
    summary email messages.  Remove --trove, --version, and --flavor
    arguments from your changemail invocations.  Added --user argument
    to changemail; specify in .cnr files as "--user %(user)s".  Or, to
    only print users for source or binary commits, use "--sourceuser
    %(user)s" or "--binaryuser %(user)s", respectively.
  * The cvc rdiff command now recognizes creating a shadow as such.
  * Build requirement tracking is now half-enabled; conary is now able
    to read "buildReqs" tags, but will not yet generate them.
  * Files in /tmp and /var/tmp, and all cvs temporary files, will no
    longer be packaged by default,
  * The addArchive(), addSource(), and addPatch() actions can now fetch
    via HTTPS as well as HTTP and FTP.
  * The repository now handles creating a changeset between two troves
    that both contain a version of a file that is stored on a different
    repository

Changes in 0.60.6:
  * Erasing emerged troves works properly
  * Calling Doc() no longer disables the AutoDoc() policy.
  * A more reliable method is used for finding the port of an
    Apache connection

Changes in 0.60.5:
  * 'conary emerge' works again
  * Distributed group changesets failed when remote troves disappeared
    from the group
  * build logs are now tagged with 'buildlog' tag
  * Conary now handles cases when a directory becomes a symlink when
    applying a changeset.  An error message is displayed which tells the
    user how to apply the update.

Changes in 0.60.4:
  * An error in the automatic database conversion of 0.60.2 systems
    has been corrected.

Changes in 0.60.3:
  * Reimplemented LargeStreamSet in C
  * Added StreamCollection
  * Policies now announce their names in their information, warning,
    debug, and error messages, making it easier to determine how to
    resolve problems.
  * The database conversion for to 0.60.2 didn't work well; a proper
    conversion is now in place

Changes in 0.60.2:
  * Added InitialContent flag
  * Fixed bug which caused servers to leak file descriptors when the sqldb
    was replaced
  * "repquery --deps" output fixed (broken in 0.60.1)
  * Added AutoDoc policy which finds common documentation files and puts
    them in %(thisdocdir)s automatically.
    AutoDoc is disabled by calling
    Doc without calling AutoDoc, which means that existing recipes that
    call Doc will not show changes.
  * getPackageBranchPathIds() now returns version and fileId as well,
    so that the IdGen class can determine if an older version number
    should be assigned to files.  getPackageBranchPathIds() is now the
    primary mechanism for populating the pathId dictionary.
  * The local label methods of the version object have been
    refactored. isLocal() is now onLocalLabel(), isEmerge() is now
    onEmergeLabel(), etc. isOnLocalHost() has been added as a method
    to easily determine if a version only exists in the database
  * Moved logic for explicitly creating a changeset from cscmd.py to the
    ConaryClient object
  * Added the (unused) ability to lock and unlock troves. Ignore this for now.
  * "query --info" behaves much more like "repquery --info" now
  * isSourceVersion() method has been to the Version object
  * most of the remaining erroneous references to "Package" have been
    changed to "Trove" throughout the code.  This includes method
    names such as getPrimaryPackageList() -> getPrimaryTroveList().  Some
    more commonly used methods were left as deprecated thunking methods
  * dependency resolution couldn't resolve a requirement w/o flags against
    a provides w/ flags

Changes in 0.60.1:
  * Support for legacy clients (protocol version 29) has been removed from
    the server
  * The server raises an server-side exception if any client with
    protocol less than 32
  * Updated the URL provided in a server-side client version mismatch
    exception
  * Server-side dependency suggestions return more choices, leaving it
    to the client to sort it all out
  * Client uses timestamps to determine which troves to install when their
    flavors score equally
  * Fixed build-side bug handling meta characters ([,*,etc) in file names
  * "cvc newpkg" now accepts pkgname=label syntax
  * files.contentsChanged() function updated to work with StreamSets
  * Basic local changeset creation, retargeting, and commits work
  * Permissions weren't merged for operations run as non-root users
  * The structure of the repository web interface has been redesigned
    and some authentication UI bugs have been fixed.
  * The repository web interface now requires the conary-web-common package
    to be installed.
  * Committing troves to the repository no longer recompresses non-config
    files
  * Timestamps are set on the server at commit time; the timestamps the
    client assigned is not used (this is to protect against clients with
    a bad idea of time; servers should be consistent, even if they're
    wrong, and as long as time doesn't go backwards on that server all is
    good)
  * Reworked troves to be representable as streams and implement *basic*
    signature capability
  * Local cook versions are now more sensible.

Changes in 0.60.0:
  * Changed changesets to compress individual files instead of the combined
    stream.
  * Cleaned up file content objects to no longer track file sizes.
  * Switched away from TupleStream to StreamSet both for better performance
    and for improved flexibility in the format (at the price of larger
    frozen streams).
  * Troves explicitly provide their own names.
  * Troves can now provide "capability flags", and trove requirements
    can now include references to the capability flags.
    r.ComponentProvides(('ASDF', 'FDSA')) will cause all components built
    from the current recipe to provide the 'ASDF' and 'FDSA' capability
    flags, and r.Requires('/path/to/file', 'foo:runtime(ASDF FDSA)')
    will make /path/to/file require the foo:runtime component built
    with the ASDF and FDSA capability flags.
  * Dependency components can contain : characters now.

Changes in 0.50.14:
  * Dependency checking now returns reordering information (which isn't
    used yet)
  * Allow groups to include other groups defined in the same recipe (but
    explicitly disallow cycles in groups)
  * Fixed bug in building multiple groups with a single recipe when some
    of the groups already exist, but others don't

Changes in 0.50.13:
  * Added automatic :data component for /usr/share, to which you should
    add any platform-independent files that are needed by :lib components
    but not in a libdir-derived path.  These might include configuration
    files and supporting data files needed by both library and runtime
    programs.
  * Added automatic intra-package inter-component dependencies; now within
    a single package, the :devel component will automatically require the
    :lib component if both components exist.  These dependency sets can be
    modified with the ComponentRequires policy.
  * The build/buildpackage.py file has variable and function names changed
    to better match our terminology for packages and components.
  * Change flavor specified in the conaryrc to a flavor path -- accept the
    flavor config parameter multiple times to create a flavor path
  * Added a "filewrap" argument to r.Run() that inserts an LD_PRELOAD
    wrapper that overrides some library funtions to look in %(destdir)s
    first before looking in the filesystem.  This is subject to change
    as we experiment with it!

Changes in 0.50.12:
  * Implemented --quiet for conary update changeset commands, and cvc cook.
    Also implemented the 'quiet' configuration value. This option suppresses
    progress indicators.
  * Split loadRecipe into loadInstalled and loadSuperClass, depending on the
    purpose of the recipe loading.  loadInstalled will examine the local
    system to look for a matching installed trove, and load that version,
    while loadSuperClass will not.
  * Logs of builds are now stored in cooked changesets in the :debuginfo
    component -- generally in
    /usr/src/debug/buildlogs/<name>-<version>-log.bz2, controlled by
    macros.buildlogpath
  * Added lib/logger.py
  * Fixed conarybugz.py to work with Conary's new site-packages location
  * Cleaned up yuck, rpm2cpio, and rpm2ccs scripts to use new "import conary"
    mechanism for finding conary.
  * Check sha1s for all files written into the repository or file system
  * conary scs --deps works again

Changes in 0.50.11:
  * Reworked file addition to local database a bit for better performance
  * Fixed sorting for --info
  * Don't make --info installs require a writeable database
  * Added an exception to group updating, restricting removal of existing
    troves to match the group's contents to troves on the same branch
  * Groups which had the same trove added (via a referenced trove) and
    removed (from the primary trove) got confused
  * conary showcs now takes trove version
  * conary showcs will display erased troves in changesets, and erased troves
    that are referenced but not within the changeset
  * conary changeset now support trove=<version>-- to create a changeset that
    erases the trove
  * Cache user id to name mapping
  * Improved the progress indicators for preparingUpdate and
    creatingDatabaseTransaction
  * Implemented progress indicator on source downloads
  * Fixed bug in update process which caused files to be incorrectly skipped

Changes in 0.50.10:
  * Added callback for creating database transaction, so that it does
    not look like we spend an inordinate amount of time executing tag
    pre scripts.
  * Added findtrove.py to the Makefile so that it is included in
    the distributed version of conary.
  * Added distcheck rule to Makefile to try and avoid missing files in the
    future

Changes in 0.50.9:
  * reimplemented StreamSet in C
  * moved findTroves out to findtrove.py, reworked it to be more modular
  * getSourceVersion now correctly handles branched binaries by looking
    up the branch to find the source component.
  * reimplemented StringStream in C
  * fixed bugs in --info

Changes in 0.50.8:
  * sort update --info alphabetically, display old versions, and display
    a letter summarizing the type of change
  * NormalizeInterpreterPaths() policy now looks in the package currently
    being built, as well as on the installed system, to determine how to
    resolve #!/usr/bin/env scripts.
  * groupName argument to addTrove() can now be a list of group names as
    well as a single group name.
  * --no-recurse works on the erase path
  * fix to walkTroveSet (which was horribly broken)
  * enable (optional) dependency checking when building groups
  * 'cvc cook' error output when there are unresolved build
    requirements is more user friendly
  * filesystem conflicts are handled properly when applying a rollback
  * updating a package to a version that comes from a different
    repository when that package had an uninstalled component works
    now.
  * conary now resides in /usr/$LIB/python$PYVERSION/site-packages/conary/
  * calling r.Replace on a non-regular file results in a warning instead
    of an unhandled exception
  * implemented basic callbacks for update, erase, and changesets

Changes in 0.50.7:
  * Added the XInetdService action to avoid having to include
    /etc/xinetd.d/ files separately, and to make xinetd.d files
    be consistent, making recipe-provided changes less likely to
    conflict with local configuration changes.
  * groups are no longer allowed to contain redirects
  * added setLabelPath to group recipe
  * Allow r.Provides("soname: libfoo.so(FLAGS)", "/some/file") (added
    the "(FLAGS)" part).
  * don't allow spaces and commas in revisions

Changes in 0.50.6:
  * conaryclient.updateChangeSet should have recursed by default
  * Metadata retrieval now works along distributed branches and shadows.
  * reworked troves being added to database to handle missing parts
    of packages and groups properly (and make things faster and more
    elegant)
  * merged update and erase code paths in conaryclient
  * update and erase now take +,- modifiers on trove names
  * added --info to see what an update or erase command will do
  * a single group recipe can now build multiple groups

Changes in 0.50.5:
  * Streams return their value through __call__ instead of value()
  * Reimplemented ShortStream and IntStream in C
  * conary config now takes --show-passwords option, and does not pretty
    print config file values when not printing to screen.  This means that
    conary config > <file> will result in a valid configuration file.
  * Updating groups didn't work when the group referenced troves as new
    which were already installed on the system
  * r.ComponentSpec('somecomponent', '.*') will no longer override the
    file specifications for packaging :debuginfo and :test components.
  * loadRecipe now takes a troveSpec as its first parameter, and uses that
    troveSpec to find the trove on the local system that matches the source
    component that is being loaded.  loadRecipe also automatically searches
    the labels that are parents of the current recipe, so if you shadow a
    recipe, any loadRecipe lines contained in that recipe should still do
    what you want.
  * merge didn't handle files converging
  * merge doesn't need to deal with autosource files
  * diffs between groups failed when members disappeared

Changes in 0.50.4:
  * Most rollback information is stored as a reference to a repository
    instead of storing full rollback data on the local system. The
    localRollbacks flag in conaryrc allows the old behavior to remain.
  * The CONARY state after a merge operation on a shadow now has the
    correct fileId for files that are not different than the parent
    version.
  * Added /usr/lib/conary/conarybugz.py to make it easy to automatically
    populate bugzilla databases from repositories.
  * Sped up Strip, NormalizeInitscriptLocation, NormalizePamConfig,
    TagDescription, and TagHandler policies by limiting them to
    only appropriate directories.
  * Fixed :debuginfo to work with binaries built from more than one
    source file, and made it less aggressive by only stripping debug
    information out to the :debuginfo files, which both makes stack
    traces better without :debuginfo installed and makes libraries
    stripped for :debuginfo more likely to work.
  * When existing fileId's had no streams but the streams are provided
    by a later commit, those streams weren't always merged properly if
    there were multiple files for that fileId
  * conary config output masks user/password info in repository maps
  * the config option useDir has been changed to useDirs, and archDir has been
    changed to archDirs, to allow for tiered use/arch flag definitions, and
    the tweaking of use and arch flag settings.  By default, useDirs and
    archDirs look in /etc/conary/<dir>, followed by /etc/conary/distro/<dir>,
    follwed by ~/.conary/<dir>, where dir is use or arch, depending on the
    context.
  * Arch files can now contain arbitrary macro definitions, and in the future
    will contain values for macros like %(lib)s, which is lib64
    on some platforms.
  * when using --keep-existing, the install label path and install flavor
    are used to determine which version to install instead of using affinity
    to install something close to what you already have.
  * a bug that prevented a changeset from applying to the system when
    the changeset removed a component from a package and the component
    is not installed on the system has been fixed.

Changes in 0.50.3:
  * database findTrove now has an interface that is much closer to the
    repository findTrove function -- this enables conary q to work like
    conary rq.
  * Group handling didn't work for multiple levels of group inclusion.
  * Database.hasTrove() no longer needs to instantiate troves.
  * Fixed overly-aggressive cleaning of the cache.
  * Added repository findTroves call to parallelize findTrove calls.
  * Added the NonMultilibDirectories policy to prevent 32-bit troves from
    utilizing lib64 directories.
  * the NormalizeInterpreterPath policy can now handle unwriteable files
  * fixed the network client code to return file contents properly when
    multiple file contents are requested from the server (bz#50)
  * rewrote Database.getTroveLatestVersion()
  * Added :debuginfo handling in Strip policy, which requires debugging
    to be turned on in optflags and elfutils's eu-strip and debugedit to
    be installed.  Like :test components, :debuginfo components are not
    installed by default.
  * File versions are now properly set to a branched version after a
    merge operation
  * cvc commit aborts again when the current versions of files are not
    the latest versions

Changes in 0.50.2:
  * Any %(lib)s-derived path (/%(lib)s, %(libdir)s, %(krbprefix)s/%(lib)s,
    or %(x11prefix)s/%(lib)s) will now cause the entire package and all
    components to be flavored with the base instruction set flavor, so
    that architecture-sensitive but non-code files in (say) /usr/lib64
    do not show up on 32-bit platforms.
  * Sped up dependency resolution on the client
  * The reworked getFileContents call now asks for contents from the
    correct server when contents from more than one server are requested

Changes in 0.50.1:
  * Add support for trove=<troveVersion> in rq, cvc co, and other places that
    use findTrove
  * Add conary q --info option to display flavors
  * changeset command uses system flavor if no flavor is specified, skips
    troves which are not included in packages and groups by default,
    takes a --no-recurse option, and filters based on the excludeTroves
    configuration setting
  * Added automatic :perl component that works like the :python component,
    and extended the multilib-friendly-or-architecture-neutral policy to
    work with perl as well as python.
  * client/server protocol negotiation is a whole lot smarter now
  * getChangeSet() results in a single URL rather than one per primary trove
  * group, fileset, and redirect recipes have macros that contain the
    buildlabel and buildbranch.
  * fixed a bug with merging absolute change sets which contain config files
  * redirections to troves w/ older versions already installed didn't work
  * the pathId generation code has changed.  For cooked troves, the
    pathId will be the same for any particular version of a path.
    Code must not depend on this behavior, however; it may change in the
    future.

Changes in 0.50.0:
  * Redirections work
  * Sped up group generation
  * Troves which reference other troves (groups and packages) can now specify
    whether a trove is installed by default or not. Packages now reference
    :test, but don't install it by default
  * Added optional 'recurse' parameter to netclient.createChangeSetFile
  * The first argument to the Requires and TagSpec commands can now have
    macros interpolated, as in r.Requires('%(bindir)s/foo', ...)
  * Groups can have requirements now
  * protocol-level getFileContents works on multiple files simultaneously
  * repository log had too many files added to it
  * set instruction set flavor for a cooked trove whenever any Arch flags are
    checked

Changes in 0.14.12:
  * The shadow command looks at buildLabel instead of following
    installLabelPath
  * In some cases, troves with an incompatible flavor were chosen when
    --resolve was used. The proper flavor is now used, or the
    dependency is reported as unsatisfiable.
  * Several more instances of %(lib)s were moved out of the default
    specification for generic components like :runtime and :devel for
    better multilib support.
  * Policy now helps ensure that :python components are either
    architecture-neutral or multilib-friendly.
  * Better error messages for "%(foo)/" (which should be "%(foo)s/")
  * Looking up files in the local database gave erroneous results in
    some cases (this was noticeably primarily when distributed change
    sets were being generated)

Changes in 0.14.11:
  * Local systems store config files in sql tables now.  Use
    /usr/share/conary/convertcontents to convert to the new data store.
    Note that this means that any *config file* managed by conary can be
    read through the main SQL database file in /var/lib/conarydb/conarydb.
  * Actually check build requirements before building, use --no-deps to
    ignore the check.
  * make conary q and conary update convert all flavors to  strong flavors
    for comparison; ~readline becomes readline, and ~!readline becomes
    !readline, so that conary q foo[readline] works as expected.
  * no default flavor is presumed for local operations (erase, q)
  * changed getPackageBranchPathIds to base64 encode the filename in
    order to ensure that the resulting XML-RPC will be UTF-8 clean.
  * localoutofdate renamed to "yuck", a man page added, and the script
    and man page are now installed on the system.
  * rename --use-macro and --use-flavor options for cook to --macro
    and --flavor
  * support new cook syntax: cvc cook <trove>[flavor] to set the troves flavor
    while cooking
  * fixed rq output when iterating over subtroves within a trove or group
  * TroveNotFound exceptions are handled gracefully in cvc.  'conary cook
    foo' will no longer traceback when foo:souce could not be found in
    the repository.
  * Unsynchronized updates work for packages and groups
  * The database is now opened with a 30 second timeout.  This should allow
    better concurrency.
  * added --exclude-troves and excludeTroves conaryrc entry
  * repository .cnr file's commitAction configuration item now has a
    flavor provided to it as %(flavor)s and the default changemail
    script uses it.
  * don't allow the same label to appear twice in sequence in a version

Changes in 0.14.10:
  * FlavorMap sense wasn't set right for base instruction set

Changes in 0.14.9:
  * Shadow Branch objects didn't return parent branches properly. This
    caused incorrect pathId's to show up on cook on shallow shadows.
  * Reworked the code which looks up pathIds to take advantage of a new
    server call (getPackageBranchPathIds) which is faster and looks on
    both the full branch and full parent branches.
  * The Apache repository server now allows mixed ssl and normal requests.
  * Added forceSSL option to apache repository server configuration.
  * The network client code now supports accessing servers over https.
  * Proper salts are used for user passwords.
  * The default value for macros.optflags is "-O2" again, instead of
    an empty string.
  * The http handler in the conary server now sends back proper error
    codes in the case of an authentication error.

Changes in 0.14.8:
  * Fixed bug where streams for commits on distributed branches didn't always
    get set properly
  * reworked findTrove() in repository to return (name, version, flavor)
    tuples instead of full troves
  * Split conary.1 into conary.1 and cvc.1
  * Allow cvc cook trove=<version>
  * remove --target-branch cook option
  * added default :devellib component for architecture-specific devel bits,
    made all files with an architecture-specific multilib path that are
    not in :devellib go into :lib instead of having many of them fall into
    :runtime

Changes in 0.14.7:
  * ELF libraries with sonames that have paths in them are now handled
    sanely, by removing the path (and complaining...)
  * split march into targetArch and unameArch -- requires a new distro-release
  * rework command line arguments to shadow and branch to match how versions
    are normally specified, and allow a flavor specificatoin
  * added --sources to branch and shadow commands

Changes in 0.14.6:
  * fix for generating changesets between repositories
  * policies that look at shared libraries are now multilib-aware,
    fixing shared library permissions and dependency provision
  * autosources didn't work when committing across a shadow

Changes in 0.14.5:
  * allow groups to contain troves with conflicting flavors
  * make repository-side change set caching less buggy
  * fix config files changing to symlinks
  * allow duplicate items to be specified for erase and update
  * changeset command allows flavors to be specified
  * repquery --info shows trove flavor
  * fixed bug with not matching base instruction set flavor

Changes in 0.14.4:
  * several bugs in the 'cvc update' code paths have been fixed
    - it no longer retrieves autosource sources
    - the CONARY file now gets populated entries for autosource files
    - the fileids in CONARY files are now correct after an update
  * several bugs in error handling have been fixed
  * several docstrings have been fixed
  * packagepolicy now automatically adds usermode:runtime requirement to files
    that are dangling symlinks to consolehelper
  * the templating engine for the web interface to the server has been
    changed to kid; kid and elementtree are now required to run a server.
  * the web interface now supports limited editing of ACLs
  * the server now only supports protocol version 26 (it was a mistake
    to leave in support for 24 and 25)
  * old code that supported ancient protocol versions has been
    removed from the server
  * recipes loaded from within recipes follow the label= argument if
    it is given

Changes in 0.14.3:
  * Fixed usage message to no longer print 1 at bottom; improved option
    handling error messages
  * Fixed versions when branching from a shadow
  * The lookaside cache now fetches from the repository into the right
    location and with the right permissions, and fetches manually-added
    as well as automatically-added sources.
  * In recipes, addSource can now take dest='/path/to/file'
  * Change %(servicedir)s location from /var to /srv

Changes in 0.14.2:
  * contents are now stored as diffs when either the new file or the
    old file is empty
  * diffs of numeric streams can now express a change to the value of
    None

Changes in 0.14.1:
  * fixed a typo in lookaside.py that prevented commits from working
  * added a descriptive exception message when fileids in your database
    do not match the fileids in the repository

Changes in 0.14.0
  * added ability for changesets to ignore unknown fields in some places
    (making changesets somewhat less brittle)
  * fixed bug in source handling with non-recipe files in the local directory
  * added framework for generic trove information
  * checkout no longer pulls all sources from the repository
  * used new trove info framework to store the source trove, build time,
    total file size, and version of conary used when building binary
    troves.
  * lib/elf.c no longer uses mmap to read elf files.  Some architectures
    may have elf structures on disk that are not naturally aligned, and
    using mmap to read them won't work.
  * the repository code now uses a 30 second timeout when attempting to
    access the database
  * Have architectures control their march values in the architecture
    config files.
  * add Arch.getCurrentArch() to get the major architecture that is in use
    during a build

Changes in 0.13.3
  * added ability for a contents log file (makes syncing much easier)
  * file tags weren't used on updates
  * "description update" tag action replaced with "handler update"
    (which gets called when either the tag description or the tag handler gets
    updated)
  * "description preremove" tag action replaced with "handler preremove"
  * sources get committed automatically

Changes in 0.13.2
  * reworked use.py code almost entirely.
  * added /etc/conary/arch directory to contain architecture definition files;
    changed /etc/conary/use files to contain more information about how
    flags are used when building.  Flag definitions are no longer in use.py.
  * fixed buildFlavor so that it affects cooking packages as well as
    determining troves to include when cooking a group
  * changed --noclean to --no-clean to be in line with the rest of the
    options; documented it
  * removed Use.foo and Flags.foo options from conary config files.  Macros.foo
    is still there.  Added --use-flavor option to cvc cook which takes a flavor
    and overrides the build flavor while cooking.
  * groups now take flavor strings to determine the flavor of a trove to
    include, not flag sets.
  * dependencies resolution is flavor sensitive now (and uses flavor
    affinity)
  * added trove version/release number to dependency messages
  * renamed classes and methods in versions.py to match current terminology

Changes in 0.13.1
  * repquery wasn't filtering by flavor properly (exposed by a bug fix
    in 0.13.0)

Changes in 0.13.0
  * removed importrpm.py
  * diffs between a file object that has a non-empty provides or requires
    to a file object that has an empty provides or requires are now properly
    generated and applied.
  * added checks to validate merged file objects against the fileIds
    in the changeset
  * implemented shadows
  * framework for redirects in place
  * removed (unused) parentId field from Branches repository table

Changes in 0.12.5
  * reworked dependency resolution a bit for a big speedup in the server
  * moved destdir to %(builddir)s/_ROOT_
  * made macros.destdir available during the unpacking of sources
  * source commands (r.addAction, etc.), if given absolute paths for
    their dir keywords, will perform their actions in the destdir instead
    of the builddir
  * most build commands (r.Make, r.Create, etc.), will work in either builddir
    or destdir, depending on whether they are given relative or absolute
    paths
  * add dir keyword for r.Run
  * include /usr/bin/rpm2cpio

Changes in 0.12.4
  * set more arch flags for x86 and x86_64
  * troves can have multiple instruction set flavors now
  * flipped around use: and is: sections of flavor strings
  * Version and Branch object completely separated

Changes in 0.12.3
  * conary verify updated to new API so that it works again
  * conary q (with no arguments) works again

Changes in 0.12.2
  * added getTroveVersionsByBranch
  * make better use of _mergeQueryResults
  * moved version affinity into findTrove from ConaryClient
  * fixed branch affinity so that it's actually branch affinity instead of
    label affinity
  * rdiff changes for 0.12.0 broke negative numbers for oldVersion
  * rdiff diff'd based on label instead of branch
  * update has flavor affinity now
  * flavors can now be specified on the command line for update, erase
    repquery, and query
  * unspecified flavor flags got scores of zero, which was wrong
  * added python code for flavor scoring (useful for the client)
  * repository queries didn't work properly when looking for multiple flavors
    of a single version
  * fix for updating multiple flavors of a single version of a trove
    simultaneously
  * reworked getTroveVersionList and getAllTroveVersions for per-trove
    flavor filtering

Changes in 0.12.1
  * repquery and query always showed dependency information
  * getTroveLeavesByBranch did extra demarshalling of the flavor
  * repquery didn't deal with nonexistant troves well
  * dependency failures on erase didn't reassemble dependency flags properly
  * fixed bug in dependency sets creation which caused dependency flags
    to get mangled
  * added a check to prevent mangled flags from getting committed

Changes in 0.12.0
  * document config command, and display supplied macro/use/arch information
    in output
  * repository acl's work for almost everything
  * anonymous access must be explicitly enabled by creating an acl for
    user 'anonymous' with password 'anonymous'
  * server side flavor scoring used
  * queries reworked for flavor matching

Changes in 0.11.10.1
  * move to python2.4
  * repository caching (which isn't used yet) didn't track the recurse flag

Changes in 0.11.10
  * changed flavor tracking when loadRecipe() is used to only track
    flavors in loaded recipes that are superclasses of the recipe
    class in the loading recipe.  (e.g. loading python.recipe to get
    the distribution python version will not add all of the python
    recipe's flavor information to the loading recipe class, as long
    as the loading recipe does not subclass the Python class.)
  * add conary verify command for comparing the local system's state to
    the state it was in at install time
  * when a trove is installed for the first time, it comes from a single
    repository
  * didn't handle file types changing on update
  * fixed problem assigning depNums
  * components disappearing from troves caused problems in relative changesets
  * files moving from removed troves in changesets caused update to fail

Changes in 0.11.9
  * change the order of permissions setting (chmod after chown)
    because some versions of the Linux kernel remove setuid/gid bits
    when setting ownership to root

Changes in 0.11.8
  * work around a python bug w/ fdopen() resetting file permissions
  * r.Replace() as an alternative to r.Run("sed -i '...' file")
  * Policy enforcing UTF-8 filenames
  * r.macros.tagdatadir as a standard place to put data just for taghandlers

Changes in 0.11.7
  * changed server.py to take extra config files via --config-file instead
    of as an extra argument
  * extra config files (specified with --config-file) were ignored if they
    didn't exist; issue an error message now
  * Added r.ConsoleHelper() for recipes
  * PAM configuration files shouldn't have paths to modules by default,
    so we remove what used to be the standard path
  * changed repository user authentication to use user groups (currently
    one per user)
  * added password salt
  * restructured repository a bit
  * removed lots of unused code from FilesystemRepository

Changes in 0.11.6
  * branches are created as changesets now instead of as a protocol call
  * merged authdb into primary repository
  * fix for rdiff (broken by flavor rework in 0.11.5)

Changes in 0.11.5
  * Internals reworked to eliminate flavor of None in favor of empty flavor
  * Added (currently unused) code to parse command line flavor specifications
  * static libraries (.a files) get proper flavors now
  * Handle attempts to update already installed troves from absolute
    change sets

Changes in 0.11.4
  * all components built from a single recipe share a common flavor
  * loadRecipe's label= keyword argument can actually take a label
    as well as a hostname

Changes in 0.11.3:
  * optimized a sqlite update statement to use indexed columns
  * added --test to update and erase
  * dependency check didn't handle new components providing the same
    items as old components (broken by 0.11.1 performance enhancements)

Changes in 0.11.2:
  * standalone server was broken by --add-user changes in 0.11.1
  * dependency check no longer allows packages being removed to cause
    dependency failures
  * changed how dependencies are frozen to make the order deterministic
    (so fileId's don't change around)
  * added a database version to the database schema

Changes in 0.11.1:
  * erasing troves enforces dependencies -- this requires a database
    conversion (run the conary-add-filedeps script which fixed the
    conversion to 0.11.0 after updating conary)
  * reworked dependency queries to take advantage of indices for much
    better performance
  * add --add-user to server.py for creating the authdb

Changes in 0.11.0:
  * massive rework of fileId mechanism to allow better flavor support
  * added columns to dependency tables to allow erase dependency checks
    (which are not yet implemented)
  * enabled trove requirements
  * added cvcdesc and the 'describe' command to cvc to generate
    and use metadata XML files.
  * getMetadata follows the branch structure up until it finds metadata
    for the trove.
  * changed getFileContents() to not need trove name or trove version
  * byte-compiled emacs lisp files are transient, like python
    byte-compiled files
  * addSource recipe action now can take a mode= keyword argument
  * cook now enforces having no dash characters in version numbers
  * files are explicitly disallowed from depending on groups, packages,
    or filesets; the only trove dependency that a file or component
    can have is on a component.  Only filesets can depend on filesets.

Changes in 0.10.11:
  * reworked how absolute change sets get converted to relative change
    sets for better efficiency
  * chained dependency resolution caused duplicate troves in the final
    changeset (and a lot of extra work)
  * added --config to stand alone repository
  * source flag wasn't set properly for newly added non-text files
  * flavor information is now printed by "conary query" when multiple
    flavors of the same version of a trove are installed
  * "conary repquery --all" flavor output formatting has been improved

Changes in 0.10.10:
  * changesets get downloaded into a single (meta) file instead of lots
    of separate files
  * fix several bugs in the freshmeat record parsing
  * add a freshmeat project page URL to the metadata by default
  * add a "source" item to metadata
  * the server implementation of troveNames() was horrible
  * enabled file dependencies

Changes in 0.10.9:
  * fixed some authorization issues with the xml-rpc repository interface
  * the web management interface for the repository works now; see
    http://wiki.specifix.com/ConaryConversion for information on how
    to convert existing authdb's to support this
  * fixed a bug with distributed branches
  * users can change their passwords through the repository's web api
  * improved logic apachehooks use to find top level URL
  * fixed bug in server side repository resolution

Changes in 0.10.8:
  * changed iterAllTroves() to troveNames(), which searches a single
    label instead of the whole repository
  * reworked http authentication and CGI request handling and added the
    beginning of a web interface to the repository for user administration
    and metadata management.

Changes in 0.10.7:
  * dependency sql code reworked to use temporary tables
  * new macro called "servicedir" that defines the location for
    service data (%(servicedir)s{ftp,http,etc})
  * added busy wait to sqlite3 python binding when executing SQL
    statements on a busy database

Changes in 0.10.6:
  * Lots of bug fixes for distributed branching
  * Some code rearrangement
  * The start of metadata support code is now included

Changes in 0.10.5:
  * The local database is used for fetching file information (but not
    contents), reducing network traffic when creating change sets
    across repositories.
  * Update works on troves which were locally cooked or emerged
  * Internal changes to move toward getFileContents() working in batches
    rather then on individual files. For now this prevents the repository
    from copying files between the content store and /tmp to serve them.
  * Arch flags are now included in flavors
  * Emerge follows the installLabelPath instead of the buildLabel
  * The extended debugger has been extensively modified
  * Conary can handle filenames with '%' in them
  * The showcs command has been significantly updated, and the updates
    are documented in the conary.1 manpage
  * New syntax for flags distinguishes requirements from "optimized for";
    see http://wiki.specifix.com/FlavorRankSpec

Changes in 0.10.4:
  * Bug fixes for updating from absolute change sets (which basically
    just didn't work for troves which contained config files)
  * Bug fixes for distributed branching
  * The database is used for fetching trove information (but not yet
    file information) when the client constructs change sets across
    distributed branches
  * various other bug fixes

Changes in 0.10.3:
  * this version introduces changes to the network protocol for
    obtaining file contents and changeset generation. The client
    protocol version number has increased, so version 0.10.3 can only
    communicate with servers running the server from 0.10.3. The
    server remains backward compatible with older clients.
  * a warning message is now displayed when the user attempts to
    create a branch that already exists on a trove.
  * the correct trove names are displayed when automatically resolving
    dependencies
  * packages no longer get the union of all the dependency information
    of the components they contain.  This information would have to be
    recalculated if a user installed a package then removed a
    component afterward.
  * a package policy check was added to reject any world-writable
    executable file.
  * r.TagSpec('tagname', exceptions='filter') now overrides a match by
    another r.TagSpec('tagname', 'filter')
  * more changes to metadata interface
  * various other bug fixes and improvements

Changes in 0.10.2:
  * the repository code is now included in the main conary source
    archive
  * "conary showchangeset" produces a more user-friendly output
  * large responses from the repository server are now compressed
  * the protocol for getFileContents() changed to take a fileId
    instead of the file's path.  The repository code can still handle
    old requests, but the client code now requires the latest
    repository code.
  * bug fixes

Changes in 0.10.1:
  * when applying a changeset, dependency failures are resolved by
    querying servers in the installLabelPath
  * troves that satisfy a dependency can automatically be added to a
    transaction.  This behavior is controlled by the "autoResolve"
    variable in conaryrc or the "--resolve" command line option to
    "conary update"
  * dependency resolution is calculated recursively.  To limit the
    recursion depth to check only first order dependencies, a
    "--no-deps-recurse" option has been added to "conary update"
  * "conary repquery" now takes a "--deps" argument, which prints the
    Requires and Provides information for the trove that is being
    queried.
  * changes have been made to the build side of Conary to facilitate
    building recipes that use cross compilers
  * symlinks now get the appropriate ownership set when they are
    restored
  * groups can now specify which flavor of a trove to include
  * repository queries that don't need file information no longer ask
    the repository for files.
  * various bug fixes and cleanups

Changes in 0.10.0:
  * dependency checking is now performed before changesets are
    applied.  This uses new tables in the local system's database.
    If you are using a database created by a version of Conary older
    than 0.10.0, it must be converted before it can be used.  See:
      http://wiki.specifix.com/ConaryConversion
    for details
  * Shared library dependency information in changesets is now stored
    in a different format.  This means that repositories that use old
    versions of Conary will be unable to give valid changesets to
    Conary 0.10.0 or later.  Therefore, the protocol version number has
    been increased.
  * --no-deps argument added
  * "cvc co" is now a synonym for "cvc checkout"

Changes in 0.9.6:
  * dependency enforcement infrastructure has been added (the code is
    currently disabled)
  * bug fixes
    * applying a changeset that un-hardlinks files now works
    * conary rq [trove] --info now works
    * running "conary update [trove]" when more than one flavor of
      [trove] exists no longer tracebacks.  It installs both flavors
      of the trove (which is not always the desired behavior - this
      will be addressed later)
    * only files with execute permissions are checked for
      #!interpreter.
    * "conary rq [trove] --ls" no longer tracebacks when [trove]
      exists in more than one repository
    * various code cleanups

Changes in 0.9.5:
  * new methods for specifying dependency information in recipes have
    been added
  * #! interpreters get added as dependencies
  * local flag overrides now work
  * cvc cook --resume can be used multiple times
  * conary invokes gpg with --no-options to avoid creating or using
    ~/.gnupg

Changes in 0.9.4:
  * fixes to cvc annotate
  * flavors and dependency generation code has been refactored to be
    policy based
  * better error handling when invalid changeset files are given to
    conary
  * minor code cleanups

Changes in 0.9.3:
  * New "cvc annotate" feature
  * Man page updates
  * Changesets which remove a file and replace it now apply correctly.
  * "cvc update" no longer complains and fails to update the CONARY
    state file properly  when ownerships differ
  * FileId generation now looks for previous versions of all the
    packages that have just been created, not just the name of the
    recipe.
  * Cooking as root is no longer allowed
  * Miscellaneous bug fixes.

Changes in 0.9.2:
 * Bug fixes:
   * Applying changesets that have more than one hard link groups
     sharing the same contents sha1 works now.
 * Build changes:
   * Recipes can now create new top level packages.

Changes in 0.9.1:
 * Bug fixes:
   * Applying a changeset that has a flavor which is a superset of the
     previous version's flavor now works.
   * Parsing optional arguments to command line parameters that appear as
     the last thing on the command line works
 * Build changes:
   * Package policy now checks to ensure that files in /etc/cron.*/*
     are executable
 * Update changes:
   * Conary no longer complains if a transient file has been modified
     on disk but no longer exists in a new version of a component.
 * Miscellaneous changes:
   * Version 1 on-disk changeset file support has been removed.

Changes in 0.9.0:
 * protocol versioning is much more granular now allowing for backwards
   compatible versions of functions
 * changeset command now generates changesets for multiple troves spread
   across multiple repositories
 * change sets are transferred as a set of independent change sets now
   (laying the groundwork for repository change set caching, with which
   this version will work just fine)

Changes in 0.8.3:
 * Man page updates.
 * The "conary query" command now accepts multiple arguments for
   troves and paths
 * Fixed "conary erase" command which was broken in 0.8.2

Changes in 0.8.2:
 * You can now install multiple troves at once (even a combination of
   changeset files and troves from repositories), and the entire
   action is recorded in a single rollback (this required a change in
   command-line arguments for updating troves).
 * The beginnings of support for searching multiple repositories
 * Miscellaneous code cleanup and bug fixes.

Changes in 0.8.1:
 * The source code has been re-arranged for easier maintenance, and
   conary has been split into two programs: conary and cvc.
 * Better error messages and debugging tracebacks

Changes in 0.8.0:
 * A new changeset format supports hard links but requires staged update.
 * The new changeset format also collapses duplicate contents even
   when hardlinks are not used.
 * By default, rc?.d/{K,S}* symlinks are no longer packaged. The
   chkconfig program is relied on to create them at package
   install/update time. Init scripts are explicitly required to
   support the chkconfig protocol by default
 * Improved error messages
 * Several bug fixes.

Changes in 0.7.7:
 * Extended debugger saves and emails
 * Tracebacks now include arguments and locals
 * More size optimizations were made when applying changesets
 * Applying absolute changesets when a trove is already installed is
   now much more efficient than it was
 * Self-referential symlinks raise a packaging exception.
 * Several bugs fixes.

Changes in 0.7.6:
 * Installation
   * Hardlink handling
   * enhanced debugging capabilities (including saving a debugging
     state file to enable remote debugging)

   * using binary file ids and iterators for significant memory savings
   * and runtime support for the x86.x86_64 sub-architecture
 * Cooking
   * more robust handling of the --resume option
   * policy normalization of where app-defaults files go.

Changes in 0.7.5:
 * Hard links are implemented (but not yet enabled, in order to
   preserve changeset compatibility for now).
 * Several bugs have been fixed for installing and cooking.

Changes in 0.7.4:
 * Fileids are now stored and transmitted in binary rather than
   encoded.
 * Better handling of multiple versions of packages/troves installed
   at the same time
 * Missing file handling improvements
 * Recipe inheritance is now possible between repositories
 * Enhanced Interrupted builds
 * The dynamic tag protocol was slightly modified
 * Added Arch.x86.amd64 and Arch.x86.em64t
 * several bugs fixes

Changes in 0.7.0:
 * sqlite3 is used for the database
 * better handling of multiple packages with the same name installed at once.

Changes in 0.6.6:
 * repository protocol update
 * changeset format update
 * added the ability to resume halted local builds
 * added the ability to easily package build-time tests to run at
   install time to qualify new/changed environments
 * better handling of packaged .pyc/.pyo files
 * better shared library handling
 * improved inline documentation
 * optimizations for both space and time
 * numerous bugfixes<|MERGE_RESOLUTION|>--- conflicted
+++ resolved
@@ -86,8 +86,6 @@
     * The command line interface to cvc derive (added in Conary 1.2.8)
       has been changed.  It now derives onto your buildLabel by default,
       with a --target option to derive onto a different label.
-<<<<<<< HEAD
-=======
 
   o Server Changes:
     * 'serializeCommits' has been added as a new boolean server
@@ -98,7 +96,6 @@
   o Build Changes:
     * addPatch honors braceGlobs when sourceDir is defined. (CNY-1152)
 
->>>>>>> 27aebaf1
   o Bug Fixes:
     * A bug that caused an exception when inspecting ELF files with a
       standalone ABI has been fixed. (CNY-2333)
