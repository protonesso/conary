--- conflicted
+++ resolved
@@ -1,16 +1,12 @@
 Changes in @NEW@:
   o Server Changes:
     * The server binary access log can now be downloaded by an
-<<<<<<< HEAD
-      administrator by visiting the http://servername/conary/log URL.
-    * The Users and Groups tab in the web management UI is no longer
-      highlighted when administrators change their passwords.
-=======
       administrator by visiting the http://servername/conary/log
       URL. Once the log is accessed it is rotated automatically by the
       repository server. Subsequent accesses to the log URL will only
       yield log entries added since the last access. (CNY-638)
->>>>>>> d3feb17e
+    * The Users and Groups tab in the web management UI is no longer
+      highlighted when administrators change their passwords.
 
   o Bug Fixes:
     * The Conary Repository web interface no longer returns a
