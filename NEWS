Changes in @NEW@:
<<<<<<< HEAD
=======
  o Build Changes:
    * The SubscriptionLogWriter (CNY-2622) sometimes caused builds
      to fail.  This issue has been resolved. (CNY-2717)

Changes in 1.2.22:
>>>>>>> 6f32211b
  o Build Changes:
    * Conary now warns about some possibly unused build requirements.
      This requires conary-policy 1.0.16 or later. (CNY-2232)
    * Suggested additions to buildRequires lists are now separately
      encoded in the XML build log. (CNY-2621)
    * Loaded recipe modules are no longer tracked in sys.modules
    * The source components needed to build everything in a group can
      now be found when the group uses searchPaths. (CNY-2710)

  o Client Changes:
    * Conary will now re-read /etc/resolv.conf if an error occurs when
      resolving a hostname. (CNY-2703)
    * Migrate now preserves local installs only of groups and kernels.
      Before, all manually-installed components and troves that were
      referenced by the group being migrated would be updated instead
      of erased. (CNY-2569)

  o Bug Fixes:
    * The internal function _ensureReadableRollbackStatus now collects the
      necessary state it needs to succed within itself instead of relying
      on that state having been previously collected. (CNY-2711)

  o API changes:
    * The addUser() xmlrpc call does not auto-create a matching role 
      anymore (CNY-2604)

Changes in 2.0.11:
  o Build Changes:
    * Added 'factory' command to cvc for displaying and changing the factory
      of the currently checked out recipe (CNY-2690)
    * The SubscriptionLogWriter now handles line continuation. (CNY-2693)

  o Bug Fixes:
    * A regression introduced by the build requirements suggestions for
      recipes using r.MakePathsInstall has been fixed. (CNY-2697)
    * A bug that caused a traceback when r.MakeDevices() is called
      with a path that contains 'lib' has been fixed. (CNY-2692)
    * A regression introduced by the multi-URL support for addArchive
      has been fixed. (CNY-2696)

Changes in 2.0.10:
  o Build Changes:
    * An xml formatted log has been added to :debuginfo. This is in
      addition to the human readable log. The xml log contains the same
      information as the human readable log, plus additional contextual
      information useful for formatting the log data. (CNY-2487)
    * AutoResolve defaults to True for image groups. (CNY-2291)
    * Exceptions and inclusions to policies that don't match anything
      will now emit an error. (CNY-2221)
    * A new selective logging facility for policy to use to inspect
      build output has been added. (CNY-2622)
    * It is now possible to pass a list of multiple URLs to addArchive.
      Conary will try to download the source from each URL, in order,
      until it succeeds. (CNY-2505)
    * Recipe actions have now the ability to suggest build requirements.
      (CNY-935)
    * Running "cvc cook" in a directory with a CONARY file now builds the
      sources specified by that checkout.  This is particularly useful for
      source troves which do not provide recipes thanks to a factory.
      (CNY-2642)
    * Conary now looks for factories in the same places it looks for
      superclasses, including the current working directory for local
      cooks. (CNY-2641)
    * Suggesting build requirements produces a warning if the supplied
      command cannot be found in the search path. (CNY-2663)
    * Skip FactoryRecipeClass when loading recipes to make it easier to
      develop factory recipes. (CNY-2666)
    * Checking out multiple sources with a single command line once again
      creates the CONARY files properly. (CNY-2645)
    * The addArchive source action now supports .war and .jar archives.
      (CNY-2684) 

  o Bug Fixes:
    * Previously, rollbacks could restore files from local rollbacks
      by overwriting existing contents rather than replacing the file.
      In addition, the operation was not journaled properly.  (CNY-2596)
    * A bug in finding the sources required to build all the packages for
      a group that omitted replace() packages has been fixed.  This mainly
      affected rmake builds of group recipes. (CNY-2605)
    * An error in the repository that caused a malformed exception to
      be returned to the client when a trove was missing has been
      corrected. (CNY-2624)
    * If launched with sudo, Conary will no longer change the owner
      on the user's PGP keyring, and will use the proper system-wide
      keyring. (CNY-2630)
    * When using PostgreSQL as a repository backend, some queries
      could be executed with poor execution plans (CNY-2639)
    * A bug that caused a local cook (e.g., "cvc cook pkg.recipe") to
      fail at "Copying forward metadata to newly built items..." when
      the Conary repository for that recipe is not available has been
      fixed. (CNY-2640)
    * Checking out source components which used factories now preserves
      the factory
    * Building directly from recipe files which use factories for superclasses
      now works (CNY-2656)
    * The conary rdiff command works correctly for groups that include
      troves from foreign repositories. (CNY-2544)
    * An issue related to the build logger not properly setting the
      logging pseudo-tty in raw mode has been fixed. (CNY-2647)
    * Conary can now parse perl dependencies with periods in them from
      the command line. (CNY-2667)
    * On failure, the proper URL is returned to the Conary client
      library. This fixes a regression introduced in the Conary 2
      codebase, where only the selector part of the URL would be
      returned. (CNY-2517)
    * A source of circular references which could cause unpredictable
      memory usage has been removed. (CNY-2674)
    * Tighten the rules for what characters are allowed in version strings
      (CNY-2657)
    * Fixed a file descriptor leak when using in-memory-only databases.
    * Performance problems when retrieving an uncached changeset with
      a Postgresql backend have a workaround (CNY-2695)

  o Client changes
    * More of the update logic is now protected by the filesystem journal,
      and the journal now cleans up rollback state on failure. (CNY-2592)
    * Conary now displays more progress information during the
      "Preparing changeset request..." phase.  Much of the time in
      this phase is spent communicating with the repository.  Now
      "Requesting changeset ..." and "Downloading" will be shown as
      data is transferred.

Changes in 2.0.9:
  o Bug Fixes:
    * A bug that occasionally caused a thread deadlock when multiple
      threads access the local system Conary database concurrently has
      been fixed. (CNY-2586)
    * Checking out sources unpacks duplicate binary files (CNY-2543)
    * Derived packages use the revision which was shadowed from to find
      the version to derive from instead of the latest on the branch
      (CNY-2577)
    * A bug that occurred when rMake recursed through a group recipe
      that made use of the replace command has been fixed. (CNY-2606)

Changes in 2.0.8:
  o Client Changes:
    * A close() method has been added to UpdateJob objects. It is
      recommended to call the method explicitly instead of relying
      on the object to be collected when going out of scope.
      (CNY-2489)

  o Build Changes:
    * Group recipes now implement a requireLatest command. It can be
      passed as a keyword argument to r.add, r.replace, r.addAll, and
      r.addCopy.  This flag defaults to True. (CNY-1611)
    * requireLatest has also been implemented as a recipe level
      attribute.  Setting requireLatest to False for a recipe will
      affect the default for all calls to r.add, r.replace, r.addAll,
      and r.addCopy. (CNY-1707)
    * Conary now has support for group policies. Policies deriving from
      GroupEnforcementPolicy and ImageGroupEnforcementPolicy will be
      run on groups at the end of the cook process. (CNY-2378)
    * ImageGroup is now an attribute tracked in a group's troveInfo.
      This attribute is set for groups meant to define a complete,
      functional system, and implies that ImageGroupEnforcementPolicy
      group policies have been run for that group, recursively.
      (CNY-2520)
    * The VersionConflicts group policy has been added. This group
      policy enforces that two different versions of a trove will not
      be accidentally included in one install image. (CNY-2371)
    * TroveFilters now exist. Trove filters allow a packager to
      reference particular troves within a group for group policy
      inclusions/exceptions. (CNY-2477)
    * The Conary policy to fix trailing newlines in config files has
      been corrected to handle non-writable config files. (CNY-2559)
    * Conary will now warn if the PGP keyring is not writable, and
      will continue, instead of stopping with an error. (CNY-2555)
    * The "cvc derive" command now creates a reference directory
      named _OLD_ROOT_ alongside _ROOT_ when the --extract argument
      is provided. (CNY-2530)
    * A new group recipe command, startGroup, has been added, which
      calls createGroup, addNewGroup and setDefaultGroup in one step.
      (CNY-2197)
    * The addCvsSnapshot source action no longer caches the HEAD of
      the repository, since cvs export will not use it. (CNY-2568)
    * Macros from config files and from the command line are now
      available to group recipes. (CNY-2574)
    * A new concept, recipe factories, has been implemented. (CNY-2549)
    * Binary packages built from superclass recipes will be unflavored,
      regardless of any flavor-related references in a recipe.
      (CNY-2576)

  o Bug Fixes:
    * Conary no longer loses ownership of changed files when updating
      multiple flavors of the same version of the same package at the same
      time. (CNY-2553)
    * If Conary is running on kernels which, under certain circumstances,
      return EINVAL when calling poll(), the lazy file cache will only
      count the file descriptors it has open itself. (CNY-2571)
    * conary rdiff works correctly for groups that include troves from
      foreign repositories. (CNY-2544)
    * Job invocation information no longer uses null characters,
      which are not allowed in an XML document. (CNY-2580)
    * Updating files which point to other files (due to a PTR in the
      changeset) previously failed when those other files were not
      being installed at the same time (due to a "conary remove"
      on those files, for example). (CNY-2595)
    * Excluding all Java files in the r.Provides policy no longer
      produces a stack trace. (CNY-2594)

Changes in 2.0.7:
  o Build Changes:
    * Handling pkg-config dependencies has been moved to conary-policy.
      (CNP-93)

  o Bug Fixes:
    * When resuming the update after the execution of a critical update,
      Conary will now use the original file replacement flags. This
      corrects file conflict errors in a migrate when a critical update
      was present. (CNY-2513)
    * The lazy file cache was using /proc/self/fd as a method of
      determining the number of open file descriptors for the current
      process. However, under certain circumstances the directory is not
      readable. The lazy file cache now uses a poll(2)-based technique.
      (CNY-2536)
    * If the directory where the public keyring is stored does not exist,
      it is now automatically created. (CNY-2504)

  o Other changes:
    * Reading metadata from RPM files now validates the size of the RPM
      and the sha1 of the full set of metadata.

Changes in 2.0.6:
  o Build Changes:
    * Java dependencies for classes that are not dependency-complete
      are now automatically disabled. To re-enable them, the missing
      dependencies should be added as buildRequires. (CNY-2175)
    * Build actions that do not match anything (r.Move, r.Copy, etc.)
      will now log exactly what they were trying to do. (CNY-2216)

  o Bug Fixes:
    * A minor bug in the display of the password prompt has been fixed.
      (CNY-2497)
    * When x86_64 is specified and a biarch package is available, Conary
      will mention the biarch as an alternative flavor instead of the x86 one.
    * Derived packages will now work on x86_64 systems even if a biarch 
      flavor is specified. (CNY-2494)
    * Signatures of unexpected types on subkeys are now ignored. (CNY-2490)
    * When updating a group which contained a package that used to be
      byDefault False but is now byDefault True, Conary will now install
      the package. (CNY-2507)
    * When using the tagScript argument with the client's applyUpdateJob
      call, the paths to group scripts to be executed are stored relative
      to the root of the installation, instead of absolute. The tag
      script is always supposed to be executed under chroot. (CNY-2523)

  o Server Changes:
    * The serverName configuration option now allows glob-style
      wildcards.  (CNY-2293)
    * Slow SQL queries used to remove unused entries from the
      TroveFiles table and TroveTroves table have been rewritten to
      make some queries faster with repositories implemented with a
      sqlite database. (CNY-2515)

  o Other changes:
    * The file EULA_Conary.txt has been added to clarify that Conary
      is available under two licenses, and to state the conditions
      under which the two licenses apply.

Changes in 2.0.5:
  o Client Changes:
    * Conary now attempts to provide hints about flavor combinations that would
      work if it cannot find a flavor that matches your exact request 
      (CNY-1920).
    * The rollback API now raises a RollbackError instead of returning
      non-zero on errors. (CNY-1643)

  o Build Changes:
    * When file conflicts occur while cooking groups, the deps that
      caused a package to be pulled in are listed. (CNY-2308)
    * Config policy will automatically append a newline to non-binary files.
      Files that are marked as Config and appear to be binary will
      continue to trigger an error as they have previously. (CNY-2422)
    * Perl requirements that are not present on the system or provided by
      the package being built are dropped. (CNY-2180)
    * Two expansion functions have been introduced to package recipes:
      r.glob and r.regexp. These functions return an object that can be
      substituted for any API parameter that calls for a string based
      regexp or glob. (CNY-2222)
    * Group recipe actions like "r.addAll" and "r.addCopy" now record
      the version of the group that is being copied from into the newly
      created group. (CNY-2359)
    * Add code to display new-style metadata through rq, q, and showchangeset,
      as well as propagate that metadata via cooking, promoting, shadowing,
      and committing source packages.  Entering this metadata must still 
      be done through scripts.  (CNY-1808)
    * Added a hook that allows build requirements to be overridden by
      rMake. (CNY-2427)

  o Bug Fixes:
    * Conary no longer tracebacks when building a package that contains 
      a pkgconfig reference to a file in the current package that is in a
      symlinked directory. (CNY-2455)
    * The order in which configuration files are read when a glob was
      passed to includeConfigFile is now deterministic. (CNY-2483)

  o Server Changes:
    * Roles that have the mirror flag set no longer assume anonymous
      fallback for trove access authentication (CNY-2473)

Changes in 2.0.4:
  o Bug Fixes:
    * Moving an unmodified shadow to tip via cvc promote no longer causes
      an error. (CNY-2441)
    * Recipes using addSvnSnapshot no longer modify the conary
      configuration object's tmpDir setting (CNY-2401)
    * Fixed a rare bug in which dependency resolution would fail when
      a dependency that used to be provided by one installed package
      is now provided by two new packages. (CNY-2459)

  o Client Changes:
    * Conary will now use the proxy settings stored in its local
      configuration when loading remote configuration files. (CNY-2363)
    * PGP keys having some self signatures that fail to pass are
      no longer failing, as long as at least one self signature passes.
      (CNY-2439)
    * The client enforces the trust model using the internal
      implementation of OpenPGP. (CNY-1895)

  o Build Changes:
    * Policies that move files in destdir now track path changes they
      make so that files will end up in the correct package or component
      after being moved, when "package=" or "component=" has been used
      in a build action. (CNY-1679)

Changes in 2.0.3:
  o Build Changes:
    * PGP version 3 keys are now supported for verification of
      package signatures. According to RFC4880, version 3 keys are
      deprecated. (CNY-2420)
    * Superclasses are now loaded from the filesystem. Superclasses
      can now be cooked. Doing so will make a changeset that installs
      the recipe itself on the filesystem. (CNY-983)
    * When building packages, Conary now reads /etc/ld.so.conf.d/*.conf
      files to determine whether to include the path in the dependency.
      (CNY-2433)
    * The /etc/ld.so.conf.d/*.conf handling added to Conary 1.2.13
      introduced a bug that could erase necessary entries from
      ld.so.conf in some circumstances.  This bug has been
      resolved. (CNY-2440)
    * Spaces in URLs are now automatically escaped. (CNY-2389)
    * The Requires() policy now inspects Lib: and Lib.private:
      pkg-config keywords in .pc files to find library files, and
      where it finds them, it adds appropriate Conary trove
      requirements to the .pc files. (CNY-2370)

  o Client Changes:
    * The implementation of the util.mkdirChain function has been
      changed to no longer use exceptions internally to signal that the
      directory already exists. Raising exceptions is a relatively
      expensive operation that slows down the data store. Exceptions are
      still used internally in the very infrequent case of intermediate
      directories not existing. (CNY-2405)
    * Conary will not downgrade packages if no version is specified by
      the user, but, due to an out of date mirror or other reasons, the
      update available for a package is older than the currently
      installed package. (CNY-2402)
    * Conary now recognizes /etc/ld.so.conf.d/*.conf files, adding an
      include line to /etc/ld.so.conf if they exist, and does not add
      new duplicate entries to /etc/ld.so.conf for directories already
      specified in /etc/ld.so.conf.d/*.conf files. (CNY-2432)
    * A getDatabase() method has been added to the ConaryClient class.
      This method returns the local system database object. Code that
      needs to query the local system database should use this method
      to obtain the database object. (CNY-2316)

  o Bug Fixes:
    * A bug that caused an unhandled exception when adding a new role
      in the Conary repository web interface has been fixed.

Changes in 2.0.2:
  o Build Changes:
    * PGP version 2 signatures are now properly parsed. Version 2
      signatures are documented in the outdated RFC1991 and are
      considered deprecated, but some PGP keys contain them.
      (CNY-2417)

Changes in 2.0.1:
  o Build Changes:
    * The Requires() policy now inspects Lib: and Lib.private:
      pkg-config keywords in .pc files to find library files, and
      where it finds them, it adds appropriate Conary trove
      requirements to the .pc files. (CNY-2370)

  o Bug Fixes:
    * An update bug that could result in a trove integrity error has
      been fixed. The issue would occur when updating packages where,
      for some files, the only changes are to file versions. (CNY-2403)

Changes in 2.0.0:
  o Major Changes:
    * The way Conary handles architecture flavors has been changed,
      primarily for better support for multilib systems that support
      having both 32-bit and 64-bit packages installed.
    * The Conary repository Access Control List capabilities have been
      significantly upgraded to support per-trove ACLs. Trove
      permissions are cached and recalculated whenever the ACLs change
      or new troves are added to the repository, for better scaling
      and fast changeset retrieval.
    * All dependencies on the GnuPG "gpg" program have been removed;
      Conary now implements the required OpenPGP functionality
      internally.

  o Optimizations:
    * Conary 2.0 is significantly faster for many repository commit
      operations.  Some "cvc promote" operations, in particular,
      have a 200% performance improvement.  Some group commit
      operations are 75% faster.  Creating a new shadow can be as much
      as 100% faster.  Details of some of the changes that provide
      the improvement are below.
    * Committing to repositories has been reworked to pull all
      modified streams from the repository or database with one
      query. (CNY-2053)
    * Unchanged stream sets now return None on diff.  This prevents
      the Conary repository from having to do unnecessary work to
      retrieve the "old" version of a stream and apply a diff when
      nothing actually changed.
    * Unchanged file streams are now 2-byte, backwards compatible,
      sequences instead of more complex representations of "nothing
      changed".
    * The commit code (both client and server) recognizes unchanged
      files and does not merge stream sets for them.
    * Distributed changeset creation no longer recompresses file
      contents.
    * "cvc promote" no longer recompresses non-config files during
      changeset assembly. (CNY-2202)
    * "cvc promote" now gets file contents and streams from changesets
      when a lot of them are needed from the same trove. (CNY-2202)
    * Changesets that represent a "cvc promote" operation have been
      changed to be relative to either the source of the promote (if
      promoting within a server) or to the current version on the
      target. (CNY-2202)
    * The "cvc shadow" command now commits relative changesets when
      the shadow is made to the same repository as the original trove.
    * The Conary client now tries to perform update jobs as close to
      updateThreshold (without going over) as practical for a
      noticeable performance improvement. (CNY-2283)
    * Committing changesets to the repository has been modified to
      check for files which don't have contents available (during a
      promote or shadow, for example) with one SQL query. Previously,
      a single SQL query was used to check for each file. (CNY-2053)

  o Build Changes:
    * Conary will now ignore flavoring and requirements from ELF
      libraries that are built for architectures other than the
      architecture that is being built for.  This avoids a common
      problem where a single extra (unused) sparc file library
      causes an entire package to be flavored to be installed on
      systems that support both x86 and sparc instruction sets,
      as that configuration is not meaningful. (CNY-1717)
    * The rarely used "cvc describe" command line interface has been
      removed. (CNY-2357)
    * The rarely used "cvcdesc" script has been removed. (CNY-2357)
    * Spaces in URLs provided in source actions such as addArchive
      are now automatically escaped to make them legal URLs. (CNY-2389)
    * The "cvc promote" command now uses the labels and branches
      specified in the "from" section of any promote as the place to
      search for packages (CNY-2235).
    * The PackageSpec documentation incorrectly stated that you could
      pass both package and component information to it; this has
      been corrected to properly redirect to ComponentSpec for this
      usage. (CNY-2387)

  o Client Changes:
    * The "getTroveLatestByLabel" client-side call has been added.
    * Most repository exceptions are demarshalled using logic in the
      exception class itself rather than in a large if/elif block.
      (CNY-747)
    * The "troveNames" and "troveNamesByServer" methods now accept a
      "troveTypes" argument, and by default return only troves that
      are present. (CNY-1838)
    * The mirror client supports a --fast-sync flag which will only
      scan for new troves in the source and skip the time-expensive
      scans for changed trove info records. (CNY-1756)
    * The mirror client supports a --absolute flag which will make it
      use only absolute changesets to mirror content. (CNY-1755)
    * The rollback stack code has been split into a separate class.
      (CNY-2061)
    * A new "conary rmrollback" command that removes old rollbacks has
      been added. (CNY-2061)
    * Rollback objects now have an "isLocal" method to tell whether
      applying that rollback will require repository access. (CNY-2077)
    * Conary now allows a biarch system to have one flavor that
      expresses both the x86 and x86_64 support. The flavorPreferences
      configuration option informs conary to prefer x86_64 packages.
      This change allows group building to automatically resolve x86
      packages. (CNY-525)
    * Conary no longer uses gnupg for OpenPGP key management. (CNY-2349)
    * Conary clients no longer send an absolute URI when talking
      directly to a repository server. (CNY-2324)
    * Many repository permission handling methods have been renamed
      for consistency. For a complete list, see doc/PROTOCOL.versions
      in the Conary source code. (CNY-2298)
    * Setting/resetting the admin field permission is now handled by the
      setUserGroupIsAdmin() call instead of addAcl/editAcl. (CNY-1782)

  o Server Changes:
    * The scoring for target flavor sets has been fixed. (CNY-1539)
    * The (unimplemented) concept of caps for permissions has been
      removed.
    * Server methods have been decorated with the
      @requireClientProtocol decorator.
    * The "usergroups" term has been replaced with "roles" in the
      repository web user interface. (CNY-1973)
    * Server exceptions have been reworked to have marshalling logic in
      the exception class instead of in a large if/elif block. (CNY-747)
    * Server exceptions are marshalled in the proxy layer now instead of
      in both the proxy and server layers.
    * When the repository database is locked, "RepositoryLocked"
      exceptions are now returned for all code paths. (CNY-1596)
    * The repository call log now tracks changeset cache misses. (CNY-1843)
    * Repositories no longer pass anonymous hints to the proxy layer.
      The hint has been False since Conary 1.1.29.
    * The "troveNames" method now filters by using the "troveTypes"
      argument. (CNY-1838)
    * The "getPackageBranchPathIds" method no longer requires access
      to the entire version history of a package; it returns the
      pathIds and fileIds for troves the user is allowed to
      see. Previously, an InsufficientPermission exception was raised
      if part of the version history of a package was not visible to
      the user. (CNY-2038)
    * The repository call log now records the time required to service
      the request. (CNY-2305)
    * A "serializeCommits" boolean server configuration option has been
      added.  This is best turned on for repositories used for development,
      but is unneeded for repositories that are mirrors. (CNY-2285)

  o Protocol Changes:
    * The XML-RPC protocol now allows passing keyword arguments for
      exceptions.  (CNY-747)
    * XML-RPC return values no longer include the "useAnonymous" flag.

Changes in 1.2.12:
  o Client Changes:
    * A getDatabase() method has been added to the ConaryClient class.
      This method returns the local system database object. Code that
      needs to query the local system database should use this method
      to obtain the database object. (CNY-2316)

  o Build Changes:
    * Spaces in URLs are now automatically escaped. (CNY-2389)
    * The Requires() policy now inspects Lib: and Lib.private:
      pkg-config keywords in .pc files to find library files, and
      where it finds them, it adds appropriate Conary trove
      requirements to the .pc files. (CNY-2370)

  o Bug Fixes:
    * The PackageSpec documentation incorrectly stated that you could
      pass both package and component information to it; this has
      been corrected to properly redirect to ComponentSpec for this
      usage. (CNY-2387)
    * An update bug that could result in a trove integrity error has
      been fixed. The issue would occur when updating packages where,
      for some files, the only changes are to file versions. (CNY-2403)

Changes in 1.2.11:
  o Client Changes:
    * The error message printed when Conary encounters an unhandled
      exception has been changed to reflect the fact that the common
      case is merely poor handling of the error condition, rather than
      another bug.  It has also been reformatted to display better in
      rITS. (CNY-2265)
    * The "conary-debug" script that collects information to help
      debug a crash has been enhanced to include the recently-added
      manifest file. (CNY-2338)

  o Build Changes:
    * PythonSetup synopsis now mentions the setupName keyword
      argument. (CNY-2360)
    * The conary.1 manual page now documents the purpose of the
      /etc/conary/components directory. (CNY-2361)
    * The clearBuildReqs() function now has a synonym called
      clearBuildRequires() and the clearCrossReqs() function now has a
      synonym called clearCrossRequires().  The old function names
      will be deprecated in the future. (CNY-834)

  o Bug Fixes:
    * When building groups, r.addCopy() now respects the groupName
      flag. (CNY-2345)
    * The searchPath parameter in group methods now works when it
      contains packages (before it worked only with labels). (CNY-2372)
    * A bug that was preventing users with colons in their passwords
      to use the web interface has been fixed. (CNY-2374)
    * Attempting to add entitlements for unknown entitlement classes
      now raises an UnknownEntitlementGroup exception. (CNY-2377)
    * Committing source packages that use shell-style brace and
      glob expansion in addPatch() can now be committed to a
      repository. (CNY-1152)

Changes in 1.2.10:
  o Client Changes:
    * The "conary verify" command no longer complains about files which
      have been removed with "conary remove". (CNY-950)
    * Local rollbacks for removals now store the original contents for
      modified config files. (CNY-2350)
    * Permission errors now list both the URL and the repository
      hostname. (CNY-2211)

  o Server Changes:
    * A new boolean server configuration option, serializeCommits,
      has been added to explicitly limit contention in certain cases.
      Successfully enabling it requires a minor schema update. (CNY-2285)
    * Servers in maintenance mode no longer return Internal Server
      Errors to GET requests from clients. (CNY-2229)

  o Build Changes:
    * The addPatch() source action honors shell-style brace and glob
      expansion when sourceDir is defined. (CNY-1152)
    * A new "cvc explain" command has been added. "cvc explain"
      displays the documentation for recipe methods.  For example,
      "cvc explain addSource" shows the on-line documentation for the
      addSource() source action. (CNY-2242)
    * The command line interface to cvc derive (added in Conary 1.2.8)
      has been changed.  It now derives onto your buildLabel by default,
      with a --target option to derive onto a different label.
      The cvc derive interface is subject to further change.

  o Bug Fixes:
    * A bug that caused an exception when inspecting ELF files with a
      standalone ABI has been fixed. (CNY-2333)
    * A bug that caused updates with group scripts to fail when run
      with the '--root' option with a trailing slash in the path has
      been fixed. (CNY-2348)
    * An issue related to file placeholders potentially being lost while
      rewriting rollback changesets has been fixed.

Changes in 1.2.9:
  o Documentation Changes:
    * The documentation strings for the update code have been revised
      to include the most common exceptions raised as part of
      prepareChangeSet and updateChangeSet. (CNY-1732)

  o Build Changes:
    * File level requirements provided by the same file are dropped.
      (CNY-2177)
    * Java dependencies that do not start with a valid TLD are now
      excluded. (CNY-2176)
    * The exceptDeps keyword parameter is now allowed for r.Provides(),
      analogously to r.Requires(). (CNY-1485)
    * The new sourceDir keyword parameter is now available for
      r.addSource(), r.addPatch(), and r.addArchive() to specify that
      the source is found within the maindir. (CNY-1439)
    * LD_LIBRARY_PATH is now set when calling bootstrapped python, in
      order to load the correct python libraries. (CNY-2319)
    * The :config component is built by file location, rather than
      from files marked as config files by the Config policy.
      This means that the configComponent configuration item no
      longer operates. (CNY-2256)

  o Client Changes:
    * A keepRequired config option has been added. This has the same
      effect as always setting the --keep-required flag on update.
      (CNY-569)
    * The error message for erased dependencies is now more explicit
      about what happened to the package that is no longer providing
      dependencies, and where the package with the missing dependencies
      came from. (CNY-2248)
    * We now record the current state of the database to a flat file
      after updates as an extreme recovery mechanism.  (CNY-1801)

  o Bug Fixes:
    * The "logcat" script no longer errors out if the log file is empty
      or contains None for entitlements. (CNY-2252)
    * Repositories running under Apache are now correctly displaying
      the real error when trying to generate the verbose traceback
      emails. (CNY-2320)
    * An update job that includes a critical update and an update to a
      group that includes a pre-update script will no longer run the
      script twice. (CNY-2325)
    * A bug that could cause incorrect SQLite database error messages
      has been fixed. (CNY-1840)

Changes in 1.2.8:
  o Client Changes:
    * Added the cvc derive command. (CNY-2237)
    * A new method, conary.conaryclient.getClient(), has been added to
      allow the creation of a conaryclient with configuration to match
      that would be used with a conary command line client. (CNY-1745)
    * Unhandled exceptions that are raised inside a progress callback
      no longer terminate the update process.  A warning is emitted
      and the update continues. (CNY-2304)

  o Internal Changes:
    * The Conary library now has a parallel implementation to gpg
      for the trust algorithm. (CNY-1988)

  o Bug Fixes:
    * A problem occurring when updating troves sharing a large
      number of identical files has been fixed. (CNY-2273)
    * Repository traceback emails are now more verbose. (CNY-2287)
    * Methods starting with two underscore characters are considered
      internal and are no longer passed to the XML-RPC library for
      marshaling. (CNY-2289)
    * It is now possible to clone a group that contains references to
      both a cloned package and the version that the cloned package
      originated from. (CNY-2302)
    * When data from stdin is provided to a taghandler, but the
      taghandler is missing or fails to read some or all of the data,
      it will no longer result in a database locked error. (CNY-2257)
    * Conary no longer exits with an unhandled exception if /tmp does
      not exist when attempting to run a trove script (e.g., group
      pre/post scripts). (CNY-2303)

  o Client Changes:
    * Added cvc derive as a client-side call (CNY-2237)
    * A new method, conary.conaryclient.getClient(), has been added to
      allow the creation of a conaryclient with configuration to match
      that would be used with a conary command line client. (CNY-1745)
    * CONARY_CLIENT_LOG environment variable can now specify a path for
      a log of all of the repository calls made by the client (use logcat
      to view it) (CNY-2313)

Changes in 1.2.7:

  o Build Changes:
    * The cvc command now prints out the most recent log message from
      the underlying source code control system when creating new
      snapshot archives. (CNY-1778)
    * Conary now has support for cmake, using the r.CMake() build
      action in recipes. (CNY-1321)

  o Bug Fixes:
    * Fixed a traceback that would occur when a component doesn't exist
      even though its containing package does. (CNY-2213)
    * Cloning with --default-only no longer removes references to
      components of packages that are not being cloned. (CNY-2226)
    * A bug that prevented "cvc cook" from being able to look up path
      IDs if a component of the package being built was missing from
      the repository has been fixed. (CNY-2250)
    * PGP keys using unknown string-to-key specifiers (as generated by
      "gpg --export-secret-subkeys" for the corresponding secret key)
      are no longer producing an error when iterating through the
      keyring. (CNY-2258)
    * Embedded signatures in secret subkeys now use the public key's
      cryptographic key, which does not require a passphrase to
      be decoded. (CNY-2224)

Changes in 1.2.6:
  o Build Changes:
    * When cooking packages or groups, conary now displays the methods
      that are called. It also displays the methods that are unused,
      making it easier to see if a function from a superclass has been
      left out. (CNY-2193)

  o Bug Fixes:
    * Use of macros in the r.Link() build action worked only in limited
      cases. (CNY-2209)

  o Client Changes:
    * Mirror mode now includes full file streams in changesets, instead
      of differential streams. (CNY-2210)

Changes in 1.2.5:
  o Client Changes:
    * The OpenPGP implementation now merges PGP keys properly.
      (CNY-1987)
    * The OpenPGP implementation is capable of generating trust
      signatures. (CNY-1990)
    * A bug which could cause troves containing *identical* files to
      become corruped in a system database has been fixed. Note that
      repository databases were not affected. (CNY-2191)

  o Build Changes:
    * MakeDirs now handles trailing '/' characters in directory names.
      (CNY-1526)
    * Using the new provideGroup keyword argument to the r.User()
      method in a UserGroupRecipe, you can now specify that the user's
      primary group needs to be already on the system, rather than be
      added while creating the user. (CNY-2096)

  o Bug Fixes:
    * A bug that resulted in a KeyError when removing a trove from a
      group that has 3 levels of subgroups has been fixed. (CNY-1372)
    * A bug that could result in a decremented source count when
      promoting a package to a sibling of a parent branch has been
      fixed. (CNY-2108)
    * A problem resulting in derived packages corrupting files with the
      same content was fixed. (CNY-2157)
    * A bug that caused internal server errors when retrieving
      changesets that contained compressed file data over 4 GiB in size
      has been fixed. (CNY-2170, CNY-2173)
    * HTTP error codes generated by HTTP proxies are now properly
      interpreted by Conary clients. (CNY-2181)
    * When talking to a repository, Conary proxies will now
      automatically switch the protocol to HTTPS whenever authentication
      information is injected on behalf of the client. (CNY-2184)
    * addSvnSnapshot no longer generates conflicts in the paths for
      temporary checkouts. (CNY-2196)

Changes in 1.2.4:
  o Bug Fixes:
    * A file that was mistakenly ommitted from packaging has been
      added to the build. (CNY-2155)

Changes in 1.2.3:
  o Build Changes:
    * The addSvnSnapshot() source action now has the ability to add
      specific SVN revisions via the 'revision' argument. (CNY-2156)
  o Bug Fixes:
    * An update failure that would occur when two versions of a package
      have been installed, one local, one from a repository, has been
      fixed. (CNY-2127)
    * A regression introduced in 1.2.1 affecting patch files that apply
      multiple changes to the same file has been fixed. (CNY-2142)
    * Group scripts now have file descriptor 0 (stdin) connected to
      /dev/null. Previously, stdin was closed, a potential problem
      for scripts that open file descriptors and then disconnect from
      the terminal. (CNY-2143)

  o Client Changes:
    * Added listkeys, addkey, and getkey commands to cvc for basic
      command line PGP key management. (CNY-2150)

Changes in 1.2.2:
  o Build Changes:
    * Python and Ruby dependencies with lib-specific flags now cause
      the package to be architecture-flavored. (CNY-2110)
    * Groups using setSearchPath now prefer packages on the labels and
      troves listed explicitly in the searchPath over other labels,
      even if the label is specified in the add() command. For example,
      if your searchPath includes foo=conary.rpath.com@rpl:1/1-1-1, then
      r.add('foo', 'conary.rpath.com@rpl:1') in a group recipe will now
      find version 1-1-1 over later versions. Before, it would find the
      latest version in the repository if you specified the label in the
      r.add() command. (CNY-1993)

  o Client Changes:
    * The conary command line now accepts 'rb' as an alias for
      'rollback'.
    * The output of 'rblist' now combines packages and their components
      in a single line (similar to the output of 'update'). (CNY-2134)

  o Bug Fixes:
    * When parsing the GPG keyring, PGP version 2 keys are now ignored.
      (CNY-2115)
    * Direct key signatures for PGP keys are now accepted. (CNY-2120)
    * Source control recipe actions such as addMercurialSnapshot()
      no longer produce directory names that can collide with
      a trove with the same name on a different label, producing
      a snapshot of a different source control repository. (CNY-2124)
    * Tag scripts are now closing file descriptors larger than 2
      before calling a function from the exec family. (CNY-2114)
    * A bug in determining the correct version for packages when
      multiple branches of that package exist on the same label has
      been fixed. (CNY-2128)
    * Multiple entitlements to the same host name are now properly
      handled. (CNY-2105)
    * The URL sent back to the client when connecting through an
      HTTP proxy is now correctly computed by repositories. (CNY-2117)
    * setSearchPath now searches the leaves for every source in the
      search path before falling back and searching the rest of the
      repository. Before, it would search the leaves for each label,
      then the rest of the labels, and finally groups. (CNY-2131)

Changes in 1.2.1:
  o Build Changes:
    * The addGitSnapshot() source action is now available. (CNY-1965)
    * Cooking derived packages no longer warns about their
      experimental state. (CNY-2092)
    * loadInstalled does not search the local database for a matching
      package on checkin, but instead searches the repository. This
      makes it easier to develop packages that are correct, with the
      potential of not building on the current machine. (CNY-2027)

  o Client Changes:
    * The Conary client is now less aggressive in sending keepalive
      packets with long-running requests. (CNY-2104)
    * Promote and clone callbacks are more verbose. (CNY-2063)

  o Bug Fixes:
    * Schema migration for the Latest table now correctly handles
      branches that end in redirects. (CNY-2081)
    * Adding a large number of user maps is now more efficient
      if the new addServerGlobs method is used. (CNY-2083)
    * Redirects between branches on the same label, which were
      necessary before Conary 1.2.0, are again handled correctly.
      (CNY-2103)
    * The 'conary updateall' command again properly handles the
      --replace-files command-line argument. (CNY-2112)
    * Patches are no longer partially applied when building. A
      partially applying patch results now in a failure. (CNY-2017)
    * A bug which caused Conary to incorrectly determine the flags
      for python dependencies on 64-bit systems has been fixed.
      (CNY-2091)
    * Ruby dependencies now function properly in a bootstrap build
      of the ruby package. (CNY-2109)

Changes in 1.2.0:
  o Build Changes:
    * A bug which caused Conary to compute python dependencies
      incorrectly when using an external version of python (such
      as when building python itself) has been fixed. (CNY-2087)

Changes in 1.1.96:
  o Server Changes
    * External entitlement servers can now specify per-entitlement
      timeouts and automatic retry values (CNY-2060)

  o Client Changes:
    * Update journal did not have an entry for hard links which were
      made to targets which already existed on the system, causing
      system corruption if the journal had to be rolled back. (CNY-1671)
    * The critical update information now includes enough data to
      re-create the original update job. (CNY-1608)
    * Unknown trove info types in the database are properly stored in
      extracted trove info. (CNY-2059)
    * diff and patch now support files without trailing newlines.
      (CNY-1979)

  o Build Changes:
    * More paths (/usr/lib/.*-sharp.*/) have been added to :cil
      components. (CNY-2080)
    * Path ID lookups now ignore permission errors; in such a case, a
      new path ID is computed. (CNY-1911)
    * Conary now handles python files that specify a python interpreter
      that is not available on the system or in the builddir.  It will
      print a warning and not attempt to compute dependency information
      for those files. (CNY-2050)
    * loadSuperClass and loadInstalled now print out name, version
      flavor of the package that was used when loading. (CNY-1967)

  o Bug Fixes:
    * When running in threaded mode, don't install signal handlers,
      since that is not supported. (CNY-2040)
    * URLs returned by prepareChangeSet, getChangeSet, and
      getFileContents are all based on the URL the client used to call
      the repository instead of built internally by the repository.
      (CNY-2034)
    * An issue that was preventing the repository server, under certain
      circumstances, to determine the proper URL to use has been fixed.
      (CNY-2056, CNY-2058)
    * A regression from Conary 1.1.34 related to self-signature
      verification on private PGP keys has been fixed. (CNY-2047)
    * An issue related to Conary proxies running in non-SSL mode,
      talking to SSL-enabled repository servers has been fixed.
      (CNY-2067)
    * Related to CNY-2034, Conary proxies are now properly computing
      the return URL. (CNY-2069)
    * The client is now properly computing the downloaded file's
      digest if a size limit was specified. (CNY-2072)
    * A regression from Conary 1.1.94 that caused some local cooks to
      fail to be installable due to incorrect primary trove information
      has been fixed (CNY-2078)

  o Other Changes
    * InodeStreams and FileStreams now preserve unknown elements,
      allowing future additions to those without breaking fileId
      computation. (CNY-1971)

Changes in 1.1.95:
  o Server Changes
    * A bug which triggered an exception while migrating postgresql
      repositories has been fixed. (CNY-1912)
    * The getNewTroveInfo call works faster for mirror operations.
      (CNY-2006)
    * An issue that prevented the server from responding with the
      proper error message when in maintenance mode has been fixed.
      (CNY-2005)
    * An issue that was affecting cooking performance when looking
      up path IDs has been fixed. (CNY-1996)

  o Client Changes:
    * A bug which prevented the mirror client from using hidden commits
      when mirroring to a single target has been fixed. (CNY-1981)
    * Clone/promote no longer complains when a buildreq is not also
      being cloned to the new location. (CNY-1844)
    * Turned off flavorPreferences for 1.2 release, as they are not
      quite ready. (CNY-2023)

  o Bug Fixes:
    * Bootstrapping python can now find system conary when using the
      bootstrapped python to determine python dependencies. (CNY-2001)
    * A bug in findTroves when using partial labels, introduced as
      part of 1.1.90, has been fixed. (CNY-2011)
    * cvc operations no longer trace back when the current working
      directory can no longer be accessed. (CNY-2014)
    * Redirects to nothing are now displayed when using --trove-flags.
      (CNY-2025)
    * Stack frames now wrap long lines to make them easier to read.
      (CNY-2016)
    * Comparison of VersionSequence objects is now more robust.
      (CNY-2020)
    * Autosourced files added to both a shadow and its parent now merge
      properly. (CNY-1856)

Changes in 1.1.94:
  o Bug Fixes:
    * Python extension modules installed at the top level of the Python
      search path no longer produce a traceback when computing
      dependencies. (CNY-1995)

Changes in 1.1.93:
  o Build Changes:
    * Filesets now accept macros. (CNY-148)
    * crossRequires are now ignored when not cross compiling. (CNY-1950)
    * Malformed .jar files are now ignored when computing Java
      dependencies. Previously, Conary exited with an error while
      attempting to process them. (CNY-1983)
    * Conary dependencies are no longer attempted when cross-compiling,
      and when bootstrapping python, modules are now sought in system
      python directories as well as in the destdir. (CNY-1986)
    * Python extension modules (.so files) now expose the proper
      dependencies by providing, for example, itertools (the true
      name) as well as itertoolsmodule (as it has previously), but
      requiring the shorter name if it is available on the system.
      (CNY-1077)

  o Client Changes:
    * The cvc promote and clone commands are now more efficient and do
      not download unnecessary packages. This also makes it possible
      to clone packages where access to some of the included troves
      is unavailable at the time of the promote or clone operation.
      (CNY-1913)
    * A bug which prevented the mirror client from using hidden commits
      when mirroring to a single target has been fixed. (CNY-1981)
    * Filesets are now cloneable. (CNY-1297)

  o Server Changes
    * A bug which triggered an exception while migrating postgresql
      repositories has been fixed. (CNY-1912)

  o Bug Fixes:
    * The clone and promote commands now work when cloning over removed
      packages. (CNY-1955)
    * searchPath will now provide only the best flavor match when
      matching against groups with more than one version of a package
      available. Previously, it would return all matches. (CNY-1881)

Changes in 1.1.92:
  o Bug Fixes:
    * ccs2tar correctly handles changesets with duplicate contents and
      hard links. (CNY-1953)
    * An error in the way attributes of ServerProxy classes get
      marshaled has been fixed. (CNY-1956)
    * If local flags (e.g. kernel.smp) are defined in /etc/conary/use,
      cooking no longer produces a traceback. (CNY-1963)
    * The last trove source in a trove source stack is now properly
      passed flavor information. (CNY-1969)
    * Derived packages properly handle files that were not flavored due
      to an exception in the upstream packages. (CNY-1954)
    * The transport layer is automatically encoding non-ASCII strings
      into XMLRPC Binary objects. (CNY-1932)
    * An error that was causing warnings to be printed while cooking
      groups has been fixed. (CNY-1957)

  o Server Changes
    * A bug which triggered an exception while migrating postgresql
      repositories has been fixed. (CNY-1912)

  o Build Changes:
    * Mono (CIL) files are now placed in :cil components by default.
      (CNY-1821)

  o Other Changes
    * The transport layer is using BoundedStringIO objects for
      compression, decompression and XMLRPC encoding/decoding, to
      avoid excessive memory consumption. (CNY-1968)

Changes in 1.1.91:
  o Client Changes:
    * A new configuration option, "flavorPreferences", has been added.
      The client uses this list of flavors in trove selection.
      (CNY-1710)
    * Large files are now compressed on disk instead of in memory when
      creating rollbacks. (CNY-1896)
    * The Conary client API is now more careful with releasing open
      file descriptors. (CNY-1834)
    * The "migrate" mode has changed to overwrite changes made to
      files that are not yet owned by Conary, but already exist on the
      system, as well managed, non-configuration files that have
      changed. (CNY-1868)
    * When signals are received during updates, the journal is now
      rolled back before conary terminates. (CNY-1393)
    * A 'cvc checkout' of multiple projects uses far fewer repository
      calls now, and uses a single changeset.
    * The 'cvc update' and 'cvc diff' commands now accept a source
      version argument without a source count. (CNY-1921)

  o Server Changes:
    * Setting "forceSSL" once again requires a HTTPS connection be
      used when authentication data is passed to an Apache based
      Conary Repository. (CNY-1880)
    * A bug that caused incorrect values for sourceItemId and
      clonedFromId to be used when groups and components were
      committed as part of one changeset has been fixed. (CNY-1903)
    * A bug that caused the Latest table to be rebuilt incorrectly
      when migrating to schema version 15.0 has been fixed.
      (CNY-1909)

  o Build Changes:
    * Redirects will now be followed in group recipes. Previously,
      including redirects would result in an error. (CNY-1693)
    * Derived recipes can now be based on troves which have files
      that have the same content (SHA1) as each other but are
      members of different link groups (are not intended to be
      installed as hard links to each other). (CNY-1733)
    * Derived packages now work properly if the troves they are based
      on contain dangling symlinks. (CNY-1914)
    * Symbolic links that have not changed in a derived package are
      now correctly ignored by policies that are not interested in
      unmodified files. (CNY-1879)
    * The build flavor string used for building a trove is now stored
      as part of that trove's troveInfo field. (CNY-1678)
    * Looking up path IDs now stops when all files have been found,
      instead of always walking the shadow hierarchy. (CNY-1911)
    * multilib cooks set only Arch.x86_64. (CNY-1711)

  o Bug Fixes:
    * The new OpenPGP parsing code now accepts Version 3 keys and
      signatures, without verifying them. (CNY-1931)
    * A file descriptor leak in the getFileContents method has been
      fixed.
    * If ignoreErrors is set for a configuration file, that setting is
      now honored for contexts as well.
    * Troves with large numbers of identical files now erase faster,
      thanks to a SQL fix in sqldb.iterFiles. (CNY-1937)
    * Python dependency determination now properly ignores filenames
      like "python.so" when looking for version flags. (CNY-1940)
    * Conary now correctly avoids assuming that standard I/O files
      are objects with fileno() methods. Previously, calling
      Conary interfaces with non-file objects associated with
      standard input, output, or error could trace back. (CNY-1946)
    * The --buildreqs option for 'conary q' now functions when
      multiple build requirements have the same name.
    * An issue related to the flavor preferences list not being
      properly populated when a group was cooked has been fixed.
      (CNY-1951)

  o Other Changes:
    * Conary tracebacks now report values for each variable in the
      local namespace in each frame. (CNY-1922)
    * select() calls have been replaced with poll() for higher
      efficiency. (CNY-1933)

Changes in 1.1.35:
  o Client Changes:
    * Unknown trove info types in the database are stored in extracted
      trove info properly (CNY-2059)
    * diff and patch now support files without trailing newlines (CNY-1979)

Changes in 1.1.34:
  o Build Changes:
    * The default settings from r.add() will now override the default
      settings from an r.addAll() (CNY-1882)
    * Looking up path IDs is now stop when all files have been found,
      instead of always walking the shadow hierarchy. (CNY-1911)

  o Bug Fixes:
    * A bug that caused an error message in the rPath Appliance
      Platform Agent (rAPA) when using an entitlement generator has
      been fixed. (CNY-1946)

Changes in 1.1.33:
  o Build Changes:
    * The addArchive() source action now handles xpi archives. (CNY-1793)
    * Unknown flags are now ignored when calling loadRecipe with a
      flavor, instead of printing a traceback.

  o Update Changes:
    * Updates to groups are now allowed to be merged with other groups
      in update jobs, reducing the number of jobs that are used for
      updates.

  o Client Changes:
    * Cloning now always increments group version counts, mimicing
      the behavior of group cooking. (CNY-1724)
    * When promoting, --all-flavors is now on by default.  However, if
      a flavor to promote or clone is specified, promotes will be
      limited by that flavor. (CNY-1535)
    * Several commands, such as promote, update and rq, now take an
      --exact-flavors flag.  If specified, the flavors for each trove
      must match exactly - no system flavor or heuristic is used to
      find the trove you want. (CNY-1829)
    * If there is a problem with domain name resolution, conary will
      retry 5 times. However, if the connection fails after those
      attempts, future connection requests will now fail after one try.
      (CNY-1814)

  o Bug Fixes:
    * The SQLite "ANALYZE" command is no longer run on local SQLite
      databases. Any data stored by the "ANALYZE" command will be
      removed from the local database unless it is being accessed
      read-only. Database performance is poor on databases with
      "ANALYZE" data in them. (CNY-778)
    * Some bugs related to installing relative changesets were fixed.
      These bugs would manifest themselves by making relative changesets
      not installable when the network was down. (CNY-1814)

Changes in 1.1.32:
  o Client Changes:
    * A getDownloadSizes() method has been added to the ConaryClient
      object to determine the over-the-wire transfer size of the jobs
      in an UpdateJob object.  Call requires a single repository be
      the source of the entire update. (CNY-1757)
    * cvc reports a more accurate error message when the CONARY file in
      the current directory is not a regular file

  o Server Changes:
    * A "infoOnly" parameter to has been added to the getChangeSet()
      repository method in protocol version 51. (CNY-1757)
    * The list of repository methods is now automatically generated
      instead of statically listed. (CNY-1781)
  
  o Bug Fixes:
    * The addSvnSnapshot() source action now uses the lookaside directory
      for generating the snapshot, instead of using the remote repository.
      (CNY-1777)
    * A bug that prevented unused entries in the Versions table of the
      system Conary database from being cleaned up after erasures has
      been fixed.
    * A bug that caused changes in the byDefault status of a trove to
      be omitted from local rollbacks has been fixed. (CNY-1796)

Changes in 1.1.31.4:
  o Server changes:
    * Setting "forceSSL" once again requires a HTTPS connection be
      used when authentication data is passed to an Apache based
      Conary Repository. (CNY-1880)
    * A bug that caused incorrect values for sourceItemId and
      clonedFromId to be used when groups and components were
      committed as part of one changeset has been fixed. (CNY-1903)
    * A bug that caused the Latest table to be rebuilt incorrectly
      when migrating to schema version 15.0 has been fixed.
      (CNY-1909)

  o Client changes:
    * Large files are now compressed on disk instead of in memory when
      creating rollbacks. (CNY-1896)

Changes in 1.1.90:
  o Major Changes:
    * Label multiplicity, in which a trove on the same label
      appearing on multiple branches was understood as meaning that
      all the trove can be installed at once, is being generally
      deprecated.  Instead, a newer trove on a different branch that
      ends with the same label as an older trove will be considered
      together with and generally preferred to the older trove.
      Branch affinity, in which Conary keeps packages from the same
      branch during an update, is therefore replaced with label
      affinity, in which Conary keeps packages from the same label
      during an update.  Many of the individual changes in this
      version are parts of implementing this general change in
      behavior.

  o Client Changes:
    * Added getTroveLatestByLabel as a client-side call.
    * Label lookups pick the latest version which matches instead of
      the latest version on each branch.
    * Replaced branch affinity with label affinity.
    * getAllTroveLeavesByLabel() filters results by server names to
      eliminate spurious results from repositories which host multiple
      server names. (CNY-1771)
    * The cvc and conary commands now ignore broken pipes on standard
      output instead of producing a traceback. (CNY-1853)
    * Redirects follow the label of the branch they were built with
      instead of the branch itself.
    * Building redirects to a branch is now deprecated; redirects should
      point to labels instead. (CNY-1857)
    * The --replace-files option has been split into
      --replace-managed-files, --replace-unmanaged-files,
      --replace-modified-files, and --replace-config-files. The original
      option is still accepted, and is equivalent to specifying all four
      of the new options simultaneously (CNY-1270)
    * When updating, conary will never automatically drop an architecture
      from an installed trove (unless you specify the flavor to update to 
      explicitly).  (CNY-1714)
    * Dependency resolution now allows updates to go across branches if the
      branches are on the same label.
    * Dependency resolution now follows the same "never drop an architecture"
      rule as other update code. (CNY-1713).
    * Added --show-files parameter to "conary config" to display where
      configuration items came from.
    * Newly installed transient files now silently replace files which are
      otherwise unowned. (CNY-1841)

  o Build Changes:
    * The cvc update command can now update multiple directories
      simultaneously.
    * Java files are now put in a :java component by default. (CNY-527)
    * Python dependencies now include flags designating the major version
      of python involved, as well as a flag distinguishing the target
      architecture library directory (normally "lib" or "lib64") to
      enhance update reliability.  When building a bootstrap python
      or using a different python executable than Conary is running
      with, Conary will use an external python process to determine
      python dependencies. (CNY-1517)
    * Ruby dependencies are now generated, and Ruby modules are placed
      in a :ruby component by default.  Flags are included in the
      dependencies similar to the Python flags, except that they are
      not conditional. (CNY-612)
    * Ensure that two binaries with the same source count but different
      build counts end up with the same build count after cloning. (CNY-1871)

  o Scripts Changes:
    * Repository database migration scripts have been integrated into a 
      common unit.

  o Bug Fixes:
    * Fix a bug in commit code that made r.macros.buildlabel unusable because
      you could not commit recipes that used it.  (CNY-1752)
    * An internal class, _AbstractPackageRecipe, has been renamed to
      AbstractPackageRecipe, in order to allow the inclusion of its
      methods in its subclasses' documentation pages.  The old name is
      still available for compatibility with older modules.  (CNY-1848)
    * Multiple entitlements can be stored for a single hostname or glob
      (previously only the last hostname for a particular hostname/glob
      would be used). (CNY-1825)
    * Cloning the source component for filesets is now allowed.
    * includeConfigFile now sorts files that are matched in globs
    * The default settings from r.add() will now override the default
      settings from an r.addAll() (CNY-1882)
    * Cloning no longer downloads components that won't be cloned (CNY-1891)

  o Other changes:
    * The showchangeset script now displays information on redirect
      troves.

Changes in 1.1.31.3:
  o Server changes:
    * Added EntitlementTimeout exception to notify clients that an
      entitlement has timed out from the authentication cache (CNY-1862)
    * Added remote_ip to user and entitlement based external authentication
      checks (CNY-1864)
    * Fixed bug in proxy which prevented remote_ip from being passed to
      internal repository

  o Client changes:
    * Reread entitlements from disk when EntitlementTimeout is received
      (CNY-1862)

  o Other changes:
    * Logcat now works for calls which passed lists of entitlements

Changes in 1.1.31.2:
  o Proxy changes:
    * Proxy can now inject entitlements and user authentication on behalf
      of clients (CNY-1836)

Changes in 1.1.31.1:
  o Bug Fix:
    * Proxies used wrong getChangeSet call for old protocol versions (CNY-1803)

Changes in 1.1.31:
  o Bug Fix:
    * A bug that caused an Internal Server Error when a Conary proxy
      attempted to convert a changeset for an older client when the
      upstream Conary repository was not running 1.1.29 or later has
      been fixed. (CNY-1792)

Changes in 1.1.30:
  o Bug Fixes:
    * The version cache for upstream servers in the Conary proxy
      incorrectly included user information in the URL, causing
      KeyErrors when users were switched to anonymous. (CNY-1787)
    * An issue related to the formatting of repository map entries
      has been fixed. (CNY-1788)
    * The Conary proxy no longer supports protocol version 41
      (and hasn't for a few releases).
    * An issue that was affecting the performance of the getChangeSet
      API call on Conary proxies running in an apache environment
      has been fixed.

Changes in 1.1.29:
  o Client Changes:
    * In conaryrc files, repositoryMap entries can now use wildcards
      for the server name.
    * Multiple entitlements can now be sent to each server.
    * Server names in entitlements may include wildcards.
    * Entitlements may be placed in conaryrc files now using
      'entitlement server entitlement'. "conary config" displays
      entitlement information.
    * A bug that limited a single MetadataItem to less than 64 KiB has
      been fixed.  Conary 1.1.29 will produce metadata that will not
      be visible to older clients.  Likewise, metadata produced by
      older clients will not be visible to Conary 1.1.29 and later
      clients. (CNY-1746)
    * Metadata items can now store strings with NUL characters in
      them. (CNY-1750)
    * The client API will now raise an InsufficientPermission error
      instead of an OpenError when the client's entitlements are
      not allowing access. (CNY-1738)

  o Build Changes:
    * Refreshed autosource files are now displayed by 'cvc revert' and
      'cvc diff'. (CNY-1647)
    * Support for the Bazaar revision control system has been added via
      r.addBzrSnapshot(). (requires bzr >= 0.16).

  o Server Changes:
    * (Nearly) all repository operations are now performed using the
      permissions of the anonymous user in addition to the permission
      set for any user authentication information which is present.
    * Path names in the entitlementsDirectory no longer have any
      meaning. All entitlements are read, and the serverName in the
      XML for the entitlement is used to determine which server to
      send the entitlement too.
    * Entitlement classes are no longer used as part of authentication;
      they may still be specified, but repositories now look up the
      class(es) for an entitlement based on the key.

  o Internal Changes:
    * The restart information, necessary for Conary to resume execution
      after a critical update is applied, now includes the original
      command line. The way this information is stored is incompatible
      with very old versions of Conary.  Downgrading from Conary
      version 1.1.29 (or newer) to version 1.1.11 (or older) is known
      to fail. (CNY-1758)

  o Bug Fixes:
    * 'conary rblist' no longer produces a stack trace if the
      installLabelPath configuration option is not set. (CNY-1731)
    * A bug that caused an "Error parsing label" error message when
      invoking "cvc commit" on a group recipe that used
      r.setSearchPath(str(r.labelPath[0]), ...) has been
      fixed. (CNY-1740)
    * Proxy errors are now reported in the client, for easier
      debugging. (CNY-1313)
    * A bug that caused an "Unknown error downloading changeset" error
      when applying an update job that contained two different
      versions of the same trove has been fixed. (CNY-1742)
    * Adding redirects which pointed to otherwise-unused branches
      corrupted the database by creating a branch without corresponding
      label information.
    * When critical updates are present in an update job that has
      previously downloaded all the changesets, Conary will no longer
      unnecessarily re-download the troves. (CNY-1763)
    * TroveChangeSet.isRollbackFence() now returns the correct answer
      if the trove changeset does not contain absolute trove
      info. (CNY-1762)
    * A bug related to entitlement directories containing unreadable
      files has been fixed. (CNY-1765)
    * A bug that prevented epydoc from producing documentation on
      the Conary code has been fixed. (CNY-1772)
    * Conary will temporarily fall back to reading unsigned group
      script information from changeset files that are created by
      Conary < 1.1.24.  Once rBuilder creates changesets with a newer
      version of Conary, this change will be reverted. (CNY-1762)
    * Changeset files are now written as absolute paths in the
      changeset index file. (CNY-1776)
    * Entitlement configuratioon lines continue to accept an entitlement
      class for backwards compatibility purposes. (CNY-1786)

Changes in 1.1.28:
  o Documentation Changes:
    * Incorrect references to createGroup have been fixed. (CNY-1700)

  o Build Changes:
    * Files added with in the repository and locally no longer cause
      'cvc update' to fail as long as the files have the same fileId.
      (CNY-1428)
    * r.Link allows full paths to be specified for the target of the
      link as long as the directory matches the source of the link.
      (CNY-751)
    * "cvc mv" has been added as a synonym for "cvc rename".
    * r.addCvsSnapshot() now works correctly with anonymous,
      pserver-based, servers. Previously, cvs checkout would fail due
      to strange characters being in the destination directory.
    * r.add*Snapshot() will now raise errors if the shell commands they
      are executing fail for any reason

  o Bug Fixes:
    * An index has been added to improve the performance of various
      file stream related queries in a Conary repository. (CNY-1704)
    * Directories in binary directories are no longer (incorrectly)
      provided. (CNY-1721)
    * "conary update" now works with read-only changesets. (CNY-1681)
    * the setTroveInfo call refuses to update missing troves (CNY-1741)

  o Server Changes:
    * getChangeSet call now returns supplemental information
      (trovesNeeded, filesNeeded, and removedTroves) for each individual
      job separately, instead of combining them for the entire job list.
    * proxy now combines all upstream changeset requests into a single
      job request for servers running this version or later. (CNY-1716)
    * mirrorMode wasn't passed through to changeset fingerprint calls
      from the caching code.

Changes in 1.1.27:
  o New Features:
    * All group cooks for one source must be done as a large cvc cook
      action instead of one-by-one. (CNY-1303)
    * Group flavors are much shorter if you turn on the config item
      "shortenGroupFlavors".  Some flags, like
      vmware and xen and architecture flags, are always included in a
      group flavor. (CNY-1641)
    * The Conary client is now able to access the network using
      authenticated HTTP proxies. (CNY-1687)

  o Build Changes:
    * A new recipe method, r.MakeFIFO(), is available which will create
      a named pipe at a specified location. (CNY-1597).

  o Internal Changes:
    * Flags for update jobs changed from a bitmask to a class.
    * Removed vestigial support for file label priority paths.

  o Bug fixes:
    * Patch code no longer fails when trailing context is missing at
      the end of the file. (CNY-1638)
    * Files with no permissions set (chmod 0) confused Conary due to
      improper checks for None. (CNY-1678)
    * Errors in the changeset downloading code are no longer ignored
      by the client. (CNY-1682)
    * An error in the resumption of a build has been fixed. (CNY-1684)
    * The introduction of mirrorMode during changeset cration (CNY-1570)
      caused the generation of empty diffs in some cases. mirrorMode now
      includes full contents for all files instead of generating diffs
      (CNY-1699)
    * If you're promoting two flavors of the same version of the same trove,
      they will now always have the same version on the target branch.
      (CNY-1692)

Changes in 1.1.26:
  o New Features:
    * The listcachedir script has been added to help with maintenance
      tasks for the repository changeset cache. (CNY-1469)
    * Conary proxies are now adding an HTTP Via: header. (CNY-1604)

  o Internal Changes:
    * Creating changesets supports a 'mirrorMode', which includes file
      contents of files if their version has changed (even if the sha1
      of those contents are the same). Mirroring uses this to ensure
      complete contents. (CNY-1570)

  o Client Changes:
    * A potential race condition where an update could change the state
      of the Conary database while the rollback code is executing has
      been fixed. Note that as part of the fix for CNY-1591, the update
      and rollback operations cannot commit at the same time; the fix
      further ensures long-running operations detect the state change.
      (CNY-1624)

  o Bug fixes:
    * Manipulating source components now works better when a source
      component has been marked removed.
    * A problem related to the way shim clients use the ServerProxy
      object has been fixed. (CNY-1668)

Changes in 1.1.25:
  o New Feature:
    * Conary now supports a "searchPath" configuration option, which
      operates like the installLabelPath configuration option but can
      contain both packages and labels.  For example:
      "searchPath group-os contrib.rpath.org@rpl:1" can be used to
      configure conary to first install the version of a package
      referenced in group-os, then to fall back to installing from
      contrib.rpath.org@rpl:1. (CNY-1571)

  o Build Changes:
    * GroupRecipe.add*Script now accepts a path to the script as the
      initial parameter.
    * r.addArchive() now supports a preserveOwnership parameter.  When
      set to True, owners and groups from cpio, rpm, and tar archives
      are used as the owners and groups in the final package.
      (CNY-927)
    * A new "cvc revert" command has been added that reverts any local
      changes made in the current directory. (CNY-1222)
    * GroupRecipe.addCopy() copies compatibility classes and group
      scripts onto to groups.  New copyScripts and
      copyCompatibilityScripts options to GroupRecipe.addCopy() and
      GroupRecipe.addAll() can be used to change this
      behavior. (CNY-1642)
    * A new build r.IncludeLicense() action has been added. This build
      action will take either a directory structure of licenses or a
      single license file, normalize its contents, and place it in a
      directory in /usr/share/known-licenses, which will be used at a
      later date by conary-policy.  This method is only useful for
      organizations maintaining a set of packages as part of a Linux
      OS platform.

  o Client Changes:
    * An explicit commit lock is now used to prevent overlapping
      updates and rollbacks.  (CNY-1591)
    * The conaryclient module now exposes ChangeSetFromFile to
      instantiate ReadOnlyChangeSet objects from .ccs
      files. (CNY-1578)
    * "conary q --debug --info" now also displays information about
      where a trove was cloned from if it exists.
    * Redirects with multiple targets can now be built and installed.
      (CNY-1554)
    * Conary repositories now support creating changesets that contain
      files whose compressed contents are greater than or equal to 4
      GiB in size.  Old versions of Conary that attempt to access a
      changeset that contains a compressed file larger than 4 GiB in
      size will report a error of "assert(subMagic == SUBFILE_MAGIC)".
      Previously, an overflow error occurred. (CNY-1572)

  o Internal Changes:
    * Conary clients can now request a specific changeset format
      version from a Conary repository.  This feature requires Conary
      protocol version 48.  This allows one to use new Conary clients
      to generate changesets understood by older clients. (CNY-1544)
    * Internal recipe source management moved into the generic
      Recipe() class from PackageRecipeClass().

  o Server Changes:
    * Standalone Conary repositories or proxies can be run in SSL mode
      if m2crypto is installed and the configuration options "useSSL",
      "sslCert", and "sslKey" are properly set. (CNY-1649)

  o Bug Fixes:
    * A bug that sometimes caused "user/group does not exist - using
      root" messages to be displayed when running "cvc update" created
      new files has been fixed. (CNY-763)
    * The flavor of a derived package (which is an experimental
      feature) built from unflavored package is now properly set to
      unflavored. (CNY-1506)
    * Macros in arguments to the version control system recipe class
      commands are now properly expanded. (CNY-1614)
    * The Conary client will now bypass proxies running on remote
      machines with repositories running on localhost. (CNY-1621)
    * "cvc promote" no longer displays some warnings that were rarely
      helpful unless invoked with the --debug argument. (CNY-1581)
    * A bug that caused the storage of unneeded "unknown" entries in
      the TroveInfo table has been fixed. (CNY-1613)
    * A regression in "cvc annotate" that would produce a traceback
      for not finding a SequenceMatcher class in fixeddifflib was
      fixed.  (CNY-1625)
    * Build commands that invoke shell commands now perform shell
      quoting properly.  Thanks to Pavel Volkovitskiy for finding the
      bugs and submitting the patch. (CNY-1627)
    * Mirroring using group recursion has been fixed. (CNY-1629)
    * Mirroring using group recursion no longer creates
      cross-repository relative changesets. (CNY-1640)
    * r.Install will now replace files which are read-only. (CNY-1634)
    * A bug that caused an unhandled exception when creating a local
      rollback for a trove that had missing troveinfo has been fixed.
    * Attempting to run "cvc merge" in a directory which was not
      already at the tip of a shadow no longer causes a confusing
      error message.  Previously the message was "working directory is
      already based on head of branch"; now the message is "working
      directory is not at the tip of the shadow".
    * cvc commands which need to instantiate the recipe object (merge,
      refresh, and commit) no longer fail if unknown use flags are
      used by the recipe.
    * Running the command to mark a trove as removed from the
      repository on a trove that has already been marked as removed no
      longer results in an error. (CNY-1654)
    * "conary rdiff" now works properly when multiple flavors of the
      same trove are present in the same group. (CNY-1605)
    * "conary rdiff" no longer produces an error if the same file is
      present on different labels. (CNY-1623)
    * A bug that caused inconsistent behavior when troves are pinned
      has been fixed.  Previously, if an update operation would change
      the version of a pinned trove to a version included in a group
      that is installed on the system, the pin would not
      hold. (CNY-1652)
    * A bug that caused an unhandled exception in the Conary update
      code when shared contents to a file in a link group are
      duplicated in the changeset due to distributed contents has been
      fixed.

Changes in 1.1.24.1:
  o Release Correction
    * The source archive for 1.1.24 was not built from the tag for
      1.1.24 in the Mercurial repository.  1.1.24.1 is built from the
      1.1.24 tag.

Changes in 1.1.24:
  o New Feature:
    * Conary 1.1.24 introduces the framework needed to implement a new
      metadata design for Conary.  The new metadata feature allows
      various information such as description to be set for a trove.
      New XML-RPC interfaces, getNewTroveInfo() and setTroveInfo(),
      have been added to facilitate mirroring metadata.
      addMetadataItems() has been added to allow metadata to be added
      to a trove after it has been built. (CNY-1577)

  o Client Changes:
    * The Conary client now distinguishes between an upstream Conary
      proxy and a plain HTTP proxy. This is so we can properly handle
      SSL traffic through an HTTP proxy using the CONNECT HTTP method.
      As such, there is now a "conaryProxy" configuration variable, in
      addition to the "proxy" variable. (CNY-1550)
    * The "proxy" (and newly introduced "conaryProxy") variables can
      be turned off by setting them to "None". (CNY-1378)
    * Clients requesting the inclusion of configuration files residing
      on the network now upload their version. This opens up the
      possibility for the server to serve different configuration
      files to different client generations. (CNY-1588)
    * Configuration variables "localRollbacks" and "pinTroves" get
      used as defaults when applying an update job; they can be
      explicitly overridden. (CNY-1583)

  o Bug Fixes:
    * A bug in the way the proxy configuration variable is set has
      been fixed. (CNY-1586)
    * A bug that caused a traceback when rolling back group updates
      from rollback changesets created when the "localRollback"
      configuration option was set has been fixed. (CNY-1590)
    * A bug that caused a traceback when applying a local rollback
      changeset with a locally modified file has been fixed.  Conary
      needed to create the directory that the locally modified file
      resides in first. (CNY-1444)
    * Applying rollbacks could attempt to invalidate the rollback stack,
      which would cause corruption of the rollback stack (CNY-1587)

Changes in 1.1.23:
  o Client Changes:
    * A new command, "conary rdiff", has been added. This allows one
      to inspect the differences between any two troves with the same
      name. (CNY-855)

  o Build Changes:
    * Conary recipes can now directly reference source code through
      version control systems.  The new r.addMercurialSnapshot(),
      r.addCvsSnapshot(), and r.addSvnSnapshot() source actions check
      out repositories and create snapshots.  They are integrated with
      the "cvc refresh" command for fetching more recent source code
      from version control repositories. (CNY-1)
    * The r.replace() function in group recipes now supports the
      searchPath parameter. (CNY-1574)

  o Bug Fixes:
    * A corner case affecting server-side matching of troves against
      negative flavors has been fixed. (CNY-641)
    * A bug in the StreamSet thaw code that prevented frozen StreamSet
      objects with a tag value greater than 128 from being thawed
      properly has been fixed.
    * A bug has been fixed that prevented creating a diff of a Trove
      object that contained troveInfo with unknown data. (CNY-1569)
    * A bug in the logic used by Conary to determine whether or not
      the rollback stack should be invalidated based on group update
      scripts has been fixed. (CNY-1564)
    * A bug that caused an unhandled exception in a Conary proxy when
      it attempted to create a changeset from a pre-Conary-1.1.x
      server has been fixed.
    * Small race condition in populating the cache for both
      repositories and proxies has been fixed (CNY-1576)

Changes in 1.1.22:
  o Major Changes:
    * Group troves can now declare an (integer) compatibility class
      which is used to automatically invalidate rollbacks (existing
      groups are considered to be in compatibility class zero). When a
      group is upgraded to a new group which has a different
      compatibility class, the rollback stack is invalidated unless
      the group also contains postRollback script which can rollback
      to the version being updated. Postrollback scripts can now be
      defined with a list of compatibility versions they are able to
      roll back to. Old invalidateRollback parameter for some group
      scripts is no longer supported.

  o Client Changes:
    * To take advantage of Conary's ability to apply the critical
      update set and restart before applying the rest of the updates,
      three new API calls have been added: newUpdateJob,
      prepareUpdateJob and applyUpdateJob. (CNY-1454)
    * A new argument, --no-restart, has been added to conary. This has
      to be used in conjunction with --root and allows one to skip the
      restarts after applying critical updates when installing in a
      chroot. (CNY-1458)
    * Proxy configuration parameter is now of the form 'proxy protocol
      url' (i.e. 'proxy http http://proxy.some.com'), and allows
      separate proxies to be configured for http and https. If old
      'proxy url' form is used, separate proxies are configured for
      http and https rather than a single proxy being using for both
      protocols. Users who need the old behavior should set explicit
      configure the same proxy for both protocols.

    * Conary no longer runs group scripts when "--just-db" is
      specified on the command line.
    * The conary.conaryclient.mirror.mirrorRepository() function now
      accepts a list of target repositories.

  o Build Changes:
    * Conary has tools in place through a new cross flag and a new
      "target" flavor to support better defining of cross compiling
      builds.  (CNY-1003)
    * Configuration files are again allowed to have executable bits
      set, but configuration files with executable bits set are not
      included in the :config component even if the :config component
      is being created. (CNY-1260, CNY-1540)

  o Proxy Changes:
    * A proxy can now be configured to use an http proxy for all
      outgoing requests. The 'proxy' configuration item is supported
      in a manner identical to the client.
    * The (unused) ability for a standalone server to act as both a
      proxy and a standalone server has been removed; this removes the
      standalone proxies dependence on the X-Conary-Servername header.

  o Internal Changes:
    * The createTrigger() method of dbstore drivers no longer accepts
      the "pinned" keyword parameter.
    * SeekableNestedFile and FileContainer objects no longer depend on
      the file pointer for reads; pread() is used everywhere.  This
      allows the underlying file descriptors to be shared between
      objects or between threads.
    * Repository schema now understands the concept of minor and major
      schema revisions. (CNY-811)

  o Bug Fixes:
    * A bug in proxy code that caused conary to use https through a
      proxy when http was desired has been fixed. (CNY-1530)
    * A bug in clone/promote relating to cloning when there are
      flavors on the clone label that are superset of the current
      flavor, but the current flavor doesn't exist has been
      fixed. (RMK-415)
    * A race condition related to the multithreaded Conary client,
      where one thread could modify an unprotected variable assumed
      immutable by a different thread has been fixed. (CNY-1450)
    * If the database is locked, Conary will no longer display a stack
      trace, but an error message. (CNY-1292)
    * The Conary library now uses a built-in difflib if the system's
      difflib is not patched for recursion. (CNY-1377)
    * Mirroring troves marked as removed from repositories running on
      MySQL has been fixed. (CNY-1193)
    * Repository cooks now sets the subprocess' stdin to /dev/null to
      avoid hanging while waiting from stdin. (CNY-783)
    * Trove.verifyDigests() no longer fails erroneously if a signature
      version 0 digest has not been calculated and set in
      troveInfo. (CNY-1552)
    * A bug in changeset reset() which affected reusing changesets in
      merges has been fixed. (CNY-1534)
    * A bug in changeset based trove sources where the underlying
      changesets never got reset has been fixed. (CNY-1534)

Changes in 1.1.21:
  o Repository Changes:
    * A "hidden" keyword argument has been added to the
      commitChangeSet() and hasTroves() method.  This allows mirror
      users to commit troves which will never be displayed to users.
      The presentHiddenTroves() call makes all hidden troves
      visible.  The XML-RPC protocol version is now 46.

  o Internal Changes:
    * StreamSet operations in C now use a common StreamSet_GetSSD()
      function which creates the _streamDict object if it does not yet
      exist.  This fixes crashes in rare cases where a
      StreamSet.find() class method is used before any instances of
      that StreamSet have been created. (CNY-1524)
    * Numeric StreamSet types can now have values set to None (which
      indicates that there is no value set at all).  Additionally, if
      passed an empty string to the thaw() method, the value is set to
      None. (CNY-1366)

  o Bug Fixes:
    * A bug in commitChangeSet() which returned a "file not found"
      error when the user had insufficient permission for the commit
      operation has been fixed.
    * A bug that caused Conary to raise an unhandled exception when
      updating a trove that has missing TroveInfo data in the local
      database.  When new types are added to TroveInfo, older versions
      of Conary omit the new data from the database.  Once a version
      of Conary is used that understands the new data types, the
      missing data is restored to the previously incomplete trove.
    * Handling user permissions when committing under certain 
      circumstances against a Conary 1.1.20 was fixed. (CNY-1488)

Changes in 1.1.20:
  o Major Changes:
    * Groups can now include scripts which are automatically run
      before an install, after an install, after an update, and after
      a rollback.  Documentation on how to add these scripts to groups
      will be posted to wiki.rpath.com shortly.  Unlike tag handlers,
      these scripts are not inherently reversible; therefore if a post
      update script is executed, the rollback stack will be reset.  The
      rollback information is still stored in the rollback directory,
      but the "conary rollback" and "conary rblist" commands will no
      longer be able to access the previous rollbacks.

      Only Conary repositories running version 1.1.20 or later can
      store these scripts.  If the repository is not running the
      minimum required version, a "changeset being committed needs a
      newer repository server" error will be produced.

      If an older version of Conary downloads a group that has a
      script associated with it, the scripts will be silently ignored.
      Future versions of Conary may add a "Requires: trove:
      conary(group-scripts)" dependency to groups that have scripts
      associated with them. (CNY-1461)

    * Support for versioned trove signatures has been added. (CNY-1477)
    * Version 1 signatures have been added which use a SHA256 digest
      that includes the frozen form of unknown troveInfo
      segments. (CNY-1186)
    * Unknown troveInfo segments are stored in both the repository and
      local database and restored properly. (CNY-1186)

  o Client Changes:
    * Hashes of the directories in which a trove places files are now
      computed and stored in troveInfo. (CNY-857)
    * A --file-flavors option has been added to "conary query/q",
      "conary repquery/rq", and "conary showcs/scs". (CNY-1507)
    * The ability to promote using branches and to promote to siblings
      of parents has been added.  For example, you can now promote
      from /A//B to /C without first cloning uphill to A. (CNY-1513)

  o Build Changes:
    * When Conary calls an external program (python, perl, monodis) to
      determine file dependencies and that program is not a part of
      the package being built, it will warn if that external program
      is not provided by a component in build requirements. (CNY-1492)

  o Internal Changes:
    * The conary.lib.elf module can now be built against libelf
      version 0.8.0 or later as well as the libelf implementation
      provided by elfutils.  libelf can be downloaded from
      http://www.mr511.de/software/ (CNY-1501)
    * The Conary client API has a new method disconnectRepos() that
      allows one to cut access to the networked repositories.  A
      RepositoryError exception is raised if network access is
      attempted. (CNY-1474)

  o Bug Fixes:
    * StreamSet objects didn't work with inheritance because the C
      implementation treated an internal variable as inheritable when
      it should have been treated as a class variable.
    * Attempting to create a shadowed Version object that reference a
      label that is already uphill are now issues a proper error
      message. (CNY-847)
    * Running the "conary rblist" command as non-root now produces a
      proper error message. (CNY-1453)
    * Badly-formatted parentVersion strings in derived packages
      (experimental) no longer cause a stacktrace.
    * Previous versions of Conary would fail to find the UID or GID of
      a newly created user if "--root" was specified on the command
      line and C library components had not yet been installed.
      Conary would erroneously fall back to using UID 0 or GID 0
      (root) instead.  (CNY-1515)
    * A traceback that occurred when a lookaside repository cache has
      not been defined when initializing a derived package recipe
      object has been fixed. (CNY-1509)
    * The Conary network repository client no longer attempts to use a
      proxy if the repository is residing on the local machine.
    * A bug in the freezing of update jobs has been fixed. (CNY-1521)
    * r.addPatch()'s optional argument "extraArgs" will now do the right
      thing if passed a single string instead of a tuple or list.

Changes in 1.1.19:
  o Client Changes:
    * A new "cvc promote" command has been added. "cvc promote" is a
      special type of cloning based on group structure.  For more
      information on promote, see the JIRA issue until documentation
      on the wiki is updated.  (CNY-1304)
    * An "--all-flavors" option has been added to "cvc promote" which
      promotes all flavors of the latest version of the listed
      troves. (CNY-1440)
    * A programmatic interface for performing partial clones, where
      only some components out of a package are cloned based on
      byDefault settings, has been added. (CNY-1389)
    * Conary changesets can now deal with changesets that contain
      package components that share identical file contents, pathId,
      and fileId combinations. (CNY-1253)
    * The "proxy" configuration parameter will now work for standard
      http proxies such as Squid.  Previously the "proxy"
      configuration parameter could only specify a Conary repository
      proxy.  Environments that require all HTTP and HTTPS traffic
      pass through a proxy must continue to use they "http_proxy"
      environment variable, as the "proxy" configuration variable is
      only used for Conary repository calls.  Source downloads in cvc,
      for example, will only use the http_proxy environment variable.
    * Due to limitations in Apache 2.0, the Conary client will now use
      HTTP/1.1 "chunked" Transfer-encoding when committing changesets
      larger than 2 GiB.
    * An "applyRollback()" method has been added to the ConaryClient
      class. (CNY-1455)

  o Server Changes:
    * The repository cache has been completely reworked. This fixes
      problems with authorization and the cache, and has the side
      benefit of unifying the proxy code for the repository and the
      proxy. The cacheDB repository configuration parameter is
      obsolete and will cause a warning on startup. changesetCacheDir
      should now be used instead, and tmpwatch should be configured to
      clean up both the changesetCacheDir and tmpDir
      directories. (CNY-1387)
    * The repository now properly commits changesets where multiple
      troves reference the same (pathId,fileId) key. (CNY-1414)
    * The standalone server can now decode "Transfer-encoding:
      chunked" PUT requests from clients.
    * Apache based repository servers now send changeset file contents
      using the "req.write()" method instead of the "req.sendfile()"
      method when file contents are larger than 2 GiB.  This works
      around limitations in Apache 2.0.
    * The list of sizes returned by the getChangeSet() and
      getFileContents() repository methods are now returned as a list
      of strings instead of a list of integers.  XML-RPC integers can
      only hold values less than 2147483648 (a signed integer).
    * A Conary repository will now raise an exception if a client
      requests a changeset that is larger than 2 GiB in total size or
      file contents larger than 2 GiB in size and does not support the
      new version 44 protocol required to work around this limitation.

  o Build Changes:
    * A "vmware" flavor has been added to the default set of flavors.
      A trove with a vmware flavor should be intended to run as a
      VMware guest. (CNY-1421)
    * If there's a conflict when loading installed troves, the latest
      trove will be picked.
    * The loadInstalled() recipe function will now search the
      installLabelPath for troves to load when it cannot find them any
      other way.
    * A "overrideLoad" keyword parameter has been added to the
      loadInstalled() and loadSuperClass() recipe functions.  This can
      be used to override the default search mechanism.

  o Bug Fixes:
    * Local flags are now cleared after each group cook, meaning that
      multipass group cooks will have the correct local
      flavor. (CNY-1400)
    * Dependency resolution in group cooks now also take advantage of
      the group cache. (CNY-1386)
    * Changesets for source troves with missing files (because the
      file is missing from the upstream server or the upstream server
      is unavailable) are now properly written to changeset
      files. (CNY-1415)
    * Derived packages, which are still experimental, now correctly
      handle multiple architectures built from the same
      source. (CNY-1423)
    * The loadInstalled() recipe function now always works even if you
      have multiple versions of a package installed from multiple
      branches.
    * Trove names are now checked for legal characters. (CNY-1358)
    * A minor bug related to file uploads on the error codepath was
      fixed.  (CNY-1442)
    * A bug in "cvc promote" that caused it to fail when the source
      components added due to --with-sources were in conflict.  This
      could happen, for example, when different flavors of a binary
      were cooked from different source versions and all flavors to be
      cloned to the new label at the same time (CNY-1443)
    * A bug in the CfgQuotedLineList class' display function has been
      fixed.
    * Flavored items in a job list are now correctly frozen when
      writing out an update job. (CNY-1479)
    * A default UpdateCallback() is set if an update callback hasn't
      been specified when invoking the applyUpdate() method of
      ConaryClient. (CNY-1497)
    * "cvc cook --macros" works as expected now, by defining a macro (as
      passed in on the command line with --macro) per line. (CNY-1062)
    * Committing to a Conary repository when using a standard HTTP
      proxy functions properly.  A change in 1.1.18 introduced this
      incompatibility.
    * The redirect build code has been refactored.  Bugs related to
      building flavored redirects have been fixed. (CNY-727)

Changes in 1.1.18:
  o Major Changes:
    * Changesets are now indexed by a pathId,fileId combination instead of
      just by pathId. This should eliminate the vast majority of conflicts
      when creating groups containing multiple flavors of the same trove.
      Old clients will be served old-format changesets by the repository,
      and new clients continue to support old format changesets. Old and
      new format changes can be merged into a single changeset (CNY-1314).

  o Client Changes:
    * The conary rblist --flavors command now properly displays trove
      flavors. (CNY-1255)
    * When resolving dependencies while updating, conary will now search 
      the latest versions of packages for every label in your installLabelPath
      first before searching the histories of those labels.  This should make
      sure that conary prefers installing maintained troves over unmaintained 
      ones. (CNY-1312)
    * The Conary client API now has a new call, iterRollbacksList(), iterating
      over the rollback name and object. (CNY-1390)
    * Added the --just-db argument to the conary rollback command. (CNY-1398)

  o Build Changes:
    * A list of rPath mirrors for source components has been added.
    * Group recipes now support a setSearchPath method.  This provides a way
      to tell groups how to find and resolve packages by specifying a list
      containing either packages or labels. (CNY-1316)
    * The group addAll command supports "flatten" - a way to cause all troves
      in all subgroups to be included directly in the top level group - 
      flattening any structure created by intermediate groups.
    * Groups now allow you to use the commands "removeTrovesAlsoInGroup"
      and "removeTrovesAlsoInNewGroup".  These commands subtract out the
      troves included within the specified group from the currently
      active group. (CNY-1380)
    * Checking dependencies is now faster when building groups.
    * When resolving dependencies in groups, conary will now search the
      latest trove in every label in your label/search path before
      searching back in the history of that label. (CNY-1312)
    * Added moveComponents and copyComponents to group syntax. (CNY-1231)
    * Derived packages (experimental) can now change files between
      Config, InitialContents, and Transient, and can set new files
      to be any of those types.  They can call UtilizeUser and
      UtilizeGroup.  They can create new tag handlers and tag
      description files (but not make a file from the parent no longer
      be a tag handler or tag description, except by removing the file
      entirely), and add new tags to new and pre-existing files when
      TagSpec is called (but not remove existing tags from files). (CNY-1283)
    * Derived packages (experimental) can now run nearly all build and
      source actions. (CNY-1284)
    * Derived packages (experimental) now inherit byDefault settings from
      the parent (CNY-1401), but can override them in the child (CNY-1283).
    * Derived packages (experimental) now handle multiple binary packages
      built from a single source package, including overriding binary
      package name assignment in the derived package. (CNY-1399)

  o Server Changes:
    * Two new calls have been added to the server API -
      getTroveReferences and getTroveDescendants. (CNY-1349)
    * The proxy server proxies "put" calls now.
    * Cleaned up string compression code in changeset merging.

  o Bug Fixes:
    * Fixed a bug where an invalid flavor at the command line would result
      in a traceback. (CNY-1070)
    * Added an exception to allow redirect recipe names to have any format -
      including those usually reserved for group- and info- packages.
    * Removed a harmful assert that kept trove source stacks from working w/o
      installLabelPaths in some cases. (CNY-1351)
    * The cfg.root item is always stored internally as an absolute path,
      even if it is specified as a relative path. (CNY-1276)
    * cvc now properly cleans up 000-permission files from the old build 
      directory. (CNY-1359)

  o Internal Changes:
    * Changesets in an update job can be downloaded in a step separate from
      the installation. Additionally, update jobs can be frozen and reapplied
      later. (CNY-1300)
    * UpdateJob objects are now versioned for a specific state of the Conary
      database, and can be applied only if the state of the database has not
      changed. (CNY-1300)
    * Public keys can now be retrieved from a directory, with each key stored
      in a separate file. (CNY-1299)
    * Troves now track their direct parent they were cloned from, instead of
      the source-of-all-clones. (CNY-1294)

Changes in 1.1.17:
  o New Feature:
    * A caching proxy has been implemented for Conary.  A proxy server
      caches changesets as clients request them.  This can
      dramatically improve the performance of Conary when a subsequent
      request is made for the same changeset.

      The server is implemented using the existing standalone and
      Apache-based Conary repository server modules. Two new Conary
      repository configuration variables, "proxyDB" and
      "proxyContentsDir" have been created to define the proxy
      database and contents store.

      To configure the Conary client to use a proxy, a new "proxy"
      configuration variable has been added to the conaryrc file.
      Generic HTTP proxies should still be configured using the
      "http_proxy" environment variable.

      In order to facilitate authentication and proxy cache
      invalidation features, new Conary repository methods have been
      introduced.  This means that the Conary proxy requires that
      repositories it connects to run Conary version 1.1.17 or later.
      The Conary proxy is considered experimental.  Therefore future
      versions of Conary may not be able to communicate with the proxy
      as implemented in Conary 1.1.17.

  o Client Changes:
    * Filesystem permissions on rollback data restrict access to the
      owner of the database (normally root). (CNY-1289)
    * The Conary client now sends data across an idle connection to a
      Conary repository.  This will keep the connection alive when the
      repository is behind a firewall or proxy that has short timeouts
      for idle connections. (CNY-1045)
    * The error message produced by Conary when a progress callback
      method raises an unhandled exception has been improved.

  o Build Changes:
    * cvc cook --show-buildreqs works properly now.  Thanks to Pavel
      Volkovitskiy for reporting the issue and providing the
      patch. (CNY-1196)
    * The flags for other packages that are specified in the build
      flavor are now available when cooking as a part of the
      PackageFlags object.  For example, if you wish to check to see
      if kernel.pae is set, you can add "if PackageFlags.kernel.pae:".
      Note that such checks do not affect the final flavor of your
      build, and should be used with care. (CNY-1201)
    * Component and package selection by manifest, as with the
      "package=" option, could fail when large numbers of files were
      found; this bug has been resolved. (CNY-1339)
    * You can now add a labelPath to a group r.add() line by
      specifying a labelPath keyword argument.  For example:
         r.add('conary', labelPath=['conary-unstable.rpath.org@rpl:1',
                                    'conary.rpath.com@rpl:1'])
    * Repeated shadow merges now fail with an error suggesting a
      commit.  Previously, the merge operation would be attempted
      again. (CNY-1278)

  o Server Changes:
    * Conary repositories no longer allow users or groups to be
      created with names that include characters other than those
      defined in the Portable Filename Character Set.
    * Server side functions that work on large datasets (getTroveSigs
      and setTroveSigs) are now using batched SQL operations for faster
      throughput. (CNY-1118, CNY-1243)
    * The code that commits groups to the repository has been reworked
      to significantly reduce the number of SQL queries executed.
      (CNY-1273)
    * Including a symbolic link in the path to the temporary now
      returns an error immediately at startup. (CNY-958)
    * Errors opening a to-be-committed changeset now have the internal
      exception logged and CommitError returned to the client (CNY-1182)
    * Cached Changesets are now versioned depending on the client's
      version.  This allows for the same changeset to be cached for
      different client generations. (CNY-1203)

  o Internal Changes:
    * A StringStream can now be set from a Unicode object.  The
      StringStream stores the UTF-8 encoding of the Unicode
      object. (CNY-366)
    * The ByteStream and LongLongStream classes have been
      reimplemented in C.  Modifications have been made to the
      NumericStream types implemented in C so that they can be used as
      base classes in Python.
    * PathID lookups are now done by file prefix and file ID. This
      allows for identifying files in different package flavors or in
      versions older than the latest one. (CNY-1203)
    * StreamSet objects can now preserve unknown elements of the stream
      instead of silently skipping them. Those elements are retained for
      freeze(), letting the older stream object exactly replicate the
      frozen stream of the newer object. Unknown elements are preserved
      through merges into old object as long as the old object has not
      been locally modified.

  o Bug Fixes:
    * Conary now displays a useful error message when it is unable to
      parse a "user" line in a configuration line.  Previously Conary
      would raise an unhandled exception. (CNY-1267)
    * Mirror configurations no longer use /etc/conary/entitlements/ as
      the default location to read entitlements used to mirror.
      Normally the entitlements used to mirror are different than the
      entitlements required to update the system.  Therefore they
      should not be used when attempting to access source or target
      repositories when mirroring. (CNY-1239)
    * "cvc emerge" now displays error messages when the underlying
      cook process results in an exception.  Previously, an unhandled
      exception message was generated. (CNY-995)
    * Derived packages now support setuid and setgid files. (CNY-1281)
    * You can no longer accidentally include a group in itself by
      using addAll. (CNY-1123, CNY-1124)
    * An error message is produced when troves could not be found
      during "conary migrate" in the same manner they are alerted
      during a "conary update".  Previously these errors were
      masked. (CNY-1171)
    * A bug that caused update failures when a changeset held file
      contents that were both InitialContents and a normal file has
      been fixed. (CNY-1084)
    * Filesets now honor buildFlavor. (CNY-1127)
    * The TroveSource class tried to raise a DuplicateTrove exception,
      which doesn't exist. It now raises InternalConaryError instead.
      (CNY-1197)
    * A proper error is now produced when Conary is unable to create
      the directory for the local database due to a permission
      failure. (CNY-953)
    * Group recipes could sometimes include a trove for dependency
      resolution but not move to include the package directly in the
      group that is doing dependency resolution.  Now the package and
      component both are always included immediately in the group that
      is resolving dependencies. (CNY-1305)
    * A "no new troves available" error message is now given when
      there are no new versions to migrate to (CNY-1246)
    * Attempting to clone without name or contact information set now
      gives a proper error message. (CNY-1315)
    * The client code no longer exits with a sys.exit(0) if one of the
      callbacks fails. (CNY-1271)
    * When multiple labels of a trove exist in a group and that group is 
      being searched for that trove, conary will no longer arbitrarily pick
      one of the labels to return.
    * A bug in the default update callback class that causes a hang
      when unhandled exceptions occur has been fixed.
    * Cloning a trove multiple times that was already cloned no longer
      increments the source count. (CNY-1335)
    * The Conary network client erroneously specified the latest
      protocol version it knew about when calling a server, even if
      the server couldn't understand that version. (CNY-1345)

Changes in 1.1.16:
  o Server Changes:
    * The repository now returns recursive changesets with special
      "removed" trove changesets if a trove is missing or has been
      removed.  This allows the client to determine if it has the
      needed troves to perform an update.  Previously, the repository
      would raise an exception, which prevented updates from mirrors
      with byDefault=False troves (such as :debuginfo) excluded.
    * A getTroveInfo() method has been added to the Conary repository
      server.
    * Repository changeset cache database operations are now retried
      before giving up (CNY-1143)

  o Client Changes:
    * A new "isMissing" trove flag has been added.  This flag is set
      by a Conary repository when a Trove is missing.  This allows the
      client to display an appropriate message when it attempts to
      update from an incomplete mirror.
    * Including a configuration file from an unreachable URL will now
      reasonably time out instead of hanging for 3 minutes (the default TCP
      connection timeout). (CNY-1161)
    * Conary will now correctly erase a trove whose files have changed owners
      or groups to values not mapped to users or groups on the current system.
      (CNY-1071)
    * Conary will now display files that are transient as transient when
      --tags is used.
    * Support for the new getTroveInfo() method has been added to the
      Conary repository client.

  o Build changes:
    * The "cvc cook" command will now log a message when deleting old
      build trees to make way for an upcoming build.
    * The "cvc refresh" command will now print a warning instead of
      failing with an error when an attempt to refresh a
      non-autosourced file is made. (CNY-1160)
    * The BuildPackageRecipe class now requires file:runtime, which is
      needed to run many configure scripts. (CNY-1259)
    * Configuration files are now automatically added to :config
      components only if they do not have any executable bits
      set. (CNY-1260)

  o Bug Fixes:
    * Conary 1.1.14 and 1.1.15 failed to update when encountering the
      multitag protocol; this regression is resolved. (CNY-1257)
    * The logparse module now correctly parses python tracebacks in
      conary log files. (CNY-1258)

Changes in 1.1.15:
  o Client Changes:
    * On the update path, errors and warnings are now handled by callbacks.
      This allows applications using the Conary API to capture and process
      them as appropriate. (CNY-1184)

  o Bug Fixes:
    * "conary erase --help" now displays options as "Erase Options"
      instead of "Update Options". (CNY-1090)

  o Build Changes:
    * Change in assembling recipe namespace changed how unknown recipe
      attributes were handled (they appeared as None instead of raising
      an Attribute Error).
    * Packaged directories are no longer included in :lib components
      because doing so can create multilib failures.  (CNY-1199)

Changes in 1.1.14:
  o Client Changes:
    * Tag handler output is now redirected to a callback. The command line
      callback places "[ tag ]" in front of the output from each tag handler
      to help with debugging. (CNY-906)
    * All filesystem operations are journaled now to allow recovery if an
      unexpected failure occurs. "conary revert" has been added to recover
      from cases where the journal is left behind unexpectedly. (CNY-1010)

  o Build Changes:
    * cvc will no longer fail if the EDITOR environment variable points
      to an invalid editor. (CNY-688)
    * Redirects now build erase redirects for package components which
      existed in the past but have disappeared on head. (CNY-453)
    * The TagSpec policy now checks the transitive closure of build
      requirements when determining whether the build requirements
      are sufficient to ensure that a needed tag description will
      be installed. (CNY-1109)
    * Repositories can now be made read-only to allow for maintenance.
      (CNY-659)
    * PIE executables, which appear to be shared libraries in binary
      directories, will no longer export soname dependencies. (CNY-1128)
    * ELF files in %(testdir)s and %(debuglibdir)s will no longer export
      soname provides.  (CNY-1138, CNY-1139)
    * cvc is now able to check out source troves that have been shadowed from
      a branch that no longer contains the files. (CNY-462)
    * The Install recipe class now has the ability to copy symbolic links.
      (CNY-288)
    * The output produced by cvc when attempting to find the
      appropriate patch level when applying a patch has been
      improved. (CNY-588)
    * When cooking (either from a recipe or from the repository),
      cvc will always use the (auto)source files from the repository,
      instead of re-downloading them. This allows for rebuilds from
      recipes even if the upstream source is no longer available,
      without using the cvc cook --prep command first to cache the
      repository copies. (Auto)sources can still be re-downloaded
      using cvc refresh. (CNY-31)
    * The ordering for the rules used to determine which component a
      file should be in was reversed when a file was under /usr/share
      but had /lib/ somewhere in the path name. (CNY-1155)
    * The cvc add command will now refuse to add symbolic links that
      are absolute, dangling, pointing to files outside of the current
      directory or pointing to files that are not tracked by Conary.
      (CNY-468)
    * Use objects now record which file on system define them. (CNY-1179)
    * ExcludeDirectories built-in policy will now remove the empty
      directories it has excluded from the _ROOT_ in order to prevent
      later policies from thinking they are going to be on the target
      system. (CNY-1195)

  o Internal changes:
    * Conary now supports being built against an internal copy of the
      sqlite3 library for cases when the system sqlite3 is not the
      optimal version for Conary.
    * The repository schema's string types are no longer restricted to
      arbitrary sizes for backends that support indexing larger strings
      than MySQL's InnoDB storage engine. (CNY-1054)

  o Bug Fixes:
    * The SQL query that implements the getTrovesByPath() repository
      method has been reworked to avoid slow queries under
      MySQL. (CNY-1178)
    * Builds that resulted in changesets containing the same file
      in different locations would fail to commit if the files differed
      only by mtime. (CNY-1114)
    * The mirror script now correctly handles the cases where
      the PathIdConflict errors are raised by certain source repositories
      during mirroring. (CNY-426)
    * The mirror script now can correctly mirror removed troves when a
      removed and regular versions appear in the same mirror chunk.
    * Perl dependency strings containing double colons are now properly
      accepted on the command line. (CNY-1132)
    * The cvc stat command now correctly displays the usage information
      when extra arguments are specified. (CNY-1126)
    * The conary update --apply-critical command will now behave correctly
      if the update job contains linked troves (besides the conary package
      which is the source of critical updates). Linked troves are troves
      with overlapping paths.  (CNY-1115)
    * A GET request to the "changeset" URL of a repository server that
      does not supply any arguments no longer results in an Internal
      Server Error.  The repository can be configured to send email to
      an email address with debugging information. (CNY-1142)
    * When checking to make sure that the URL used to upload a
      changeset matches the repository base URL, both URLs are now
      normalized before the comparison is made. (CNY-1140)
    * The conary.lib.logparse module now provides the correct date
      strings for each logged event.
    * The Conary command line argument parser checks for the --help
      option earlier.  This corrects some instances where commands
      like "conary rq --help" would not display help. (CNY-1153)
    * The conary [command] --help --verbose command now correctly
      displays verbose option help.
    * Conary no longer fails with an unhandled exception when the 
      local database is locked.  A useful error message is now
      produced. (CNY-1175)
    * The cvc annotate command now attributes the correct name to the
      person who committed the initial revision of a file. (CNY-1066)
    * Conary will give a better error message if you try to run the
      conary emerge command without conary-build installed. (CNY-995)

Changes in 1.1.13:
  o Build Changes:
    * All files in "binary directories" now provide their path as a
      file: dependency. This allows more flexibility for files that
      have requirements such as "file: /usr/bin/cp". (CNY-930)
    * A addRemoveRedirect() method has been added to the
      RedirectRecipe class to allow redirecting packages to nothing
      (which causes them to be erased on update). The client code has
      been updated to remove package components properly for this
      case.  (CNY-764)

  o Bug Fixes:
    * Config files, though added to the :config component by default
      (CNY-172), can now be appropriately overridden by
      ComponentSpec. (CNY-1107)
    * ELF files that have no DT_NEEDED or DT_SONAME entries no longer
      cause Conary to trace back attempting to discover the ELF
      ABI. (CNY-1072)
    * Conary will no longer attempt to update troves in the namespace
      "local" when using updateall.
    * Redirect recipes which contain conflicting redirects now give an
      error message instead of a traceback. (CNY-449)
    * The previous fix for CNY-699 wrongly encoded the soname rather
      than the filename in provisions for symbolic links to shared
      libraries when the shared library had a soname.  Additionally,
      symlinks from directories not in the system shared library path
      to ELF shared libraries in directories in the shared library
      path wrongly caused internal dependencies to have the full path
      to the symlink encoded in the shared library requirement.  These
      bugs have been resolved. (CNY-1088)

Changes in 1.1.12:
  o Client Changes:
    * A signature callback has been added, which allows one to catch
      the troves with bad signatures and react appropriately (display
      an error message, lower trust level, etc). (CNY-1008)
    * The conary.lib.logparse module has been added to provide
      parsed access to conary log files. (CNY-1075)

  o Build Changes:
    * "cvc cook" is now more efficient in looking up files that are
      part of the built troves (CNY-1008).
    * A "commitRelativeChangeset" configuration variable has been
      added to control whether Conary creates relative or absolute
      changesets when cooking.  It defaults to True, but can be
      changed to False to cause Conary to cook and commit absolute
      changesets. (CNY-912)
    * A list of X.org mirrors has been added to the default mirrors.
    * "cvc diff" now returns an return code of 2 on error, 1 if there
      are differences, and 0 if there are no differences. (CNY-938)
    * An "addResolveSource" method has been added to GroupRecipe.
      This will change how dependency resolution is done when building
      a group.  Instead of searching the label path defined in the
      group for solutions, the resolve source will be searched
      instead. This allows you to resolve dependencies against a
      particular version of a group. (CNY-1061)
    * Cloning multiple flavors of the same package in a single step is
      now possible. (CNY-1080)
    * Perl dependencies now include provides for .ph files, as well as
      .pl and .pm files, found in the perl @INC path. (CNY-1083)

  o Bug Fixes
    * The previous fix for CNY-699 introduced two errors in handling
      shared library dependencies that were not in shared library
      paths and thus need to have their paths encoded.  These bugs
      have been resolved. (CNY-1088)
    * The build time in the troveInfo page of the repository browser
      is now displayed properly as "(unknown)" if a trove has no build
      time set. (CNY-990)
    * dbsh now properly loads the schema when one of the .show
      commands is executed. (CNY-1064)
    * The Conary client version is saved before the re-execution of
      conary that follows the application of a critical
      update. (CNY-1034)
    * A condition that was causing sys.exit() to not terminate the
      server process when running in coverage mode has been
      fixed. (CNY-1038)
    * If a configuration value is a list and has a non-empty default,
      appending values to that default does not reset that list to
      empty (Conary itself never triggers this case, but rMake does
      with defaultBuildReqs). (CNY-1078)
    * FileContainers don't store the path of the filecontainer in the
      gzip header for contents which are being transparently compressed
      by the object
    * Creating referential changesets obtained the path of files in the
      data store multiple times. When one content store in a round-robin
      content store configuration is corrupt, that would lead to inconsistent
      changesets. Instead, we will include those corrupt contents in
      a valid changeset and let the install content validation catch the
      problem.

Changes in 1.1.11:
  o Client Changes:
    * "conary help [command]" now displays the usage message for
      the command.
    * The --help options will now display a smaller number of flags by
      default, and more when the --verbose flag is added.
    * A getUpdateItemList() method has been added to the ConaryClient
      class.  It returns a list of top level troves on the local
      system. (CNY-1025)
    * "conary rq package:source --tags" will now show an "autosource"
      tag on autosourced files.
    * Conary now correctly uses "KB/s" instead of "Kb/s" when
      displaying transfer rates. (CNY-330)
    * conary rblist is now more readable, and supports --labels and
      --full-versions. (CNY-410)

  o Build Changes:
    * When using "cvc refresh" to refresh autosourced files, the
      refresh flag is now reset after the commit.  Previously, the
      file would continue to be refreshed on subsequent commits.
    * When using "cvc commit", cvc no longer downloads autosourced
      files which haven't changed (CNY-611, CNY-463)
    * Files that were previously marked as autosource files can now be
      made a regular file by calling "cvc add".
    * When using "cvc remove" to remove a file from the local checkout
      directory and the file is still specified in the recipe file as
      being automatically downloaded, the file will now be switched to
      an autosource file (preserving the pathId).
    * The autosource state is now stored explicitly in CONARY files.
    * CONARY files now use textual identifiers for flags instead of
      digits.
    * "cvc refresh" no longer downloads all autosource files.  Only
      the file(s) specified are downloaded.
    * Files removed with "cvc remove" are no longer erroneously
      re-added when committing changes to the repository.  This used
      to happen when the file was in the previous version of the
      source component and also present in the lookaside
      cache. (CNY-601)
    * Conary now produces a warning instead of an error when an
      unknown use flag is specified in the buildFlavor configuration
      variable.  It will still produce an error if the unknown use
      flag is accessed in the recipe.
    * Package builds now create relative changesets for components instead
      of absolute changesets, reducing the size of the upload to the
      repository (CNY-912)
    * The download code in cvc now accepts cookies.  This is required
      to download files from Colabnet sites. (CNY-321)
    * The download code in cvc can now handle basic HTTP
      authentication. (CNY-981)
    * Shared libraries and symlinks to shared libraries provide their
      filenames as soname dependency provisions, as well as DT_SONAME
      records listed within the shared library, if any. (CNY-699)
    * Malformed regular expressions passed as exceptDeps arguments to
      the r.Requires policy are now reported gracefully. (CNY-942)
    * A list of GNOME mirrors has been added to the default mirrors.
    * Commit log messages may now be provided with the "cvc --log-file"
      command, with support for standard input using the filename "-".
      (CNY-937)
    * The default ComponentSpec information is now loaded from
      files in the /etc/conary/components/ directory tree, and the
      defaults can now be overridden on a per-distribution basis in
      the /etc/conary/distro/components/ directory tree. (CNY-317)
    * Freeform documentation from /usr/share/doc is now included
      in the new ":supdoc" component instead of the ":doc" component
      by default. (CNY-883)
    * Configuration files are now put into a ":config" component to
      make it easier to override them.  This configuration can be
      disabled by setting the configComponent configuration item
      to False. (CNY-172)
    * Empty directories that have owner or group information explicitly
      set are now included in packages by default. (CNY-724)

  o Bugfixes:
    * Files added in both the repository and locally with cvc now give
      an error message on update rather than corrupting the CONARY
      file (CNY-1024)
    * Adding a file locally and then merging that file from upstream
      now causes an error as expected (it would traceback
      before). (CNY-1021)
    * Cooking a group recipe that defines an empty groups with
      resolveDependencies set no longer results in a traceback.
      Conary will display an error message as expected. (CNY-1030)
    * Specifying a bad protocol in a repositoryMap entry (a protocol
      other than http or https) no longer causes an unhandled
      exception. (CNY-932)
    * When migrating, conary now utilizes update mode with all updates
      explicitly specified when re-executing after critical updates.
      Previously, the migration failed if a critical update was
      applied. (CNY-980)
    * Infinite loops are now detected when including configuration
      files. (CNY-914)
    * Temporary files created when critical updates are applied are
      now cleaned up. (CNY-1012)
    * Conary repositories now detect when changesets that are being
      committed are missing files. (CNY-749)
    * Conary now prints an error message when trying to write a
      changeset file to a location that cannot be written (directory,
      read-only file etc.). (CNY-903)

Changes in 1.1.10:
  o Bugfixes:
    * A warning message produced when attempting to retrieve a OpenPGP
      key has been fixed.  The warning was introduced in CNY-589.

Changes in 1.1.9:
  o Client Changes:
    * The usage message displayed when running "conary" or "cvc" has
      been simplified and improved. (CNY-560)
    * When choosing how to match up troves with the same name, conary now
      takes paths into account, if there's a choice to make between matching
      up two old troves that are otherwise equivalent with a new trove, conary
      will choose the one that shares paths with the new trove. (CNY-819)
    * Conary will now allow "conary migrate --info" and "conary migrate
      --interactive" without displaying usage information. (CNY-985)
    * Conary now only warns about being able to execute gpg if a
      signature trust threshold has been set. (CNY-589)
    * Fixed cvcdesc after the refactoring of configuration options. (CNY-984)

  o Server Changes:
    * PostgreSQL support has been finalized and some SQL queries have
      been updated in the repository code for PostgreSQL
      compatibility.  PostgreSQL will be officially supported in a
      future release of Conary.
    * The repository browser is now viewable by Internet Explorer.

  o Build Changes:
    * cvc now allows files to be switched from autosource to normal
      and from normal to autosourced. (CNY-946)
    * Recipes will now automatically inherit a major_version macro,
      which is defined to be the first two decimal-seperated parts of
      the upstream version, combined with a decimal. For example, a
      version string of 2.16.1.3 would have a major_version of
      2.16. (CNY-629)
    * A list of KDE mirrors has been added to the default mirror
      configuration. (CNY-895)
    * If a group is cooked twice at the same command line, for example
      "cvc cook group-dist[ssl] group-dist[!ssl]", then conary will
      cache the trove found during the first group cook and use it for
      subsequent group cooks. (CNY-818)
    * Unpacking a tarball now preserved permissions only when
      unpacking into the root proxy, not unpacking sources into the
      build directory. (CNY-998)

  o Code Cleanups
    * The command line options common between cvc and conary are now
      defined in one place.
    * The code to add options to the command line parser for an option
      has been refactored to remove duplication.

  o Bug Fixes:
    * A bug that caused an Internal Server Error when marking a group
      :source component as removed in a repository has been fixed.
    * A bug that caused group cook with a replace or remove with a
      flavor and no matching trove to emit a traceback instead of a
      warning has been fixed. (CNY-977)
    * A bug that caused an unhandled exception when two packages with
      the same name require a trove that was being erased has been
      fixed.
    * Timeouts that occur when attempting to read the XML-RPC request
      from a client are now logged and return an exception (instead of
      causing a unhandled exception in the server).

Changes in 1.1.8:
  o Bug Fixes:
    * The fix for CNY-926, which allows a ShimNetClient to create
      changes directly from an in-process Conary Repository, did not
      properly merge changesets when multiple servers were involved.
    * The r.setByDefault() method in group recipes was broken in
      1.0.34.  It would cause a traceback.  This has been fixed.

Changes in 1.1.7:
  o Client Changes:
    * You can now delete troves, update from changeset files, and
      update with a full version specified without an installLabelPath
      set. (CNY-281)
    * "conary rm" has been added as an alias for the "conary remove"
      command. (CNY-952)
    * Conary now produces an error message when an invalid context is
      specified. (CNY-890)
    * User settings in a context will override but not remove user
      settings from the main conary configuration file. (CNY-972)

  o Build (cvc) Changes:
    * "cvc cook --prep" now warns about missing dependencies instead
      of raising an error.  "cvc cook --download" does not warn or
      error. (CNY-787)
    * In a group recipe, if you use r.remove() to remove a component
      from a package in a group (which marks the component
      byDefault=False), and the package no longer contains any
      byDefault=True components, the package itself will also be made
      byDefault=False. This avoids installing packages with no
      components on the system. (CNY-774)
    * Previously, Java files that have no discoverable provided or
      required interfaces (for example, due to EAR dependencies)
      caused a traceback.  Conary now handles this case correctly and
      does not traceback.
    * Merging when the current version is already based on the parent
      version now gives an error message instead of writing out an
      incorrect CONARY file (CNY-968)

  o Bug Fixes:
    * Erases of critical troves is no longer considered a reason to
      restart Conary.
    * A bug triggered when a critical update of a trove depended on an
      erase has been fixed.
    * A bug that caused changesets to be invalidated from the
      changeset cache when signatures were not modified by
      setTroveSigs() has been fixed.
    * A bug that caused an Internal Server Error (ISE) when attempting
      to browse the files in a shadowed component via the Conary
      repository browser has been fixed. (CNY-926)
    * A bug introduced 1.0.32 that affected the ability to update two
      troves due to the same broken dependency when using
      "resolveLevel 2" has been fixed.  This bug affected the ability
      to simply run "conary update conary" when conary-build and
      conary-repository will both installed. (CNY-949)
    * Conary will now display config lines that are equivalent to the
      default configuration value but are set explicitly by the
      user. (CNY-959)
    * Specifying "includeConfigFile" within a context will now include
      the file also within that context. (CNY-622)
    * A memory leak in conary.lib.misc.depSplit() has been fixed.
    * The client no longer loops forever trying to create
      cross-repository relative changesets when the trove is missing
      from one of the repositories. (CNY-948)
    * Repositories no longer return empty troves when
      createChangeSet() is called on troves which are referenced
      within the repository but present on a remote repository.
      (CNY-948)
    * Repository queries no longer return matches for troves which are
      referenced by groups but are not present in the
      repository. (CNY-947)
    * Specifying a root (through conaryrc configuration or the
      "--root" command line parameter) that is not a directory no
      longer results in an unhandled exception. (CNY-814)
    * Renaming and changing a source file no longer results in
      tracebacks on "cvc update" and "cvc merge" (CNY-944, CNY-967)

Changes in 1.1.6:
  o Client Changes:
    * The "cvc" and "conary" command line programs have new command
      line argument aliases.  They accept "-r" as an alias for
      "--root" and "-c" as an alias for "--config".  Commands that
      accept "--info" now accept "-i" as an alias.
    * Contexts can now override any configuration option. (CNY-812)
    * The meaning of the "--components" command line option has
      changed to be more intuitive.  For example, "conary q
      --components" will show all the components for all packages,
      indented as expected. (CNY-822)

  o Build (cvc) Changes:
    * "cvc commit -m'commit message'" is now accepted.  Previously, a
      space was required between the -m and the message.
    * Permissions are now preserved by tar when extracting a tar
      archive added with r.addArchive().
    * The Requires policy now parses pkg-config files more reliably.
    * "cvc cook" now has a "--download" option, which fetches the
      applicable sources from upstream or from the repository and then
      stops. (CNY-837)
    * If cooking a group results in conflicts, the error message will now
      show you the reason why the troves in conflict were included in the
      group. (CNY-876)
    * A new r.addCopy() command is now available to group recipes.  It
      performs the actions required to create a new group, add all of
      the troves from a different group, and add the new group to the
      current group. (CNY-360)
    * In a group recipe, if r.replace() or r.remove() does nothing, a
      warning message is given unless the keyword allowNoMatches is
      used. (CNY-931)
    * In a group recipe, if r.replace() would match against a package
      included inside another group that you are not building, conary
      will warn that replace cannot possibly do anything and will
      suggest using r.addCopy() to resolve the problem. (CNY-360)
    * The Autoconf() build action now enforces buildRequirements of
      automake:runtime and autoconf:runtime if used. (CNY-672)
    * All build actions that enforce buildRequires additions now report
      them through the reportMissingBuildRequires summary policy.

  o Optimizations:
    * Retrieving a large number of troves without files from the local
      database has been sped up by 30%. (CNY-907)
    * On one test machine: "conary q --troves" is 2 times
      faster. "conary q", "conary q --deps" and "conary q --info" are
      30% faster.  "conary q --troves --recurse" is 4-6 times faster.

  o Bug Fixes:
    * r.Replace() no longer fails when a glob matches a dangling
      symlink.  It now reports that no action is taking on the
      dangling symlink due to it being a non-regular file.  This is
      the same behavior as running r.Replace() on non-dangling
      symlinks.

Changes in 1.1.5:
  o Optimizations
    * Duplicate trove instantiations have been removed. Build requires are
      no longer thawed out of abstract change sets, and methods were added
      to get dependency and path hash information directly from trove
      change set objects. These changes combined for a 50% speedup on
      update --info of a large group into an empty root and saved a few
      megs of memory as well (CNY-892)
    * The changes in the previous version of Conary in how XML-RPC
      responses are decompressed actually made Conary slower.  These
      changes have been reverted.

  o Build (cvc) Changes:
    * The Requires() policy now reads pkg-config files and converts the
      "Requires:" lines in them into trove dependencies, removing the
      need to specify those dependencies manually. (CNY-896)
    * Files in /etc/conary/macros.d/ are now loaded in sorted order
      after initial macros are read from /etc/conary/macros. (CNY-878)

  o Bug Fixes:
    * Conary now runs tagscripts correctly when passed a relative root 
      parameter (CNY-416).
    * cvc log now works when there are multiple branches matching for the
      same trove on the same label.
    * Fixed resolveLevel 2 so that it does not try to update packages that
      are already a part of the update. (CNY-886, CNY-780)
    * Fixed resolveLevel 2 so that it does not repeatedly try to perform 
      the same update. (CNY-887)
    * cvc cook | less now leaves less in control of the terminal. (CNY-802)
    * The download thread terminating during an update is now a fatal
      error.
    * The web interface to a conary repository will now print an error
      message instead of a traceback when adding an entitlement class
      with access to a group that does not exist.
    * Parent troves in repository changeset caches are now invalidated
      when a member trove is invalidated (CNY-746)
    * cvc cook group now limits the number of path conflicts displayed for 
      one trove to 10. (CNY-910)
    * Conary update now respects local changes when a group update occurs
      along with the update of the switched trove.  For example, switch
      foo to be installed from another branch instead of the default, 
      and then update foo and its containing group at the same time would
      cause conary to try to reinstall the original foo (resulting in path
      conflicts). (CNY-915)
    * loadRecipe now selects the most recent of two recipes available
      in the case where there are multiple choices due to label
      multiplicity. (CNY-918)

Changes in 1.1.4:
  o Client Changes:
    * Conary now restarts itself after updating critical conary
      components (currently, that consists of conary).  Hooks have
      been added for other components using the conary api to specify
      other troves as critical.  Also, hooks have been added for other
      components to specify a trove to update last. (CNY-805, CNY-808)
    * Conary now warns the user when they will be causing label
      conflicts - that is when an operation would cause two different
      branches of development for a single trove to end up with the
      same trailing label.  Since most conary operations are label
      based, such label conflicts can be confusing to work with and
      are almost never desireable - except in those few cases where
      they are necessary.  (CNY-796)
    * The conary repository client now retries when a DNS lookup of a
      server hostname fails with a "temporary failure in name
      resolution" error.

  o Optimizations
    * The getFileContents() and getFileVersions() server side calls
      have been optimized for faster execution.
    * The SQL query in getTroveList() has been sped up by a 3-5x factor.
    * dbstore now has support for executemany()
    * Inserts into local database now use executemany().

  o Server Changes
    * Several SQL queries have been updated for PostgreSQL compatibility

  o Build (cvc) Changes:
    * The "cvc add" command no longer assumes files it doesn't know to
      be binary are text files; there are lists for both binary and
      text types, and files which are added which aren't in either
      list need to be added with "--text" or "--binary". (CNY-838)
    * A "cvc set" command has been added to change files between
      binary and text mode for files in source components.
    * The "cvc diff" command no longer tries to display the contents
      of autosource files. (CNY-866)
    * The "cvc annotate" command no longer displays pathIds in the
      error message for the specified path not being included in the
      source trove.  It displays the path name instead.
    * The "cvc annotate" command now gives an error when it is run on
      a binary file.
    * A "cvc refresh" command has been added.  It allows you to
      request that cvc fetch new upstream versions of files referenced
      by URL.  Thanks to Pavel Volkovitskiy for the initial
      implementation of this feature. (CNY-743)
    * The "cvc newpkg" command and the PackageSpec policy now disallow
      certain potentially confusing characters in trove
      names. (CNY-842)
    * The PythonSetup() build action has been modified to be more
      consistent with other build actions. The "setupName" paramater
      has been added, which can specify a command to run (defaults to
      "setup.py"). The first argument, similar to Configure(), passes
      arguments to the command being specified by setupName. (CNY-355)
    * The "cvc commit" command now recognizes .html, .css, .kid, and .cfg
      as extensions that identify text files. (CNY-891)
    * The PythonSetup build action has been modified to make it
      clearer what its "dir" and "rootDir" options specify. (CNY-328)

  o Bug Fixes:
    * Conary commands no longer perform an unnecessary database check
      on the local system. (CNY-571)
    * A bug that could allow conary to consider a no-op update as an
      install (and could result in tracebacks in some situations) has
      been fixed. (CNY-845)
    * If you've made a local modification to a package and then try to
      downgrade it later, Conary will now downgrade included
      components as well. (CNY-836)
    * The error message produced by "cvc cook" when a source component
      exists on multiple branches with the same trailing label has
      been improved. (CNY-714)
    * Error handling when manipulating entitlements via XML-RPC has
      been improved. (CNY-692)
    * The usage message displayed when running "conary changeset" has
      been corrected. (CNY-864)
    * Conary no longer tracebacks when a disconnected cook tries to
      load a superclass.  Conary also gives better messages when the
      loaded recipe has a traceback.  Thanks to David Coulthart for
      the core of this patch. (CNY-518, CNY-713)
    * A bug in soname dependency scoring has been fixed.  Dependency
      scoring when multiple sonames were being scored would simply use
      the value of the last soname, instead of the cumulative score.
      Note that the dependencies that did not match at all would still
      return as not matching, so this bug only affected Conary's
      ability to select the best match.
    * A bug in architecture dependency scoring has been fixed.
      Matching architectures are now counted as having a positive
      value, so that when performing dependency resolution on an
      x86_64 machine, troves that have flavor "is: x86_64 x86" will be
      preferred to those with flavor "is: x86".
    * The PythonSetup command ignored any C compiler macros that had
      been set.  The template has been changed to use them in the same
      way that Configure() uses them; as environment variables.
    * The warning message produced when r.Replace() refuses to modify
      a non-regular file now includes the path, as intended.
      (CNY-844)
    * A traceback that occurred when a resolveLevel 2 update resulted
      in a component being erased has been fixed. (CNY-879)
    * Conary now works around a possible threading deadlock when
      exceptions are raised in Threading.join().  The bug is in the
      standard Python threading library, and is fixed in 2.4.3.
      Conary will use a workaround when running under older versions
      of Python. (CNY-795)
    * Checks have been added to the XML-RPC transport system to see if
      an abort has been requested while waiting for a response from
      the server.  This allows the main thread to terminate the
      changeset download thread if it is waiting for an XML-RPC
      response from the server.  (CNY-795)
    * A bug in Conary's handling of an unusual case when multiple
      files being installed share the same content, and one of the
      files has been erased locally has been fixed.
    * A traceback that occurred when a manually removed file switches
      packages during an update has been fixed. (CNY-869)
    * When you remove a file and replace it with a directory, Conary
      now treats it as a removal. (CNY-872)
    * Conary's OpenPGP implementation now dynamically uses RIPEMD if
      it is available from PyCrpyto.  Some PyCrypto builds don't
      include RIPEMD hash support. (CNY-868)
    * A bug that allowed merging changesets with conflicting file
      contents for configuration files with the same pathId has been
      fixed.  Applying the resulting merged changeset caused
      IntegrityErrors.  (CNY-888)

  o Optimizations
    * The getFileContents and getFileVersions server side calls have
      been optimized for faster execution
    * The SQL query in getTroveList has been sped up by a 3-5x factor.
    * dbstore now has support for executemany()
    * Inserts into local database now use executemany().

  o Server Changes
    * Several SQL queries have been updated for PostgreSQL compatibility

Changes in 1.1.3:
  o System Update Changes:
    These changes make Conary much more robust when applying updates
    that move files from one package to another.

    * Components that modify the same files are now required to be in
      the same update job.  For example, if a file moves from
      component a:runtime to component b:runtime, the erase of
      component a:runtime and the install of component b:runtime will
      occur at the same time. (CNY-758).
    * Files moving between components as part of a single job are now
      treated as file updates instead of separate add/remove events.
      (CNY-750, CNY-786, CNY-359)

  o Client Changes:
    * The source component is now displayed in "conary rq --info"
      output.
    * Entitlements can now be passed into ConaryClient and
      NetworkRepositoryClient objects directly. (CNY-640)
    * Exceptions raised in callback functions are now issued as
      warnings and the current job is finished before
      existing. KeyboardInterrupts and SystemExits are handled
      immediately. (CNY-806)
    * The "--debug" command line flag now provides information that is
      useful to the end-user during the update process.  The
      "--debug=all" flag will provide output that is useful to conary
      developers.
    * The output of "--debug" has been modified when performing
      dependency resolution.  The output should be more helpful to end
      users.  Also rearranged the output given when dependencies
      fail. (CNY-779)
    * Config files and diffs are no longer cached in ram during installs;
      they are now reread from the changeset whenever they are needed
      (CNY-821)
    * Binary conflicts no longer cause a traceback in cvc update
      (CNY-644,CNY-785)

  o Optimizations
    On a test system, "conary updateall --info" is around 24% faster
    than previous versions of Conary.

    * The SQL query used to retrieve troves from the local database
      has been optimized.  The new code is nearly four times faster
      for operations like "conary q group-dist --info".
    * The SQL query in getTroveContainers() used to determine the
      parent package(s) and groups(s) of a set of troves as recorded
      in the local database has been optimized.  The new code is
      almost 95 times faster. (0.2 seconds versus 19 seconds)
    * The code in getCompleteTroveSet() that creates Version and
      Flavor objects from entries in the database now caches the
      created object.  This is approximately a 4.5 times speed
      up. (2.10 seconds versus 9.4 seconds)
    * The code in iterUpdateContainerInfo has had similar version
      and flavor caching optimizations that make the code about 
      2.5 times faster (from 10 seconds to 4 seconds).

  o Server Changes:
    The Conary repository server now sends a InvalidClientVersion
    exception when a conary 1.0.x client attempts to manipulate an
    entitlement through addEntitlement() or deleteEntitlement().

  o Build (cvc) Changes:
    * "cvc merge" and "cvc update" are now more verbose when
      patching. (CNY-406)
    * "cvc clone" now requires that you specify a message when cloning
      source components unless you specify --message.  It also gives
      more output about what it is doing (CNY-766, CNY-430).
    * "cvc clone" now has a --test parameter that runs through all
      steps of cloning without performing the clone.  --info is now
      more lightweight - it no longer downloads all of the file
      contents that would be cloned.
    * "cvc clone" now has a --full-recurse parameter that controls how
      recursion is performed.  Cloning a group no longer recurses by
      default.  The only way that a recursive group clone could
      succeed is if all troves in the group came from the same branch.
      This is almost never the case.
    * The "cvc cook" command now prints the flavor being built,
      as well as the version. (CNY-817)
    * The command line argument parsing in "cvc" has been modified.
      To use the "--resume" command line argument to specify that you
      wish to resume at a particular location, you must use
      "--resume=<loc>".  "--resume <loc>" will not work anymore.  This
      removes an ambiguity in how we parse optional parameters in
      Conary.
    * The PythonSetup build action no longer provides the older
      --single-version-externally-managed argument, and instead
      provides the --prefix, --install-purelib, --install-platlib,
      and --install-data arguments, which can be overridden with the
      purelib, platlib, and data keyword arguments, respectively.  This
      allows it to work correctly with a greater number of packages.
      It also provides the option of providing a "purePython=False"
      argument for python packages that mix architecture-specific
      and architecture-neutral files, and tries to automatically
      discover cases when it should be provided. (CNY-809)
    * Python dependencies were previously incorrectly calculated
      for certain module path elements added in some Python C
      code (for example, contents of the lib-dynload directory);
      these errors are now resolved by using external python
      to find system path elements. (CNY-813)
    * /etc/conary/mirrors/gnu has been added to enable mirror://
      references to the GNU mirror system.
    * The GNU mirror list was then significantly expanded and
      re-sorted.  (CNY-824)
    * /etc/conary/mirrors/cpan has been added to enable mirror://
      references to the Comprehensive Perl Archive network mirror
      system.
    * In group recipes, the methods r.add(), r.addAll(), and
      r.addNewGroup() have been modified to accept the use= parameter,
      which defaults to True (CNY-830).

  o Bug Fixes:
    * A bug that caused a traceback in the web interface when a
      non-admin user attempts to manage their entitlement classes has
      been fixed. (CNY-798)
    * "conary rq" (with no arguments) no longer hides troves if the
      flavor that matches the system flavor is not built for the
      latest version. (CNY-784)
    * "cvc cook" now displays the correct label of the thing it is
      building, even when it is not the build label.
    * Running "cvc update" in a directory that has been created with
      "cvc newpkg" but has not yet been committed to the repository
      will now fail with an appropriate error message instead of
      displaying a traceback. (CNY-715)
    * Conary can now apply updates that change a file that is not a
      directory to a directory.
    * Currently version objects are cached to optimize Conary.
      Unfortunately, version objects are mutable objects.  That means
      that if two different pieces of code are given the same version
      object, modifications made by one part of the code could affect
      the other inadvertently.  A warning message has been added to
      the version object when setting or resetting timestamps to make
      developers aware of the problem.  Developers should copy the
      version object before calling setTimeStamps(),
      resetTimeStamps(), incrementSourceCount(), or
      incrementBuildCount() on it.  When creating a version object
      from a string and time stamp set, use the timeStamps= keyword
      argument to versions.VersionFromString() to avoid the copy.  In
      a later version of Conary, version objects will be immutable.
      New methods will be introduced that return new modified objects.
    * Conary no longer hangs waiting for the download thread when an error
      occured in the download thread which caused it to terminate.
    * "conary migrate" now returns an error much earlier if you are
      not using interactive mode. (CNY-826)
    * Files removed from troves (most often by --replace-files) are now
      properly skipped on updates to that trove when the file didn't change
      between versions. (CNY-828)
    * includeConfigFile now gives a much better error message when it
      cannot include a config file. (CNY-618)

Changes in 1.1.2:
  o Bug Fixes:
    * Conary now removes sources from the lookaside before unpacking SRPMs to
      ensure that the source referenced from the SRPM is actually contained in
      the SRPM. (CNY-771)
    * Errors found in the recipe while checking in will now display file name
      and line number information along with the error found.
    * The trove browser no longer shows duplicate entries for multihomed
      repositories.
    * A bug that kept sqlite-based 64-bit mirrors from being used as a source 
      for further mirrors has been fixed.

  o Build Changes:
    * Conary no longer prints policy error messages three times; it
      now prints each error immediately when it is found, and then
      summarizes all policy errors once (instead of twice) at the
      end of the build process. (CNY-776)

Changes in 1.1.1:
  o Client Changes:
    * Migrate no longer replaces by default as if --replace-files was
      specified. (CNY-769)

  o Server Changes:
    * The log retrieval function now returns a HTTP_NOT_IMPLEMENTED
      (501) instead of a HTTP_NOT_FOUND (404) if the logFile
      directive is not configured.

  o Build Changes:
    * Conary now recognizes that pkgconfig finds its files in
      /usr/share/pkgconfig as well as /usr/lib*/pkgconfig. (CNY-754)
    * /etc/conary/mirrors/cran has been added to enable mirror://
      references to the Comprehensive R Archive Network. (CNY-761)

  o Bug Fixes:
    * Conary now resets the timeStamps in all cases when
      getSourceVersion is called (CNY-708).
    * SQLite ANALYZE locks the database after it is run, causing
      updates to fail.
    * A bug that caused lists such as installLabelPath in
      configuration files to be parsed incorrectly when more than one
      space was between list elements has been fixed
    * A bug that caused Locally changed files to no be marked properly
      in rollbacks that were stored locally (including rollbacks for
      locally built troves) has been fixed. (CNY-645)
    * A bug that could cause "cvc cook" to create groups that include
      components needed to resolve dependencies that are already
      included not-by-default has been fixed.
    * A bug that caused a traceback message when adding a user through
      the web interface has been fixed.

Changes in 1.1.0:
  o 1.1 Release Overview

    Conary 1.1.0 is the first version in the 1.1 series.  New
    functionality has been added to Conary that required modifications
    to the repository database schema and XML-RPC protocol.  A Conary
    1.1.x-compatible client is required to access many of the new
    features.  The XML-RPC interface includes version information so
    that old clients continue to work with new servers, and new
    clients continue to work with old servers.

    New Features:
      * Conary can now remove packages and components from a
        repository server.  This is a privileged operation and should
        not normally be used.  Only users with a special "can remove"
        ACL can remove from the repository.  As removing something
        from a Conary repository is an act of last resort and modifies
        repository internals, the command line option will not appear
        in the reference documentation.  rPath will assist users that
        need more information.
      * Conary can now query the repository by path.  Use
        "conary repquery --path /path/to/find" to find components that
        include a particular path.
      * Several enhancements were added to the entitlement management
        facilities in a Conary repository.
      * Conary can now redirect a group.

  Detailed changes follow:

  o Server Changes:
    * Entitlement keys were artificially limited to 63 characters in
      length.  This restriction has been raised to the max length
      permitted in the database column (255).
    * Entitlement classes can now provide access to multiple access
      groups (and updated the web UI to support that) (CNY-600)
    * addEntitlement() and deleteEntitlement() repository calls replaced
      by addEntitlements and deleteEntitlements calls.  These calls
      operate on more than one entitlement simultaneously.
    * Added getTroveLeavesByPath() and getTroveVersionsByPath(). (for
      CNY-74)
    * Conary now checks to ensure you have write access to all the
      things the client is trying to commit before you send them
      across the wire. (CNY-616)
    * deleteAcl() and listAcls() methods have been added to
      ConaryClient.

  o Client Changes:
    * "conary rq" now supports "--path", which allows you to search
      for troves in the repository by path. (CNY-74)
    * "conary rq" now has a "--show-removed" option that allows you to
      see removed trove markers.  A [Removed] flag will be displayed
      when the --trove-flags option is added.

  o Bug Fixes:
    * Conary now resets the timeStamps in all cases when
      getSourceVersion is called (CNY-708).
    * SQLite ANALYZE locks the database after it is run, causing
      updates to fail.
    * A bug that caused lists such as installLabelPath in
      configuration files to be parsed incorrectly when more than one
      space was between list elements has been fixed
    * A bug that caused Locally changed files to no be marked properly
      in rollbacks that were stored locally (including rollbacks for
      locally built troves) has been fixed. (CNY-645)
    * A bug that could cause "cvc cook" to create groups that include
      components needed to resolve dependencies that are already
      included not-by-default has been fixed.

Changes in 1.0.27:
  o Client Changes:
    * A "files preupdate" tag script method has been Implemented which
      gets run before tagged files are installed or changed. (CNY-636)
    * A bug that could cause "--replace-files" to remove ownership
      from every file in a trove has been fixed. (CNY-733)

    * Multiple bugs where using "--replace-files" could result in the
      new file having no owner have been fixed. (CNY-733)
    * The logcat script now supports revision 1 log entries.
    * The logcat script is now installed to /usr/share/conary/logcat

  o Build Changes:
    * Improved handling of the "package=" keyword argument for build
      actions.  In particular, made it available to all build actions,
      removed double-applying macros to the package specification,
      and fixed failure in cases like "MakeInstall(dir=doesnotexist,
      skipMissingDir=True, package=...)". (CNY-737, CNY-738)
    * The lookaside cache now looks in the repository for local sources
      when doing a repository cook. (CNY-744)
    * The mirror:// pseudo-URL handling now detects bad mirrors that
      provide an HTML document instead of the real archive when a
      full archive name is provided; previously, it did so only when
      guessing an archive name.  Thanks to Pavel Volkovitskiy for this
      fix. (CNY-745)
    * The Flavor policy has been slightly optimized for speed.

  o Server Changes:
    * ACL patterns now match to the end of the trove name instead of
      partial strings (CNY-719)

  o Bug Fixes:
    * The Conary repository server now invalidates changeset cache
      entries when adding a digital signature to a previously mirrored
      trove.
    * A bug that caused the mirror code to traceback when no callback
      function was provided to it has been fixed. (CNY-728)
    * Rolling back changes when the current trove has gone missing from
      the server now causes the client to generate the changeset to apply
      based on the trove stored in the local database (CNY-693)

Changes in 1.0.26:
  o Build Changes:
    * When cooking a group, adding "--debug" to the "cvc cook" command
      line now displays detailed information about why a component is
      being included to solve a dependency. (CNY-711)
    * The mirror:// functionality introduced in Conary 1.0.25 had two
      small bugs, one of which prevented mirror:// pseudo-URLs from
      working.  These bugs are now fixed, thanks to Pavel
      Volkovitskiy. (CNY-704)
    * The "cvc cook" command now announces which label it is building
      at the beginning of the cook, making it easier to catch mistakes
      early. Thanks to Pavel Volkovitskiy for this fix. (CNY-615)
    * The source actions (addSource, addArchive, etc.) can now take
      a "package=" argument like the build actions do.  Thanks to
      Pavel Volkovitskiy for contributing this capability.  (CNY-665)
    * The "preMake" option had a bad test for the ';' character; this
      test has been fixed and extended to include && and ||.
      thanks to Pavel Volkovitskiy for this fix. (CNY-580)
    * Many actions had a variety of options (dir=, subdir=, and
      subDir=) for specifying which directory to affect.  These have
      been converted to all prefer "dir=", though compatibility
      with older recipes is retained by continuing to allow the
      subDir= and subdir= options in cases where they have been
      allowed in the past. Thanks to Pavel Volkovitskiy for this
      enhancement. (CNY-668)

Changes in 1.0.26:
  o Server Changes:
    * The Conary web interface now provides a method to rely solely on
      a remote repository server to do authentication checks. (CNY-705)
    * The ACL checks on file contents and file object methods have
      been improved. (CNY-700)
    * Assertions have been added to prevent redirect entries from
      being added to normal troves.
    * An assertion has been added to ensure that redirects specify a
      branch, not a version.
    * The server returns a new FileStreamsMissing exception when the
      client requests file streams with getFileVersion or
      getFileVersions and the requested file stream is not present in
      the repository database. (CNY-721)
    * getFileVersions() now raises FileStreamMissing when it is given
      invalid request.
    * getFileContents() now raises a new FileHasNoContents exception
      when contents are requested for a file type which has no
      contents (such as a symlink).

  o Bug Fixes:
    * A bug that could cause "conary updateall" to attempt to erase
      the same trove twice due to a local update has been fixed.
      (CNY-603)
    * Attempts to target a clone to a version are now caught.  Only
      branches are valid clone targets. (CNY-709)
    * A bug that caused Trove() equality checks to fail when comparing
      redirects has been fixed.
    * A bug that caused the flavor of a redirect to be store
      improperly in the repository database has been fixed.
    * The resha1 script now properly skips troves which aren't present
      in the repository.
    * Conary 1.0.24 incorporated a fix for CNY-684 to correct behavior
      when storing src.rpm files rather than their contents.  The fix
      worked for local builds but not for commits to repositories.
      Conary 1.0.26 includes a fix that corrects the behavior when
      committing to a repository as well. (CNY-684)
    * A bug that prevented flavored redirects from being loaded from
      the repository database has been fixed.
    * "Conary migrate" now will follow redirects. (CNY-722)

Changes in 1.0.25:
  o Build Changes:
    * The addArchive() source action will search for reasonably-named
      archive files based on the name and version if given a URL ending
      with a "/" character. Thanks to Pavel Volkovitskiy for the
      initial implementation. (CNY-671)
    * All source actions, when given a URL that starts with "mirror://",
      will search a set of mirrors based on files in the mirrorDirs
      configuration entry, with default files provided in the
      /etc/conary/mirrors/ directory. Thanks to Pavel Volkovitskiy for
      the initial implementation. (CNY-171)
    * Symbolic links are now allowed to provide a soname even if they
      reference an ELF file only indirectly through other symbolic
      links.  Previously, a symbolic link could only provide a soname
      if it directly referenced an ELF file. (CNY-696)

  o Bug Fixes:
    * A bug that caused unhandled exceptions when downloading the file
      contents needed for a distributed changeset in threaded mode has
      been fixed. This bug was introduced in 1.0.24. (CNY-701)

Changes in 1.0.24:
  o Server Changes:
    * The server binary access log can now be downloaded by an
      administrator by visiting the http://servername/conary/log
      URL. Once the log is accessed it is rotated automatically by the
      repository server. Subsequent accesses to the log URL will only
      yield log entries added since the last access. (CNY-638)
    * The Users and Groups tab in the web management UI is no longer
      highlighted when administrators change their passwords.

  o Client Changes:
    * A --what-provides option has been added to "conary query" and
      "conary repquery".
    * A bug that installed extra components of a package that is being
      installed instead of updated due to the existing package being
      pinned has been fixed. (CNY-682)

  o Build Changes:
    * When pulling files out of a src.rpm file, Conary now stores the
      src.rpm file itself in the repository rather than the files
      pulled from it. (CNY-684)
    * Mono dependency version mappings are now discovered in CIL policy
      .config files. (CNY-686)
    * The internal util.literalRegex() function has been replaced by
      use of re.escape(). (CNY-634)

  o Bug Fixes:
    * The Conary Repository web interface no longer returns a
      HTTP_FORBIDDEN (403) when a bad password is given by the user.
      This allows the user to re-try authentication.
    * The --signatures and --buildreqs flags now work with "conary
      showcs".  (CNY-642)
    * A bug in the NetworkRepositoryClient default pwPrompt mechanism
      has been fixed.
    * Error messages when entitlements fail to load have been
      improved. (CNY-662)
    * The repository client no longer caches repository access info
      when the attempt to access was unsuccessful. (CNY-673, affects
      CNY-578)
    * A bug that caused x86 flavored troves from being updated
      properly when using "conary updateall" on an x86_64 system has
      been fixed. (CNY-628)
    * A bug that caused migrate behavior to not respect pins when the
      pinned troves were set to be erased (CNY-680).
    * Calling r.ComponentSpec(':foo') works again; it is exactly
      equivalent to r.ComponentSpec('foo'). (CNY-637)
    * Calling r.Move() with only one argument now fails explicitly
      rather than silently doing nothing. (CNY-614)

Changes in 1.0.23:
  o API Additions:
    * The interface to create, list and delete access groups and
      modify the users therein through is now exposed though
      ConaryClient.
    * The interface to delete entitlement groups is now exposed
      through ConaryClient.

  o Client Changes:
    * "conary updateall" now accepts the --keep-required command line
      argument.
    * the mirror script now provides download/commit feedback using
      display callbacks like other conary commands
    * the excludeTroves config option will now keep fresh installs from
      happening when an update job is split due to a pinned trove.

  o Server Changes:
    * The repository database migration code now reports an error when
      trying to migrate old-style redirects.  The code to perform the
      migration is incomplete and creates invalid new-style
      redirects.  If you have a repository with old-style redirects,
      contact rPath for assistance with your migration. (CNY-590)

  o Bug Fixes:
    * Subdirectories within source components are now better supported.
      Specifically, different subdirectories with the same filename will
      now work. (CNY-617)
    * The util.literalRegex() function now escapes parenthesis characters.
      (CNY-630)
    * Manifest files now handle file names containing "%" characters.
      Fix from Pavel Volkovitskiy. (CNY-627)
    * Fixed a bug in migrate that caused its behavior to shift when migrating 
      to the same version that is currently installed.
    * Fixed a bug in the logcat script that caused the entitlement field to
      display the user information instead. (CNY-629)

  o Build Changes:
    * The r.addArchive() source action can now unpack Rock Ridge and
      Joliet ISO images, with some limitations. (CNY-625)

Changes in 1.0.22:
  o Client Changes:
    * Conary now has hooks for allowing you to be prompted for both name
      and password when necessary.
    * Conary will no longer report a traceback when trying to perform 
      dependency resolution against repositories that are not available.
      Instead, it will print out a warning. (CNY-578)

  o Build Changes:
    * It is now possible to set environment variables to use within
      Conary builds from within conary configuration files, using the
      new "environment" configuration item.  Thanks to Pavel
      Volkovitskiy for implementing this feature. (CNY-592)
    * In previous versions of Conary, calls to r.PackageSpec() would
      improperly override previous calls to r.ComponentSpec(); now
      the ordering is preserved.  Thanks to Pavel Volkovitskiy for 
      this fix. (CNY-613)

  o Bug Fixes:
    * A bug that would allow recursively generated changesets to
      potentially have missing redirect flags has been fixed.
    * A bug in redirect handling when the branch changed but the trove
      name didn't has been fixed - conary will do a better job of
      determining what jobs to perform in this situation. (CNY-599, CNY-602)
    * Errors relating to PGP now just display the error instead of causing 
      conary to traceback. (CNY-591)
    * Conary sync on a locally cooked trove will no longer traceback (CNY-568)
    * --from-file and sync now work together.
    * An AssertionError that was occasionally reached by incorrect repository
      setups is now a ConaryInternalError
    * A bug when updating to a locally cooked trove when the user had 
      manually removed files has been fixed. (CNY-604)
    * CONARY files that are not accessible will no longer cause conary to
      traceback when trying to read context from them. (CNY-456)
    * signatureKeyMap configuration entries are now checked to ensure
      they are valid. (CNY-531)

Changes in 1.0.21:
  o Client Changes:
    * The "conary migrate" command has changed behavior significantly
      in order to make it more useful for updating a system to exactly
      match a different group.  However, this change makes it much
      less useful for updating normal systems.  "conary migrate"
      should not be used without first reading the man page
      description of its behavior.  The old migrate behavior is now
      available by using "conary sync --full".  "conary syncchildren"
      has been renamed to "conary sync", and its behavior has also
      been modified slightly as a result.  The old behavior is
      available by using "conary sync --current". Please read the man
      page for a full description of the "sync" command as well.  (CNY-477)

  o Build Changes:
    * A "package" keyword parameter has been added to build actions,
      which specifies the package and/or component to which to assign
      the files that are added (not modified or deleted) by that build
      action.  For example, r.MakeInstall(package="foo") will place
      all the new files installed by the MakeInstall action into the
      "foo" package.  Thanks to Pavel Volkovitskiy for contributing
      this capability.  (CNY-562)
    * A "httpHeaders" keyword parameter has been added to the
      r.addArchive(), r.addPatch(), and r.addSource() source actions
      so that headers can be added to the HTTP request.

  o Bug Fixes:
    * The r.addPatch() build action no longer depends on nohup to
      create a file in the current directory (a bug introduced in
      conary 1.0.19). (CNY-575)
    * Commits with missing files no longer traceback. (CNY-455)
    * A bug that caused "#!/usr/bin/env /bin/bash" to not be
      normalized to /bin/bash by the NormalizeInterpreterPaths policy
      has been fixed.
    * A bug that prevented Conary from being able to download files
      that contain '&' or ';' characters has been fixed.  This allows
      Conary to download sources from cgi-bin URLs.
    * "cvc merge" no longer fails to merge changes from the parent
      branch when the shadowed version doesn't exist on the parent
      branch.

Changes in 1.0.20:
  o Build Changes:
    * "jvmdir", "javadir", "javadocdir", and "thisjavadocdir" have
       been added to the default set of macros.
    * A r.JavaDoc() build action has been added.  It funtions
      exactly like the "r.Doc()" build action, except it coppies into
      "%(thisjavadocdir)s".
    * When the r.addArchive() source action attempts to guess the main
      directory in which to build, it now recognizes when when sources
      have been added in an order that defeats its algorithm and provides
      a helpful error message. (CNY-557)

  o Client Changes:
    * A --tag-script parameter has been added to the rollback
      command. (CNY-519)

  o Bug Fixes:
    * A bug in clone behavior that caused Conary to try to clone
      excessive troves has been fixed.  If you were cloning uphill
      from branch /a/b to /a, and a buildreq was satisfied by a trove
      on /a//c, Conary would try to clone the buildreq to /a as well.
      (CNY-499)
    * A bug in the "r.Ant()" and "r.JavaCompile()" build actions which
      caused the CLASSPATH variable to get mangled has been fixed.
    * A bug in 'r.ClassPath()' that caused a traceback has been fixed.
    * A bug that caused the "change password" tab to be displayed when
      browsing the repository via the web as an anonymous user has
      been fixed.
    * The web service code no longer permits the anonymous user to
      view the "change password" (/conary/chPassForm) form.
    * The r.addPatch() source action no longer hangs when presented
      with large patches, which fixes a bug introduced in Conary
      1.0.19.

Changes in 1.0.19:
  o API Change:
    * In order to fully represent empty flavors in Conary, a new Flavor
      object class has been added.  Previously, DependencySet objects
      were used to store flavor information.  Unfortunately it was not
      possible to distinguish "empty flavor" from "flavor not specified".
      When dealing with thawing frozen flavors, use ThawFlavor() instead
      of ThawDependencySet().  When testing to see if a flavor is empty,
      use the isEmpty() method of the flavor object.

  o Client Changes:
    * The default resolveLevel setting is now 2, this means that
      conary will try to update troves that would otherwise cause an
      update to fail.  See the conary man page for more details.
    * Multiple bugs have been fixed in interactive prompting for user
      passwords (CNY-466):
      - Password prompts are based on the server name portion of the
        label being accessed, not the actual hostname of the server
        (these are often different when repositoryMaps are used).
      - When no password callback is available, the operation will
        fail with an open error (which is identical to what would
        happen if no user name was present) instead of giving a
        traceback.
      - The download thread uses the passwords which the original
        thread obtained from the user.
      - The download thread is able to prompt for passwords from the
        user if distributed changesets require access to additional
        repositories.

  o Build Changes:
    * "r.Ant()", "r.JavaCompile()", and "r.ClassPath()" build actions
      have been added to support building java with conary.
    * "r.addPatch()" will now determine the patchlevel without users
      needing to add level= in the r.addPatch() call. The level
      parameter is still honored, but should not be needed.
    * "cvc cook --show-buildreqs" now displays build requirements
      inherited from parent recipe classes. (CNY-520)
    * The output of "cvc diff" and "cvc rdiff" can now be used as an
      input to patch when files are added between two versions. (CNY-424)
    * Use flags have been added for dom0 and domU.  They default to
      "sense prefernot".  The domU flag should be used to build
      binaries specific to Xen domU environments where special
      provisions are made for paravirtualization.  The dom0 flag
      should be used to build binaries specific to Xen dom0
      environments where special provisions are made for the
      hypervisor.  The existing "xen" flag should be used to build
      binaries specific to Xen which apply equally to Xen dom0 and
      domU environments.
    * Warning message for modes specified without an initial "0" have
      been improved to include the path that is affected. (CNY-530)

  o Server Changes:
    * Use the term Entitlement Class in all conary repository web interfaces
      replacing Entitlement Group.

  o Bugs Fixed:
    * The Conary Repository now returns an error to a client when
      committing duplicate troves that have an empty flavor. (CNY-476)
    * When checking out a source trove from a repository using
      "cvc checkout", the user is no longer warned about not being able
      to change the ownership of the files checked out.
    * A bug has been fixed in conary's determination of what troves
      had been updated locally.  This bug caused "conary updateall" to
      consider many x86 troves as needing to be updated separately
      instead of as a part of group-dist.  This could cause updateall
      failures. (CNY-497)
    * A bug that caused 'conary q tmpwatch:runtime --recurse' to traceback
      has been fixed (CNY-460)
    * Interactive mode now handles EOF by assuming it means 'no';
      thanks go to David Coulthart for the patch. (CNY-391)
    * Configuration settings in contexts can now be overridden from
      the command line. (CNY-22)
    * Redirect changesets now have primary troves, meaning they will
      display better when using "conary showchangeset". (CNY-450)
    * User's passwords are now masked when using "cvc context" (unless
      --show-passwords is specified). (CNY-471)
    * Removed excess output from commitaction which was caused by a
      change in option parsing code (CNY-405)

Changes in 1.0.18:
  o Client Changes:
    * Trying to shadow a cooked redirect now results in an error. (CNY-447)
    * A --keep-required option has been added to tell Conary to leave
      troves installed when removing them would break
      dependencies. This used to be the default behavior; Conary now
      issues a dependency error instead. (CNY-6)
    * "delete-entitlement" and "list-entitlements" options have been
      added to the "manageents" script.

  o Build Changes:
    * Python dependencies are now generated for .pyc files as well as
      for .py files. (CNY-459)

  o Server Changes:
    * Support for deleting entitlements, listing the entitlement
      groups a user can manage, and removing the ACL which lets a group
      manage an entitlement group has been added.
    * Entitlement management has been added to the Conary repository
      web interface. (CNY-483)

  o Bug Fixes:
    * The "list-groups" option to the "manageents" script has been
      corrected to list the groups the user can manage instead of the
      groups that user belongs to.

Changes in 1.0.17:
  o Client Changes:
    * Individual file removals performed by "conary remove" now create
      rollbacks. (CNY-7)
    * The repository mirroring client supports two new configuration
      options:
      - matchTroves is a regexp list that limits what troves will be
        mirrored based on the trove names;
      - recurseGroups takes a boolean value (True/False) which will
        cause the miror client to recurse through a groups and mirror
        everything that they include into the target repository.

  o Server Changes:
    * A single conary repository can host multiple serverNames. In the
      Conary repository's configuration file, the serverName directive
      can now specify a space separated list of valid server names
      which will be accepted and served from that repository. (CNY-16)

Changes in 1.0.16
  o Build Changes:
    * A check has been added to "cvc commit" that ensures a .recipe
      file exists in the CONARY state file.
    * Recipe classes can now set an "abstractBaseClass" class
      variable.  When set, Conary will not require a setup() method in
      the class.  This is used for creating superclass recipes where
      setup() methods are not needed.

  o Server Changes:
    * A new "entitlementCheckURL" configuration option has been added.
      This is a hook that allows external validation of entitlements.
    * The Conary Repository web interface look and feel has been
      updated.  The interface will look incorrect unless
      conary-web-common 1.0 or later is installed.

  o Bug Fixes:
    * When running "cvc log" on a newly created source component, cvc now
      errors gracefully instead of tracing back. (bz #863)
    * Conary now changes to the / directory before running tag
      scripts. (bz #1134)
    * "cvc co foo=invalidversionstring" now gives a more helpful error
      message. (bz #1037)
    * Cloning binary troves uphill now correctly checks for the source
      trove uphill.
    * A bug that would cause "conary migrate" to raise a KeyError when
      updating a group that referenced the same trove twice (through
      two subgroups) has been fixed.
    * A bug that caused miscalculations when determining whether a
      shadow has been modified has been fixed.
    * A number of bugs affecting resetting distributed changesets have
      been fixed.
    * A bug in the MySQL dbstore driver that caused the wrong
      character encoding to be used when switching databases has been
      fixed.
    * A bug where running updateall when one of the two groups that
      reference a trove has no update caused an erase of that trove to
      be requested has been fixed (CNY-748).

Changes in 1.0.15
  o Client Changes:
    * When writing files as non-root, Conary will no longer create
      files setuid or setgid unless the uid/gid creating the file
      matches the username/groupname in the package.
    * Conary now checks the rollback count argument for non-positive
      numbers and numbers greater then the number of rollbacks
      available. (bz #1072)
    * The entitlement parser has been reimplemented using expat
      instead of a hand-coded parser.  A correctly formatted
      entitlement file should now be enclosed in an
      <entitlement></entitlement> element.  Conary will continue to
      work with files that do not contain the toplevel <entitlement>
      element.

  o Build Changes:
    * Support has been added for recipe templates.  Now when running
      "cvc newpkg", cvc will automatically create a recipe from a
      template specified by the recipeTemplate configuration
      option. (bz #671, #1059)
    * Policy objects can now accept globs and brace expansions when
      specifying subtrees.
    * Cross-compile builds now provide CONFIG_SITE files to enable
      cross-compiling programs that require external site config
      files.  The default site config files are included.
    * The "cvc checkout" command can now check out multiple source
      troves in a single invocation.

  o Server Changes:
    * An "externalPasswordURL" configuration option has been added,
      which tells the server to call an external URL for password
      verification.  When this option is used, user passwords stored
      in the repository are ignored, and those passwords cannot be
      changed.
    * An authentication cache has been added, which is enabled by
      setting The authCacheTimeout configuration to the number of
      seconds the cache entry should be valid for.

  o Bug Fixes:
    * A bug that caused using groupName parameter with r.replace() to
      traceback has been fixed. (bz #1066)
    * Minimally corrupted/incorrect conary state files will no longer cause 
      conary to traceback. (bz #1107)
    * A bug that prevented upload progress from being displayed when
      using "cvc commit" has been fixed. (bz #969)

Changes in 1.0.14:
  o Client Changes:
    * Conary now creates shadows instead of branches when cooking onto
      a target label.  This means, for example, that local cooks will
      result in a shadow instead of a branch.
    * Conary now creates shadows on the local label when creating rollbacks
      instead of branches.
    * The branch command has been removed.  Any potential branch should be 
      done with a shadow instead.
    * The verify command now shows local changes on a local shadow instead
      of a local branch
    * Local changesets create diffs against a local shadow (instead of
      a branch) and --target for the commit command retargets to a shadow
    * User conaryrc entries are now searched from most specific target to
      least specific (bz #997)
    * A fresh install of a group will cause all of its contained components 
      to be installed or upgraded as well, without reference to what is 
      currently installed on your system -- no trove will be skipped because
      it is referenced by other troves on your system but not installed.
    * Changeset generation across distributed shadows now force file 
      information to be absolute instead of relative when the files are on
      different servers, eliminating server crosstalk on source checkin and
      when committing local changesets. (bz #1033)
    * Cvc merge now takes a revision, to allow you merge only up to a certain
      point instead of to head.

  o Server Changes:
    * Removed the ability for the server to log updates to its contents
      store (mirroring has made this capability obsolete)
    * logFile configuration directive now logs all XML calls
    * Split user management out from core authorization object
    * All user management calls are based on user and group names now
    * The user management web interface for the repository now allows
      the administrator to enable and disable mirroring for groups

  o Bug Fixes:
    * Conary will not traceback if you try to update to a trove with a name
      that matches a filesystem path that you don't have access to (bz #1010).
    * Conary will not raise an exception if a standard config file (~/.conaryrc,
      for example) exists but is not accessible.
    * cvc no longer allows . and .. to be added to source troves (bz #1014)
    * cvc remove handles removing directories (bz #1014)
    * conary rollback no longer tracebacks if you do not have write access to
      the conary database.
    * deeply shadowed versions would fail when performing some version 
      operations.  This caused, for example, local cooks of shadowed troves
      to fail.
    * using loadInstalled with a multiarch trove no longer tracebacks (bz #1039)
    * group recipes that include a trove explicitly byDefault False could result
      in a trove when cooked that had the components of that trove byDefault
      True.
    * Stop sending duplicate Host: headers, proxies (at least squid) mangle 
      these into one host header, causing failures when accessing rbuilder
      repositories that depend on that host header (bz #795)
    * The Symlink() build action should not enforce symlinks not
      dangling, and should instead rely solely on the DanglingSymlinks
      policy.
    * A bug that caused conary to treat a reference as an install when it
      should have been an update due to a miscalculation of what local updates
      had been made on the system has been fixed.

Changes in 1.0.13:
  o Client Changes:
    * A new "conary migrate" command for updating troves has been
      added.  "conary migrate" is useful for circumstances when you
      want to update the software state on a system to be synchronized
      with the default state of a group.  To do this, "conary migrate"
      calculates the changeset required to: 1) update the trove (if an
      update is available); 2) install any missing included troves; 3)
      synchronize included troves that have a mismatched version; 4)
      remove any referenced troves that are not installed by default.
    * The includeConfigFiles configuration directive now accepts http
      and https URLs.  This allows organizations to set up centralized
      site-wide conary configuration.
    * Conary now gives a more detailed error message when a changeset
      attempts to replace an empty directory with a file and
      --replace-files is not specified.

  o Build Changes:
    * The addSource source action will now replace existing files,
      rather than replacing their contents.  This implies that the
      mode of the existing file will not be inherited, and an
      existing read-only file will not prevent addSource from
      working.
    * The internal setModes policy now reports "suid/sgid" only for
      files that are setuid or setgid, rather than all files which
      have an explicitly set mode.  (bz #935)
    * TagSpec no longer will print out ignored TagSpec matches twice,
      once for tags specified in the recipe, and once for tags
      discovered in /etc/conary/tags/*.  (bz #902)
    * TagSpec will now summarize all its suggested additions to
      buildRequires in a single line.  (bz #868)
    * A new reportMissingBuildRequires policy has been added to summarize
      all suggested additions to buildRequires in a single line at the
      end of the entire build process, to make it easier to enhance the
      buildRequires list via cut-and-paste.  (bz #869)

  o Bug Fixes:
    * A bug that caused conary to traceback when a file on the file
      system is owned by unknown uid/gid has been fixed.  Conary will
      now print an error message instead.  (bz #977)
    * A bug that caused conary to traceback when an unknown Use flag
      was used when cooking has been fixed.  Previously, "cvc cook
      --flavor 'foobar'" would create a traceback.  Conary now says
      'Error setting build flag values: No Such Use Flag foobar'.
      (bz #982)
    * Pinned troves are now excluded from updateall operations.
      Previously conary would try to find updates for pinned troves.
    * Conary now handles applying rollbacks which include overlapping
      files correctly.  Previously --replace-files was required to
      apply these rollbacks.
    * the config file directive includeConfigFile is no longer case sensitive 
      (bz #995)

Changes in 1.0.12:
  o Client changes:
    * The rollback command now applies rollbacks up to and including
      the rollback number specified on the command line. It also
      allows the user to specify the number of rollbacks to apply
      (from the top of the stack) instead of which rollback to
      apply. (bz #884)
    * Previously, the code path for installing files as part of a new
      trove required an exception to be handled.  The code has been
      refactored to eliminate the exception in order to reduce install
      times.

  o Build Changes:
    * The cvc command now has a --show-buildreqs option that prints all
      build requirements.  The --no-deps argument for cvc has been
      aliased to --ignore-buildreqs for consistency.

  o Bug Fixes:
    * Installing into a relative root <e.g. --root foo> when running
      as root no longer generates a traceback. (bz #873)
    * Replaced files are now stored in rollbacks. (bz #915)
    * File conflicts are now also detected via the database, not just
      via real file conflicts in the filesystem.
    * A bug that resulted in multiple troves owning a file has been fixed.
    * Rollbacks of troves that were cooked locally will no longer
      raise a TroveIntegrityError.
    * The "conary remove" command no longer generates a traceback when
      the filename given cannot be unlinked. (bz #887)
    * The missing usage message displayed when "cvc" and "conary" are
      run with no command line arguments has been restored.
    * Rollbacks for initial contents files didn't work; applying
      rollbacks now ignores that flag to get the correct contents on
      disk. (bz #924)
    * The patch implementation now properly gives up on patch hunks
      which include changed lines-to-erase, which avoids erasing lines
      which did not appear in the origial version of the file. (bz
      #949)
    * Previously, when a normal error occurred while prepping sources
      for cooking (extracting sources from source archives, for
      example), conary would treat it as a major internal error.  Now
      the error message is simply printed to the screen instead.
    * A typo in a macro will now result in a more helpful error
      message.
    * A bug that caused a traceback when performing "conary rq" on an
      x86_64 box with a large installLabelPath where only an x86
      flavor of a trove was available on one label in the
      installLabelPath has been fixed (bz #961).
    * Conary no longer creates a rollback status file when one isn't
      needed.  This allows /var/lib/conarydb to be on read-only media
      and have queries continue to work/.
    * Reworked "conary remove" to improve error messages and fix
      problems with multiple files being specified, broken symlinks,
      and relative paths (bz #853, #854)
    * The mirror script's --test mode now works correctly instead of
      doing a single iteration and stopping.

Changes in 1.0.11:
  o Client Changes:
    * Conary will now allow generic options to be placed before the command
      you are giving to conary.  For example, 'conary --root=/foo query'
      will now work.
    * the remove command no longer removes file tags from files for no good 
      reason
    * rollbacks now restore files from other troves which are replaced as part
      of an update (thanks to, say, --replace-files or identical contents)
    * --replace-files now marks files as owned by the trove which used to
      claim them
    * You can now kill conary with SIGUSR1 to make conary enter a debugger
      when you Ctrl-C (or a SIGINT is raised)
    * --debug-all now enters a debugger in more situations, including option
      parsing fails, and when you hit Ctrl-C.
    * added ccs2tar, which will convert most absolute changesets (like those
      that cook produces) into tarballs
    * Troves now don't require dependencies that are provided by themselves.
      As troves are built with this new behavior, it should significantly speed
      up dependency resolution.
    * added a script to recalculate the sha1s on a server (after a label
      rename, for instance)
    * added a script to calculate an md5 password (for use in an info recipe,
      for example)

  o Build Changes:
    * Conary now supports a saltedPassword option to r.User in user info-
      packages.  Full use of this option will require that a new shadow package
      be installed.

  o Bug Fixes:
    * command-line configurations now override context settings

  o Build Changes:

Changes in 1.0.10:
  o Client Changes
    * Given a system based on rPath linux where you only installed
      !smp kernels, conary would eventually start installing smp
      kernels on your system, due to the way the update algorithm
      would determine whether you should install a newly available
      trove.  Conary now respects flavor affinity in this case and
      does not install the smp kernel.
    * Mirror configuration files can now specify uploadRateLimit and
      downloadRateLimit.
    * Updates utilizing changeset files are now split into multiple
      jobs properly, allowing changeset files which create users to
      work proprely.
    * "conary rollback" now displays progress information that matches
      the "conary update" progress information.
    * added --with-sources option for clone

  o Bug Fixes:
    * A bug that caused an assertion error when switching from an
      incomplete trove to a complete trove has been fixed.
    * A bug in perl dependencies that caused extra directories to be
      considered part of the dependency has been fixed.
    * A bug affecting updates where a pinned, partially installed
      package was supposed to be updated due to dependency resolution
      has been fixed.
    * A bug that prevented updates from working when part of a locally
      cooked package was replaced with a non-locally cooked component
      has been fixed.  The bug was introduced in Conary 1.0.8.
    * A bug that caused a segfault when providing an invalid type to
      StringStream has been fixed.
    * The troveInfo web page in the repository browser now displays
      useful error messages instead of traceback messages.  The
      troveInfo page also handles both frozen and non-frozen version
      strings.
    * A bug that caused conary to download unnecessary files when checking out
      shadow sources has been fixed.
    * A bug that caused "cvc rdiff" between versions of a trove that
      were on different hosts to fail has been fixed.
    * Fixed a bug when determining local file system changes involving a file 
      or directory with mtime 0.
    * The --signature-key option was restored

Changes in 1.0.9:
  o Client Changes:
    * A new dependency resolution method has been added which can be turned
      on by setting resolveLevel to 2 in your conarycfg:  If updating trove 'a'
      removes a dependency needed by trove 'b', attempt to update 'b' to
      solve the dependency issue.  This will allow 'conary update conary'
      to work as expected when you have conary-build installed, for example.
    * Switched to using more of optparse's capabilities, including --help
      messages.
    * One short option has been added, cvc -m for message.

  o Bug Fixes:
    * Recipes that use loadRecipe('foo') and rely on conary to look upstream
      to find their branch now work correctly when committing.
    * A bug affecting systems with multiple groups referencing the same troves,
      where the groups are out of sync, has been fixed.
    * the mirror client now correctly handles duplicate items returned in
      trove lists by older servers
    * A bug that caused the mirror client to loop indefinitely when
      doing a --full-trove-sync has been fixed
    * conary rq --trove-flags will now display redirect info even if you
      do not specify --troves (bug #877)
    * dep resolution now support --flavors --full-versions output (bug #751)
    * cvc merge no longer tracebacks if files were added on both upstream
      and on the shadow
    * admin web access for the server doesn't require write permission for
      operations which also require admin access (bug #833)
    * A bug that caused r.remove() in a group to fail if the trove being
      removed was recursively included from another group has been fixed.
    * Conary update tmpwatch -tmpwatch:debuginfo will now erase 
      tmpwatch:debuginfo.
    * An ordering bug that caused info packages to not be updated with their
      components has been fixed.
    * Updates will now happen in a more consistent order based on an
      alphabetic sort.
    * the repository server now handles database deadlocks when committing
       changesets
  o Server Changes:
    * getNewSigList and getNewTroveList could return troveLists with
      duplicate entries

  o Documentation Changes:
    * The inline documentation for recipes has been significantly
      improved and expanded, including many new usage examples.

Changes in 1.0.8
  o Client changes:
    * Conary will now replace symlinks and regular files as long as their
      contents agree (bug #626)

  o Bug Fixes:
    * An error in the method of determining what local changes have been 
      made has been fixed.

Changes in 1.0.7:
  o Client changes:
    * A better method of determining what local changes have been made to a
      local system has been implemented, improving conary's behavior when
      updating.

  o Bugfixes:
    * A bug that caused the user to be prompted for their OpenPGP
      passphrase when building on a target label that does not match
      any signatureKeyMap entry has been fixed.  Previously, if you
      had a signatureKeyMap entry for conary.example.com, and your
      buildLabel was set to conary.example.com@rpl:devel, you would be
      prompted to enter a passphrase even when cooking locally to the
      local@local:COOK label.
    * Dependency resolution will no longer cause a trove to switch
      branches.
    * If a component is kept when performing dependency resolution
      because it is still needed, it's package will be kept as well if
      possible.
    * "conary q --path" now expands symlinks found in the path to the
      file in question. (bug #855)
    * Committing a changeset that provided duplicate file streams for
      streams the server previously referenced from other servers no
      longer causes a traceback.
    * Conary's patch implementation how handles patches which are
      already applied. (bug #640)
    * A server error triggered when using long flavor strings in
      server queries has been fixed.

  o Build fixes:
    * Group cooking now produces output to make it easier to tell what
      is happening.  The --debug flag can be used to get a more
      detailed log of what troves are being included.

  o Server changes:
    * The server traceLog now logs more information about the
      repository calls


Changes in 1.0.6:
  o Repository changes:
    * The commitaction script now accepts the standard conary arguments
      --config and --config-file.

  o Bugfixes:
    * cvc merge on a non-shadow no longer returns a traceback (bz# 792),
      and cvc context foo does not return a traceback when context foo does
      not exist (bz #757)  Fixed by David Coulthart.
    * A bug that caused new OpenPGP keys to be skipped when troves
      were filtered out during mirroring has been fixed.
    * opening invalid changesets now gives a good error message instead of
      a traceback
    * removed obsolete changemail script
    * Exceptions which display fileId's display them as hex sha1s now
      instead of as python strings
    * A bug where including a redirect in a group that has autoResolve 
      caused conary to traceback has been fixed.
    * A bug that kept conary from prompting for your password when committing
      has been fixed.
    * A bug that randomized the order of the labels in the  installLabelPath 
      in some error messages has been fixed.

  o Build fixes:
    * The default ComponentSpec for :perl components now include files
      in site_perl as well as in vendor_perl.
    * Ruby uses /usr/share/ri for its documentation system, so all files
      in %(datadir)s/ri are now included in the default :doc ComponentSpec.

Changes in 1.0.5:
  o Performance improvements:
    * The use of copy.deepcopy() has been eliminated from the
      dependency code.  The new routines are up to 80% faster for
      operations like DependencySet.copy().
    * Removing files looks directly into the file stream of the file
      being removed when cleaning up config file contents rather than
      thawing the full file stream.
    * Getting a single trove from the database without files returned file
      information anyway
    * Trove.applyChangeSet() optionally skips merging file information
    * Cache troves on the update/erase path to avoid duplicate fetchs from
      the local database

  o Bugfixes
    * Installing from a changeset needlessly relied on troves from the 
      database having file information while processing redirects
    * Extraneous dependency cache checks have been removed from the
      addDep() path.
    * When removing files, conary now looks up the file flags directly
      in the file stream in order to clean up config file contents.
      Previously the entire file stream was thawed, which is much more
      resource intensive.

  o Build fixes:
    * r.addArchive() now supports rpms with bzip2-compressed payloads.

Changes in 1.0.4:
  o Performance improvements:
    * The speed of erasing troves with many dependencies has been
      significantly improved.
    * The join order of tables is forced through the use of
      STRAIGHT_JOIN in TroveStore.iterTroves() to work around some
      MySQL optimizer shortcomings.
    * An --analyze command line option has been added to the
      stand-alone server (server.py) to re-ANALYZE the SQL tables for
      MySQL and SQLite.  This can significantly improve repository
      performance in some cases.
    * The changes made to dependency string parsing were a loss in
      some cases due to inefficiency in PyArg_ParseTuple().
      Performance sensitive paths in misc.c now parse the arguments
      directly.

  o Bugfixes:
    * An Apache-based conary repository server no longer logs
      tracebacks in error_log when a client disconnects before all
      data is sent.
    * A bug that caused cross repository commits of changesets that involved
      a branched trove to fail in some cases has been fixed.
    * If an entitlement is used for repository access, it is now sent
      over HTTPS instead of HTTP by default.
    * The conary emerge command no longer attempts to write to the root
      user's conary log file.
    * conary showcs --all now shows not-by-default troves.
    * Previously, there was no way using showcs to display only the troves
      actually in a changeset - conary would by default access the repository
      to fill in any missing troves.  Now, you must specify the
      --recurse-repository option to cause conary to search the repository
      for missing troves.  The --trove-flags option will now display when a
      trove is missing in a changeset.
    * A bug that caused showcs --all to display file lists even when --ls
      was not specified has been fixed.
    * When mirroring, you are now allowed to commit a trove that does
      not have a SHA1 checksum set.  This is an accurate replication
      of the data coming from the source repository.
    * A bug affecting multiple uses of r.replace() in a group recipe has been
      fixed.
    * A bug that caused components not to be erased when their packages were 
      erased when a group referencing those packages was installed has been 
      fixed.

Changes in 1.0.3
  o Client changes:
    * Conary displays full paths when in the error message generated
      when it can't open a log file rather than leaving out the root 
      directory.

  o Performance improvements:
    * A find() class method has been added to StreamSet which enables
      member lookups without complete thawing.
    * The code path for committing filestreams to repositories now
      uses find() to minimize file stream thaws.
    * DBstore now supports precompiled SQL statements for SQLite.
    * Retrieving troves from the local system database no longer
      returns file information when file information is not requested.
    * Dependencies, dependency sets, StreamCollections, file
      dictionaries, and referenced file lists now use C parsing code
      for stream thawing.
    * Extraneous trove instantiations on the system update path have
      been eliminated.
    * Adding troves to the local database now uses temporary tables to
      batch the insertions.

  o Bugfixes:
    * A bug that caused a mismatch between file objects and fileIds
      when cloning a trove has been fixed.

Changes in 1.0.2:
  o Bugfixes:
    * A bug that caused redirects to fail to build when multiple
      flavors of a trove exist has been fixed.
    * A bug with cooking flavored redirects has been fixed.
    * The cvc command no longer enforces managed policy with --prep.
    * A bug that caused disttools based python packages to be built as
      .egg files has been fixed.  This bug was introduced in conary
      0.94.
    * A bug that prevented checking in a recipe that deleted policy
      has been fixed.
    * A bug that prevented entitlements from being recognized by an
      Apache conary repository server when no username and password
      were set for a server has been fixed.
    * A bug that prevented errors from being returned to the client
      if it attempts to add an invalid entitlement key or has
      insufficient permission to add the entitlement key has been
      fixed.  An InvalidEntitlement exception has been added.
    * A repository bug prevented the mirror client from obtaining a
      full list of new troves available for mirorring has been fixed.
    * A bug in cooking groups caused the groups resulting from an
      r.addAll() to not respect the original group's byDefault
      settings in some cases has been fixed.

Changes in 1.0.1:
  o Database schema migration
    * Over time, the Conary system database schema has undergone
      several revisions.  Conary has done incremental schema
      migrations to bring old databases in line with the new schema as
      much as possible, but some remnants of the old schema remain.
      When Conary 1.0.1 runs for the first time, the database will be
      reloaded with a fresh schema.  This corrects errors that can
      occur due to incorrect SQL data types in table definitions.  An
      old copy of the database will be saved as "conarydb-pre-schema-update".

Changes in 1.0:
  o Bugfixes
    * A bug that allowed a group to be installed before children of
      its children were installed has been fixed.  This ensures this
      if a an update is partially completed, it can be restarted from
      where it left off.
    * A bug in python dependencies that sometimes resulted in a plain 
      python: __init__ dependency has been fixed.
    * A bug that dropped additional r.UtilizeUser matches for a file after
      the first one has been fixed.
    * Accessing a repository with the wrong server name no longer
      results in an Internal Server Error.  The error is marshaled
      back to the client.

Changes in 0.97.1:
  o Bugfixes
    * A bug has been fixed that allowed the "incomplete" flag to be
      unset in the database when applying changesets of troves that
      have no "incomplete" flag.  This resulted in "StopIteration"
      exceptions when updating the trove.
    * A bug has been fixed in the code that selects the OpenPGP key
      to be used for signing changesets at cook time.

Changes in 0.97:
  o Client changes:
    * All troves that are committed to repository through commits,
      cooks, branches, shadows, and clones, now always have SHA1
      checksums calculated for them.
    * Trove objects now have a version number set in them.  The
      version number is increased when the data types in the Trove
      object are modified.  This is required to ensure that a Conary
      database or repository has the capability of storing all the
      information in a Trove.  All trove data must be present in order
      to re-calculate SHA1 checksums.  If a local system understands
      version 1 of the Trove object, and a repository server sends a
      changeset that contains a version 2 Trove, an "incomplete" flag
      will be set for trove's entry in the database.  When accessing
      that trove later for merging in an update, the client will go
      back and retrieve the pristine Trove data from the repository
      server so it will have all the data needed to preform three way
      merges and signature verification.

  o Repository changes:
    * Repositories will now reject commits whose troves do not have
      correct SHA1 checksums.

Changes in 0.96:
  o Client changes:
    * conary rq now does not use affinity by default, use --affinity to turn
      it on.  The rq --compatible-troves flag has disappeared.  Now 
      you can switch between displaying all troves that match your system 
      flavor and that match affinity flavor by switching between
      --available-troves with and without the --affinity flag.
    * conary q now displays installed, not by default troves by default,
      but skips missing troves.
    * Fixed an update bug where updating an x86 library on an x86_64 system
      would cause conary to switch other x86_64 components for that library
      to x86 versions.
    * update job output is compressed again
    * Fixed an update bug where if you had made a local change to foo, and then 
      updated a group that pointed to an earlier version of that trove,
      the trove could get downgraded

  o Other changes:
    * Mirroring now mirrors trove signature

Changes in 0.95:
  o Client changes:
    * The "conary verify" command now handles non-regular files with
      provides and requires (for example, symlinks to shared libraries
      that provide sonames).
    * The "conary showchangeset" command now takes --recurse and
      --no-recurse arguments.
    * All info-* packages are now updated in their own individual jobs;
      this is required for their dependencies to be reliable.
    * The conary syncchildren command now will install new packages
      when appropriate.

  o Repository changes:
    * Additional logging has been added to the repository server.
      Logging is controlled by the "traceLog" config file variable,
      which takes a logging level and log path as arguments.
    * Conary now detects MySQL Database Locked errors and will retry
      the operation a configurable number of times.  The "deadlockRetry"
      configuration variable controls the number of retries and
      defaults to 5.

  o Build changes:
    * Conary now uses site.py to find all possible correct elements of
      sys.path when generating python provides and requires.  Previously,
      new elements added via .pth files in the package being built would
      be ignored for that package.
    * The PythonSetup() build action now works properly with setup.py
      files that use "from setuptools import..." instead of "import
      setuptools".

  o Other changes:
    * The conarybugz.py script has been restored to functionality by
      moving to the conaryclient interface for accessing the
      repository.

Changes in 0.94:

  o Redirects no longer point to a specific trove; they now redirect
    to a branch. The client chooses the latest version on that branch
    which is compatible with the local system.

  o Bug Fixes
    * A bug in getNewTroveList() that could cause duplicate
      troves to be returned has been fixed.
    * A bug that caused a repository server running under Apache to
      fail with an Internal Server Error (500) when a client requested
      a changeset file that does not exist has been fixed.
    * Conary no longer displays an error when attempting to write to a
      broken pipe.  (bug #474)
    * Conary now respects branch affinity when moving from old-style
      groups to new-style groups.

  o Client changes:
    * The query/repquery/showcs command line options have been
      reworked.  See the conary man page for details.
    * When "cvc merge" is used to merge changes made on the parent
      branch with changes made on a shadow, conary now records the
      version from the parent branch that was used for the merge.
      This is required to allow conary to handle changing the upstream
      version on a shadow.  It is also useful for accounting
      purposes.  (bug #220)
    * "conary emerge" can now be performed on a recipe file.
      Previously you were required to emerge from a repository. (bug
      #526)
    * Progress is now displayed as conary applies a rollback. (bug #363)
    * Java, Perl, and Python dependencies are now enforced by default.

  o Build changes
    * PythonSetup() no longer passes the --single-version-externally-managed
      argument to setup.py when it uses distutils instead of setuptools.

Changes in 0.93:
  o Bug Fixes
    * A bug in the "conary verify" code sometimes resulted in an
      unhandled TroveIntegrity exception when local modifications were
      made on the system. (bug #507)
    * Usernames and passwords with RFC 2396 reserved characters (such
      as '/') are now handled properly. (bug #587)

  o Server changes
    * Standalone server reports warnings for unsupported configuration options
      instead of exiting with a traceback.
    * Compatibility for repositoryDir has been removed.
    * A bug caused queries for multiple flavors of the same trove
      to return incorrect results has been fixed.
    * Apache hooks now ignore IOErrors when writing changesets to the
      client.  These normally occur when the client closes the
      connection before all the data is sent.

  o Client changes
    * SHA1 checksums are now computed for source checkins and local
      change set commits.
    * Flavor affinity is now more relaxed when updating troves.  For
      example, if you have a trove with flavor that requires sse2 but
      your system flavor is ~!sse2, conary will only prefer troves
      with sse2 enabled instead of requiring it.

  o Build changes
    * PythonSetup() now correctly requires python-setuptools:python
      instead of python-setuptools:runtime.
    * Automatic python dependency provision now searches more directories
      to better support multilib python.
    * Conary now defaults to building in ~/conary/builds instead of
      /var/tmp/conary/builds, and caching in ~/conary/cache instead
      of /var/cache/conary.

Changes in 0.92:
  o Package Building Changes:
    * Conary policy has been split out into the conary-policy package.
      (Some policy was left in conary proper; it is needed for
      internal packaging work.)
    * Conary prints out the name of each policy as it runs, making it
      possible to see which policies take the most time.
    * BuildLog files no longer contain lines that end with \r.
    * A new 'emergeUser' config item has been added.  Conary will
      change to this user when emerging packages as root.
    * --no-deps is now accepted by 'conary emerge'.

  o Group Building Changes:
    * A bug has been fixed in dependency checking when using
      autoResolve where deleted weak troves would be included in
      autoResolve and depChecks.

  o Client changes:
    * Conary can now rate limit uploads and downloads.  The rate limit
      is controlled by the "uploadRateLimit" and "downloadRateLimit"
      configuration variables, which is expressed in bytes per second.
      Also, Conary displays the transfer rate when uploading and
      downloading.  Thanks to Pavel Volkovitskiy for these features.
    * The client didn't write config files for merged changesets in
      the right order, which could result in changesets which could
      not be committed to a repository.
    * Fixed a bug in the update code caused conary to behave
      incorrectly when updating groups.  Conary would install
      components of troves that were not installed.

  o General Bug Fixes
    * Conary did not include the trove sha1 in the troveinfo diff
      unconditionally.  This prevents clients from being able to
      update when a repository is forced to recalculate sha1
      signatures.

Changes in 0.91:
  o Bugfixes
    * A bug was fixed the code that freezes path hashes.  Previously,
      path hashes were not sorted in the frozen representation.  Code
      to fix the frozen path hashes in databases and repositories has
      beed added.
  o Build
    * added cleanAfterCook config that controls whether conary tries to
      clean up after a successful build

Changes in 0.90.0:
  o Code Structure/Architecture Changes:
    * Conary now has the concept of "weak references", where a weak reference
      allows conary to be able to recognize the relationship between a
      collection and the children of collections it contains.  This allows
      us to add several new features to conary, documented in Client and Build
      changes.
    * SQL operations have been migrated to the dbstore driver to allow
      for an easier switch of the database backends for the server side.
    * Various query and code structure optimizations have been
      implemented to allow running under MySQL and PostgreSQL.

  o Documentation Changes:
    * Added summaries about updateall in the conary man page and added
      information about the command-line options for conary rq.
    * Clarified behavior of "conary shadow --source-only" with respect to
      rPath bug #500.
    * Added synonyms for cvc and conary commands which have shortcuts
      (ex: checkout and co).
    * Added man page entry about cvc clone.

  o Package Building Changes:
    * Build logs now contain unexpanded macros, since not all macros
      may be defined when the build log is initially created.
    * The emerge command can now accept version strings.
    * The RemoveNonPackageFiles policy now removes fonts.cache*,
      fonts.dir, and fonts.scale files, since they are always
      handled by tag handlers.
    * The Make() build action can now take a makeName keyword argument
      for cases when the normal Make() handling is exactly right but
      a different make program is required (nmake, qmake, etc.).
    * The new PythonSetup() build action uses very recent versions
      of the python setuptools package to install python programs
      which have a setup.py that uses either the old disttools or
      new setuptools package.
    * fixed bug #bz470: loadInstalled('foo') will now work when you have
      installed a local cook of foo.

  o Group Building Changes:
    * add() now takes a "components" option.  r.add(<package>,
      components=['devel', 'runtime'])  will install <package>, but only the
      'runtime' and 'devel' components of <package> by default.
    * remove() can now 'remove' troves within child troves.
    * When a component is added, (either via r.add() or dep resolution)
      is automatically added as well (though not all its sibling components)
    * A new r.removeComponents(<complist>) command has been added.  It
      allows you to create a group where all devel components are
      byDefault False, for example: r.removeComponents(['devel',
      'devellib']).
    * The installPath used to build a group in is now stored in troveInfo.
    * r.addAll() now recurses through all the included groups
      and creates local versions of them as well by default.
    * A new r.replace(<name>, <newversion>, <newflavor>) command has
      been added.  It removes all versions of name from all groups in
      the recipe and replaces them with the version found by searching
      for newVersion, newFlavor.

  o Client Changes:
    * When committing source changes in interactive mode, conary will ask you
      you to confirm the commit.
    * A new configuration option, autoResolvePackages, tells conary to install
      the packages that include the components needed for dep resolution.
    * You can now install locally cooked groups.
    * If foo is a redirect to bar, and you run 'conary update foo' when
      foo is not installed on your system, conary will act as if you had
      typed 'conary update bar'.  Previously, it would act as if you had typed
      'conary update bar --no-recurse'.

  o Config Changes:
    * Conary config handling now supports comments at the end of config lines.
      # can be escaped by a \ to use a literal # in a configuration option.
    * Default macros used in cooking are now stored in /etc/conary/macros.
      The 'defaultMacros' parameter determines where cvc searches for macro
      definitions.
    * Conary configuration now searches for configuration files in 
      /etc/conary/conf.d/ after reading in /etc/conaryrc

  o Server Changes:
    * Creating changesets atomically moves complete changesets into place.
    * The contents store no longer reference counts entries.
    * Added support for trove marks to support mirroring.  A client
      can use a trove mark to ask the server for any trove that has
      been added since the last trove mark mirrored.
    * Added the hasTroves() interface to support mirroring.  This allows
      the mirror client to make sure that the target mirror does not
      already have a trove that is a candidate for mirroring from the
      source repository.
    * Added support for traceback emails from the repository server.
    * The repository contents store was reworked to avoid reading
      precompressed gzipped data twice (once to double check the uncompressed
      contents sha1 and once to copy the file in place).
    * We have changed the way schema creation and migration is handled
      in the repository code. For administrative and data safety reasons,
      schema upgrades and installs can be performed from now on only by
      running the standalone server (conary/server/server.py --migrate),
      thus avoiding race conditions previously created by having multiple
      Apache processes trying to deal with the SQL schema updates.

   o Command Changes
    * A new script that mirrors repositories has been added.  It is in
      the scripts/ directory in the source distribution of Conary.

Changes in 0.80.4:
  o Build Changes:
    * PackageRecipe has been changed to follow our change to split
      conary into three packages.
    * x86_64 packaging elimintated the conary:lib component to follow x86
      (those files now belong in conary-build:lib)

Changes in 0.80.3:
  o Client Changes:
    * The internal branch source and branch binary flags were changed
      to a bitmask.
    * The warning message printed when multiple branches match a cvc
      checkout command has been improved.
    * Only interactive mode can create binary shadows and branches, and
      a warning is displayed before they are created (since source branches
      are normally the right thing to use).

  o Build Changes:
    * Files in subdirectories named "tmp" are no longer automatically
      excluded from packaging, except for /tmp and /var/tmp.
    * DanglingSymlinks now traverses intermediate symlinks; a symlink
      to a symlink to a symlink will no longer confuse it.

Changes in 0.80.2:
  o Client Changes:
    * Bugs in "conary update foo=<old>--<new>" behavior have been
      fixed.
    * "cvc co foo=<label>" will now work even if you don't have a
      buildLabel set
    * "conary showcs" will now work more nicely with group changesets.
    * "conary showcs --all" no longer shows ids and sha1s.
    * We now never erase pinned items until they are explicitly unpinned.
    * "conary verify" and "conary q --diff" work again.
    * "conary q tmpwatch --components" will display the components
      installed for a package.
    * The pinTroves config item behavior has been fixed.  It now
      consistently pins all troves that match a pinTrove line.
    * When a trove is left on the system because of dependency resolution
      during an update, a warning message is printed.
    * Command line configuration, such as --config
      'buildLabel conary.rpath.com@rpl:devel', now overrides context
      configuration.

  o Server Changes:
    * The repository server now retries a request as an anonymous user
      if the provided user authentication information does not allow
      a client request to succeed.
    * When using "server.py --add-user" to add a user to a repository
      server, the user will only be given admin privileges if --admin
      is added to the command line.  Previously, all users added with
      server.py had admin privileges.  Additionally, if the username
      being added is "anonymous", write access is not granted.

  o Build Changes:
    * It is now possible for a recipe to request that specific
      individual requirements be removed from files using the
      exceptDeps keyword argument to r.Requires().  Previously
      you had to accept all the dependencies generated by r.Requires()
      or none of them.
    * r.Replace() now takes a lines=<regexp> argument, to match a line based
      on a regexp.
    * The EnforceJavaBuildRequirements policy has been added.  When
      you are packaging precompiled Java software where you have
      .class/.jar files but no .java files, you can use "del
      EnforceJavaBuildRequirements" to prevent this from policy from
      generating false positives.
    * The EnforceCILBuildRequirements policy has been added.
    * Enforce*BuildRequirements now warn when a package has requirements
      which they don't fulfill themselves and which are not fulfilled by
      the system database.  (for example, soname dependencies from linking
      against libraries that are not managed by Conary on the system.)
    * Automated Perl dependencies have been added, for both provides
      and requires.  They are not yet enforced, in order to give time
      to adapt while perl packages are being re-built.
    * The EnforcePerlBuildRequirements policy has been added.
      Failures found by this policy may be caused by packages on the
      system not having been rebuilt yet with Perl dependencies, but
      could also show bugs in the Perl dependency code.
    * Automated Python dependencies have been added, for both provides
      and requires.  Like Perl dependencies, they are not yet
      enforced.
    * The EnforcePythonBuildRequirements policy has been added, with
      the same caveats as EnforcePerlBuildRequirements.
    * Conary now writes more information about the build environment
      to the build log when cooking.
    * A bug that caused r.Requires('file:runtime') to create a file
      dependency on 'runtime' instead of trove dependency on
      'file:runtime' has been fixed.
    * Java dependencies now properly ignore array elements in all cases,
      removing false Java dependencies like "[[I" and "[[B".


Changes in 0.80.1:
  o Client Changes:
    * User names and passwords are no longer allowed in repository maps;
      "user" configuration entries must be used instead.
    * The clone command now allows you to clone a binary onto the same
      branch, without having to reclone the source.
    * The TroveInfo table on the client is getting corrupted with
      LoadedTrove and BuildReq entries for components.  These entries
      are only valid on packages.  Code was added to catch when this
      happens to aid debugging.  Additionally, Conary will
      automatically remove the invalid entries the first time 0.80.1
      is run.
    * Environment variables are expanded in paths in conary configuration files.
    * localcs now allows the version and flavor to be specified for a trove
    * conary scs --all now behaves the way it used to again
  o Build Changes:
    * Java dependency generation is now enabled; Java dependency enforcement
      is still disabled.
    * The skipMissingSubDir keyword argument now actually works correctly
      when the subdirectory is missing.
  o Common Changes:
    * Entitlement support has been added as an alternate method of
      authentication.

Changes in 0.80.0:
  o Client Changes:
    * The logic for defining updates across a hierarchy has been completely
      replaced. Instead of rigidly following the trove digraph, we flatten
      the update to choose how troves get updated, and walk the hierarchy
      to determine which updates to actually apply.
    * Dependency resolution could include troves which caused duplicate
      removals for the troves those included troves replace
    * Chroot handling was broken in 0.71.2 and prevented the user name
      lookup code for the chroot from exiting back out of the chroot
    * showchangeset on relative changesets now displays them as jobs.
    * query and queryrep now exclude components if they match their
      package name
    * Conary cleans up rollbacks when a changeset fails to apply.
      Previously, an invalid changeset was saved in the rollback
      stack, which made applying it impossible
    * Removed direct instantiation of NetworkRepositoryClient object; it
      should be created by calling ConaryClient
    * repositoryMap should not contain usernames and passwords now; user
      config file option should hold those instead (user *.rpath.org user pass)
    * If a user name is given without a password the password will be prompted
      for if the repository returns a permissions error
    * added --components parameter to q and rq to not hide components
    * conary update --full-versions --flavors now will work as expected
    * fixed a bug with conary erase foo=/branchname
    * When in multi-threaded mode, the download thread now checks to see
      if the update thread wants to exit.  This fixes many of the
      "timeout waiting for download thread to terminate" messages.
    * Fixed bug where conary erase foo --no-deps wouldn't erase a component
      of foo if it was required by something else
  o Build Changes:
    * Dependencies are now generated for Java .class and .jar files.
      They are not yet enforced, to give time to rebuild Java packages.
    * Java dependency generation has been turned off until 0.80.1 in
      order to wait until there is a deployed version of Conary with
      long dependency handling; some .jar files have so many
      dependencies that they overflowed dependency data structures.
    * CheckDesktopFiles now looks in /usr/share/icons for icons, and
      can find icon names without extensions specified.
    * Build actions which take a subDir keyword argument now also can
      take a skipMissingSubDir keyword argument which, if set to True,
      causes the build action to be skipped if the specified subdirectory
      does not exist.  By default, those build actions will now raise
      an error if the directory does not exist, rather than running in
      the wrong subdirectory as they did previously.
    * You can now cook a recipe that has a superclass that is defined
      locally but a has supersuperclass that is in the repository.  Similarly,
      if you have a superclass that is in the repository but a supersuperclass
      locally, conary will find that as well
    * r.Replace with parameters in the wrong order will now behave correctly
    * The automatic :config component for configuration files has been
      disabled because Conary does not handle files moving between
      troves, and config files were being re-initialized when packages
      were updated.
  o Code structure:
    * queryrep, query, showchangeset, and update --info all use the same
      code to determine how to display their data.  Display.py was changed
      to perform general display operations.
    * query.py added
    * added JobSource concept for searching and manipulating lists of jobs.
    * moved datastore.py into repository module
    * Stubs have been added for adding python and perl dependencies, and
      the stubs have been set to be initially ignored.
    * The internal structure for conary configuration objects has changed
    * A new DYNAMIC size has been added to the StreamSet object.  This will
      cause StreamSet to use either a short or long int to store the size
      of the frozen data that is included in a frozen StreamSet, depending
      on the size of the data being stored.

Changes in 0.71.2
  o Client Changes:
    * The update-conary option has been renamed updateconary per
      bugzilla #428
    * buildPath can be set in contexts
    * cvc co <foo> will work even if there are two foos on the same label with
      different branches.  In that case, it will warn about the older foo
      which it doesn't check out
    * Test mode didn't work for updates and erases which were split into
      multiple jobs
  o Build Changes:
    * Combined the EtcConfig and Config policies, and deprecated
      the EtcConfig policy.
    * All config files default to being put into a :config component.
      This is overridden by any ComponentSpec specifications in the recipe.
    * A use flag has been added for xen defaulting to 'sense prefernot'.  This
      flag should be used to specify flavors for xen domU builds where special
      provisions are made for paravirtualized domU.
    * Added new CheckDesktopFiles policy to catch some more common errors
      in .desktop files.  (For now, it looks for common cases of missing
      icons; more may be added over time.)
    * The Requires policy now interprets synthetic RPATH elements (passed in
      with the rpath= keyword argument) as shell-style globs that are
      interpreted relative first to the destdir and then to the system.

Changes in 0.71.1:
  o Server Changes
    * Added iterTroves() call which iterates over large numbers of troves
      much more efficiently than a single getTrove() call would.
    * Split out FileRetriever object to allow file information to be pulled
      from the repository inside of an iterTroves() loop
    * The web interface shows the troves contained in a group trove instead
      of trying to list all files in a group.
  o Client Changes
    * Config file options that take a path as a value now support ~ for
      home directory substitution
    * Trove.diff() returns a standard job list instead of the previous
      only-used-here format
    * /var/log/conary tracks all update, remove, rollback, and erase events
    * Progress output is simplified when stdout is not a tty (no line
      overwrites)
    * Tracebacks during logged commands get copied to the log
    * Code which checked to see if a shadow has been locally modified didn't
      work for shadows more than a single level deep
    * When you are installing from changesets using --from-files, other troves
      in the changesets can be used for dependency resolution
  o Build Changes (cvc)
    * Additional calls are emulated by the filename_wrapper for the
      r.Run calls.
  o Code Structure
    * Split build/recipe.py into several smaller files
    * Moved OpenPGP keyTable access up call stack so that it can now be
      accessed outside of kid templates.
    * Move epdb code into its own package

Changes in 0.71.0:
  o Code Structure
    * conary now imports all python modules from a toplevel "conary"
      module.  This prevents conary from polluting the module namespace.
  o Client Changes
    * Clone didn't handle shadow version numbers correctly (and could create
      inconsistent version numbers)

Changes in 0.70.5:
  o Client Changes
    * Files changing to config files across distributed repositories now works.
    * The update code uses more consistent use of trove sources, and only
      makes explicit calls to the repository if asked.  This should make it
      possible to create interesting update filters.
    * Clone updated sequences it was iterating over, which is generally
      a bad idea (and caused clone to commit inconsistent troves)
  o Build Changes (cvc)
    * Locally cooked filesets now include file contents, making the
      filesets installable.
    * Fileset cooks now retrieve all of the file objects in a single
      network request per repository.
    * The new NormalizeLibrarySymlinks policy runs the ldconfig program
      in all system library directories.  This ensures that all the
      same symlinks that ldconfig would create when the shlib tag handler
      runs are packaged.  It also warns if ldconfig finds missing files.
    * New argument to r.Run(): "wrapdir" keyword argument behaves much
      like "filewrap" but takes a string argument, which limits the scope of
      %(destdir)s relocation only to the directories under the specified
      wrapdir, which is interpreted relative to %(destdir)s.  Works best
      for applications that install under one single directory, such
      as /opt/<app>
    * Clone, branch, and shadow all take --info now instead of --test
    * ELF files that dlopen() libraries can now be provided with
      synthetic soname dependencies with
      r.Requires('soname: libfoo.so', '/path/to/file')
    * r.Requires now enforces that packages that require a file and
      include that required file must also explicitly provide it. (bz #148)
  o Server Changes
    * Packages added to the repository are checked to ensure the version and
      flavor of all referenced components are the same as for the package

Changes in 0.70.4:
  o Client Changes
    * The trove that satisfies a dependency that is broken by erase is
      now displayed in the "Troves being removed create unresolved
      dependencies" message.
    * Components are now displayed on the same line as their parent
      package in "conary update" output.
    * A new 'interactive' option has been added to conary configuration.
      When set to true, conary will display info about clone, branch,
      update, and erase operations, and then ask before proceding.
  o Build Changes (cvc)
    * The CompilePython action has been fixed to accept macros at the
      beginning of its arguments, fixing a bug new in Conary 0.70.3.
    * The Requires policy can now be given synthetic RPATH elements;
      this is useful when programs are only intended to be run under
      scripts that set LD_LIBRARY_PATH and so do not intrinsically have
      the information they need to find their libraries.
    * Added --test to clone, branch, and shadow commands
    * Clone now supports --skip-build-info for less rigid version checks
      on cloned troves
    * Fixed usage message to better reflect reality
    * Cloning to a branch which already has a version with a compatible
      flavor now works.
    * cpio archive files are now supported for r.addArchive()
  o Repository Changes
    * The repository now serves up stored OpenPGP keys as a "Limited
      Keyserver"; users can retrieve keys, but not search or browse them.
      The keys are available via /getOpenPGPKey?search=KEY_ID. This
      is meant only to allow conary to automatically retrieve OpenPGP
      keys used to sign packages.

Changes in 0.70.3:
  o Client Changes (conary)
    * Conary now works harder to avoid having separate erase/installs,
      instead preferring to link those up into one update when possible.
    * Conary configuration now supports contexts.  Contexts are defined in
      sections starting with a [<name>] line, and provide contextual
      configurations for certain variables, defined in the man page.  All
      configuration options after the [<name>] will be associated with that
      context, and will override the default configuration when that context
      is active.  The current context can be selected by using the --context
      parameter, or by setting the CONARY_CONTEXT environment variable.
    * 'conary config --show-contexts' will display the available contexts
  o Build Changes (cvc)
    * A local cook of a trove foo will ensure that the changeset created is
      installable on your local system, by making sure the version number
      created is unique.
    * The builddir is no longer allowed to appear in ELF RPATHs.
    * The build documentation strings have been significantly updated
      to document the fact that for most strings, a relative path
      is relative to the builddir, but an absolute path is relative
      to the destdir.
    * The ManualConfigure action now sets the standard Configure
      environment.
    * cvc will allow you to cook a trove locally even when you are unable
      to access the trove's source repository
  * Common Changes:
    * Version closeness was improperly measured for troves on different
      branches when then label structure was identical
  o Repository Changes
    * Repository now has a config flag called requireSigs. Setting it to
      True will force all troves to have valid package signatures.  Troves
      lacking this will be rejected.  Enabling this option prevents the
      generation of branches, shadows, or clones since these troves are not
      signed.  It is not recommended that this option be enabled until the
      infrastructure is in place to provide package signatures for all types
      of troves.

Changes in 0.70.2:
  o Client Changes (conary)
    * GnuPG compatible trust metrics for OpenPGP Keys now exists. This
      makes it possible for conary clients to refuse troves that
      aren't properly trusted. The metrics currently in place mimic
      gpg behavior.
    * Running "conary update" in a directory that does not exist no
      longer fails with an error (bugzilla #212).  Note that "cvc
      update" still requires that the current working directory exists
      of course.
    * HTTP error conditions are handled more gracefully when commiting
      a change set. (bugzilla #334)
    * conary more reliably sets a non-zero exit status when an error
      occurs. (bugzilla #312)
    * When performing an update of a group that adds a trove foo,
      search the system for a older version of foo to replace if the
      original update command found a replacement by searching the
      system.
    * New option, "conary update-conary" has been added in an attempt
      to provide a workaround for future drastic protocol revisions
      such as what happened for 0.70
    * Methods for parsing command line update request and changeset requests
      have been added to conaryclient.cmdline
    * A metric for the distance between arbitrary versions on different
      branches has been added, and the code which matches troves changes
      between collections uses this code to give well-defined matches
      for all cases.
    * Rollbacks are now listed with the most recent on top
    * Troves which a group operation tries to remove will be left behind
      if they satisfy dependencies for other troves
    * updateall command respects pins on top-level troves
    * Dependency resolution no longer blows away pinned troves
    * conary update now takes a changeSpec, allowing you to specify both
      the version to remove and the update version, like
      'conary update foo=2.0--3.0'

  o Build Changes (cvc)
    * cvc more reliably sets a non-zero exit status when an error
      occurs. (bugzilla #312)
    * Building groups w/ autoResolve displays the revision of the
      troves which are being included
    * The change to automatically split up hardlink groups into
      per-directory hardlink groups has been reverted.  Instead,
      Conary enforces that link groups do not cross directories, but
      provides an exception mechanism for the rare cases where it is
      appropriate to do so.  The old LinkCount policy was renamed
      LinkType, and the new policy enforcing link group directory
      counting is now called LinkCount.
    * The NormalizeCompression policy no longer causes an error if you
      have two files in the filesystem that differ only by the .gz or
      .bz2 extension.
    * The Provides policy will not longer automatically provide soname
      dependencies for executable files that provide sonames.  A few
      executables do provide sonames, and 0.70.1 provided them as
      harmless extraneous provisions.

   o Repository Changes
     * A new getConaryUrl() method has been implemented to support the
       "conary update-conary" feature
     * Exception handling has been re-worked.  All exception classes
       that are marshaled back to the client are now in the
       repository.errors module.  Some of the most commonly used
       exception classes have been included in their previous modules
       for compatibility until code can be modified to use the new
       repository.errors module.

Changes in 0.70.1:
  * Collection merging didn't handle (admittedly obscure) cases where
    a component on the local system was updated to a new version of a
    trove, and updating that package also tries to update to that version
    but using a different path
  * Redirects are allowed in group cooking as long as the target of the
    redirect is also specified in the group (this allows cleaner handling
    when trying to clean up after label multiplicity)
  * Shorten display for versions and flavors in internal debugging output.
    Make str() output for versions and flavors return formatted strings.
  * ELF files finding non-system libraries via an RPATH did not always
    have the path to the library encoded in their dependency requirement,
    depending on whether the package also included some other (unrelated)
    non-system library.  Futhermore, system paths encoded in an RPATH were
    incorrectly honored.  Both of these bugs have been fixed.
  * Ownership policy now uses macros in the user and group definitions.
  * Symbolic links to shared libraries can now provide path-encoded
    soname dependencies (only manually, never automatically).
  * Removed outdated code with convoluted code for preventing providing
    soname dependencies in some cases; that code has been functionally
    replaced by limiting automatic soname dependencies to system library
    directories.
  * Instead of complaining about hardlinks spanning directories, Conary
    simply creates one link group per directory per hardlinked file.
  * Fixed bug which made source commits fail on cloned source troves

Changes in 0.70.0:
  o The client and server protocol versions have been changed and
    the filecontainer version number updated.
    * Upgrading from previous versions of Conary to 0.70.0 will
      require downloading a old-format changeset file from
      ftp://download.rpath.com/pub/conary/
    * Adding path hash data to TroveInfo overflowed the amount of
      storage space available in a StreamSet when a trove contained
      several thousand files.  In order to accommodate larger data
      stored in StreamSets, we have changed the way data sizes are
      handled.
    * With the changes to StreamSet, LargeStreamSet is obsolete.
      Changeset files used to used LargeStreamSet to represent data.
      Since we now just use a StreamSet, the changeset file format
      changed.
    * Since this version of Conary is incompatible with previous
      versions, we took this opportunity to do database and repository
      migrations that will allow us to make significant code cleanups
      in the near future.

 o Other smaller changes
    * Conary now does the right thing if the same trove is listed
      twice in an update due to recursion (it checks for duplicate
      installs of the same trove).
    * A bug where None would show up in CONARY files when an
      autosource file changed contents but did not change names has
      been fixed.

Changes in 0.62.16:
  * The "conary update" and "conary erase" commands now display the actions
    they take as they run (similar to --info output).
  * The --info output for "conary erase" and "conary update" has been
    reworked to be more user-friendly.
  * Added new conaryrc option signatureKeyMap to choose which signature
    to use when signing based on the label.
  * Fixed a bug where conary would only sign the last trove listed,
    instead of signing all troves listed.
  * The ComponentRequires policy now makes :devellib components require
    :data components if they exist.
  * Don't check for bucket conflicts when resolving during group cooks - if we
    want to check for bucket conflicts in groups, it will be readded in a more
    general way.
  * Removed extra freezes and thaws of files for a 8% improvement in install
    time for absolute change sets (at the cost of some memory, but thanks
    to splitting transactions this should be a good trade off).
  * Added removeIfExist call to miscmodule for some peformance improvement.
  * ELF files that find non-system libraries via an RPATH now have the path
    to the library encoded in their dependency requirement, matching the
    path encoded in the dependency provision.  Before this, the RPATH
    was ignored and the path encoding was only guessed within one source
    package.
  * The LinkCount policy now enforces the requirement that hardlink groups
    contain only files in the same directory as each other; no hardlinks
    between files in different directories are allowed.
  * When updating a group across branches, if a subtrove within the update has
    already been manually moved to the new branch by the user, conary will
    recognize this and sync that trove with the group
  * A new "closed" configuration variable has been added to the
    apache-based networked repository server.  When set, the server
    will always raise a "RepositoryClosed" exception when a client
    attempts to access it.  The configuration variable is a string.
    The string will also be returned to the client.
  * Removed install buckets and replaced with comparisons of hashed path
    values to determine trove compatibility.
  * If a trove is included in an update twice, once directly, and once
    implicitly through recursion, ignore the recursive update.
  * More constraints added to the repository schema
  * Added hasTrove to Items table for faster trove names check

Changes in 0.62.15:
  * The MakeDevices() policy now accepts mode= as a named argument.
  * Added (undocumented) --debug (prints debugging output),
    switched old (undocumented) --debug to now be --debugger (starts debugger
    on initialization)
  * Added debug messages to conaryclient/update.py
  * Cloning to the the same branch works (providing a good way of
    reverting changes)
  * Cloning now updates buildRequirements and loadedTroves in troveInfo
    and enforces their consistency on the target branch
  * Cloning groups is now supported
  * Fix update case where a group update should cause conary to search the
    system for an older version of a trove to replace.
  * If you update a trove foo locally to a new version on the same branch, and
    then update the containing group to a new version on a different branch,
    conary will now update foo to the new branch as well.
  * fix error message when you try to pin as non-root

Changes in 0.62.14:
  * The threading changes in .13 caused some error information to be lost.
    Tracebacks have now been fixed, and the download thread checks much more
    often to see if it needs to exit.
  * Catch InstallBucketConflicts exception

Changes in 0.62.13:
  o Repository Server changes
    * The Schema creation SQL statements have been rewritten in a more
      standardized form. Some indexes have been redefined and a number
      of views have made their way into the default repository schema.
    * The new call troveNamesOnServer can be used now by the netclient
      code for a much faster retrieval of all trove names available on
      all labels on a given server. Server and client protocol numbers
      have changed.
    * The getTroveList() server side function got a rework that should
      result in about a 50% execution time speedup on most queries.
    * The Metadata SQL query has been reworked to join tables in a
      much better order, speeding up the getMetadata call on a
      repository with many versions much faster.

  o Client changes
    * Conary now compresses XML-RPC requests before sending them to
      the repository server.  In order to use compression, the remote
      server must be running Conary 0.62.13 or later.  If the server
      is running an older version, the client will fall back to
      sending uncompressed requests.
    * The database conversion in 0.62.12 did not correct all
      out-of-order file streams.  A new conversion function is in
      0.62.13 that will examine every file stream and ensure that it
      is stored correctly in the database.
    * Versions from the contrib.rpath.com repository are automatically
      rewritten to point to contrib.rpath.org.  NOTE: if you have a
      label from the contrib.rpath.com repository in your
      InstallLabelPath (such as contrib.rpath.com@rpl:devel), you will
      need to modify it to point to contrib.rpath.org.
    * Install bucket handling now works for collections which were not
      fully installed.
    * A bug where database was left locked on exception during install
      when the download thread was still executing has been fixed.
    * The conaryclient code has been split into pieces.
    * Switched rollbacks to local@local:ROLLBACK
    * The main thread no longer blocks forever when the download
      thread fails.
    * Matching referenced troves in collections is no longer dependent
      on sort order of internal dictionaries.

  o Common Repository and Client changes
    * When a changeset is applied to the local system or committed to
      a networked repository, the fileIds are recomputed from the file
      objects and verified.  This prevents corrupted or miscomputed
      changesets from being committed to the repository or applied to
      the local system.

  o Building/Branching changes
    * Many changes have been made to cloning, including sideways
      cloning (creating a clone at the same branch depth as the clone
      source), better cloning with multiple flavors, separate cloning
      of source and binaries, resilience against duplicate troves,
      proper use of existing fileIds during clones, simultaneous
      cloning of multiple troves, and better clonedFrom tracking.
    * The default optflags for x86 changed to remove -mcpu, as it is
      deprecated in gcc.

Changes in 0.62.12:
  * Conary will no longer create a "rootroot" group while installing
    users whose primary group is "root".  It will now call the
    appropriate tag handler for user/group modifications if the tag
    handler is installed.
  * EnforceConfigLogBuildRequirements no longer suggests recursive
    build requirements for packages in which the configure script
    checks to see if the package is already installed.
  * Installing new version of pinned troves leaves the pinned trove in
    place if the two troves have compatible install buckets
  * By default, when you shadow a binary trove, its source is shadowed with it.
  * Instead of a --sources option, cvc shadow and cvc branch now take
    --source-only and --binary-only options that allow you to control whether
    sources or binaries are shadowed.
  * Branch and shadow commands now take an unlimited number of troves
    to branch/shadow.
  * Files sharing versions but with different contents (thanks to flavors)
    got lost when switching from one flavor of a trove to another
  * troves can now be specified for rq, q, and update as <labelpart>/<version>,
    e.g., foo=:rpl1/1.0, or foo=contrib.rpath.com@/2.3-1-2
  * version.hasParent() handles more cases of shadows of shadows correctly.
  * cooking troves into the repository with --flavor <newflavor> now modifies
    the flavor before the recipe is even loaded, not when the recipe's setup
    function is called.
  * add a check to ensure RPATHs in cooked packages do not have %(destdir)s
    or /tmp or /var/tmp in them.
  * EnforceSonameBuildRequirements has been temporarily changed to produce
    warnings instead of errors.
  * Dependncies and flavors didn't order things properly in their frozen forms
  * StreamCollections are now properly ordered

Changes in 0.62.11:
  * InstallBucket policy now allows using macros in component names.
  * The --resume option now works correctly when conary has
    automatically discovered a non-standard path for the main build
    directory.
  * A soname dependency is again generated for libraries outside of
    library directories, but the pathname is now included in the
    dependency.  Within a package, all matching dependencies are
    modified to include the path.  This is useful for cases where
    an application packages private versions of libraries -- the
    dependencies still need to be there so that inter-component
    requirements are honored, but they must not perturb the rest
    of the system.
  * Recursive pinning now behaves itself
  * Switch group recipe syntax to use r.add() instead of r.addTrove,
    r.remove() instead of r.removeTrove(), and add a
    r.setDefaultGroup() command to set the default group.

Changes in 0.62.10:
  * EnforceSonameBuildRequirements enhanced to handle correctly cases
    where more than one trove can resolve a single soname dependency.
  * EnforceConfigLogBuildRequirements now can take exceptions, which
    can be specified either as a filename (such as /usr/bin/bison or
    %(bindir)s/bison) or as a required trove (such as bison:runtime).
  * The trove.Trove initializer no longer allows for a trove to be created
    with a name that has more than one ":" character in it.
  * EnforceSonameBuildRequirements now can take exceptions, which are
    specified as a required trove (such as libfoo:devel) to avoid adding
    to the list of requirements.
  * EnforceSonameBuildRequirements now produces errors for missing build
    requirements, and EnforceConfigLogBuildRequirements now demonstrates
    very few false positives, and so has been updated to warning instead
    of info.
  * Added a check to warn when a trove is installed multiple times from
    the same branch with incompatible install buckets (--no-conflict-check
    overrides this check)
  * Redirects can now redirect to nothing, which allows components to
    disappear gracefully on a redirection
  * A soname dependency is now provided only if the library is in a
    default library directory, or in a directory explicitly added with a
    SharedLibrary(subtrees='/path/to/dir/') call.

Changes in 0.62.9:
  * EnforceConfigLogBuildRequirements policy added.  It looks through
    all config.log files anywhere under the build directory for programs
    that configure has found, and ensures that the transitive closure
    of the build requirements contains each file listed.  (That is, if
    the file /usr/bin/perl has been found, and intltool:runtime is in
    the buildRequires list, and intltool:runtime requires perl, then the
    requirement is satisfied.)  This policy currently produces some false
    positives; the "greylist" that tries to remove false positives needs
    to be expanded.
  * The repository server now uses a repository instance specific key
    cache.  This fixes KeyNotFound errors seen when running multiple
    repositories on one server.

Changes in 0.62.8:
  * The bug, introduced in 0.62.7, that caused Conary to stop short of
    recursing to the innermost troves when handling erasures has been fixed.
  * EnforceSonameBuildRequirements enhanced to use the system database to
    find the right missing build requirements.
  * Make users and groups in a repository such that they may not differ only
    in case, i.e. if user foo exists, user Foo cannot be created.
  * files in /usr/%(lib)s/python/.* are no longer automatically given an
    architecture flavor - if there are architecture-specific files in those
    dirs, they should result in an arch-specific flavor through normal
    means.
  * By default, no OpenPGP signatures will be added to troves when
    doing commits unless a fingerprint is explicitly set in conaryrc.
    Previously, if a keyring existed, the first key found would be used.

Changes in 0.62.7:
  * Some unneeded parts of the sql query in _getTroveList have been removed,
    improving performance.
  * The performance of the default (and most used) case of the
    getAllTroveLeaves has been increased up by using a specialized
    query.
  * Exception handling in the repository when revoked or expired keys
    are used has been corrected.
  * Signature checking now correctly checks the timestamp of the signature
    against the expiration time (if any) of the key that signed it.  If
    the signature timestamp is later than the expiration timestamp,
    the signature is rejected.
  * Pass 'Database is locked' repository errors to the client as a
    RepositoryLocked exception notifying user that the server is busy.
  * The 'yuck' script is no longer installed.
  * ComponentRequires now makes :runtime, :lib, :devellib, and :devel
    components all require their matching :config component if the
    :config component exists.  The :config component is not automatically
    created, but when it exists, it's always going to be because it
    is required by multiple other components.

Changes in 0.62.6:
  * mergeCollections() didn't always handle referenced troves changing
    byDefault status
  * Various cleanups and simplifications have been made to the trove
    removal determination

Changes in 0.62.5:
  * Allow selection of individual troves from change set files via --from-file
  * Recursive queries on local database could get upset by a missing trove
  * Underlying dependency code returns version and flavor for troves with
    broken dependencies
  * Underlying dependency code returns information on what removed trove
    caused a broken dependency
  * Removed --no-deps-recurse option
  * Greatly simplify dependency resolution logic
  * The version portion of a Release (version-sourceCount-buildCount)
    is no longer required to begin with a digit.
  * The Release parsing code has been cleaned up to use consistent
    naming, API documentation, and parse error messages
  * An unhandled exception when signing a trove twice with the same key
    has been fixed.
  * Old (now invalid) changesets are now removed from the changeset
    cache when a digital signature is added to a trove.
  * A package is now counted as empty if it contains only files automatically
    found by the AutoDoc policy.
  * CPackageRecipe now requires elfutils:runtime for eu-strip; this is
    needed for the existing debugedit:runtime requirement to do useful
    work.
  * Removed DistroPackageRecipe and moved its buildRequires list to
    PackageRecipe.  Use clearBuildReqs() to remove any of the base
    requirements for a package.
  * Install buckets are respected during dependency resolution
  * Updated the troveNames() call to a faster query, which should bring
    the run time of the "conary rq" back to a more reasonable limit
  * Race conditions and robustness problems have been fixed in
    the changeset cache.

Changes in 0.62.4:
  * Many places where lots of individual db calls were done to collect
    file objects have been collapsed into batched calls (5-10% speedup
    on some operations)
  * Fixed PGP key submission to not use a hidden form element.
  * Changed PGP key submission to use an xmlrpc call instead of
    modifying the database directly.
  * Added methods to change PGP key/user associations, and thereby
    disable a key.
  * Added an index to dependency resolution for a massive improvement
    on local system dependency performance on large updates.
  * Added the ability to get troves without file lists from the local
    database and use that when getting troves through the changeset
    trove source.
  * Previously, dependency resolution could cause duplicate
    trovesource entries.  This no longer occurs.
  * :lib and :devellib automatically have lib=%(lib)s install buckets.
  * A user management bug in the repository has been fixed.
    Previously, if you deleted a group followed by the user with the
    same name of the group, an unhandled exception occurred.
  * Looking up changeset cache entries in the cache database no longer
    uses exception handling to determine when database entries are
    invalid or stale.
  * The EnforceSonameBuildRequirements policy now recognizes :devellib
    as well as :devel components in buildRequires.

Changes in 0.62.3:
  * Don't link troves to groups when the branch has changed
  * Link new troves to collections (and new collections to old troves) when
    a trove isn't installed but a suitable replacement (meaning on the same
    branch) is available
  * Installing changesets w/ not by default from files broke
  * Fix a bug in the kid template that prevented permissions (ACLs) from being
    deleted from a repository.

Changes in 0.62.2:
  * Further reworkings of update code to be fully based on job sets. The
    absolute flag now defines whether a trove is newly installed or if
    it should be an update from an existing trove (when possible). Network
    changesets and changesets from files are treated almost identically now.
  * Swapped lock terminology for pin
  * Changed table names in database schema to better match the repository
    schema

Changes in 0.62.1:
  * UtilizeGroup fixed
  * conary updateall fixed
  * Disable SHA-1 integrity checks when trove changesets don't include
    files in various places
  * conary now prevents you from cooking empty groups

Changes in 0.62.0:
  * Initial OpenPGP (RFC 2440) based signature support has been
    added. Conary reads public keys from ~/.gnupg/pubring.gpg and
    /etc/conary/pubring.pgp.  Conary reads private keys from
    ~/.gnupg/secring.pgp.  Setting the "signatureKey" configuration
    variable to a key ID will select which key to use from the
    keyring. If signatureKey is not set, and there is a valid private
    keyring, the first key on the keyring will automatically be used
    to sign changesets when committing them to the repository.
    "cvc sign" adds a signature to a trove that already exists in the
    repository.
  * Change set generation on the command line is more flexible. It can generate
    erasure changesets as well as relative to nothing changesets
  * When creating multiple groups from the same recipe using newGroup(),
    Conary now searches all subgroups when resolving dependencies within
    a parent group
  * Conary no longer resolves dependencies for troves with byDefault=False
    (such as :test and :debuginfo).  Conary will now resolve dependencies in
    those troves only if you set checkOnlyByDefaultDeps=False.  When creating
    subgroups using newGroup(), pass the checkOnlyByDefaultDeps flag as an
    argument to the newGroup() function.
  * excludeTroves now applies to troves which have been added to
    already installed collections

Changes in 0.61.12:
  * You can now search for troves by <trove>=<host>@
  * A bug when cooking groups with depCheck = True (introduced in 0.61.10)
    has been fixed.
  * A new r.ByDefault policy controls how components are included in their
    enclosing packages; the default is True except for :test and :debuginfo
    components that default to False.
  * Cloning across repositories works
  * A bug in 'conary update --info' output was fixed

Changes in 0.61.11:
  * A bug that caused a database deadlock when removing entries from the
    changeset cache in the repository server has been fixed.
  * Added RegularExpressionList in conarycfg
  * Added lockTroves configuration option for autolock
  * Recurisvely included troves could be removed incorrectly when those
    troves were already present

Changes in 0.61.10:
  * The conary update command now takes a --sync parameter, documented in
    'man conary'
  * Groups now allow you to create a reference to another cooked trove,
    and use that reference to add troves that are contained in that trove.
    For example, if you want to create a group-python based on the troves in
    an already cooked group-dist, you add a reference to the group-dist in
    group-python, and pass the group-dist reference in when you call
    addTroves.
  * Work has begun towards generalizing the concept of a trove source.
    A class SimpleTroveSource has been added that, when subclassed and given
    access to the troves, will allow you to call findTroves to search that
    source.  The same code is used in update code to unify updating from
    the repository and from changesets, and it is used to provide the search
    capabilities for the local database.
  * Conary now allows all files, not just regular files, to have
    dependencies.  This is necessary for user/group dependencies for
    non-regular files to work.  Packages built with 0.61.10 or later
    that have non-regular files with non-root user or group will not
    be readable by Conary versions 0.61.9 or earlier.
  * Shadowing now preserves the byDefault flag, and handles reshadowing
    collections gracefully now
  * Update preprocessing now works on absolute changesets instead of
    relative ones, providing massive cleanups. Code uses sets of jobs
    instead of changesets for job representation, allowing still more
    cleanups. Many bugs seem to have gone away.

Changes in 0.61.9:
  * Fix a bug added in 0.61.8 that breaks tag handlers

Changes in 0.61.8:
  * Fix a bug introduced in 0.61.7 that occurred when, in the repository,
    either the Users table or Groups table was empty when creating a new group.
  * Add --buildreqs, --flavors options to q and rq.
  * Primary troves should not have their trove change sets overridden by
    items recursively included (and fixed a pile of things this broke).
  * Locally stored change sets can't always get access to pristine files
    from the local filesystem; when it can't, make sure file sha1 checking
    doesn't get upset.
  * Unchanged troves in updated groups could be erased by items in the
    same group on a different branch.
  * The "conary q[uery]" command accepts a --diff option.  When --diff
    is used, the difference between installed and pristine troves is
    displayed.
  * An additional progress callback has been added to show when database
    transactions are committed

Changes in 0.61.7:
  * Several bugs related to updating two troves with the same name have been
    fixed - including branch affinity, flavor affinity, correct handling of
    already updated troves, and correct handling of empty flavors.
  * "conary emerge" as root (or as a user than can apply the changeset
    produced by the build) did not install anything but the toplevel
    package.  This bug has been fixed.
  * No longer hide descriptive TroveNotFound errors behind a generic
    NoNewTroves wrapper.
  * Group recipes can now request that dependencies be resolved and
    added to the group at cook time.  To automatically add required
    troves to a group add "autoResolve = True" to the recipe class.
    Optionally "autoResolveLabelPath" can be set to a list of labels
    to use during dependency resolution.
  * Locally stored rollbacks couldn't handle files changing types. As
    part of the fix, the generic file diff code is now used when creating
    changesets instead of having a special-case wrapper around it
    (fileChangeSet()).
  * The commitaction script and the changemail module did not necessarily
    show the full trailing version for branches and shadows.  (For example,
    /conary.rpath.com@rpl:devel/4.1.25-18/db41/19 showed up as "19"
    instead of "4.1.25-19".)
  * Add a --deps option for conary q.  Make that and conary rq --deps
    recurse over collections.
  * Warn about missing buildRequires entries both for soname dependencies
    and for TagSpecs applied via tag description files.
  * A bug in updating groups that switch the byDefault setting of troves
    has been fixed.
  * Add an updateThreshold config option to control the number of troves to
    include in a download.
  * Ordering didn't work for old packages depending on anything, or for
    dependencies whose provider moved between components.
  * The r.Ownership(), r.UtilizeUser(), and r.UtilizeGroup() now generate
    appropriate dependencies on info-* packages.
  * Updating packages and components installed multiple times could cause
    a component to be removed multiple times (which resulted in a traceback).
  * Fixed a bug that occurred when groups tied to a user were deleted
    without deleting the associated user, then subsequently adding a user
    with the same name.

Changes in 0.61.6:
  * InitialContents turns off EtcConfig, since a file cannot be both
    a config file and an InitialContents file.
  * Reworked repository change sets to directly reference files from the
    contents store.
  * The User() command now takes an optional supplemental= option,
    which provides a list of supplemental groups to which to add
    the user.  (SupplementalGroup() is for groups not associated
    with a user.)
  * The showcs command can now handle components that are referenced
    but not included in a changeset.
  * InfoUserRecipe and InfoGroupRecipe can now be built with buildlogging
    turned on.
  * Conary's internal handling for dyanamically finding new IDs for
    users and groups has been fixed.
  * "conary updateall" now accepts the --test flag.
  * Various fixes were made to the CIL dependency detection code.

Changes in 0.61.5:
  * Added basic clone capability (which only works cloning to parents
    branches and shadows, and on a single host).
  * Now handles degenerate case of packaging unreadable files.
  * A bug that caused conary to ask for the wrong fileId when constructing
    a changeset from multiple repositores has been fixed.
  * Conary now can add users and groups automatically at install time.  If
    there is no taghandler to add a user or a group, conary will add it
    internally as a bootstrapping measure; if there is a taghandler,
    conary will call that instead.  In order to ease transition, Conary
    does not yet create the dependencies on the info- packages; a future
    version of Conary will add those dependencies after the system user
    info- packages have been created.
  * rpm2cpio now handles rpm archives that use bzip2 to compress the
    cpio payload
  * Conary now creates dependencies (provides and requires) for CIL
    files, if mono's monodis is installed on the system or being built
    in the current package.
  * Troves moving between troves could cause conary to attempt double
    erasures
  * The networked repository handles cases where contents are not
    found in the contents store.  The exception is passed back to
    the client.
  * The networked repository handles cases where a file stream is not
    found when the client asks for file contents.  The exception is
    passwd back to the client.
  * An error that caused getPackageBranchPathIds() to return the
    oldest fileIds instead of the youngest fileIds has been corrected.
  * Reworked finding old versions of troves to avoid a single trove
    being removed multiple times

Changes in 0.61.4:
  * %(datadir)s/.../lib/ files will no longer show up in :lib - presumption
    being that anything under %(datadir)s really is arch independenct
  * Creating branches and shadows had a command line parsing bug
  * "cvc newpkg" takes --dir and now complains for unexpected arguments
    (which is used to just ignore)
  * when using flavor affinity for installed troves, merge subarchitecture
    flags
  * group handling didn't always preserve troves which were needed by a
    newly installed trove properly

Changes in 0.61.3:
  * Corrected a bug that snuck in 0.61.2 that caused a temporary SQL table
    to not be temporary, which makes multiple httpd processes fail with
    'database schema changed' errors.

Changes in 0.61.2:
  * Fix a bunch of typos in the authentication checking server side
  * Add permission editing capabilities to the server component and hooks
    in the netclient
  * Overhaul of ACL system so that uniqueness constraints on Troves and
    Labels can be enforced: we now use a special Trove and Label "0 | ALL"
    instead of Null
  * Dependency resolution enforces label ACLs.
  * Module arguments to commitaction are parsed according to shell
    quoting rules.
  * The changemail commitaction module now takes an optional '--from'
    argument.
  * added clearBuildReqs() - will clear all or some of superclass buildreqs
    when cooking.
  * The pickled version of Dependency objects changed, therefore the
    schema version of the changeset cache has been incremented.
  * When Configure() detects a failure and input or output is not a
    tty, all config.log files will be included in the output in order
    to ease debugging from captured log files.
  * Part of the infrastructure for adding users and groups has been added:
    it is possible to create info-<name>:{user,group} packages via
    UserInfoRecipe and GroupInfoRecipe classes.  The User(), Group(),
    and SupplementalGroup() policies are deprecated; those lines should
    move to their own recipes intact (the syntax remains the same).
    The install-time code does not yet install info-* packages first in
    their own transaction; when it does, the Ownership(), UtilizeUser(),
    and UtilizeGroup() policies will create dependencies on the
    appropriate info-* packages.
  * The networked repository server and client code has been changed
    to use the 'deflate' Content-encoding type instead of 'zlib',
    which makes the code RFC 2616 (HTTP 1.1) compliant.
  * A new function called hasUnresolvedSymbols() has been added to the
    elf module.  This could be useful for a contributor to implement a
    policy that checks to make sure that shared libraries do not have
    unresolved symbols.  Additional code could be written to check
    binaries too.
  * cvc checkout, update, and commit now show progress when communicating
    with the repository server
  * Progress is now displayed while downloading file contents from a
    repository (such as when assembling a changeset that is distributed
    across multiple repositories)

Changes in 0.61.1:
  * Cleaned up error message which results from Conary not being able to
    determine which trove to remove when a new one is installed
  * Dependency object use slots
  * Hash values for DependencySet, Version, and Branch objects are cached
  * UIDs and GIDs that cannot be mapped to symbolic names no
    longer cause the buildpackage code to traceback.  The ownerships
    from the filesystem were never used anyway, so it's safe to assume
    that all files are owned by root:root
  * Implemented proper updateall
  * Files in troves are downloadable from the repository browser.
  * Troves in the repository browser are separated by first letter
    instead of showing all troves in one page.

Changes in 0.61.0:
  * New functionality for maintaining user groups: renaming and updating
    members
  * Added repository interfaces for deleting users and groups
  * Added a repository iterator function to list the members of a group
  * The web interface to the Conary repository now has a repository
    contents browser, accessible either from the main page (if you are
    logged into the web interface), or from the /browse url. Example:
        http://conary.example.com/conary/browse
  * A bug preventing all access to the web interface if an anonymous
    user existed has been fixed.
  * "Large" updates are split into multiple pieces which are downloaded
     and installed independently of one another
  * Trove updates are tracked through collections
  * Group handling completely rewritten to function as a three way merge
    instead of a set of heuristics
  * Trove removal handles references troves which are referenced by multiple
    collections
  * Rollback format unified for local and nonlocal rollbacks
  * Dependency ordering forces collections to be installed after all of their
    referenced troves (allowing simple restarts)
  * Database migration removes stale versions
  * --replace-files marks the replaced versions of the files as no longer
    present
  * Troves store information about Install Buckets - not used yet.
    By specifying a component's install bin, which is a set of key-value
    pairs, you can describe whether two versions of a component are
    installable side-by-side.  If two versions of the component share the
    same keys for their install bins, but at least one different value, then
    the components are installable side-by-side.
  * Troves store information about troves loaded when building a recipe
  * Build Requirements are stored with the trove
  * Add isCollection() to TroveInfo
  * Changesets download while instals are going on
  * StreamSet.twm() respects ignoreUnknown now
  * Rollbacks of locally cooked and emerged troves works

Changes in 0.60.12:
  * Previously, if you ran "conary update foo", and foo requires a new
    version of bar, but updating to the new version of bar would break
    existing dependencies of other troves on the system, a very
    unuseful "Troves being removed create unresolved dependencies"
    message would be printed.  Conary now says that "Additional troves
    are needed" instead.  If --resolve is used, it will report the
    troves that have been added before displaying the dependency
    failures caused by erase.
  * Symlinks no longer confuse AutoDoc policy.
  * Autosource files which have changed confused cvc update
  * allow a \ at the end of a line in config files to do line continuations
  * several bugs in the multitag handler have been fixed

Changes in 0.60.11:
  * The '-f' flag was added to the arguments to gzip when
    recompressing compressed files
  * Added progress callbacks for uploading the changeset when cooking
  * Improved automatic mainDir detection for some corner cases.
  * Put development docs back in :devel component (they were
    inadvertantly removed from it by a previous fix).

Changes in 0.60.10:
  * BadFilenames policy absolutely prohibits filenames with newlines
    in them, no exceptions allowed.  Other similarly bad filenames may
    later be forbidden by this policy.
  * UTF8Filenames moved to packagepolicy, where it belongs, and it now
    raises an error instead of printing a warning.
  * Conary now enforces the rule that tag names must have no whitespace
    and must be all alphanumeric characters, -, or _.
  * Conary can now run a single instance of a single tag handler to
    process multiple tags.  The tag description files for each tag
    must point to the same tag handler, and must each specify the
    multitag datasource.  The data is passed to the tag handler on
    standard input using the protocol "tag list for file1\nfile1\n..."
  * Fixed ftp server busy detection when fetching files via URL.

Changes in 0.60.9:
  * The changemail script is replaced by a generic commitaction script
    that loads modules, and a changemail.py module is supplied.  There is
    a backward-compatible changemail script which calls commitaction
    with the changemail.py module.  --email and --*user options now are
    changemail module options, so the commitAction should be specified
    something like this:
    commitAction /.../conary/commitaction --repmap ... --module "/.../conary/changemail --user %(user)s --email foo@example.com --email bar@example.com"
    You can add your own modules and run them all from the same commitaction
    using multiple --module arguments to the commitaction script.
  * Conary can now almost always guess the correct name for the mainDir
    when it is not %(name)s-%(version)s, if the first addArchive()
    instance creates exactly one top-level subdirectory and no other
    top-level files of any sort, in which case it will use that name as
    the mainDir.

Changes in 0.60.8:
  * The changemail script is now actually packaged, in
    /usr/lib{,64}/python2.4/site-packages/conary/changemail
  * Build requirements for superclasses are automatically added to
    subclasses.
  * Build requirements now look at all labels in a version to see if they
    satisfy a build requirement.
  * The NormalizeManPages policy now automatically converts man pages
    encoded in iso-8859-1 to man pages encoded in utf-8.  Additionally,
    it runs faster and no longer calls sed.

Changes in 0.60.7:
  * The changemail script is now distributed with conary, and is called
    with a different calling convention; instead of being called once
    per trove with trove-specific command line options, it is called
    once per commit (of however many troves) and creates more readable
    summary email messages.  Remove --trove, --version, and --flavor
    arguments from your changemail invocations.  Added --user argument
    to changemail; specify in .cnr files as "--user %(user)s".  Or, to
    only print users for source or binary commits, use "--sourceuser
    %(user)s" or "--binaryuser %(user)s", respectively.
  * The cvc rdiff command now recognizes creating a shadow as such.
  * Build requirement tracking is now half-enabled; conary is now able
    to read "buildReqs" tags, but will not yet generate them.
  * Files in /tmp and /var/tmp, and all cvs temporary files, will no
    longer be packaged by default,
  * The addArchive(), addSource(), and addPatch() actions can now fetch
    via HTTPS as well as HTTP and FTP.
  * The repository now handles creating a changeset between two troves
    that both contain a version of a file that is stored on a different
    repository

Changes in 0.60.6:
  * Erasing emerged troves works properly
  * Calling Doc() no longer disables the AutoDoc() policy.
  * A more reliable method is used for finding the port of an
    Apache connection

Changes in 0.60.5:
  * 'conary emerge' works again
  * Distributed group changesets failed when remote troves disappeared
    from the group
  * build logs are now tagged with 'buildlog' tag
  * Conary now handles cases when a directory becomes a symlink when
    applying a changeset.  An error message is displayed which tells the
    user how to apply the update.

Changes in 0.60.4:
  * An error in the automatic database conversion of 0.60.2 systems
    has been corrected.

Changes in 0.60.3:
  * Reimplemented LargeStreamSet in C
  * Added StreamCollection
  * Policies now announce their names in their information, warning,
    debug, and error messages, making it easier to determine how to
    resolve problems.
  * The database conversion for to 0.60.2 didn't work well; a proper
    conversion is now in place

Changes in 0.60.2:
  * Added InitialContent flag
  * Fixed bug which caused servers to leak file descriptors when the sqldb
    was replaced
  * "repquery --deps" output fixed (broken in 0.60.1)
  * Added AutoDoc policy which finds common documentation files and puts
    them in %(thisdocdir)s automatically.
    AutoDoc is disabled by calling
    Doc without calling AutoDoc, which means that existing recipes that
    call Doc will not show changes.
  * getPackageBranchPathIds() now returns version and fileId as well,
    so that the IdGen class can determine if an older version number
    should be assigned to files.  getPackageBranchPathIds() is now the
    primary mechanism for populating the pathId dictionary.
  * The local label methods of the version object have been
    refactored. isLocal() is now onLocalLabel(), isEmerge() is now
    onEmergeLabel(), etc. isOnLocalHost() has been added as a method
    to easily determine if a version only exists in the database
  * Moved logic for explicitly creating a changeset from cscmd.py to the
    ConaryClient object
  * Added the (unused) ability to lock and unlock troves. Ignore this for now.
  * "query --info" behaves much more like "repquery --info" now
  * isSourceVersion() method has been to the Version object
  * most of the remaining erroneous references to "Package" have been
    changed to "Trove" throughout the code.  This includes method
    names such as getPrimaryPackageList() -> getPrimaryTroveList().  Some
    more commonly used methods were left as deprecated thunking methods
  * dependency resolution couldn't resolve a requirement w/o flags against
    a provides w/ flags

Changes in 0.60.1:
  * Support for legacy clients (protocol version 29) has been removed from
    the server
  * The server raises an server-side exception if any client with
    protocol less than 32
  * Updated the URL provided in a server-side client version mismatch
    exception
  * Server-side dependency suggestions return more choices, leaving it
    to the client to sort it all out
  * Client uses timestamps to determine which troves to install when their
    flavors score equally
  * Fixed build-side bug handling meta characters ([,*,etc) in file names
  * "cvc newpkg" now accepts pkgname=label syntax
  * files.contentsChanged() function updated to work with StreamSets
  * Basic local changeset creation, retargeting, and commits work
  * Permissions weren't merged for operations run as non-root users
  * The structure of the repository web interface has been redesigned
    and some authentication UI bugs have been fixed.
  * The repository web interface now requires the conary-web-common package
    to be installed.
  * Committing troves to the repository no longer recompresses non-config
    files
  * Timestamps are set on the server at commit time; the timestamps the
    client assigned is not used (this is to protect against clients with
    a bad idea of time; servers should be consistent, even if they're
    wrong, and as long as time doesn't go backwards on that server all is
    good)
  * Reworked troves to be representable as streams and implement *basic*
    signature capability
  * Local cook versions are now more sensible.

Changes in 0.60.0:
  * Changed changesets to compress individual files instead of the combined
    stream.
  * Cleaned up file content objects to no longer track file sizes.
  * Switched away from TupleStream to StreamSet both for better performance
    and for improved flexibility in the format (at the price of larger
    frozen streams).
  * Troves explicitly provide their own names.
  * Troves can now provide "capability flags", and trove requirements
    can now include references to the capability flags.
    r.ComponentProvides(('ASDF', 'FDSA')) will cause all components built
    from the current recipe to provide the 'ASDF' and 'FDSA' capability
    flags, and r.Requires('/path/to/file', 'foo:runtime(ASDF FDSA)')
    will make /path/to/file require the foo:runtime component built
    with the ASDF and FDSA capability flags.
  * Dependency components can contain : characters now.

Changes in 0.50.14:
  * Dependency checking now returns reordering information (which isn't
    used yet)
  * Allow groups to include other groups defined in the same recipe (but
    explicitly disallow cycles in groups)
  * Fixed bug in building multiple groups with a single recipe when some
    of the groups already exist, but others don't

Changes in 0.50.13:
  * Added automatic :data component for /usr/share, to which you should
    add any platform-independent files that are needed by :lib components
    but not in a libdir-derived path.  These might include configuration
    files and supporting data files needed by both library and runtime
    programs.
  * Added automatic intra-package inter-component dependencies; now within
    a single package, the :devel component will automatically require the
    :lib component if both components exist.  These dependency sets can be
    modified with the ComponentRequires policy.
  * The build/buildpackage.py file has variable and function names changed
    to better match our terminology for packages and components.
  * Change flavor specified in the conaryrc to a flavor path -- accept the
    flavor config parameter multiple times to create a flavor path
  * Added a "filewrap" argument to r.Run() that inserts an LD_PRELOAD
    wrapper that overrides some library funtions to look in %(destdir)s
    first before looking in the filesystem.  This is subject to change
    as we experiment with it!

Changes in 0.50.12:
  * Implemented --quiet for conary update changeset commands, and cvc cook.
    Also implemented the 'quiet' configuration value. This option suppresses
    progress indicators.
  * Split loadRecipe into loadInstalled and loadSuperClass, depending on the
    purpose of the recipe loading.  loadInstalled will examine the local
    system to look for a matching installed trove, and load that version,
    while loadSuperClass will not.
  * Logs of builds are now stored in cooked changesets in the :debuginfo
    component -- generally in
    /usr/src/debug/buildlogs/<name>-<version>-log.bz2, controlled by
    macros.buildlogpath
  * Added lib/logger.py
  * Fixed conarybugz.py to work with Conary's new site-packages location
  * Cleaned up yuck, rpm2cpio, and rpm2ccs scripts to use new "import conary"
    mechanism for finding conary.
  * Check sha1s for all files written into the repository or file system
  * conary scs --deps works again

Changes in 0.50.11:
  * Reworked file addition to local database a bit for better performance
  * Fixed sorting for --info
  * Don't make --info installs require a writeable database
  * Added an exception to group updating, restricting removal of existing
    troves to match the group's contents to troves on the same branch
  * Groups which had the same trove added (via a referenced trove) and
    removed (from the primary trove) got confused
  * conary showcs now takes trove version
  * conary showcs will display erased troves in changesets, and erased troves
    that are referenced but not within the changeset
  * conary changeset now support trove=<version>-- to create a changeset that
    erases the trove
  * Cache user id to name mapping
  * Improved the progress indicators for preparingUpdate and
    creatingDatabaseTransaction
  * Implemented progress indicator on source downloads
  * Fixed bug in update process which caused files to be incorrectly skipped

Changes in 0.50.10:
  * Added callback for creating database transaction, so that it does
    not look like we spend an inordinate amount of time executing tag
    pre scripts.
  * Added findtrove.py to the Makefile so that it is included in
    the distributed version of conary.
  * Added distcheck rule to Makefile to try and avoid missing files in the
    future

Changes in 0.50.9:
  * reimplemented StreamSet in C
  * moved findTroves out to findtrove.py, reworked it to be more modular
  * getSourceVersion now correctly handles branched binaries by looking
    up the branch to find the source component.
  * reimplemented StringStream in C
  * fixed bugs in --info

Changes in 0.50.8:
  * sort update --info alphabetically, display old versions, and display
    a letter summarizing the type of change
  * NormalizeInterpreterPaths() policy now looks in the package currently
    being built, as well as on the installed system, to determine how to
    resolve #!/usr/bin/env scripts.
  * groupName argument to addTrove() can now be a list of group names as
    well as a single group name.
  * --no-recurse works on the erase path
  * fix to walkTroveSet (which was horribly broken)
  * enable (optional) dependency checking when building groups
  * 'cvc cook' error output when there are unresolved build
    requirements is more user friendly
  * filesystem conflicts are handled properly when applying a rollback
  * updating a package to a version that comes from a different
    repository when that package had an uninstalled component works
    now.
  * conary now resides in /usr/$LIB/python$PYVERSION/site-packages/conary/
  * calling r.Replace on a non-regular file results in a warning instead
    of an unhandled exception
  * implemented basic callbacks for update, erase, and changesets

Changes in 0.50.7:
  * Added the XInetdService action to avoid having to include
    /etc/xinetd.d/ files separately, and to make xinetd.d files
    be consistent, making recipe-provided changes less likely to
    conflict with local configuration changes.
  * groups are no longer allowed to contain redirects
  * added setLabelPath to group recipe
  * Allow r.Provides("soname: libfoo.so(FLAGS)", "/some/file") (added
    the "(FLAGS)" part).
  * don't allow spaces and commas in revisions

Changes in 0.50.6:
  * conaryclient.updateChangeSet should have recursed by default
  * Metadata retrieval now works along distributed branches and shadows.
  * reworked troves being added to database to handle missing parts
    of packages and groups properly (and make things faster and more
    elegant)
  * merged update and erase code paths in conaryclient
  * update and erase now take +,- modifiers on trove names
  * added --info to see what an update or erase command will do
  * a single group recipe can now build multiple groups

Changes in 0.50.5:
  * Streams return their value through __call__ instead of value()
  * Reimplemented ShortStream and IntStream in C
  * conary config now takes --show-passwords option, and does not pretty
    print config file values when not printing to screen.  This means that
    conary config > <file> will result in a valid configuration file.
  * Updating groups didn't work when the group referenced troves as new
    which were already installed on the system
  * r.ComponentSpec('somecomponent', '.*') will no longer override the
    file specifications for packaging :debuginfo and :test components.
  * loadRecipe now takes a troveSpec as its first parameter, and uses that
    troveSpec to find the trove on the local system that matches the source
    component that is being loaded.  loadRecipe also automatically searches
    the labels that are parents of the current recipe, so if you shadow a
    recipe, any loadRecipe lines contained in that recipe should still do
    what you want.
  * merge didn't handle files converging
  * merge doesn't need to deal with autosource files
  * diffs between groups failed when members disappeared

Changes in 0.50.4:
  * Most rollback information is stored as a reference to a repository
    instead of storing full rollback data on the local system. The
    localRollbacks flag in conaryrc allows the old behavior to remain.
  * The CONARY state after a merge operation on a shadow now has the
    correct fileId for files that are not different than the parent
    version.
  * Added /usr/lib/conary/conarybugz.py to make it easy to automatically
    populate bugzilla databases from repositories.
  * Sped up Strip, NormalizeInitscriptLocation, NormalizePamConfig,
    TagDescription, and TagHandler policies by limiting them to
    only appropriate directories.
  * Fixed :debuginfo to work with binaries built from more than one
    source file, and made it less aggressive by only stripping debug
    information out to the :debuginfo files, which both makes stack
    traces better without :debuginfo installed and makes libraries
    stripped for :debuginfo more likely to work.
  * When existing fileId's had no streams but the streams are provided
    by a later commit, those streams weren't always merged properly if
    there were multiple files for that fileId
  * conary config output masks user/password info in repository maps
  * the config option useDir has been changed to useDirs, and archDir has been
    changed to archDirs, to allow for tiered use/arch flag definitions, and
    the tweaking of use and arch flag settings.  By default, useDirs and
    archDirs look in /etc/conary/<dir>, followed by /etc/conary/distro/<dir>,
    follwed by ~/.conary/<dir>, where dir is use or arch, depending on the
    context.
  * Arch files can now contain arbitrary macro definitions, and in the future
    will contain values for macros like %(lib)s, which is lib64
    on some platforms.
  * when using --keep-existing, the install label path and install flavor
    are used to determine which version to install instead of using affinity
    to install something close to what you already have.
  * a bug that prevented a changeset from applying to the system when
    the changeset removed a component from a package and the component
    is not installed on the system has been fixed.

Changes in 0.50.3:
  * database findTrove now has an interface that is much closer to the
    repository findTrove function -- this enables conary q to work like
    conary rq.
  * Group handling didn't work for multiple levels of group inclusion.
  * Database.hasTrove() no longer needs to instantiate troves.
  * Fixed overly-aggressive cleaning of the cache.
  * Added repository findTroves call to parallelize findTrove calls.
  * Added the NonMultilibDirectories policy to prevent 32-bit troves from
    utilizing lib64 directories.
  * the NormalizeInterpreterPath policy can now handle unwriteable files
  * fixed the network client code to return file contents properly when
    multiple file contents are requested from the server (bz#50)
  * rewrote Database.getTroveLatestVersion()
  * Added :debuginfo handling in Strip policy, which requires debugging
    to be turned on in optflags and elfutils's eu-strip and debugedit to
    be installed.  Like :test components, :debuginfo components are not
    installed by default.
  * File versions are now properly set to a branched version after a
    merge operation
  * cvc commit aborts again when the current versions of files are not
    the latest versions

Changes in 0.50.2:
  * Any %(lib)s-derived path (/%(lib)s, %(libdir)s, %(krbprefix)s/%(lib)s,
    or %(x11prefix)s/%(lib)s) will now cause the entire package and all
    components to be flavored with the base instruction set flavor, so
    that architecture-sensitive but non-code files in (say) /usr/lib64
    do not show up on 32-bit platforms.
  * Sped up dependency resolution on the client
  * The reworked getFileContents call now asks for contents from the
    correct server when contents from more than one server are requested

Changes in 0.50.1:
  * Add support for trove=<troveVersion> in rq, cvc co, and other places that
    use findTrove
  * Add conary q --info option to display flavors
  * changeset command uses system flavor if no flavor is specified, skips
    troves which are not included in packages and groups by default,
    takes a --no-recurse option, and filters based on the excludeTroves
    configuration setting
  * Added automatic :perl component that works like the :python component,
    and extended the multilib-friendly-or-architecture-neutral policy to
    work with perl as well as python.
  * client/server protocol negotiation is a whole lot smarter now
  * getChangeSet() results in a single URL rather than one per primary trove
  * group, fileset, and redirect recipes have macros that contain the
    buildlabel and buildbranch.
  * fixed a bug with merging absolute change sets which contain config files
  * redirections to troves w/ older versions already installed didn't work
  * the pathId generation code has changed.  For cooked troves, the
    pathId will be the same for any particular version of a path.
    Code must not depend on this behavior, however; it may change in the
    future.

Changes in 0.50.0:
  * Redirections work
  * Sped up group generation
  * Troves which reference other troves (groups and packages) can now specify
    whether a trove is installed by default or not. Packages now reference
    :test, but don't install it by default
  * Added optional 'recurse' parameter to netclient.createChangeSetFile
  * The first argument to the Requires and TagSpec commands can now have
    macros interpolated, as in r.Requires('%(bindir)s/foo', ...)
  * Groups can have requirements now
  * protocol-level getFileContents works on multiple files simultaneously
  * repository log had too many files added to it
  * set instruction set flavor for a cooked trove whenever any Arch flags are
    checked

Changes in 0.14.12:
  * The shadow command looks at buildLabel instead of following
    installLabelPath
  * In some cases, troves with an incompatible flavor were chosen when
    --resolve was used. The proper flavor is now used, or the
    dependency is reported as unsatisfiable.
  * Several more instances of %(lib)s were moved out of the default
    specification for generic components like :runtime and :devel for
    better multilib support.
  * Policy now helps ensure that :python components are either
    architecture-neutral or multilib-friendly.
  * Better error messages for "%(foo)/" (which should be "%(foo)s/")
  * Looking up files in the local database gave erroneous results in
    some cases (this was noticeably primarily when distributed change
    sets were being generated)

Changes in 0.14.11:
  * Local systems store config files in sql tables now.  Use
    /usr/share/conary/convertcontents to convert to the new data store.
    Note that this means that any *config file* managed by conary can be
    read through the main SQL database file in /var/lib/conarydb/conarydb.
  * Actually check build requirements before building, use --no-deps to
    ignore the check.
  * make conary q and conary update convert all flavors to  strong flavors
    for comparison; ~readline becomes readline, and ~!readline becomes
    !readline, so that conary q foo[readline] works as expected.
  * no default flavor is presumed for local operations (erase, q)
  * changed getPackageBranchPathIds to base64 encode the filename in
    order to ensure that the resulting XML-RPC will be UTF-8 clean.
  * localoutofdate renamed to "yuck", a man page added, and the script
    and man page are now installed on the system.
  * rename --use-macro and --use-flavor options for cook to --macro
    and --flavor
  * support new cook syntax: cvc cook <trove>[flavor] to set the troves flavor
    while cooking
  * fixed rq output when iterating over subtroves within a trove or group
  * TroveNotFound exceptions are handled gracefully in cvc.  'conary cook
    foo' will no longer traceback when foo:souce could not be found in
    the repository.
  * Unsynchronized updates work for packages and groups
  * The database is now opened with a 30 second timeout.  This should allow
    better concurrency.
  * added --exclude-troves and excludeTroves conaryrc entry
  * repository .cnr file's commitAction configuration item now has a
    flavor provided to it as %(flavor)s and the default changemail
    script uses it.
  * don't allow the same label to appear twice in sequence in a version

Changes in 0.14.10:
  * FlavorMap sense wasn't set right for base instruction set

Changes in 0.14.9:
  * Shadow Branch objects didn't return parent branches properly. This
    caused incorrect pathId's to show up on cook on shallow shadows.
  * Reworked the code which looks up pathIds to take advantage of a new
    server call (getPackageBranchPathIds) which is faster and looks on
    both the full branch and full parent branches.
  * The Apache repository server now allows mixed ssl and normal requests.
  * Added forceSSL option to apache repository server configuration.
  * The network client code now supports accessing servers over https.
  * Proper salts are used for user passwords.
  * The default value for macros.optflags is "-O2" again, instead of
    an empty string.
  * The http handler in the conary server now sends back proper error
    codes in the case of an authentication error.

Changes in 0.14.8:
  * Fixed bug where streams for commits on distributed branches didn't always
    get set properly
  * reworked findTrove() in repository to return (name, version, flavor)
    tuples instead of full troves
  * Split conary.1 into conary.1 and cvc.1
  * Allow cvc cook trove=<version>
  * remove --target-branch cook option
  * added default :devellib component for architecture-specific devel bits,
    made all files with an architecture-specific multilib path that are
    not in :devellib go into :lib instead of having many of them fall into
    :runtime

Changes in 0.14.7:
  * ELF libraries with sonames that have paths in them are now handled
    sanely, by removing the path (and complaining...)
  * split march into targetArch and unameArch -- requires a new distro-release
  * rework command line arguments to shadow and branch to match how versions
    are normally specified, and allow a flavor specificatoin
  * added --sources to branch and shadow commands

Changes in 0.14.6:
  * fix for generating changesets between repositories
  * policies that look at shared libraries are now multilib-aware,
    fixing shared library permissions and dependency provision
  * autosources didn't work when committing across a shadow

Changes in 0.14.5:
  * allow groups to contain troves with conflicting flavors
  * make repository-side change set caching less buggy
  * fix config files changing to symlinks
  * allow duplicate items to be specified for erase and update
  * changeset command allows flavors to be specified
  * repquery --info shows trove flavor
  * fixed bug with not matching base instruction set flavor

Changes in 0.14.4:
  * several bugs in the 'cvc update' code paths have been fixed
    - it no longer retrieves autosource sources
    - the CONARY file now gets populated entries for autosource files
    - the fileids in CONARY files are now correct after an update
  * several bugs in error handling have been fixed
  * several docstrings have been fixed
  * packagepolicy now automatically adds usermode:runtime requirement to files
    that are dangling symlinks to consolehelper
  * the templating engine for the web interface to the server has been
    changed to kid; kid and elementtree are now required to run a server.
  * the web interface now supports limited editing of ACLs
  * the server now only supports protocol version 26 (it was a mistake
    to leave in support for 24 and 25)
  * old code that supported ancient protocol versions has been
    removed from the server
  * recipes loaded from within recipes follow the label= argument if
    it is given

Changes in 0.14.3:
  * Fixed usage message to no longer print 1 at bottom; improved option
    handling error messages
  * Fixed versions when branching from a shadow
  * The lookaside cache now fetches from the repository into the right
    location and with the right permissions, and fetches manually-added
    as well as automatically-added sources.
  * In recipes, addSource can now take dest='/path/to/file'
  * Change %(servicedir)s location from /var to /srv

Changes in 0.14.2:
  * contents are now stored as diffs when either the new file or the
    old file is empty
  * diffs of numeric streams can now express a change to the value of
    None

Changes in 0.14.1:
  * fixed a typo in lookaside.py that prevented commits from working
  * added a descriptive exception message when fileids in your database
    do not match the fileids in the repository

Changes in 0.14.0
  * added ability for changesets to ignore unknown fields in some places
    (making changesets somewhat less brittle)
  * fixed bug in source handling with non-recipe files in the local directory
  * added framework for generic trove information
  * checkout no longer pulls all sources from the repository
  * used new trove info framework to store the source trove, build time,
    total file size, and version of conary used when building binary
    troves.
  * lib/elf.c no longer uses mmap to read elf files.  Some architectures
    may have elf structures on disk that are not naturally aligned, and
    using mmap to read them won't work.
  * the repository code now uses a 30 second timeout when attempting to
    access the database
  * Have architectures control their march values in the architecture
    config files.
  * add Arch.getCurrentArch() to get the major architecture that is in use
    during a build

Changes in 0.13.3
  * added ability for a contents log file (makes syncing much easier)
  * file tags weren't used on updates
  * "description update" tag action replaced with "handler update"
    (which gets called when either the tag description or the tag handler gets
    updated)
  * "description preremove" tag action replaced with "handler preremove"
  * sources get committed automatically

Changes in 0.13.2
  * reworked use.py code almost entirely.
  * added /etc/conary/arch directory to contain architecture definition files;
    changed /etc/conary/use files to contain more information about how
    flags are used when building.  Flag definitions are no longer in use.py.
  * fixed buildFlavor so that it affects cooking packages as well as
    determining troves to include when cooking a group
  * changed --noclean to --no-clean to be in line with the rest of the
    options; documented it
  * removed Use.foo and Flags.foo options from conary config files.  Macros.foo
    is still there.  Added --use-flavor option to cvc cook which takes a flavor
    and overrides the build flavor while cooking.
  * groups now take flavor strings to determine the flavor of a trove to
    include, not flag sets.
  * dependencies resolution is flavor sensitive now (and uses flavor
    affinity)
  * added trove version/release number to dependency messages
  * renamed classes and methods in versions.py to match current terminology

Changes in 0.13.1
  * repquery wasn't filtering by flavor properly (exposed by a bug fix
    in 0.13.0)

Changes in 0.13.0
  * removed importrpm.py
  * diffs between a file object that has a non-empty provides or requires
    to a file object that has an empty provides or requires are now properly
    generated and applied.
  * added checks to validate merged file objects against the fileIds
    in the changeset
  * implemented shadows
  * framework for redirects in place
  * removed (unused) parentId field from Branches repository table

Changes in 0.12.5
  * reworked dependency resolution a bit for a big speedup in the server
  * moved destdir to %(builddir)s/_ROOT_
  * made macros.destdir available during the unpacking of sources
  * source commands (r.addAction, etc.), if given absolute paths for
    their dir keywords, will perform their actions in the destdir instead
    of the builddir
  * most build commands (r.Make, r.Create, etc.), will work in either builddir
    or destdir, depending on whether they are given relative or absolute
    paths
  * add dir keyword for r.Run
  * include /usr/bin/rpm2cpio

Changes in 0.12.4
  * set more arch flags for x86 and x86_64
  * troves can have multiple instruction set flavors now
  * flipped around use: and is: sections of flavor strings
  * Version and Branch object completely separated

Changes in 0.12.3
  * conary verify updated to new API so that it works again
  * conary q (with no arguments) works again

Changes in 0.12.2
  * added getTroveVersionsByBranch
  * make better use of _mergeQueryResults
  * moved version affinity into findTrove from ConaryClient
  * fixed branch affinity so that it's actually branch affinity instead of
    label affinity
  * rdiff changes for 0.12.0 broke negative numbers for oldVersion
  * rdiff diff'd based on label instead of branch
  * update has flavor affinity now
  * flavors can now be specified on the command line for update, erase
    repquery, and query
  * unspecified flavor flags got scores of zero, which was wrong
  * added python code for flavor scoring (useful for the client)
  * repository queries didn't work properly when looking for multiple flavors
    of a single version
  * fix for updating multiple flavors of a single version of a trove
    simultaneously
  * reworked getTroveVersionList and getAllTroveVersions for per-trove
    flavor filtering

Changes in 0.12.1
  * repquery and query always showed dependency information
  * getTroveLeavesByBranch did extra demarshalling of the flavor
  * repquery didn't deal with nonexistant troves well
  * dependency failures on erase didn't reassemble dependency flags properly
  * fixed bug in dependency sets creation which caused dependency flags
    to get mangled
  * added a check to prevent mangled flags from getting committed

Changes in 0.12.0
  * document config command, and display supplied macro/use/arch information
    in output
  * repository acl's work for almost everything
  * anonymous access must be explicitly enabled by creating an acl for
    user 'anonymous' with password 'anonymous'
  * server side flavor scoring used
  * queries reworked for flavor matching

Changes in 0.11.10.1
  * move to python2.4
  * repository caching (which isn't used yet) didn't track the recurse flag

Changes in 0.11.10
  * changed flavor tracking when loadRecipe() is used to only track
    flavors in loaded recipes that are superclasses of the recipe
    class in the loading recipe.  (e.g. loading python.recipe to get
    the distribution python version will not add all of the python
    recipe's flavor information to the loading recipe class, as long
    as the loading recipe does not subclass the Python class.)
  * add conary verify command for comparing the local system's state to
    the state it was in at install time
  * when a trove is installed for the first time, it comes from a single
    repository
  * didn't handle file types changing on update
  * fixed problem assigning depNums
  * components disappearing from troves caused problems in relative changesets
  * files moving from removed troves in changesets caused update to fail

Changes in 0.11.9
  * change the order of permissions setting (chmod after chown)
    because some versions of the Linux kernel remove setuid/gid bits
    when setting ownership to root

Changes in 0.11.8
  * work around a python bug w/ fdopen() resetting file permissions
  * r.Replace() as an alternative to r.Run("sed -i '...' file")
  * Policy enforcing UTF-8 filenames
  * r.macros.tagdatadir as a standard place to put data just for taghandlers

Changes in 0.11.7
  * changed server.py to take extra config files via --config-file instead
    of as an extra argument
  * extra config files (specified with --config-file) were ignored if they
    didn't exist; issue an error message now
  * Added r.ConsoleHelper() for recipes
  * PAM configuration files shouldn't have paths to modules by default,
    so we remove what used to be the standard path
  * changed repository user authentication to use user groups (currently
    one per user)
  * added password salt
  * restructured repository a bit
  * removed lots of unused code from FilesystemRepository

Changes in 0.11.6
  * branches are created as changesets now instead of as a protocol call
  * merged authdb into primary repository
  * fix for rdiff (broken by flavor rework in 0.11.5)

Changes in 0.11.5
  * Internals reworked to eliminate flavor of None in favor of empty flavor
  * Added (currently unused) code to parse command line flavor specifications
  * static libraries (.a files) get proper flavors now
  * Handle attempts to update already installed troves from absolute
    change sets

Changes in 0.11.4
  * all components built from a single recipe share a common flavor
  * loadRecipe's label= keyword argument can actually take a label
    as well as a hostname

Changes in 0.11.3:
  * optimized a sqlite update statement to use indexed columns
  * added --test to update and erase
  * dependency check didn't handle new components providing the same
    items as old components (broken by 0.11.1 performance enhancements)

Changes in 0.11.2:
  * standalone server was broken by --add-user changes in 0.11.1
  * dependency check no longer allows packages being removed to cause
    dependency failures
  * changed how dependencies are frozen to make the order deterministic
    (so fileId's don't change around)
  * added a database version to the database schema

Changes in 0.11.1:
  * erasing troves enforces dependencies -- this requires a database
    conversion (run the conary-add-filedeps script which fixed the
    conversion to 0.11.0 after updating conary)
  * reworked dependency queries to take advantage of indices for much
    better performance
  * add --add-user to server.py for creating the authdb

Changes in 0.11.0:
  * massive rework of fileId mechanism to allow better flavor support
  * added columns to dependency tables to allow erase dependency checks
    (which are not yet implemented)
  * enabled trove requirements
  * added cvcdesc and the 'describe' command to cvc to generate
    and use metadata XML files.
  * getMetadata follows the branch structure up until it finds metadata
    for the trove.
  * changed getFileContents() to not need trove name or trove version
  * byte-compiled emacs lisp files are transient, like python
    byte-compiled files
  * addSource recipe action now can take a mode= keyword argument
  * cook now enforces having no dash characters in version numbers
  * files are explicitly disallowed from depending on groups, packages,
    or filesets; the only trove dependency that a file or component
    can have is on a component.  Only filesets can depend on filesets.

Changes in 0.10.11:
  * reworked how absolute change sets get converted to relative change
    sets for better efficiency
  * chained dependency resolution caused duplicate troves in the final
    changeset (and a lot of extra work)
  * added --config to stand alone repository
  * source flag wasn't set properly for newly added non-text files
  * flavor information is now printed by "conary query" when multiple
    flavors of the same version of a trove are installed
  * "conary repquery --all" flavor output formatting has been improved

Changes in 0.10.10:
  * changesets get downloaded into a single (meta) file instead of lots
    of separate files
  * fix several bugs in the freshmeat record parsing
  * add a freshmeat project page URL to the metadata by default
  * add a "source" item to metadata
  * the server implementation of troveNames() was horrible
  * enabled file dependencies

Changes in 0.10.9:
  * fixed some authorization issues with the xml-rpc repository interface
  * the web management interface for the repository works now; see
    http://wiki.specifix.com/ConaryConversion for information on how
    to convert existing authdb's to support this
  * fixed a bug with distributed branches
  * users can change their passwords through the repository's web api
  * improved logic apachehooks use to find top level URL
  * fixed bug in server side repository resolution

Changes in 0.10.8:
  * changed iterAllTroves() to troveNames(), which searches a single
    label instead of the whole repository
  * reworked http authentication and CGI request handling and added the
    beginning of a web interface to the repository for user administration
    and metadata management.

Changes in 0.10.7:
  * dependency sql code reworked to use temporary tables
  * new macro called "servicedir" that defines the location for
    service data (%(servicedir)s{ftp,http,etc})
  * added busy wait to sqlite3 python binding when executing SQL
    statements on a busy database

Changes in 0.10.6:
  * Lots of bug fixes for distributed branching
  * Some code rearrangement
  * The start of metadata support code is now included

Changes in 0.10.5:
  * The local database is used for fetching file information (but not
    contents), reducing network traffic when creating change sets
    across repositories.
  * Update works on troves which were locally cooked or emerged
  * Internal changes to move toward getFileContents() working in batches
    rather then on individual files. For now this prevents the repository
    from copying files between the content store and /tmp to serve them.
  * Arch flags are now included in flavors
  * Emerge follows the installLabelPath instead of the buildLabel
  * The extended debugger has been extensively modified
  * Conary can handle filenames with '%' in them
  * The showcs command has been significantly updated, and the updates
    are documented in the conary.1 manpage
  * New syntax for flags distinguishes requirements from "optimized for";
    see http://wiki.specifix.com/FlavorRankSpec

Changes in 0.10.4:
  * Bug fixes for updating from absolute change sets (which basically
    just didn't work for troves which contained config files)
  * Bug fixes for distributed branching
  * The database is used for fetching trove information (but not yet
    file information) when the client constructs change sets across
    distributed branches
  * various other bug fixes

Changes in 0.10.3:
  * this version introduces changes to the network protocol for
    obtaining file contents and changeset generation. The client
    protocol version number has increased, so version 0.10.3 can only
    communicate with servers running the server from 0.10.3. The
    server remains backward compatible with older clients.
  * a warning message is now displayed when the user attempts to
    create a branch that already exists on a trove.
  * the correct trove names are displayed when automatically resolving
    dependencies
  * packages no longer get the union of all the dependency information
    of the components they contain.  This information would have to be
    recalculated if a user installed a package then removed a
    component afterward.
  * a package policy check was added to reject any world-writable
    executable file.
  * r.TagSpec('tagname', exceptions='filter') now overrides a match by
    another r.TagSpec('tagname', 'filter')
  * more changes to metadata interface
  * various other bug fixes and improvements

Changes in 0.10.2:
  * the repository code is now included in the main conary source
    archive
  * "conary showchangeset" produces a more user-friendly output
  * large responses from the repository server are now compressed
  * the protocol for getFileContents() changed to take a fileId
    instead of the file's path.  The repository code can still handle
    old requests, but the client code now requires the latest
    repository code.
  * bug fixes

Changes in 0.10.1:
  * when applying a changeset, dependency failures are resolved by
    querying servers in the installLabelPath
  * troves that satisfy a dependency can automatically be added to a
    transaction.  This behavior is controlled by the "autoResolve"
    variable in conaryrc or the "--resolve" command line option to
    "conary update"
  * dependency resolution is calculated recursively.  To limit the
    recursion depth to check only first order dependencies, a
    "--no-deps-recurse" option has been added to "conary update"
  * "conary repquery" now takes a "--deps" argument, which prints the
    Requires and Provides information for the trove that is being
    queried.
  * changes have been made to the build side of Conary to facilitate
    building recipes that use cross compilers
  * symlinks now get the appropriate ownership set when they are
    restored
  * groups can now specify which flavor of a trove to include
  * repository queries that don't need file information no longer ask
    the repository for files.
  * various bug fixes and cleanups

Changes in 0.10.0:
  * dependency checking is now performed before changesets are
    applied.  This uses new tables in the local system's database.
    If you are using a database created by a version of Conary older
    than 0.10.0, it must be converted before it can be used.  See:
      http://wiki.specifix.com/ConaryConversion
    for details
  * Shared library dependency information in changesets is now stored
    in a different format.  This means that repositories that use old
    versions of Conary will be unable to give valid changesets to
    Conary 0.10.0 or later.  Therefore, the protocol version number has
    been increased.
  * --no-deps argument added
  * "cvc co" is now a synonym for "cvc checkout"

Changes in 0.9.6:
  * dependency enforcement infrastructure has been added (the code is
    currently disabled)
  * bug fixes
    * applying a changeset that un-hardlinks files now works
    * conary rq [trove] --info now works
    * running "conary update [trove]" when more than one flavor of
      [trove] exists no longer tracebacks.  It installs both flavors
      of the trove (which is not always the desired behavior - this
      will be addressed later)
    * only files with execute permissions are checked for
      #!interpreter.
    * "conary rq [trove] --ls" no longer tracebacks when [trove]
      exists in more than one repository
    * various code cleanups

Changes in 0.9.5:
  * new methods for specifying dependency information in recipes have
    been added
  * #! interpreters get added as dependencies
  * local flag overrides now work
  * cvc cook --resume can be used multiple times
  * conary invokes gpg with --no-options to avoid creating or using
    ~/.gnupg

Changes in 0.9.4:
  * fixes to cvc annotate
  * flavors and dependency generation code has been refactored to be
    policy based
  * better error handling when invalid changeset files are given to
    conary
  * minor code cleanups

Changes in 0.9.3:
  * New "cvc annotate" feature
  * Man page updates
  * Changesets which remove a file and replace it now apply correctly.
  * "cvc update" no longer complains and fails to update the CONARY
    state file properly  when ownerships differ
  * FileId generation now looks for previous versions of all the
    packages that have just been created, not just the name of the
    recipe.
  * Cooking as root is no longer allowed
  * Miscellaneous bug fixes.

Changes in 0.9.2:
 * Bug fixes:
   * Applying changesets that have more than one hard link groups
     sharing the same contents sha1 works now.
 * Build changes:
   * Recipes can now create new top level packages.

Changes in 0.9.1:
 * Bug fixes:
   * Applying a changeset that has a flavor which is a superset of the
     previous version's flavor now works.
   * Parsing optional arguments to command line parameters that appear as
     the last thing on the command line works
 * Build changes:
   * Package policy now checks to ensure that files in /etc/cron.*/*
     are executable
 * Update changes:
   * Conary no longer complains if a transient file has been modified
     on disk but no longer exists in a new version of a component.
 * Miscellaneous changes:
   * Version 1 on-disk changeset file support has been removed.

Changes in 0.9.0:
 * protocol versioning is much more granular now allowing for backwards
   compatible versions of functions
 * changeset command now generates changesets for multiple troves spread
   across multiple repositories
 * change sets are transferred as a set of independent change sets now
   (laying the groundwork for repository change set caching, with which
   this version will work just fine)

Changes in 0.8.3:
 * Man page updates.
 * The "conary query" command now accepts multiple arguments for
   troves and paths
 * Fixed "conary erase" command which was broken in 0.8.2

Changes in 0.8.2:
 * You can now install multiple troves at once (even a combination of
   changeset files and troves from repositories), and the entire
   action is recorded in a single rollback (this required a change in
   command-line arguments for updating troves).
 * The beginnings of support for searching multiple repositories
 * Miscellaneous code cleanup and bug fixes.

Changes in 0.8.1:
 * The source code has been re-arranged for easier maintenance, and
   conary has been split into two programs: conary and cvc.
 * Better error messages and debugging tracebacks

Changes in 0.8.0:
 * A new changeset format supports hard links but requires staged update.
 * The new changeset format also collapses duplicate contents even
   when hardlinks are not used.
 * By default, rc?.d/{K,S}* symlinks are no longer packaged. The
   chkconfig program is relied on to create them at package
   install/update time. Init scripts are explicitly required to
   support the chkconfig protocol by default
 * Improved error messages
 * Several bug fixes.

Changes in 0.7.7:
 * Extended debugger saves and emails
 * Tracebacks now include arguments and locals
 * More size optimizations were made when applying changesets
 * Applying absolute changesets when a trove is already installed is
   now much more efficient than it was
 * Self-referential symlinks raise a packaging exception.
 * Several bugs fixes.

Changes in 0.7.6:
 * Installation
   * Hardlink handling
   * enhanced debugging capabilities (including saving a debugging
     state file to enable remote debugging)

   * using binary file ids and iterators for significant memory savings
   * and runtime support for the x86.x86_64 sub-architecture
 * Cooking
   * more robust handling of the --resume option
   * policy normalization of where app-defaults files go.

Changes in 0.7.5:
 * Hard links are implemented (but not yet enabled, in order to
   preserve changeset compatibility for now).
 * Several bugs have been fixed for installing and cooking.

Changes in 0.7.4:
 * Fileids are now stored and transmitted in binary rather than
   encoded.
 * Better handling of multiple versions of packages/troves installed
   at the same time
 * Missing file handling improvements
 * Recipe inheritance is now possible between repositories
 * Enhanced Interrupted builds
 * The dynamic tag protocol was slightly modified
 * Added Arch.x86.amd64 and Arch.x86.em64t
 * several bugs fixes

Changes in 0.7.0:
 * sqlite3 is used for the database
 * better handling of multiple packages with the same name installed at once.

Changes in 0.6.6:
 * repository protocol update
 * changeset format update
 * added the ability to resume halted local builds
 * added the ability to easily package build-time tests to run at
   install time to qualify new/changed environments
 * better handling of packaged .pyc/.pyo files
 * better shared library handling
 * improved inline documentation
 * optimizations for both space and time
 * numerous bugfixes<|MERGE_RESOLUTION|>--- conflicted
+++ resolved
@@ -1,12 +1,4 @@
 Changes in @NEW@:
-<<<<<<< HEAD
-=======
-  o Build Changes:
-    * The SubscriptionLogWriter (CNY-2622) sometimes caused builds
-      to fail.  This issue has been resolved. (CNY-2717)
-
-Changes in 1.2.22:
->>>>>>> 6f32211b
   o Build Changes:
     * Conary now warns about some possibly unused build requirements.
       This requires conary-policy 1.0.16 or later. (CNY-2232)
@@ -15,6 +7,8 @@
     * Loaded recipe modules are no longer tracked in sys.modules
     * The source components needed to build everything in a group can
       now be found when the group uses searchPaths. (CNY-2710)
+    * The SubscriptionLogWriter (CNY-2622) sometimes caused builds
+      to fail.  This issue has been resolved. (CNY-2717)
 
   o Client Changes:
     * Conary will now re-read /etc/resolv.conf if an error occurs when
