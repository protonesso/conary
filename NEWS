--- conflicted
+++ resolved
@@ -4,17 +4,13 @@
       for python dependencies on 64-bit systems has been fixed.
       (CNY-2091)
     * The addGitSnapshot() source action is added. (CNY-1965)
-<<<<<<< HEAD
-  o Client Changes:
-    * Promote and clone callbacks are more verbose. (CNY-2063)
-=======
     * Cooking derived packages no longer warns about their
       experimental state. (CNY-2092)
 
   o Client Changes:
     * The Conary client is now less aggressive in sending keepalive
       packets with long-running requests. (CNY-2104)
->>>>>>> 82e53785
+    * Promote and clone callbacks are more verbose. (CNY-2063)
 
   o Bug Fixes:
     * Schema migration for the Latest table now correctly handles
