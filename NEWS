Changes in @NEW@:
<<<<<<< HEAD
  o Bug Fixes:
    * When x86_64 is specified and a biarch package is available, conary
      will mention the biarch as an alternative flavor instead of the x86 one.
    * Derived packages will now work on x86_64 systems even if a biarch 
      flavor is specified. (CNY-2494)
    * Signatures of unexpected type on subkeys are now ignored. (CNY-2490)

Changes in 2.0.5:
=======
  o Build Changes:
    * Java dependencies for classes that are not dependency complete
      are now automatically disabled. To re-enable them, the missing
      dependencies should be added as buildRequires. (CNY-2175)

  o Bug Fixes:
    * A minor bug in the display of the password prompt has been fixed.
      (CNY-2497)

  o Other changes:
    * The file EULA_Conary.txt has been added to clarify that Conary
      is available under two licenses, and to state the conditions
      under which the two licenses apply.

Changes in 1.2.16:
>>>>>>> 50b2cc06
  o Client Changes:
    * Conary now attempts to provide hints about flavor combinations that would
      work if it cannot find a flavor that matches your exact request 
      (CNY-1920).
    * The rollback API now raises a RollbackError instead of returning
      non-zero on errors. (CNY-1643)

  o Build Changes:
    * When file conflicts occur while cooking groups, the deps that
      caused a package to be pulled in are listed. (CNY-2308)
    * Config policy will automatically append a newline to non-binary files.
      Files that are marked as Config and appear to be binary will
      continue to trigger an error as they have previously. (CNY-2422)
    * Perl requirements that are not present on the system or provided by
      the package being built are dropped. (CNY-2180)
    * Two expansion functions have been introduced to package recipes:
      r.glob and r.regexp. These functions return an object that can be
      substituted for any API parameter that calls for a string based
      regexp or glob. (CNY-2222)
    * Group recipe actions like "r.addAll" and "r.addCopy" now record
      the version of the group that is being copied from into the newly
      created group. (CNY-2359)
    * Add code to display new-style metadata through rq, q, and showchangeset,
      as well as propagate that metadata via cooking, promoting, shadowing,
      and committing source packages.  Entering this metadata must still 
      be done through scripts.  (CNY-1808)
    * Added a hook that allows build requirements to be overridden by
      rMake. (CNY-2427)
    * Build actions that don't match anything (r.Move, r.Copy etc) will
      now log exactly what they were trying to do. (CNY-2216)

  o Bug Fixes:
    * Conary no longer tracebacks when building a package that contains 
      a pkgconfig reference to a file in the current package that is in a
      symlinked directory. (CNY-2455)
    * The order in which configuration files are read when a glob was
      passed to includeConfigFile is now deterministic. (CNY-2483)

  o Server Changes:
    * Roles that have the mirror flag set no longer assume anonymous
      fallback for trove access authentication (CNY-2473)

Changes in 2.0.4:
  o Bug Fixes:
    * Moving an unmodified shadow to tip via cvc promote no longer causes
      an error. (CNY-2441)
    * Recipes using addSvnSnapshot no longer modify the conary
      configuration object's tmpDir setting (CNY-2401)
    * Fixed a rare bug in which dependency resolution would fail when
      a dependency that used to be provided by one installed package
      is now provided by two new packages. (CNY-2459)

  o Client Changes:
    * Conary will now use the proxy settings stored in its local
      configuration when loading remote configuration files. (CNY-2363)
    * PGP keys having some self signatures that fail to pass are
      no longer failing, as long as at least one self signature passes.
      (CNY-2439)
    * The client enforces the trust model using the internal
      implementation of OpenPGP. (CNY-1895)

  o Build Changes:
    * Policies that move files in destdir now track path changes they
      make so that files will end up in the correct package or component
      after being moved, when "package=" or "component=" has been used
      in a build action. (CNY-1679)

Changes in 2.0.3:
  o Build Changes:
    * PGP version 3 keys are now supported for verification of
      package signatures. According to RFC4880, version 3 keys are
      deprecated. (CNY-2420)
    * Superclasses are now loaded from the filesystem. Superclasses
      can now be cooked. Doing so will make a changeset that installs
      the recipe itself on the filesystem. (CNY-983)
    * When building packages, Conary now reads /etc/ld.so.conf.d/*.conf
      files to determine whether to include the path in the dependency.
      (CNY-2433)
    * The /etc/ld.so.conf.d/*.conf handling added to Conary 1.2.13
      introduced a bug that could erase necessary entries from
      ld.so.conf in some circumstances.  This bug has been
      resolved. (CNY-2440)
    * Spaces in URLs are now automatically escaped. (CNY-2389)
    * The Requires() policy now inspects Lib: and Lib.private:
      pkg-config keywords in .pc files to find library files, and
      where it finds them, it adds appropriate Conary trove
      requirements to the .pc files. (CNY-2370)

  o Client Changes:
    * The implementation of the util.mkdirChain function has been
      changed to no longer use exceptions internally to signal that the
      directory already exists. Raising exceptions is a relatively
      expensive operation that slows down the data store. Exceptions are
      still used internally in the very infrequent case of intermediate
      directories not existing. (CNY-2405)
    * Conary will not downgrade packages if no version is specified by
      the user, but, due to an out of date mirror or other reasons, the
      update available for a package is older than the currently
      installed package. (CNY-2402)
    * Conary now recognizes /etc/ld.so.conf.d/*.conf files, adding an
      include line to /etc/ld.so.conf if they exist, and does not add
      new duplicate entries to /etc/ld.so.conf for directories already
      specified in /etc/ld.so.conf.d/*.conf files. (CNY-2432)
    * A getDatabase() method has been added to the ConaryClient class.
      This method returns the local system database object. Code that
      needs to query the local system database should use this method
      to obtain the database object. (CNY-2316)

  o Bug Fixes:
    * A bug that caused an unhandled exception when adding a new role
      in the Conary repository web interface has been fixed.

Changes in 2.0.2:
  o Build Changes:
    * PGP version 2 signatures are now properly parsed. Version 2
      signatures are documented in the outdated RFC1991 and are
      considered deprecated, but some PGP keys contain them.
      (CNY-2417)

Changes in 2.0.1:
  o Build Changes:
    * The Requires() policy now inspects Lib: and Lib.private:
      pkg-config keywords in .pc files to find library files, and
      where it finds them, it adds appropriate Conary trove
      requirements to the .pc files. (CNY-2370)

  o Bug Fixes:
    * An update bug that could result in a trove integrity error has
      been fixed. The issue would occur when updating packages where,
      for some files, the only changes are to file versions. (CNY-2403)

Changes in 2.0.0:
  o Major Changes:
    * The way Conary handles architecture flavors has been changed,
      primarily for better support for multilib systems that support
      having both 32-bit and 64-bit packages installed.
    * The Conary repository Access Control List capabilities have been
      significantly upgraded to support per-trove ACLs. Trove
      permissions are cached and recalculated whenever the ACLs change
      or new troves are added to the repository, for better scaling
      and fast changeset retrieval.
    * All dependencies on the GnuPG "gpg" program have been removed;
      Conary now implements the required OpenPGP functionality
      internally.

  o Optimizations:
    * Conary 2.0 is significantly faster for many repository commit
      operations.  Some "cvc promote" operations, in particular,
      have a 200% performance improvement.  Some group commit
      operations are 75% faster.  Creating a new shadow can be as much
      as 100% faster.  Details of some of the changes that provide
      the improvement are below.
    * Committing to repositories has been reworked to pull all
      modified streams from the repository or database with one
      query. (CNY-2053)
    * Unchanged stream sets now return None on diff.  This prevents
      the Conary repository from having to do unnecessary work to
      retrieve the "old" version of a stream and apply a diff when
      nothing actually changed.
    * Unchanged file streams are now 2-byte, backwards compatible,
      sequences instead of more complex representations of "nothing
      changed".
    * The commit code (both client and server) recognizes unchanged
      files and does not merge stream sets for them.
    * Distributed changeset creation no longer recompresses file
      contents.
    * "cvc promote" no longer recompresses non-config files during
      changeset assembly. (CNY-2202)
    * "cvc promote" now gets file contents and streams from changesets
      when a lot of them are needed from the same trove. (CNY-2202)
    * Changesets that represent a "cvc promote" operation have been
      changed to be relative to either the source of the promote (if
      promoting within a server) or to the current version on the
      target. (CNY-2202)
    * The "cvc shadow" command now commits relative changesets when
      the shadow is made to the same repository as the original trove.
    * The Conary client now tries to perform update jobs as close to
      updateThreshold (without going over) as practical for a
      noticeable performance improvement. (CNY-2283)
    * Committing changesets to the repository has been modified to
      check for files which don't have contents available (during a
      promote or shadow, for example) with one SQL query. Previously,
      a single SQL query was used to check for each file. (CNY-2053)

  o Build Changes:
    * Conary will now ignore flavoring and requirements from ELF
      libraries that are built for architectures other than the
      architecture that is being built for.  This avoids a common
      problem where a single extra (unused) sparc file library
      causes an entire package to be flavored to be installed on
      systems that support both x86 and sparc instruction sets,
      as that configuration is not meaningful. (CNY-1717)
    * The rarely used "cvc describe" command line interface has been
      removed. (CNY-2357)
    * The rarely used "cvcdesc" script has been removed. (CNY-2357)
    * Spaces in URLs provided in source actions such as addArchive
      are now automatically escaped to make them legal URLs. (CNY-2389)
    * The "cvc promote" command now uses the labels and branches
      specified in the "from" section of any promote as the place to
      search for packages (CNY-2235).
    * The PackageSpec documentation incorrectly stated that you could
      pass both package and component information to it; this has
      been corrected to properly redirect to ComponentSpec for this
      usage. (CNY-2387)

  o Client Changes:
    * The "getTroveLatestByLabel" client-side call has been added.
    * Most repository exceptions are demarshalled using logic in the
      exception class itself rather than in a large if/elif block.
      (CNY-747)
    * The "troveNames" and "troveNamesByServer" methods now accept a
      "troveTypes" argument, and by default return only troves that
      are present. (CNY-1838)
    * The mirror client supports a --fast-sync flag which will only
      scan for new troves in the source and skip the time-expensive
      scans for changed trove info records. (CNY-1756)
    * The mirror client supports a --absolute flag which will make it
      use only absolute changesets to mirror content. (CNY-1755)
    * The rollback stack code has been split into a separate class.
      (CNY-2061)
    * A new "conary rmrollback" command that removes old rollbacks has
      been added. (CNY-2061)
    * Rollback objects now have an "isLocal" method to tell whether
      applying that rollback will require repository access. (CNY-2077)
    * Conary now allows a biarch system to have one flavor that
      expresses both the x86 and x86_64 support. The flavorPreferences
      configuration option informs conary to prefer x86_64 packages.
      This change allows group building to automatically resolve x86
      packages. (CNY-525)
    * Conary no longer uses gnupg for OpenPGP key management. (CNY-2349)
    * Conary clients no longer send an absolute URI when talking
      directly to a repository server. (CNY-2324)
    * Many repository permission handling methods have been renamed
      for consistency. For a complete list, see doc/PROTOCOL.versions
      in the Conary source code. (CNY-2298)
    * Setting/resetting the admin field permission is now handled by the
      setUserGroupIsAdmin() call instead of addAcl/editAcl. (CNY-1782)

  o Server Changes:
    * The scoring for target flavor sets has been fixed. (CNY-1539)
    * The (unimplemented) concept of caps for permissions has been
      removed.
    * Server methods have been decorated with the
      @requireClientProtocol decorator.
    * The "usergroups" term has been replaced with "roles" in the
      repository web user interface. (CNY-1973)
    * Server exceptions have been reworked to have marshalling logic in
      the exception class instead of in a large if/elif block. (CNY-747)
    * Server exceptions are marshalled in the proxy layer now instead of
      in both the proxy and server layers.
    * When the repository database is locked, "RepositoryLocked"
      exceptions are now returned for all code paths. (CNY-1596)
    * The repository call log now tracks changeset cache misses. (CNY-1843)
    * Repositories no longer pass anonymous hints to the proxy layer.
      The hint has been False since Conary 1.1.29.
    * The "troveNames" method now filters by using the "troveTypes"
      argument. (CNY-1838)
    * The "getPackageBranchPathIds" method no longer requires access
      to the entire version history of a package; it returns the
      pathIds and fileIds for troves the user is allowed to
      see. Previously, an InsufficientPermission exception was raised
      if part of the version history of a package was not visible to
      the user. (CNY-2038)
    * The repository call log now records the time required to service
      the request. (CNY-2305)
    * A "serializeCommits" boolean server configuration option has been
      added.  This is best turned on for repositories used for development,
      but is unneeded for repositories that are mirrors. (CNY-2285)

  o Protocol Changes:
    * The XML-RPC protocol now allows passing keyword arguments for
      exceptions.  (CNY-747)
    * XML-RPC return values no longer include the "useAnonymous" flag.

Changes in 1.2.12:
  o Client Changes:
    * A getDatabase() method has been added to the ConaryClient class.
      This method returns the local system database object. Code that
      needs to query the local system database should use this method
      to obtain the database object. (CNY-2316)

  o Build Changes:
    * Spaces in URLs are now automatically escaped. (CNY-2389)
    * The Requires() policy now inspects Lib: and Lib.private:
      pkg-config keywords in .pc files to find library files, and
      where it finds them, it adds appropriate Conary trove
      requirements to the .pc files. (CNY-2370)

  o Bug Fixes:
    * The PackageSpec documentation incorrectly stated that you could
      pass both package and component information to it; this has
      been corrected to properly redirect to ComponentSpec for this
      usage. (CNY-2387)
    * An update bug that could result in a trove integrity error has
      been fixed. The issue would occur when updating packages where,
      for some files, the only changes are to file versions. (CNY-2403)

Changes in 1.2.11:
  o Client Changes:
    * The error message printed when Conary encounters an unhandled
      exception has been changed to reflect the fact that the common
      case is merely poor handling of the error condition, rather than
      another bug.  It has also been reformatted to display better in
      rITS. (CNY-2265)
    * The "conary-debug" script that collects information to help
      debug a crash has been enhanced to include the recently-added
      manifest file. (CNY-2338)

  o Build Changes:
    * PythonSetup synopsis now mentions the setupName keyword
      argument. (CNY-2360)
    * The conary.1 manual page now documents the purpose of the
      /etc/conary/components directory. (CNY-2361)
    * The clearBuildReqs() function now has a synonym called
      clearBuildRequires() and the clearCrossReqs() function now has a
      synonym called clearCrossRequires().  The old function names
      will be deprecated in the future. (CNY-834)

  o Bug Fixes:
    * When building groups, r.addCopy() now respects the groupName
      flag. (CNY-2345)
    * The searchPath parameter in group methods now works when it
      contains packages (before it worked only with labels). (CNY-2372)
    * A bug that was preventing users with colons in their passwords
      to use the web interface has been fixed. (CNY-2374)
    * Attempting to add entitlements for unknown entitlement classes
      now raises an UnknownEntitlementGroup exception. (CNY-2377)
    * Committing source packages that use shell-style brace and
      glob expansion in addPatch() can now be committed to a
      repository. (CNY-1152)

Changes in 1.2.10:
  o Client Changes:
    * The "conary verify" command no longer complains about files which
      have been removed with "conary remove". (CNY-950)
    * Local rollbacks for removals now store the original contents for
      modified config files. (CNY-2350)
    * Permission errors now list both the URL and the repository
      hostname. (CNY-2211)

  o Server Changes:
    * A new boolean server configuration option, serializeCommits,
      has been added to explicitly limit contention in certain cases.
      Successfully enabling it requires a minor schema update. (CNY-2285)
    * Servers in maintenance mode no longer return Internal Server
      Errors to GET requests from clients. (CNY-2229)

  o Build Changes:
    * The addPatch() source action honors shell-style brace and glob
      expansion when sourceDir is defined. (CNY-1152)
    * A new "cvc explain" command has been added. "cvc explain"
      displays the documentation for recipe methods.  For example,
      "cvc explain addSource" shows the on-line documentation for the
      addSource() source action. (CNY-2242)
    * The command line interface to cvc derive (added in Conary 1.2.8)
      has been changed.  It now derives onto your buildLabel by default,
      with a --target option to derive onto a different label.
      The cvc derive interface is subject to further change.

  o Bug Fixes:
    * A bug that caused an exception when inspecting ELF files with a
      standalone ABI has been fixed. (CNY-2333)
    * A bug that caused updates with group scripts to fail when run
      with the '--root' option with a trailing slash in the path has
      been fixed. (CNY-2348)
    * An issue related to file placeholders potentially being lost while
      rewriting rollback changesets has been fixed.

Changes in 1.2.9:
  o Documentation Changes:
    * The documentation strings for the update code have been revised
      to include the most common exceptions raised as part of
      prepareChangeSet and updateChangeSet. (CNY-1732)

  o Build Changes:
    * File level requirements provided by the same file are dropped.
      (CNY-2177)
    * Java dependencies that do not start with a valid TLD are now
      excluded. (CNY-2176)
    * The exceptDeps keyword parameter is now allowed for r.Provides(),
      analogously to r.Requires(). (CNY-1485)
    * The new sourceDir keyword parameter is now available for
      r.addSource(), r.addPatch(), and r.addArchive() to specify that
      the source is found within the maindir. (CNY-1439)
    * LD_LIBRARY_PATH is now set when calling bootstrapped python, in
      order to load the correct python libraries. (CNY-2319)
    * The :config component is built by file location, rather than
      from files marked as config files by the Config policy.
      This means that the configComponent configuration item no
      longer operates. (CNY-2256)

  o Client Changes:
    * A keepRequired config option has been added. This has the same
      effect as always setting the --keep-required flag on update.
      (CNY-569)
    * The error message for erased dependencies is now more explicit
      about what happened to the package that is no longer providing
      dependencies, and where the package with the missing dependencies
      came from. (CNY-2248)
    * We now record the current state of the database to a flat file
      after updates as an extreme recovery mechanism.  (CNY-1801)

  o Bug Fixes:
    * The "logcat" script no longer errors out if the log file is empty
      or contains None for entitlements. (CNY-2252)
    * Repositories running under Apache are now correctly displaying
      the real error when trying to generate the verbose traceback
      emails. (CNY-2320)
    * An update job that includes a critical update and an update to a
      group that includes a pre-update script will no longer run the
      script twice. (CNY-2325)
    * A bug that could cause incorrect SQLite database error messages
      has been fixed. (CNY-1840)

Changes in 1.2.8:
  o Client Changes:
    * Added the cvc derive command. (CNY-2237)
    * A new method, conary.conaryclient.getClient(), has been added to
      allow the creation of a conaryclient with configuration to match
      that would be used with a conary command line client. (CNY-1745)
    * Unhandled exceptions that are raised inside a progress callback
      no longer terminate the update process.  A warning is emitted
      and the update continues. (CNY-2304)

  o Internal Changes:
    * The Conary library now has a parallel implementation to gpg
      for the trust algorithm. (CNY-1988)

  o Bug Fixes:
    * A problem occurring when updating troves sharing a large
      number of identical files has been fixed. (CNY-2273)
    * Repository traceback emails are now more verbose. (CNY-2287)
    * Methods starting with two underscore characters are considered
      internal and are no longer passed to the XML-RPC library for
      marshaling. (CNY-2289)
    * It is now possible to clone a group that contains references to
      both a cloned package and the version that the cloned package
      originated from. (CNY-2302)
    * When data from stdin is provided to a taghandler, but the
      taghandler is missing or fails to read some or all of the data,
      it will no longer result in a database locked error. (CNY-2257)
    * Conary no longer exits with an unhandled exception if /tmp does
      not exist when attempting to run a trove script (e.g., group
      pre/post scripts). (CNY-2303)

  o Client Changes:
    * Added cvc derive as a client-side call (CNY-2237)
    * A new method, conary.conaryclient.getClient(), has been added to
      allow the creation of a conaryclient with configuration to match
      that would be used with a conary command line client. (CNY-1745)
    * CONARY_CLIENT_LOG environment variable can now specify a path for
      a log of all of the repository calls made by the client (use logcat
      to view it) (CNY-2313)

Changes in 1.2.7:

  o Build Changes:
    * The cvc command now prints out the most recent log message from
      the underlying source code control system when creating new
      snapshot archives. (CNY-1778)
    * Conary now has support for cmake, using the r.CMake() build
      action in recipes. (CNY-1321)

  o Bug Fixes:
    * Fixed a traceback that would occur when a component doesn't exist
      even though its containing package does. (CNY-2213)
    * Cloning with --default-only no longer removes references to
      components of packages that are not being cloned. (CNY-2226)
    * A bug that prevented "cvc cook" from being able to look up path
      IDs if a component of the package being built was missing from
      the repository has been fixed. (CNY-2250)
    * PGP keys using unknown string-to-key specifiers (as generated by
      "gpg --export-secret-subkeys" for the corresponding secret key)
      are no longer producing an error when iterating through the
      keyring. (CNY-2258)
    * Embedded signatures in secret subkeys now use the public key's
      cryptographic key, which does not require a passphrase to
      be decoded. (CNY-2224)

Changes in 1.2.6:
  o Build Changes:
    * When cooking packages or groups, conary now displays the methods
      that are called. It also displays the methods that are unused,
      making it easier to see if a function from a superclass has been
      left out. (CNY-2193)

  o Bug Fixes:
    * Use of macros in the r.Link() build action worked only in limited
      cases. (CNY-2209)

  o Client Changes:
    * Mirror mode now includes full file streams in changesets, instead
      of differential streams. (CNY-2210)

Changes in 1.2.5:
  o Client Changes:
    * The OpenPGP implementation now merges PGP keys properly.
      (CNY-1987)
    * The OpenPGP implementation is capable of generating trust
      signatures. (CNY-1990)
    * A bug which could cause troves containing *identical* files to
      become corruped in a system database has been fixed. Note that
      repository databases were not affected. (CNY-2191)

  o Build Changes:
    * MakeDirs now handles trailing '/' characters in directory names.
      (CNY-1526)
    * Using the new provideGroup keyword argument to the r.User()
      method in a UserGroupRecipe, you can now specify that the user's
      primary group needs to be already on the system, rather than be
      added while creating the user. (CNY-2096)

  o Bug Fixes:
    * A bug that resulted in a KeyError when removing a trove from a
      group that has 3 levels of subgroups has been fixed. (CNY-1372)
    * A bug that could result in a decremented source count when
      promoting a package to a sibling of a parent branch has been
      fixed. (CNY-2108)
    * A problem resulting in derived packages corrupting files with the
      same content was fixed. (CNY-2157)
    * A bug that caused internal server errors when retrieving
      changesets that contained compressed file data over 4 GiB in size
      has been fixed. (CNY-2170, CNY-2173)
    * HTTP error codes generated by HTTP proxies are now properly
      interpreted by Conary clients. (CNY-2181)
    * When talking to a repository, Conary proxies will now
      automatically switch the protocol to HTTPS whenever authentication
      information is injected on behalf of the client. (CNY-2184)
    * addSvnSnapshot no longer generates conflicts in the paths for
      temporary checkouts. (CNY-2196)

Changes in 1.2.4:
  o Bug Fixes:
    * A file that was mistakenly ommitted from packaging has been
      added to the build. (CNY-2155)

Changes in 1.2.3:
  o Build Changes:
    * The addSvnSnapshot() source action now has the ability to add
      specific SVN revisions via the 'revision' argument. (CNY-2156)
  o Bug Fixes:
    * An update failure that would occur when two versions of a package
      have been installed, one local, one from a repository, has been
      fixed. (CNY-2127)
    * A regression introduced in 1.2.1 affecting patch files that apply
      multiple changes to the same file has been fixed. (CNY-2142)
    * Group scripts now have file descriptor 0 (stdin) connected to
      /dev/null. Previously, stdin was closed, a potential problem
      for scripts that open file descriptors and then disconnect from
      the terminal. (CNY-2143)

  o Client Changes:
    * Added listkeys, addkey, and getkey commands to cvc for basic
      command line PGP key management. (CNY-2150)

Changes in 1.2.2:
  o Build Changes:
    * Python and Ruby dependencies with lib-specific flags now cause
      the package to be architecture-flavored. (CNY-2110)
    * Groups using setSearchPath now prefer packages on the labels and
      troves listed explicitly in the searchPath over other labels,
      even if the label is specified in the add() command. For example,
      if your searchPath includes foo=conary.rpath.com@rpl:1/1-1-1, then
      r.add('foo', 'conary.rpath.com@rpl:1') in a group recipe will now
      find version 1-1-1 over later versions. Before, it would find the
      latest version in the repository if you specified the label in the
      r.add() command. (CNY-1993)

  o Client Changes:
    * The conary command line now accepts 'rb' as an alias for
      'rollback'.
    * The output of 'rblist' now combines packages and their components
      in a single line (similar to the output of 'update'). (CNY-2134)

  o Bug Fixes:
    * When parsing the GPG keyring, PGP version 2 keys are now ignored.
      (CNY-2115)
    * Direct key signatures for PGP keys are now accepted. (CNY-2120)
    * Source control recipe actions such as addMercurialSnapshot()
      no longer produce directory names that can collide with
      a trove with the same name on a different label, producing
      a snapshot of a different source control repository. (CNY-2124)
    * Tag scripts are now closing file descriptors larger than 2
      before calling a function from the exec family. (CNY-2114)
    * A bug in determining the correct version for packages when
      multiple branches of that package exist on the same label has
      been fixed. (CNY-2128)
    * Multiple entitlements to the same host name are now properly
      handled. (CNY-2105)
    * The URL sent back to the client when connecting through an
      HTTP proxy is now correctly computed by repositories. (CNY-2117)
    * setSearchPath now searches the leaves for every source in the
      search path before falling back and searching the rest of the
      repository. Before, it would search the leaves for each label,
      then the rest of the labels, and finally groups. (CNY-2131)

Changes in 1.2.1:
  o Build Changes:
    * The addGitSnapshot() source action is now available. (CNY-1965)
    * Cooking derived packages no longer warns about their
      experimental state. (CNY-2092)
    * loadInstalled does not search the local database for a matching
      package on checkin, but instead searches the repository. This
      makes it easier to develop packages that are correct, with the
      potential of not building on the current machine. (CNY-2027)

  o Client Changes:
    * The Conary client is now less aggressive in sending keepalive
      packets with long-running requests. (CNY-2104)
    * Promote and clone callbacks are more verbose. (CNY-2063)

  o Bug Fixes:
    * Schema migration for the Latest table now correctly handles
      branches that end in redirects. (CNY-2081)
    * Adding a large number of user maps is now more efficient
      if the new addServerGlobs method is used. (CNY-2083)
    * Redirects between branches on the same label, which were
      necessary before Conary 1.2.0, are again handled correctly.
      (CNY-2103)
    * The 'conary updateall' command again properly handles the
      --replace-files command-line argument. (CNY-2112)
    * Patches are no longer partially applied when building. A
      partially applying patch results now in a failure. (CNY-2017)
    * A bug which caused Conary to incorrectly determine the flags
      for python dependencies on 64-bit systems has been fixed.
      (CNY-2091)
    * Ruby dependencies now function properly in a bootstrap build
      of the ruby package. (CNY-2109)

Changes in 1.2.0:
  o Build Changes:
    * A bug which caused Conary to compute python dependencies
      incorrectly when using an external version of python (such
      as when building python itself) has been fixed. (CNY-2087)

Changes in 1.1.96:
  o Server Changes
    * External entitlement servers can now specify per-entitlement
      timeouts and automatic retry values (CNY-2060)

  o Client Changes:
    * Update journal did not have an entry for hard links which were
      made to targets which already existed on the system, causing
      system corruption if the journal had to be rolled back. (CNY-1671)
    * The critical update information now includes enough data to
      re-create the original update job. (CNY-1608)
    * Unknown trove info types in the database are properly stored in
      extracted trove info. (CNY-2059)
    * diff and patch now support files without trailing newlines.
      (CNY-1979)

  o Build Changes:
    * More paths (/usr/lib/.*-sharp.*/) have been added to :cil
      components. (CNY-2080)
    * Path ID lookups now ignore permission errors; in such a case, a
      new path ID is computed. (CNY-1911)
    * Conary now handles python files that specify a python interpreter
      that is not available on the system or in the builddir.  It will
      print a warning and not attempt to compute dependency information
      for those files. (CNY-2050)
    * loadSuperClass and loadInstalled now print out name, version
      flavor of the package that was used when loading. (CNY-1967)

  o Bug Fixes:
    * When running in threaded mode, don't install signal handlers,
      since that is not supported. (CNY-2040)
    * URLs returned by prepareChangeSet, getChangeSet, and
      getFileContents are all based on the URL the client used to call
      the repository instead of built internally by the repository.
      (CNY-2034)
    * An issue that was preventing the repository server, under certain
      circumstances, to determine the proper URL to use has been fixed.
      (CNY-2056, CNY-2058)
    * A regression from Conary 1.1.34 related to self-signature
      verification on private PGP keys has been fixed. (CNY-2047)
    * An issue related to Conary proxies running in non-SSL mode,
      talking to SSL-enabled repository servers has been fixed.
      (CNY-2067)
    * Related to CNY-2034, Conary proxies are now properly computing
      the return URL. (CNY-2069)
    * The client is now properly computing the downloaded file's
      digest if a size limit was specified. (CNY-2072)
    * A regression from Conary 1.1.94 that caused some local cooks to
      fail to be installable due to incorrect primary trove information
      has been fixed (CNY-2078)

  o Other Changes
    * InodeStreams and FileStreams now preserve unknown elements,
      allowing future additions to those without breaking fileId
      computation. (CNY-1971)

Changes in 1.1.95:
  o Server Changes
    * A bug which triggered an exception while migrating postgresql
      repositories has been fixed. (CNY-1912)
    * The getNewTroveInfo call works faster for mirror operations.
      (CNY-2006)
    * An issue that prevented the server from responding with the
      proper error message when in maintenance mode has been fixed.
      (CNY-2005)
    * An issue that was affecting cooking performance when looking
      up path IDs has been fixed. (CNY-1996)

  o Client Changes:
    * A bug which prevented the mirror client from using hidden commits
      when mirroring to a single target has been fixed. (CNY-1981)
    * Clone/promote no longer complains when a buildreq is not also
      being cloned to the new location. (CNY-1844)
    * Turned off flavorPreferences for 1.2 release, as they are not
      quite ready. (CNY-2023)

  o Bug Fixes:
    * Bootstrapping python can now find system conary when using the
      bootstrapped python to determine python dependencies. (CNY-2001)
    * A bug in findTroves when using partial labels, introduced as
      part of 1.1.90, has been fixed. (CNY-2011)
    * cvc operations no longer trace back when the current working
      directory can no longer be accessed. (CNY-2014)
    * Redirects to nothing are now displayed when using --trove-flags.
      (CNY-2025)
    * Stack frames now wrap long lines to make them easier to read.
      (CNY-2016)
    * Comparison of VersionSequence objects is now more robust.
      (CNY-2020)
    * Autosourced files added to both a shadow and its parent now merge
      properly. (CNY-1856)

Changes in 1.1.94:
  o Bug Fixes:
    * Python extension modules installed at the top level of the Python
      search path no longer produce a traceback when computing
      dependencies. (CNY-1995)

Changes in 1.1.93:
  o Build Changes:
    * Filesets now accept macros. (CNY-148)
    * crossRequires are now ignored when not cross compiling. (CNY-1950)
    * Malformed .jar files are now ignored when computing Java
      dependencies. Previously, Conary exited with an error while
      attempting to process them. (CNY-1983)
    * Conary dependencies are no longer attempted when cross-compiling,
      and when bootstrapping python, modules are now sought in system
      python directories as well as in the destdir. (CNY-1986)
    * Python extension modules (.so files) now expose the proper
      dependencies by providing, for example, itertools (the true
      name) as well as itertoolsmodule (as it has previously), but
      requiring the shorter name if it is available on the system.
      (CNY-1077)

  o Client Changes:
    * The cvc promote and clone commands are now more efficient and do
      not download unnecessary packages. This also makes it possible
      to clone packages where access to some of the included troves
      is unavailable at the time of the promote or clone operation.
      (CNY-1913)
    * A bug which prevented the mirror client from using hidden commits
      when mirroring to a single target has been fixed. (CNY-1981)
    * Filesets are now cloneable. (CNY-1297)

  o Server Changes
    * A bug which triggered an exception while migrating postgresql
      repositories has been fixed. (CNY-1912)

  o Bug Fixes:
    * The clone and promote commands now work when cloning over removed
      packages. (CNY-1955)
    * searchPath will now provide only the best flavor match when
      matching against groups with more than one version of a package
      available. Previously, it would return all matches. (CNY-1881)

Changes in 1.1.92:
  o Bug Fixes:
    * ccs2tar correctly handles changesets with duplicate contents and
      hard links. (CNY-1953)
    * An error in the way attributes of ServerProxy classes get
      marshaled has been fixed. (CNY-1956)
    * If local flags (e.g. kernel.smp) are defined in /etc/conary/use,
      cooking no longer produces a traceback. (CNY-1963)
    * The last trove source in a trove source stack is now properly
      passed flavor information. (CNY-1969)
    * Derived packages properly handle files that were not flavored due
      to an exception in the upstream packages. (CNY-1954)
    * The transport layer is automatically encoding non-ASCII strings
      into XMLRPC Binary objects. (CNY-1932)
    * An error that was causing warnings to be printed while cooking
      groups has been fixed. (CNY-1957)

  o Server Changes
    * A bug which triggered an exception while migrating postgresql
      repositories has been fixed. (CNY-1912)

  o Build Changes:
    * Mono (CIL) files are now placed in :cil components by default.
      (CNY-1821)

  o Other Changes
    * The transport layer is using BoundedStringIO objects for
      compression, decompression and XMLRPC encoding/decoding, to
      avoid excessive memory consumption. (CNY-1968)

Changes in 1.1.91:
  o Client Changes:
    * A new configuration option, "flavorPreferences", has been added.
      The client uses this list of flavors in trove selection.
      (CNY-1710)
    * Large files are now compressed on disk instead of in memory when
      creating rollbacks. (CNY-1896)
    * The Conary client API is now more careful with releasing open
      file descriptors. (CNY-1834)
    * The "migrate" mode has changed to overwrite changes made to
      files that are not yet owned by Conary, but already exist on the
      system, as well managed, non-configuration files that have
      changed. (CNY-1868)
    * When signals are received during updates, the journal is now
      rolled back before conary terminates. (CNY-1393)
    * A 'cvc checkout' of multiple projects uses far fewer repository
      calls now, and uses a single changeset.
    * The 'cvc update' and 'cvc diff' commands now accept a source
      version argument without a source count. (CNY-1921)

  o Server Changes:
    * Setting "forceSSL" once again requires a HTTPS connection be
      used when authentication data is passed to an Apache based
      Conary Repository. (CNY-1880)
    * A bug that caused incorrect values for sourceItemId and
      clonedFromId to be used when groups and components were
      committed as part of one changeset has been fixed. (CNY-1903)
    * A bug that caused the Latest table to be rebuilt incorrectly
      when migrating to schema version 15.0 has been fixed.
      (CNY-1909)

  o Build Changes:
    * Redirects will now be followed in group recipes. Previously,
      including redirects would result in an error. (CNY-1693)
    * Derived recipes can now be based on troves which have files
      that have the same content (SHA1) as each other but are
      members of different link groups (are not intended to be
      installed as hard links to each other). (CNY-1733)
    * Derived packages now work properly if the troves they are based
      on contain dangling symlinks. (CNY-1914)
    * Symbolic links that have not changed in a derived package are
      now correctly ignored by policies that are not interested in
      unmodified files. (CNY-1879)
    * The build flavor string used for building a trove is now stored
      as part of that trove's troveInfo field. (CNY-1678)
    * Looking up path IDs now stops when all files have been found,
      instead of always walking the shadow hierarchy. (CNY-1911)
    * multilib cooks set only Arch.x86_64. (CNY-1711)

  o Bug Fixes:
    * The new OpenPGP parsing code now accepts Version 3 keys and
      signatures, without verifying them. (CNY-1931)
    * A file descriptor leak in the getFileContents method has been
      fixed.
    * If ignoreErrors is set for a configuration file, that setting is
      now honored for contexts as well.
    * Troves with large numbers of identical files now erase faster,
      thanks to a SQL fix in sqldb.iterFiles. (CNY-1937)
    * Python dependency determination now properly ignores filenames
      like "python.so" when looking for version flags. (CNY-1940)
    * Conary now correctly avoids assuming that standard I/O files
      are objects with fileno() methods. Previously, calling
      Conary interfaces with non-file objects associated with
      standard input, output, or error could trace back. (CNY-1946)
    * The --buildreqs option for 'conary q' now functions when
      multiple build requirements have the same name.
    * An issue related to the flavor preferences list not being
      properly populated when a group was cooked has been fixed.
      (CNY-1951)

  o Other Changes:
    * Conary tracebacks now report values for each variable in the
      local namespace in each frame. (CNY-1922)
    * select() calls have been replaced with poll() for higher
      efficiency. (CNY-1933)

Changes in 1.1.35:
  o Client Changes:
    * Unknown trove info types in the database are stored in extracted
      trove info properly (CNY-2059)
    * diff and patch now support files without trailing newlines (CNY-1979)

Changes in 1.1.34:
  o Build Changes:
    * The default settings from r.add() will now override the default
      settings from an r.addAll() (CNY-1882)
    * Looking up path IDs is now stop when all files have been found,
      instead of always walking the shadow hierarchy. (CNY-1911)

  o Bug Fixes:
    * A bug that caused an error message in the rPath Appliance
      Platform Agent (rAPA) when using an entitlement generator has
      been fixed. (CNY-1946)

Changes in 1.1.33:
  o Build Changes:
    * The addArchive() source action now handles xpi archives. (CNY-1793)
    * Unknown flags are now ignored when calling loadRecipe with a
      flavor, instead of printing a traceback.

  o Update Changes:
    * Updates to groups are now allowed to be merged with other groups
      in update jobs, reducing the number of jobs that are used for
      updates.

  o Client Changes:
    * Cloning now always increments group version counts, mimicing
      the behavior of group cooking. (CNY-1724)
    * When promoting, --all-flavors is now on by default.  However, if
      a flavor to promote or clone is specified, promotes will be
      limited by that flavor. (CNY-1535)
    * Several commands, such as promote, update and rq, now take an
      --exact-flavors flag.  If specified, the flavors for each trove
      must match exactly - no system flavor or heuristic is used to
      find the trove you want. (CNY-1829)
    * If there is a problem with domain name resolution, conary will
      retry 5 times. However, if the connection fails after those
      attempts, future connection requests will now fail after one try.
      (CNY-1814)

  o Bug Fixes:
    * The SQLite "ANALYZE" command is no longer run on local SQLite
      databases. Any data stored by the "ANALYZE" command will be
      removed from the local database unless it is being accessed
      read-only. Database performance is poor on databases with
      "ANALYZE" data in them. (CNY-778)
    * Some bugs related to installing relative changesets were fixed.
      These bugs would manifest themselves by making relative changesets
      not installable when the network was down. (CNY-1814)

Changes in 1.1.32:
  o Client Changes:
    * A getDownloadSizes() method has been added to the ConaryClient
      object to determine the over-the-wire transfer size of the jobs
      in an UpdateJob object.  Call requires a single repository be
      the source of the entire update. (CNY-1757)
    * cvc reports a more accurate error message when the CONARY file in
      the current directory is not a regular file

  o Server Changes:
    * A "infoOnly" parameter to has been added to the getChangeSet()
      repository method in protocol version 51. (CNY-1757)
    * The list of repository methods is now automatically generated
      instead of statically listed. (CNY-1781)
  
  o Bug Fixes:
    * The addSvnSnapshot() source action now uses the lookaside directory
      for generating the snapshot, instead of using the remote repository.
      (CNY-1777)
    * A bug that prevented unused entries in the Versions table of the
      system Conary database from being cleaned up after erasures has
      been fixed.
    * A bug that caused changes in the byDefault status of a trove to
      be omitted from local rollbacks has been fixed. (CNY-1796)

Changes in 1.1.31.4:
  o Server changes:
    * Setting "forceSSL" once again requires a HTTPS connection be
      used when authentication data is passed to an Apache based
      Conary Repository. (CNY-1880)
    * A bug that caused incorrect values for sourceItemId and
      clonedFromId to be used when groups and components were
      committed as part of one changeset has been fixed. (CNY-1903)
    * A bug that caused the Latest table to be rebuilt incorrectly
      when migrating to schema version 15.0 has been fixed.
      (CNY-1909)

  o Client changes:
    * Large files are now compressed on disk instead of in memory when
      creating rollbacks. (CNY-1896)

Changes in 1.1.90:
  o Major Changes:
    * Label multiplicity, in which a trove on the same label
      appearing on multiple branches was understood as meaning that
      all the trove can be installed at once, is being generally
      deprecated.  Instead, a newer trove on a different branch that
      ends with the same label as an older trove will be considered
      together with and generally preferred to the older trove.
      Branch affinity, in which Conary keeps packages from the same
      branch during an update, is therefore replaced with label
      affinity, in which Conary keeps packages from the same label
      during an update.  Many of the individual changes in this
      version are parts of implementing this general change in
      behavior.

  o Client Changes:
    * Added getTroveLatestByLabel as a client-side call.
    * Label lookups pick the latest version which matches instead of
      the latest version on each branch.
    * Replaced branch affinity with label affinity.
    * getAllTroveLeavesByLabel() filters results by server names to
      eliminate spurious results from repositories which host multiple
      server names. (CNY-1771)
    * The cvc and conary commands now ignore broken pipes on standard
      output instead of producing a traceback. (CNY-1853)
    * Redirects follow the label of the branch they were built with
      instead of the branch itself.
    * Building redirects to a branch is now deprecated; redirects should
      point to labels instead. (CNY-1857)
    * The --replace-files option has been split into
      --replace-managed-files, --replace-unmanaged-files,
      --replace-modified-files, and --replace-config-files. The original
      option is still accepted, and is equivalent to specifying all four
      of the new options simultaneously (CNY-1270)
    * When updating, conary will never automatically drop an architecture
      from an installed trove (unless you specify the flavor to update to 
      explicitly).  (CNY-1714)
    * Dependency resolution now allows updates to go across branches if the
      branches are on the same label.
    * Dependency resolution now follows the same "never drop an architecture"
      rule as other update code. (CNY-1713).
    * Added --show-files parameter to "conary config" to display where
      configuration items came from.
    * Newly installed transient files now silently replace files which are
      otherwise unowned. (CNY-1841)

  o Build Changes:
    * The cvc update command can now update multiple directories
      simultaneously.
    * Java files are now put in a :java component by default. (CNY-527)
    * Python dependencies now include flags designating the major version
      of python involved, as well as a flag distinguishing the target
      architecture library directory (normally "lib" or "lib64") to
      enhance update reliability.  When building a bootstrap python
      or using a different python executable than Conary is running
      with, Conary will use an external python process to determine
      python dependencies. (CNY-1517)
    * Ruby dependencies are now generated, and Ruby modules are placed
      in a :ruby component by default.  Flags are included in the
      dependencies similar to the Python flags, except that they are
      not conditional. (CNY-612)
    * Ensure that two binaries with the same source count but different
      build counts end up with the same build count after cloning. (CNY-1871)

  o Scripts Changes:
    * Repository database migration scripts have been integrated into a 
      common unit.

  o Bug Fixes:
    * Fix a bug in commit code that made r.macros.buildlabel unusable because
      you could not commit recipes that used it.  (CNY-1752)
    * An internal class, _AbstractPackageRecipe, has been renamed to
      AbstractPackageRecipe, in order to allow the inclusion of its
      methods in its subclasses' documentation pages.  The old name is
      still available for compatibility with older modules.  (CNY-1848)
    * Multiple entitlements can be stored for a single hostname or glob
      (previously only the last hostname for a particular hostname/glob
      would be used). (CNY-1825)
    * Cloning the source component for filesets is now allowed.
    * includeConfigFile now sorts files that are matched in globs
    * The default settings from r.add() will now override the default
      settings from an r.addAll() (CNY-1882)
    * Cloning no longer downloads components that won't be cloned (CNY-1891)

  o Other changes:
    * The showchangeset script now displays information on redirect
      troves.

Changes in 1.1.31.3:
  o Server changes:
    * Added EntitlementTimeout exception to notify clients that an
      entitlement has timed out from the authentication cache (CNY-1862)
    * Added remote_ip to user and entitlement based external authentication
      checks (CNY-1864)
    * Fixed bug in proxy which prevented remote_ip from being passed to
      internal repository

  o Client changes:
    * Reread entitlements from disk when EntitlementTimeout is received
      (CNY-1862)

  o Other changes:
    * Logcat now works for calls which passed lists of entitlements

Changes in 1.1.31.2:
  o Proxy changes:
    * Proxy can now inject entitlements and user authentication on behalf
      of clients (CNY-1836)

Changes in 1.1.31.1:
  o Bug Fix:
    * Proxies used wrong getChangeSet call for old protocol versions (CNY-1803)

Changes in 1.1.31:
  o Bug Fix:
    * A bug that caused an Internal Server Error when a Conary proxy
      attempted to convert a changeset for an older client when the
      upstream Conary repository was not running 1.1.29 or later has
      been fixed. (CNY-1792)

Changes in 1.1.30:
  o Bug Fixes:
    * The version cache for upstream servers in the Conary proxy
      incorrectly included user information in the URL, causing
      KeyErrors when users were switched to anonymous. (CNY-1787)
    * An issue related to the formatting of repository map entries
      has been fixed. (CNY-1788)
    * The Conary proxy no longer supports protocol version 41
      (and hasn't for a few releases).
    * An issue that was affecting the performance of the getChangeSet
      API call on Conary proxies running in an apache environment
      has been fixed.

Changes in 1.1.29:
  o Client Changes:
    * In conaryrc files, repositoryMap entries can now use wildcards
      for the server name.
    * Multiple entitlements can now be sent to each server.
    * Server names in entitlements may include wildcards.
    * Entitlements may be placed in conaryrc files now using
      'entitlement server entitlement'. "conary config" displays
      entitlement information.
    * A bug that limited a single MetadataItem to less than 64 KiB has
      been fixed.  Conary 1.1.29 will produce metadata that will not
      be visible to older clients.  Likewise, metadata produced by
      older clients will not be visible to Conary 1.1.29 and later
      clients. (CNY-1746)
    * Metadata items can now store strings with NUL characters in
      them. (CNY-1750)
    * The client API will now raise an InsufficientPermission error
      instead of an OpenError when the client's entitlements are
      not allowing access. (CNY-1738)

  o Build Changes:
    * Refreshed autosource files are now displayed by 'cvc revert' and
      'cvc diff'. (CNY-1647)
    * Support for the Bazaar revision control system has been added via
      r.addBzrSnapshot(). (requires bzr >= 0.16).

  o Server Changes:
    * (Nearly) all repository operations are now performed using the
      permissions of the anonymous user in addition to the permission
      set for any user authentication information which is present.
    * Path names in the entitlementsDirectory no longer have any
      meaning. All entitlements are read, and the serverName in the
      XML for the entitlement is used to determine which server to
      send the entitlement too.
    * Entitlement classes are no longer used as part of authentication;
      they may still be specified, but repositories now look up the
      class(es) for an entitlement based on the key.

  o Internal Changes:
    * The restart information, necessary for Conary to resume execution
      after a critical update is applied, now includes the original
      command line. The way this information is stored is incompatible
      with very old versions of Conary.  Downgrading from Conary
      version 1.1.29 (or newer) to version 1.1.11 (or older) is known
      to fail. (CNY-1758)

  o Bug Fixes:
    * 'conary rblist' no longer produces a stack trace if the
      installLabelPath configuration option is not set. (CNY-1731)
    * A bug that caused an "Error parsing label" error message when
      invoking "cvc commit" on a group recipe that used
      r.setSearchPath(str(r.labelPath[0]), ...) has been
      fixed. (CNY-1740)
    * Proxy errors are now reported in the client, for easier
      debugging. (CNY-1313)
    * A bug that caused an "Unknown error downloading changeset" error
      when applying an update job that contained two different
      versions of the same trove has been fixed. (CNY-1742)
    * Adding redirects which pointed to otherwise-unused branches
      corrupted the database by creating a branch without corresponding
      label information.
    * When critical updates are present in an update job that has
      previously downloaded all the changesets, Conary will no longer
      unnecessarily re-download the troves. (CNY-1763)
    * TroveChangeSet.isRollbackFence() now returns the correct answer
      if the trove changeset does not contain absolute trove
      info. (CNY-1762)
    * A bug related to entitlement directories containing unreadable
      files has been fixed. (CNY-1765)
    * A bug that prevented epydoc from producing documentation on
      the Conary code has been fixed. (CNY-1772)
    * Conary will temporarily fall back to reading unsigned group
      script information from changeset files that are created by
      Conary < 1.1.24.  Once rBuilder creates changesets with a newer
      version of Conary, this change will be reverted. (CNY-1762)
    * Changeset files are now written as absolute paths in the
      changeset index file. (CNY-1776)
    * Entitlement configuratioon lines continue to accept an entitlement
      class for backwards compatibility purposes. (CNY-1786)

Changes in 1.1.28:
  o Documentation Changes:
    * Incorrect references to createGroup have been fixed. (CNY-1700)

  o Build Changes:
    * Files added with in the repository and locally no longer cause
      'cvc update' to fail as long as the files have the same fileId.
      (CNY-1428)
    * r.Link allows full paths to be specified for the target of the
      link as long as the directory matches the source of the link.
      (CNY-751)
    * "cvc mv" has been added as a synonym for "cvc rename".
    * r.addCvsSnapshot() now works correctly with anonymous,
      pserver-based, servers. Previously, cvs checkout would fail due
      to strange characters being in the destination directory.
    * r.add*Snapshot() will now raise errors if the shell commands they
      are executing fail for any reason

  o Bug Fixes:
    * An index has been added to improve the performance of various
      file stream related queries in a Conary repository. (CNY-1704)
    * Directories in binary directories are no longer (incorrectly)
      provided. (CNY-1721)
    * "conary update" now works with read-only changesets. (CNY-1681)
    * the setTroveInfo call refuses to update missing troves (CNY-1741)

  o Server Changes:
    * getChangeSet call now returns supplemental information
      (trovesNeeded, filesNeeded, and removedTroves) for each individual
      job separately, instead of combining them for the entire job list.
    * proxy now combines all upstream changeset requests into a single
      job request for servers running this version or later. (CNY-1716)
    * mirrorMode wasn't passed through to changeset fingerprint calls
      from the caching code.

Changes in 1.1.27:
  o New Features:
    * All group cooks for one source must be done as a large cvc cook
      action instead of one-by-one. (CNY-1303)
    * Group flavors are much shorter if you turn on the config item
      "shortenGroupFlavors".  Some flags, like
      vmware and xen and architecture flags, are always included in a
      group flavor. (CNY-1641)
    * The Conary client is now able to access the network using
      authenticated HTTP proxies. (CNY-1687)

  o Build Changes:
    * A new recipe method, r.MakeFIFO(), is available which will create
      a named pipe at a specified location. (CNY-1597).

  o Internal Changes:
    * Flags for update jobs changed from a bitmask to a class.
    * Removed vestigial support for file label priority paths.

  o Bug fixes:
    * Patch code no longer fails when trailing context is missing at
      the end of the file. (CNY-1638)
    * Files with no permissions set (chmod 0) confused Conary due to
      improper checks for None. (CNY-1678)
    * Errors in the changeset downloading code are no longer ignored
      by the client. (CNY-1682)
    * An error in the resumption of a build has been fixed. (CNY-1684)
    * The introduction of mirrorMode during changeset cration (CNY-1570)
      caused the generation of empty diffs in some cases. mirrorMode now
      includes full contents for all files instead of generating diffs
      (CNY-1699)
    * If you're promoting two flavors of the same version of the same trove,
      they will now always have the same version on the target branch.
      (CNY-1692)

Changes in 1.1.26:
  o New Features:
    * The listcachedir script has been added to help with maintenance
      tasks for the repository changeset cache. (CNY-1469)
    * Conary proxies are now adding an HTTP Via: header. (CNY-1604)

  o Internal Changes:
    * Creating changesets supports a 'mirrorMode', which includes file
      contents of files if their version has changed (even if the sha1
      of those contents are the same). Mirroring uses this to ensure
      complete contents. (CNY-1570)

  o Client Changes:
    * A potential race condition where an update could change the state
      of the Conary database while the rollback code is executing has
      been fixed. Note that as part of the fix for CNY-1591, the update
      and rollback operations cannot commit at the same time; the fix
      further ensures long-running operations detect the state change.
      (CNY-1624)

  o Bug fixes:
    * Manipulating source components now works better when a source
      component has been marked removed.
    * A problem related to the way shim clients use the ServerProxy
      object has been fixed. (CNY-1668)

Changes in 1.1.25:
  o New Feature:
    * Conary now supports a "searchPath" configuration option, which
      operates like the installLabelPath configuration option but can
      contain both packages and labels.  For example:
      "searchPath group-os contrib.rpath.org@rpl:1" can be used to
      configure conary to first install the version of a package
      referenced in group-os, then to fall back to installing from
      contrib.rpath.org@rpl:1. (CNY-1571)

  o Build Changes:
    * GroupRecipe.add*Script now accepts a path to the script as the
      initial parameter.
    * r.addArchive() now supports a preserveOwnership parameter.  When
      set to True, owners and groups from cpio, rpm, and tar archives
      are used as the owners and groups in the final package.
      (CNY-927)
    * A new "cvc revert" command has been added that reverts any local
      changes made in the current directory. (CNY-1222)
    * GroupRecipe.addCopy() copies compatibility classes and group
      scripts onto to groups.  New copyScripts and
      copyCompatibilityScripts options to GroupRecipe.addCopy() and
      GroupRecipe.addAll() can be used to change this
      behavior. (CNY-1642)
    * A new build r.IncludeLicense() action has been added. This build
      action will take either a directory structure of licenses or a
      single license file, normalize its contents, and place it in a
      directory in /usr/share/known-licenses, which will be used at a
      later date by conary-policy.  This method is only useful for
      organizations maintaining a set of packages as part of a Linux
      OS platform.

  o Client Changes:
    * An explicit commit lock is now used to prevent overlapping
      updates and rollbacks.  (CNY-1591)
    * The conaryclient module now exposes ChangeSetFromFile to
      instantiate ReadOnlyChangeSet objects from .ccs
      files. (CNY-1578)
    * "conary q --debug --info" now also displays information about
      where a trove was cloned from if it exists.
    * Redirects with multiple targets can now be built and installed.
      (CNY-1554)
    * Conary repositories now support creating changesets that contain
      files whose compressed contents are greater than or equal to 4
      GiB in size.  Old versions of Conary that attempt to access a
      changeset that contains a compressed file larger than 4 GiB in
      size will report a error of "assert(subMagic == SUBFILE_MAGIC)".
      Previously, an overflow error occurred. (CNY-1572)

  o Internal Changes:
    * Conary clients can now request a specific changeset format
      version from a Conary repository.  This feature requires Conary
      protocol version 48.  This allows one to use new Conary clients
      to generate changesets understood by older clients. (CNY-1544)
    * Internal recipe source management moved into the generic
      Recipe() class from PackageRecipeClass().

  o Server Changes:
    * Standalone Conary repositories or proxies can be run in SSL mode
      if m2crypto is installed and the configuration options "useSSL",
      "sslCert", and "sslKey" are properly set. (CNY-1649)

  o Bug Fixes:
    * A bug that sometimes caused "user/group does not exist - using
      root" messages to be displayed when running "cvc update" created
      new files has been fixed. (CNY-763)
    * The flavor of a derived package (which is an experimental
      feature) built from unflavored package is now properly set to
      unflavored. (CNY-1506)
    * Macros in arguments to the version control system recipe class
      commands are now properly expanded. (CNY-1614)
    * The Conary client will now bypass proxies running on remote
      machines with repositories running on localhost. (CNY-1621)
    * "cvc promote" no longer displays some warnings that were rarely
      helpful unless invoked with the --debug argument. (CNY-1581)
    * A bug that caused the storage of unneeded "unknown" entries in
      the TroveInfo table has been fixed. (CNY-1613)
    * A regression in "cvc annotate" that would produce a traceback
      for not finding a SequenceMatcher class in fixeddifflib was
      fixed.  (CNY-1625)
    * Build commands that invoke shell commands now perform shell
      quoting properly.  Thanks to Pavel Volkovitskiy for finding the
      bugs and submitting the patch. (CNY-1627)
    * Mirroring using group recursion has been fixed. (CNY-1629)
    * Mirroring using group recursion no longer creates
      cross-repository relative changesets. (CNY-1640)
    * r.Install will now replace files which are read-only. (CNY-1634)
    * A bug that caused an unhandled exception when creating a local
      rollback for a trove that had missing troveinfo has been fixed.
    * Attempting to run "cvc merge" in a directory which was not
      already at the tip of a shadow no longer causes a confusing
      error message.  Previously the message was "working directory is
      already based on head of branch"; now the message is "working
      directory is not at the tip of the shadow".
    * cvc commands which need to instantiate the recipe object (merge,
      refresh, and commit) no longer fail if unknown use flags are
      used by the recipe.
    * Running the command to mark a trove as removed from the
      repository on a trove that has already been marked as removed no
      longer results in an error. (CNY-1654)
    * "conary rdiff" now works properly when multiple flavors of the
      same trove are present in the same group. (CNY-1605)
    * "conary rdiff" no longer produces an error if the same file is
      present on different labels. (CNY-1623)
    * A bug that caused inconsistent behavior when troves are pinned
      has been fixed.  Previously, if an update operation would change
      the version of a pinned trove to a version included in a group
      that is installed on the system, the pin would not
      hold. (CNY-1652)
    * A bug that caused an unhandled exception in the Conary update
      code when shared contents to a file in a link group are
      duplicated in the changeset due to distributed contents has been
      fixed.

Changes in 1.1.24.1:
  o Release Correction
    * The source archive for 1.1.24 was not built from the tag for
      1.1.24 in the Mercurial repository.  1.1.24.1 is built from the
      1.1.24 tag.

Changes in 1.1.24:
  o New Feature:
    * Conary 1.1.24 introduces the framework needed to implement a new
      metadata design for Conary.  The new metadata feature allows
      various information such as description to be set for a trove.
      New XML-RPC interfaces, getNewTroveInfo() and setTroveInfo(),
      have been added to facilitate mirroring metadata.
      addMetadataItems() has been added to allow metadata to be added
      to a trove after it has been built. (CNY-1577)

  o Client Changes:
    * The Conary client now distinguishes between an upstream Conary
      proxy and a plain HTTP proxy. This is so we can properly handle
      SSL traffic through an HTTP proxy using the CONNECT HTTP method.
      As such, there is now a "conaryProxy" configuration variable, in
      addition to the "proxy" variable. (CNY-1550)
    * The "proxy" (and newly introduced "conaryProxy") variables can
      be turned off by setting them to "None". (CNY-1378)
    * Clients requesting the inclusion of configuration files residing
      on the network now upload their version. This opens up the
      possibility for the server to serve different configuration
      files to different client generations. (CNY-1588)
    * Configuration variables "localRollbacks" and "pinTroves" get
      used as defaults when applying an update job; they can be
      explicitly overridden. (CNY-1583)

  o Bug Fixes:
    * A bug in the way the proxy configuration variable is set has
      been fixed. (CNY-1586)
    * A bug that caused a traceback when rolling back group updates
      from rollback changesets created when the "localRollback"
      configuration option was set has been fixed. (CNY-1590)
    * A bug that caused a traceback when applying a local rollback
      changeset with a locally modified file has been fixed.  Conary
      needed to create the directory that the locally modified file
      resides in first. (CNY-1444)
    * Applying rollbacks could attempt to invalidate the rollback stack,
      which would cause corruption of the rollback stack (CNY-1587)

Changes in 1.1.23:
  o Client Changes:
    * A new command, "conary rdiff", has been added. This allows one
      to inspect the differences between any two troves with the same
      name. (CNY-855)

  o Build Changes:
    * Conary recipes can now directly reference source code through
      version control systems.  The new r.addMercurialSnapshot(),
      r.addCvsSnapshot(), and r.addSvnSnapshot() source actions check
      out repositories and create snapshots.  They are integrated with
      the "cvc refresh" command for fetching more recent source code
      from version control repositories. (CNY-1)
    * The r.replace() function in group recipes now supports the
      searchPath parameter. (CNY-1574)

  o Bug Fixes:
    * A corner case affecting server-side matching of troves against
      negative flavors has been fixed. (CNY-641)
    * A bug in the StreamSet thaw code that prevented frozen StreamSet
      objects with a tag value greater than 128 from being thawed
      properly has been fixed.
    * A bug has been fixed that prevented creating a diff of a Trove
      object that contained troveInfo with unknown data. (CNY-1569)
    * A bug in the logic used by Conary to determine whether or not
      the rollback stack should be invalidated based on group update
      scripts has been fixed. (CNY-1564)
    * A bug that caused an unhandled exception in a Conary proxy when
      it attempted to create a changeset from a pre-Conary-1.1.x
      server has been fixed.
    * Small race condition in populating the cache for both
      repositories and proxies has been fixed (CNY-1576)

Changes in 1.1.22:
  o Major Changes:
    * Group troves can now declare an (integer) compatibility class
      which is used to automatically invalidate rollbacks (existing
      groups are considered to be in compatibility class zero). When a
      group is upgraded to a new group which has a different
      compatibility class, the rollback stack is invalidated unless
      the group also contains postRollback script which can rollback
      to the version being updated. Postrollback scripts can now be
      defined with a list of compatibility versions they are able to
      roll back to. Old invalidateRollback parameter for some group
      scripts is no longer supported.

  o Client Changes:
    * To take advantage of Conary's ability to apply the critical
      update set and restart before applying the rest of the updates,
      three new API calls have been added: newUpdateJob,
      prepareUpdateJob and applyUpdateJob. (CNY-1454)
    * A new argument, --no-restart, has been added to conary. This has
      to be used in conjunction with --root and allows one to skip the
      restarts after applying critical updates when installing in a
      chroot. (CNY-1458)
    * Proxy configuration parameter is now of the form 'proxy protocol
      url' (i.e. 'proxy http http://proxy.some.com'), and allows
      separate proxies to be configured for http and https. If old
      'proxy url' form is used, separate proxies are configured for
      http and https rather than a single proxy being using for both
      protocols. Users who need the old behavior should set explicit
      configure the same proxy for both protocols.

    * Conary no longer runs group scripts when "--just-db" is
      specified on the command line.
    * The conary.conaryclient.mirror.mirrorRepository() function now
      accepts a list of target repositories.

  o Build Changes:
    * Conary has tools in place through a new cross flag and a new
      "target" flavor to support better defining of cross compiling
      builds.  (CNY-1003)
    * Configuration files are again allowed to have executable bits
      set, but configuration files with executable bits set are not
      included in the :config component even if the :config component
      is being created. (CNY-1260, CNY-1540)

  o Proxy Changes:
    * A proxy can now be configured to use an http proxy for all
      outgoing requests. The 'proxy' configuration item is supported
      in a manner identical to the client.
    * The (unused) ability for a standalone server to act as both a
      proxy and a standalone server has been removed; this removes the
      standalone proxies dependence on the X-Conary-Servername header.

  o Internal Changes:
    * The createTrigger() method of dbstore drivers no longer accepts
      the "pinned" keyword parameter.
    * SeekableNestedFile and FileContainer objects no longer depend on
      the file pointer for reads; pread() is used everywhere.  This
      allows the underlying file descriptors to be shared between
      objects or between threads.
    * Repository schema now understands the concept of minor and major
      schema revisions. (CNY-811)

  o Bug Fixes:
    * A bug in proxy code that caused conary to use https through a
      proxy when http was desired has been fixed. (CNY-1530)
    * A bug in clone/promote relating to cloning when there are
      flavors on the clone label that are superset of the current
      flavor, but the current flavor doesn't exist has been
      fixed. (RMK-415)
    * A race condition related to the multithreaded Conary client,
      where one thread could modify an unprotected variable assumed
      immutable by a different thread has been fixed. (CNY-1450)
    * If the database is locked, Conary will no longer display a stack
      trace, but an error message. (CNY-1292)
    * The Conary library now uses a built-in difflib if the system's
      difflib is not patched for recursion. (CNY-1377)
    * Mirroring troves marked as removed from repositories running on
      MySQL has been fixed. (CNY-1193)
    * Repository cooks now sets the subprocess' stdin to /dev/null to
      avoid hanging while waiting from stdin. (CNY-783)
    * Trove.verifyDigests() no longer fails erroneously if a signature
      version 0 digest has not been calculated and set in
      troveInfo. (CNY-1552)
    * A bug in changeset reset() which affected reusing changesets in
      merges has been fixed. (CNY-1534)
    * A bug in changeset based trove sources where the underlying
      changesets never got reset has been fixed. (CNY-1534)

Changes in 1.1.21:
  o Repository Changes:
    * A "hidden" keyword argument has been added to the
      commitChangeSet() and hasTroves() method.  This allows mirror
      users to commit troves which will never be displayed to users.
      The presentHiddenTroves() call makes all hidden troves
      visible.  The XML-RPC protocol version is now 46.

  o Internal Changes:
    * StreamSet operations in C now use a common StreamSet_GetSSD()
      function which creates the _streamDict object if it does not yet
      exist.  This fixes crashes in rare cases where a
      StreamSet.find() class method is used before any instances of
      that StreamSet have been created. (CNY-1524)
    * Numeric StreamSet types can now have values set to None (which
      indicates that there is no value set at all).  Additionally, if
      passed an empty string to the thaw() method, the value is set to
      None. (CNY-1366)

  o Bug Fixes:
    * A bug in commitChangeSet() which returned a "file not found"
      error when the user had insufficient permission for the commit
      operation has been fixed.
    * A bug that caused Conary to raise an unhandled exception when
      updating a trove that has missing TroveInfo data in the local
      database.  When new types are added to TroveInfo, older versions
      of Conary omit the new data from the database.  Once a version
      of Conary is used that understands the new data types, the
      missing data is restored to the previously incomplete trove.
    * Handling user permissions when committing under certain 
      circumstances against a Conary 1.1.20 was fixed. (CNY-1488)

Changes in 1.1.20:
  o Major Changes:
    * Groups can now include scripts which are automatically run
      before an install, after an install, after an update, and after
      a rollback.  Documentation on how to add these scripts to groups
      will be posted to wiki.rpath.com shortly.  Unlike tag handlers,
      these scripts are not inherently reversible; therefore if a post
      update script is executed, the rollback stack will be reset.  The
      rollback information is still stored in the rollback directory,
      but the "conary rollback" and "conary rblist" commands will no
      longer be able to access the previous rollbacks.

      Only Conary repositories running version 1.1.20 or later can
      store these scripts.  If the repository is not running the
      minimum required version, a "changeset being committed needs a
      newer repository server" error will be produced.

      If an older version of Conary downloads a group that has a
      script associated with it, the scripts will be silently ignored.
      Future versions of Conary may add a "Requires: trove:
      conary(group-scripts)" dependency to groups that have scripts
      associated with them. (CNY-1461)

    * Support for versioned trove signatures has been added. (CNY-1477)
    * Version 1 signatures have been added which use a SHA256 digest
      that includes the frozen form of unknown troveInfo
      segments. (CNY-1186)
    * Unknown troveInfo segments are stored in both the repository and
      local database and restored properly. (CNY-1186)

  o Client Changes:
    * Hashes of the directories in which a trove places files are now
      computed and stored in troveInfo. (CNY-857)
    * A --file-flavors option has been added to "conary query/q",
      "conary repquery/rq", and "conary showcs/scs". (CNY-1507)
    * The ability to promote using branches and to promote to siblings
      of parents has been added.  For example, you can now promote
      from /A//B to /C without first cloning uphill to A. (CNY-1513)

  o Build Changes:
    * When Conary calls an external program (python, perl, monodis) to
      determine file dependencies and that program is not a part of
      the package being built, it will warn if that external program
      is not provided by a component in build requirements. (CNY-1492)

  o Internal Changes:
    * The conary.lib.elf module can now be built against libelf
      version 0.8.0 or later as well as the libelf implementation
      provided by elfutils.  libelf can be downloaded from
      http://www.mr511.de/software/ (CNY-1501)
    * The Conary client API has a new method disconnectRepos() that
      allows one to cut access to the networked repositories.  A
      RepositoryError exception is raised if network access is
      attempted. (CNY-1474)

  o Bug Fixes:
    * StreamSet objects didn't work with inheritance because the C
      implementation treated an internal variable as inheritable when
      it should have been treated as a class variable.
    * Attempting to create a shadowed Version object that reference a
      label that is already uphill are now issues a proper error
      message. (CNY-847)
    * Running the "conary rblist" command as non-root now produces a
      proper error message. (CNY-1453)
    * Badly-formatted parentVersion strings in derived packages
      (experimental) no longer cause a stacktrace.
    * Previous versions of Conary would fail to find the UID or GID of
      a newly created user if "--root" was specified on the command
      line and C library components had not yet been installed.
      Conary would erroneously fall back to using UID 0 or GID 0
      (root) instead.  (CNY-1515)
    * A traceback that occurred when a lookaside repository cache has
      not been defined when initializing a derived package recipe
      object has been fixed. (CNY-1509)
    * The Conary network repository client no longer attempts to use a
      proxy if the repository is residing on the local machine.
    * A bug in the freezing of update jobs has been fixed. (CNY-1521)
    * r.addPatch()'s optional argument "extraArgs" will now do the right
      thing if passed a single string instead of a tuple or list.

Changes in 1.1.19:
  o Client Changes:
    * A new "cvc promote" command has been added. "cvc promote" is a
      special type of cloning based on group structure.  For more
      information on promote, see the JIRA issue until documentation
      on the wiki is updated.  (CNY-1304)
    * An "--all-flavors" option has been added to "cvc promote" which
      promotes all flavors of the latest version of the listed
      troves. (CNY-1440)
    * A programmatic interface for performing partial clones, where
      only some components out of a package are cloned based on
      byDefault settings, has been added. (CNY-1389)
    * Conary changesets can now deal with changesets that contain
      package components that share identical file contents, pathId,
      and fileId combinations. (CNY-1253)
    * The "proxy" configuration parameter will now work for standard
      http proxies such as Squid.  Previously the "proxy"
      configuration parameter could only specify a Conary repository
      proxy.  Environments that require all HTTP and HTTPS traffic
      pass through a proxy must continue to use they "http_proxy"
      environment variable, as the "proxy" configuration variable is
      only used for Conary repository calls.  Source downloads in cvc,
      for example, will only use the http_proxy environment variable.
    * Due to limitations in Apache 2.0, the Conary client will now use
      HTTP/1.1 "chunked" Transfer-encoding when committing changesets
      larger than 2 GiB.
    * An "applyRollback()" method has been added to the ConaryClient
      class. (CNY-1455)

  o Server Changes:
    * The repository cache has been completely reworked. This fixes
      problems with authorization and the cache, and has the side
      benefit of unifying the proxy code for the repository and the
      proxy. The cacheDB repository configuration parameter is
      obsolete and will cause a warning on startup. changesetCacheDir
      should now be used instead, and tmpwatch should be configured to
      clean up both the changesetCacheDir and tmpDir
      directories. (CNY-1387)
    * The repository now properly commits changesets where multiple
      troves reference the same (pathId,fileId) key. (CNY-1414)
    * The standalone server can now decode "Transfer-encoding:
      chunked" PUT requests from clients.
    * Apache based repository servers now send changeset file contents
      using the "req.write()" method instead of the "req.sendfile()"
      method when file contents are larger than 2 GiB.  This works
      around limitations in Apache 2.0.
    * The list of sizes returned by the getChangeSet() and
      getFileContents() repository methods are now returned as a list
      of strings instead of a list of integers.  XML-RPC integers can
      only hold values less than 2147483648 (a signed integer).
    * A Conary repository will now raise an exception if a client
      requests a changeset that is larger than 2 GiB in total size or
      file contents larger than 2 GiB in size and does not support the
      new version 44 protocol required to work around this limitation.

  o Build Changes:
    * A "vmware" flavor has been added to the default set of flavors.
      A trove with a vmware flavor should be intended to run as a
      VMware guest. (CNY-1421)
    * If there's a conflict when loading installed troves, the latest
      trove will be picked.
    * The loadInstalled() recipe function will now search the
      installLabelPath for troves to load when it cannot find them any
      other way.
    * A "overrideLoad" keyword parameter has been added to the
      loadInstalled() and loadSuperClass() recipe functions.  This can
      be used to override the default search mechanism.

  o Bug Fixes:
    * Local flags are now cleared after each group cook, meaning that
      multipass group cooks will have the correct local
      flavor. (CNY-1400)
    * Dependency resolution in group cooks now also take advantage of
      the group cache. (CNY-1386)
    * Changesets for source troves with missing files (because the
      file is missing from the upstream server or the upstream server
      is unavailable) are now properly written to changeset
      files. (CNY-1415)
    * Derived packages, which are still experimental, now correctly
      handle multiple architectures built from the same
      source. (CNY-1423)
    * The loadInstalled() recipe function now always works even if you
      have multiple versions of a package installed from multiple
      branches.
    * Trove names are now checked for legal characters. (CNY-1358)
    * A minor bug related to file uploads on the error codepath was
      fixed.  (CNY-1442)
    * A bug in "cvc promote" that caused it to fail when the source
      components added due to --with-sources were in conflict.  This
      could happen, for example, when different flavors of a binary
      were cooked from different source versions and all flavors to be
      cloned to the new label at the same time (CNY-1443)
    * A bug in the CfgQuotedLineList class' display function has been
      fixed.
    * Flavored items in a job list are now correctly frozen when
      writing out an update job. (CNY-1479)
    * A default UpdateCallback() is set if an update callback hasn't
      been specified when invoking the applyUpdate() method of
      ConaryClient. (CNY-1497)
    * "cvc cook --macros" works as expected now, by defining a macro (as
      passed in on the command line with --macro) per line. (CNY-1062)
    * Committing to a Conary repository when using a standard HTTP
      proxy functions properly.  A change in 1.1.18 introduced this
      incompatibility.
    * The redirect build code has been refactored.  Bugs related to
      building flavored redirects have been fixed. (CNY-727)

Changes in 1.1.18:
  o Major Changes:
    * Changesets are now indexed by a pathId,fileId combination instead of
      just by pathId. This should eliminate the vast majority of conflicts
      when creating groups containing multiple flavors of the same trove.
      Old clients will be served old-format changesets by the repository,
      and new clients continue to support old format changesets. Old and
      new format changes can be merged into a single changeset (CNY-1314).

  o Client Changes:
    * The conary rblist --flavors command now properly displays trove
      flavors. (CNY-1255)
    * When resolving dependencies while updating, conary will now search 
      the latest versions of packages for every label in your installLabelPath
      first before searching the histories of those labels.  This should make
      sure that conary prefers installing maintained troves over unmaintained 
      ones. (CNY-1312)
    * The Conary client API now has a new call, iterRollbacksList(), iterating
      over the rollback name and object. (CNY-1390)
    * Added the --just-db argument to the conary rollback command. (CNY-1398)

  o Build Changes:
    * A list of rPath mirrors for source components has been added.
    * Group recipes now support a setSearchPath method.  This provides a way
      to tell groups how to find and resolve packages by specifying a list
      containing either packages or labels. (CNY-1316)
    * The group addAll command supports "flatten" - a way to cause all troves
      in all subgroups to be included directly in the top level group - 
      flattening any structure created by intermediate groups.
    * Groups now allow you to use the commands "removeTrovesAlsoInGroup"
      and "removeTrovesAlsoInNewGroup".  These commands subtract out the
      troves included within the specified group from the currently
      active group. (CNY-1380)
    * Checking dependencies is now faster when building groups.
    * When resolving dependencies in groups, conary will now search the
      latest trove in every label in your label/search path before
      searching back in the history of that label. (CNY-1312)
    * Added moveComponents and copyComponents to group syntax. (CNY-1231)
    * Derived packages (experimental) can now change files between
      Config, InitialContents, and Transient, and can set new files
      to be any of those types.  They can call UtilizeUser and
      UtilizeGroup.  They can create new tag handlers and tag
      description files (but not make a file from the parent no longer
      be a tag handler or tag description, except by removing the file
      entirely), and add new tags to new and pre-existing files when
      TagSpec is called (but not remove existing tags from files). (CNY-1283)
    * Derived packages (experimental) can now run nearly all build and
      source actions. (CNY-1284)
    * Derived packages (experimental) now inherit byDefault settings from
      the parent (CNY-1401), but can override them in the child (CNY-1283).
    * Derived packages (experimental) now handle multiple binary packages
      built from a single source package, including overriding binary
      package name assignment in the derived package. (CNY-1399)

  o Server Changes:
    * Two new calls have been added to the server API -
      getTroveReferences and getTroveDescendants. (CNY-1349)
    * The proxy server proxies "put" calls now.
    * Cleaned up string compression code in changeset merging.

  o Bug Fixes:
    * Fixed a bug where an invalid flavor at the command line would result
      in a traceback. (CNY-1070)
    * Added an exception to allow redirect recipe names to have any format -
      including those usually reserved for group- and info- packages.
    * Removed a harmful assert that kept trove source stacks from working w/o
      installLabelPaths in some cases. (CNY-1351)
    * The cfg.root item is always stored internally as an absolute path,
      even if it is specified as a relative path. (CNY-1276)
    * cvc now properly cleans up 000-permission files from the old build 
      directory. (CNY-1359)

  o Internal Changes:
    * Changesets in an update job can be downloaded in a step separate from
      the installation. Additionally, update jobs can be frozen and reapplied
      later. (CNY-1300)
    * UpdateJob objects are now versioned for a specific state of the Conary
      database, and can be applied only if the state of the database has not
      changed. (CNY-1300)
    * Public keys can now be retrieved from a directory, with each key stored
      in a separate file. (CNY-1299)
    * Troves now track their direct parent they were cloned from, instead of
      the source-of-all-clones. (CNY-1294)

Changes in 1.1.17:
  o New Feature:
    * A caching proxy has been implemented for Conary.  A proxy server
      caches changesets as clients request them.  This can
      dramatically improve the performance of Conary when a subsequent
      request is made for the same changeset.

      The server is implemented using the existing standalone and
      Apache-based Conary repository server modules. Two new Conary
      repository configuration variables, "proxyDB" and
      "proxyContentsDir" have been created to define the proxy
      database and contents store.

      To configure the Conary client to use a proxy, a new "proxy"
      configuration variable has been added to the conaryrc file.
      Generic HTTP proxies should still be configured using the
      "http_proxy" environment variable.

      In order to facilitate authentication and proxy cache
      invalidation features, new Conary repository methods have been
      introduced.  This means that the Conary proxy requires that
      repositories it connects to run Conary version 1.1.17 or later.
      The Conary proxy is considered experimental.  Therefore future
      versions of Conary may not be able to communicate with the proxy
      as implemented in Conary 1.1.17.

  o Client Changes:
    * Filesystem permissions on rollback data restrict access to the
      owner of the database (normally root). (CNY-1289)
    * The Conary client now sends data across an idle connection to a
      Conary repository.  This will keep the connection alive when the
      repository is behind a firewall or proxy that has short timeouts
      for idle connections. (CNY-1045)
    * The error message produced by Conary when a progress callback
      method raises an unhandled exception has been improved.

  o Build Changes:
    * cvc cook --show-buildreqs works properly now.  Thanks to Pavel
      Volkovitskiy for reporting the issue and providing the
      patch. (CNY-1196)
    * The flags for other packages that are specified in the build
      flavor are now available when cooking as a part of the
      PackageFlags object.  For example, if you wish to check to see
      if kernel.pae is set, you can add "if PackageFlags.kernel.pae:".
      Note that such checks do not affect the final flavor of your
      build, and should be used with care. (CNY-1201)
    * Component and package selection by manifest, as with the
      "package=" option, could fail when large numbers of files were
      found; this bug has been resolved. (CNY-1339)
    * You can now add a labelPath to a group r.add() line by
      specifying a labelPath keyword argument.  For example:
         r.add('conary', labelPath=['conary-unstable.rpath.org@rpl:1',
                                    'conary.rpath.com@rpl:1'])
    * Repeated shadow merges now fail with an error suggesting a
      commit.  Previously, the merge operation would be attempted
      again. (CNY-1278)

  o Server Changes:
    * Conary repositories no longer allow users or groups to be
      created with names that include characters other than those
      defined in the Portable Filename Character Set.
    * Server side functions that work on large datasets (getTroveSigs
      and setTroveSigs) are now using batched SQL operations for faster
      throughput. (CNY-1118, CNY-1243)
    * The code that commits groups to the repository has been reworked
      to significantly reduce the number of SQL queries executed.
      (CNY-1273)
    * Including a symbolic link in the path to the temporary now
      returns an error immediately at startup. (CNY-958)
    * Errors opening a to-be-committed changeset now have the internal
      exception logged and CommitError returned to the client (CNY-1182)
    * Cached Changesets are now versioned depending on the client's
      version.  This allows for the same changeset to be cached for
      different client generations. (CNY-1203)

  o Internal Changes:
    * A StringStream can now be set from a Unicode object.  The
      StringStream stores the UTF-8 encoding of the Unicode
      object. (CNY-366)
    * The ByteStream and LongLongStream classes have been
      reimplemented in C.  Modifications have been made to the
      NumericStream types implemented in C so that they can be used as
      base classes in Python.
    * PathID lookups are now done by file prefix and file ID. This
      allows for identifying files in different package flavors or in
      versions older than the latest one. (CNY-1203)
    * StreamSet objects can now preserve unknown elements of the stream
      instead of silently skipping them. Those elements are retained for
      freeze(), letting the older stream object exactly replicate the
      frozen stream of the newer object. Unknown elements are preserved
      through merges into old object as long as the old object has not
      been locally modified.

  o Bug Fixes:
    * Conary now displays a useful error message when it is unable to
      parse a "user" line in a configuration line.  Previously Conary
      would raise an unhandled exception. (CNY-1267)
    * Mirror configurations no longer use /etc/conary/entitlements/ as
      the default location to read entitlements used to mirror.
      Normally the entitlements used to mirror are different than the
      entitlements required to update the system.  Therefore they
      should not be used when attempting to access source or target
      repositories when mirroring. (CNY-1239)
    * "cvc emerge" now displays error messages when the underlying
      cook process results in an exception.  Previously, an unhandled
      exception message was generated. (CNY-995)
    * Derived packages now support setuid and setgid files. (CNY-1281)
    * You can no longer accidentally include a group in itself by
      using addAll. (CNY-1123, CNY-1124)
    * An error message is produced when troves could not be found
      during "conary migrate" in the same manner they are alerted
      during a "conary update".  Previously these errors were
      masked. (CNY-1171)
    * A bug that caused update failures when a changeset held file
      contents that were both InitialContents and a normal file has
      been fixed. (CNY-1084)
    * Filesets now honor buildFlavor. (CNY-1127)
    * The TroveSource class tried to raise a DuplicateTrove exception,
      which doesn't exist. It now raises InternalConaryError instead.
      (CNY-1197)
    * A proper error is now produced when Conary is unable to create
      the directory for the local database due to a permission
      failure. (CNY-953)
    * Group recipes could sometimes include a trove for dependency
      resolution but not move to include the package directly in the
      group that is doing dependency resolution.  Now the package and
      component both are always included immediately in the group that
      is resolving dependencies. (CNY-1305)
    * A "no new troves available" error message is now given when
      there are no new versions to migrate to (CNY-1246)
    * Attempting to clone without name or contact information set now
      gives a proper error message. (CNY-1315)
    * The client code no longer exits with a sys.exit(0) if one of the
      callbacks fails. (CNY-1271)
    * When multiple labels of a trove exist in a group and that group is 
      being searched for that trove, conary will no longer arbitrarily pick
      one of the labels to return.
    * A bug in the default update callback class that causes a hang
      when unhandled exceptions occur has been fixed.
    * Cloning a trove multiple times that was already cloned no longer
      increments the source count. (CNY-1335)
    * The Conary network client erroneously specified the latest
      protocol version it knew about when calling a server, even if
      the server couldn't understand that version. (CNY-1345)

Changes in 1.1.16:
  o Server Changes:
    * The repository now returns recursive changesets with special
      "removed" trove changesets if a trove is missing or has been
      removed.  This allows the client to determine if it has the
      needed troves to perform an update.  Previously, the repository
      would raise an exception, which prevented updates from mirrors
      with byDefault=False troves (such as :debuginfo) excluded.
    * A getTroveInfo() method has been added to the Conary repository
      server.
    * Repository changeset cache database operations are now retried
      before giving up (CNY-1143)

  o Client Changes:
    * A new "isMissing" trove flag has been added.  This flag is set
      by a Conary repository when a Trove is missing.  This allows the
      client to display an appropriate message when it attempts to
      update from an incomplete mirror.
    * Including a configuration file from an unreachable URL will now
      reasonably time out instead of hanging for 3 minutes (the default TCP
      connection timeout). (CNY-1161)
    * Conary will now correctly erase a trove whose files have changed owners
      or groups to values not mapped to users or groups on the current system.
      (CNY-1071)
    * Conary will now display files that are transient as transient when
      --tags is used.
    * Support for the new getTroveInfo() method has been added to the
      Conary repository client.

  o Build changes:
    * The "cvc cook" command will now log a message when deleting old
      build trees to make way for an upcoming build.
    * The "cvc refresh" command will now print a warning instead of
      failing with an error when an attempt to refresh a
      non-autosourced file is made. (CNY-1160)
    * The BuildPackageRecipe class now requires file:runtime, which is
      needed to run many configure scripts. (CNY-1259)
    * Configuration files are now automatically added to :config
      components only if they do not have any executable bits
      set. (CNY-1260)

  o Bug Fixes:
    * Conary 1.1.14 and 1.1.15 failed to update when encountering the
      multitag protocol; this regression is resolved. (CNY-1257)
    * The logparse module now correctly parses python tracebacks in
      conary log files. (CNY-1258)

Changes in 1.1.15:
  o Client Changes:
    * On the update path, errors and warnings are now handled by callbacks.
      This allows applications using the Conary API to capture and process
      them as appropriate. (CNY-1184)

  o Bug Fixes:
    * "conary erase --help" now displays options as "Erase Options"
      instead of "Update Options". (CNY-1090)

  o Build Changes:
    * Change in assembling recipe namespace changed how unknown recipe
      attributes were handled (they appeared as None instead of raising
      an Attribute Error).
    * Packaged directories are no longer included in :lib components
      because doing so can create multilib failures.  (CNY-1199)

Changes in 1.1.14:
  o Client Changes:
    * Tag handler output is now redirected to a callback. The command line
      callback places "[ tag ]" in front of the output from each tag handler
      to help with debugging. (CNY-906)
    * All filesystem operations are journaled now to allow recovery if an
      unexpected failure occurs. "conary revert" has been added to recover
      from cases where the journal is left behind unexpectedly. (CNY-1010)

  o Build Changes:
    * cvc will no longer fail if the EDITOR environment variable points
      to an invalid editor. (CNY-688)
    * Redirects now build erase redirects for package components which
      existed in the past but have disappeared on head. (CNY-453)
    * The TagSpec policy now checks the transitive closure of build
      requirements when determining whether the build requirements
      are sufficient to ensure that a needed tag description will
      be installed. (CNY-1109)
    * Repositories can now be made read-only to allow for maintenance.
      (CNY-659)
    * PIE executables, which appear to be shared libraries in binary
      directories, will no longer export soname dependencies. (CNY-1128)
    * ELF files in %(testdir)s and %(debuglibdir)s will no longer export
      soname provides.  (CNY-1138, CNY-1139)
    * cvc is now able to check out source troves that have been shadowed from
      a branch that no longer contains the files. (CNY-462)
    * The Install recipe class now has the ability to copy symbolic links.
      (CNY-288)
    * The output produced by cvc when attempting to find the
      appropriate patch level when applying a patch has been
      improved. (CNY-588)
    * When cooking (either from a recipe or from the repository),
      cvc will always use the (auto)source files from the repository,
      instead of re-downloading them. This allows for rebuilds from
      recipes even if the upstream source is no longer available,
      without using the cvc cook --prep command first to cache the
      repository copies. (Auto)sources can still be re-downloaded
      using cvc refresh. (CNY-31)
    * The ordering for the rules used to determine which component a
      file should be in was reversed when a file was under /usr/share
      but had /lib/ somewhere in the path name. (CNY-1155)
    * The cvc add command will now refuse to add symbolic links that
      are absolute, dangling, pointing to files outside of the current
      directory or pointing to files that are not tracked by Conary.
      (CNY-468)
    * Use objects now record which file on system define them. (CNY-1179)
    * ExcludeDirectories built-in policy will now remove the empty
      directories it has excluded from the _ROOT_ in order to prevent
      later policies from thinking they are going to be on the target
      system. (CNY-1195)

  o Internal changes:
    * Conary now supports being built against an internal copy of the
      sqlite3 library for cases when the system sqlite3 is not the
      optimal version for Conary.
    * The repository schema's string types are no longer restricted to
      arbitrary sizes for backends that support indexing larger strings
      than MySQL's InnoDB storage engine. (CNY-1054)

  o Bug Fixes:
    * The SQL query that implements the getTrovesByPath() repository
      method has been reworked to avoid slow queries under
      MySQL. (CNY-1178)
    * Builds that resulted in changesets containing the same file
      in different locations would fail to commit if the files differed
      only by mtime. (CNY-1114)
    * The mirror script now correctly handles the cases where
      the PathIdConflict errors are raised by certain source repositories
      during mirroring. (CNY-426)
    * The mirror script now can correctly mirror removed troves when a
      removed and regular versions appear in the same mirror chunk.
    * Perl dependency strings containing double colons are now properly
      accepted on the command line. (CNY-1132)
    * The cvc stat command now correctly displays the usage information
      when extra arguments are specified. (CNY-1126)
    * The conary update --apply-critical command will now behave correctly
      if the update job contains linked troves (besides the conary package
      which is the source of critical updates). Linked troves are troves
      with overlapping paths.  (CNY-1115)
    * A GET request to the "changeset" URL of a repository server that
      does not supply any arguments no longer results in an Internal
      Server Error.  The repository can be configured to send email to
      an email address with debugging information. (CNY-1142)
    * When checking to make sure that the URL used to upload a
      changeset matches the repository base URL, both URLs are now
      normalized before the comparison is made. (CNY-1140)
    * The conary.lib.logparse module now provides the correct date
      strings for each logged event.
    * The Conary command line argument parser checks for the --help
      option earlier.  This corrects some instances where commands
      like "conary rq --help" would not display help. (CNY-1153)
    * The conary [command] --help --verbose command now correctly
      displays verbose option help.
    * Conary no longer fails with an unhandled exception when the 
      local database is locked.  A useful error message is now
      produced. (CNY-1175)
    * The cvc annotate command now attributes the correct name to the
      person who committed the initial revision of a file. (CNY-1066)
    * Conary will give a better error message if you try to run the
      conary emerge command without conary-build installed. (CNY-995)

Changes in 1.1.13:
  o Build Changes:
    * All files in "binary directories" now provide their path as a
      file: dependency. This allows more flexibility for files that
      have requirements such as "file: /usr/bin/cp". (CNY-930)
    * A addRemoveRedirect() method has been added to the
      RedirectRecipe class to allow redirecting packages to nothing
      (which causes them to be erased on update). The client code has
      been updated to remove package components properly for this
      case.  (CNY-764)

  o Bug Fixes:
    * Config files, though added to the :config component by default
      (CNY-172), can now be appropriately overridden by
      ComponentSpec. (CNY-1107)
    * ELF files that have no DT_NEEDED or DT_SONAME entries no longer
      cause Conary to trace back attempting to discover the ELF
      ABI. (CNY-1072)
    * Conary will no longer attempt to update troves in the namespace
      "local" when using updateall.
    * Redirect recipes which contain conflicting redirects now give an
      error message instead of a traceback. (CNY-449)
    * The previous fix for CNY-699 wrongly encoded the soname rather
      than the filename in provisions for symbolic links to shared
      libraries when the shared library had a soname.  Additionally,
      symlinks from directories not in the system shared library path
      to ELF shared libraries in directories in the shared library
      path wrongly caused internal dependencies to have the full path
      to the symlink encoded in the shared library requirement.  These
      bugs have been resolved. (CNY-1088)

Changes in 1.1.12:
  o Client Changes:
    * A signature callback has been added, which allows one to catch
      the troves with bad signatures and react appropriately (display
      an error message, lower trust level, etc). (CNY-1008)
    * The conary.lib.logparse module has been added to provide
      parsed access to conary log files. (CNY-1075)

  o Build Changes:
    * "cvc cook" is now more efficient in looking up files that are
      part of the built troves (CNY-1008).
    * A "commitRelativeChangeset" configuration variable has been
      added to control whether Conary creates relative or absolute
      changesets when cooking.  It defaults to True, but can be
      changed to False to cause Conary to cook and commit absolute
      changesets. (CNY-912)
    * A list of X.org mirrors has been added to the default mirrors.
    * "cvc diff" now returns an return code of 2 on error, 1 if there
      are differences, and 0 if there are no differences. (CNY-938)
    * An "addResolveSource" method has been added to GroupRecipe.
      This will change how dependency resolution is done when building
      a group.  Instead of searching the label path defined in the
      group for solutions, the resolve source will be searched
      instead. This allows you to resolve dependencies against a
      particular version of a group. (CNY-1061)
    * Cloning multiple flavors of the same package in a single step is
      now possible. (CNY-1080)
    * Perl dependencies now include provides for .ph files, as well as
      .pl and .pm files, found in the perl @INC path. (CNY-1083)

  o Bug Fixes
    * The previous fix for CNY-699 introduced two errors in handling
      shared library dependencies that were not in shared library
      paths and thus need to have their paths encoded.  These bugs
      have been resolved. (CNY-1088)
    * The build time in the troveInfo page of the repository browser
      is now displayed properly as "(unknown)" if a trove has no build
      time set. (CNY-990)
    * dbsh now properly loads the schema when one of the .show
      commands is executed. (CNY-1064)
    * The Conary client version is saved before the re-execution of
      conary that follows the application of a critical
      update. (CNY-1034)
    * A condition that was causing sys.exit() to not terminate the
      server process when running in coverage mode has been
      fixed. (CNY-1038)
    * If a configuration value is a list and has a non-empty default,
      appending values to that default does not reset that list to
      empty (Conary itself never triggers this case, but rMake does
      with defaultBuildReqs). (CNY-1078)
    * FileContainers don't store the path of the filecontainer in the
      gzip header for contents which are being transparently compressed
      by the object
    * Creating referential changesets obtained the path of files in the
      data store multiple times. When one content store in a round-robin
      content store configuration is corrupt, that would lead to inconsistent
      changesets. Instead, we will include those corrupt contents in
      a valid changeset and let the install content validation catch the
      problem.

Changes in 1.1.11:
  o Client Changes:
    * "conary help [command]" now displays the usage message for
      the command.
    * The --help options will now display a smaller number of flags by
      default, and more when the --verbose flag is added.
    * A getUpdateItemList() method has been added to the ConaryClient
      class.  It returns a list of top level troves on the local
      system. (CNY-1025)
    * "conary rq package:source --tags" will now show an "autosource"
      tag on autosourced files.
    * Conary now correctly uses "KB/s" instead of "Kb/s" when
      displaying transfer rates. (CNY-330)
    * conary rblist is now more readable, and supports --labels and
      --full-versions. (CNY-410)

  o Build Changes:
    * When using "cvc refresh" to refresh autosourced files, the
      refresh flag is now reset after the commit.  Previously, the
      file would continue to be refreshed on subsequent commits.
    * When using "cvc commit", cvc no longer downloads autosourced
      files which haven't changed (CNY-611, CNY-463)
    * Files that were previously marked as autosource files can now be
      made a regular file by calling "cvc add".
    * When using "cvc remove" to remove a file from the local checkout
      directory and the file is still specified in the recipe file as
      being automatically downloaded, the file will now be switched to
      an autosource file (preserving the pathId).
    * The autosource state is now stored explicitly in CONARY files.
    * CONARY files now use textual identifiers for flags instead of
      digits.
    * "cvc refresh" no longer downloads all autosource files.  Only
      the file(s) specified are downloaded.
    * Files removed with "cvc remove" are no longer erroneously
      re-added when committing changes to the repository.  This used
      to happen when the file was in the previous version of the
      source component and also present in the lookaside
      cache. (CNY-601)
    * Conary now produces a warning instead of an error when an
      unknown use flag is specified in the buildFlavor configuration
      variable.  It will still produce an error if the unknown use
      flag is accessed in the recipe.
    * Package builds now create relative changesets for components instead
      of absolute changesets, reducing the size of the upload to the
      repository (CNY-912)
    * The download code in cvc now accepts cookies.  This is required
      to download files from Colabnet sites. (CNY-321)
    * The download code in cvc can now handle basic HTTP
      authentication. (CNY-981)
    * Shared libraries and symlinks to shared libraries provide their
      filenames as soname dependency provisions, as well as DT_SONAME
      records listed within the shared library, if any. (CNY-699)
    * Malformed regular expressions passed as exceptDeps arguments to
      the r.Requires policy are now reported gracefully. (CNY-942)
    * A list of GNOME mirrors has been added to the default mirrors.
    * Commit log messages may now be provided with the "cvc --log-file"
      command, with support for standard input using the filename "-".
      (CNY-937)
    * The default ComponentSpec information is now loaded from
      files in the /etc/conary/components/ directory tree, and the
      defaults can now be overridden on a per-distribution basis in
      the /etc/conary/distro/components/ directory tree. (CNY-317)
    * Freeform documentation from /usr/share/doc is now included
      in the new ":supdoc" component instead of the ":doc" component
      by default. (CNY-883)
    * Configuration files are now put into a ":config" component to
      make it easier to override them.  This configuration can be
      disabled by setting the configComponent configuration item
      to False. (CNY-172)
    * Empty directories that have owner or group information explicitly
      set are now included in packages by default. (CNY-724)

  o Bugfixes:
    * Files added in both the repository and locally with cvc now give
      an error message on update rather than corrupting the CONARY
      file (CNY-1024)
    * Adding a file locally and then merging that file from upstream
      now causes an error as expected (it would traceback
      before). (CNY-1021)
    * Cooking a group recipe that defines an empty groups with
      resolveDependencies set no longer results in a traceback.
      Conary will display an error message as expected. (CNY-1030)
    * Specifying a bad protocol in a repositoryMap entry (a protocol
      other than http or https) no longer causes an unhandled
      exception. (CNY-932)
    * When migrating, conary now utilizes update mode with all updates
      explicitly specified when re-executing after critical updates.
      Previously, the migration failed if a critical update was
      applied. (CNY-980)
    * Infinite loops are now detected when including configuration
      files. (CNY-914)
    * Temporary files created when critical updates are applied are
      now cleaned up. (CNY-1012)
    * Conary repositories now detect when changesets that are being
      committed are missing files. (CNY-749)
    * Conary now prints an error message when trying to write a
      changeset file to a location that cannot be written (directory,
      read-only file etc.). (CNY-903)

Changes in 1.1.10:
  o Bugfixes:
    * A warning message produced when attempting to retrieve a OpenPGP
      key has been fixed.  The warning was introduced in CNY-589.

Changes in 1.1.9:
  o Client Changes:
    * The usage message displayed when running "conary" or "cvc" has
      been simplified and improved. (CNY-560)
    * When choosing how to match up troves with the same name, conary now
      takes paths into account, if there's a choice to make between matching
      up two old troves that are otherwise equivalent with a new trove, conary
      will choose the one that shares paths with the new trove. (CNY-819)
    * Conary will now allow "conary migrate --info" and "conary migrate
      --interactive" without displaying usage information. (CNY-985)
    * Conary now only warns about being able to execute gpg if a
      signature trust threshold has been set. (CNY-589)
    * Fixed cvcdesc after the refactoring of configuration options. (CNY-984)

  o Server Changes:
    * PostgreSQL support has been finalized and some SQL queries have
      been updated in the repository code for PostgreSQL
      compatibility.  PostgreSQL will be officially supported in a
      future release of Conary.
    * The repository browser is now viewable by Internet Explorer.

  o Build Changes:
    * cvc now allows files to be switched from autosource to normal
      and from normal to autosourced. (CNY-946)
    * Recipes will now automatically inherit a major_version macro,
      which is defined to be the first two decimal-seperated parts of
      the upstream version, combined with a decimal. For example, a
      version string of 2.16.1.3 would have a major_version of
      2.16. (CNY-629)
    * A list of KDE mirrors has been added to the default mirror
      configuration. (CNY-895)
    * If a group is cooked twice at the same command line, for example
      "cvc cook group-dist[ssl] group-dist[!ssl]", then conary will
      cache the trove found during the first group cook and use it for
      subsequent group cooks. (CNY-818)
    * Unpacking a tarball now preserved permissions only when
      unpacking into the root proxy, not unpacking sources into the
      build directory. (CNY-998)

  o Code Cleanups
    * The command line options common between cvc and conary are now
      defined in one place.
    * The code to add options to the command line parser for an option
      has been refactored to remove duplication.

  o Bug Fixes:
    * A bug that caused an Internal Server Error when marking a group
      :source component as removed in a repository has been fixed.
    * A bug that caused group cook with a replace or remove with a
      flavor and no matching trove to emit a traceback instead of a
      warning has been fixed. (CNY-977)
    * A bug that caused an unhandled exception when two packages with
      the same name require a trove that was being erased has been
      fixed.
    * Timeouts that occur when attempting to read the XML-RPC request
      from a client are now logged and return an exception (instead of
      causing a unhandled exception in the server).

Changes in 1.1.8:
  o Bug Fixes:
    * The fix for CNY-926, which allows a ShimNetClient to create
      changes directly from an in-process Conary Repository, did not
      properly merge changesets when multiple servers were involved.
    * The r.setByDefault() method in group recipes was broken in
      1.0.34.  It would cause a traceback.  This has been fixed.

Changes in 1.1.7:
  o Client Changes:
    * You can now delete troves, update from changeset files, and
      update with a full version specified without an installLabelPath
      set. (CNY-281)
    * "conary rm" has been added as an alias for the "conary remove"
      command. (CNY-952)
    * Conary now produces an error message when an invalid context is
      specified. (CNY-890)
    * User settings in a context will override but not remove user
      settings from the main conary configuration file. (CNY-972)

  o Build (cvc) Changes:
    * "cvc cook --prep" now warns about missing dependencies instead
      of raising an error.  "cvc cook --download" does not warn or
      error. (CNY-787)
    * In a group recipe, if you use r.remove() to remove a component
      from a package in a group (which marks the component
      byDefault=False), and the package no longer contains any
      byDefault=True components, the package itself will also be made
      byDefault=False. This avoids installing packages with no
      components on the system. (CNY-774)
    * Previously, Java files that have no discoverable provided or
      required interfaces (for example, due to EAR dependencies)
      caused a traceback.  Conary now handles this case correctly and
      does not traceback.
    * Merging when the current version is already based on the parent
      version now gives an error message instead of writing out an
      incorrect CONARY file (CNY-968)

  o Bug Fixes:
    * Erases of critical troves is no longer considered a reason to
      restart Conary.
    * A bug triggered when a critical update of a trove depended on an
      erase has been fixed.
    * A bug that caused changesets to be invalidated from the
      changeset cache when signatures were not modified by
      setTroveSigs() has been fixed.
    * A bug that caused an Internal Server Error (ISE) when attempting
      to browse the files in a shadowed component via the Conary
      repository browser has been fixed. (CNY-926)
    * A bug introduced 1.0.32 that affected the ability to update two
      troves due to the same broken dependency when using
      "resolveLevel 2" has been fixed.  This bug affected the ability
      to simply run "conary update conary" when conary-build and
      conary-repository will both installed. (CNY-949)
    * Conary will now display config lines that are equivalent to the
      default configuration value but are set explicitly by the
      user. (CNY-959)
    * Specifying "includeConfigFile" within a context will now include
      the file also within that context. (CNY-622)
    * A memory leak in conary.lib.misc.depSplit() has been fixed.
    * The client no longer loops forever trying to create
      cross-repository relative changesets when the trove is missing
      from one of the repositories. (CNY-948)
    * Repositories no longer return empty troves when
      createChangeSet() is called on troves which are referenced
      within the repository but present on a remote repository.
      (CNY-948)
    * Repository queries no longer return matches for troves which are
      referenced by groups but are not present in the
      repository. (CNY-947)
    * Specifying a root (through conaryrc configuration or the
      "--root" command line parameter) that is not a directory no
      longer results in an unhandled exception. (CNY-814)
    * Renaming and changing a source file no longer results in
      tracebacks on "cvc update" and "cvc merge" (CNY-944, CNY-967)

Changes in 1.1.6:
  o Client Changes:
    * The "cvc" and "conary" command line programs have new command
      line argument aliases.  They accept "-r" as an alias for
      "--root" and "-c" as an alias for "--config".  Commands that
      accept "--info" now accept "-i" as an alias.
    * Contexts can now override any configuration option. (CNY-812)
    * The meaning of the "--components" command line option has
      changed to be more intuitive.  For example, "conary q
      --components" will show all the components for all packages,
      indented as expected. (CNY-822)

  o Build (cvc) Changes:
    * "cvc commit -m'commit message'" is now accepted.  Previously, a
      space was required between the -m and the message.
    * Permissions are now preserved by tar when extracting a tar
      archive added with r.addArchive().
    * The Requires policy now parses pkg-config files more reliably.
    * "cvc cook" now has a "--download" option, which fetches the
      applicable sources from upstream or from the repository and then
      stops. (CNY-837)
    * If cooking a group results in conflicts, the error message will now
      show you the reason why the troves in conflict were included in the
      group. (CNY-876)
    * A new r.addCopy() command is now available to group recipes.  It
      performs the actions required to create a new group, add all of
      the troves from a different group, and add the new group to the
      current group. (CNY-360)
    * In a group recipe, if r.replace() or r.remove() does nothing, a
      warning message is given unless the keyword allowNoMatches is
      used. (CNY-931)
    * In a group recipe, if r.replace() would match against a package
      included inside another group that you are not building, conary
      will warn that replace cannot possibly do anything and will
      suggest using r.addCopy() to resolve the problem. (CNY-360)
    * The Autoconf() build action now enforces buildRequirements of
      automake:runtime and autoconf:runtime if used. (CNY-672)
    * All build actions that enforce buildRequires additions now report
      them through the reportMissingBuildRequires summary policy.

  o Optimizations:
    * Retrieving a large number of troves without files from the local
      database has been sped up by 30%. (CNY-907)
    * On one test machine: "conary q --troves" is 2 times
      faster. "conary q", "conary q --deps" and "conary q --info" are
      30% faster.  "conary q --troves --recurse" is 4-6 times faster.

  o Bug Fixes:
    * r.Replace() no longer fails when a glob matches a dangling
      symlink.  It now reports that no action is taking on the
      dangling symlink due to it being a non-regular file.  This is
      the same behavior as running r.Replace() on non-dangling
      symlinks.

Changes in 1.1.5:
  o Optimizations
    * Duplicate trove instantiations have been removed. Build requires are
      no longer thawed out of abstract change sets, and methods were added
      to get dependency and path hash information directly from trove
      change set objects. These changes combined for a 50% speedup on
      update --info of a large group into an empty root and saved a few
      megs of memory as well (CNY-892)
    * The changes in the previous version of Conary in how XML-RPC
      responses are decompressed actually made Conary slower.  These
      changes have been reverted.

  o Build (cvc) Changes:
    * The Requires() policy now reads pkg-config files and converts the
      "Requires:" lines in them into trove dependencies, removing the
      need to specify those dependencies manually. (CNY-896)
    * Files in /etc/conary/macros.d/ are now loaded in sorted order
      after initial macros are read from /etc/conary/macros. (CNY-878)

  o Bug Fixes:
    * Conary now runs tagscripts correctly when passed a relative root 
      parameter (CNY-416).
    * cvc log now works when there are multiple branches matching for the
      same trove on the same label.
    * Fixed resolveLevel 2 so that it does not try to update packages that
      are already a part of the update. (CNY-886, CNY-780)
    * Fixed resolveLevel 2 so that it does not repeatedly try to perform 
      the same update. (CNY-887)
    * cvc cook | less now leaves less in control of the terminal. (CNY-802)
    * The download thread terminating during an update is now a fatal
      error.
    * The web interface to a conary repository will now print an error
      message instead of a traceback when adding an entitlement class
      with access to a group that does not exist.
    * Parent troves in repository changeset caches are now invalidated
      when a member trove is invalidated (CNY-746)
    * cvc cook group now limits the number of path conflicts displayed for 
      one trove to 10. (CNY-910)
    * Conary update now respects local changes when a group update occurs
      along with the update of the switched trove.  For example, switch
      foo to be installed from another branch instead of the default, 
      and then update foo and its containing group at the same time would
      cause conary to try to reinstall the original foo (resulting in path
      conflicts). (CNY-915)
    * loadRecipe now selects the most recent of two recipes available
      in the case where there are multiple choices due to label
      multiplicity. (CNY-918)

Changes in 1.1.4:
  o Client Changes:
    * Conary now restarts itself after updating critical conary
      components (currently, that consists of conary).  Hooks have
      been added for other components using the conary api to specify
      other troves as critical.  Also, hooks have been added for other
      components to specify a trove to update last. (CNY-805, CNY-808)
    * Conary now warns the user when they will be causing label
      conflicts - that is when an operation would cause two different
      branches of development for a single trove to end up with the
      same trailing label.  Since most conary operations are label
      based, such label conflicts can be confusing to work with and
      are almost never desireable - except in those few cases where
      they are necessary.  (CNY-796)
    * The conary repository client now retries when a DNS lookup of a
      server hostname fails with a "temporary failure in name
      resolution" error.

  o Optimizations
    * The getFileContents() and getFileVersions() server side calls
      have been optimized for faster execution.
    * The SQL query in getTroveList() has been sped up by a 3-5x factor.
    * dbstore now has support for executemany()
    * Inserts into local database now use executemany().

  o Server Changes
    * Several SQL queries have been updated for PostgreSQL compatibility

  o Build (cvc) Changes:
    * The "cvc add" command no longer assumes files it doesn't know to
      be binary are text files; there are lists for both binary and
      text types, and files which are added which aren't in either
      list need to be added with "--text" or "--binary". (CNY-838)
    * A "cvc set" command has been added to change files between
      binary and text mode for files in source components.
    * The "cvc diff" command no longer tries to display the contents
      of autosource files. (CNY-866)
    * The "cvc annotate" command no longer displays pathIds in the
      error message for the specified path not being included in the
      source trove.  It displays the path name instead.
    * The "cvc annotate" command now gives an error when it is run on
      a binary file.
    * A "cvc refresh" command has been added.  It allows you to
      request that cvc fetch new upstream versions of files referenced
      by URL.  Thanks to Pavel Volkovitskiy for the initial
      implementation of this feature. (CNY-743)
    * The "cvc newpkg" command and the PackageSpec policy now disallow
      certain potentially confusing characters in trove
      names. (CNY-842)
    * The PythonSetup() build action has been modified to be more
      consistent with other build actions. The "setupName" paramater
      has been added, which can specify a command to run (defaults to
      "setup.py"). The first argument, similar to Configure(), passes
      arguments to the command being specified by setupName. (CNY-355)
    * The "cvc commit" command now recognizes .html, .css, .kid, and .cfg
      as extensions that identify text files. (CNY-891)
    * The PythonSetup build action has been modified to make it
      clearer what its "dir" and "rootDir" options specify. (CNY-328)

  o Bug Fixes:
    * Conary commands no longer perform an unnecessary database check
      on the local system. (CNY-571)
    * A bug that could allow conary to consider a no-op update as an
      install (and could result in tracebacks in some situations) has
      been fixed. (CNY-845)
    * If you've made a local modification to a package and then try to
      downgrade it later, Conary will now downgrade included
      components as well. (CNY-836)
    * The error message produced by "cvc cook" when a source component
      exists on multiple branches with the same trailing label has
      been improved. (CNY-714)
    * Error handling when manipulating entitlements via XML-RPC has
      been improved. (CNY-692)
    * The usage message displayed when running "conary changeset" has
      been corrected. (CNY-864)
    * Conary no longer tracebacks when a disconnected cook tries to
      load a superclass.  Conary also gives better messages when the
      loaded recipe has a traceback.  Thanks to David Coulthart for
      the core of this patch. (CNY-518, CNY-713)
    * A bug in soname dependency scoring has been fixed.  Dependency
      scoring when multiple sonames were being scored would simply use
      the value of the last soname, instead of the cumulative score.
      Note that the dependencies that did not match at all would still
      return as not matching, so this bug only affected Conary's
      ability to select the best match.
    * A bug in architecture dependency scoring has been fixed.
      Matching architectures are now counted as having a positive
      value, so that when performing dependency resolution on an
      x86_64 machine, troves that have flavor "is: x86_64 x86" will be
      preferred to those with flavor "is: x86".
    * The PythonSetup command ignored any C compiler macros that had
      been set.  The template has been changed to use them in the same
      way that Configure() uses them; as environment variables.
    * The warning message produced when r.Replace() refuses to modify
      a non-regular file now includes the path, as intended.
      (CNY-844)
    * A traceback that occurred when a resolveLevel 2 update resulted
      in a component being erased has been fixed. (CNY-879)
    * Conary now works around a possible threading deadlock when
      exceptions are raised in Threading.join().  The bug is in the
      standard Python threading library, and is fixed in 2.4.3.
      Conary will use a workaround when running under older versions
      of Python. (CNY-795)
    * Checks have been added to the XML-RPC transport system to see if
      an abort has been requested while waiting for a response from
      the server.  This allows the main thread to terminate the
      changeset download thread if it is waiting for an XML-RPC
      response from the server.  (CNY-795)
    * A bug in Conary's handling of an unusual case when multiple
      files being installed share the same content, and one of the
      files has been erased locally has been fixed.
    * A traceback that occurred when a manually removed file switches
      packages during an update has been fixed. (CNY-869)
    * When you remove a file and replace it with a directory, Conary
      now treats it as a removal. (CNY-872)
    * Conary's OpenPGP implementation now dynamically uses RIPEMD if
      it is available from PyCrpyto.  Some PyCrypto builds don't
      include RIPEMD hash support. (CNY-868)
    * A bug that allowed merging changesets with conflicting file
      contents for configuration files with the same pathId has been
      fixed.  Applying the resulting merged changeset caused
      IntegrityErrors.  (CNY-888)

  o Optimizations
    * The getFileContents and getFileVersions server side calls have
      been optimized for faster execution
    * The SQL query in getTroveList has been sped up by a 3-5x factor.
    * dbstore now has support for executemany()
    * Inserts into local database now use executemany().

  o Server Changes
    * Several SQL queries have been updated for PostgreSQL compatibility

Changes in 1.1.3:
  o System Update Changes:
    These changes make Conary much more robust when applying updates
    that move files from one package to another.

    * Components that modify the same files are now required to be in
      the same update job.  For example, if a file moves from
      component a:runtime to component b:runtime, the erase of
      component a:runtime and the install of component b:runtime will
      occur at the same time. (CNY-758).
    * Files moving between components as part of a single job are now
      treated as file updates instead of separate add/remove events.
      (CNY-750, CNY-786, CNY-359)

  o Client Changes:
    * The source component is now displayed in "conary rq --info"
      output.
    * Entitlements can now be passed into ConaryClient and
      NetworkRepositoryClient objects directly. (CNY-640)
    * Exceptions raised in callback functions are now issued as
      warnings and the current job is finished before
      existing. KeyboardInterrupts and SystemExits are handled
      immediately. (CNY-806)
    * The "--debug" command line flag now provides information that is
      useful to the end-user during the update process.  The
      "--debug=all" flag will provide output that is useful to conary
      developers.
    * The output of "--debug" has been modified when performing
      dependency resolution.  The output should be more helpful to end
      users.  Also rearranged the output given when dependencies
      fail. (CNY-779)
    * Config files and diffs are no longer cached in ram during installs;
      they are now reread from the changeset whenever they are needed
      (CNY-821)
    * Binary conflicts no longer cause a traceback in cvc update
      (CNY-644,CNY-785)

  o Optimizations
    On a test system, "conary updateall --info" is around 24% faster
    than previous versions of Conary.

    * The SQL query used to retrieve troves from the local database
      has been optimized.  The new code is nearly four times faster
      for operations like "conary q group-dist --info".
    * The SQL query in getTroveContainers() used to determine the
      parent package(s) and groups(s) of a set of troves as recorded
      in the local database has been optimized.  The new code is
      almost 95 times faster. (0.2 seconds versus 19 seconds)
    * The code in getCompleteTroveSet() that creates Version and
      Flavor objects from entries in the database now caches the
      created object.  This is approximately a 4.5 times speed
      up. (2.10 seconds versus 9.4 seconds)
    * The code in iterUpdateContainerInfo has had similar version
      and flavor caching optimizations that make the code about 
      2.5 times faster (from 10 seconds to 4 seconds).

  o Server Changes:
    The Conary repository server now sends a InvalidClientVersion
    exception when a conary 1.0.x client attempts to manipulate an
    entitlement through addEntitlement() or deleteEntitlement().

  o Build (cvc) Changes:
    * "cvc merge" and "cvc update" are now more verbose when
      patching. (CNY-406)
    * "cvc clone" now requires that you specify a message when cloning
      source components unless you specify --message.  It also gives
      more output about what it is doing (CNY-766, CNY-430).
    * "cvc clone" now has a --test parameter that runs through all
      steps of cloning without performing the clone.  --info is now
      more lightweight - it no longer downloads all of the file
      contents that would be cloned.
    * "cvc clone" now has a --full-recurse parameter that controls how
      recursion is performed.  Cloning a group no longer recurses by
      default.  The only way that a recursive group clone could
      succeed is if all troves in the group came from the same branch.
      This is almost never the case.
    * The "cvc cook" command now prints the flavor being built,
      as well as the version. (CNY-817)
    * The command line argument parsing in "cvc" has been modified.
      To use the "--resume" command line argument to specify that you
      wish to resume at a particular location, you must use
      "--resume=<loc>".  "--resume <loc>" will not work anymore.  This
      removes an ambiguity in how we parse optional parameters in
      Conary.
    * The PythonSetup build action no longer provides the older
      --single-version-externally-managed argument, and instead
      provides the --prefix, --install-purelib, --install-platlib,
      and --install-data arguments, which can be overridden with the
      purelib, platlib, and data keyword arguments, respectively.  This
      allows it to work correctly with a greater number of packages.
      It also provides the option of providing a "purePython=False"
      argument for python packages that mix architecture-specific
      and architecture-neutral files, and tries to automatically
      discover cases when it should be provided. (CNY-809)
    * Python dependencies were previously incorrectly calculated
      for certain module path elements added in some Python C
      code (for example, contents of the lib-dynload directory);
      these errors are now resolved by using external python
      to find system path elements. (CNY-813)
    * /etc/conary/mirrors/gnu has been added to enable mirror://
      references to the GNU mirror system.
    * The GNU mirror list was then significantly expanded and
      re-sorted.  (CNY-824)
    * /etc/conary/mirrors/cpan has been added to enable mirror://
      references to the Comprehensive Perl Archive network mirror
      system.
    * In group recipes, the methods r.add(), r.addAll(), and
      r.addNewGroup() have been modified to accept the use= parameter,
      which defaults to True (CNY-830).

  o Bug Fixes:
    * A bug that caused a traceback in the web interface when a
      non-admin user attempts to manage their entitlement classes has
      been fixed. (CNY-798)
    * "conary rq" (with no arguments) no longer hides troves if the
      flavor that matches the system flavor is not built for the
      latest version. (CNY-784)
    * "cvc cook" now displays the correct label of the thing it is
      building, even when it is not the build label.
    * Running "cvc update" in a directory that has been created with
      "cvc newpkg" but has not yet been committed to the repository
      will now fail with an appropriate error message instead of
      displaying a traceback. (CNY-715)
    * Conary can now apply updates that change a file that is not a
      directory to a directory.
    * Currently version objects are cached to optimize Conary.
      Unfortunately, version objects are mutable objects.  That means
      that if two different pieces of code are given the same version
      object, modifications made by one part of the code could affect
      the other inadvertently.  A warning message has been added to
      the version object when setting or resetting timestamps to make
      developers aware of the problem.  Developers should copy the
      version object before calling setTimeStamps(),
      resetTimeStamps(), incrementSourceCount(), or
      incrementBuildCount() on it.  When creating a version object
      from a string and time stamp set, use the timeStamps= keyword
      argument to versions.VersionFromString() to avoid the copy.  In
      a later version of Conary, version objects will be immutable.
      New methods will be introduced that return new modified objects.
    * Conary no longer hangs waiting for the download thread when an error
      occured in the download thread which caused it to terminate.
    * "conary migrate" now returns an error much earlier if you are
      not using interactive mode. (CNY-826)
    * Files removed from troves (most often by --replace-files) are now
      properly skipped on updates to that trove when the file didn't change
      between versions. (CNY-828)
    * includeConfigFile now gives a much better error message when it
      cannot include a config file. (CNY-618)

Changes in 1.1.2:
  o Bug Fixes:
    * Conary now removes sources from the lookaside before unpacking SRPMs to
      ensure that the source referenced from the SRPM is actually contained in
      the SRPM. (CNY-771)
    * Errors found in the recipe while checking in will now display file name
      and line number information along with the error found.
    * The trove browser no longer shows duplicate entries for multihomed
      repositories.
    * A bug that kept sqlite-based 64-bit mirrors from being used as a source 
      for further mirrors has been fixed.

  o Build Changes:
    * Conary no longer prints policy error messages three times; it
      now prints each error immediately when it is found, and then
      summarizes all policy errors once (instead of twice) at the
      end of the build process. (CNY-776)

Changes in 1.1.1:
  o Client Changes:
    * Migrate no longer replaces by default as if --replace-files was
      specified. (CNY-769)

  o Server Changes:
    * The log retrieval function now returns a HTTP_NOT_IMPLEMENTED
      (501) instead of a HTTP_NOT_FOUND (404) if the logFile
      directive is not configured.

  o Build Changes:
    * Conary now recognizes that pkgconfig finds its files in
      /usr/share/pkgconfig as well as /usr/lib*/pkgconfig. (CNY-754)
    * /etc/conary/mirrors/cran has been added to enable mirror://
      references to the Comprehensive R Archive Network. (CNY-761)

  o Bug Fixes:
    * Conary now resets the timeStamps in all cases when
      getSourceVersion is called (CNY-708).
    * SQLite ANALYZE locks the database after it is run, causing
      updates to fail.
    * A bug that caused lists such as installLabelPath in
      configuration files to be parsed incorrectly when more than one
      space was between list elements has been fixed
    * A bug that caused Locally changed files to no be marked properly
      in rollbacks that were stored locally (including rollbacks for
      locally built troves) has been fixed. (CNY-645)
    * A bug that could cause "cvc cook" to create groups that include
      components needed to resolve dependencies that are already
      included not-by-default has been fixed.
    * A bug that caused a traceback message when adding a user through
      the web interface has been fixed.

Changes in 1.1.0:
  o 1.1 Release Overview

    Conary 1.1.0 is the first version in the 1.1 series.  New
    functionality has been added to Conary that required modifications
    to the repository database schema and XML-RPC protocol.  A Conary
    1.1.x-compatible client is required to access many of the new
    features.  The XML-RPC interface includes version information so
    that old clients continue to work with new servers, and new
    clients continue to work with old servers.

    New Features:
      * Conary can now remove packages and components from a
        repository server.  This is a privileged operation and should
        not normally be used.  Only users with a special "can remove"
        ACL can remove from the repository.  As removing something
        from a Conary repository is an act of last resort and modifies
        repository internals, the command line option will not appear
        in the reference documentation.  rPath will assist users that
        need more information.
      * Conary can now query the repository by path.  Use
        "conary repquery --path /path/to/find" to find components that
        include a particular path.
      * Several enhancements were added to the entitlement management
        facilities in a Conary repository.
      * Conary can now redirect a group.

  Detailed changes follow:

  o Server Changes:
    * Entitlement keys were artificially limited to 63 characters in
      length.  This restriction has been raised to the max length
      permitted in the database column (255).
    * Entitlement classes can now provide access to multiple access
      groups (and updated the web UI to support that) (CNY-600)
    * addEntitlement() and deleteEntitlement() repository calls replaced
      by addEntitlements and deleteEntitlements calls.  These calls
      operate on more than one entitlement simultaneously.
    * Added getTroveLeavesByPath() and getTroveVersionsByPath(). (for
      CNY-74)
    * Conary now checks to ensure you have write access to all the
      things the client is trying to commit before you send them
      across the wire. (CNY-616)
    * deleteAcl() and listAcls() methods have been added to
      ConaryClient.

  o Client Changes:
    * "conary rq" now supports "--path", which allows you to search
      for troves in the repository by path. (CNY-74)
    * "conary rq" now has a "--show-removed" option that allows you to
      see removed trove markers.  A [Removed] flag will be displayed
      when the --trove-flags option is added.

  o Bug Fixes:
    * Conary now resets the timeStamps in all cases when
      getSourceVersion is called (CNY-708).
    * SQLite ANALYZE locks the database after it is run, causing
      updates to fail.
    * A bug that caused lists such as installLabelPath in
      configuration files to be parsed incorrectly when more than one
      space was between list elements has been fixed
    * A bug that caused Locally changed files to no be marked properly
      in rollbacks that were stored locally (including rollbacks for
      locally built troves) has been fixed. (CNY-645)
    * A bug that could cause "cvc cook" to create groups that include
      components needed to resolve dependencies that are already
      included not-by-default has been fixed.

Changes in 1.0.27:
  o Client Changes:
    * A "files preupdate" tag script method has been Implemented which
      gets run before tagged files are installed or changed. (CNY-636)
    * A bug that could cause "--replace-files" to remove ownership
      from every file in a trove has been fixed. (CNY-733)

    * Multiple bugs where using "--replace-files" could result in the
      new file having no owner have been fixed. (CNY-733)
    * The logcat script now supports revision 1 log entries.
    * The logcat script is now installed to /usr/share/conary/logcat

  o Build Changes:
    * Improved handling of the "package=" keyword argument for build
      actions.  In particular, made it available to all build actions,
      removed double-applying macros to the package specification,
      and fixed failure in cases like "MakeInstall(dir=doesnotexist,
      skipMissingDir=True, package=...)". (CNY-737, CNY-738)
    * The lookaside cache now looks in the repository for local sources
      when doing a repository cook. (CNY-744)
    * The mirror:// pseudo-URL handling now detects bad mirrors that
      provide an HTML document instead of the real archive when a
      full archive name is provided; previously, it did so only when
      guessing an archive name.  Thanks to Pavel Volkovitskiy for this
      fix. (CNY-745)
    * The Flavor policy has been slightly optimized for speed.

  o Server Changes:
    * ACL patterns now match to the end of the trove name instead of
      partial strings (CNY-719)

  o Bug Fixes:
    * The Conary repository server now invalidates changeset cache
      entries when adding a digital signature to a previously mirrored
      trove.
    * A bug that caused the mirror code to traceback when no callback
      function was provided to it has been fixed. (CNY-728)
    * Rolling back changes when the current trove has gone missing from
      the server now causes the client to generate the changeset to apply
      based on the trove stored in the local database (CNY-693)

Changes in 1.0.26:
  o Build Changes:
    * When cooking a group, adding "--debug" to the "cvc cook" command
      line now displays detailed information about why a component is
      being included to solve a dependency. (CNY-711)
    * The mirror:// functionality introduced in Conary 1.0.25 had two
      small bugs, one of which prevented mirror:// pseudo-URLs from
      working.  These bugs are now fixed, thanks to Pavel
      Volkovitskiy. (CNY-704)
    * The "cvc cook" command now announces which label it is building
      at the beginning of the cook, making it easier to catch mistakes
      early. Thanks to Pavel Volkovitskiy for this fix. (CNY-615)
    * The source actions (addSource, addArchive, etc.) can now take
      a "package=" argument like the build actions do.  Thanks to
      Pavel Volkovitskiy for contributing this capability.  (CNY-665)
    * The "preMake" option had a bad test for the ';' character; this
      test has been fixed and extended to include && and ||.
      thanks to Pavel Volkovitskiy for this fix. (CNY-580)
    * Many actions had a variety of options (dir=, subdir=, and
      subDir=) for specifying which directory to affect.  These have
      been converted to all prefer "dir=", though compatibility
      with older recipes is retained by continuing to allow the
      subDir= and subdir= options in cases where they have been
      allowed in the past. Thanks to Pavel Volkovitskiy for this
      enhancement. (CNY-668)

Changes in 1.0.26:
  o Server Changes:
    * The Conary web interface now provides a method to rely solely on
      a remote repository server to do authentication checks. (CNY-705)
    * The ACL checks on file contents and file object methods have
      been improved. (CNY-700)
    * Assertions have been added to prevent redirect entries from
      being added to normal troves.
    * An assertion has been added to ensure that redirects specify a
      branch, not a version.
    * The server returns a new FileStreamsMissing exception when the
      client requests file streams with getFileVersion or
      getFileVersions and the requested file stream is not present in
      the repository database. (CNY-721)
    * getFileVersions() now raises FileStreamMissing when it is given
      invalid request.
    * getFileContents() now raises a new FileHasNoContents exception
      when contents are requested for a file type which has no
      contents (such as a symlink).

  o Bug Fixes:
    * A bug that could cause "conary updateall" to attempt to erase
      the same trove twice due to a local update has been fixed.
      (CNY-603)
    * Attempts to target a clone to a version are now caught.  Only
      branches are valid clone targets. (CNY-709)
    * A bug that caused Trove() equality checks to fail when comparing
      redirects has been fixed.
    * A bug that caused the flavor of a redirect to be store
      improperly in the repository database has been fixed.
    * The resha1 script now properly skips troves which aren't present
      in the repository.
    * Conary 1.0.24 incorporated a fix for CNY-684 to correct behavior
      when storing src.rpm files rather than their contents.  The fix
      worked for local builds but not for commits to repositories.
      Conary 1.0.26 includes a fix that corrects the behavior when
      committing to a repository as well. (CNY-684)
    * A bug that prevented flavored redirects from being loaded from
      the repository database has been fixed.
    * "Conary migrate" now will follow redirects. (CNY-722)

Changes in 1.0.25:
  o Build Changes:
    * The addArchive() source action will search for reasonably-named
      archive files based on the name and version if given a URL ending
      with a "/" character. Thanks to Pavel Volkovitskiy for the
      initial implementation. (CNY-671)
    * All source actions, when given a URL that starts with "mirror://",
      will search a set of mirrors based on files in the mirrorDirs
      configuration entry, with default files provided in the
      /etc/conary/mirrors/ directory. Thanks to Pavel Volkovitskiy for
      the initial implementation. (CNY-171)
    * Symbolic links are now allowed to provide a soname even if they
      reference an ELF file only indirectly through other symbolic
      links.  Previously, a symbolic link could only provide a soname
      if it directly referenced an ELF file. (CNY-696)

  o Bug Fixes:
    * A bug that caused unhandled exceptions when downloading the file
      contents needed for a distributed changeset in threaded mode has
      been fixed. This bug was introduced in 1.0.24. (CNY-701)

Changes in 1.0.24:
  o Server Changes:
    * The server binary access log can now be downloaded by an
      administrator by visiting the http://servername/conary/log
      URL. Once the log is accessed it is rotated automatically by the
      repository server. Subsequent accesses to the log URL will only
      yield log entries added since the last access. (CNY-638)
    * The Users and Groups tab in the web management UI is no longer
      highlighted when administrators change their passwords.

  o Client Changes:
    * A --what-provides option has been added to "conary query" and
      "conary repquery".
    * A bug that installed extra components of a package that is being
      installed instead of updated due to the existing package being
      pinned has been fixed. (CNY-682)

  o Build Changes:
    * When pulling files out of a src.rpm file, Conary now stores the
      src.rpm file itself in the repository rather than the files
      pulled from it. (CNY-684)
    * Mono dependency version mappings are now discovered in CIL policy
      .config files. (CNY-686)
    * The internal util.literalRegex() function has been replaced by
      use of re.escape(). (CNY-634)

  o Bug Fixes:
    * The Conary Repository web interface no longer returns a
      HTTP_FORBIDDEN (403) when a bad password is given by the user.
      This allows the user to re-try authentication.
    * The --signatures and --buildreqs flags now work with "conary
      showcs".  (CNY-642)
    * A bug in the NetworkRepositoryClient default pwPrompt mechanism
      has been fixed.
    * Error messages when entitlements fail to load have been
      improved. (CNY-662)
    * The repository client no longer caches repository access info
      when the attempt to access was unsuccessful. (CNY-673, affects
      CNY-578)
    * A bug that caused x86 flavored troves from being updated
      properly when using "conary updateall" on an x86_64 system has
      been fixed. (CNY-628)
    * A bug that caused migrate behavior to not respect pins when the
      pinned troves were set to be erased (CNY-680).
    * Calling r.ComponentSpec(':foo') works again; it is exactly
      equivalent to r.ComponentSpec('foo'). (CNY-637)
    * Calling r.Move() with only one argument now fails explicitly
      rather than silently doing nothing. (CNY-614)

Changes in 1.0.23:
  o API Additions:
    * The interface to create, list and delete access groups and
      modify the users therein through is now exposed though
      ConaryClient.
    * The interface to delete entitlement groups is now exposed
      through ConaryClient.

  o Client Changes:
    * "conary updateall" now accepts the --keep-required command line
      argument.
    * the mirror script now provides download/commit feedback using
      display callbacks like other conary commands
    * the excludeTroves config option will now keep fresh installs from
      happening when an update job is split due to a pinned trove.

  o Server Changes:
    * The repository database migration code now reports an error when
      trying to migrate old-style redirects.  The code to perform the
      migration is incomplete and creates invalid new-style
      redirects.  If you have a repository with old-style redirects,
      contact rPath for assistance with your migration. (CNY-590)

  o Bug Fixes:
    * Subdirectories within source components are now better supported.
      Specifically, different subdirectories with the same filename will
      now work. (CNY-617)
    * The util.literalRegex() function now escapes parenthesis characters.
      (CNY-630)
    * Manifest files now handle file names containing "%" characters.
      Fix from Pavel Volkovitskiy. (CNY-627)
    * Fixed a bug in migrate that caused its behavior to shift when migrating 
      to the same version that is currently installed.
    * Fixed a bug in the logcat script that caused the entitlement field to
      display the user information instead. (CNY-629)

  o Build Changes:
    * The r.addArchive() source action can now unpack Rock Ridge and
      Joliet ISO images, with some limitations. (CNY-625)

Changes in 1.0.22:
  o Client Changes:
    * Conary now has hooks for allowing you to be prompted for both name
      and password when necessary.
    * Conary will no longer report a traceback when trying to perform 
      dependency resolution against repositories that are not available.
      Instead, it will print out a warning. (CNY-578)

  o Build Changes:
    * It is now possible to set environment variables to use within
      Conary builds from within conary configuration files, using the
      new "environment" configuration item.  Thanks to Pavel
      Volkovitskiy for implementing this feature. (CNY-592)
    * In previous versions of Conary, calls to r.PackageSpec() would
      improperly override previous calls to r.ComponentSpec(); now
      the ordering is preserved.  Thanks to Pavel Volkovitskiy for 
      this fix. (CNY-613)

  o Bug Fixes:
    * A bug that would allow recursively generated changesets to
      potentially have missing redirect flags has been fixed.
    * A bug in redirect handling when the branch changed but the trove
      name didn't has been fixed - conary will do a better job of
      determining what jobs to perform in this situation. (CNY-599, CNY-602)
    * Errors relating to PGP now just display the error instead of causing 
      conary to traceback. (CNY-591)
    * Conary sync on a locally cooked trove will no longer traceback (CNY-568)
    * --from-file and sync now work together.
    * An AssertionError that was occasionally reached by incorrect repository
      setups is now a ConaryInternalError
    * A bug when updating to a locally cooked trove when the user had 
      manually removed files has been fixed. (CNY-604)
    * CONARY files that are not accessible will no longer cause conary to
      traceback when trying to read context from them. (CNY-456)
    * signatureKeyMap configuration entries are now checked to ensure
      they are valid. (CNY-531)

Changes in 1.0.21:
  o Client Changes:
    * The "conary migrate" command has changed behavior significantly
      in order to make it more useful for updating a system to exactly
      match a different group.  However, this change makes it much
      less useful for updating normal systems.  "conary migrate"
      should not be used without first reading the man page
      description of its behavior.  The old migrate behavior is now
      available by using "conary sync --full".  "conary syncchildren"
      has been renamed to "conary sync", and its behavior has also
      been modified slightly as a result.  The old behavior is
      available by using "conary sync --current". Please read the man
      page for a full description of the "sync" command as well.  (CNY-477)

  o Build Changes:
    * A "package" keyword parameter has been added to build actions,
      which specifies the package and/or component to which to assign
      the files that are added (not modified or deleted) by that build
      action.  For example, r.MakeInstall(package="foo") will place
      all the new files installed by the MakeInstall action into the
      "foo" package.  Thanks to Pavel Volkovitskiy for contributing
      this capability.  (CNY-562)
    * A "httpHeaders" keyword parameter has been added to the
      r.addArchive(), r.addPatch(), and r.addSource() source actions
      so that headers can be added to the HTTP request.

  o Bug Fixes:
    * The r.addPatch() build action no longer depends on nohup to
      create a file in the current directory (a bug introduced in
      conary 1.0.19). (CNY-575)
    * Commits with missing files no longer traceback. (CNY-455)
    * A bug that caused "#!/usr/bin/env /bin/bash" to not be
      normalized to /bin/bash by the NormalizeInterpreterPaths policy
      has been fixed.
    * A bug that prevented Conary from being able to download files
      that contain '&' or ';' characters has been fixed.  This allows
      Conary to download sources from cgi-bin URLs.
    * "cvc merge" no longer fails to merge changes from the parent
      branch when the shadowed version doesn't exist on the parent
      branch.

Changes in 1.0.20:
  o Build Changes:
    * "jvmdir", "javadir", "javadocdir", and "thisjavadocdir" have
       been added to the default set of macros.
    * A r.JavaDoc() build action has been added.  It funtions
      exactly like the "r.Doc()" build action, except it coppies into
      "%(thisjavadocdir)s".
    * When the r.addArchive() source action attempts to guess the main
      directory in which to build, it now recognizes when when sources
      have been added in an order that defeats its algorithm and provides
      a helpful error message. (CNY-557)

  o Client Changes:
    * A --tag-script parameter has been added to the rollback
      command. (CNY-519)

  o Bug Fixes:
    * A bug in clone behavior that caused Conary to try to clone
      excessive troves has been fixed.  If you were cloning uphill
      from branch /a/b to /a, and a buildreq was satisfied by a trove
      on /a//c, Conary would try to clone the buildreq to /a as well.
      (CNY-499)
    * A bug in the "r.Ant()" and "r.JavaCompile()" build actions which
      caused the CLASSPATH variable to get mangled has been fixed.
    * A bug in 'r.ClassPath()' that caused a traceback has been fixed.
    * A bug that caused the "change password" tab to be displayed when
      browsing the repository via the web as an anonymous user has
      been fixed.
    * The web service code no longer permits the anonymous user to
      view the "change password" (/conary/chPassForm) form.
    * The r.addPatch() source action no longer hangs when presented
      with large patches, which fixes a bug introduced in Conary
      1.0.19.

Changes in 1.0.19:
  o API Change:
    * In order to fully represent empty flavors in Conary, a new Flavor
      object class has been added.  Previously, DependencySet objects
      were used to store flavor information.  Unfortunately it was not
      possible to distinguish "empty flavor" from "flavor not specified".
      When dealing with thawing frozen flavors, use ThawFlavor() instead
      of ThawDependencySet().  When testing to see if a flavor is empty,
      use the isEmpty() method of the flavor object.

  o Client Changes:
    * The default resolveLevel setting is now 2, this means that
      conary will try to update troves that would otherwise cause an
      update to fail.  See the conary man page for more details.
    * Multiple bugs have been fixed in interactive prompting for user
      passwords (CNY-466):
      - Password prompts are based on the server name portion of the
        label being accessed, not the actual hostname of the server
        (these are often different when repositoryMaps are used).
      - When no password callback is available, the operation will
        fail with an open error (which is identical to what would
        happen if no user name was present) instead of giving a
        traceback.
      - The download thread uses the passwords which the original
        thread obtained from the user.
      - The download thread is able to prompt for passwords from the
        user if distributed changesets require access to additional
        repositories.

  o Build Changes:
    * "r.Ant()", "r.JavaCompile()", and "r.ClassPath()" build actions
      have been added to support building java with conary.
    * "r.addPatch()" will now determine the patchlevel without users
      needing to add level= in the r.addPatch() call. The level
      parameter is still honored, but should not be needed.
    * "cvc cook --show-buildreqs" now displays build requirements
      inherited from parent recipe classes. (CNY-520)
    * The output of "cvc diff" and "cvc rdiff" can now be used as an
      input to patch when files are added between two versions. (CNY-424)
    * Use flags have been added for dom0 and domU.  They default to
      "sense prefernot".  The domU flag should be used to build
      binaries specific to Xen domU environments where special
      provisions are made for paravirtualization.  The dom0 flag
      should be used to build binaries specific to Xen dom0
      environments where special provisions are made for the
      hypervisor.  The existing "xen" flag should be used to build
      binaries specific to Xen which apply equally to Xen dom0 and
      domU environments.
    * Warning message for modes specified without an initial "0" have
      been improved to include the path that is affected. (CNY-530)

  o Server Changes:
    * Use the term Entitlement Class in all conary repository web interfaces
      replacing Entitlement Group.

  o Bugs Fixed:
    * The Conary Repository now returns an error to a client when
      committing duplicate troves that have an empty flavor. (CNY-476)
    * When checking out a source trove from a repository using
      "cvc checkout", the user is no longer warned about not being able
      to change the ownership of the files checked out.
    * A bug has been fixed in conary's determination of what troves
      had been updated locally.  This bug caused "conary updateall" to
      consider many x86 troves as needing to be updated separately
      instead of as a part of group-dist.  This could cause updateall
      failures. (CNY-497)
    * A bug that caused 'conary q tmpwatch:runtime --recurse' to traceback
      has been fixed (CNY-460)
    * Interactive mode now handles EOF by assuming it means 'no';
      thanks go to David Coulthart for the patch. (CNY-391)
    * Configuration settings in contexts can now be overridden from
      the command line. (CNY-22)
    * Redirect changesets now have primary troves, meaning they will
      display better when using "conary showchangeset". (CNY-450)
    * User's passwords are now masked when using "cvc context" (unless
      --show-passwords is specified). (CNY-471)
    * Removed excess output from commitaction which was caused by a
      change in option parsing code (CNY-405)

Changes in 1.0.18:
  o Client Changes:
    * Trying to shadow a cooked redirect now results in an error. (CNY-447)
    * A --keep-required option has been added to tell Conary to leave
      troves installed when removing them would break
      dependencies. This used to be the default behavior; Conary now
      issues a dependency error instead. (CNY-6)
    * "delete-entitlement" and "list-entitlements" options have been
      added to the "manageents" script.

  o Build Changes:
    * Python dependencies are now generated for .pyc files as well as
      for .py files. (CNY-459)

  o Server Changes:
    * Support for deleting entitlements, listing the entitlement
      groups a user can manage, and removing the ACL which lets a group
      manage an entitlement group has been added.
    * Entitlement management has been added to the Conary repository
      web interface. (CNY-483)

  o Bug Fixes:
    * The "list-groups" option to the "manageents" script has been
      corrected to list the groups the user can manage instead of the
      groups that user belongs to.

Changes in 1.0.17:
  o Client Changes:
    * Individual file removals performed by "conary remove" now create
      rollbacks. (CNY-7)
    * The repository mirroring client supports two new configuration
      options:
      - matchTroves is a regexp list that limits what troves will be
        mirrored based on the trove names;
      - recurseGroups takes a boolean value (True/False) which will
        cause the miror client to recurse through a groups and mirror
        everything that they include into the target repository.

  o Server Changes:
    * A single conary repository can host multiple serverNames. In the
      Conary repository's configuration file, the serverName directive
      can now specify a space separated list of valid server names
      which will be accepted and served from that repository. (CNY-16)

Changes in 1.0.16
  o Build Changes:
    * A check has been added to "cvc commit" that ensures a .recipe
      file exists in the CONARY state file.
    * Recipe classes can now set an "abstractBaseClass" class
      variable.  When set, Conary will not require a setup() method in
      the class.  This is used for creating superclass recipes where
      setup() methods are not needed.

  o Server Changes:
    * A new "entitlementCheckURL" configuration option has been added.
      This is a hook that allows external validation of entitlements.
    * The Conary Repository web interface look and feel has been
      updated.  The interface will look incorrect unless
      conary-web-common 1.0 or later is installed.

  o Bug Fixes:
    * When running "cvc log" on a newly created source component, cvc now
      errors gracefully instead of tracing back. (bz #863)
    * Conary now changes to the / directory before running tag
      scripts. (bz #1134)
    * "cvc co foo=invalidversionstring" now gives a more helpful error
      message. (bz #1037)
    * Cloning binary troves uphill now correctly checks for the source
      trove uphill.
    * A bug that would cause "conary migrate" to raise a KeyError when
      updating a group that referenced the same trove twice (through
      two subgroups) has been fixed.
    * A bug that caused miscalculations when determining whether a
      shadow has been modified has been fixed.
    * A number of bugs affecting resetting distributed changesets have
      been fixed.
    * A bug in the MySQL dbstore driver that caused the wrong
      character encoding to be used when switching databases has been
      fixed.
    * A bug where running updateall when one of the two groups that
      reference a trove has no update caused an erase of that trove to
      be requested has been fixed (CNY-748).

Changes in 1.0.15
  o Client Changes:
    * When writing files as non-root, Conary will no longer create
      files setuid or setgid unless the uid/gid creating the file
      matches the username/groupname in the package.
    * Conary now checks the rollback count argument for non-positive
      numbers and numbers greater then the number of rollbacks
      available. (bz #1072)
    * The entitlement parser has been reimplemented using expat
      instead of a hand-coded parser.  A correctly formatted
      entitlement file should now be enclosed in an
      <entitlement></entitlement> element.  Conary will continue to
      work with files that do not contain the toplevel <entitlement>
      element.

  o Build Changes:
    * Support has been added for recipe templates.  Now when running
      "cvc newpkg", cvc will automatically create a recipe from a
      template specified by the recipeTemplate configuration
      option. (bz #671, #1059)
    * Policy objects can now accept globs and brace expansions when
      specifying subtrees.
    * Cross-compile builds now provide CONFIG_SITE files to enable
      cross-compiling programs that require external site config
      files.  The default site config files are included.
    * The "cvc checkout" command can now check out multiple source
      troves in a single invocation.

  o Server Changes:
    * An "externalPasswordURL" configuration option has been added,
      which tells the server to call an external URL for password
      verification.  When this option is used, user passwords stored
      in the repository are ignored, and those passwords cannot be
      changed.
    * An authentication cache has been added, which is enabled by
      setting The authCacheTimeout configuration to the number of
      seconds the cache entry should be valid for.

  o Bug Fixes:
    * A bug that caused using groupName parameter with r.replace() to
      traceback has been fixed. (bz #1066)
    * Minimally corrupted/incorrect conary state files will no longer cause 
      conary to traceback. (bz #1107)
    * A bug that prevented upload progress from being displayed when
      using "cvc commit" has been fixed. (bz #969)

Changes in 1.0.14:
  o Client Changes:
    * Conary now creates shadows instead of branches when cooking onto
      a target label.  This means, for example, that local cooks will
      result in a shadow instead of a branch.
    * Conary now creates shadows on the local label when creating rollbacks
      instead of branches.
    * The branch command has been removed.  Any potential branch should be 
      done with a shadow instead.
    * The verify command now shows local changes on a local shadow instead
      of a local branch
    * Local changesets create diffs against a local shadow (instead of
      a branch) and --target for the commit command retargets to a shadow
    * User conaryrc entries are now searched from most specific target to
      least specific (bz #997)
    * A fresh install of a group will cause all of its contained components 
      to be installed or upgraded as well, without reference to what is 
      currently installed on your system -- no trove will be skipped because
      it is referenced by other troves on your system but not installed.
    * Changeset generation across distributed shadows now force file 
      information to be absolute instead of relative when the files are on
      different servers, eliminating server crosstalk on source checkin and
      when committing local changesets. (bz #1033)
    * Cvc merge now takes a revision, to allow you merge only up to a certain
      point instead of to head.

  o Server Changes:
    * Removed the ability for the server to log updates to its contents
      store (mirroring has made this capability obsolete)
    * logFile configuration directive now logs all XML calls
    * Split user management out from core authorization object
    * All user management calls are based on user and group names now
    * The user management web interface for the repository now allows
      the administrator to enable and disable mirroring for groups

  o Bug Fixes:
    * Conary will not traceback if you try to update to a trove with a name
      that matches a filesystem path that you don't have access to (bz #1010).
    * Conary will not raise an exception if a standard config file (~/.conaryrc,
      for example) exists but is not accessible.
    * cvc no longer allows . and .. to be added to source troves (bz #1014)
    * cvc remove handles removing directories (bz #1014)
    * conary rollback no longer tracebacks if you do not have write access to
      the conary database.
    * deeply shadowed versions would fail when performing some version 
      operations.  This caused, for example, local cooks of shadowed troves
      to fail.
    * using loadInstalled with a multiarch trove no longer tracebacks (bz #1039)
    * group recipes that include a trove explicitly byDefault False could result
      in a trove when cooked that had the components of that trove byDefault
      True.
    * Stop sending duplicate Host: headers, proxies (at least squid) mangle 
      these into one host header, causing failures when accessing rbuilder
      repositories that depend on that host header (bz #795)
    * The Symlink() build action should not enforce symlinks not
      dangling, and should instead rely solely on the DanglingSymlinks
      policy.
    * A bug that caused conary to treat a reference as an install when it
      should have been an update due to a miscalculation of what local updates
      had been made on the system has been fixed.

Changes in 1.0.13:
  o Client Changes:
    * A new "conary migrate" command for updating troves has been
      added.  "conary migrate" is useful for circumstances when you
      want to update the software state on a system to be synchronized
      with the default state of a group.  To do this, "conary migrate"
      calculates the changeset required to: 1) update the trove (if an
      update is available); 2) install any missing included troves; 3)
      synchronize included troves that have a mismatched version; 4)
      remove any referenced troves that are not installed by default.
    * The includeConfigFiles configuration directive now accepts http
      and https URLs.  This allows organizations to set up centralized
      site-wide conary configuration.
    * Conary now gives a more detailed error message when a changeset
      attempts to replace an empty directory with a file and
      --replace-files is not specified.

  o Build Changes:
    * The addSource source action will now replace existing files,
      rather than replacing their contents.  This implies that the
      mode of the existing file will not be inherited, and an
      existing read-only file will not prevent addSource from
      working.
    * The internal setModes policy now reports "suid/sgid" only for
      files that are setuid or setgid, rather than all files which
      have an explicitly set mode.  (bz #935)
    * TagSpec no longer will print out ignored TagSpec matches twice,
      once for tags specified in the recipe, and once for tags
      discovered in /etc/conary/tags/*.  (bz #902)
    * TagSpec will now summarize all its suggested additions to
      buildRequires in a single line.  (bz #868)
    * A new reportMissingBuildRequires policy has been added to summarize
      all suggested additions to buildRequires in a single line at the
      end of the entire build process, to make it easier to enhance the
      buildRequires list via cut-and-paste.  (bz #869)

  o Bug Fixes:
    * A bug that caused conary to traceback when a file on the file
      system is owned by unknown uid/gid has been fixed.  Conary will
      now print an error message instead.  (bz #977)
    * A bug that caused conary to traceback when an unknown Use flag
      was used when cooking has been fixed.  Previously, "cvc cook
      --flavor 'foobar'" would create a traceback.  Conary now says
      'Error setting build flag values: No Such Use Flag foobar'.
      (bz #982)
    * Pinned troves are now excluded from updateall operations.
      Previously conary would try to find updates for pinned troves.
    * Conary now handles applying rollbacks which include overlapping
      files correctly.  Previously --replace-files was required to
      apply these rollbacks.
    * the config file directive includeConfigFile is no longer case sensitive 
      (bz #995)

Changes in 1.0.12:
  o Client changes:
    * The rollback command now applies rollbacks up to and including
      the rollback number specified on the command line. It also
      allows the user to specify the number of rollbacks to apply
      (from the top of the stack) instead of which rollback to
      apply. (bz #884)
    * Previously, the code path for installing files as part of a new
      trove required an exception to be handled.  The code has been
      refactored to eliminate the exception in order to reduce install
      times.

  o Build Changes:
    * The cvc command now has a --show-buildreqs option that prints all
      build requirements.  The --no-deps argument for cvc has been
      aliased to --ignore-buildreqs for consistency.

  o Bug Fixes:
    * Installing into a relative root <e.g. --root foo> when running
      as root no longer generates a traceback. (bz #873)
    * Replaced files are now stored in rollbacks. (bz #915)
    * File conflicts are now also detected via the database, not just
      via real file conflicts in the filesystem.
    * A bug that resulted in multiple troves owning a file has been fixed.
    * Rollbacks of troves that were cooked locally will no longer
      raise a TroveIntegrityError.
    * The "conary remove" command no longer generates a traceback when
      the filename given cannot be unlinked. (bz #887)
    * The missing usage message displayed when "cvc" and "conary" are
      run with no command line arguments has been restored.
    * Rollbacks for initial contents files didn't work; applying
      rollbacks now ignores that flag to get the correct contents on
      disk. (bz #924)
    * The patch implementation now properly gives up on patch hunks
      which include changed lines-to-erase, which avoids erasing lines
      which did not appear in the origial version of the file. (bz
      #949)
    * Previously, when a normal error occurred while prepping sources
      for cooking (extracting sources from source archives, for
      example), conary would treat it as a major internal error.  Now
      the error message is simply printed to the screen instead.
    * A typo in a macro will now result in a more helpful error
      message.
    * A bug that caused a traceback when performing "conary rq" on an
      x86_64 box with a large installLabelPath where only an x86
      flavor of a trove was available on one label in the
      installLabelPath has been fixed (bz #961).
    * Conary no longer creates a rollback status file when one isn't
      needed.  This allows /var/lib/conarydb to be on read-only media
      and have queries continue to work/.
    * Reworked "conary remove" to improve error messages and fix
      problems with multiple files being specified, broken symlinks,
      and relative paths (bz #853, #854)
    * The mirror script's --test mode now works correctly instead of
      doing a single iteration and stopping.

Changes in 1.0.11:
  o Client Changes:
    * Conary will now allow generic options to be placed before the command
      you are giving to conary.  For example, 'conary --root=/foo query'
      will now work.
    * the remove command no longer removes file tags from files for no good 
      reason
    * rollbacks now restore files from other troves which are replaced as part
      of an update (thanks to, say, --replace-files or identical contents)
    * --replace-files now marks files as owned by the trove which used to
      claim them
    * You can now kill conary with SIGUSR1 to make conary enter a debugger
      when you Ctrl-C (or a SIGINT is raised)
    * --debug-all now enters a debugger in more situations, including option
      parsing fails, and when you hit Ctrl-C.
    * added ccs2tar, which will convert most absolute changesets (like those
      that cook produces) into tarballs
    * Troves now don't require dependencies that are provided by themselves.
      As troves are built with this new behavior, it should significantly speed
      up dependency resolution.
    * added a script to recalculate the sha1s on a server (after a label
      rename, for instance)
    * added a script to calculate an md5 password (for use in an info recipe,
      for example)

  o Build Changes:
    * Conary now supports a saltedPassword option to r.User in user info-
      packages.  Full use of this option will require that a new shadow package
      be installed.

  o Bug Fixes:
    * command-line configurations now override context settings

  o Build Changes:

Changes in 1.0.10:
  o Client Changes
    * Given a system based on rPath linux where you only installed
      !smp kernels, conary would eventually start installing smp
      kernels on your system, due to the way the update algorithm
      would determine whether you should install a newly available
      trove.  Conary now respects flavor affinity in this case and
      does not install the smp kernel.
    * Mirror configuration files can now specify uploadRateLimit and
      downloadRateLimit.
    * Updates utilizing changeset files are now split into multiple
      jobs properly, allowing changeset files which create users to
      work proprely.
    * "conary rollback" now displays progress information that matches
      the "conary update" progress information.
    * added --with-sources option for clone

  o Bug Fixes:
    * A bug that caused an assertion error when switching from an
      incomplete trove to a complete trove has been fixed.
    * A bug in perl dependencies that caused extra directories to be
      considered part of the dependency has been fixed.
    * A bug affecting updates where a pinned, partially installed
      package was supposed to be updated due to dependency resolution
      has been fixed.
    * A bug that prevented updates from working when part of a locally
      cooked package was replaced with a non-locally cooked component
      has been fixed.  The bug was introduced in Conary 1.0.8.
    * A bug that caused a segfault when providing an invalid type to
      StringStream has been fixed.
    * The troveInfo web page in the repository browser now displays
      useful error messages instead of traceback messages.  The
      troveInfo page also handles both frozen and non-frozen version
      strings.
    * A bug that caused conary to download unnecessary files when checking out
      shadow sources has been fixed.
    * A bug that caused "cvc rdiff" between versions of a trove that
      were on different hosts to fail has been fixed.
    * Fixed a bug when determining local file system changes involving a file 
      or directory with mtime 0.
    * The --signature-key option was restored

Changes in 1.0.9:
  o Client Changes:
    * A new dependency resolution method has been added which can be turned
      on by setting resolveLevel to 2 in your conarycfg:  If updating trove 'a'
      removes a dependency needed by trove 'b', attempt to update 'b' to
      solve the dependency issue.  This will allow 'conary update conary'
      to work as expected when you have conary-build installed, for example.
    * Switched to using more of optparse's capabilities, including --help
      messages.
    * One short option has been added, cvc -m for message.

  o Bug Fixes:
    * Recipes that use loadRecipe('foo') and rely on conary to look upstream
      to find their branch now work correctly when committing.
    * A bug affecting systems with multiple groups referencing the same troves,
      where the groups are out of sync, has been fixed.
    * the mirror client now correctly handles duplicate items returned in
      trove lists by older servers
    * A bug that caused the mirror client to loop indefinitely when
      doing a --full-trove-sync has been fixed
    * conary rq --trove-flags will now display redirect info even if you
      do not specify --troves (bug #877)
    * dep resolution now support --flavors --full-versions output (bug #751)
    * cvc merge no longer tracebacks if files were added on both upstream
      and on the shadow
    * admin web access for the server doesn't require write permission for
      operations which also require admin access (bug #833)
    * A bug that caused r.remove() in a group to fail if the trove being
      removed was recursively included from another group has been fixed.
    * Conary update tmpwatch -tmpwatch:debuginfo will now erase 
      tmpwatch:debuginfo.
    * An ordering bug that caused info packages to not be updated with their
      components has been fixed.
    * Updates will now happen in a more consistent order based on an
      alphabetic sort.
    * the repository server now handles database deadlocks when committing
       changesets
  o Server Changes:
    * getNewSigList and getNewTroveList could return troveLists with
      duplicate entries

  o Documentation Changes:
    * The inline documentation for recipes has been significantly
      improved and expanded, including many new usage examples.

Changes in 1.0.8
  o Client changes:
    * Conary will now replace symlinks and regular files as long as their
      contents agree (bug #626)

  o Bug Fixes:
    * An error in the method of determining what local changes have been 
      made has been fixed.

Changes in 1.0.7:
  o Client changes:
    * A better method of determining what local changes have been made to a
      local system has been implemented, improving conary's behavior when
      updating.

  o Bugfixes:
    * A bug that caused the user to be prompted for their OpenPGP
      passphrase when building on a target label that does not match
      any signatureKeyMap entry has been fixed.  Previously, if you
      had a signatureKeyMap entry for conary.example.com, and your
      buildLabel was set to conary.example.com@rpl:devel, you would be
      prompted to enter a passphrase even when cooking locally to the
      local@local:COOK label.
    * Dependency resolution will no longer cause a trove to switch
      branches.
    * If a component is kept when performing dependency resolution
      because it is still needed, it's package will be kept as well if
      possible.
    * "conary q --path" now expands symlinks found in the path to the
      file in question. (bug #855)
    * Committing a changeset that provided duplicate file streams for
      streams the server previously referenced from other servers no
      longer causes a traceback.
    * Conary's patch implementation how handles patches which are
      already applied. (bug #640)
    * A server error triggered when using long flavor strings in
      server queries has been fixed.

  o Build fixes:
    * Group cooking now produces output to make it easier to tell what
      is happening.  The --debug flag can be used to get a more
      detailed log of what troves are being included.

  o Server changes:
    * The server traceLog now logs more information about the
      repository calls


Changes in 1.0.6:
  o Repository changes:
    * The commitaction script now accepts the standard conary arguments
      --config and --config-file.

  o Bugfixes:
    * cvc merge on a non-shadow no longer returns a traceback (bz# 792),
      and cvc context foo does not return a traceback when context foo does
      not exist (bz #757)  Fixed by David Coulthart.
    * A bug that caused new OpenPGP keys to be skipped when troves
      were filtered out during mirroring has been fixed.
    * opening invalid changesets now gives a good error message instead of
      a traceback
    * removed obsolete changemail script
    * Exceptions which display fileId's display them as hex sha1s now
      instead of as python strings
    * A bug where including a redirect in a group that has autoResolve 
      caused conary to traceback has been fixed.
    * A bug that kept conary from prompting for your password when committing
      has been fixed.
    * A bug that randomized the order of the labels in the  installLabelPath 
      in some error messages has been fixed.

  o Build fixes:
    * The default ComponentSpec for :perl components now include files
      in site_perl as well as in vendor_perl.
    * Ruby uses /usr/share/ri for its documentation system, so all files
      in %(datadir)s/ri are now included in the default :doc ComponentSpec.

Changes in 1.0.5:
  o Performance improvements:
    * The use of copy.deepcopy() has been eliminated from the
      dependency code.  The new routines are up to 80% faster for
      operations like DependencySet.copy().
    * Removing files looks directly into the file stream of the file
      being removed when cleaning up config file contents rather than
      thawing the full file stream.
    * Getting a single trove from the database without files returned file
      information anyway
    * Trove.applyChangeSet() optionally skips merging file information
    * Cache troves on the update/erase path to avoid duplicate fetchs from
      the local database

  o Bugfixes
    * Installing from a changeset needlessly relied on troves from the 
      database having file information while processing redirects
    * Extraneous dependency cache checks have been removed from the
      addDep() path.
    * When removing files, conary now looks up the file flags directly
      in the file stream in order to clean up config file contents.
      Previously the entire file stream was thawed, which is much more
      resource intensive.

  o Build fixes:
    * r.addArchive() now supports rpms with bzip2-compressed payloads.

Changes in 1.0.4:
  o Performance improvements:
    * The speed of erasing troves with many dependencies has been
      significantly improved.
    * The join order of tables is forced through the use of
      STRAIGHT_JOIN in TroveStore.iterTroves() to work around some
      MySQL optimizer shortcomings.
    * An --analyze command line option has been added to the
      stand-alone server (server.py) to re-ANALYZE the SQL tables for
      MySQL and SQLite.  This can significantly improve repository
      performance in some cases.
    * The changes made to dependency string parsing were a loss in
      some cases due to inefficiency in PyArg_ParseTuple().
      Performance sensitive paths in misc.c now parse the arguments
      directly.

  o Bugfixes:
    * An Apache-based conary repository server no longer logs
      tracebacks in error_log when a client disconnects before all
      data is sent.
    * A bug that caused cross repository commits of changesets that involved
      a branched trove to fail in some cases has been fixed.
    * If an entitlement is used for repository access, it is now sent
      over HTTPS instead of HTTP by default.
    * The conary emerge command no longer attempts to write to the root
      user's conary log file.
    * conary showcs --all now shows not-by-default troves.
    * Previously, there was no way using showcs to display only the troves
      actually in a changeset - conary would by default access the repository
      to fill in any missing troves.  Now, you must specify the
      --recurse-repository option to cause conary to search the repository
      for missing troves.  The --trove-flags option will now display when a
      trove is missing in a changeset.
    * A bug that caused showcs --all to display file lists even when --ls
      was not specified has been fixed.
    * When mirroring, you are now allowed to commit a trove that does
      not have a SHA1 checksum set.  This is an accurate replication
      of the data coming from the source repository.
    * A bug affecting multiple uses of r.replace() in a group recipe has been
      fixed.
    * A bug that caused components not to be erased when their packages were 
      erased when a group referencing those packages was installed has been 
      fixed.

Changes in 1.0.3
  o Client changes:
    * Conary displays full paths when in the error message generated
      when it can't open a log file rather than leaving out the root 
      directory.

  o Performance improvements:
    * A find() class method has been added to StreamSet which enables
      member lookups without complete thawing.
    * The code path for committing filestreams to repositories now
      uses find() to minimize file stream thaws.
    * DBstore now supports precompiled SQL statements for SQLite.
    * Retrieving troves from the local system database no longer
      returns file information when file information is not requested.
    * Dependencies, dependency sets, StreamCollections, file
      dictionaries, and referenced file lists now use C parsing code
      for stream thawing.
    * Extraneous trove instantiations on the system update path have
      been eliminated.
    * Adding troves to the local database now uses temporary tables to
      batch the insertions.

  o Bugfixes:
    * A bug that caused a mismatch between file objects and fileIds
      when cloning a trove has been fixed.

Changes in 1.0.2:
  o Bugfixes:
    * A bug that caused redirects to fail to build when multiple
      flavors of a trove exist has been fixed.
    * A bug with cooking flavored redirects has been fixed.
    * The cvc command no longer enforces managed policy with --prep.
    * A bug that caused disttools based python packages to be built as
      .egg files has been fixed.  This bug was introduced in conary
      0.94.
    * A bug that prevented checking in a recipe that deleted policy
      has been fixed.
    * A bug that prevented entitlements from being recognized by an
      Apache conary repository server when no username and password
      were set for a server has been fixed.
    * A bug that prevented errors from being returned to the client
      if it attempts to add an invalid entitlement key or has
      insufficient permission to add the entitlement key has been
      fixed.  An InvalidEntitlement exception has been added.
    * A repository bug prevented the mirror client from obtaining a
      full list of new troves available for mirorring has been fixed.
    * A bug in cooking groups caused the groups resulting from an
      r.addAll() to not respect the original group's byDefault
      settings in some cases has been fixed.

Changes in 1.0.1:
  o Database schema migration
    * Over time, the Conary system database schema has undergone
      several revisions.  Conary has done incremental schema
      migrations to bring old databases in line with the new schema as
      much as possible, but some remnants of the old schema remain.
      When Conary 1.0.1 runs for the first time, the database will be
      reloaded with a fresh schema.  This corrects errors that can
      occur due to incorrect SQL data types in table definitions.  An
      old copy of the database will be saved as "conarydb-pre-schema-update".

Changes in 1.0:
  o Bugfixes
    * A bug that allowed a group to be installed before children of
      its children were installed has been fixed.  This ensures this
      if a an update is partially completed, it can be restarted from
      where it left off.
    * A bug in python dependencies that sometimes resulted in a plain 
      python: __init__ dependency has been fixed.
    * A bug that dropped additional r.UtilizeUser matches for a file after
      the first one has been fixed.
    * Accessing a repository with the wrong server name no longer
      results in an Internal Server Error.  The error is marshaled
      back to the client.

Changes in 0.97.1:
  o Bugfixes
    * A bug has been fixed that allowed the "incomplete" flag to be
      unset in the database when applying changesets of troves that
      have no "incomplete" flag.  This resulted in "StopIteration"
      exceptions when updating the trove.
    * A bug has been fixed in the code that selects the OpenPGP key
      to be used for signing changesets at cook time.

Changes in 0.97:
  o Client changes:
    * All troves that are committed to repository through commits,
      cooks, branches, shadows, and clones, now always have SHA1
      checksums calculated for them.
    * Trove objects now have a version number set in them.  The
      version number is increased when the data types in the Trove
      object are modified.  This is required to ensure that a Conary
      database or repository has the capability of storing all the
      information in a Trove.  All trove data must be present in order
      to re-calculate SHA1 checksums.  If a local system understands
      version 1 of the Trove object, and a repository server sends a
      changeset that contains a version 2 Trove, an "incomplete" flag
      will be set for trove's entry in the database.  When accessing
      that trove later for merging in an update, the client will go
      back and retrieve the pristine Trove data from the repository
      server so it will have all the data needed to preform three way
      merges and signature verification.

  o Repository changes:
    * Repositories will now reject commits whose troves do not have
      correct SHA1 checksums.

Changes in 0.96:
  o Client changes:
    * conary rq now does not use affinity by default, use --affinity to turn
      it on.  The rq --compatible-troves flag has disappeared.  Now 
      you can switch between displaying all troves that match your system 
      flavor and that match affinity flavor by switching between
      --available-troves with and without the --affinity flag.
    * conary q now displays installed, not by default troves by default,
      but skips missing troves.
    * Fixed an update bug where updating an x86 library on an x86_64 system
      would cause conary to switch other x86_64 components for that library
      to x86 versions.
    * update job output is compressed again
    * Fixed an update bug where if you had made a local change to foo, and then 
      updated a group that pointed to an earlier version of that trove,
      the trove could get downgraded

  o Other changes:
    * Mirroring now mirrors trove signature

Changes in 0.95:
  o Client changes:
    * The "conary verify" command now handles non-regular files with
      provides and requires (for example, symlinks to shared libraries
      that provide sonames).
    * The "conary showchangeset" command now takes --recurse and
      --no-recurse arguments.
    * All info-* packages are now updated in their own individual jobs;
      this is required for their dependencies to be reliable.
    * The conary syncchildren command now will install new packages
      when appropriate.

  o Repository changes:
    * Additional logging has been added to the repository server.
      Logging is controlled by the "traceLog" config file variable,
      which takes a logging level and log path as arguments.
    * Conary now detects MySQL Database Locked errors and will retry
      the operation a configurable number of times.  The "deadlockRetry"
      configuration variable controls the number of retries and
      defaults to 5.

  o Build changes:
    * Conary now uses site.py to find all possible correct elements of
      sys.path when generating python provides and requires.  Previously,
      new elements added via .pth files in the package being built would
      be ignored for that package.
    * The PythonSetup() build action now works properly with setup.py
      files that use "from setuptools import..." instead of "import
      setuptools".

  o Other changes:
    * The conarybugz.py script has been restored to functionality by
      moving to the conaryclient interface for accessing the
      repository.

Changes in 0.94:

  o Redirects no longer point to a specific trove; they now redirect
    to a branch. The client chooses the latest version on that branch
    which is compatible with the local system.

  o Bug Fixes
    * A bug in getNewTroveList() that could cause duplicate
      troves to be returned has been fixed.
    * A bug that caused a repository server running under Apache to
      fail with an Internal Server Error (500) when a client requested
      a changeset file that does not exist has been fixed.
    * Conary no longer displays an error when attempting to write to a
      broken pipe.  (bug #474)
    * Conary now respects branch affinity when moving from old-style
      groups to new-style groups.

  o Client changes:
    * The query/repquery/showcs command line options have been
      reworked.  See the conary man page for details.
    * When "cvc merge" is used to merge changes made on the parent
      branch with changes made on a shadow, conary now records the
      version from the parent branch that was used for the merge.
      This is required to allow conary to handle changing the upstream
      version on a shadow.  It is also useful for accounting
      purposes.  (bug #220)
    * "conary emerge" can now be performed on a recipe file.
      Previously you were required to emerge from a repository. (bug
      #526)
    * Progress is now displayed as conary applies a rollback. (bug #363)
    * Java, Perl, and Python dependencies are now enforced by default.

  o Build changes
    * PythonSetup() no longer passes the --single-version-externally-managed
      argument to setup.py when it uses distutils instead of setuptools.

Changes in 0.93:
  o Bug Fixes
    * A bug in the "conary verify" code sometimes resulted in an
      unhandled TroveIntegrity exception when local modifications were
      made on the system. (bug #507)
    * Usernames and passwords with RFC 2396 reserved characters (such
      as '/') are now handled properly. (bug #587)

  o Server changes
    * Standalone server reports warnings for unsupported configuration options
      instead of exiting with a traceback.
    * Compatibility for repositoryDir has been removed.
    * A bug caused queries for multiple flavors of the same trove
      to return incorrect results has been fixed.
    * Apache hooks now ignore IOErrors when writing changesets to the
      client.  These normally occur when the client closes the
      connection before all the data is sent.

  o Client changes
    * SHA1 checksums are now computed for source checkins and local
      change set commits.
    * Flavor affinity is now more relaxed when updating troves.  For
      example, if you have a trove with flavor that requires sse2 but
      your system flavor is ~!sse2, conary will only prefer troves
      with sse2 enabled instead of requiring it.

  o Build changes
    * PythonSetup() now correctly requires python-setuptools:python
      instead of python-setuptools:runtime.
    * Automatic python dependency provision now searches more directories
      to better support multilib python.
    * Conary now defaults to building in ~/conary/builds instead of
      /var/tmp/conary/builds, and caching in ~/conary/cache instead
      of /var/cache/conary.

Changes in 0.92:
  o Package Building Changes:
    * Conary policy has been split out into the conary-policy package.
      (Some policy was left in conary proper; it is needed for
      internal packaging work.)
    * Conary prints out the name of each policy as it runs, making it
      possible to see which policies take the most time.
    * BuildLog files no longer contain lines that end with \r.
    * A new 'emergeUser' config item has been added.  Conary will
      change to this user when emerging packages as root.
    * --no-deps is now accepted by 'conary emerge'.

  o Group Building Changes:
    * A bug has been fixed in dependency checking when using
      autoResolve where deleted weak troves would be included in
      autoResolve and depChecks.

  o Client changes:
    * Conary can now rate limit uploads and downloads.  The rate limit
      is controlled by the "uploadRateLimit" and "downloadRateLimit"
      configuration variables, which is expressed in bytes per second.
      Also, Conary displays the transfer rate when uploading and
      downloading.  Thanks to Pavel Volkovitskiy for these features.
    * The client didn't write config files for merged changesets in
      the right order, which could result in changesets which could
      not be committed to a repository.
    * Fixed a bug in the update code caused conary to behave
      incorrectly when updating groups.  Conary would install
      components of troves that were not installed.

  o General Bug Fixes
    * Conary did not include the trove sha1 in the troveinfo diff
      unconditionally.  This prevents clients from being able to
      update when a repository is forced to recalculate sha1
      signatures.

Changes in 0.91:
  o Bugfixes
    * A bug was fixed the code that freezes path hashes.  Previously,
      path hashes were not sorted in the frozen representation.  Code
      to fix the frozen path hashes in databases and repositories has
      beed added.
  o Build
    * added cleanAfterCook config that controls whether conary tries to
      clean up after a successful build

Changes in 0.90.0:
  o Code Structure/Architecture Changes:
    * Conary now has the concept of "weak references", where a weak reference
      allows conary to be able to recognize the relationship between a
      collection and the children of collections it contains.  This allows
      us to add several new features to conary, documented in Client and Build
      changes.
    * SQL operations have been migrated to the dbstore driver to allow
      for an easier switch of the database backends for the server side.
    * Various query and code structure optimizations have been
      implemented to allow running under MySQL and PostgreSQL.

  o Documentation Changes:
    * Added summaries about updateall in the conary man page and added
      information about the command-line options for conary rq.
    * Clarified behavior of "conary shadow --source-only" with respect to
      rPath bug #500.
    * Added synonyms for cvc and conary commands which have shortcuts
      (ex: checkout and co).
    * Added man page entry about cvc clone.

  o Package Building Changes:
    * Build logs now contain unexpanded macros, since not all macros
      may be defined when the build log is initially created.
    * The emerge command can now accept version strings.
    * The RemoveNonPackageFiles policy now removes fonts.cache*,
      fonts.dir, and fonts.scale files, since they are always
      handled by tag handlers.
    * The Make() build action can now take a makeName keyword argument
      for cases when the normal Make() handling is exactly right but
      a different make program is required (nmake, qmake, etc.).
    * The new PythonSetup() build action uses very recent versions
      of the python setuptools package to install python programs
      which have a setup.py that uses either the old disttools or
      new setuptools package.
    * fixed bug #bz470: loadInstalled('foo') will now work when you have
      installed a local cook of foo.

  o Group Building Changes:
    * add() now takes a "components" option.  r.add(<package>,
      components=['devel', 'runtime'])  will install <package>, but only the
      'runtime' and 'devel' components of <package> by default.
    * remove() can now 'remove' troves within child troves.
    * When a component is added, (either via r.add() or dep resolution)
      is automatically added as well (though not all its sibling components)
    * A new r.removeComponents(<complist>) command has been added.  It
      allows you to create a group where all devel components are
      byDefault False, for example: r.removeComponents(['devel',
      'devellib']).
    * The installPath used to build a group in is now stored in troveInfo.
    * r.addAll() now recurses through all the included groups
      and creates local versions of them as well by default.
    * A new r.replace(<name>, <newversion>, <newflavor>) command has
      been added.  It removes all versions of name from all groups in
      the recipe and replaces them with the version found by searching
      for newVersion, newFlavor.

  o Client Changes:
    * When committing source changes in interactive mode, conary will ask you
      you to confirm the commit.
    * A new configuration option, autoResolvePackages, tells conary to install
      the packages that include the components needed for dep resolution.
    * You can now install locally cooked groups.
    * If foo is a redirect to bar, and you run 'conary update foo' when
      foo is not installed on your system, conary will act as if you had
      typed 'conary update bar'.  Previously, it would act as if you had typed
      'conary update bar --no-recurse'.

  o Config Changes:
    * Conary config handling now supports comments at the end of config lines.
      # can be escaped by a \ to use a literal # in a configuration option.
    * Default macros used in cooking are now stored in /etc/conary/macros.
      The 'defaultMacros' parameter determines where cvc searches for macro
      definitions.
    * Conary configuration now searches for configuration files in 
      /etc/conary/conf.d/ after reading in /etc/conaryrc

  o Server Changes:
    * Creating changesets atomically moves complete changesets into place.
    * The contents store no longer reference counts entries.
    * Added support for trove marks to support mirroring.  A client
      can use a trove mark to ask the server for any trove that has
      been added since the last trove mark mirrored.
    * Added the hasTroves() interface to support mirroring.  This allows
      the mirror client to make sure that the target mirror does not
      already have a trove that is a candidate for mirroring from the
      source repository.
    * Added support for traceback emails from the repository server.
    * The repository contents store was reworked to avoid reading
      precompressed gzipped data twice (once to double check the uncompressed
      contents sha1 and once to copy the file in place).
    * We have changed the way schema creation and migration is handled
      in the repository code. For administrative and data safety reasons,
      schema upgrades and installs can be performed from now on only by
      running the standalone server (conary/server/server.py --migrate),
      thus avoiding race conditions previously created by having multiple
      Apache processes trying to deal with the SQL schema updates.

   o Command Changes
    * A new script that mirrors repositories has been added.  It is in
      the scripts/ directory in the source distribution of Conary.

Changes in 0.80.4:
  o Build Changes:
    * PackageRecipe has been changed to follow our change to split
      conary into three packages.
    * x86_64 packaging elimintated the conary:lib component to follow x86
      (those files now belong in conary-build:lib)

Changes in 0.80.3:
  o Client Changes:
    * The internal branch source and branch binary flags were changed
      to a bitmask.
    * The warning message printed when multiple branches match a cvc
      checkout command has been improved.
    * Only interactive mode can create binary shadows and branches, and
      a warning is displayed before they are created (since source branches
      are normally the right thing to use).

  o Build Changes:
    * Files in subdirectories named "tmp" are no longer automatically
      excluded from packaging, except for /tmp and /var/tmp.
    * DanglingSymlinks now traverses intermediate symlinks; a symlink
      to a symlink to a symlink will no longer confuse it.

Changes in 0.80.2:
  o Client Changes:
    * Bugs in "conary update foo=<old>--<new>" behavior have been
      fixed.
    * "cvc co foo=<label>" will now work even if you don't have a
      buildLabel set
    * "conary showcs" will now work more nicely with group changesets.
    * "conary showcs --all" no longer shows ids and sha1s.
    * We now never erase pinned items until they are explicitly unpinned.
    * "conary verify" and "conary q --diff" work again.
    * "conary q tmpwatch --components" will display the components
      installed for a package.
    * The pinTroves config item behavior has been fixed.  It now
      consistently pins all troves that match a pinTrove line.
    * When a trove is left on the system because of dependency resolution
      during an update, a warning message is printed.
    * Command line configuration, such as --config
      'buildLabel conary.rpath.com@rpl:devel', now overrides context
      configuration.

  o Server Changes:
    * The repository server now retries a request as an anonymous user
      if the provided user authentication information does not allow
      a client request to succeed.
    * When using "server.py --add-user" to add a user to a repository
      server, the user will only be given admin privileges if --admin
      is added to the command line.  Previously, all users added with
      server.py had admin privileges.  Additionally, if the username
      being added is "anonymous", write access is not granted.

  o Build Changes:
    * It is now possible for a recipe to request that specific
      individual requirements be removed from files using the
      exceptDeps keyword argument to r.Requires().  Previously
      you had to accept all the dependencies generated by r.Requires()
      or none of them.
    * r.Replace() now takes a lines=<regexp> argument, to match a line based
      on a regexp.
    * The EnforceJavaBuildRequirements policy has been added.  When
      you are packaging precompiled Java software where you have
      .class/.jar files but no .java files, you can use "del
      EnforceJavaBuildRequirements" to prevent this from policy from
      generating false positives.
    * The EnforceCILBuildRequirements policy has been added.
    * Enforce*BuildRequirements now warn when a package has requirements
      which they don't fulfill themselves and which are not fulfilled by
      the system database.  (for example, soname dependencies from linking
      against libraries that are not managed by Conary on the system.)
    * Automated Perl dependencies have been added, for both provides
      and requires.  They are not yet enforced, in order to give time
      to adapt while perl packages are being re-built.
    * The EnforcePerlBuildRequirements policy has been added.
      Failures found by this policy may be caused by packages on the
      system not having been rebuilt yet with Perl dependencies, but
      could also show bugs in the Perl dependency code.
    * Automated Python dependencies have been added, for both provides
      and requires.  Like Perl dependencies, they are not yet
      enforced.
    * The EnforcePythonBuildRequirements policy has been added, with
      the same caveats as EnforcePerlBuildRequirements.
    * Conary now writes more information about the build environment
      to the build log when cooking.
    * A bug that caused r.Requires('file:runtime') to create a file
      dependency on 'runtime' instead of trove dependency on
      'file:runtime' has been fixed.
    * Java dependencies now properly ignore array elements in all cases,
      removing false Java dependencies like "[[I" and "[[B".


Changes in 0.80.1:
  o Client Changes:
    * User names and passwords are no longer allowed in repository maps;
      "user" configuration entries must be used instead.
    * The clone command now allows you to clone a binary onto the same
      branch, without having to reclone the source.
    * The TroveInfo table on the client is getting corrupted with
      LoadedTrove and BuildReq entries for components.  These entries
      are only valid on packages.  Code was added to catch when this
      happens to aid debugging.  Additionally, Conary will
      automatically remove the invalid entries the first time 0.80.1
      is run.
    * Environment variables are expanded in paths in conary configuration files.
    * localcs now allows the version and flavor to be specified for a trove
    * conary scs --all now behaves the way it used to again
  o Build Changes:
    * Java dependency generation is now enabled; Java dependency enforcement
      is still disabled.
    * The skipMissingSubDir keyword argument now actually works correctly
      when the subdirectory is missing.
  o Common Changes:
    * Entitlement support has been added as an alternate method of
      authentication.

Changes in 0.80.0:
  o Client Changes:
    * The logic for defining updates across a hierarchy has been completely
      replaced. Instead of rigidly following the trove digraph, we flatten
      the update to choose how troves get updated, and walk the hierarchy
      to determine which updates to actually apply.
    * Dependency resolution could include troves which caused duplicate
      removals for the troves those included troves replace
    * Chroot handling was broken in 0.71.2 and prevented the user name
      lookup code for the chroot from exiting back out of the chroot
    * showchangeset on relative changesets now displays them as jobs.
    * query and queryrep now exclude components if they match their
      package name
    * Conary cleans up rollbacks when a changeset fails to apply.
      Previously, an invalid changeset was saved in the rollback
      stack, which made applying it impossible
    * Removed direct instantiation of NetworkRepositoryClient object; it
      should be created by calling ConaryClient
    * repositoryMap should not contain usernames and passwords now; user
      config file option should hold those instead (user *.rpath.org user pass)
    * If a user name is given without a password the password will be prompted
      for if the repository returns a permissions error
    * added --components parameter to q and rq to not hide components
    * conary update --full-versions --flavors now will work as expected
    * fixed a bug with conary erase foo=/branchname
    * When in multi-threaded mode, the download thread now checks to see
      if the update thread wants to exit.  This fixes many of the
      "timeout waiting for download thread to terminate" messages.
    * Fixed bug where conary erase foo --no-deps wouldn't erase a component
      of foo if it was required by something else
  o Build Changes:
    * Dependencies are now generated for Java .class and .jar files.
      They are not yet enforced, to give time to rebuild Java packages.
    * Java dependency generation has been turned off until 0.80.1 in
      order to wait until there is a deployed version of Conary with
      long dependency handling; some .jar files have so many
      dependencies that they overflowed dependency data structures.
    * CheckDesktopFiles now looks in /usr/share/icons for icons, and
      can find icon names without extensions specified.
    * Build actions which take a subDir keyword argument now also can
      take a skipMissingSubDir keyword argument which, if set to True,
      causes the build action to be skipped if the specified subdirectory
      does not exist.  By default, those build actions will now raise
      an error if the directory does not exist, rather than running in
      the wrong subdirectory as they did previously.
    * You can now cook a recipe that has a superclass that is defined
      locally but a has supersuperclass that is in the repository.  Similarly,
      if you have a superclass that is in the repository but a supersuperclass
      locally, conary will find that as well
    * r.Replace with parameters in the wrong order will now behave correctly
    * The automatic :config component for configuration files has been
      disabled because Conary does not handle files moving between
      troves, and config files were being re-initialized when packages
      were updated.
  o Code structure:
    * queryrep, query, showchangeset, and update --info all use the same
      code to determine how to display their data.  Display.py was changed
      to perform general display operations.
    * query.py added
    * added JobSource concept for searching and manipulating lists of jobs.
    * moved datastore.py into repository module
    * Stubs have been added for adding python and perl dependencies, and
      the stubs have been set to be initially ignored.
    * The internal structure for conary configuration objects has changed
    * A new DYNAMIC size has been added to the StreamSet object.  This will
      cause StreamSet to use either a short or long int to store the size
      of the frozen data that is included in a frozen StreamSet, depending
      on the size of the data being stored.

Changes in 0.71.2
  o Client Changes:
    * The update-conary option has been renamed updateconary per
      bugzilla #428
    * buildPath can be set in contexts
    * cvc co <foo> will work even if there are two foos on the same label with
      different branches.  In that case, it will warn about the older foo
      which it doesn't check out
    * Test mode didn't work for updates and erases which were split into
      multiple jobs
  o Build Changes:
    * Combined the EtcConfig and Config policies, and deprecated
      the EtcConfig policy.
    * All config files default to being put into a :config component.
      This is overridden by any ComponentSpec specifications in the recipe.
    * A use flag has been added for xen defaulting to 'sense prefernot'.  This
      flag should be used to specify flavors for xen domU builds where special
      provisions are made for paravirtualized domU.
    * Added new CheckDesktopFiles policy to catch some more common errors
      in .desktop files.  (For now, it looks for common cases of missing
      icons; more may be added over time.)
    * The Requires policy now interprets synthetic RPATH elements (passed in
      with the rpath= keyword argument) as shell-style globs that are
      interpreted relative first to the destdir and then to the system.

Changes in 0.71.1:
  o Server Changes
    * Added iterTroves() call which iterates over large numbers of troves
      much more efficiently than a single getTrove() call would.
    * Split out FileRetriever object to allow file information to be pulled
      from the repository inside of an iterTroves() loop
    * The web interface shows the troves contained in a group trove instead
      of trying to list all files in a group.
  o Client Changes
    * Config file options that take a path as a value now support ~ for
      home directory substitution
    * Trove.diff() returns a standard job list instead of the previous
      only-used-here format
    * /var/log/conary tracks all update, remove, rollback, and erase events
    * Progress output is simplified when stdout is not a tty (no line
      overwrites)
    * Tracebacks during logged commands get copied to the log
    * Code which checked to see if a shadow has been locally modified didn't
      work for shadows more than a single level deep
    * When you are installing from changesets using --from-files, other troves
      in the changesets can be used for dependency resolution
  o Build Changes (cvc)
    * Additional calls are emulated by the filename_wrapper for the
      r.Run calls.
  o Code Structure
    * Split build/recipe.py into several smaller files
    * Moved OpenPGP keyTable access up call stack so that it can now be
      accessed outside of kid templates.
    * Move epdb code into its own package

Changes in 0.71.0:
  o Code Structure
    * conary now imports all python modules from a toplevel "conary"
      module.  This prevents conary from polluting the module namespace.
  o Client Changes
    * Clone didn't handle shadow version numbers correctly (and could create
      inconsistent version numbers)

Changes in 0.70.5:
  o Client Changes
    * Files changing to config files across distributed repositories now works.
    * The update code uses more consistent use of trove sources, and only
      makes explicit calls to the repository if asked.  This should make it
      possible to create interesting update filters.
    * Clone updated sequences it was iterating over, which is generally
      a bad idea (and caused clone to commit inconsistent troves)
  o Build Changes (cvc)
    * Locally cooked filesets now include file contents, making the
      filesets installable.
    * Fileset cooks now retrieve all of the file objects in a single
      network request per repository.
    * The new NormalizeLibrarySymlinks policy runs the ldconfig program
      in all system library directories.  This ensures that all the
      same symlinks that ldconfig would create when the shlib tag handler
      runs are packaged.  It also warns if ldconfig finds missing files.
    * New argument to r.Run(): "wrapdir" keyword argument behaves much
      like "filewrap" but takes a string argument, which limits the scope of
      %(destdir)s relocation only to the directories under the specified
      wrapdir, which is interpreted relative to %(destdir)s.  Works best
      for applications that install under one single directory, such
      as /opt/<app>
    * Clone, branch, and shadow all take --info now instead of --test
    * ELF files that dlopen() libraries can now be provided with
      synthetic soname dependencies with
      r.Requires('soname: libfoo.so', '/path/to/file')
    * r.Requires now enforces that packages that require a file and
      include that required file must also explicitly provide it. (bz #148)
  o Server Changes
    * Packages added to the repository are checked to ensure the version and
      flavor of all referenced components are the same as for the package

Changes in 0.70.4:
  o Client Changes
    * The trove that satisfies a dependency that is broken by erase is
      now displayed in the "Troves being removed create unresolved
      dependencies" message.
    * Components are now displayed on the same line as their parent
      package in "conary update" output.
    * A new 'interactive' option has been added to conary configuration.
      When set to true, conary will display info about clone, branch,
      update, and erase operations, and then ask before proceding.
  o Build Changes (cvc)
    * The CompilePython action has been fixed to accept macros at the
      beginning of its arguments, fixing a bug new in Conary 0.70.3.
    * The Requires policy can now be given synthetic RPATH elements;
      this is useful when programs are only intended to be run under
      scripts that set LD_LIBRARY_PATH and so do not intrinsically have
      the information they need to find their libraries.
    * Added --test to clone, branch, and shadow commands
    * Clone now supports --skip-build-info for less rigid version checks
      on cloned troves
    * Fixed usage message to better reflect reality
    * Cloning to a branch which already has a version with a compatible
      flavor now works.
    * cpio archive files are now supported for r.addArchive()
  o Repository Changes
    * The repository now serves up stored OpenPGP keys as a "Limited
      Keyserver"; users can retrieve keys, but not search or browse them.
      The keys are available via /getOpenPGPKey?search=KEY_ID. This
      is meant only to allow conary to automatically retrieve OpenPGP
      keys used to sign packages.

Changes in 0.70.3:
  o Client Changes (conary)
    * Conary now works harder to avoid having separate erase/installs,
      instead preferring to link those up into one update when possible.
    * Conary configuration now supports contexts.  Contexts are defined in
      sections starting with a [<name>] line, and provide contextual
      configurations for certain variables, defined in the man page.  All
      configuration options after the [<name>] will be associated with that
      context, and will override the default configuration when that context
      is active.  The current context can be selected by using the --context
      parameter, or by setting the CONARY_CONTEXT environment variable.
    * 'conary config --show-contexts' will display the available contexts
  o Build Changes (cvc)
    * A local cook of a trove foo will ensure that the changeset created is
      installable on your local system, by making sure the version number
      created is unique.
    * The builddir is no longer allowed to appear in ELF RPATHs.
    * The build documentation strings have been significantly updated
      to document the fact that for most strings, a relative path
      is relative to the builddir, but an absolute path is relative
      to the destdir.
    * The ManualConfigure action now sets the standard Configure
      environment.
    * cvc will allow you to cook a trove locally even when you are unable
      to access the trove's source repository
  * Common Changes:
    * Version closeness was improperly measured for troves on different
      branches when then label structure was identical
  o Repository Changes
    * Repository now has a config flag called requireSigs. Setting it to
      True will force all troves to have valid package signatures.  Troves
      lacking this will be rejected.  Enabling this option prevents the
      generation of branches, shadows, or clones since these troves are not
      signed.  It is not recommended that this option be enabled until the
      infrastructure is in place to provide package signatures for all types
      of troves.

Changes in 0.70.2:
  o Client Changes (conary)
    * GnuPG compatible trust metrics for OpenPGP Keys now exists. This
      makes it possible for conary clients to refuse troves that
      aren't properly trusted. The metrics currently in place mimic
      gpg behavior.
    * Running "conary update" in a directory that does not exist no
      longer fails with an error (bugzilla #212).  Note that "cvc
      update" still requires that the current working directory exists
      of course.
    * HTTP error conditions are handled more gracefully when commiting
      a change set. (bugzilla #334)
    * conary more reliably sets a non-zero exit status when an error
      occurs. (bugzilla #312)
    * When performing an update of a group that adds a trove foo,
      search the system for a older version of foo to replace if the
      original update command found a replacement by searching the
      system.
    * New option, "conary update-conary" has been added in an attempt
      to provide a workaround for future drastic protocol revisions
      such as what happened for 0.70
    * Methods for parsing command line update request and changeset requests
      have been added to conaryclient.cmdline
    * A metric for the distance between arbitrary versions on different
      branches has been added, and the code which matches troves changes
      between collections uses this code to give well-defined matches
      for all cases.
    * Rollbacks are now listed with the most recent on top
    * Troves which a group operation tries to remove will be left behind
      if they satisfy dependencies for other troves
    * updateall command respects pins on top-level troves
    * Dependency resolution no longer blows away pinned troves
    * conary update now takes a changeSpec, allowing you to specify both
      the version to remove and the update version, like
      'conary update foo=2.0--3.0'

  o Build Changes (cvc)
    * cvc more reliably sets a non-zero exit status when an error
      occurs. (bugzilla #312)
    * Building groups w/ autoResolve displays the revision of the
      troves which are being included
    * The change to automatically split up hardlink groups into
      per-directory hardlink groups has been reverted.  Instead,
      Conary enforces that link groups do not cross directories, but
      provides an exception mechanism for the rare cases where it is
      appropriate to do so.  The old LinkCount policy was renamed
      LinkType, and the new policy enforcing link group directory
      counting is now called LinkCount.
    * The NormalizeCompression policy no longer causes an error if you
      have two files in the filesystem that differ only by the .gz or
      .bz2 extension.
    * The Provides policy will not longer automatically provide soname
      dependencies for executable files that provide sonames.  A few
      executables do provide sonames, and 0.70.1 provided them as
      harmless extraneous provisions.

   o Repository Changes
     * A new getConaryUrl() method has been implemented to support the
       "conary update-conary" feature
     * Exception handling has been re-worked.  All exception classes
       that are marshaled back to the client are now in the
       repository.errors module.  Some of the most commonly used
       exception classes have been included in their previous modules
       for compatibility until code can be modified to use the new
       repository.errors module.

Changes in 0.70.1:
  * Collection merging didn't handle (admittedly obscure) cases where
    a component on the local system was updated to a new version of a
    trove, and updating that package also tries to update to that version
    but using a different path
  * Redirects are allowed in group cooking as long as the target of the
    redirect is also specified in the group (this allows cleaner handling
    when trying to clean up after label multiplicity)
  * Shorten display for versions and flavors in internal debugging output.
    Make str() output for versions and flavors return formatted strings.
  * ELF files finding non-system libraries via an RPATH did not always
    have the path to the library encoded in their dependency requirement,
    depending on whether the package also included some other (unrelated)
    non-system library.  Futhermore, system paths encoded in an RPATH were
    incorrectly honored.  Both of these bugs have been fixed.
  * Ownership policy now uses macros in the user and group definitions.
  * Symbolic links to shared libraries can now provide path-encoded
    soname dependencies (only manually, never automatically).
  * Removed outdated code with convoluted code for preventing providing
    soname dependencies in some cases; that code has been functionally
    replaced by limiting automatic soname dependencies to system library
    directories.
  * Instead of complaining about hardlinks spanning directories, Conary
    simply creates one link group per directory per hardlinked file.
  * Fixed bug which made source commits fail on cloned source troves

Changes in 0.70.0:
  o The client and server protocol versions have been changed and
    the filecontainer version number updated.
    * Upgrading from previous versions of Conary to 0.70.0 will
      require downloading a old-format changeset file from
      ftp://download.rpath.com/pub/conary/
    * Adding path hash data to TroveInfo overflowed the amount of
      storage space available in a StreamSet when a trove contained
      several thousand files.  In order to accommodate larger data
      stored in StreamSets, we have changed the way data sizes are
      handled.
    * With the changes to StreamSet, LargeStreamSet is obsolete.
      Changeset files used to used LargeStreamSet to represent data.
      Since we now just use a StreamSet, the changeset file format
      changed.
    * Since this version of Conary is incompatible with previous
      versions, we took this opportunity to do database and repository
      migrations that will allow us to make significant code cleanups
      in the near future.

 o Other smaller changes
    * Conary now does the right thing if the same trove is listed
      twice in an update due to recursion (it checks for duplicate
      installs of the same trove).
    * A bug where None would show up in CONARY files when an
      autosource file changed contents but did not change names has
      been fixed.

Changes in 0.62.16:
  * The "conary update" and "conary erase" commands now display the actions
    they take as they run (similar to --info output).
  * The --info output for "conary erase" and "conary update" has been
    reworked to be more user-friendly.
  * Added new conaryrc option signatureKeyMap to choose which signature
    to use when signing based on the label.
  * Fixed a bug where conary would only sign the last trove listed,
    instead of signing all troves listed.
  * The ComponentRequires policy now makes :devellib components require
    :data components if they exist.
  * Don't check for bucket conflicts when resolving during group cooks - if we
    want to check for bucket conflicts in groups, it will be readded in a more
    general way.
  * Removed extra freezes and thaws of files for a 8% improvement in install
    time for absolute change sets (at the cost of some memory, but thanks
    to splitting transactions this should be a good trade off).
  * Added removeIfExist call to miscmodule for some peformance improvement.
  * ELF files that find non-system libraries via an RPATH now have the path
    to the library encoded in their dependency requirement, matching the
    path encoded in the dependency provision.  Before this, the RPATH
    was ignored and the path encoding was only guessed within one source
    package.
  * The LinkCount policy now enforces the requirement that hardlink groups
    contain only files in the same directory as each other; no hardlinks
    between files in different directories are allowed.
  * When updating a group across branches, if a subtrove within the update has
    already been manually moved to the new branch by the user, conary will
    recognize this and sync that trove with the group
  * A new "closed" configuration variable has been added to the
    apache-based networked repository server.  When set, the server
    will always raise a "RepositoryClosed" exception when a client
    attempts to access it.  The configuration variable is a string.
    The string will also be returned to the client.
  * Removed install buckets and replaced with comparisons of hashed path
    values to determine trove compatibility.
  * If a trove is included in an update twice, once directly, and once
    implicitly through recursion, ignore the recursive update.
  * More constraints added to the repository schema
  * Added hasTrove to Items table for faster trove names check

Changes in 0.62.15:
  * The MakeDevices() policy now accepts mode= as a named argument.
  * Added (undocumented) --debug (prints debugging output),
    switched old (undocumented) --debug to now be --debugger (starts debugger
    on initialization)
  * Added debug messages to conaryclient/update.py
  * Cloning to the the same branch works (providing a good way of
    reverting changes)
  * Cloning now updates buildRequirements and loadedTroves in troveInfo
    and enforces their consistency on the target branch
  * Cloning groups is now supported
  * Fix update case where a group update should cause conary to search the
    system for an older version of a trove to replace.
  * If you update a trove foo locally to a new version on the same branch, and
    then update the containing group to a new version on a different branch,
    conary will now update foo to the new branch as well.
  * fix error message when you try to pin as non-root

Changes in 0.62.14:
  * The threading changes in .13 caused some error information to be lost.
    Tracebacks have now been fixed, and the download thread checks much more
    often to see if it needs to exit.
  * Catch InstallBucketConflicts exception

Changes in 0.62.13:
  o Repository Server changes
    * The Schema creation SQL statements have been rewritten in a more
      standardized form. Some indexes have been redefined and a number
      of views have made their way into the default repository schema.
    * The new call troveNamesOnServer can be used now by the netclient
      code for a much faster retrieval of all trove names available on
      all labels on a given server. Server and client protocol numbers
      have changed.
    * The getTroveList() server side function got a rework that should
      result in about a 50% execution time speedup on most queries.
    * The Metadata SQL query has been reworked to join tables in a
      much better order, speeding up the getMetadata call on a
      repository with many versions much faster.

  o Client changes
    * Conary now compresses XML-RPC requests before sending them to
      the repository server.  In order to use compression, the remote
      server must be running Conary 0.62.13 or later.  If the server
      is running an older version, the client will fall back to
      sending uncompressed requests.
    * The database conversion in 0.62.12 did not correct all
      out-of-order file streams.  A new conversion function is in
      0.62.13 that will examine every file stream and ensure that it
      is stored correctly in the database.
    * Versions from the contrib.rpath.com repository are automatically
      rewritten to point to contrib.rpath.org.  NOTE: if you have a
      label from the contrib.rpath.com repository in your
      InstallLabelPath (such as contrib.rpath.com@rpl:devel), you will
      need to modify it to point to contrib.rpath.org.
    * Install bucket handling now works for collections which were not
      fully installed.
    * A bug where database was left locked on exception during install
      when the download thread was still executing has been fixed.
    * The conaryclient code has been split into pieces.
    * Switched rollbacks to local@local:ROLLBACK
    * The main thread no longer blocks forever when the download
      thread fails.
    * Matching referenced troves in collections is no longer dependent
      on sort order of internal dictionaries.

  o Common Repository and Client changes
    * When a changeset is applied to the local system or committed to
      a networked repository, the fileIds are recomputed from the file
      objects and verified.  This prevents corrupted or miscomputed
      changesets from being committed to the repository or applied to
      the local system.

  o Building/Branching changes
    * Many changes have been made to cloning, including sideways
      cloning (creating a clone at the same branch depth as the clone
      source), better cloning with multiple flavors, separate cloning
      of source and binaries, resilience against duplicate troves,
      proper use of existing fileIds during clones, simultaneous
      cloning of multiple troves, and better clonedFrom tracking.
    * The default optflags for x86 changed to remove -mcpu, as it is
      deprecated in gcc.

Changes in 0.62.12:
  * Conary will no longer create a "rootroot" group while installing
    users whose primary group is "root".  It will now call the
    appropriate tag handler for user/group modifications if the tag
    handler is installed.
  * EnforceConfigLogBuildRequirements no longer suggests recursive
    build requirements for packages in which the configure script
    checks to see if the package is already installed.
  * Installing new version of pinned troves leaves the pinned trove in
    place if the two troves have compatible install buckets
  * By default, when you shadow a binary trove, its source is shadowed with it.
  * Instead of a --sources option, cvc shadow and cvc branch now take
    --source-only and --binary-only options that allow you to control whether
    sources or binaries are shadowed.
  * Branch and shadow commands now take an unlimited number of troves
    to branch/shadow.
  * Files sharing versions but with different contents (thanks to flavors)
    got lost when switching from one flavor of a trove to another
  * troves can now be specified for rq, q, and update as <labelpart>/<version>,
    e.g., foo=:rpl1/1.0, or foo=contrib.rpath.com@/2.3-1-2
  * version.hasParent() handles more cases of shadows of shadows correctly.
  * cooking troves into the repository with --flavor <newflavor> now modifies
    the flavor before the recipe is even loaded, not when the recipe's setup
    function is called.
  * add a check to ensure RPATHs in cooked packages do not have %(destdir)s
    or /tmp or /var/tmp in them.
  * EnforceSonameBuildRequirements has been temporarily changed to produce
    warnings instead of errors.
  * Dependncies and flavors didn't order things properly in their frozen forms
  * StreamCollections are now properly ordered

Changes in 0.62.11:
  * InstallBucket policy now allows using macros in component names.
  * The --resume option now works correctly when conary has
    automatically discovered a non-standard path for the main build
    directory.
  * A soname dependency is again generated for libraries outside of
    library directories, but the pathname is now included in the
    dependency.  Within a package, all matching dependencies are
    modified to include the path.  This is useful for cases where
    an application packages private versions of libraries -- the
    dependencies still need to be there so that inter-component
    requirements are honored, but they must not perturb the rest
    of the system.
  * Recursive pinning now behaves itself
  * Switch group recipe syntax to use r.add() instead of r.addTrove,
    r.remove() instead of r.removeTrove(), and add a
    r.setDefaultGroup() command to set the default group.

Changes in 0.62.10:
  * EnforceSonameBuildRequirements enhanced to handle correctly cases
    where more than one trove can resolve a single soname dependency.
  * EnforceConfigLogBuildRequirements now can take exceptions, which
    can be specified either as a filename (such as /usr/bin/bison or
    %(bindir)s/bison) or as a required trove (such as bison:runtime).
  * The trove.Trove initializer no longer allows for a trove to be created
    with a name that has more than one ":" character in it.
  * EnforceSonameBuildRequirements now can take exceptions, which are
    specified as a required trove (such as libfoo:devel) to avoid adding
    to the list of requirements.
  * EnforceSonameBuildRequirements now produces errors for missing build
    requirements, and EnforceConfigLogBuildRequirements now demonstrates
    very few false positives, and so has been updated to warning instead
    of info.
  * Added a check to warn when a trove is installed multiple times from
    the same branch with incompatible install buckets (--no-conflict-check
    overrides this check)
  * Redirects can now redirect to nothing, which allows components to
    disappear gracefully on a redirection
  * A soname dependency is now provided only if the library is in a
    default library directory, or in a directory explicitly added with a
    SharedLibrary(subtrees='/path/to/dir/') call.

Changes in 0.62.9:
  * EnforceConfigLogBuildRequirements policy added.  It looks through
    all config.log files anywhere under the build directory for programs
    that configure has found, and ensures that the transitive closure
    of the build requirements contains each file listed.  (That is, if
    the file /usr/bin/perl has been found, and intltool:runtime is in
    the buildRequires list, and intltool:runtime requires perl, then the
    requirement is satisfied.)  This policy currently produces some false
    positives; the "greylist" that tries to remove false positives needs
    to be expanded.
  * The repository server now uses a repository instance specific key
    cache.  This fixes KeyNotFound errors seen when running multiple
    repositories on one server.

Changes in 0.62.8:
  * The bug, introduced in 0.62.7, that caused Conary to stop short of
    recursing to the innermost troves when handling erasures has been fixed.
  * EnforceSonameBuildRequirements enhanced to use the system database to
    find the right missing build requirements.
  * Make users and groups in a repository such that they may not differ only
    in case, i.e. if user foo exists, user Foo cannot be created.
  * files in /usr/%(lib)s/python/.* are no longer automatically given an
    architecture flavor - if there are architecture-specific files in those
    dirs, they should result in an arch-specific flavor through normal
    means.
  * By default, no OpenPGP signatures will be added to troves when
    doing commits unless a fingerprint is explicitly set in conaryrc.
    Previously, if a keyring existed, the first key found would be used.

Changes in 0.62.7:
  * Some unneeded parts of the sql query in _getTroveList have been removed,
    improving performance.
  * The performance of the default (and most used) case of the
    getAllTroveLeaves has been increased up by using a specialized
    query.
  * Exception handling in the repository when revoked or expired keys
    are used has been corrected.
  * Signature checking now correctly checks the timestamp of the signature
    against the expiration time (if any) of the key that signed it.  If
    the signature timestamp is later than the expiration timestamp,
    the signature is rejected.
  * Pass 'Database is locked' repository errors to the client as a
    RepositoryLocked exception notifying user that the server is busy.
  * The 'yuck' script is no longer installed.
  * ComponentRequires now makes :runtime, :lib, :devellib, and :devel
    components all require their matching :config component if the
    :config component exists.  The :config component is not automatically
    created, but when it exists, it's always going to be because it
    is required by multiple other components.

Changes in 0.62.6:
  * mergeCollections() didn't always handle referenced troves changing
    byDefault status
  * Various cleanups and simplifications have been made to the trove
    removal determination

Changes in 0.62.5:
  * Allow selection of individual troves from change set files via --from-file
  * Recursive queries on local database could get upset by a missing trove
  * Underlying dependency code returns version and flavor for troves with
    broken dependencies
  * Underlying dependency code returns information on what removed trove
    caused a broken dependency
  * Removed --no-deps-recurse option
  * Greatly simplify dependency resolution logic
  * The version portion of a Release (version-sourceCount-buildCount)
    is no longer required to begin with a digit.
  * The Release parsing code has been cleaned up to use consistent
    naming, API documentation, and parse error messages
  * An unhandled exception when signing a trove twice with the same key
    has been fixed.
  * Old (now invalid) changesets are now removed from the changeset
    cache when a digital signature is added to a trove.
  * A package is now counted as empty if it contains only files automatically
    found by the AutoDoc policy.
  * CPackageRecipe now requires elfutils:runtime for eu-strip; this is
    needed for the existing debugedit:runtime requirement to do useful
    work.
  * Removed DistroPackageRecipe and moved its buildRequires list to
    PackageRecipe.  Use clearBuildReqs() to remove any of the base
    requirements for a package.
  * Install buckets are respected during dependency resolution
  * Updated the troveNames() call to a faster query, which should bring
    the run time of the "conary rq" back to a more reasonable limit
  * Race conditions and robustness problems have been fixed in
    the changeset cache.

Changes in 0.62.4:
  * Many places where lots of individual db calls were done to collect
    file objects have been collapsed into batched calls (5-10% speedup
    on some operations)
  * Fixed PGP key submission to not use a hidden form element.
  * Changed PGP key submission to use an xmlrpc call instead of
    modifying the database directly.
  * Added methods to change PGP key/user associations, and thereby
    disable a key.
  * Added an index to dependency resolution for a massive improvement
    on local system dependency performance on large updates.
  * Added the ability to get troves without file lists from the local
    database and use that when getting troves through the changeset
    trove source.
  * Previously, dependency resolution could cause duplicate
    trovesource entries.  This no longer occurs.
  * :lib and :devellib automatically have lib=%(lib)s install buckets.
  * A user management bug in the repository has been fixed.
    Previously, if you deleted a group followed by the user with the
    same name of the group, an unhandled exception occurred.
  * Looking up changeset cache entries in the cache database no longer
    uses exception handling to determine when database entries are
    invalid or stale.
  * The EnforceSonameBuildRequirements policy now recognizes :devellib
    as well as :devel components in buildRequires.

Changes in 0.62.3:
  * Don't link troves to groups when the branch has changed
  * Link new troves to collections (and new collections to old troves) when
    a trove isn't installed but a suitable replacement (meaning on the same
    branch) is available
  * Installing changesets w/ not by default from files broke
  * Fix a bug in the kid template that prevented permissions (ACLs) from being
    deleted from a repository.

Changes in 0.62.2:
  * Further reworkings of update code to be fully based on job sets. The
    absolute flag now defines whether a trove is newly installed or if
    it should be an update from an existing trove (when possible). Network
    changesets and changesets from files are treated almost identically now.
  * Swapped lock terminology for pin
  * Changed table names in database schema to better match the repository
    schema

Changes in 0.62.1:
  * UtilizeGroup fixed
  * conary updateall fixed
  * Disable SHA-1 integrity checks when trove changesets don't include
    files in various places
  * conary now prevents you from cooking empty groups

Changes in 0.62.0:
  * Initial OpenPGP (RFC 2440) based signature support has been
    added. Conary reads public keys from ~/.gnupg/pubring.gpg and
    /etc/conary/pubring.pgp.  Conary reads private keys from
    ~/.gnupg/secring.pgp.  Setting the "signatureKey" configuration
    variable to a key ID will select which key to use from the
    keyring. If signatureKey is not set, and there is a valid private
    keyring, the first key on the keyring will automatically be used
    to sign changesets when committing them to the repository.
    "cvc sign" adds a signature to a trove that already exists in the
    repository.
  * Change set generation on the command line is more flexible. It can generate
    erasure changesets as well as relative to nothing changesets
  * When creating multiple groups from the same recipe using newGroup(),
    Conary now searches all subgroups when resolving dependencies within
    a parent group
  * Conary no longer resolves dependencies for troves with byDefault=False
    (such as :test and :debuginfo).  Conary will now resolve dependencies in
    those troves only if you set checkOnlyByDefaultDeps=False.  When creating
    subgroups using newGroup(), pass the checkOnlyByDefaultDeps flag as an
    argument to the newGroup() function.
  * excludeTroves now applies to troves which have been added to
    already installed collections

Changes in 0.61.12:
  * You can now search for troves by <trove>=<host>@
  * A bug when cooking groups with depCheck = True (introduced in 0.61.10)
    has been fixed.
  * A new r.ByDefault policy controls how components are included in their
    enclosing packages; the default is True except for :test and :debuginfo
    components that default to False.
  * Cloning across repositories works
  * A bug in 'conary update --info' output was fixed

Changes in 0.61.11:
  * A bug that caused a database deadlock when removing entries from the
    changeset cache in the repository server has been fixed.
  * Added RegularExpressionList in conarycfg
  * Added lockTroves configuration option for autolock
  * Recurisvely included troves could be removed incorrectly when those
    troves were already present

Changes in 0.61.10:
  * The conary update command now takes a --sync parameter, documented in
    'man conary'
  * Groups now allow you to create a reference to another cooked trove,
    and use that reference to add troves that are contained in that trove.
    For example, if you want to create a group-python based on the troves in
    an already cooked group-dist, you add a reference to the group-dist in
    group-python, and pass the group-dist reference in when you call
    addTroves.
  * Work has begun towards generalizing the concept of a trove source.
    A class SimpleTroveSource has been added that, when subclassed and given
    access to the troves, will allow you to call findTroves to search that
    source.  The same code is used in update code to unify updating from
    the repository and from changesets, and it is used to provide the search
    capabilities for the local database.
  * Conary now allows all files, not just regular files, to have
    dependencies.  This is necessary for user/group dependencies for
    non-regular files to work.  Packages built with 0.61.10 or later
    that have non-regular files with non-root user or group will not
    be readable by Conary versions 0.61.9 or earlier.
  * Shadowing now preserves the byDefault flag, and handles reshadowing
    collections gracefully now
  * Update preprocessing now works on absolute changesets instead of
    relative ones, providing massive cleanups. Code uses sets of jobs
    instead of changesets for job representation, allowing still more
    cleanups. Many bugs seem to have gone away.

Changes in 0.61.9:
  * Fix a bug added in 0.61.8 that breaks tag handlers

Changes in 0.61.8:
  * Fix a bug introduced in 0.61.7 that occurred when, in the repository,
    either the Users table or Groups table was empty when creating a new group.
  * Add --buildreqs, --flavors options to q and rq.
  * Primary troves should not have their trove change sets overridden by
    items recursively included (and fixed a pile of things this broke).
  * Locally stored change sets can't always get access to pristine files
    from the local filesystem; when it can't, make sure file sha1 checking
    doesn't get upset.
  * Unchanged troves in updated groups could be erased by items in the
    same group on a different branch.
  * The "conary q[uery]" command accepts a --diff option.  When --diff
    is used, the difference between installed and pristine troves is
    displayed.
  * An additional progress callback has been added to show when database
    transactions are committed

Changes in 0.61.7:
  * Several bugs related to updating two troves with the same name have been
    fixed - including branch affinity, flavor affinity, correct handling of
    already updated troves, and correct handling of empty flavors.
  * "conary emerge" as root (or as a user than can apply the changeset
    produced by the build) did not install anything but the toplevel
    package.  This bug has been fixed.
  * No longer hide descriptive TroveNotFound errors behind a generic
    NoNewTroves wrapper.
  * Group recipes can now request that dependencies be resolved and
    added to the group at cook time.  To automatically add required
    troves to a group add "autoResolve = True" to the recipe class.
    Optionally "autoResolveLabelPath" can be set to a list of labels
    to use during dependency resolution.
  * Locally stored rollbacks couldn't handle files changing types. As
    part of the fix, the generic file diff code is now used when creating
    changesets instead of having a special-case wrapper around it
    (fileChangeSet()).
  * The commitaction script and the changemail module did not necessarily
    show the full trailing version for branches and shadows.  (For example,
    /conary.rpath.com@rpl:devel/4.1.25-18/db41/19 showed up as "19"
    instead of "4.1.25-19".)
  * Add a --deps option for conary q.  Make that and conary rq --deps
    recurse over collections.
  * Warn about missing buildRequires entries both for soname dependencies
    and for TagSpecs applied via tag description files.
  * A bug in updating groups that switch the byDefault setting of troves
    has been fixed.
  * Add an updateThreshold config option to control the number of troves to
    include in a download.
  * Ordering didn't work for old packages depending on anything, or for
    dependencies whose provider moved between components.
  * The r.Ownership(), r.UtilizeUser(), and r.UtilizeGroup() now generate
    appropriate dependencies on info-* packages.
  * Updating packages and components installed multiple times could cause
    a component to be removed multiple times (which resulted in a traceback).
  * Fixed a bug that occurred when groups tied to a user were deleted
    without deleting the associated user, then subsequently adding a user
    with the same name.

Changes in 0.61.6:
  * InitialContents turns off EtcConfig, since a file cannot be both
    a config file and an InitialContents file.
  * Reworked repository change sets to directly reference files from the
    contents store.
  * The User() command now takes an optional supplemental= option,
    which provides a list of supplemental groups to which to add
    the user.  (SupplementalGroup() is for groups not associated
    with a user.)
  * The showcs command can now handle components that are referenced
    but not included in a changeset.
  * InfoUserRecipe and InfoGroupRecipe can now be built with buildlogging
    turned on.
  * Conary's internal handling for dyanamically finding new IDs for
    users and groups has been fixed.
  * "conary updateall" now accepts the --test flag.
  * Various fixes were made to the CIL dependency detection code.

Changes in 0.61.5:
  * Added basic clone capability (which only works cloning to parents
    branches and shadows, and on a single host).
  * Now handles degenerate case of packaging unreadable files.
  * A bug that caused conary to ask for the wrong fileId when constructing
    a changeset from multiple repositores has been fixed.
  * Conary now can add users and groups automatically at install time.  If
    there is no taghandler to add a user or a group, conary will add it
    internally as a bootstrapping measure; if there is a taghandler,
    conary will call that instead.  In order to ease transition, Conary
    does not yet create the dependencies on the info- packages; a future
    version of Conary will add those dependencies after the system user
    info- packages have been created.
  * rpm2cpio now handles rpm archives that use bzip2 to compress the
    cpio payload
  * Conary now creates dependencies (provides and requires) for CIL
    files, if mono's monodis is installed on the system or being built
    in the current package.
  * Troves moving between troves could cause conary to attempt double
    erasures
  * The networked repository handles cases where contents are not
    found in the contents store.  The exception is passed back to
    the client.
  * The networked repository handles cases where a file stream is not
    found when the client asks for file contents.  The exception is
    passwd back to the client.
  * An error that caused getPackageBranchPathIds() to return the
    oldest fileIds instead of the youngest fileIds has been corrected.
  * Reworked finding old versions of troves to avoid a single trove
    being removed multiple times

Changes in 0.61.4:
  * %(datadir)s/.../lib/ files will no longer show up in :lib - presumption
    being that anything under %(datadir)s really is arch independenct
  * Creating branches and shadows had a command line parsing bug
  * "cvc newpkg" takes --dir and now complains for unexpected arguments
    (which is used to just ignore)
  * when using flavor affinity for installed troves, merge subarchitecture
    flags
  * group handling didn't always preserve troves which were needed by a
    newly installed trove properly

Changes in 0.61.3:
  * Corrected a bug that snuck in 0.61.2 that caused a temporary SQL table
    to not be temporary, which makes multiple httpd processes fail with
    'database schema changed' errors.

Changes in 0.61.2:
  * Fix a bunch of typos in the authentication checking server side
  * Add permission editing capabilities to the server component and hooks
    in the netclient
  * Overhaul of ACL system so that uniqueness constraints on Troves and
    Labels can be enforced: we now use a special Trove and Label "0 | ALL"
    instead of Null
  * Dependency resolution enforces label ACLs.
  * Module arguments to commitaction are parsed according to shell
    quoting rules.
  * The changemail commitaction module now takes an optional '--from'
    argument.
  * added clearBuildReqs() - will clear all or some of superclass buildreqs
    when cooking.
  * The pickled version of Dependency objects changed, therefore the
    schema version of the changeset cache has been incremented.
  * When Configure() detects a failure and input or output is not a
    tty, all config.log files will be included in the output in order
    to ease debugging from captured log files.
  * Part of the infrastructure for adding users and groups has been added:
    it is possible to create info-<name>:{user,group} packages via
    UserInfoRecipe and GroupInfoRecipe classes.  The User(), Group(),
    and SupplementalGroup() policies are deprecated; those lines should
    move to their own recipes intact (the syntax remains the same).
    The install-time code does not yet install info-* packages first in
    their own transaction; when it does, the Ownership(), UtilizeUser(),
    and UtilizeGroup() policies will create dependencies on the
    appropriate info-* packages.
  * The networked repository server and client code has been changed
    to use the 'deflate' Content-encoding type instead of 'zlib',
    which makes the code RFC 2616 (HTTP 1.1) compliant.
  * A new function called hasUnresolvedSymbols() has been added to the
    elf module.  This could be useful for a contributor to implement a
    policy that checks to make sure that shared libraries do not have
    unresolved symbols.  Additional code could be written to check
    binaries too.
  * cvc checkout, update, and commit now show progress when communicating
    with the repository server
  * Progress is now displayed while downloading file contents from a
    repository (such as when assembling a changeset that is distributed
    across multiple repositories)

Changes in 0.61.1:
  * Cleaned up error message which results from Conary not being able to
    determine which trove to remove when a new one is installed
  * Dependency object use slots
  * Hash values for DependencySet, Version, and Branch objects are cached
  * UIDs and GIDs that cannot be mapped to symbolic names no
    longer cause the buildpackage code to traceback.  The ownerships
    from the filesystem were never used anyway, so it's safe to assume
    that all files are owned by root:root
  * Implemented proper updateall
  * Files in troves are downloadable from the repository browser.
  * Troves in the repository browser are separated by first letter
    instead of showing all troves in one page.

Changes in 0.61.0:
  * New functionality for maintaining user groups: renaming and updating
    members
  * Added repository interfaces for deleting users and groups
  * Added a repository iterator function to list the members of a group
  * The web interface to the Conary repository now has a repository
    contents browser, accessible either from the main page (if you are
    logged into the web interface), or from the /browse url. Example:
        http://conary.example.com/conary/browse
  * A bug preventing all access to the web interface if an anonymous
    user existed has been fixed.
  * "Large" updates are split into multiple pieces which are downloaded
     and installed independently of one another
  * Trove updates are tracked through collections
  * Group handling completely rewritten to function as a three way merge
    instead of a set of heuristics
  * Trove removal handles references troves which are referenced by multiple
    collections
  * Rollback format unified for local and nonlocal rollbacks
  * Dependency ordering forces collections to be installed after all of their
    referenced troves (allowing simple restarts)
  * Database migration removes stale versions
  * --replace-files marks the replaced versions of the files as no longer
    present
  * Troves store information about Install Buckets - not used yet.
    By specifying a component's install bin, which is a set of key-value
    pairs, you can describe whether two versions of a component are
    installable side-by-side.  If two versions of the component share the
    same keys for their install bins, but at least one different value, then
    the components are installable side-by-side.
  * Troves store information about troves loaded when building a recipe
  * Build Requirements are stored with the trove
  * Add isCollection() to TroveInfo
  * Changesets download while instals are going on
  * StreamSet.twm() respects ignoreUnknown now
  * Rollbacks of locally cooked and emerged troves works

Changes in 0.60.12:
  * Previously, if you ran "conary update foo", and foo requires a new
    version of bar, but updating to the new version of bar would break
    existing dependencies of other troves on the system, a very
    unuseful "Troves being removed create unresolved dependencies"
    message would be printed.  Conary now says that "Additional troves
    are needed" instead.  If --resolve is used, it will report the
    troves that have been added before displaying the dependency
    failures caused by erase.
  * Symlinks no longer confuse AutoDoc policy.
  * Autosource files which have changed confused cvc update
  * allow a \ at the end of a line in config files to do line continuations
  * several bugs in the multitag handler have been fixed

Changes in 0.60.11:
  * The '-f' flag was added to the arguments to gzip when
    recompressing compressed files
  * Added progress callbacks for uploading the changeset when cooking
  * Improved automatic mainDir detection for some corner cases.
  * Put development docs back in :devel component (they were
    inadvertantly removed from it by a previous fix).

Changes in 0.60.10:
  * BadFilenames policy absolutely prohibits filenames with newlines
    in them, no exceptions allowed.  Other similarly bad filenames may
    later be forbidden by this policy.
  * UTF8Filenames moved to packagepolicy, where it belongs, and it now
    raises an error instead of printing a warning.
  * Conary now enforces the rule that tag names must have no whitespace
    and must be all alphanumeric characters, -, or _.
  * Conary can now run a single instance of a single tag handler to
    process multiple tags.  The tag description files for each tag
    must point to the same tag handler, and must each specify the
    multitag datasource.  The data is passed to the tag handler on
    standard input using the protocol "tag list for file1\nfile1\n..."
  * Fixed ftp server busy detection when fetching files via URL.

Changes in 0.60.9:
  * The changemail script is replaced by a generic commitaction script
    that loads modules, and a changemail.py module is supplied.  There is
    a backward-compatible changemail script which calls commitaction
    with the changemail.py module.  --email and --*user options now are
    changemail module options, so the commitAction should be specified
    something like this:
    commitAction /.../conary/commitaction --repmap ... --module "/.../conary/changemail --user %(user)s --email foo@example.com --email bar@example.com"
    You can add your own modules and run them all from the same commitaction
    using multiple --module arguments to the commitaction script.
  * Conary can now almost always guess the correct name for the mainDir
    when it is not %(name)s-%(version)s, if the first addArchive()
    instance creates exactly one top-level subdirectory and no other
    top-level files of any sort, in which case it will use that name as
    the mainDir.

Changes in 0.60.8:
  * The changemail script is now actually packaged, in
    /usr/lib{,64}/python2.4/site-packages/conary/changemail
  * Build requirements for superclasses are automatically added to
    subclasses.
  * Build requirements now look at all labels in a version to see if they
    satisfy a build requirement.
  * The NormalizeManPages policy now automatically converts man pages
    encoded in iso-8859-1 to man pages encoded in utf-8.  Additionally,
    it runs faster and no longer calls sed.

Changes in 0.60.7:
  * The changemail script is now distributed with conary, and is called
    with a different calling convention; instead of being called once
    per trove with trove-specific command line options, it is called
    once per commit (of however many troves) and creates more readable
    summary email messages.  Remove --trove, --version, and --flavor
    arguments from your changemail invocations.  Added --user argument
    to changemail; specify in .cnr files as "--user %(user)s".  Or, to
    only print users for source or binary commits, use "--sourceuser
    %(user)s" or "--binaryuser %(user)s", respectively.
  * The cvc rdiff command now recognizes creating a shadow as such.
  * Build requirement tracking is now half-enabled; conary is now able
    to read "buildReqs" tags, but will not yet generate them.
  * Files in /tmp and /var/tmp, and all cvs temporary files, will no
    longer be packaged by default,
  * The addArchive(), addSource(), and addPatch() actions can now fetch
    via HTTPS as well as HTTP and FTP.
  * The repository now handles creating a changeset between two troves
    that both contain a version of a file that is stored on a different
    repository

Changes in 0.60.6:
  * Erasing emerged troves works properly
  * Calling Doc() no longer disables the AutoDoc() policy.
  * A more reliable method is used for finding the port of an
    Apache connection

Changes in 0.60.5:
  * 'conary emerge' works again
  * Distributed group changesets failed when remote troves disappeared
    from the group
  * build logs are now tagged with 'buildlog' tag
  * Conary now handles cases when a directory becomes a symlink when
    applying a changeset.  An error message is displayed which tells the
    user how to apply the update.

Changes in 0.60.4:
  * An error in the automatic database conversion of 0.60.2 systems
    has been corrected.

Changes in 0.60.3:
  * Reimplemented LargeStreamSet in C
  * Added StreamCollection
  * Policies now announce their names in their information, warning,
    debug, and error messages, making it easier to determine how to
    resolve problems.
  * The database conversion for to 0.60.2 didn't work well; a proper
    conversion is now in place

Changes in 0.60.2:
  * Added InitialContent flag
  * Fixed bug which caused servers to leak file descriptors when the sqldb
    was replaced
  * "repquery --deps" output fixed (broken in 0.60.1)
  * Added AutoDoc policy which finds common documentation files and puts
    them in %(thisdocdir)s automatically.
    AutoDoc is disabled by calling
    Doc without calling AutoDoc, which means that existing recipes that
    call Doc will not show changes.
  * getPackageBranchPathIds() now returns version and fileId as well,
    so that the IdGen class can determine if an older version number
    should be assigned to files.  getPackageBranchPathIds() is now the
    primary mechanism for populating the pathId dictionary.
  * The local label methods of the version object have been
    refactored. isLocal() is now onLocalLabel(), isEmerge() is now
    onEmergeLabel(), etc. isOnLocalHost() has been added as a method
    to easily determine if a version only exists in the database
  * Moved logic for explicitly creating a changeset from cscmd.py to the
    ConaryClient object
  * Added the (unused) ability to lock and unlock troves. Ignore this for now.
  * "query --info" behaves much more like "repquery --info" now
  * isSourceVersion() method has been to the Version object
  * most of the remaining erroneous references to "Package" have been
    changed to "Trove" throughout the code.  This includes method
    names such as getPrimaryPackageList() -> getPrimaryTroveList().  Some
    more commonly used methods were left as deprecated thunking methods
  * dependency resolution couldn't resolve a requirement w/o flags against
    a provides w/ flags

Changes in 0.60.1:
  * Support for legacy clients (protocol version 29) has been removed from
    the server
  * The server raises an server-side exception if any client with
    protocol less than 32
  * Updated the URL provided in a server-side client version mismatch
    exception
  * Server-side dependency suggestions return more choices, leaving it
    to the client to sort it all out
  * Client uses timestamps to determine which troves to install when their
    flavors score equally
  * Fixed build-side bug handling meta characters ([,*,etc) in file names
  * "cvc newpkg" now accepts pkgname=label syntax
  * files.contentsChanged() function updated to work with StreamSets
  * Basic local changeset creation, retargeting, and commits work
  * Permissions weren't merged for operations run as non-root users
  * The structure of the repository web interface has been redesigned
    and some authentication UI bugs have been fixed.
  * The repository web interface now requires the conary-web-common package
    to be installed.
  * Committing troves to the repository no longer recompresses non-config
    files
  * Timestamps are set on the server at commit time; the timestamps the
    client assigned is not used (this is to protect against clients with
    a bad idea of time; servers should be consistent, even if they're
    wrong, and as long as time doesn't go backwards on that server all is
    good)
  * Reworked troves to be representable as streams and implement *basic*
    signature capability
  * Local cook versions are now more sensible.

Changes in 0.60.0:
  * Changed changesets to compress individual files instead of the combined
    stream.
  * Cleaned up file content objects to no longer track file sizes.
  * Switched away from TupleStream to StreamSet both for better performance
    and for improved flexibility in the format (at the price of larger
    frozen streams).
  * Troves explicitly provide their own names.
  * Troves can now provide "capability flags", and trove requirements
    can now include references to the capability flags.
    r.ComponentProvides(('ASDF', 'FDSA')) will cause all components built
    from the current recipe to provide the 'ASDF' and 'FDSA' capability
    flags, and r.Requires('/path/to/file', 'foo:runtime(ASDF FDSA)')
    will make /path/to/file require the foo:runtime component built
    with the ASDF and FDSA capability flags.
  * Dependency components can contain : characters now.

Changes in 0.50.14:
  * Dependency checking now returns reordering information (which isn't
    used yet)
  * Allow groups to include other groups defined in the same recipe (but
    explicitly disallow cycles in groups)
  * Fixed bug in building multiple groups with a single recipe when some
    of the groups already exist, but others don't

Changes in 0.50.13:
  * Added automatic :data component for /usr/share, to which you should
    add any platform-independent files that are needed by :lib components
    but not in a libdir-derived path.  These might include configuration
    files and supporting data files needed by both library and runtime
    programs.
  * Added automatic intra-package inter-component dependencies; now within
    a single package, the :devel component will automatically require the
    :lib component if both components exist.  These dependency sets can be
    modified with the ComponentRequires policy.
  * The build/buildpackage.py file has variable and function names changed
    to better match our terminology for packages and components.
  * Change flavor specified in the conaryrc to a flavor path -- accept the
    flavor config parameter multiple times to create a flavor path
  * Added a "filewrap" argument to r.Run() that inserts an LD_PRELOAD
    wrapper that overrides some library funtions to look in %(destdir)s
    first before looking in the filesystem.  This is subject to change
    as we experiment with it!

Changes in 0.50.12:
  * Implemented --quiet for conary update changeset commands, and cvc cook.
    Also implemented the 'quiet' configuration value. This option suppresses
    progress indicators.
  * Split loadRecipe into loadInstalled and loadSuperClass, depending on the
    purpose of the recipe loading.  loadInstalled will examine the local
    system to look for a matching installed trove, and load that version,
    while loadSuperClass will not.
  * Logs of builds are now stored in cooked changesets in the :debuginfo
    component -- generally in
    /usr/src/debug/buildlogs/<name>-<version>-log.bz2, controlled by
    macros.buildlogpath
  * Added lib/logger.py
  * Fixed conarybugz.py to work with Conary's new site-packages location
  * Cleaned up yuck, rpm2cpio, and rpm2ccs scripts to use new "import conary"
    mechanism for finding conary.
  * Check sha1s for all files written into the repository or file system
  * conary scs --deps works again

Changes in 0.50.11:
  * Reworked file addition to local database a bit for better performance
  * Fixed sorting for --info
  * Don't make --info installs require a writeable database
  * Added an exception to group updating, restricting removal of existing
    troves to match the group's contents to troves on the same branch
  * Groups which had the same trove added (via a referenced trove) and
    removed (from the primary trove) got confused
  * conary showcs now takes trove version
  * conary showcs will display erased troves in changesets, and erased troves
    that are referenced but not within the changeset
  * conary changeset now support trove=<version>-- to create a changeset that
    erases the trove
  * Cache user id to name mapping
  * Improved the progress indicators for preparingUpdate and
    creatingDatabaseTransaction
  * Implemented progress indicator on source downloads
  * Fixed bug in update process which caused files to be incorrectly skipped

Changes in 0.50.10:
  * Added callback for creating database transaction, so that it does
    not look like we spend an inordinate amount of time executing tag
    pre scripts.
  * Added findtrove.py to the Makefile so that it is included in
    the distributed version of conary.
  * Added distcheck rule to Makefile to try and avoid missing files in the
    future

Changes in 0.50.9:
  * reimplemented StreamSet in C
  * moved findTroves out to findtrove.py, reworked it to be more modular
  * getSourceVersion now correctly handles branched binaries by looking
    up the branch to find the source component.
  * reimplemented StringStream in C
  * fixed bugs in --info

Changes in 0.50.8:
  * sort update --info alphabetically, display old versions, and display
    a letter summarizing the type of change
  * NormalizeInterpreterPaths() policy now looks in the package currently
    being built, as well as on the installed system, to determine how to
    resolve #!/usr/bin/env scripts.
  * groupName argument to addTrove() can now be a list of group names as
    well as a single group name.
  * --no-recurse works on the erase path
  * fix to walkTroveSet (which was horribly broken)
  * enable (optional) dependency checking when building groups
  * 'cvc cook' error output when there are unresolved build
    requirements is more user friendly
  * filesystem conflicts are handled properly when applying a rollback
  * updating a package to a version that comes from a different
    repository when that package had an uninstalled component works
    now.
  * conary now resides in /usr/$LIB/python$PYVERSION/site-packages/conary/
  * calling r.Replace on a non-regular file results in a warning instead
    of an unhandled exception
  * implemented basic callbacks for update, erase, and changesets

Changes in 0.50.7:
  * Added the XInetdService action to avoid having to include
    /etc/xinetd.d/ files separately, and to make xinetd.d files
    be consistent, making recipe-provided changes less likely to
    conflict with local configuration changes.
  * groups are no longer allowed to contain redirects
  * added setLabelPath to group recipe
  * Allow r.Provides("soname: libfoo.so(FLAGS)", "/some/file") (added
    the "(FLAGS)" part).
  * don't allow spaces and commas in revisions

Changes in 0.50.6:
  * conaryclient.updateChangeSet should have recursed by default
  * Metadata retrieval now works along distributed branches and shadows.
  * reworked troves being added to database to handle missing parts
    of packages and groups properly (and make things faster and more
    elegant)
  * merged update and erase code paths in conaryclient
  * update and erase now take +,- modifiers on trove names
  * added --info to see what an update or erase command will do
  * a single group recipe can now build multiple groups

Changes in 0.50.5:
  * Streams return their value through __call__ instead of value()
  * Reimplemented ShortStream and IntStream in C
  * conary config now takes --show-passwords option, and does not pretty
    print config file values when not printing to screen.  This means that
    conary config > <file> will result in a valid configuration file.
  * Updating groups didn't work when the group referenced troves as new
    which were already installed on the system
  * r.ComponentSpec('somecomponent', '.*') will no longer override the
    file specifications for packaging :debuginfo and :test components.
  * loadRecipe now takes a troveSpec as its first parameter, and uses that
    troveSpec to find the trove on the local system that matches the source
    component that is being loaded.  loadRecipe also automatically searches
    the labels that are parents of the current recipe, so if you shadow a
    recipe, any loadRecipe lines contained in that recipe should still do
    what you want.
  * merge didn't handle files converging
  * merge doesn't need to deal with autosource files
  * diffs between groups failed when members disappeared

Changes in 0.50.4:
  * Most rollback information is stored as a reference to a repository
    instead of storing full rollback data on the local system. The
    localRollbacks flag in conaryrc allows the old behavior to remain.
  * The CONARY state after a merge operation on a shadow now has the
    correct fileId for files that are not different than the parent
    version.
  * Added /usr/lib/conary/conarybugz.py to make it easy to automatically
    populate bugzilla databases from repositories.
  * Sped up Strip, NormalizeInitscriptLocation, NormalizePamConfig,
    TagDescription, and TagHandler policies by limiting them to
    only appropriate directories.
  * Fixed :debuginfo to work with binaries built from more than one
    source file, and made it less aggressive by only stripping debug
    information out to the :debuginfo files, which both makes stack
    traces better without :debuginfo installed and makes libraries
    stripped for :debuginfo more likely to work.
  * When existing fileId's had no streams but the streams are provided
    by a later commit, those streams weren't always merged properly if
    there were multiple files for that fileId
  * conary config output masks user/password info in repository maps
  * the config option useDir has been changed to useDirs, and archDir has been
    changed to archDirs, to allow for tiered use/arch flag definitions, and
    the tweaking of use and arch flag settings.  By default, useDirs and
    archDirs look in /etc/conary/<dir>, followed by /etc/conary/distro/<dir>,
    follwed by ~/.conary/<dir>, where dir is use or arch, depending on the
    context.
  * Arch files can now contain arbitrary macro definitions, and in the future
    will contain values for macros like %(lib)s, which is lib64
    on some platforms.
  * when using --keep-existing, the install label path and install flavor
    are used to determine which version to install instead of using affinity
    to install something close to what you already have.
  * a bug that prevented a changeset from applying to the system when
    the changeset removed a component from a package and the component
    is not installed on the system has been fixed.

Changes in 0.50.3:
  * database findTrove now has an interface that is much closer to the
    repository findTrove function -- this enables conary q to work like
    conary rq.
  * Group handling didn't work for multiple levels of group inclusion.
  * Database.hasTrove() no longer needs to instantiate troves.
  * Fixed overly-aggressive cleaning of the cache.
  * Added repository findTroves call to parallelize findTrove calls.
  * Added the NonMultilibDirectories policy to prevent 32-bit troves from
    utilizing lib64 directories.
  * the NormalizeInterpreterPath policy can now handle unwriteable files
  * fixed the network client code to return file contents properly when
    multiple file contents are requested from the server (bz#50)
  * rewrote Database.getTroveLatestVersion()
  * Added :debuginfo handling in Strip policy, which requires debugging
    to be turned on in optflags and elfutils's eu-strip and debugedit to
    be installed.  Like :test components, :debuginfo components are not
    installed by default.
  * File versions are now properly set to a branched version after a
    merge operation
  * cvc commit aborts again when the current versions of files are not
    the latest versions

Changes in 0.50.2:
  * Any %(lib)s-derived path (/%(lib)s, %(libdir)s, %(krbprefix)s/%(lib)s,
    or %(x11prefix)s/%(lib)s) will now cause the entire package and all
    components to be flavored with the base instruction set flavor, so
    that architecture-sensitive but non-code files in (say) /usr/lib64
    do not show up on 32-bit platforms.
  * Sped up dependency resolution on the client
  * The reworked getFileContents call now asks for contents from the
    correct server when contents from more than one server are requested

Changes in 0.50.1:
  * Add support for trove=<troveVersion> in rq, cvc co, and other places that
    use findTrove
  * Add conary q --info option to display flavors
  * changeset command uses system flavor if no flavor is specified, skips
    troves which are not included in packages and groups by default,
    takes a --no-recurse option, and filters based on the excludeTroves
    configuration setting
  * Added automatic :perl component that works like the :python component,
    and extended the multilib-friendly-or-architecture-neutral policy to
    work with perl as well as python.
  * client/server protocol negotiation is a whole lot smarter now
  * getChangeSet() results in a single URL rather than one per primary trove
  * group, fileset, and redirect recipes have macros that contain the
    buildlabel and buildbranch.
  * fixed a bug with merging absolute change sets which contain config files
  * redirections to troves w/ older versions already installed didn't work
  * the pathId generation code has changed.  For cooked troves, the
    pathId will be the same for any particular version of a path.
    Code must not depend on this behavior, however; it may change in the
    future.

Changes in 0.50.0:
  * Redirections work
  * Sped up group generation
  * Troves which reference other troves (groups and packages) can now specify
    whether a trove is installed by default or not. Packages now reference
    :test, but don't install it by default
  * Added optional 'recurse' parameter to netclient.createChangeSetFile
  * The first argument to the Requires and TagSpec commands can now have
    macros interpolated, as in r.Requires('%(bindir)s/foo', ...)
  * Groups can have requirements now
  * protocol-level getFileContents works on multiple files simultaneously
  * repository log had too many files added to it
  * set instruction set flavor for a cooked trove whenever any Arch flags are
    checked

Changes in 0.14.12:
  * The shadow command looks at buildLabel instead of following
    installLabelPath
  * In some cases, troves with an incompatible flavor were chosen when
    --resolve was used. The proper flavor is now used, or the
    dependency is reported as unsatisfiable.
  * Several more instances of %(lib)s were moved out of the default
    specification for generic components like :runtime and :devel for
    better multilib support.
  * Policy now helps ensure that :python components are either
    architecture-neutral or multilib-friendly.
  * Better error messages for "%(foo)/" (which should be "%(foo)s/")
  * Looking up files in the local database gave erroneous results in
    some cases (this was noticeably primarily when distributed change
    sets were being generated)

Changes in 0.14.11:
  * Local systems store config files in sql tables now.  Use
    /usr/share/conary/convertcontents to convert to the new data store.
    Note that this means that any *config file* managed by conary can be
    read through the main SQL database file in /var/lib/conarydb/conarydb.
  * Actually check build requirements before building, use --no-deps to
    ignore the check.
  * make conary q and conary update convert all flavors to  strong flavors
    for comparison; ~readline becomes readline, and ~!readline becomes
    !readline, so that conary q foo[readline] works as expected.
  * no default flavor is presumed for local operations (erase, q)
  * changed getPackageBranchPathIds to base64 encode the filename in
    order to ensure that the resulting XML-RPC will be UTF-8 clean.
  * localoutofdate renamed to "yuck", a man page added, and the script
    and man page are now installed on the system.
  * rename --use-macro and --use-flavor options for cook to --macro
    and --flavor
  * support new cook syntax: cvc cook <trove>[flavor] to set the troves flavor
    while cooking
  * fixed rq output when iterating over subtroves within a trove or group
  * TroveNotFound exceptions are handled gracefully in cvc.  'conary cook
    foo' will no longer traceback when foo:souce could not be found in
    the repository.
  * Unsynchronized updates work for packages and groups
  * The database is now opened with a 30 second timeout.  This should allow
    better concurrency.
  * added --exclude-troves and excludeTroves conaryrc entry
  * repository .cnr file's commitAction configuration item now has a
    flavor provided to it as %(flavor)s and the default changemail
    script uses it.
  * don't allow the same label to appear twice in sequence in a version

Changes in 0.14.10:
  * FlavorMap sense wasn't set right for base instruction set

Changes in 0.14.9:
  * Shadow Branch objects didn't return parent branches properly. This
    caused incorrect pathId's to show up on cook on shallow shadows.
  * Reworked the code which looks up pathIds to take advantage of a new
    server call (getPackageBranchPathIds) which is faster and looks on
    both the full branch and full parent branches.
  * The Apache repository server now allows mixed ssl and normal requests.
  * Added forceSSL option to apache repository server configuration.
  * The network client code now supports accessing servers over https.
  * Proper salts are used for user passwords.
  * The default value for macros.optflags is "-O2" again, instead of
    an empty string.
  * The http handler in the conary server now sends back proper error
    codes in the case of an authentication error.

Changes in 0.14.8:
  * Fixed bug where streams for commits on distributed branches didn't always
    get set properly
  * reworked findTrove() in repository to return (name, version, flavor)
    tuples instead of full troves
  * Split conary.1 into conary.1 and cvc.1
  * Allow cvc cook trove=<version>
  * remove --target-branch cook option
  * added default :devellib component for architecture-specific devel bits,
    made all files with an architecture-specific multilib path that are
    not in :devellib go into :lib instead of having many of them fall into
    :runtime

Changes in 0.14.7:
  * ELF libraries with sonames that have paths in them are now handled
    sanely, by removing the path (and complaining...)
  * split march into targetArch and unameArch -- requires a new distro-release
  * rework command line arguments to shadow and branch to match how versions
    are normally specified, and allow a flavor specificatoin
  * added --sources to branch and shadow commands

Changes in 0.14.6:
  * fix for generating changesets between repositories
  * policies that look at shared libraries are now multilib-aware,
    fixing shared library permissions and dependency provision
  * autosources didn't work when committing across a shadow

Changes in 0.14.5:
  * allow groups to contain troves with conflicting flavors
  * make repository-side change set caching less buggy
  * fix config files changing to symlinks
  * allow duplicate items to be specified for erase and update
  * changeset command allows flavors to be specified
  * repquery --info shows trove flavor
  * fixed bug with not matching base instruction set flavor

Changes in 0.14.4:
  * several bugs in the 'cvc update' code paths have been fixed
    - it no longer retrieves autosource sources
    - the CONARY file now gets populated entries for autosource files
    - the fileids in CONARY files are now correct after an update
  * several bugs in error handling have been fixed
  * several docstrings have been fixed
  * packagepolicy now automatically adds usermode:runtime requirement to files
    that are dangling symlinks to consolehelper
  * the templating engine for the web interface to the server has been
    changed to kid; kid and elementtree are now required to run a server.
  * the web interface now supports limited editing of ACLs
  * the server now only supports protocol version 26 (it was a mistake
    to leave in support for 24 and 25)
  * old code that supported ancient protocol versions has been
    removed from the server
  * recipes loaded from within recipes follow the label= argument if
    it is given

Changes in 0.14.3:
  * Fixed usage message to no longer print 1 at bottom; improved option
    handling error messages
  * Fixed versions when branching from a shadow
  * The lookaside cache now fetches from the repository into the right
    location and with the right permissions, and fetches manually-added
    as well as automatically-added sources.
  * In recipes, addSource can now take dest='/path/to/file'
  * Change %(servicedir)s location from /var to /srv

Changes in 0.14.2:
  * contents are now stored as diffs when either the new file or the
    old file is empty
  * diffs of numeric streams can now express a change to the value of
    None

Changes in 0.14.1:
  * fixed a typo in lookaside.py that prevented commits from working
  * added a descriptive exception message when fileids in your database
    do not match the fileids in the repository

Changes in 0.14.0
  * added ability for changesets to ignore unknown fields in some places
    (making changesets somewhat less brittle)
  * fixed bug in source handling with non-recipe files in the local directory
  * added framework for generic trove information
  * checkout no longer pulls all sources from the repository
  * used new trove info framework to store the source trove, build time,
    total file size, and version of conary used when building binary
    troves.
  * lib/elf.c no longer uses mmap to read elf files.  Some architectures
    may have elf structures on disk that are not naturally aligned, and
    using mmap to read them won't work.
  * the repository code now uses a 30 second timeout when attempting to
    access the database
  * Have architectures control their march values in the architecture
    config files.
  * add Arch.getCurrentArch() to get the major architecture that is in use
    during a build

Changes in 0.13.3
  * added ability for a contents log file (makes syncing much easier)
  * file tags weren't used on updates
  * "description update" tag action replaced with "handler update"
    (which gets called when either the tag description or the tag handler gets
    updated)
  * "description preremove" tag action replaced with "handler preremove"
  * sources get committed automatically

Changes in 0.13.2
  * reworked use.py code almost entirely.
  * added /etc/conary/arch directory to contain architecture definition files;
    changed /etc/conary/use files to contain more information about how
    flags are used when building.  Flag definitions are no longer in use.py.
  * fixed buildFlavor so that it affects cooking packages as well as
    determining troves to include when cooking a group
  * changed --noclean to --no-clean to be in line with the rest of the
    options; documented it
  * removed Use.foo and Flags.foo options from conary config files.  Macros.foo
    is still there.  Added --use-flavor option to cvc cook which takes a flavor
    and overrides the build flavor while cooking.
  * groups now take flavor strings to determine the flavor of a trove to
    include, not flag sets.
  * dependencies resolution is flavor sensitive now (and uses flavor
    affinity)
  * added trove version/release number to dependency messages
  * renamed classes and methods in versions.py to match current terminology

Changes in 0.13.1
  * repquery wasn't filtering by flavor properly (exposed by a bug fix
    in 0.13.0)

Changes in 0.13.0
  * removed importrpm.py
  * diffs between a file object that has a non-empty provides or requires
    to a file object that has an empty provides or requires are now properly
    generated and applied.
  * added checks to validate merged file objects against the fileIds
    in the changeset
  * implemented shadows
  * framework for redirects in place
  * removed (unused) parentId field from Branches repository table

Changes in 0.12.5
  * reworked dependency resolution a bit for a big speedup in the server
  * moved destdir to %(builddir)s/_ROOT_
  * made macros.destdir available during the unpacking of sources
  * source commands (r.addAction, etc.), if given absolute paths for
    their dir keywords, will perform their actions in the destdir instead
    of the builddir
  * most build commands (r.Make, r.Create, etc.), will work in either builddir
    or destdir, depending on whether they are given relative or absolute
    paths
  * add dir keyword for r.Run
  * include /usr/bin/rpm2cpio

Changes in 0.12.4
  * set more arch flags for x86 and x86_64
  * troves can have multiple instruction set flavors now
  * flipped around use: and is: sections of flavor strings
  * Version and Branch object completely separated

Changes in 0.12.3
  * conary verify updated to new API so that it works again
  * conary q (with no arguments) works again

Changes in 0.12.2
  * added getTroveVersionsByBranch
  * make better use of _mergeQueryResults
  * moved version affinity into findTrove from ConaryClient
  * fixed branch affinity so that it's actually branch affinity instead of
    label affinity
  * rdiff changes for 0.12.0 broke negative numbers for oldVersion
  * rdiff diff'd based on label instead of branch
  * update has flavor affinity now
  * flavors can now be specified on the command line for update, erase
    repquery, and query
  * unspecified flavor flags got scores of zero, which was wrong
  * added python code for flavor scoring (useful for the client)
  * repository queries didn't work properly when looking for multiple flavors
    of a single version
  * fix for updating multiple flavors of a single version of a trove
    simultaneously
  * reworked getTroveVersionList and getAllTroveVersions for per-trove
    flavor filtering

Changes in 0.12.1
  * repquery and query always showed dependency information
  * getTroveLeavesByBranch did extra demarshalling of the flavor
  * repquery didn't deal with nonexistant troves well
  * dependency failures on erase didn't reassemble dependency flags properly
  * fixed bug in dependency sets creation which caused dependency flags
    to get mangled
  * added a check to prevent mangled flags from getting committed

Changes in 0.12.0
  * document config command, and display supplied macro/use/arch information
    in output
  * repository acl's work for almost everything
  * anonymous access must be explicitly enabled by creating an acl for
    user 'anonymous' with password 'anonymous'
  * server side flavor scoring used
  * queries reworked for flavor matching

Changes in 0.11.10.1
  * move to python2.4
  * repository caching (which isn't used yet) didn't track the recurse flag

Changes in 0.11.10
  * changed flavor tracking when loadRecipe() is used to only track
    flavors in loaded recipes that are superclasses of the recipe
    class in the loading recipe.  (e.g. loading python.recipe to get
    the distribution python version will not add all of the python
    recipe's flavor information to the loading recipe class, as long
    as the loading recipe does not subclass the Python class.)
  * add conary verify command for comparing the local system's state to
    the state it was in at install time
  * when a trove is installed for the first time, it comes from a single
    repository
  * didn't handle file types changing on update
  * fixed problem assigning depNums
  * components disappearing from troves caused problems in relative changesets
  * files moving from removed troves in changesets caused update to fail

Changes in 0.11.9
  * change the order of permissions setting (chmod after chown)
    because some versions of the Linux kernel remove setuid/gid bits
    when setting ownership to root

Changes in 0.11.8
  * work around a python bug w/ fdopen() resetting file permissions
  * r.Replace() as an alternative to r.Run("sed -i '...' file")
  * Policy enforcing UTF-8 filenames
  * r.macros.tagdatadir as a standard place to put data just for taghandlers

Changes in 0.11.7
  * changed server.py to take extra config files via --config-file instead
    of as an extra argument
  * extra config files (specified with --config-file) were ignored if they
    didn't exist; issue an error message now
  * Added r.ConsoleHelper() for recipes
  * PAM configuration files shouldn't have paths to modules by default,
    so we remove what used to be the standard path
  * changed repository user authentication to use user groups (currently
    one per user)
  * added password salt
  * restructured repository a bit
  * removed lots of unused code from FilesystemRepository

Changes in 0.11.6
  * branches are created as changesets now instead of as a protocol call
  * merged authdb into primary repository
  * fix for rdiff (broken by flavor rework in 0.11.5)

Changes in 0.11.5
  * Internals reworked to eliminate flavor of None in favor of empty flavor
  * Added (currently unused) code to parse command line flavor specifications
  * static libraries (.a files) get proper flavors now
  * Handle attempts to update already installed troves from absolute
    change sets

Changes in 0.11.4
  * all components built from a single recipe share a common flavor
  * loadRecipe's label= keyword argument can actually take a label
    as well as a hostname

Changes in 0.11.3:
  * optimized a sqlite update statement to use indexed columns
  * added --test to update and erase
  * dependency check didn't handle new components providing the same
    items as old components (broken by 0.11.1 performance enhancements)

Changes in 0.11.2:
  * standalone server was broken by --add-user changes in 0.11.1
  * dependency check no longer allows packages being removed to cause
    dependency failures
  * changed how dependencies are frozen to make the order deterministic
    (so fileId's don't change around)
  * added a database version to the database schema

Changes in 0.11.1:
  * erasing troves enforces dependencies -- this requires a database
    conversion (run the conary-add-filedeps script which fixed the
    conversion to 0.11.0 after updating conary)
  * reworked dependency queries to take advantage of indices for much
    better performance
  * add --add-user to server.py for creating the authdb

Changes in 0.11.0:
  * massive rework of fileId mechanism to allow better flavor support
  * added columns to dependency tables to allow erase dependency checks
    (which are not yet implemented)
  * enabled trove requirements
  * added cvcdesc and the 'describe' command to cvc to generate
    and use metadata XML files.
  * getMetadata follows the branch structure up until it finds metadata
    for the trove.
  * changed getFileContents() to not need trove name or trove version
  * byte-compiled emacs lisp files are transient, like python
    byte-compiled files
  * addSource recipe action now can take a mode= keyword argument
  * cook now enforces having no dash characters in version numbers
  * files are explicitly disallowed from depending on groups, packages,
    or filesets; the only trove dependency that a file or component
    can have is on a component.  Only filesets can depend on filesets.

Changes in 0.10.11:
  * reworked how absolute change sets get converted to relative change
    sets for better efficiency
  * chained dependency resolution caused duplicate troves in the final
    changeset (and a lot of extra work)
  * added --config to stand alone repository
  * source flag wasn't set properly for newly added non-text files
  * flavor information is now printed by "conary query" when multiple
    flavors of the same version of a trove are installed
  * "conary repquery --all" flavor output formatting has been improved

Changes in 0.10.10:
  * changesets get downloaded into a single (meta) file instead of lots
    of separate files
  * fix several bugs in the freshmeat record parsing
  * add a freshmeat project page URL to the metadata by default
  * add a "source" item to metadata
  * the server implementation of troveNames() was horrible
  * enabled file dependencies

Changes in 0.10.9:
  * fixed some authorization issues with the xml-rpc repository interface
  * the web management interface for the repository works now; see
    http://wiki.specifix.com/ConaryConversion for information on how
    to convert existing authdb's to support this
  * fixed a bug with distributed branches
  * users can change their passwords through the repository's web api
  * improved logic apachehooks use to find top level URL
  * fixed bug in server side repository resolution

Changes in 0.10.8:
  * changed iterAllTroves() to troveNames(), which searches a single
    label instead of the whole repository
  * reworked http authentication and CGI request handling and added the
    beginning of a web interface to the repository for user administration
    and metadata management.

Changes in 0.10.7:
  * dependency sql code reworked to use temporary tables
  * new macro called "servicedir" that defines the location for
    service data (%(servicedir)s{ftp,http,etc})
  * added busy wait to sqlite3 python binding when executing SQL
    statements on a busy database

Changes in 0.10.6:
  * Lots of bug fixes for distributed branching
  * Some code rearrangement
  * The start of metadata support code is now included

Changes in 0.10.5:
  * The local database is used for fetching file information (but not
    contents), reducing network traffic when creating change sets
    across repositories.
  * Update works on troves which were locally cooked or emerged
  * Internal changes to move toward getFileContents() working in batches
    rather then on individual files. For now this prevents the repository
    from copying files between the content store and /tmp to serve them.
  * Arch flags are now included in flavors
  * Emerge follows the installLabelPath instead of the buildLabel
  * The extended debugger has been extensively modified
  * Conary can handle filenames with '%' in them
  * The showcs command has been significantly updated, and the updates
    are documented in the conary.1 manpage
  * New syntax for flags distinguishes requirements from "optimized for";
    see http://wiki.specifix.com/FlavorRankSpec

Changes in 0.10.4:
  * Bug fixes for updating from absolute change sets (which basically
    just didn't work for troves which contained config files)
  * Bug fixes for distributed branching
  * The database is used for fetching trove information (but not yet
    file information) when the client constructs change sets across
    distributed branches
  * various other bug fixes

Changes in 0.10.3:
  * this version introduces changes to the network protocol for
    obtaining file contents and changeset generation. The client
    protocol version number has increased, so version 0.10.3 can only
    communicate with servers running the server from 0.10.3. The
    server remains backward compatible with older clients.
  * a warning message is now displayed when the user attempts to
    create a branch that already exists on a trove.
  * the correct trove names are displayed when automatically resolving
    dependencies
  * packages no longer get the union of all the dependency information
    of the components they contain.  This information would have to be
    recalculated if a user installed a package then removed a
    component afterward.
  * a package policy check was added to reject any world-writable
    executable file.
  * r.TagSpec('tagname', exceptions='filter') now overrides a match by
    another r.TagSpec('tagname', 'filter')
  * more changes to metadata interface
  * various other bug fixes and improvements

Changes in 0.10.2:
  * the repository code is now included in the main conary source
    archive
  * "conary showchangeset" produces a more user-friendly output
  * large responses from the repository server are now compressed
  * the protocol for getFileContents() changed to take a fileId
    instead of the file's path.  The repository code can still handle
    old requests, but the client code now requires the latest
    repository code.
  * bug fixes

Changes in 0.10.1:
  * when applying a changeset, dependency failures are resolved by
    querying servers in the installLabelPath
  * troves that satisfy a dependency can automatically be added to a
    transaction.  This behavior is controlled by the "autoResolve"
    variable in conaryrc or the "--resolve" command line option to
    "conary update"
  * dependency resolution is calculated recursively.  To limit the
    recursion depth to check only first order dependencies, a
    "--no-deps-recurse" option has been added to "conary update"
  * "conary repquery" now takes a "--deps" argument, which prints the
    Requires and Provides information for the trove that is being
    queried.
  * changes have been made to the build side of Conary to facilitate
    building recipes that use cross compilers
  * symlinks now get the appropriate ownership set when they are
    restored
  * groups can now specify which flavor of a trove to include
  * repository queries that don't need file information no longer ask
    the repository for files.
  * various bug fixes and cleanups

Changes in 0.10.0:
  * dependency checking is now performed before changesets are
    applied.  This uses new tables in the local system's database.
    If you are using a database created by a version of Conary older
    than 0.10.0, it must be converted before it can be used.  See:
      http://wiki.specifix.com/ConaryConversion
    for details
  * Shared library dependency information in changesets is now stored
    in a different format.  This means that repositories that use old
    versions of Conary will be unable to give valid changesets to
    Conary 0.10.0 or later.  Therefore, the protocol version number has
    been increased.
  * --no-deps argument added
  * "cvc co" is now a synonym for "cvc checkout"

Changes in 0.9.6:
  * dependency enforcement infrastructure has been added (the code is
    currently disabled)
  * bug fixes
    * applying a changeset that un-hardlinks files now works
    * conary rq [trove] --info now works
    * running "conary update [trove]" when more than one flavor of
      [trove] exists no longer tracebacks.  It installs both flavors
      of the trove (which is not always the desired behavior - this
      will be addressed later)
    * only files with execute permissions are checked for
      #!interpreter.
    * "conary rq [trove] --ls" no longer tracebacks when [trove]
      exists in more than one repository
    * various code cleanups

Changes in 0.9.5:
  * new methods for specifying dependency information in recipes have
    been added
  * #! interpreters get added as dependencies
  * local flag overrides now work
  * cvc cook --resume can be used multiple times
  * conary invokes gpg with --no-options to avoid creating or using
    ~/.gnupg

Changes in 0.9.4:
  * fixes to cvc annotate
  * flavors and dependency generation code has been refactored to be
    policy based
  * better error handling when invalid changeset files are given to
    conary
  * minor code cleanups

Changes in 0.9.3:
  * New "cvc annotate" feature
  * Man page updates
  * Changesets which remove a file and replace it now apply correctly.
  * "cvc update" no longer complains and fails to update the CONARY
    state file properly  when ownerships differ
  * FileId generation now looks for previous versions of all the
    packages that have just been created, not just the name of the
    recipe.
  * Cooking as root is no longer allowed
  * Miscellaneous bug fixes.

Changes in 0.9.2:
 * Bug fixes:
   * Applying changesets that have more than one hard link groups
     sharing the same contents sha1 works now.
 * Build changes:
   * Recipes can now create new top level packages.

Changes in 0.9.1:
 * Bug fixes:
   * Applying a changeset that has a flavor which is a superset of the
     previous version's flavor now works.
   * Parsing optional arguments to command line parameters that appear as
     the last thing on the command line works
 * Build changes:
   * Package policy now checks to ensure that files in /etc/cron.*/*
     are executable
 * Update changes:
   * Conary no longer complains if a transient file has been modified
     on disk but no longer exists in a new version of a component.
 * Miscellaneous changes:
   * Version 1 on-disk changeset file support has been removed.

Changes in 0.9.0:
 * protocol versioning is much more granular now allowing for backwards
   compatible versions of functions
 * changeset command now generates changesets for multiple troves spread
   across multiple repositories
 * change sets are transferred as a set of independent change sets now
   (laying the groundwork for repository change set caching, with which
   this version will work just fine)

Changes in 0.8.3:
 * Man page updates.
 * The "conary query" command now accepts multiple arguments for
   troves and paths
 * Fixed "conary erase" command which was broken in 0.8.2

Changes in 0.8.2:
 * You can now install multiple troves at once (even a combination of
   changeset files and troves from repositories), and the entire
   action is recorded in a single rollback (this required a change in
   command-line arguments for updating troves).
 * The beginnings of support for searching multiple repositories
 * Miscellaneous code cleanup and bug fixes.

Changes in 0.8.1:
 * The source code has been re-arranged for easier maintenance, and
   conary has been split into two programs: conary and cvc.
 * Better error messages and debugging tracebacks

Changes in 0.8.0:
 * A new changeset format supports hard links but requires staged update.
 * The new changeset format also collapses duplicate contents even
   when hardlinks are not used.
 * By default, rc?.d/{K,S}* symlinks are no longer packaged. The
   chkconfig program is relied on to create them at package
   install/update time. Init scripts are explicitly required to
   support the chkconfig protocol by default
 * Improved error messages
 * Several bug fixes.

Changes in 0.7.7:
 * Extended debugger saves and emails
 * Tracebacks now include arguments and locals
 * More size optimizations were made when applying changesets
 * Applying absolute changesets when a trove is already installed is
   now much more efficient than it was
 * Self-referential symlinks raise a packaging exception.
 * Several bugs fixes.

Changes in 0.7.6:
 * Installation
   * Hardlink handling
   * enhanced debugging capabilities (including saving a debugging
     state file to enable remote debugging)

   * using binary file ids and iterators for significant memory savings
   * and runtime support for the x86.x86_64 sub-architecture
 * Cooking
   * more robust handling of the --resume option
   * policy normalization of where app-defaults files go.

Changes in 0.7.5:
 * Hard links are implemented (but not yet enabled, in order to
   preserve changeset compatibility for now).
 * Several bugs have been fixed for installing and cooking.

Changes in 0.7.4:
 * Fileids are now stored and transmitted in binary rather than
   encoded.
 * Better handling of multiple versions of packages/troves installed
   at the same time
 * Missing file handling improvements
 * Recipe inheritance is now possible between repositories
 * Enhanced Interrupted builds
 * The dynamic tag protocol was slightly modified
 * Added Arch.x86.amd64 and Arch.x86.em64t
 * several bugs fixes

Changes in 0.7.0:
 * sqlite3 is used for the database
 * better handling of multiple packages with the same name installed at once.

Changes in 0.6.6:
 * repository protocol update
 * changeset format update
 * added the ability to resume halted local builds
 * added the ability to easily package build-time tests to run at
   install time to qualify new/changed environments
 * better handling of packaged .pyc/.pyo files
 * better shared library handling
 * improved inline documentation
 * optimizations for both space and time
 * numerous bugfixes<|MERGE_RESOLUTION|>--- conflicted
+++ resolved
@@ -1,5 +1,4 @@
 Changes in @NEW@:
-<<<<<<< HEAD
   o Bug Fixes:
     * When x86_64 is specified and a biarch package is available, conary
       will mention the biarch as an alternative flavor instead of the x86 one.
@@ -7,12 +6,12 @@
       flavor is specified. (CNY-2494)
     * Signatures of unexpected type on subkeys are now ignored. (CNY-2490)
 
-Changes in 2.0.5:
-=======
   o Build Changes:
     * Java dependencies for classes that are not dependency complete
       are now automatically disabled. To re-enable them, the missing
       dependencies should be added as buildRequires. (CNY-2175)
+    * Build actions that don't match anything (r.Move, r.Copy etc) will
+      now log exactly what they were trying to do. (CNY-2216)
 
   o Bug Fixes:
     * A minor bug in the display of the password prompt has been fixed.
@@ -23,8 +22,8 @@
       is available under two licenses, and to state the conditions
       under which the two licenses apply.
 
-Changes in 1.2.16:
->>>>>>> 50b2cc06
+
+Changes in 2.0.5:
   o Client Changes:
     * Conary now attempts to provide hints about flavor combinations that would
       work if it cannot find a flavor that matches your exact request 
@@ -53,8 +52,6 @@
       be done through scripts.  (CNY-1808)
     * Added a hook that allows build requirements to be overridden by
       rMake. (CNY-2427)
-    * Build actions that don't match anything (r.Move, r.Copy etc) will
-      now log exactly what they were trying to do. (CNY-2216)
 
   o Bug Fixes:
     * Conary no longer tracebacks when building a package that contains 
