--- conflicted
+++ resolved
@@ -4,17 +4,14 @@
       addition to the human readable log. The xml log contains the same
       information as the human readable log, plus additional contextual
       information useful for formatting the log data. (CNY-2487)
-<<<<<<< HEAD
     * AutoResolve defaults to True for image groups. (CNY-2291)
     * Exceptions and inclusions to policies that don't match anything
       will now emit an error. (CNY-2221)
-=======
     * A new selective logging facility for policy to use to inspect
       build output has been added. (CNY-2622)
     * The ability to pass multiple URLs to addArchive has been added.
       Conary will try to download the source from each URL, in order,
       until it succeeds. (CNY-2505)
->>>>>>> e5af0b95
 
   o Bug Fixes:
     * Rollbacks could restore files from local rollbacks by overwriting
@@ -23,16 +20,12 @@
     * A bug in finding the sources required to build all the packages for
       a group that omitted replace() packages has been fixed.  This mainly
       affected rmake builds of group recipes. (CNY-2605)
-<<<<<<< HEAD
     * An error in the repository that caused a malformed exception to
       be returned to the client when a trove was missing has been
       corrected. (CNY-2624)
     * If launched with sudo, Conary will no longer change the owner
       on the user's PGP keyring, and will use the proper system-wide
       keyring. (CNY-2630)
-
-Changes in 2.0.9:
-=======
     * When using PostgreSQL as a repository backend, some queries
       could be executed with poor execution plans (CNY-2639)
     * A bug that caused a local cook (e.g., "cvc cook pkg.recipe") to
@@ -44,8 +37,7 @@
     * More of the update logic is now protected by the filesystem journal,
       and the journal now cleans up rollback state on failure (CNY-2592)
 
-Changes in 1.2.20:
->>>>>>> e5af0b95
+Changes in 2.0.9:
   o Bug Fixes:
     * A bug that occasionally caused a thread deadlock when multiple
       threads access the local system Conary database concurrently has
