Changes in @NEW@:
  o Client Changes:
    * Conary will not downgrade packages if no version is specified by
      the user but, due to an out of date mirror or other reasons, the
      update available for a package is older than the currently installed
<<<<<<< HEAD
      package. (CNY-2402)
=======
      package. (CNY-2404)
    * Conary now recognizes /etc/ld.so.conf.d/*.conf files, adding an
      include line to /etc/ld.so.conf if they exist, and does not add
      new duplicate entries to /etc/ld.so.conf for directories already
      specified in /etc/ld.so.conf.d/*.conf files. (CNY-2432)

  o Build Changes:
    * Superclasses are now loaded from the filesystem. Superclasses
      can now be cooked. Doing so will make a changeset that installs
      the recipe itself on the filesystem. (CNY-983)
    * When building packages, Conary now reads /etc/ld.so.conf.d/*.conf
      files to determine whether to include the path in the dependency.
      (CNY-2433)
>>>>>>> 7c5a3b30

Changes in 1.2.12:
  o Client Changes:
    * A getDatabase() method has been added to the ConaryClient class.
      This method returns the local system database object. Code that
      needs to query the local system database should use this method
      to obtain the database object. (CNY-2316)

  o Build Changes:
    * Spaces in URLs are now automatically escaped. (CNY-2389)
    * The Requires() policy now inspects Lib: and Lib.private:
      pkg-config keywords in .pc files to find library files, and
      where it finds them, it adds appropriate Conary trove
      requirements to the .pc files. (CNY-2370)
  o Bug Fixes:
    * The PackageSpec documentation incorrectly stated that you could
      pass both package and component information to it; this has
      been corrected to properly redirect to ComponentSpec for this
      usage. (CNY-2387)
    * An update bug that could result in a trove integrity error has
      been fixed. The issue would occur when updating packages where,
      for some files, the only changes are to file versions. (CNY-2403)

Changes in 1.2.11:
  o Client Changes:
    * The error message printed when Conary encounters an unhandled
      exception has been changed to reflect the fact that the common
      case is merely poor handling of the error condition, rather than
      another bug.  It has also been reformatted to display better in
      rITS. (CNY-2265)
    * The "conary-debug" script that collects information to help
      debug a crash has been enhanced to include the recently-added
      manifest file. (CNY-2338)

  o Build Changes:
    * PythonSetup synopsis now mentions the setupName keyword
      argument. (CNY-2360)
    * The conary.1 manual page now documents the purpose of the
      /etc/conary/components directory. (CNY-2361)
    * The clearBuildReqs() function now has a synonym called
      clearBuildRequires() and the clearCrossReqs() function now has a
      synonym called clearCrossRequires().  The old function names
      will be deprecated in the future. (CNY-834)

  o Bug Fixes:
    * When building groups, r.addCopy() now respects the groupName
      flag. (CNY-2345)
    * The searchPath parameter in group methods now works when it
      contains packages (before it worked only with labels). (CNY-2372)
    * A bug that was preventing users with colons in their passwords
      to use the web interface has been fixed. (CNY-2374)
    * Attempting to add entitlements for unknown entitlement classes
      now raises an UnknownEntitlementGroup exception. (CNY-2377)
    * Committing source packages that use shell-style brace and
      glob expansion in addPatch() can now be committed to a
      repository. (CNY-1152)

Changes in 1.2.10:
  o Client Changes:
    * The "conary verify" command no longer complains about files which
      have been removed with "conary remove". (CNY-950)
    * Local rollbacks for removals now store the original contents for
      modified config files. (CNY-2350)
    * Permission errors now list both the URL and the repository
      hostname. (CNY-2211)

  o Server Changes:
    * A new boolean server configuration option, serializeCommits,
      has been added to explicitly limit contention in certain cases.
      Successfully enabling it requires a minor schema update. (CNY-2285)
    * Servers in maintenance mode no longer return Internal Server
      Errors to GET requests from clients. (CNY-2229)

  o Build Changes:
    * The addPatch() source action honors shell-style brace and glob
      expansion when sourceDir is defined. (CNY-1152)
    * A new command, "cvc explain", has been added. "cvc explain"
      displays the documentation for recipe methods.  For example,
      "cvc explain addSource" shows the on-line documentation for the
      addSource() source action. (CNY-2242)
    * The command line interface to cvc derive (added in Conary 1.2.8)
      has been changed.  It now derives onto your buildLabel by default,
      with a --target option to derive onto a different label.
      The cvc derive interface is subject to further change.

  o Bug Fixes:
    * A bug that caused an exception when inspecting ELF files with a
      standalone ABI has been fixed. (CNY-2333)
    * A bug that caused updates with group scripts to fail when run
      with the '--root' option with a trailing slash in the path has
      been fixed. (CNY-2348)
    * An issue related to file placeholders potentially being lost while
      rewriting rollback changesets has been fixed.

Changes in 1.2.9:
  o Documentation Changes:
    * The documentation strings for the update code have been revised
      to include the most common exceptions raised as part of
      prepareChangeSet and updateChangeSet. (CNY-1732)

  o Build Changes:
    * File level requirements provided by the same file are dropped.
      (CNY-2177)
    * Java dependencies that do not start with a valid TLD are now
      excluded. (CNY-2176)
    * The exceptDeps keyword parameter is now allowed for r.Provides(),
      analogously to r.Requires(). (CNY-1485)
    * The new sourceDir keyword parameter is now available for
      r.addSource(), r.addPatch(), and r.addArchive() to specify that
      the source is found within the maindir. (CNY-1439)
    * LD_LIBRARY_PATH is now set when calling bootstrapped python, in
      order to load the correct python libraries. (CNY-2319)
    * The :config component is built by file location, rather than
      from files marked as config files by the Config policy.
      This means that the configComponent configuration item no
      longer operates. (CNY-2256)

  o Client Changes:
    * A keepRequired config option has been added. This has the same
      effect as always setting the --keep-required flag on update.
      (CNY-569)
    * The error message for erased dependencies is now more explicit
      about what happened to the package that is no longer providing
      dependencies, and where the package with the missing dependencies
      came from. (CNY-2248)
    * We now record the current state of the database to a flat file
      after updates as an extreme recovery mechanism.  (CNY-1801)

  o Bug Fixes:
    * The "logcat" script no longer errors out if the log file is empty
      or contains None for entitlements. (CNY-2252)
    * Repositories running under Apache are now correctly displaying
      the real error when trying to generate the verbose traceback
      emails. (CNY-2320)
    * An update job that includes a critical update and an update to a
      group that includes a pre-update script will no longer run the
      script twice. (CNY-2325)
    * A bug that could cause incorrect SQLite database error messages
      has been fixed. (CNY-1840)

Changes in 1.2.8:
  o Client Changes:
    * Added the cvc derive command. (CNY-2237)
    * A new method, conary.conaryclient.getClient(), has been added to
      allow the creation of a conaryclient with configuration to match
      that would be used with a conary command line client. (CNY-1745)
    * Unhandled exceptions that are raised inside a progress callback
      no longer terminate the update process.  A warning is emitted
      and the update continues. (CNY-2304)

  o Internal Changes:
    * The Conary library now has a parallel implementation to gpg
      for the trust algorithm. (CNY-1988)

  o Bug Fixes:
    * A problem occurring when updating troves sharing a large
      number of identical files has been fixed. (CNY-2273)
    * Repository traceback emails are now more verbose. (CNY-2287)
    * Methods starting with two underscore characters are considered
      internal and are no longer passed to the XML-RPC library for
      marshaling. (CNY-2289)
    * It is now possible to clone a group that contains references to
      both a cloned package and the version that the cloned package
      originated from. (CNY-2302)
    * When data from stdin is provided to a taghandler, but the
      taghandler is missing or fails to read some or all of the data,
      it will no longer result in a database locked error. (CNY-2257)
    * Conary no longer exits with an unhandled exception if /tmp does
      not exist when attempting to run a trove script (e.g., group
      pre/post scripts). (CNY-2303)

Changes in 1.2.7:
  o Build Changes:
    * The cvc command now prints out the most recent log message from
      the underlying source code control system when creating new
      snapshot archives. (CNY-1778)
    * Conary now has support for cmake, using the r.CMake() build
      action in recipes. (CNY-1321)

  o Bug Fixes:
    * Fixed a traceback that would occur when a component doesn't exist
      even though its containing package does. (CNY-2213)
    * Cloning with --default-only no longer removes references to
      components of packages that are not being cloned. (CNY-2226)
    * A bug that prevented "cvc cook" from being able to look up path
      IDs if a component of the package being built was missing from
      the repository has been fixed. (CNY-2250)
    * PGP keys using unknown string-to-key specifiers (as generated by
      "gpg --export-secret-subkeys" for the corresponding secret key)
      are no longer producing an error when iterating through the
      keyring. (CNY-2258)
    * Embedded signatures in secret subkeys now use the public key's
      cryptographic key, which does not require a passphrase to
      be decoded. (CNY-2224)

Changes in 1.2.6:
  o Build Changes:
    * When cooking packages or groups, conary now displays the methods
      that are called. It also displays the methods that are unused,
      making it easier to see if a function from a superclass has been
      left out. (CNY-2193)

  o Bug Fixes:
    * Use of macros in the r.Link() build action worked only in limited
      cases. (CNY-2209)

  o Client Changes:
    * Mirror mode now includes full file streams in changesets, instead
      of differential streams. (CNY-2210)

Changes in 1.2.5:
  o Client Changes:
    * The OpenPGP implementation now merges PGP keys properly.
      (CNY-1987)
    * The OpenPGP implementation is capable of generating trust
      signatures. (CNY-1990)
    * A bug which could cause troves containing *identical* files to
      become corruped in a system database has been fixed. Note that
      repository databases were not affected. (CNY-2191)

  o Build Changes:
    * MakeDirs now handles trailing '/' characters in directory names.
      (CNY-1526)
    * Using the new provideGroup keyword argument to the r.User()
      method in a UserGroupRecipe, you can now specify that the user's
      primary group needs to be already on the system, rather than be
      added while creating the user. (CNY-2096)

  o Bug Fixes:
    * A bug that resulted in a KeyError when removing a trove from a
      group that has 3 levels of subgroups has been fixed. (CNY-1372)
    * A bug that could result in a decremented source count when
      promoting a package to a sibling of a parent branch has been
      fixed. (CNY-2108)
    * A problem resulting in derived packages corrupting files with the
      same content was fixed. (CNY-2157)
    * A bug that caused internal server errors when retrieving
      changesets that contained compressed file data over 4 GiB in size
      has been fixed. (CNY-2170, CNY-2173)
    * HTTP error codes generated by HTTP proxies are now properly
      interpreted by Conary clients. (CNY-2181)
    * When talking to a repository, Conary proxies will now
      automatically switch the protocol to HTTPS whenever authentication
      information is injected on behalf of the client. (CNY-2184)
    * addSvnSnapshot no longer generates conflicts in the paths for
      temporary checkouts. (CNY-2196)

Changes in 1.2.4:
  o Bug Fixes:
    * A file that was mistakenly ommitted from packaging has been
      added to the build. (CNY-2155)

Changes in 1.2.3:
  o Build Changes:
    * The addSvnSnapshot() source action now has the ability to add
      specific SVN revisions via the 'revision' argument. (CNY-2156)
  o Bug Fixes:
    * An update failure that would occur when two versions of a package
      have been installed, one local, one from a repository, has been
      fixed. (CNY-2127)
    * A regression introduced in 1.2.1 affecting patch files that apply
      multiple changes to the same file has been fixed. (CNY-2142)
    * Group scripts now have file descriptor 0 (stdin) connected to
      /dev/null. Previously, stdin was closed, a potential problem
      for scripts that open file descriptors and then disconnect from
      the terminal. (CNY-2143)

  o Client Changes:
    * Added listkeys, addkey, and getkey commands to cvc for basic
      command line PGP key management. (CNY-2150)

Changes in 1.2.2:
  o Build Changes:
    * Python and Ruby dependencies with lib-specific flags now cause
      the package to be architecture-flavored. (CNY-2110)
    * Groups using setSearchPath now prefer packages on the labels and
      troves listed explicitly in the searchPath over other labels,
      even if the label is specified in the add() command. For example,
      if your searchPath includes foo=conary.rpath.com@rpl:1/1-1-1, then
      r.add('foo', 'conary.rpath.com@rpl:1') in a group recipe will now
      find version 1-1-1 over later versions. Before, it would find the
      latest version in the repository if you specified the label in the
      r.add() command. (CNY-1993)

  o Client Changes:
    * The conary command line now accepts 'rb' as an alias for
      'rollback'.
    * The output of 'rblist' now combines packages and their components
      in a single line (similar to the output of 'update'). (CNY-2134)

  o Bug Fixes:
    * When parsing the GPG keyring, PGP version 2 keys are now ignored.
      (CNY-2115)
    * Direct key signatures for PGP keys are now accepted. (CNY-2120)
    * Source control recipe actions such as addMercurialSnapshot()
      no longer produce directory names that can collide with
      a trove with the same name on a different label, producing
      a snapshot of a different source control repository. (CNY-2124)
    * Tag scripts are now closing file descriptors larger than 2
      before calling a function from the exec family. (CNY-2114)
    * A bug in determining the correct version for packages when
      multiple branches of that package exist on the same label has
      been fixed. (CNY-2128)
    * Multiple entitlements to the same host name are now properly
      handled. (CNY-2105)
    * The URL sent back to the client when connecting through an
      HTTP proxy is now correctly computed by repositories. (CNY-2117)
    * setSearchPath now searches the leaves for every source in the
      search path before falling back and searching the rest of the
      repository. Before, it would search the leaves for each label,
      then the rest of the labels, and finally groups. (CNY-2131)

Changes in 1.2.1:
  o Build Changes:
    * The addGitSnapshot() source action is now available. (CNY-1965)
    * Cooking derived packages no longer warns about their
      experimental state. (CNY-2092)
    * loadInstalled does not search the local database for a matching
      package on checkin, but instead searches the repository. This
      makes it easier to develop packages that are correct, with the
      potential of not building on the current machine. (CNY-2027)

  o Client Changes:
    * The Conary client is now less aggressive in sending keepalive
      packets with long-running requests. (CNY-2104)
    * Promote and clone callbacks are more verbose. (CNY-2063)

  o Bug Fixes:
    * Schema migration for the Latest table now correctly handles
      branches that end in redirects. (CNY-2081)
    * Adding a large number of user maps is now more efficient
      if the new addServerGlobs method is used. (CNY-2083)
    * Redirects between branches on the same label, which were
      necessary before Conary 1.2.0, are again handled correctly.
      (CNY-2103)
    * The 'conary updateall' command again properly handles the
      --replace-files command-line argument. (CNY-2112)
    * Patches are no longer partially applied when building. A
      partially applying patch results now in a failure. (CNY-2017)
    * A bug which caused Conary to incorrectly determine the flags
      for python dependencies on 64-bit systems has been fixed.
      (CNY-2091)
    * Ruby dependencies now function properly in a bootstrap build
      of the ruby package. (CNY-2109)

Changes in 1.2.0:
  o Build Changes:
    * A bug which caused Conary to compute python dependencies
      incorrectly when using an external version of python (such
      as when building python itself) has been fixed. (CNY-2087)

Changes in 1.1.96:
  o Server Changes
    * External entitlement servers can now specify per-entitlement
      timeouts and automatic retry values (CNY-2060)

  o Client Changes:
    * Update journal did not have an entry for hard links which were
      made to targets which already existed on the system, causing
      system corruption if the journal had to be rolled back. (CNY-1671)
    * The critical update information now includes enough data to
      re-create the original update job. (CNY-1608)
    * Unknown trove info types in the database are properly stored in
      extracted trove info. (CNY-2059)
    * diff and patch now support files without trailing newlines.
      (CNY-1979)

  o Build Changes:
    * More paths (/usr/lib/.*-sharp.*/) have been added to :cil
      components. (CNY-2080)
    * Path ID lookups now ignore permission errors; in such a case, a
      new path ID is computed. (CNY-1911)
    * Conary now handles python files that specify a python interpreter
      that is not available on the system or in the builddir.  It will
      print a warning and not attempt to compute dependency information
      for those files. (CNY-2050)
    * loadSuperClass and loadInstalled now print out name, version
      flavor of the package that was used when loading. (CNY-1967)

  o Bug Fixes:
    * When running in threaded mode, don't install signal handlers,
      since that is not supported. (CNY-2040)
    * URLs returned by prepareChangeSet, getChangeSet, and
      getFileContents are all based on the URL the client used to call
      the repository instead of built internally by the repository.
      (CNY-2034)
    * An issue that was preventing the repository server, under certain
      circumstances, to determine the proper URL to use has been fixed.
      (CNY-2056, CNY-2058)
    * A regression from Conary 1.1.34 related to self-signature
      verification on private PGP keys has been fixed. (CNY-2047)
    * An issue related to Conary proxies running in non-SSL mode,
      talking to SSL-enabled repository servers has been fixed.
      (CNY-2067)
    * Related to CNY-2034, Conary proxies are now properly computing
      the return URL. (CNY-2069)
    * The client is now properly computing the downloaded file's
      digest if a size limit was specified. (CNY-2072)
    * A regression from Conary 1.1.94 that caused some local cooks to
      fail to be installable due to incorrect primary trove information
      has been fixed (CNY-2078)

  o Other Changes
    * InodeStreams and FileStreams now preserve unknown elements,
      allowing future additions to those without breaking fileId
      computation. (CNY-1971)

Changes in 1.1.95:
  o Server Changes
    * A bug which triggered an exception while migrating postgresql
      repositories has been fixed. (CNY-1912)
    * The getNewTroveInfo call works faster for mirror operations.
      (CNY-2006)
    * An issue that prevented the server from responding with the
      proper error message when in maintenance mode has been fixed.
      (CNY-2005)
    * An issue that was affecting cooking performance when looking
      up path IDs has been fixed. (CNY-1996)

  o Client Changes:
    * A bug which prevented the mirror client from using hidden commits
      when mirroring to a single target has been fixed. (CNY-1981)
    * Clone/promote no longer complains when a buildreq is not also
      being cloned to the new location. (CNY-1844)
    * Turned off flavorPreferences for 1.2 release, as they are not
      quite ready. (CNY-2023)

  o Bug Fixes:
    * Bootstrapping python can now find system conary when using the
      bootstrapped python to determine python dependencies. (CNY-2001)
    * A bug in findTroves when using partial labels, introduced as
      part of 1.1.90, has been fixed. (CNY-2011)
    * cvc operations no longer trace back when the current working
      directory can no longer be accessed. (CNY-2014)
    * Redirects to nothing are now displayed when using --trove-flags.
      (CNY-2025)
    * Stack frames now wrap long lines to make them easier to read.
      (CNY-2016)
    * Comparison of VersionSequence objects is now more robust.
      (CNY-2020)
    * Autosourced files added to both a shadow and its parent now merge
      properly. (CNY-1856)

Changes in 1.1.94:
  o Bug Fixes:
    * Python extension modules installed at the top level of the Python
      search path no longer produce a traceback when computing
      dependencies. (CNY-1995)

Changes in 1.1.93:
  o Build Changes:
    * Filesets now accept macros. (CNY-148)
    * crossRequires are now ignored when not cross compiling. (CNY-1950)
    * Malformed .jar files are now ignored when computing Java
      dependencies. Previously, Conary exited with an error while
      attempting to process them. (CNY-1983)
    * Conary dependencies are no longer attempted when cross-compiling,
      and when bootstrapping python, modules are now sought in system
      python directories as well as in the destdir. (CNY-1986)
    * Python extension modules (.so files) now expose the proper
      dependencies by providing, for example, itertools (the true
      name) as well as itertoolsmodule (as it has previously), but
      requiring the shorter name if it is available on the system.
      (CNY-1077)

  o Client Changes:
    * The cvc promote and clone commands are now more efficient and do
      not download unnecessary packages. This also makes it possible
      to clone packages where access to some of the included troves
      is unavailable at the time of the promote or clone operation.
      (CNY-1913)
    * A bug which prevented the mirror client from using hidden commits
      when mirroring to a single target has been fixed. (CNY-1981)
    * Filesets are now cloneable. (CNY-1297)

  o Server Changes
    * A bug which triggered an exception while migrating postgresql
      repositories has been fixed. (CNY-1912)

  o Bug Fixes:
    * The clone and promote commands now work when cloning over removed
      packages. (CNY-1955)
    * searchPath will now provide only the best flavor match when
      matching against groups with more than one version of a package
      available. Previously, it would return all matches. (CNY-1881)

Changes in 1.1.92:
  o Bug Fixes:
    * ccs2tar correctly handles changesets with duplicate contents and
      hard links. (CNY-1953)
    * An error in the way attributes of ServerProxy classes get
      marshaled has been fixed. (CNY-1956)
    * If local flags (e.g. kernel.smp) are defined in /etc/conary/use,
      cooking no longer produces a traceback. (CNY-1963)
    * The last trove source in a trove source stack is now properly
      passed flavor information. (CNY-1969)
    * Derived packages properly handle files that were not flavored due
      to an exception in the upstream packages. (CNY-1954)
    * The transport layer is automatically encoding non-ASCII strings
      into XMLRPC Binary objects. (CNY-1932)
    * An error that was causing warnings to be printed while cooking
      groups has been fixed. (CNY-1957)

  o Server Changes
    * A bug which triggered an exception while migrating postgresql
      repositories has been fixed. (CNY-1912)

  o Build Changes:
    * Mono (CIL) files are now placed in :cil components by default.
      (CNY-1821)

  o Other Changes
    * The transport layer is using BoundedStringIO objects for
      compression, decompression and XMLRPC encoding/decoding, to
      avoid excessive memory consumption. (CNY-1968)

Changes in 1.1.91:
  o Client Changes:
    * A new configuration option, "flavorPreferences", has been added.
      The client uses this list of flavors in trove selection.
      (CNY-1710)
    * Large files are now compressed on disk instead of in memory when
      creating rollbacks. (CNY-1896)
    * The Conary client API is now more careful with releasing open
      file descriptors. (CNY-1834)
    * The "migrate" mode has changed to overwrite changes made to
      files that are not yet owned by Conary, but already exist on the
      system, as well managed, non-configuration files that have
      changed. (CNY-1868)
    * When signals are received during updates, the journal is now
      rolled back before conary terminates. (CNY-1393)
    * A 'cvc checkout' of multiple projects uses far fewer repository
      calls now, and uses a single changeset.
    * The 'cvc update' and 'cvc diff' commands now accept a source
      version argument without a source count. (CNY-1921)

Changes in 1.1.35:
  o Client Changes:
    * Unknown trove info types in the database are stored in extracted
      trove info properly (CNY-2059)
    * diff and patch now support files without trailing newlines (CNY-1979)

Changes in 1.1.34:
  o Build Changes:
    * The default settings from r.add() will now override the default
      settings from an r.addAll() (CNY-1882)
    * Looking up path IDs is now stop when all files have been found,
      instead of always walking the shadow hierarchy. (CNY-1911)

  o Bug Fixes:
    * A bug that caused an error message in the rPath Appliance
      Platform Agent (rAPA) when using an entitlement generator has
      been fixed. (CNY-1946)

Changes in 1.1.33:
  o Build Changes:
    * The addArchive() source action now handles xpi archives. (CNY-1793)
    * Unknown flags are now ignored when calling loadRecipe with a
      flavor, instead of printing a traceback.

  o Update Changes:
    * Updates to groups are now allowed to be merged with other groups
      in update jobs, reducing the number of jobs that are used for
      updates.

  o Client Changes:
    * Cloning now always increments group version counts, mimicing
      the behavior of group cooking. (CNY-1724)
    * When promoting, --all-flavors is now on by default.  However, if
      a flavor to promote or clone is specified, promotes will be
      limited by that flavor. (CNY-1535)
    * Several commands, such as promote, update and rq, now take an
      --exact-flavors flag.  If specified, the flavors for each trove
      must match exactly - no system flavor or heuristic is used to
      find the trove you want. (CNY-1829)
    * If there is a problem with domain name resolution, conary will
      retry 5 times. However, if the connection fails after those
      attempts, future connection requests will now fail after one try.
      (CNY-1814)

  o Bug Fixes:
    * The SQLite "ANALYZE" command is no longer run on local SQLite
      databases. Any data stored by the "ANALYZE" command will be
      removed from the local database unless it is being accessed
      read-only. Database performance is poor on databases with
      "ANALYZE" data in them. (CNY-778)
    * Some bugs related to installing relative changesets were fixed.
      These bugs would manifest themselves by making relative changesets
      not installable when the network was down. (CNY-1814)

Changes in 1.1.32:
  o Client Changes:
    * A getDownloadSizes() method has been added to the ConaryClient
      object to determine the over-the-wire transfer size of the jobs
      in an UpdateJob object.  Call requires a single repository be
      the source of the entire update. (CNY-1757)
    * cvc reports a more accurate error message when the CONARY file in
      the current directory is not a regular file

  o Server Changes:
    * A "infoOnly" parameter to has been added to the getChangeSet()
      repository method in protocol version 51. (CNY-1757)
    * The list of repository methods is now automatically generated
      instead of statically listed. (CNY-1781)
  
  o Bug Fixes:
    * The addSvnSnapshot() source action now uses the lookaside directory
      for generating the snapshot, instead of using the remote repository.
      (CNY-1777)
    * A bug that prevented unused entries in the Versions table of the
      system Conary database from being cleaned up after erasures has
      been fixed.
    * A bug that caused changes in the byDefault status of a trove to
      be omitted from local rollbacks has been fixed. (CNY-1796)

Changes in 1.1.31.4:
  o Server changes:
    * Setting "forceSSL" once again requires a HTTPS connection be
      used when authentication data is passed to an Apache based
      Conary Repository. (CNY-1880)
    * A bug that caused incorrect values for sourceItemId and
      clonedFromId to be used when groups and components were
      committed as part of one changeset has been fixed. (CNY-1903)
    * A bug that caused the Latest table to be rebuilt incorrectly
      when migrating to schema version 15.0 has been fixed.
      (CNY-1909)

  o Build Changes:
    * Redirects will now be followed in group recipes. Previously,
      including redirects would result in an error. (CNY-1693)
    * Derived recipes can now be based on troves which have files
      that have the same content (SHA1) as each other but are
      members of different link groups (are not intended to be
      installed as hard links to each other). (CNY-1733)
    * Derived packages now work properly if the troves they are based
      on contain dangling symlinks. (CNY-1914)
    * Symbolic links that have not changed in a derived package are
      now correctly ignored by policies that are not interested in
      unmodified files. (CNY-1879)
    * The build flavor string used for building a trove is now stored
      as part of that trove's troveInfo field. (CNY-1678)
    * Looking up path IDs now stops when all files have been found,
      instead of always walking the shadow hierarchy. (CNY-1911)
    * multilib cooks set only Arch.x86_64. (CNY-1711)

  o Bug Fixes:
    * The new OpenPGP parsing code now accepts Version 3 keys and
      signatures, without verifying them. (CNY-1931)
    * A file descriptor leak in the getFileContents method has been
      fixed.
    * If ignoreErrors is set for a configuration file, that setting is
      now honored for contexts as well.
    * Troves with large numbers of identical files now erase faster,
      thanks to a SQL fix in sqldb.iterFiles. (CNY-1937)
    * Python dependency determination now properly ignores filenames
      like "python.so" when looking for version flags. (CNY-1940)
    * Conary now correctly avoids assuming that standard I/O files
      are objects with fileno() methods. Previously, calling
      Conary interfaces with non-file objects associated with
      standard input, output, or error could trace back. (CNY-1946)
    * The --buildreqs option for 'conary q' now functions when
      multiple build requirements have the same name.
    * An issue related to the flavor preferences list not being
      properly populated when a group was cooked has been fixed.
      (CNY-1951)

  o Other Changes:
    * Conary tracebacks now report values for each variable in the
      local namespace in each frame. (CNY-1922)
    * select() calls have been replaced with poll() for higher
      efficiency. (CNY-1933)

Changes in 1.1.90:
  o Major Changes:
    * Label multiplicity, in which a trove on the same label
      appearing on multiple branches was understood as meaning that
      all the trove can be installed at once, is being generally
      deprecated.  Instead, a newer trove on a different branch that
      ends with the same label as an older trove will be considered
      together with and generally preferred to the older trove.
      Branch affinity, in which Conary keeps packages from the same
      branch during an update, is therefore replaced with label
      affinity, in which Conary keeps packages from the same label
      during an update.  Many of the individual changes in this
      version are parts of implementing this general change in
      behavior.

  o Client Changes:
    * Added getTroveLatestByLabel as a client-side call.
    * Label lookups pick the latest version which matches instead of
      the latest version on each branch.
    * Replaced branch affinity with label affinity.
    * getAllTroveLeavesByLabel() filters results by server names to
      eliminate spurious results from repositories which host multiple
      server names. (CNY-1771)
    * The cvc and conary commands now ignore broken pipes on standard
      output instead of producing a traceback. (CNY-1853)
    * Redirects follow the label of the branch they were built with
      instead of the branch itself.
    * Building redirects to a branch is now deprecated; redirects should
      point to labels instead. (CNY-1857)
    * The --replace-files option has been split into
      --replace-managed-files, --replace-unmanaged-files,
      --replace-modified-files, and --replace-config-files. The original
      option is still accepted, and is equivalent to specifying all four
      of the new options simultaneously (CNY-1270)
    * When updating, conary will never automatically drop an architecture
      from an installed trove (unless you specify the flavor to update to 
      explicitly).  (CNY-1714)
    * Dependency resolution now allows updates to go across branches if the
      branches are on the same label.
    * Dependency resolution now follows the same "never drop an architecture"
      rule as other update code. (CNY-1713).
    * Added --show-files parameter to "conary config" to display where
      configuration items came from.
    * Newly installed transient files now silently replace files which are
      otherwise unowned. (CNY-1841)

  o Build Changes:
    * The cvc update command can now update multiple directories
      simultaneously.
    * Java files are now put in a :java component by default. (CNY-527)
    * Python dependencies now include flags designating the major version
      of python involved, as well as a flag distinguishing the target
      architecture library directory (normally "lib" or "lib64") to
      enhance update reliability.  When building a bootstrap python
      or using a different python executable than Conary is running
      with, Conary will use an external python process to determine
      python dependencies. (CNY-1517)
    * Ruby dependencies are now generated, and Ruby modules are placed
      in a :ruby component by default.  Flags are included in the
      dependencies similar to the Python flags, except that they are
      not conditional. (CNY-612)
    * Ensure that two binaries with the same source count but different
      build counts end up with the same build count after cloning. (CNY-1871)

  o Scripts Changes:
    * Repository database migration scripts have been integrated into a 
      common unit.

  o Bug Fixes:
    * Fix a bug in commit code that made r.macros.buildlabel unusable because
      you could not commit recipes that used it.  (CNY-1752)
    * An internal class, _AbstractPackageRecipe, has been renamed to
      AbstractPackageRecipe, in order to allow the inclusion of its
      methods in its subclasses' documentation pages.  The old name is
      still available for compatibility with older modules.  (CNY-1848)
    * Multiple entitlements can be stored for a single hostname or glob
      (previously only the last hostname for a particular hostname/glob
      would be used). (CNY-1825)
    * Cloning the source component for filesets is now allowed.
    * includeConfigFile now sorts files that are matched in globs
    * The default settings from r.add() will now override the default
      settings from an r.addAll() (CNY-1882)
    * Cloning no longer downloads components that won't be cloned (CNY-1891)

  o Other changes:
    * The showchangeset script now displays information on redirect
      troves.

Changes in 1.1.31.3:
  o Server changes:
    * Added EntitlementTimeout exception to notify clients that an
      entitlement has timed out from the authentication cache (CNY-1862)
    * Added remote_ip to user and entitlement based external authentication
      checks (CNY-1864)
    * Fixed bug in proxy which prevented remote_ip from being passed to
      internal repository

  o Client changes:
    * Reread entitlements from disk when EntitlementTimeout is received
      (CNY-1862)

  o Other changes:
    * Logcat now works for calls which passed lists of entitlements

Changes in 1.1.31.2:
  o Proxy changes:
    * Proxy can now inject entitlements and user authentication on behalf
      of clients (CNY-1836)

Changes in 1.1.31.1:
  o Bug Fix:
    * Proxies used wrong getChangeSet call for old protocol versions (CNY-1803)

Changes in 1.1.31:
  o Bug Fix:
    * A bug that caused an Internal Server Error when a Conary proxy
      attempted to convert a changeset for an older client when the
      upstream Conary repository was not running 1.1.29 or later has
      been fixed. (CNY-1792)

Changes in 1.1.30:
  o Bug Fixes:
    * The version cache for upstream servers in the Conary proxy
      incorrectly included user information in the URL, causing
      KeyErrors when users were switched to anonymous. (CNY-1787)
    * An issue related to the formatting of repository map entries
      has been fixed. (CNY-1788)
    * The Conary proxy no longer supports protocol version 41
      (and hasn't for a few releases).
    * An issue that was affecting the performance of the getChangeSet
      API call on Conary proxies running in an apache environment
      has been fixed.

Changes in 1.1.29:
  o Client Changes:
    * In conaryrc files, repositoryMap entries can now use wildcards
      for the server name.
    * Multiple entitlements can now be sent to each server.
    * Server names in entitlements may include wildcards.
    * Entitlements may be placed in conaryrc files now using
      'entitlement server entitlement'. "conary config" displays
      entitlement information.
    * A bug that limited a single MetadataItem to less than 64 KiB has
      been fixed.  Conary 1.1.29 will produce metadata that will not
      be visible to older clients.  Likewise, metadata produced by
      older clients will not be visible to Conary 1.1.29 and later
      clients. (CNY-1746)
    * Metadata items can now store strings with NUL characters in
      them. (CNY-1750)
    * The client API will now raise an InsufficientPermission error
      instead of an OpenError when the client's entitlements are
      not allowing access. (CNY-1738)

  o Build Changes:
    * Refreshed autosource files are now displayed by 'cvc revert' and
      'cvc diff'. (CNY-1647)
    * Support for the Bazaar revision control system has been added via
      r.addBzrSnapshot(). (requires bzr >= 0.16).

  o Server Changes:
    * (Nearly) all repository operations are now performed using the
      permissions of the anonymous user in addition to the permission
      set for any user authentication information which is present.
    * Path names in the entitlementsDirectory no longer have any
      meaning. All entitlements are read, and the serverName in the
      XML for the entitlement is used to determine which server to
      send the entitlement too.
    * Entitlement classes are no longer used as part of authentication;
      they may still be specified, but repositories now look up the
      class(es) for an entitlement based on the key.

  o Internal Changes:
    * The restart information, necessary for Conary to resume execution
      after a critical update is applied, now includes the original
      command line. The way this information is stored is incompatible
      with very old versions of Conary.  Downgrading from Conary
      version 1.1.29 (or newer) to version 1.1.11 (or older) is known
      to fail. (CNY-1758)

  o Bug Fixes:
    * 'conary rblist' no longer produces a stack trace if the
      installLabelPath configuration option is not set. (CNY-1731)
    * A bug that caused an "Error parsing label" error message when
      invoking "cvc commit" on a group recipe that used
      r.setSearchPath(str(r.labelPath[0]), ...) has been
      fixed. (CNY-1740)
    * Proxy errors are now reported in the client, for easier
      debugging. (CNY-1313)
    * A bug that caused an "Unknown error downloading changeset" error
      when applying an update job that contained two different
      versions of the same trove has been fixed. (CNY-1742)
    * Adding redirects which pointed to otherwise-unused branches
      corrupted the database by creating a branch without corresponding
      label information.
    * When critical updates are present in an update job that has
      previously downloaded all the changesets, Conary will no longer
      unnecessarily re-download the troves. (CNY-1763)
    * TroveChangeSet.isRollbackFence() now returns the correct answer
      if the trove changeset does not contain absolute trove
      info. (CNY-1762)
    * A bug related to entitlement directories containing unreadable
      files has been fixed. (CNY-1765)
    * A bug that prevented epydoc from producing documentation on
      the Conary code has been fixed. (CNY-1772)
    * Conary will temporarily fall back to reading unsigned group
      script information from changeset files that are created by
      Conary < 1.1.24.  Once rBuilder creates changesets with a newer
      version of Conary, this change will be reverted. (CNY-1762)
    * Changeset files are now written as absolute paths in the
      changeset index file. (CNY-1776)
    * Entitlement configuratioon lines continue to accept an entitlement
      class for backwards compatibility purposes. (CNY-1786)

Changes in 1.1.28:
  o Documentation Changes:
    * Incorrect references to createGroup have been fixed. (CNY-1700)

  o Build Changes:
    * Files added with in the repository and locally no longer cause
      'cvc update' to fail as long as the files have the same fileId.
      (CNY-1428)
    * r.Link allows full paths to be specified for the target of the
      link as long as the directory matches the source of the link.
      (CNY-751)
    * "cvc mv" has been added as a synonym for "cvc rename".
    * r.addCvsSnapshot() now works correctly with anonymous,
      pserver-based, servers. Previously, cvs checkout would fail due
      to strange characters being in the destination directory.
    * r.add*Snapshot() will now raise errors if the shell commands they
      are executing fail for any reason

  o Bug Fixes:
    * An index has been added to improve the performance of various
      file stream related queries in a Conary repository. (CNY-1704)
    * Directories in binary directories are no longer (incorrectly)
      provided. (CNY-1721)
    * "conary update" now works with read-only changesets. (CNY-1681)
    * the setTroveInfo call refuses to update missing troves (CNY-1741)

  o Server Changes:
    * getChangeSet call now returns supplemental information
      (trovesNeeded, filesNeeded, and removedTroves) for each individual
      job separately, instead of combining them for the entire job list.
    * proxy now combines all upstream changeset requests into a single
      job request for servers running this version or later. (CNY-1716)
    * mirrorMode wasn't passed through to changeset fingerprint calls
      from the caching code.

Changes in 1.1.27:
  o New Features:
    * All group cooks for one source must be done as a large cvc cook
      action instead of one-by-one. (CNY-1303)
    * Group flavors are much shorter if you turn on the config item
      "shortenGroupFlavors".  Some flags, like
      vmware and xen and architecture flags, are always included in a
      group flavor. (CNY-1641)
    * The Conary client is now able to access the network using
      authenticated HTTP proxies. (CNY-1687)

  o Build Changes:
    * A new recipe method, r.MakeFIFO(), is available which will create
      a named pipe at a specified location. (CNY-1597).

  o Internal Changes:
    * Flags for update jobs changed from a bitmask to a class.
    * Removed vestigial support for file label priority paths.

  o Bug fixes:
    * Patch code no longer fails when trailing context is missing at
      the end of the file. (CNY-1638)
    * Files with no permissions set (chmod 0) confused Conary due to
      improper checks for None. (CNY-1678)
    * Errors in the changeset downloading code are no longer ignored
      by the client. (CNY-1682)
    * An error in the resumption of a build has been fixed. (CNY-1684)
    * The introduction of mirrorMode during changeset cration (CNY-1570)
      caused the generation of empty diffs in some cases. mirrorMode now
      includes full contents for all files instead of generating diffs
      (CNY-1699)
    * If you're promoting two flavors of the same version of the same trove,
      they will now always have the same version on the target branch.
      (CNY-1692)

Changes in 1.1.26:
  o New Features:
    * The listcachedir script has been added to help with maintenance
      tasks for the repository changeset cache. (CNY-1469)
    * Conary proxies are now adding an HTTP Via: header. (CNY-1604)

  o Internal Changes:
    * Creating changesets supports a 'mirrorMode', which includes file
      contents of files if their version has changed (even if the sha1
      of those contents are the same). Mirroring uses this to ensure
      complete contents. (CNY-1570)

  o Client Changes:
    * A potential race condition where an update could change the state
      of the Conary database while the rollback code is executing has
      been fixed. Note that as part of the fix for CNY-1591, the update
      and rollback operations cannot commit at the same time; the fix
      further ensures long-running operations detect the state change.
      (CNY-1624)

  o Bug fixes:
    * Manipulating source components now works better when a source
      component has been marked removed.
    * A problem related to the way shim clients use the ServerProxy
      object has been fixed. (CNY-1668)

Changes in 1.1.25:
  o New Feature:
    * Conary now supports a "searchPath" configuration option, which
      operates like the installLabelPath configuration option but can
      contain both packages and labels.  For example:
      "searchPath group-os contrib.rpath.org@rpl:1" can be used to
      configure conary to first install the version of a package
      referenced in group-os, then to fall back to installing from
      contrib.rpath.org@rpl:1. (CNY-1571)

  o Build Changes:
    * GroupRecipe.add*Script now accepts a path to the script as the
      initial parameter.
    * r.addArchive() now supports a preserveOwnership parameter.  When
      set to True, owners and groups from cpio, rpm, and tar archives
      are used as the owners and groups in the final package.
      (CNY-927)
    * A new "cvc revert" command has been added that reverts any local
      changes made in the current directory. (CNY-1222)
    * GroupRecipe.addCopy() copies compatibility classes and group
      scripts onto to groups.  New copyScripts and
      copyCompatibilityScripts options to GroupRecipe.addCopy() and
      GroupRecipe.addAll() can be used to change this
      behavior. (CNY-1642)
    * A new build r.IncludeLicense() action has been added. This build
      action will take either a directory structure of licenses or a
      single license file, normalize its contents, and place it in a
      directory in /usr/share/known-licenses, which will be used at a
      later date by conary-policy.  This method is only useful for
      organizations maintaining a set of packages as part of a Linux
      OS platform.

  o Client Changes:
    * An explicit commit lock is now used to prevent overlapping
      updates and rollbacks.  (CNY-1591)
    * The conaryclient module now exposes ChangeSetFromFile to
      instantiate ReadOnlyChangeSet objects from .ccs
      files. (CNY-1578)
    * "conary q --debug --info" now also displays information about
      where a trove was cloned from if it exists.
    * Redirects with multiple targets can now be built and installed.
      (CNY-1554)
    * Conary repositories now support creating changesets that contain
      files whose compressed contents are greater than or equal to 4
      GiB in size.  Old versions of Conary that attempt to access a
      changeset that contains a compressed file larger than 4 GiB in
      size will report a error of "assert(subMagic == SUBFILE_MAGIC)".
      Previously, an overflow error occurred. (CNY-1572)

  o Internal Changes:
    * Conary clients can now request a specific changeset format
      version from a Conary repository.  This feature requires Conary
      protocol version 48.  This allows one to use new Conary clients
      to generate changesets understood by older clients. (CNY-1544)
    * Internal recipe source management moved into the generic
      Recipe() class from PackageRecipeClass().

  o Server Changes:
    * Standalone Conary repositories or proxies can be run in SSL mode
      if m2crypto is installed and the configuration options "useSSL",
      "sslCert", and "sslKey" are properly set. (CNY-1649)

  o Bug Fixes:
    * A bug that sometimes caused "user/group does not exist - using
      root" messages to be displayed when running "cvc update" created
      new files has been fixed. (CNY-763)
    * The flavor of a derived package (which is an experimental
      feature) built from unflavored package is now properly set to
      unflavored. (CNY-1506)
    * Macros in arguments to the version control system recipe class
      commands are now properly expanded. (CNY-1614)
    * The Conary client will now bypass proxies running on remote
      machines with repositories running on localhost. (CNY-1621)
    * "cvc promote" no longer displays some warnings that were rarely
      helpful unless invoked with the --debug argument. (CNY-1581)
    * A bug that caused the storage of unneeded "unknown" entries in
      the TroveInfo table has been fixed. (CNY-1613)
    * A regression in "cvc annotate" that would produce a traceback
      for not finding a SequenceMatcher class in fixeddifflib was
      fixed.  (CNY-1625)
    * Build commands that invoke shell commands now perform shell
      quoting properly.  Thanks to Pavel Volkovitskiy for finding the
      bugs and submitting the patch. (CNY-1627)
    * Mirroring using group recursion has been fixed. (CNY-1629)
    * Mirroring using group recursion no longer creates
      cross-repository relative changesets. (CNY-1640)
    * r.Install will now replace files which are read-only. (CNY-1634)
    * A bug that caused an unhandled exception when creating a local
      rollback for a trove that had missing troveinfo has been fixed.
    * Attempting to run "cvc merge" in a directory which was not
      already at the tip of a shadow no longer causes a confusing
      error message.  Previously the message was "working directory is
      already based on head of branch"; now the message is "working
      directory is not at the tip of the shadow".
    * cvc commands which need to instantiate the recipe object (merge,
      refresh, and commit) no longer fail if unknown use flags are
      used by the recipe.
    * Running the command to mark a trove as removed from the
      repository on a trove that has already been marked as removed no
      longer results in an error. (CNY-1654)
    * "conary rdiff" now works properly when multiple flavors of the
      same trove are present in the same group. (CNY-1605)
    * "conary rdiff" no longer produces an error if the same file is
      present on different labels. (CNY-1623)
    * A bug that caused inconsistent behavior when troves are pinned
      has been fixed.  Previously, if an update operation would change
      the version of a pinned trove to a version included in a group
      that is installed on the system, the pin would not
      hold. (CNY-1652)
    * A bug that caused an unhandled exception in the Conary update
      code when shared contents to a file in a link group are
      duplicated in the changeset due to distributed contents has been
      fixed.

Changes in 1.1.24.1:
  o Release Correction
    * The source archive for 1.1.24 was not built from the tag for
      1.1.24 in the Mercurial repository.  1.1.24.1 is built from the
      1.1.24 tag.

Changes in 1.1.24:
  o New Feature:
    * Conary 1.1.24 introduces the framework needed to implement a new
      metadata design for Conary.  The new metadata feature allows
      various information such as description to be set for a trove.
      New XML-RPC interfaces, getNewTroveInfo() and setTroveInfo(),
      have been added to facilitate mirroring metadata.
      addMetadataItems() has been added to allow metadata to be added
      to a trove after it has been built. (CNY-1577)

  o Client Changes:
    * The Conary client now distinguishes between an upstream Conary
      proxy and a plain HTTP proxy. This is so we can properly handle
      SSL traffic through an HTTP proxy using the CONNECT HTTP method.
      As such, there is now a "conaryProxy" configuration variable, in
      addition to the "proxy" variable. (CNY-1550)
    * The "proxy" (and newly introduced "conaryProxy") variables can
      be turned off by setting them to "None". (CNY-1378)
    * Clients requesting the inclusion of configuration files residing
      on the network now upload their version. This opens up the
      possibility for the server to serve different configuration
      files to different client generations. (CNY-1588)
    * Configuration variables "localRollbacks" and "pinTroves" get
      used as defaults when applying an update job; they can be
      explicitly overridden. (CNY-1583)

  o Bug Fixes:
    * A bug in the way the proxy configuration variable is set has
      been fixed. (CNY-1586)
    * A bug that caused a traceback when rolling back group updates
      from rollback changesets created when the "localRollback"
      configuration option was set has been fixed. (CNY-1590)
    * A bug that caused a traceback when applying a local rollback
      changeset with a locally modified file has been fixed.  Conary
      needed to create the directory that the locally modified file
      resides in first. (CNY-1444)
    * Applying rollbacks could attempt to invalidate the rollback stack,
      which would cause corruption of the rollback stack (CNY-1587)

Changes in 1.1.23:
  o Client Changes:
    * A new command, "conary rdiff", has been added. This allows one
      to inspect the differences between any two troves with the same
      name. (CNY-855)

  o Build Changes:
    * Conary recipes can now directly reference source code through
      version control systems.  The new r.addMercurialSnapshot(),
      r.addCvsSnapshot(), and r.addSvnSnapshot() source actions check
      out repositories and create snapshots.  They are integrated with
      the "cvc refresh" command for fetching more recent source code
      from version control repositories. (CNY-1)
    * The r.replace() function in group recipes now supports the
      searchPath parameter. (CNY-1574)

  o Bug Fixes:
    * A corner case affecting server-side matching of troves against
      negative flavors has been fixed. (CNY-641)
    * A bug in the StreamSet thaw code that prevented frozen StreamSet
      objects with a tag value greater than 128 from being thawed
      properly has been fixed.
    * A bug has been fixed that prevented creating a diff of a Trove
      object that contained troveInfo with unknown data. (CNY-1569)
    * A bug in the logic used by Conary to determine whether or not
      the rollback stack should be invalidated based on group update
      scripts has been fixed. (CNY-1564)
    * A bug that caused an unhandled exception in a Conary proxy when
      it attempted to create a changeset from a pre-Conary-1.1.x
      server has been fixed.
    * Small race condition in populating the cache for both
      repositories and proxies has been fixed (CNY-1576)

Changes in 1.1.22:
  o Major Changes:
    * Group troves can now declare an (integer) compatibility class
      which is used to automatically invalidate rollbacks (existing
      groups are considered to be in compatibility class zero). When a
      group is upgraded to a new group which has a different
      compatibility class, the rollback stack is invalidated unless
      the group also contains postRollback script which can rollback
      to the version being updated. Postrollback scripts can now be
      defined with a list of compatibility versions they are able to
      roll back to. Old invalidateRollback parameter for some group
      scripts is no longer supported.

  o Client Changes:
    * To take advantage of Conary's ability to apply the critical
      update set and restart before applying the rest of the updates,
      three new API calls have been added: newUpdateJob,
      prepareUpdateJob and applyUpdateJob. (CNY-1454)
    * A new argument, --no-restart, has been added to conary. This has
      to be used in conjunction with --root and allows one to skip the
      restarts after applying critical updates when installing in a
      chroot. (CNY-1458)
    * Proxy configuration parameter is now of the form 'proxy protocol
      url' (i.e. 'proxy http http://proxy.some.com'), and allows
      separate proxies to be configured for http and https. If old
      'proxy url' form is used, separate proxies are configured for
      http and https rather than a single proxy being using for both
      protocols. Users who need the old behavior should set explicit
      configure the same proxy for both protocols.

    * Conary no longer runs group scripts when "--just-db" is
      specified on the command line.
    * The conary.conaryclient.mirror.mirrorRepository() function now
      accepts a list of target repositories.

  o Build Changes:
    * Conary has tools in place through a new cross flag and a new
      "target" flavor to support better defining of cross compiling
      builds.  (CNY-1003)
    * Configuration files are again allowed to have executable bits
      set, but configuration files with executable bits set are not
      included in the :config component even if the :config component
      is being created. (CNY-1260, CNY-1540)

  o Proxy Changes:
    * A proxy can now be configured to use an http proxy for all
      outgoing requests. The 'proxy' configuration item is supported
      in a manner identical to the client.
    * The (unused) ability for a standalone server to act as both a
      proxy and a standalone server has been removed; this removes the
      standalone proxies dependence on the X-Conary-Servername header.

  o Internal Changes:
    * The createTrigger() method of dbstore drivers no longer accepts
      the "pinned" keyword parameter.
    * SeekableNestedFile and FileContainer objects no longer depend on
      the file pointer for reads; pread() is used everywhere.  This
      allows the underlying file descriptors to be shared between
      objects or between threads.
    * Repository schema now understands the concept of minor and major
      schema revisions. (CNY-811)

  o Bug Fixes:
    * A bug in proxy code that caused conary to use https through a
      proxy when http was desired has been fixed. (CNY-1530)
    * A bug in clone/promote relating to cloning when there are
      flavors on the clone label that are superset of the current
      flavor, but the current flavor doesn't exist has been
      fixed. (RMK-415)
    * A race condition related to the multithreaded Conary client,
      where one thread could modify an unprotected variable assumed
      immutable by a different thread has been fixed. (CNY-1450)
    * If the database is locked, Conary will no longer display a stack
      trace, but an error message. (CNY-1292)
    * The Conary library now uses a built-in difflib if the system's
      difflib is not patched for recursion. (CNY-1377)
    * Mirroring troves marked as removed from repositories running on
      MySQL has been fixed. (CNY-1193)
    * Repository cooks now sets the subprocess' stdin to /dev/null to
      avoid hanging while waiting from stdin. (CNY-783)
    * Trove.verifyDigests() no longer fails erroneously if a signature
      version 0 digest has not been calculated and set in
      troveInfo. (CNY-1552)
    * A bug in changeset reset() which affected reusing changesets in
      merges has been fixed. (CNY-1534)
    * A bug in changeset based trove sources where the underlying
      changesets never got reset has been fixed. (CNY-1534)

Changes in 1.1.21:
  o Repository Changes:
    * A "hidden" keyword argument has been added to the
      commitChangeSet() and hasTroves() method.  This allows mirror
      users to commit troves which will never be displayed to users.
      The presentHiddenTroves() call makes all hidden troves
      visible.  The XML-RPC protocol version is now 46.

  o Internal Changes:
    * StreamSet operations in C now use a common StreamSet_GetSSD()
      function which creates the _streamDict object if it does not yet
      exist.  This fixes crashes in rare cases where a
      StreamSet.find() class method is used before any instances of
      that StreamSet have been created. (CNY-1524)
    * Numeric StreamSet types can now have values set to None (which
      indicates that there is no value set at all).  Additionally, if
      passed an empty string to the thaw() method, the value is set to
      None. (CNY-1366)

  o Bug Fixes:
    * A bug in commitChangeSet() which returned a "file not found"
      error when the user had insufficient permission for the commit
      operation has been fixed.
    * A bug that caused Conary to raise an unhandled exception when
      updating a trove that has missing TroveInfo data in the local
      database.  When new types are added to TroveInfo, older versions
      of Conary omit the new data from the database.  Once a version
      of Conary is used that understands the new data types, the
      missing data is restored to the previously incomplete trove.
    * Handling user permissions when committing under certain 
      circumstances against a Conary 1.1.20 was fixed. (CNY-1488)

Changes in 1.1.20:
  o Major Changes:
    * Groups can now include scripts which are automatically run
      before an install, after an install, after an update, and after
      a rollback.  Documentation on how to add these scripts to groups
      will be posted to wiki.rpath.com shortly.  Unlike tag handlers,
      these scripts are not inherently reversible; therefore if a post
      update script is executed, the rollback stack will be reset.  The
      rollback information is still stored in the rollback directory,
      but the "conary rollback" and "conary rblist" commands will no
      longer be able to access the previous rollbacks.

      Only Conary repositories running version 1.1.20 or later can
      store these scripts.  If the repository is not running the
      minimum required version, a "changeset being committed needs a
      newer repository server" error will be produced.

      If an older version of Conary downloads a group that has a
      script associated with it, the scripts will be silently ignored.
      Future versions of Conary may add a "Requires: trove:
      conary(group-scripts)" dependency to groups that have scripts
      associated with them. (CNY-1461)

    * Support for versioned trove signatures has been added. (CNY-1477)
    * Version 1 signatures have been added which use a SHA256 digest
      that includes the frozen form of unknown troveInfo
      segments. (CNY-1186)
    * Unknown troveInfo segments are stored in both the repository and
      local database and restored properly. (CNY-1186)

  o Client Changes:
    * Hashes of the directories in which a trove places files are now
      computed and stored in troveInfo. (CNY-857)
    * A --file-flavors option has been added to "conary query/q",
      "conary repquery/rq", and "conary showcs/scs". (CNY-1507)
    * The ability to promote using branches and to promote to siblings
      of parents has been added.  For example, you can now promote
      from /A//B to /C without first cloning uphill to A. (CNY-1513)

  o Build Changes:
    * When Conary calls an external program (python, perl, monodis) to
      determine file dependencies and that program is not a part of
      the package being built, it will warn if that external program
      is not provided by a component in build requirements. (CNY-1492)

  o Internal Changes:
    * The conary.lib.elf module can now be built against libelf
      version 0.8.0 or later as well as the libelf implementation
      provided by elfutils.  libelf can be downloaded from
      http://www.mr511.de/software/ (CNY-1501)
    * The Conary client API has a new method disconnectRepos() that
      allows one to cut access to the networked repositories.  A
      RepositoryError exception is raised if network access is
      attempted. (CNY-1474)

  o Bug Fixes:
    * StreamSet objects didn't work with inheritance because the C
      implementation treated an internal variable as inheritable when
      it should have been treated as a class variable.
    * Attempting to create a shadowed Version object that reference a
      label that is already uphill are now issues a proper error
      message. (CNY-847)
    * Running the "conary rblist" command as non-root now produces a
      proper error message. (CNY-1453)
    * Badly-formatted parentVersion strings in derived packages
      (experimental) no longer cause a stacktrace.
    * Previous versions of Conary would fail to find the UID or GID of
      a newly created user if "--root" was specified on the command
      line and C library components had not yet been installed.
      Conary would erroneously fall back to using UID 0 or GID 0
      (root) instead.  (CNY-1515)
    * A traceback that occurred when a lookaside repository cache has
      not been defined when initializing a derived package recipe
      object has been fixed. (CNY-1509)
    * The Conary network repository client no longer attempts to use a
      proxy if the repository is residing on the local machine.
    * A bug in the freezing of update jobs has been fixed. (CNY-1521)
    * r.addPatch()'s optional argument "extraArgs" will now do the right
      thing if passed a single string instead of a tuple or list.

Changes in 1.1.19:
  o Client Changes:
    * A new "cvc promote" command has been added. "cvc promote" is a
      special type of cloning based on group structure.  For more
      information on promote, see the JIRA issue until documentation
      on the wiki is updated.  (CNY-1304)
    * An "--all-flavors" option has been added to "cvc promote" which
      promotes all flavors of the latest version of the listed
      troves. (CNY-1440)
    * A programmatic interface for performing partial clones, where
      only some components out of a package are cloned based on
      byDefault settings, has been added. (CNY-1389)
    * Conary changesets can now deal with changesets that contain
      package components that share identical file contents, pathId,
      and fileId combinations. (CNY-1253)
    * The "proxy" configuration parameter will now work for standard
      http proxies such as Squid.  Previously the "proxy"
      configuration parameter could only specify a Conary repository
      proxy.  Environments that require all HTTP and HTTPS traffic
      pass through a proxy must continue to use they "http_proxy"
      environment variable, as the "proxy" configuration variable is
      only used for Conary repository calls.  Source downloads in cvc,
      for example, will only use the http_proxy environment variable.
    * Due to limitations in Apache 2.0, the Conary client will now use
      HTTP/1.1 "chunked" Transfer-encoding when committing changesets
      larger than 2 GiB.
    * An "applyRollback()" method has been added to the ConaryClient
      class. (CNY-1455)

  o Server Changes:
    * The repository cache has been completely reworked. This fixes
      problems with authorization and the cache, and has the side
      benefit of unifying the proxy code for the repository and the
      proxy. The cacheDB repository configuration parameter is
      obsolete and will cause a warning on startup. changesetCacheDir
      should now be used instead, and tmpwatch should be configured to
      clean up both the changesetCacheDir and tmpDir
      directories. (CNY-1387)
    * The repository now properly commits changesets where multiple
      troves reference the same (pathId,fileId) key. (CNY-1414)
    * The standalone server can now decode "Transfer-encoding:
      chunked" PUT requests from clients.
    * Apache based repository servers now send changeset file contents
      using the "req.write()" method instead of the "req.sendfile()"
      method when file contents are larger than 2 GiB.  This works
      around limitations in Apache 2.0.
    * The list of sizes returned by the getChangeSet() and
      getFileContents() repository methods are now returned as a list
      of strings instead of a list of integers.  XML-RPC integers can
      only hold values less than 2147483648 (a signed integer).
    * A Conary repository will now raise an exception if a client
      requests a changeset that is larger than 2 GiB in total size or
      file contents larger than 2 GiB in size and does not support the
      new version 44 protocol required to work around this limitation.

  o Build Changes:
    * A "vmware" flavor has been added to the default set of flavors.
      A trove with a vmware flavor should be intended to run as a
      VMware guest. (CNY-1421)
    * If there's a conflict when loading installed troves, the latest
      trove will be picked.
    * The loadInstalled() recipe function will now search the
      installLabelPath for troves to load when it cannot find them any
      other way.
    * A "overrideLoad" keyword parameter has been added to the
      loadInstalled() and loadSuperClass() recipe functions.  This can
      be used to override the default search mechanism.

  o Bug Fixes:
    * Local flags are now cleared after each group cook, meaning that
      multipass group cooks will have the correct local
      flavor. (CNY-1400)
    * Dependency resolution in group cooks now also take advantage of
      the group cache. (CNY-1386)
    * Changesets for source troves with missing files (because the
      file is missing from the upstream server or the upstream server
      is unavailable) are now properly written to changeset
      files. (CNY-1415)
    * Derived packages, which are still experimental, now correctly
      handle multiple architectures built from the same
      source. (CNY-1423)
    * The loadInstalled() recipe function now always works even if you
      have multiple versions of a package installed from multiple
      branches.
    * Trove names are now checked for legal characters. (CNY-1358)
    * A minor bug related to file uploads on the error codepath was
      fixed.  (CNY-1442)
    * A bug in "cvc promote" that caused it to fail when the source
      components added due to --with-sources were in conflict.  This
      could happen, for example, when different flavors of a binary
      were cooked from different source versions and all flavors to be
      cloned to the new label at the same time (CNY-1443)
    * A bug in the CfgQuotedLineList class' display function has been
      fixed.
    * Flavored items in a job list are now correctly frozen when
      writing out an update job. (CNY-1479)
    * A default UpdateCallback() is set if an update callback hasn't
      been specified when invoking the applyUpdate() method of
      ConaryClient. (CNY-1497)
    * "cvc cook --macros" works as expected now, by defining a macro (as
      passed in on the command line with --macro) per line. (CNY-1062)
    * Committing to a Conary repository when using a standard HTTP
      proxy functions properly.  A change in 1.1.18 introduced this
      incompatibility.
    * The redirect build code has been refactored.  Bugs related to
      building flavored redirects have been fixed. (CNY-727)

Changes in 1.1.18:
  o Major Changes:
    * Changesets are now indexed by a pathId,fileId combination instead of
      just by pathId. This should eliminate the vast majority of conflicts
      when creating groups containing multiple flavors of the same trove.
      Old clients will be served old-format changesets by the repository,
      and new clients continue to support old format changesets. Old and
      new format changes can be merged into a single changeset (CNY-1314).

  o Client Changes:
    * The conary rblist --flavors command now properly displays trove
      flavors. (CNY-1255)
    * When resolving dependencies while updating, conary will now search 
      the latest versions of packages for every label in your installLabelPath
      first before searching the histories of those labels.  This should make
      sure that conary prefers installing maintained troves over unmaintained 
      ones. (CNY-1312)
    * The Conary client API now has a new call, iterRollbacksList(), iterating
      over the rollback name and object. (CNY-1390)
    * Added the --just-db argument to the conary rollback command. (CNY-1398)

  o Build Changes:
    * A list of rPath mirrors for source components has been added.
    * Group recipes now support a setSearchPath method.  This provides a way
      to tell groups how to find and resolve packages by specifying a list
      containing either packages or labels. (CNY-1316)
    * The group addAll command supports "flatten" - a way to cause all troves
      in all subgroups to be included directly in the top level group - 
      flattening any structure created by intermediate groups.
    * Groups now allow you to use the commands "removeTrovesAlsoInGroup"
      and "removeTrovesAlsoInNewGroup".  These commands subtract out the
      troves included within the specified group from the currently
      active group. (CNY-1380)
    * Checking dependencies is now faster when building groups.
    * When resolving dependencies in groups, conary will now search the
      latest trove in every label in your label/search path before
      searching back in the history of that label. (CNY-1312)
    * Added moveComponents and copyComponents to group syntax. (CNY-1231)
    * Derived packages (experimental) can now change files between
      Config, InitialContents, and Transient, and can set new files
      to be any of those types.  They can call UtilizeUser and
      UtilizeGroup.  They can create new tag handlers and tag
      description files (but not make a file from the parent no longer
      be a tag handler or tag description, except by removing the file
      entirely), and add new tags to new and pre-existing files when
      TagSpec is called (but not remove existing tags from files). (CNY-1283)
    * Derived packages (experimental) can now run nearly all build and
      source actions. (CNY-1284)
    * Derived packages (experimental) now inherit byDefault settings from
      the parent (CNY-1401), but can override them in the child (CNY-1283).
    * Derived packages (experimental) now handle multiple binary packages
      built from a single source package, including overriding binary
      package name assignment in the derived package. (CNY-1399)

  o Server Changes:
    * Two new calls have been added to the server API -
      getTroveReferences and getTroveDescendants. (CNY-1349)
    * The proxy server proxies "put" calls now.
    * Cleaned up string compression code in changeset merging.

  o Bug Fixes:
    * Fixed a bug where an invalid flavor at the command line would result
      in a traceback. (CNY-1070)
    * Added an exception to allow redirect recipe names to have any format -
      including those usually reserved for group- and info- packages.
    * Removed a harmful assert that kept trove source stacks from working w/o
      installLabelPaths in some cases. (CNY-1351)
    * The cfg.root item is always stored internally as an absolute path,
      even if it is specified as a relative path. (CNY-1276)
    * cvc now properly cleans up 000-permission files from the old build 
      directory. (CNY-1359)

  o Internal Changes:
    * Changesets in an update job can be downloaded in a step separate from
      the installation. Additionally, update jobs can be frozen and reapplied
      later. (CNY-1300)
    * UpdateJob objects are now versioned for a specific state of the Conary
      database, and can be applied only if the state of the database has not
      changed. (CNY-1300)
    * Public keys can now be retrieved from a directory, with each key stored
      in a separate file. (CNY-1299)
    * Troves now track their direct parent they were cloned from, instead of
      the source-of-all-clones. (CNY-1294)

Changes in 1.1.17:
  o New Feature:
    * A caching proxy has been implemented for Conary.  A proxy server
      caches changesets as clients request them.  This can
      dramatically improve the performance of Conary when a subsequent
      request is made for the same changeset.

      The server is implemented using the existing standalone and
      Apache-based Conary repository server modules. Two new Conary
      repository configuration variables, "proxyDB" and
      "proxyContentsDir" have been created to define the proxy
      database and contents store.

      To configure the Conary client to use a proxy, a new "proxy"
      configuration variable has been added to the conaryrc file.
      Generic HTTP proxies should still be configured using the
      "http_proxy" environment variable.

      In order to facilitate authentication and proxy cache
      invalidation features, new Conary repository methods have been
      introduced.  This means that the Conary proxy requires that
      repositories it connects to run Conary version 1.1.17 or later.
      The Conary proxy is considered experimental.  Therefore future
      versions of Conary may not be able to communicate with the proxy
      as implemented in Conary 1.1.17.

  o Client Changes:
    * Filesystem permissions on rollback data restrict access to the
      owner of the database (normally root). (CNY-1289)
    * The Conary client now sends data across an idle connection to a
      Conary repository.  This will keep the connection alive when the
      repository is behind a firewall or proxy that has short timeouts
      for idle connections. (CNY-1045)
    * The error message produced by Conary when a progress callback
      method raises an unhandled exception has been improved.

  o Build Changes:
    * cvc cook --show-buildreqs works properly now.  Thanks to Pavel
      Volkovitskiy for reporting the issue and providing the
      patch. (CNY-1196)
    * The flags for other packages that are specified in the build
      flavor are now available when cooking as a part of the
      PackageFlags object.  For example, if you wish to check to see
      if kernel.pae is set, you can add "if PackageFlags.kernel.pae:".
      Note that such checks do not affect the final flavor of your
      build, and should be used with care. (CNY-1201)
    * Component and package selection by manifest, as with the
      "package=" option, could fail when large numbers of files were
      found; this bug has been resolved. (CNY-1339)
    * You can now add a labelPath to a group r.add() line by
      specifying a labelPath keyword argument.  For example:
         r.add('conary', labelPath=['conary-unstable.rpath.org@rpl:1',
                                    'conary.rpath.com@rpl:1'])
    * Repeated shadow merges now fail with an error suggesting a
      commit.  Previously, the merge operation would be attempted
      again. (CNY-1278)

  o Server Changes:
    * Conary repositories no longer allow users or groups to be
      created with names that include characters other than those
      defined in the Portable Filename Character Set.
    * Server side functions that work on large datasets (getTroveSigs
      and setTroveSigs) are now using batched SQL operations for faster
      throughput. (CNY-1118, CNY-1243)
    * The code that commits groups to the repository has been reworked
      to significantly reduce the number of SQL queries executed.
      (CNY-1273)
    * Including a symbolic link in the path to the temporary now
      returns an error immediately at startup. (CNY-958)
    * Errors opening a to-be-committed changeset now have the internal
      exception logged and CommitError returned to the client (CNY-1182)
    * Cached Changesets are now versioned depending on the client's
      version.  This allows for the same changeset to be cached for
      different client generations. (CNY-1203)

  o Internal Changes:
    * A StringStream can now be set from a Unicode object.  The
      StringStream stores the UTF-8 encoding of the Unicode
      object. (CNY-366)
    * The ByteStream and LongLongStream classes have been
      reimplemented in C.  Modifications have been made to the
      NumericStream types implemented in C so that they can be used as
      base classes in Python.
    * PathID lookups are now done by file prefix and file ID. This
      allows for identifying files in different package flavors or in
      versions older than the latest one. (CNY-1203)
    * StreamSet objects can now preserve unknown elements of the stream
      instead of silently skipping them. Those elements are retained for
      freeze(), letting the older stream object exactly replicate the
      frozen stream of the newer object. Unknown elements are preserved
      through merges into old object as long as the old object has not
      been locally modified.

  o Bug Fixes:
    * Conary now displays a useful error message when it is unable to
      parse a "user" line in a configuration line.  Previously Conary
      would raise an unhandled exception. (CNY-1267)
    * Mirror configurations no longer use /etc/conary/entitlements/ as
      the default location to read entitlements used to mirror.
      Normally the entitlements used to mirror are different than the
      entitlements required to update the system.  Therefore they
      should not be used when attempting to access source or target
      repositories when mirroring. (CNY-1239)
    * "cvc emerge" now displays error messages when the underlying
      cook process results in an exception.  Previously, an unhandled
      exception message was generated. (CNY-995)
    * Derived packages now support setuid and setgid files. (CNY-1281)
    * You can no longer accidentally include a group in itself by
      using addAll. (CNY-1123, CNY-1124)
    * An error message is produced when troves could not be found
      during "conary migrate" in the same manner they are alerted
      during a "conary update".  Previously these errors were
      masked. (CNY-1171)
    * A bug that caused update failures when a changeset held file
      contents that were both InitialContents and a normal file has
      been fixed. (CNY-1084)
    * Filesets now honor buildFlavor. (CNY-1127)
    * The TroveSource class tried to raise a DuplicateTrove exception,
      which doesn't exist. It now raises InternalConaryError instead.
      (CNY-1197)
    * A proper error is now produced when Conary is unable to create
      the directory for the local database due to a permission
      failure. (CNY-953)
    * Group recipes could sometimes include a trove for dependency
      resolution but not move to include the package directly in the
      group that is doing dependency resolution.  Now the package and
      component both are always included immediately in the group that
      is resolving dependencies. (CNY-1305)
    * A "no new troves available" error message is now given when
      there are no new versions to migrate to (CNY-1246)
    * Attempting to clone without name or contact information set now
      gives a proper error message. (CNY-1315)
    * The client code no longer exits with a sys.exit(0) if one of the
      callbacks fails. (CNY-1271)
    * When multiple labels of a trove exist in a group and that group is 
      being searched for that trove, conary will no longer arbitrarily pick
      one of the labels to return.
    * A bug in the default update callback class that causes a hang
      when unhandled exceptions occur has been fixed.
    * Cloning a trove multiple times that was already cloned no longer
      increments the source count. (CNY-1335)
    * The Conary network client erroneously specified the latest
      protocol version it knew about when calling a server, even if
      the server couldn't understand that version. (CNY-1345)

Changes in 1.1.16:
  o Server Changes:
    * The repository now returns recursive changesets with special
      "removed" trove changesets if a trove is missing or has been
      removed.  This allows the client to determine if it has the
      needed troves to perform an update.  Previously, the repository
      would raise an exception, which prevented updates from mirrors
      with byDefault=False troves (such as :debuginfo) excluded.
    * A getTroveInfo() method has been added to the Conary repository
      server.
    * Repository changeset cache database operations are now retried
      before giving up (CNY-1143)

  o Client Changes:
    * A new "isMissing" trove flag has been added.  This flag is set
      by a Conary repository when a Trove is missing.  This allows the
      client to display an appropriate message when it attempts to
      update from an incomplete mirror.
    * Including a configuration file from an unreachable URL will now
      reasonably time out instead of hanging for 3 minutes (the default TCP
      connection timeout). (CNY-1161)
    * Conary will now correctly erase a trove whose files have changed owners
      or groups to values not mapped to users or groups on the current system.
      (CNY-1071)
    * Conary will now display files that are transient as transient when
      --tags is used.
    * Support for the new getTroveInfo() method has been added to the
      Conary repository client.

  o Build changes:
    * The "cvc cook" command will now log a message when deleting old
      build trees to make way for an upcoming build.
    * The "cvc refresh" command will now print a warning instead of
      failing with an error when an attempt to refresh a
      non-autosourced file is made. (CNY-1160)
    * The BuildPackageRecipe class now requires file:runtime, which is
      needed to run many configure scripts. (CNY-1259)
    * Configuration files are now automatically added to :config
      components only if they do not have any executable bits
      set. (CNY-1260)

  o Bug Fixes:
    * Conary 1.1.14 and 1.1.15 failed to update when encountering the
      multitag protocol; this regression is resolved. (CNY-1257)
    * The logparse module now correctly parses python tracebacks in
      conary log files. (CNY-1258)

Changes in 1.1.15:
  o Client Changes:
    * On the update path, errors and warnings are now handled by callbacks.
      This allows applications using the Conary API to capture and process
      them as appropriate. (CNY-1184)

  o Bug Fixes:
    * "conary erase --help" now displays options as "Erase Options"
      instead of "Update Options". (CNY-1090)

  o Build Changes:
    * Change in assembling recipe namespace changed how unknown recipe
      attributes were handled (they appeared as None instead of raising
      an Attribute Error).
    * Packaged directories are no longer included in :lib components
      because doing so can create multilib failures.  (CNY-1199)

Changes in 1.1.14:
  o Client Changes:
    * Tag handler output is now redirected to a callback. The command line
      callback places "[ tag ]" in front of the output from each tag handler
      to help with debugging. (CNY-906)
    * All filesystem operations are journaled now to allow recovery if an
      unexpected failure occurs. "conary revert" has been added to recover
      from cases where the journal is left behind unexpectedly. (CNY-1010)

  o Build Changes:
    * cvc will no longer fail if the EDITOR environment variable points
      to an invalid editor. (CNY-688)
    * Redirects now build erase redirects for package components which
      existed in the past but have disappeared on head. (CNY-453)
    * The TagSpec policy now checks the transitive closure of build
      requirements when determining whether the build requirements
      are sufficient to ensure that a needed tag description will
      be installed. (CNY-1109)
    * Repositories can now be made read-only to allow for maintenance.
      (CNY-659)
    * PIE executables, which appear to be shared libraries in binary
      directories, will no longer export soname dependencies. (CNY-1128)
    * ELF files in %(testdir)s and %(debuglibdir)s will no longer export
      soname provides.  (CNY-1138, CNY-1139)
    * cvc is now able to check out source troves that have been shadowed from
      a branch that no longer contains the files. (CNY-462)
    * The Install recipe class now has the ability to copy symbolic links.
      (CNY-288)
    * The output produced by cvc when attempting to find the
      appropriate patch level when applying a patch has been
      improved. (CNY-588)
    * When cooking (either from a recipe or from the repository),
      cvc will always use the (auto)source files from the repository,
      instead of re-downloading them. This allows for rebuilds from
      recipes even if the upstream source is no longer available,
      without using the cvc cook --prep command first to cache the
      repository copies. (Auto)sources can still be re-downloaded
      using cvc refresh. (CNY-31)
    * The ordering for the rules used to determine which component a
      file should be in was reversed when a file was under /usr/share
      but had /lib/ somewhere in the path name. (CNY-1155)
    * The cvc add command will now refuse to add symbolic links that
      are absolute, dangling, pointing to files outside of the current
      directory or pointing to files that are not tracked by Conary.
      (CNY-468)
    * Use objects now record which file on system define them. (CNY-1179)
    * ExcludeDirectories built-in policy will now remove the empty
      directories it has excluded from the _ROOT_ in order to prevent
      later policies from thinking they are going to be on the target
      system. (CNY-1195)

  o Internal changes:
    * Conary now supports being built against an internal copy of the
      sqlite3 library for cases when the system sqlite3 is not the
      optimal version for Conary.
    * The repository schema's string types are no longer restricted to
      arbitrary sizes for backends that support indexing larger strings
      than MySQL's InnoDB storage engine. (CNY-1054)

  o Bug Fixes:
    * The SQL query that implements the getTrovesByPath() repository
      method has been reworked to avoid slow queries under
      MySQL. (CNY-1178)
    * Builds that resulted in changesets containing the same file
      in different locations would fail to commit if the files differed
      only by mtime. (CNY-1114)
    * The mirror script now correctly handles the cases where
      the PathIdConflict errors are raised by certain source repositories
      during mirroring. (CNY-426)
    * The mirror script now can correctly mirror removed troves when a
      removed and regular versions appear in the same mirror chunk.
    * Perl dependency strings containing double colons are now properly
      accepted on the command line. (CNY-1132)
    * The cvc stat command now correctly displays the usage information
      when extra arguments are specified. (CNY-1126)
    * The conary update --apply-critical command will now behave correctly
      if the update job contains linked troves (besides the conary package
      which is the source of critical updates). Linked troves are troves
      with overlapping paths.  (CNY-1115)
    * A GET request to the "changeset" URL of a repository server that
      does not supply any arguments no longer results in an Internal
      Server Error.  The repository can be configured to send email to
      an email address with debugging information. (CNY-1142)
    * When checking to make sure that the URL used to upload a
      changeset matches the repository base URL, both URLs are now
      normalized before the comparison is made. (CNY-1140)
    * The conary.lib.logparse module now provides the correct date
      strings for each logged event.
    * The Conary command line argument parser checks for the --help
      option earlier.  This corrects some instances where commands
      like "conary rq --help" would not display help. (CNY-1153)
    * The conary [command] --help --verbose command now correctly
      displays verbose option help.
    * Conary no longer fails with an unhandled exception when the 
      local database is locked.  A useful error message is now
      produced. (CNY-1175)
    * The cvc annotate command now attributes the correct name to the
      person who committed the initial revision of a file. (CNY-1066)
    * Conary will give a better error message if you try to run the
      conary emerge command without conary-build installed. (CNY-995)

Changes in 1.1.13:
  o Build Changes:
    * All files in "binary directories" now provide their path as a
      file: dependency. This allows more flexibility for files that
      have requirements such as "file: /usr/bin/cp". (CNY-930)
    * A addRemoveRedirect() method has been added to the
      RedirectRecipe class to allow redirecting packages to nothing
      (which causes them to be erased on update). The client code has
      been updated to remove package components properly for this
      case.  (CNY-764)

  o Bug Fixes:
    * Config files, though added to the :config component by default
      (CNY-172), can now be appropriately overridden by
      ComponentSpec. (CNY-1107)
    * ELF files that have no DT_NEEDED or DT_SONAME entries no longer
      cause Conary to trace back attempting to discover the ELF
      ABI. (CNY-1072)
    * Conary will no longer attempt to update troves in the namespace
      "local" when using updateall.
    * Redirect recipes which contain conflicting redirects now give an
      error message instead of a traceback. (CNY-449)
    * The previous fix for CNY-699 wrongly encoded the soname rather
      than the filename in provisions for symbolic links to shared
      libraries when the shared library had a soname.  Additionally,
      symlinks from directories not in the system shared library path
      to ELF shared libraries in directories in the shared library
      path wrongly caused internal dependencies to have the full path
      to the symlink encoded in the shared library requirement.  These
      bugs have been resolved. (CNY-1088)

Changes in 1.1.12:
  o Client Changes:
    * A signature callback has been added, which allows one to catch
      the troves with bad signatures and react appropriately (display
      an error message, lower trust level, etc). (CNY-1008)
    * The conary.lib.logparse module has been added to provide
      parsed access to conary log files. (CNY-1075)

  o Build Changes:
    * "cvc cook" is now more efficient in looking up files that are
      part of the built troves (CNY-1008).
    * A "commitRelativeChangeset" configuration variable has been
      added to control whether Conary creates relative or absolute
      changesets when cooking.  It defaults to True, but can be
      changed to False to cause Conary to cook and commit absolute
      changesets. (CNY-912)
    * A list of X.org mirrors has been added to the default mirrors.
    * "cvc diff" now returns an return code of 2 on error, 1 if there
      are differences, and 0 if there are no differences. (CNY-938)
    * An "addResolveSource" method has been added to GroupRecipe.
      This will change how dependency resolution is done when building
      a group.  Instead of searching the label path defined in the
      group for solutions, the resolve source will be searched
      instead. This allows you to resolve dependencies against a
      particular version of a group. (CNY-1061)
    * Cloning multiple flavors of the same package in a single step is
      now possible. (CNY-1080)
    * Perl dependencies now include provides for .ph files, as well as
      .pl and .pm files, found in the perl @INC path. (CNY-1083)

  o Bug Fixes
    * The previous fix for CNY-699 introduced two errors in handling
      shared library dependencies that were not in shared library
      paths and thus need to have their paths encoded.  These bugs
      have been resolved. (CNY-1088)
    * The build time in the troveInfo page of the repository browser
      is now displayed properly as "(unknown)" if a trove has no build
      time set. (CNY-990)
    * dbsh now properly loads the schema when one of the .show
      commands is executed. (CNY-1064)
    * The Conary client version is saved before the re-execution of
      conary that follows the application of a critical
      update. (CNY-1034)
    * A condition that was causing sys.exit() to not terminate the
      server process when running in coverage mode has been
      fixed. (CNY-1038)
    * If a configuration value is a list and has a non-empty default,
      appending values to that default does not reset that list to
      empty (Conary itself never triggers this case, but rMake does
      with defaultBuildReqs). (CNY-1078)
    * FileContainers don't store the path of the filecontainer in the
      gzip header for contents which are being transparently compressed
      by the object
    * Creating referential changesets obtained the path of files in the
      data store multiple times. When one content store in a round-robin
      content store configuration is corrupt, that would lead to inconsistent
      changesets. Instead, we will include those corrupt contents in
      a valid changeset and let the install content validation catch the
      problem.

Changes in 1.1.11:
  o Client Changes:
    * "conary help [command]" now displays the usage message for
      the command.
    * The --help options will now display a smaller number of flags by
      default, and more when the --verbose flag is added.
    * A getUpdateItemList() method has been added to the ConaryClient
      class.  It returns a list of top level troves on the local
      system. (CNY-1025)
    * "conary rq package:source --tags" will now show an "autosource"
      tag on autosourced files.
    * Conary now correctly uses "KB/s" instead of "Kb/s" when
      displaying transfer rates. (CNY-330)
    * conary rblist is now more readable, and supports --labels and
      --full-versions. (CNY-410)

  o Build Changes:
    * When using "cvc refresh" to refresh autosourced files, the
      refresh flag is now reset after the commit.  Previously, the
      file would continue to be refreshed on subsequent commits.
    * When using "cvc commit", cvc no longer downloads autosourced
      files which haven't changed (CNY-611, CNY-463)
    * Files that were previously marked as autosource files can now be
      made a regular file by calling "cvc add".
    * When using "cvc remove" to remove a file from the local checkout
      directory and the file is still specified in the recipe file as
      being automatically downloaded, the file will now be switched to
      an autosource file (preserving the pathId).
    * The autosource state is now stored explicitly in CONARY files.
    * CONARY files now use textual identifiers for flags instead of
      digits.
    * "cvc refresh" no longer downloads all autosource files.  Only
      the file(s) specified are downloaded.
    * Files removed with "cvc remove" are no longer erroneously
      re-added when committing changes to the repository.  This used
      to happen when the file was in the previous version of the
      source component and also present in the lookaside
      cache. (CNY-601)
    * Conary now produces a warning instead of an error when an
      unknown use flag is specified in the buildFlavor configuration
      variable.  It will still produce an error if the unknown use
      flag is accessed in the recipe.
    * Package builds now create relative changesets for components instead
      of absolute changesets, reducing the size of the upload to the
      repository (CNY-912)
    * The download code in cvc now accepts cookies.  This is required
      to download files from Colabnet sites. (CNY-321)
    * The download code in cvc can now handle basic HTTP
      authentication. (CNY-981)
    * Shared libraries and symlinks to shared libraries provide their
      filenames as soname dependency provisions, as well as DT_SONAME
      records listed within the shared library, if any. (CNY-699)
    * Malformed regular expressions passed as exceptDeps arguments to
      the r.Requires policy are now reported gracefully. (CNY-942)
    * A list of GNOME mirrors has been added to the default mirrors.
    * Commit log messages may now be provided with the "cvc --log-file"
      command, with support for standard input using the filename "-".
      (CNY-937)
    * The default ComponentSpec information is now loaded from
      files in the /etc/conary/components/ directory tree, and the
      defaults can now be overridden on a per-distribution basis in
      the /etc/conary/distro/components/ directory tree. (CNY-317)
    * Freeform documentation from /usr/share/doc is now included
      in the new ":supdoc" component instead of the ":doc" component
      by default. (CNY-883)
    * Configuration files are now put into a ":config" component to
      make it easier to override them.  This configuration can be
      disabled by setting the configComponent configuration item
      to False. (CNY-172)
    * Empty directories that have owner or group information explicitly
      set are now included in packages by default. (CNY-724)

  o Bugfixes:
    * Files added in both the repository and locally with cvc now give
      an error message on update rather than corrupting the CONARY
      file (CNY-1024)
    * Adding a file locally and then merging that file from upstream
      now causes an error as expected (it would traceback
      before). (CNY-1021)
    * Cooking a group recipe that defines an empty groups with
      resolveDependencies set no longer results in a traceback.
      Conary will display an error message as expected. (CNY-1030)
    * Specifying a bad protocol in a repositoryMap entry (a protocol
      other than http or https) no longer causes an unhandled
      exception. (CNY-932)
    * When migrating, conary now utilizes update mode with all updates
      explicitly specified when re-executing after critical updates.
      Previously, the migration failed if a critical update was
      applied. (CNY-980)
    * Infinite loops are now detected when including configuration
      files. (CNY-914)
    * Temporary files created when critical updates are applied are
      now cleaned up. (CNY-1012)
    * Conary repositories now detect when changesets that are being
      committed are missing files. (CNY-749)
    * Conary now prints an error message when trying to write a
      changeset file to a location that cannot be written (directory,
      read-only file etc.). (CNY-903)

Changes in 1.1.10:
  o Bugfixes:
    * A warning message produced when attempting to retrieve a OpenPGP
      key has been fixed.  The warning was introduced in CNY-589.

Changes in 1.1.9:
  o Client Changes:
    * The usage message displayed when running "conary" or "cvc" has
      been simplified and improved. (CNY-560)
    * When choosing how to match up troves with the same name, conary now
      takes paths into account, if there's a choice to make between matching
      up two old troves that are otherwise equivalent with a new trove, conary
      will choose the one that shares paths with the new trove. (CNY-819)
    * Conary will now allow "conary migrate --info" and "conary migrate
      --interactive" without displaying usage information. (CNY-985)
    * Conary now only warns about being able to execute gpg if a
      signature trust threshold has been set. (CNY-589)
    * Fixed cvcdesc after the refactoring of configuration options. (CNY-984)

  o Server Changes:
    * PostgreSQL support has been finalized and some SQL queries have
      been updated in the repository code for PostgreSQL
      compatibility.  PostgreSQL will be officially supported in a
      future release of Conary.
    * The repository browser is now viewable by Internet Explorer.

  o Build Changes:
    * cvc now allows files to be switched from autosource to normal
      and from normal to autosourced. (CNY-946)
    * Recipes will now automatically inherit a major_version macro,
      which is defined to be the first two decimal-seperated parts of
      the upstream version, combined with a decimal. For example, a
      version string of 2.16.1.3 would have a major_version of
      2.16. (CNY-629)
    * A list of KDE mirrors has been added to the default mirror
      configuration. (CNY-895)
    * If a group is cooked twice at the same command line, for example
      "cvc cook group-dist[ssl] group-dist[!ssl]", then conary will
      cache the trove found during the first group cook and use it for
      subsequent group cooks. (CNY-818)
    * Unpacking a tarball now preserved permissions only when
      unpacking into the root proxy, not unpacking sources into the
      build directory. (CNY-998)

  o Code Cleanups
    * The command line options common between cvc and conary are now
      defined in one place.
    * The code to add options to the command line parser for an option
      has been refactored to remove duplication.

  o Bug Fixes:
    * A bug that caused an Internal Server Error when marking a group
      :source component as removed in a repository has been fixed.
    * A bug that caused group cook with a replace or remove with a
      flavor and no matching trove to emit a traceback instead of a
      warning has been fixed. (CNY-977)
    * A bug that caused an unhandled exception when two packages with
      the same name require a trove that was being erased has been
      fixed.
    * Timeouts that occur when attempting to read the XML-RPC request
      from a client are now logged and return an exception (instead of
      causing a unhandled exception in the server).

Changes in 1.1.8:
  o Bug Fixes:
    * The fix for CNY-926, which allows a ShimNetClient to create
      changes directly from an in-process Conary Repository, did not
      properly merge changesets when multiple servers were involved.
    * The r.setByDefault() method in group recipes was broken in
      1.0.34.  It would cause a traceback.  This has been fixed.

Changes in 1.1.7:
  o Client Changes:
    * You can now delete troves, update from changeset files, and
      update with a full version specified without an installLabelPath
      set. (CNY-281)
    * "conary rm" has been added as an alias for the "conary remove"
      command. (CNY-952)
    * Conary now produces an error message when an invalid context is
      specified. (CNY-890)
    * User settings in a context will override but not remove user
      settings from the main conary configuration file. (CNY-972)

  o Build (cvc) Changes:
    * "cvc cook --prep" now warns about missing dependencies instead
      of raising an error.  "cvc cook --download" does not warn or
      error. (CNY-787)
    * In a group recipe, if you use r.remove() to remove a component
      from a package in a group (which marks the component
      byDefault=False), and the package no longer contains any
      byDefault=True components, the package itself will also be made
      byDefault=False. This avoids installing packages with no
      components on the system. (CNY-774)
    * Previously, Java files that have no discoverable provided or
      required interfaces (for example, due to EAR dependencies)
      caused a traceback.  Conary now handles this case correctly and
      does not traceback.
    * Merging when the current version is already based on the parent
      version now gives an error message instead of writing out an
      incorrect CONARY file (CNY-968)

  o Bug Fixes:
    * Erases of critical troves is no longer considered a reason to
      restart Conary.
    * A bug triggered when a critical update of a trove depended on an
      erase has been fixed.
    * A bug that caused changesets to be invalidated from the
      changeset cache when signatures were not modified by
      setTroveSigs() has been fixed.
    * A bug that caused an Internal Server Error (ISE) when attempting
      to browse the files in a shadowed component via the Conary
      repository browser has been fixed. (CNY-926)
    * A bug introduced 1.0.32 that affected the ability to update two
      troves due to the same broken dependency when using
      "resolveLevel 2" has been fixed.  This bug affected the ability
      to simply run "conary update conary" when conary-build and
      conary-repository will both installed. (CNY-949)
    * Conary will now display config lines that are equivalent to the
      default configuration value but are set explicitly by the
      user. (CNY-959)
    * Specifying "includeConfigFile" within a context will now include
      the file also within that context. (CNY-622)
    * A memory leak in conary.lib.misc.depSplit() has been fixed.
    * The client no longer loops forever trying to create
      cross-repository relative changesets when the trove is missing
      from one of the repositories. (CNY-948)
    * Repositories no longer return empty troves when
      createChangeSet() is called on troves which are referenced
      within the repository but present on a remote repository.
      (CNY-948)
    * Repository queries no longer return matches for troves which are
      referenced by groups but are not present in the
      repository. (CNY-947)
    * Specifying a root (through conaryrc configuration or the
      "--root" command line parameter) that is not a directory no
      longer results in an unhandled exception. (CNY-814)
    * Renaming and changing a source file no longer results in
      tracebacks on "cvc update" and "cvc merge" (CNY-944, CNY-967)

Changes in 1.1.6:
  o Client Changes:
    * The "cvc" and "conary" command line programs have new command
      line argument aliases.  They accept "-r" as an alias for
      "--root" and "-c" as an alias for "--config".  Commands that
      accept "--info" now accept "-i" as an alias.
    * Contexts can now override any configuration option. (CNY-812)
    * The meaning of the "--components" command line option has
      changed to be more intuitive.  For example, "conary q
      --components" will show all the components for all packages,
      indented as expected. (CNY-822)

  o Build (cvc) Changes:
    * "cvc commit -m'commit message'" is now accepted.  Previously, a
      space was required between the -m and the message.
    * Permissions are now preserved by tar when extracting a tar
      archive added with r.addArchive().
    * The Requires policy now parses pkg-config files more reliably.
    * "cvc cook" now has a "--download" option, which fetches the
      applicable sources from upstream or from the repository and then
      stops. (CNY-837)
    * If cooking a group results in conflicts, the error message will now
      show you the reason why the troves in conflict were included in the
      group. (CNY-876)
    * A new r.addCopy() command is now available to group recipes.  It
      performs the actions required to create a new group, add all of
      the troves from a different group, and add the new group to the
      current group. (CNY-360)
    * In a group recipe, if r.replace() or r.remove() does nothing, a
      warning message is given unless the keyword allowNoMatches is
      used. (CNY-931)
    * In a group recipe, if r.replace() would match against a package
      included inside another group that you are not building, conary
      will warn that replace cannot possibly do anything and will
      suggest using r.addCopy() to resolve the problem. (CNY-360)
    * The Autoconf() build action now enforces buildRequirements of
      automake:runtime and autoconf:runtime if used. (CNY-672)
    * All build actions that enforce buildRequires additions now report
      them through the reportMissingBuildRequires summary policy.

  o Optimizations:
    * Retrieving a large number of troves without files from the local
      database has been sped up by 30%. (CNY-907)
    * On one test machine: "conary q --troves" is 2 times
      faster. "conary q", "conary q --deps" and "conary q --info" are
      30% faster.  "conary q --troves --recurse" is 4-6 times faster.

  o Bug Fixes:
    * r.Replace() no longer fails when a glob matches a dangling
      symlink.  It now reports that no action is taking on the
      dangling symlink due to it being a non-regular file.  This is
      the same behavior as running r.Replace() on non-dangling
      symlinks.

Changes in 1.1.5:
  o Optimizations
    * Duplicate trove instantiations have been removed. Build requires are
      no longer thawed out of abstract change sets, and methods were added
      to get dependency and path hash information directly from trove
      change set objects. These changes combined for a 50% speedup on
      update --info of a large group into an empty root and saved a few
      megs of memory as well (CNY-892)
    * The changes in the previous version of Conary in how XML-RPC
      responses are decompressed actually made Conary slower.  These
      changes have been reverted.

  o Build (cvc) Changes:
    * The Requires() policy now reads pkg-config files and converts the
      "Requires:" lines in them into trove dependencies, removing the
      need to specify those dependencies manually. (CNY-896)
    * Files in /etc/conary/macros.d/ are now loaded in sorted order
      after initial macros are read from /etc/conary/macros. (CNY-878)

  o Bug Fixes:
    * Conary now runs tagscripts correctly when passed a relative root 
      parameter (CNY-416).
    * cvc log now works when there are multiple branches matching for the
      same trove on the same label.
    * Fixed resolveLevel 2 so that it does not try to update packages that
      are already a part of the update. (CNY-886, CNY-780)
    * Fixed resolveLevel 2 so that it does not repeatedly try to perform 
      the same update. (CNY-887)
    * cvc cook | less now leaves less in control of the terminal. (CNY-802)
    * The download thread terminating during an update is now a fatal
      error.
    * The web interface to a conary repository will now print an error
      message instead of a traceback when adding an entitlement class
      with access to a group that does not exist.
    * Parent troves in repository changeset caches are now invalidated
      when a member trove is invalidated (CNY-746)
    * cvc cook group now limits the number of path conflicts displayed for 
      one trove to 10. (CNY-910)
    * Conary update now respects local changes when a group update occurs
      along with the update of the switched trove.  For example, switch
      foo to be installed from another branch instead of the default, 
      and then update foo and its containing group at the same time would
      cause conary to try to reinstall the original foo (resulting in path
      conflicts). (CNY-915)
    * loadRecipe now selects the most recent of two recipes available
      in the case where there are multiple choices due to label
      multiplicity. (CNY-918)

Changes in 1.1.4:
  o Client Changes:
    * Conary now restarts itself after updating critical conary
      components (currently, that consists of conary).  Hooks have
      been added for other components using the conary api to specify
      other troves as critical.  Also, hooks have been added for other
      components to specify a trove to update last. (CNY-805, CNY-808)
    * Conary now warns the user when they will be causing label
      conflicts - that is when an operation would cause two different
      branches of development for a single trove to end up with the
      same trailing label.  Since most conary operations are label
      based, such label conflicts can be confusing to work with and
      are almost never desireable - except in those few cases where
      they are necessary.  (CNY-796)
    * The conary repository client now retries when a DNS lookup of a
      server hostname fails with a "temporary failure in name
      resolution" error.

  o Optimizations
    * The getFileContents() and getFileVersions() server side calls
      have been optimized for faster execution.
    * The SQL query in getTroveList() has been sped up by a 3-5x factor.
    * dbstore now has support for executemany()
    * Inserts into local database now use executemany().

  o Server Changes
    * Several SQL queries have been updated for PostgreSQL compatibility

  o Build (cvc) Changes:
    * The "cvc add" command no longer assumes files it doesn't know to
      be binary are text files; there are lists for both binary and
      text types, and files which are added which aren't in either
      list need to be added with "--text" or "--binary". (CNY-838)
    * A "cvc set" command has been added to change files between
      binary and text mode for files in source components.
    * The "cvc diff" command no longer tries to display the contents
      of autosource files. (CNY-866)
    * The "cvc annotate" command no longer displays pathIds in the
      error message for the specified path not being included in the
      source trove.  It displays the path name instead.
    * The "cvc annotate" command now gives an error when it is run on
      a binary file.
    * A "cvc refresh" command has been added.  It allows you to
      request that cvc fetch new upstream versions of files referenced
      by URL.  Thanks to Pavel Volkovitskiy for the initial
      implementation of this feature. (CNY-743)
    * The "cvc newpkg" command and the PackageSpec policy now disallow
      certain potentially confusing characters in trove
      names. (CNY-842)
    * The PythonSetup() build action has been modified to be more
      consistent with other build actions. The "setupName" paramater
      has been added, which can specify a command to run (defaults to
      "setup.py"). The first argument, similar to Configure(), passes
      arguments to the command being specified by setupName. (CNY-355)
    * The "cvc commit" command now recognizes .html, .css, .kid, and .cfg
      as extensions that identify text files. (CNY-891)
    * The PythonSetup build action has been modified to make it
      clearer what its "dir" and "rootDir" options specify. (CNY-328)

  o Bug Fixes:
    * Conary commands no longer perform an unnecessary database check
      on the local system. (CNY-571)
    * A bug that could allow conary to consider a no-op update as an
      install (and could result in tracebacks in some situations) has
      been fixed. (CNY-845)
    * If you've made a local modification to a package and then try to
      downgrade it later, Conary will now downgrade included
      components as well. (CNY-836)
    * The error message produced by "cvc cook" when a source component
      exists on multiple branches with the same trailing label has
      been improved. (CNY-714)
    * Error handling when manipulating entitlements via XML-RPC has
      been improved. (CNY-692)
    * The usage message displayed when running "conary changeset" has
      been corrected. (CNY-864)
    * Conary no longer tracebacks when a disconnected cook tries to
      load a superclass.  Conary also gives better messages when the
      loaded recipe has a traceback.  Thanks to David Coulthart for
      the core of this patch. (CNY-518, CNY-713)
    * A bug in soname dependency scoring has been fixed.  Dependency
      scoring when multiple sonames were being scored would simply use
      the value of the last soname, instead of the cumulative score.
      Note that the dependencies that did not match at all would still
      return as not matching, so this bug only affected Conary's
      ability to select the best match.
    * A bug in architecture dependency scoring has been fixed.
      Matching architectures are now counted as having a positive
      value, so that when performing dependency resolution on an
      x86_64 machine, troves that have flavor "is: x86_64 x86" will be
      preferred to those with flavor "is: x86".
    * The PythonSetup command ignored any C compiler macros that had
      been set.  The template has been changed to use them in the same
      way that Configure() uses them; as environment variables.
    * The warning message produced when r.Replace() refuses to modify
      a non-regular file now includes the path, as intended.
      (CNY-844)
    * A traceback that occurred when a resolveLevel 2 update resulted
      in a component being erased has been fixed. (CNY-879)
    * Conary now works around a possible threading deadlock when
      exceptions are raised in Threading.join().  The bug is in the
      standard Python threading library, and is fixed in 2.4.3.
      Conary will use a workaround when running under older versions
      of Python. (CNY-795)
    * Checks have been added to the XML-RPC transport system to see if
      an abort has been requested while waiting for a response from
      the server.  This allows the main thread to terminate the
      changeset download thread if it is waiting for an XML-RPC
      response from the server.  (CNY-795)
    * A bug in Conary's handling of an unusual case when multiple
      files being installed share the same content, and one of the
      files has been erased locally has been fixed.
    * A traceback that occurred when a manually removed file switches
      packages during an update has been fixed. (CNY-869)
    * When you remove a file and replace it with a directory, Conary
      now treats it as a removal. (CNY-872)
    * Conary's OpenPGP implementation now dynamically uses RIPEMD if
      it is available from PyCrpyto.  Some PyCrypto builds don't
      include RIPEMD hash support. (CNY-868)
    * A bug that allowed merging changesets with conflicting file
      contents for configuration files with the same pathId has been
      fixed.  Applying the resulting merged changeset caused
      IntegrityErrors.  (CNY-888)

  o Optimizations
    * The getFileContents and getFileVersions server side calls have
      been optimized for faster execution
    * The SQL query in getTroveList has been sped up by a 3-5x factor.
    * dbstore now has support for executemany()
    * Inserts into local database now use executemany().

  o Server Changes
    * Several SQL queries have been updated for PostgreSQL compatibility

Changes in 1.1.3:
  o System Update Changes:
    These changes make Conary much more robust when applying updates
    that move files from one package to another.

    * Components that modify the same files are now required to be in
      the same update job.  For example, if a file moves from
      component a:runtime to component b:runtime, the erase of
      component a:runtime and the install of component b:runtime will
      occur at the same time. (CNY-758).
    * Files moving between components as part of a single job are now
      treated as file updates instead of separate add/remove events.
      (CNY-750, CNY-786, CNY-359)

  o Client Changes:
    * The source component is now displayed in "conary rq --info"
      output.
    * Entitlements can now be passed into ConaryClient and
      NetworkRepositoryClient objects directly. (CNY-640)
    * Exceptions raised in callback functions are now issued as
      warnings and the current job is finished before
      existing. KeyboardInterrupts and SystemExits are handled
      immediately. (CNY-806)
    * The "--debug" command line flag now provides information that is
      useful to the end-user during the update process.  The
      "--debug=all" flag will provide output that is useful to conary
      developers.
    * The output of "--debug" has been modified when performing
      dependency resolution.  The output should be more helpful to end
      users.  Also rearranged the output given when dependencies
      fail. (CNY-779)
    * Config files and diffs are no longer cached in ram during installs;
      they are now reread from the changeset whenever they are needed
      (CNY-821)
    * Binary conflicts no longer cause a traceback in cvc update
      (CNY-644,CNY-785)

  o Optimizations
    On a test system, "conary updateall --info" is around 24% faster
    than previous versions of Conary.

    * The SQL query used to retrieve troves from the local database
      has been optimized.  The new code is nearly four times faster
      for operations like "conary q group-dist --info".
    * The SQL query in getTroveContainers() used to determine the
      parent package(s) and groups(s) of a set of troves as recorded
      in the local database has been optimized.  The new code is
      almost 95 times faster. (0.2 seconds versus 19 seconds)
    * The code in getCompleteTroveSet() that creates Version and
      Flavor objects from entries in the database now caches the
      created object.  This is approximately a 4.5 times speed
      up. (2.10 seconds versus 9.4 seconds)
    * The code in iterUpdateContainerInfo has had similar version
      and flavor caching optimizations that make the code about 
      2.5 times faster (from 10 seconds to 4 seconds).

  o Server Changes:
    The Conary repository server now sends a InvalidClientVersion
    exception when a conary 1.0.x client attempts to manipulate an
    entitlement through addEntitlement() or deleteEntitlement().

  o Build (cvc) Changes:
    * "cvc merge" and "cvc update" are now more verbose when
      patching. (CNY-406)
    * "cvc clone" now requires that you specify a message when cloning
      source components unless you specify --message.  It also gives
      more output about what it is doing (CNY-766, CNY-430).
    * "cvc clone" now has a --test parameter that runs through all
      steps of cloning without performing the clone.  --info is now
      more lightweight - it no longer downloads all of the file
      contents that would be cloned.
    * "cvc clone" now has a --full-recurse parameter that controls how
      recursion is performed.  Cloning a group no longer recurses by
      default.  The only way that a recursive group clone could
      succeed is if all troves in the group came from the same branch.
      This is almost never the case.
    * The "cvc cook" command now prints the flavor being built,
      as well as the version. (CNY-817)
    * The command line argument parsing in "cvc" has been modified.
      To use the "--resume" command line argument to specify that you
      wish to resume at a particular location, you must use
      "--resume=<loc>".  "--resume <loc>" will not work anymore.  This
      removes an ambiguity in how we parse optional parameters in
      Conary.
    * The PythonSetup build action no longer provides the older
      --single-version-externally-managed argument, and instead
      provides the --prefix, --install-purelib, --install-platlib,
      and --install-data arguments, which can be overridden with the
      purelib, platlib, and data keyword arguments, respectively.  This
      allows it to work correctly with a greater number of packages.
      It also provides the option of providing a "purePython=False"
      argument for python packages that mix architecture-specific
      and architecture-neutral files, and tries to automatically
      discover cases when it should be provided. (CNY-809)
    * Python dependencies were previously incorrectly calculated
      for certain module path elements added in some Python C
      code (for example, contents of the lib-dynload directory);
      these errors are now resolved by using external python
      to find system path elements. (CNY-813)
    * /etc/conary/mirrors/gnu has been added to enable mirror://
      references to the GNU mirror system.
    * The GNU mirror list was then significantly expanded and
      re-sorted.  (CNY-824)
    * /etc/conary/mirrors/cpan has been added to enable mirror://
      references to the Comprehensive Perl Archive network mirror
      system.
    * In group recipes, the methods r.add(), r.addAll(), and
      r.addNewGroup() have been modified to accept the use= parameter,
      which defaults to True (CNY-830).

  o Bug Fixes:
    * A bug that caused a traceback in the web interface when a
      non-admin user attempts to manage their entitlement classes has
      been fixed. (CNY-798)
    * "conary rq" (with no arguments) no longer hides troves if the
      flavor that matches the system flavor is not built for the
      latest version. (CNY-784)
    * "cvc cook" now displays the correct label of the thing it is
      building, even when it is not the build label.
    * Running "cvc update" in a directory that has been created with
      "cvc newpkg" but has not yet been committed to the repository
      will now fail with an appropriate error message instead of
      displaying a traceback. (CNY-715)
    * Conary can now apply updates that change a file that is not a
      directory to a directory.
    * Currently version objects are cached to optimize Conary.
      Unfortunately, version objects are mutable objects.  That means
      that if two different pieces of code are given the same version
      object, modifications made by one part of the code could affect
      the other inadvertently.  A warning message has been added to
      the version object when setting or resetting timestamps to make
      developers aware of the problem.  Developers should copy the
      version object before calling setTimeStamps(),
      resetTimeStamps(), incrementSourceCount(), or
      incrementBuildCount() on it.  When creating a version object
      from a string and time stamp set, use the timeStamps= keyword
      argument to versions.VersionFromString() to avoid the copy.  In
      a later version of Conary, version objects will be immutable.
      New methods will be introduced that return new modified objects.
    * Conary no longer hangs waiting for the download thread when an error
      occured in the download thread which caused it to terminate.
    * "conary migrate" now returns an error much earlier if you are
      not using interactive mode. (CNY-826)
    * Files removed from troves (most often by --replace-files) are now
      properly skipped on updates to that trove when the file didn't change
      between versions. (CNY-828)
    * includeConfigFile now gives a much better error message when it
      cannot include a config file. (CNY-618)

Changes in 1.1.2:
  o Bug Fixes:
    * Conary now removes sources from the lookaside before unpacking SRPMs to
      ensure that the source referenced from the SRPM is actually contained in
      the SRPM. (CNY-771)
    * Errors found in the recipe while checking in will now display file name
      and line number information along with the error found.
    * The trove browser no longer shows duplicate entries for multihomed
      repositories.
    * A bug that kept sqlite-based 64-bit mirrors from being used as a source 
      for further mirrors has been fixed.

  o Build Changes:
    * Conary no longer prints policy error messages three times; it
      now prints each error immediately when it is found, and then
      summarizes all policy errors once (instead of twice) at the
      end of the build process. (CNY-776)

Changes in 1.1.1:
  o Client Changes:
    * Migrate no longer replaces by default as if --replace-files was
      specified. (CNY-769)

  o Server Changes:
    * The log retrieval function now returns a HTTP_NOT_IMPLEMENTED
      (501) instead of a HTTP_NOT_FOUND (404) if the logFile
      directive is not configured.

  o Build Changes:
    * Conary now recognizes that pkgconfig finds its files in
      /usr/share/pkgconfig as well as /usr/lib*/pkgconfig. (CNY-754)
    * /etc/conary/mirrors/cran has been added to enable mirror://
      references to the Comprehensive R Archive Network. (CNY-761)

  o Bug Fixes:
    * Conary now resets the timeStamps in all cases when
      getSourceVersion is called (CNY-708).
    * SQLite ANALYZE locks the database after it is run, causing
      updates to fail.
    * A bug that caused lists such as installLabelPath in
      configuration files to be parsed incorrectly when more than one
      space was between list elements has been fixed
    * A bug that caused Locally changed files to no be marked properly
      in rollbacks that were stored locally (including rollbacks for
      locally built troves) has been fixed. (CNY-645)
    * A bug that could cause "cvc cook" to create groups that include
      components needed to resolve dependencies that are already
      included not-by-default has been fixed.
    * A bug that caused a traceback message when adding a user through
      the web interface has been fixed.

Changes in 1.1.0:
  o 1.1 Release Overview

    Conary 1.1.0 is the first version in the 1.1 series.  New
    functionality has been added to Conary that required modifications
    to the repository database schema and XML-RPC protocol.  A Conary
    1.1.x-compatible client is required to access many of the new
    features.  The XML-RPC interface includes version information so
    that old clients continue to work with new servers, and new
    clients continue to work with old servers.

    New Features:
      * Conary can now remove packages and components from a
        repository server.  This is a privileged operation and should
        not normally be used.  Only users with a special "can remove"
        ACL can remove from the repository.  As removing something
        from a Conary repository is an act of last resort and modifies
        repository internals, the command line option will not appear
        in the reference documentation.  rPath will assist users that
        need more information.
      * Conary can now query the repository by path.  Use
        "conary repquery --path /path/to/find" to find components that
        include a particular path.
      * Several enhancements were added to the entitlement management
        facilities in a Conary repository.
      * Conary can now redirect a group.

  Detailed changes follow:

  o Server Changes:
    * Entitlement keys were artificially limited to 63 characters in
      length.  This restriction has been raised to the max length
      permitted in the database column (255).
    * Entitlement classes can now provide access to multiple access
      groups (and updated the web UI to support that) (CNY-600)
    * addEntitlement() and deleteEntitlement() repository calls replaced
      by addEntitlements and deleteEntitlements calls.  These calls
      operate on more than one entitlement simultaneously.
    * Added getTroveLeavesByPath() and getTroveVersionsByPath(). (for
      CNY-74)
    * Conary now checks to ensure you have write access to all the
      things the client is trying to commit before you send them
      across the wire. (CNY-616)
    * deleteAcl() and listAcls() methods have been added to
      ConaryClient.

  o Client Changes:
    * "conary rq" now supports "--path", which allows you to search
      for troves in the repository by path. (CNY-74)
    * "conary rq" now has a "--show-removed" option that allows you to
      see removed trove markers.  A [Removed] flag will be displayed
      when the --trove-flags option is added.

  o Bug Fixes:
    * Conary now resets the timeStamps in all cases when
      getSourceVersion is called (CNY-708).
    * SQLite ANALYZE locks the database after it is run, causing
      updates to fail.
    * A bug that caused lists such as installLabelPath in
      configuration files to be parsed incorrectly when more than one
      space was between list elements has been fixed
    * A bug that caused Locally changed files to no be marked properly
      in rollbacks that were stored locally (including rollbacks for
      locally built troves) has been fixed. (CNY-645)
    * A bug that could cause "cvc cook" to create groups that include
      components needed to resolve dependencies that are already
      included not-by-default has been fixed.

Changes in 1.0.27:
  o Client Changes:
    * A "files preupdate" tag script method has been Implemented which
      gets run before tagged files are installed or changed. (CNY-636)
    * A bug that could cause "--replace-files" to remove ownership
      from every file in a trove has been fixed. (CNY-733)

    * Multiple bugs where using "--replace-files" could result in the
      new file having no owner have been fixed. (CNY-733)
    * The logcat script now supports revision 1 log entries.
    * The logcat script is now installed to /usr/share/conary/logcat

  o Build Changes:
    * Improved handling of the "package=" keyword argument for build
      actions.  In particular, made it available to all build actions,
      removed double-applying macros to the package specification,
      and fixed failure in cases like "MakeInstall(dir=doesnotexist,
      skipMissingDir=True, package=...)". (CNY-737, CNY-738)
    * The lookaside cache now looks in the repository for local sources
      when doing a repository cook. (CNY-744)
    * The mirror:// pseudo-URL handling now detects bad mirrors that
      provide an HTML document instead of the real archive when a
      full archive name is provided; previously, it did so only when
      guessing an archive name.  Thanks to Pavel Volkovitskiy for this
      fix. (CNY-745)
    * The Flavor policy has been slightly optimized for speed.

  o Server Changes:
    * ACL patterns now match to the end of the trove name instead of
      partial strings (CNY-719)

  o Bug Fixes:
    * The Conary repository server now invalidates changeset cache
      entries when adding a digital signature to a previously mirrored
      trove.
    * A bug that caused the mirror code to traceback when no callback
      function was provided to it has been fixed. (CNY-728)
    * Rolling back changes when the current trove has gone missing from
      the server now causes the client to generate the changeset to apply
      based on the trove stored in the local database (CNY-693)

Changes in 1.0.26:
  o Build Changes:
    * When cooking a group, adding "--debug" to the "cvc cook" command
      line now displays detailed information about why a component is
      being included to solve a dependency. (CNY-711)
    * The mirror:// functionality introduced in Conary 1.0.25 had two
      small bugs, one of which prevented mirror:// pseudo-URLs from
      working.  These bugs are now fixed, thanks to Pavel
      Volkovitskiy. (CNY-704)
    * The "cvc cook" command now announces which label it is building
      at the beginning of the cook, making it easier to catch mistakes
      early. Thanks to Pavel Volkovitskiy for this fix. (CNY-615)
    * The source actions (addSource, addArchive, etc.) can now take
      a "package=" argument like the build actions do.  Thanks to
      Pavel Volkovitskiy for contributing this capability.  (CNY-665)
    * The "preMake" option had a bad test for the ';' character; this
      test has been fixed and extended to include && and ||.
      thanks to Pavel Volkovitskiy for this fix. (CNY-580)
    * Many actions had a variety of options (dir=, subdir=, and
      subDir=) for specifying which directory to affect.  These have
      been converted to all prefer "dir=", though compatibility
      with older recipes is retained by continuing to allow the
      subDir= and subdir= options in cases where they have been
      allowed in the past. Thanks to Pavel Volkovitskiy for this
      enhancement. (CNY-668)

Changes in 1.0.26:
  o Server Changes:
    * The Conary web interface now provides a method to rely solely on
      a remote repository server to do authentication checks. (CNY-705)
    * The ACL checks on file contents and file object methods have
      been improved. (CNY-700)
    * Assertions have been added to prevent redirect entries from
      being added to normal troves.
    * An assertion has been added to ensure that redirects specify a
      branch, not a version.
    * The server returns a new FileStreamsMissing exception when the
      client requests file streams with getFileVersion or
      getFileVersions and the requested file stream is not present in
      the repository database. (CNY-721)
    * getFileVersions() now raises FileStreamMissing when it is given
      invalid request.
    * getFileContents() now raises a new FileHasNoContents exception
      when contents are requested for a file type which has no
      contents (such as a symlink).

  o Bug Fixes:
    * A bug that could cause "conary updateall" to attempt to erase
      the same trove twice due to a local update has been fixed.
      (CNY-603)
    * Attempts to target a clone to a version are now caught.  Only
      branches are valid clone targets. (CNY-709)
    * A bug that caused Trove() equality checks to fail when comparing
      redirects has been fixed.
    * A bug that caused the flavor of a redirect to be store
      improperly in the repository database has been fixed.
    * The resha1 script now properly skips troves which aren't present
      in the repository.
    * Conary 1.0.24 incorporated a fix for CNY-684 to correct behavior
      when storing src.rpm files rather than their contents.  The fix
      worked for local builds but not for commits to repositories.
      Conary 1.0.26 includes a fix that corrects the behavior when
      committing to a repository as well. (CNY-684)
    * A bug that prevented flavored redirects from being loaded from
      the repository database has been fixed.
    * "Conary migrate" now will follow redirects. (CNY-722)

Changes in 1.0.25:
  o Build Changes:
    * The addArchive() source action will search for reasonably-named
      archive files based on the name and version if given a URL ending
      with a "/" character. Thanks to Pavel Volkovitskiy for the
      initial implementation. (CNY-671)
    * All source actions, when given a URL that starts with "mirror://",
      will search a set of mirrors based on files in the mirrorDirs
      configuration entry, with default files provided in the
      /etc/conary/mirrors/ directory. Thanks to Pavel Volkovitskiy for
      the initial implementation. (CNY-171)
    * Symbolic links are now allowed to provide a soname even if they
      reference an ELF file only indirectly through other symbolic
      links.  Previously, a symbolic link could only provide a soname
      if it directly referenced an ELF file. (CNY-696)

  o Bug Fixes:
    * A bug that caused unhandled exceptions when downloading the file
      contents needed for a distributed changeset in threaded mode has
      been fixed. This bug was introduced in 1.0.24. (CNY-701)

Changes in 1.0.24:
  o Server Changes:
    * The server binary access log can now be downloaded by an
      administrator by visiting the http://servername/conary/log
      URL. Once the log is accessed it is rotated automatically by the
      repository server. Subsequent accesses to the log URL will only
      yield log entries added since the last access. (CNY-638)
    * The Users and Groups tab in the web management UI is no longer
      highlighted when administrators change their passwords.

  o Client Changes:
    * A --what-provides option has been added to "conary query" and
      "conary repquery".
    * A bug that installed extra components of a package that is being
      installed instead of updated due to the existing package being
      pinned has been fixed. (CNY-682)

  o Build Changes:
    * When pulling files out of a src.rpm file, Conary now stores the
      src.rpm file itself in the repository rather than the files
      pulled from it. (CNY-684)
    * Mono dependency version mappings are now discovered in CIL policy
      .config files. (CNY-686)
    * The internal util.literalRegex() function has been replaced by
      use of re.escape(). (CNY-634)

  o Bug Fixes:
    * The Conary Repository web interface no longer returns a
      HTTP_FORBIDDEN (403) when a bad password is given by the user.
      This allows the user to re-try authentication.
    * The --signatures and --buildreqs flags now work with "conary
      showcs".  (CNY-642)
    * A bug in the NetworkRepositoryClient default pwPrompt mechanism
      has been fixed.
    * Error messages when entitlements fail to load have been
      improved. (CNY-662)
    * The repository client no longer caches repository access info
      when the attempt to access was unsuccessful. (CNY-673, affects
      CNY-578)
    * A bug that caused x86 flavored troves from being updated
      properly when using "conary updateall" on an x86_64 system has
      been fixed. (CNY-628)
    * A bug that caused migrate behavior to not respect pins when the
      pinned troves were set to be erased (CNY-680).
    * Calling r.ComponentSpec(':foo') works again; it is exactly
      equivalent to r.ComponentSpec('foo'). (CNY-637)
    * Calling r.Move() with only one argument now fails explicitly
      rather than silently doing nothing. (CNY-614)

Changes in 1.0.23:
  o API Additions:
    * The interface to create, list and delete access groups and
      modify the users therein through is now exposed though
      ConaryClient.
    * The interface to delete entitlement groups is now exposed
      through ConaryClient.

  o Client Changes:
    * "conary updateall" now accepts the --keep-required command line
      argument.
    * the mirror script now provides download/commit feedback using
      display callbacks like other conary commands
    * the excludeTroves config option will now keep fresh installs from
      happening when an update job is split due to a pinned trove.

  o Server Changes:
    * The repository database migration code now reports an error when
      trying to migrate old-style redirects.  The code to perform the
      migration is incomplete and creates invalid new-style
      redirects.  If you have a repository with old-style redirects,
      contact rPath for assistance with your migration. (CNY-590)

  o Bug Fixes:
    * Subdirectories within source components are now better supported.
      Specifically, different subdirectories with the same filename will
      now work. (CNY-617)
    * The util.literalRegex() function now escapes parenthesis characters.
      (CNY-630)
    * Manifest files now handle file names containing "%" characters.
      Fix from Pavel Volkovitskiy. (CNY-627)
    * Fixed a bug in migrate that caused its behavior to shift when migrating 
      to the same version that is currently installed.
    * Fixed a bug in the logcat script that caused the entitlement field to
      display the user information instead. (CNY-629)

  o Build Changes:
    * The r.addArchive() source action can now unpack Rock Ridge and
      Joliet ISO images, with some limitations. (CNY-625)

Changes in 1.0.22:
  o Client Changes:
    * Conary now has hooks for allowing you to be prompted for both name
      and password when necessary.
    * Conary will no longer report a traceback when trying to perform 
      dependency resolution against repositories that are not available.
      Instead, it will print out a warning. (CNY-578)

  o Build Changes:
    * It is now possible to set environment variables to use within
      Conary builds from within conary configuration files, using the
      new "environment" configuration item.  Thanks to Pavel
      Volkovitskiy for implementing this feature. (CNY-592)
    * In previous versions of Conary, calls to r.PackageSpec() would
      improperly override previous calls to r.ComponentSpec(); now
      the ordering is preserved.  Thanks to Pavel Volkovitskiy for 
      this fix. (CNY-613)

  o Bug Fixes:
    * A bug that would allow recursively generated changesets to
      potentially have missing redirect flags has been fixed.
    * A bug in redirect handling when the branch changed but the trove
      name didn't has been fixed - conary will do a better job of
      determining what jobs to perform in this situation. (CNY-599, CNY-602)
    * Errors relating to PGP now just display the error instead of causing 
      conary to traceback. (CNY-591)
    * Conary sync on a locally cooked trove will no longer traceback (CNY-568)
    * --from-file and sync now work together.
    * An AssertionError that was occasionally reached by incorrect repository
      setups is now a ConaryInternalError
    * A bug when updating to a locally cooked trove when the user had 
      manually removed files has been fixed. (CNY-604)
    * CONARY files that are not accessible will no longer cause conary to
      traceback when trying to read context from them. (CNY-456)
    * signatureKeyMap configuration entries are now checked to ensure
      they are valid. (CNY-531)

Changes in 1.0.21:
  o Client Changes:
    * The "conary migrate" command has changed behavior significantly
      in order to make it more useful for updating a system to exactly
      match a different group.  However, this change makes it much
      less useful for updating normal systems.  "conary migrate"
      should not be used without first reading the man page
      description of its behavior.  The old migrate behavior is now
      available by using "conary sync --full".  "conary syncchildren"
      has been renamed to "conary sync", and its behavior has also
      been modified slightly as a result.  The old behavior is
      available by using "conary sync --current". Please read the man
      page for a full description of the "sync" command as well.  (CNY-477)

  o Build Changes:
    * A "package" keyword parameter has been added to build actions,
      which specifies the package and/or component to which to assign
      the files that are added (not modified or deleted) by that build
      action.  For example, r.MakeInstall(package="foo") will place
      all the new files installed by the MakeInstall action into the
      "foo" package.  Thanks to Pavel Volkovitskiy for contributing
      this capability.  (CNY-562)
    * A "httpHeaders" keyword parameter has been added to the
      r.addArchive(), r.addPatch(), and r.addSource() source actions
      so that headers can be added to the HTTP request.

  o Bug Fixes:
    * The r.addPatch() build action no longer depends on nohup to
      create a file in the current directory (a bug introduced in
      conary 1.0.19). (CNY-575)
    * Commits with missing files no longer traceback. (CNY-455)
    * A bug that caused "#!/usr/bin/env /bin/bash" to not be
      normalized to /bin/bash by the NormalizeInterpreterPaths policy
      has been fixed.
    * A bug that prevented Conary from being able to download files
      that contain '&' or ';' characters has been fixed.  This allows
      Conary to download sources from cgi-bin URLs.
    * "cvc merge" no longer fails to merge changes from the parent
      branch when the shadowed version doesn't exist on the parent
      branch.

Changes in 1.0.20:
  o Build Changes:
    * "jvmdir", "javadir", "javadocdir", and "thisjavadocdir" have
       been added to the default set of macros.
    * A r.JavaDoc() build action has been added.  It funtions
      exactly like the "r.Doc()" build action, except it coppies into
      "%(thisjavadocdir)s".
    * When the r.addArchive() source action attempts to guess the main
      directory in which to build, it now recognizes when when sources
      have been added in an order that defeats its algorithm and provides
      a helpful error message. (CNY-557)

  o Client Changes:
    * A --tag-script parameter has been added to the rollback
      command. (CNY-519)

  o Bug Fixes:
    * A bug in clone behavior that caused Conary to try to clone
      excessive troves has been fixed.  If you were cloning uphill
      from branch /a/b to /a, and a buildreq was satisfied by a trove
      on /a//c, Conary would try to clone the buildreq to /a as well.
      (CNY-499)
    * A bug in the "r.Ant()" and "r.JavaCompile()" build actions which
      caused the CLASSPATH variable to get mangled has been fixed.
    * A bug in 'r.ClassPath()' that caused a traceback has been fixed.
    * A bug that caused the "change password" tab to be displayed when
      browsing the repository via the web as an anonymous user has
      been fixed.
    * The web service code no longer permits the anonymous user to
      view the "change password" (/conary/chPassForm) form.
    * The r.addPatch() source action no longer hangs when presented
      with large patches, which fixes a bug introduced in Conary
      1.0.19.

Changes in 1.0.19:
  o API Change:
    * In order to fully represent empty flavors in Conary, a new Flavor
      object class has been added.  Previously, DependencySet objects
      were used to store flavor information.  Unfortunately it was not
      possible to distinguish "empty flavor" from "flavor not specified".
      When dealing with thawing frozen flavors, use ThawFlavor() instead
      of ThawDependencySet().  When testing to see if a flavor is empty,
      use the isEmpty() method of the flavor object.

  o Client Changes:
    * The default resolveLevel setting is now 2, this means that
      conary will try to update troves that would otherwise cause an
      update to fail.  See the conary man page for more details.
    * Multiple bugs have been fixed in interactive prompting for user
      passwords (CNY-466):
      - Password prompts are based on the server name portion of the
        label being accessed, not the actual hostname of the server
        (these are often different when repositoryMaps are used).
      - When no password callback is available, the operation will
        fail with an open error (which is identical to what would
        happen if no user name was present) instead of giving a
        traceback.
      - The download thread uses the passwords which the original
        thread obtained from the user.
      - The download thread is able to prompt for passwords from the
        user if distributed changesets require access to additional
        repositories.

  o Build Changes:
    * "r.Ant()", "r.JavaCompile()", and "r.ClassPath()" build actions
      have been added to support building java with conary.
    * "r.addPatch()" will now determine the patchlevel without users
      needing to add level= in the r.addPatch() call. The level
      parameter is still honored, but should not be needed.
    * "cvc cook --show-buildreqs" now displays build requirements
      inherited from parent recipe classes. (CNY-520)
    * The output of "cvc diff" and "cvc rdiff" can now be used as an
      input to patch when files are added between two versions. (CNY-424)
    * Use flags have been added for dom0 and domU.  They default to
      "sense prefernot".  The domU flag should be used to build
      binaries specific to Xen domU environments where special
      provisions are made for paravirtualization.  The dom0 flag
      should be used to build binaries specific to Xen dom0
      environments where special provisions are made for the
      hypervisor.  The existing "xen" flag should be used to build
      binaries specific to Xen which apply equally to Xen dom0 and
      domU environments.
    * Warning message for modes specified without an initial "0" have
      been improved to include the path that is affected. (CNY-530)

  o Server Changes:
    * Use the term Entitlement Class in all conary repository web interfaces
      replacing Entitlement Group.

  o Bugs Fixed:
    * The Conary Repository now returns an error to a client when
      committing duplicate troves that have an empty flavor. (CNY-476)
    * When checking out a source trove from a repository using
      "cvc checkout", the user is no longer warned about not being able
      to change the ownership of the files checked out.
    * A bug has been fixed in conary's determination of what troves
      had been updated locally.  This bug caused "conary updateall" to
      consider many x86 troves as needing to be updated separately
      instead of as a part of group-dist.  This could cause updateall
      failures. (CNY-497)
    * A bug that caused 'conary q tmpwatch:runtime --recurse' to traceback
      has been fixed (CNY-460)
    * Interactive mode now handles EOF by assuming it means 'no';
      thanks go to David Coulthart for the patch. (CNY-391)
    * Configuration settings in contexts can now be overridden from
      the command line. (CNY-22)
    * Redirect changesets now have primary troves, meaning they will
      display better when using "conary showchangeset". (CNY-450)
    * User's passwords are now masked when using "cvc context" (unless
      --show-passwords is specified). (CNY-471)
    * Removed excess output from commitaction which was caused by a
      change in option parsing code (CNY-405)

Changes in 1.0.18:
  o Client Changes:
    * Trying to shadow a cooked redirect now results in an error. (CNY-447)
    * A --keep-required option has been added to tell Conary to leave
      troves installed when removing them would break
      dependencies. This used to be the default behavior; Conary now
      issues a dependency error instead. (CNY-6)
    * "delete-entitlement" and "list-entitlements" options have been
      added to the "manageents" script.

  o Build Changes:
    * Python dependencies are now generated for .pyc files as well as
      for .py files. (CNY-459)

  o Server Changes:
    * Support for deleting entitlements, listing the entitlement
      groups a user can manage, and removing the ACL which lets a group
      manage an entitlement group has been added.
    * Entitlement management has been added to the Conary repository
      web interface. (CNY-483)

  o Bug Fixes:
    * The "list-groups" option to the "manageents" script has been
      corrected to list the groups the user can manage instead of the
      groups that user belongs to.

Changes in 1.0.17:
  o Client Changes:
    * Individual file removals performed by "conary remove" now create
      rollbacks. (CNY-7)
    * The repository mirroring client supports two new configuration
      options:
      - matchTroves is a regexp list that limits what troves will be
        mirrored based on the trove names;
      - recurseGroups takes a boolean value (True/False) which will
        cause the miror client to recurse through a groups and mirror
        everything that they include into the target repository.

  o Server Changes:
    * A single conary repository can host multiple serverNames. In the
      Conary repository's configuration file, the serverName directive
      can now specify a space separated list of valid server names
      which will be accepted and served from that repository. (CNY-16)

Changes in 1.0.16
  o Build Changes:
    * A check has been added to "cvc commit" that ensures a .recipe
      file exists in the CONARY state file.
    * Recipe classes can now set an "abstractBaseClass" class
      variable.  When set, Conary will not require a setup() method in
      the class.  This is used for creating superclass recipes where
      setup() methods are not needed.

  o Server Changes:
    * A new "entitlementCheckURL" configuration option has been added.
      This is a hook that allows external validation of entitlements.
    * The Conary Repository web interface look and feel has been
      updated.  The interface will look incorrect unless
      conary-web-common 1.0 or later is installed.

  o Bug Fixes:
    * When running "cvc log" on a newly created source component, cvc now
      errors gracefully instead of tracing back. (bz #863)
    * Conary now changes to the / directory before running tag
      scripts. (bz #1134)
    * "cvc co foo=invalidversionstring" now gives a more helpful error
      message. (bz #1037)
    * Cloning binary troves uphill now correctly checks for the source
      trove uphill.
    * A bug that would cause "conary migrate" to raise a KeyError when
      updating a group that referenced the same trove twice (through
      two subgroups) has been fixed.
    * A bug that caused miscalculations when determining whether a
      shadow has been modified has been fixed.
    * A number of bugs affecting resetting distributed changesets have
      been fixed.
    * A bug in the MySQL dbstore driver that caused the wrong
      character encoding to be used when switching databases has been
      fixed.
    * A bug where running updateall when one of the two groups that
      reference a trove has no update caused an erase of that trove to
      be requested has been fixed (CNY-748).

Changes in 1.0.15
  o Client Changes:
    * When writing files as non-root, Conary will no longer create
      files setuid or setgid unless the uid/gid creating the file
      matches the username/groupname in the package.
    * Conary now checks the rollback count argument for non-positive
      numbers and numbers greater then the number of rollbacks
      available. (bz #1072)
    * The entitlement parser has been reimplemented using expat
      instead of a hand-coded parser.  A correctly formatted
      entitlement file should now be enclosed in an
      <entitlement></entitlement> element.  Conary will continue to
      work with files that do not contain the toplevel <entitlement>
      element.

  o Build Changes:
    * Support has been added for recipe templates.  Now when running
      "cvc newpkg", cvc will automatically create a recipe from a
      template specified by the recipeTemplate configuration
      option. (bz #671, #1059)
    * Policy objects can now accept globs and brace expansions when
      specifying subtrees.
    * Cross-compile builds now provide CONFIG_SITE files to enable
      cross-compiling programs that require external site config
      files.  The default site config files are included.
    * The "cvc checkout" command can now check out multiple source
      troves in a single invocation.

  o Server Changes:
    * An "externalPasswordURL" configuration option has been added,
      which tells the server to call an external URL for password
      verification.  When this option is used, user passwords stored
      in the repository are ignored, and those passwords cannot be
      changed.
    * An authentication cache has been added, which is enabled by
      setting The authCacheTimeout configuration to the number of
      seconds the cache entry should be valid for.

  o Bug Fixes:
    * A bug that caused using groupName parameter with r.replace() to
      traceback has been fixed. (bz #1066)
    * Minimally corrupted/incorrect conary state files will no longer cause 
      conary to traceback. (bz #1107)
    * A bug that prevented upload progress from being displayed when
      using "cvc commit" has been fixed. (bz #969)

Changes in 1.0.14:
  o Client Changes:
    * Conary now creates shadows instead of branches when cooking onto
      a target label.  This means, for example, that local cooks will
      result in a shadow instead of a branch.
    * Conary now creates shadows on the local label when creating rollbacks
      instead of branches.
    * The branch command has been removed.  Any potential branch should be 
      done with a shadow instead.
    * The verify command now shows local changes on a local shadow instead
      of a local branch
    * Local changesets create diffs against a local shadow (instead of
      a branch) and --target for the commit command retargets to a shadow
    * User conaryrc entries are now searched from most specific target to
      least specific (bz #997)
    * A fresh install of a group will cause all of its contained components 
      to be installed or upgraded as well, without reference to what is 
      currently installed on your system -- no trove will be skipped because
      it is referenced by other troves on your system but not installed.
    * Changeset generation across distributed shadows now force file 
      information to be absolute instead of relative when the files are on
      different servers, eliminating server crosstalk on source checkin and
      when committing local changesets. (bz #1033)
    * Cvc merge now takes a revision, to allow you merge only up to a certain
      point instead of to head.

  o Server Changes:
    * Removed the ability for the server to log updates to its contents
      store (mirroring has made this capability obsolete)
    * logFile configuration directive now logs all XML calls
    * Split user management out from core authorization object
    * All user management calls are based on user and group names now
    * The user management web interface for the repository now allows
      the administrator to enable and disable mirroring for groups

  o Bug Fixes:
    * Conary will not traceback if you try to update to a trove with a name
      that matches a filesystem path that you don't have access to (bz #1010).
    * Conary will not raise an exception if a standard config file (~/.conaryrc,
      for example) exists but is not accessible.
    * cvc no longer allows . and .. to be added to source troves (bz #1014)
    * cvc remove handles removing directories (bz #1014)
    * conary rollback no longer tracebacks if you do not have write access to
      the conary database.
    * deeply shadowed versions would fail when performing some version 
      operations.  This caused, for example, local cooks of shadowed troves
      to fail.
    * using loadInstalled with a multiarch trove no longer tracebacks (bz #1039)
    * group recipes that include a trove explicitly byDefault False could result
      in a trove when cooked that had the components of that trove byDefault
      True.
    * Stop sending duplicate Host: headers, proxies (at least squid) mangle 
      these into one host header, causing failures when accessing rbuilder
      repositories that depend on that host header (bz #795)
    * The Symlink() build action should not enforce symlinks not
      dangling, and should instead rely solely on the DanglingSymlinks
      policy.
    * A bug that caused conary to treat a reference as an install when it
      should have been an update due to a miscalculation of what local updates
      had been made on the system has been fixed.

Changes in 1.0.13:
  o Client Changes:
    * A new "conary migrate" command for updating troves has been
      added.  "conary migrate" is useful for circumstances when you
      want to update the software state on a system to be synchronized
      with the default state of a group.  To do this, "conary migrate"
      calculates the changeset required to: 1) update the trove (if an
      update is available); 2) install any missing included troves; 3)
      synchronize included troves that have a mismatched version; 4)
      remove any referenced troves that are not installed by default.
    * The includeConfigFiles configuration directive now accepts http
      and https URLs.  This allows organizations to set up centralized
      site-wide conary configuration.
    * Conary now gives a more detailed error message when a changeset
      attempts to replace an empty directory with a file and
      --replace-files is not specified.

  o Build Changes:
    * The addSource source action will now replace existing files,
      rather than replacing their contents.  This implies that the
      mode of the existing file will not be inherited, and an
      existing read-only file will not prevent addSource from
      working.
    * The internal setModes policy now reports "suid/sgid" only for
      files that are setuid or setgid, rather than all files which
      have an explicitly set mode.  (bz #935)
    * TagSpec no longer will print out ignored TagSpec matches twice,
      once for tags specified in the recipe, and once for tags
      discovered in /etc/conary/tags/*.  (bz #902)
    * TagSpec will now summarize all its suggested additions to
      buildRequires in a single line.  (bz #868)
    * A new reportMissingBuildRequires policy has been added to summarize
      all suggested additions to buildRequires in a single line at the
      end of the entire build process, to make it easier to enhance the
      buildRequires list via cut-and-paste.  (bz #869)

  o Bug Fixes:
    * A bug that caused conary to traceback when a file on the file
      system is owned by unknown uid/gid has been fixed.  Conary will
      now print an error message instead.  (bz #977)
    * A bug that caused conary to traceback when an unknown Use flag
      was used when cooking has been fixed.  Previously, "cvc cook
      --flavor 'foobar'" would create a traceback.  Conary now says
      'Error setting build flag values: No Such Use Flag foobar'.
      (bz #982)
    * Pinned troves are now excluded from updateall operations.
      Previously conary would try to find updates for pinned troves.
    * Conary now handles applying rollbacks which include overlapping
      files correctly.  Previously --replace-files was required to
      apply these rollbacks.
    * the config file directive includeConfigFile is no longer case sensitive 
      (bz #995)

Changes in 1.0.12:
  o Client changes:
    * The rollback command now applies rollbacks up to and including
      the rollback number specified on the command line. It also
      allows the user to specify the number of rollbacks to apply
      (from the top of the stack) instead of which rollback to
      apply. (bz #884)
    * Previously, the code path for installing files as part of a new
      trove required an exception to be handled.  The code has been
      refactored to eliminate the exception in order to reduce install
      times.

  o Build Changes:
    * The cvc command now has a --show-buildreqs option that prints all
      build requirements.  The --no-deps argument for cvc has been
      aliased to --ignore-buildreqs for consistency.

  o Bug Fixes:
    * Installing into a relative root <e.g. --root foo> when running
      as root no longer generates a traceback. (bz #873)
    * Replaced files are now stored in rollbacks. (bz #915)
    * File conflicts are now also detected via the database, not just
      via real file conflicts in the filesystem.
    * A bug that resulted in multiple troves owning a file has been fixed.
    * Rollbacks of troves that were cooked locally will no longer
      raise a TroveIntegrityError.
    * The "conary remove" command no longer generates a traceback when
      the filename given cannot be unlinked. (bz #887)
    * The missing usage message displayed when "cvc" and "conary" are
      run with no command line arguments has been restored.
    * Rollbacks for initial contents files didn't work; applying
      rollbacks now ignores that flag to get the correct contents on
      disk. (bz #924)
    * The patch implementation now properly gives up on patch hunks
      which include changed lines-to-erase, which avoids erasing lines
      which did not appear in the origial version of the file. (bz
      #949)
    * Previously, when a normal error occurred while prepping sources
      for cooking (extracting sources from source archives, for
      example), conary would treat it as a major internal error.  Now
      the error message is simply printed to the screen instead.
    * A typo in a macro will now result in a more helpful error
      message.
    * A bug that caused a traceback when performing "conary rq" on an
      x86_64 box with a large installLabelPath where only an x86
      flavor of a trove was available on one label in the
      installLabelPath has been fixed (bz #961).
    * Conary no longer creates a rollback status file when one isn't
      needed.  This allows /var/lib/conarydb to be on read-only media
      and have queries continue to work/.
    * Reworked "conary remove" to improve error messages and fix
      problems with multiple files being specified, broken symlinks,
      and relative paths (bz #853, #854)
    * The mirror script's --test mode now works correctly instead of
      doing a single iteration and stopping.

Changes in 1.0.11:
  o Client Changes:
    * Conary will now allow generic options to be placed before the command
      you are giving to conary.  For example, 'conary --root=/foo query'
      will now work.
    * the remove command no longer removes file tags from files for no good 
      reason
    * rollbacks now restore files from other troves which are replaced as part
      of an update (thanks to, say, --replace-files or identical contents)
    * --replace-files now marks files as owned by the trove which used to
      claim them
    * You can now kill conary with SIGUSR1 to make conary enter a debugger
      when you Ctrl-C (or a SIGINT is raised)
    * --debug-all now enters a debugger in more situations, including option
      parsing fails, and when you hit Ctrl-C.
    * added ccs2tar, which will convert most absolute changesets (like those
      that cook produces) into tarballs
    * Troves now don't require dependencies that are provided by themselves.
      As troves are built with this new behavior, it should significantly speed
      up dependency resolution.
    * added a script to recalculate the sha1s on a server (after a label
      rename, for instance)
    * added a script to calculate an md5 password (for use in an info recipe,
      for example)

  o Build Changes:
    * Conary now supports a saltedPassword option to r.User in user info-
      packages.  Full use of this option will require that a new shadow package
      be installed.

  o Bug Fixes:
    * command-line configurations now override context settings

  o Build Changes:

Changes in 1.0.10:
  o Client Changes
    * Given a system based on rPath linux where you only installed
      !smp kernels, conary would eventually start installing smp
      kernels on your system, due to the way the update algorithm
      would determine whether you should install a newly available
      trove.  Conary now respects flavor affinity in this case and
      does not install the smp kernel.
    * Mirror configuration files can now specify uploadRateLimit and
      downloadRateLimit.
    * Updates utilizing changeset files are now split into multiple
      jobs properly, allowing changeset files which create users to
      work proprely.
    * "conary rollback" now displays progress information that matches
      the "conary update" progress information.
    * added --with-sources option for clone

  o Bug Fixes:
    * A bug that caused an assertion error when switching from an
      incomplete trove to a complete trove has been fixed.
    * A bug in perl dependencies that caused extra directories to be
      considered part of the dependency has been fixed.
    * A bug affecting updates where a pinned, partially installed
      package was supposed to be updated due to dependency resolution
      has been fixed.
    * A bug that prevented updates from working when part of a locally
      cooked package was replaced with a non-locally cooked component
      has been fixed.  The bug was introduced in Conary 1.0.8.
    * A bug that caused a segfault when providing an invalid type to
      StringStream has been fixed.
    * The troveInfo web page in the repository browser now displays
      useful error messages instead of traceback messages.  The
      troveInfo page also handles both frozen and non-frozen version
      strings.
    * A bug that caused conary to download unnecessary files when checking out
      shadow sources has been fixed.
    * A bug that caused "cvc rdiff" between versions of a trove that
      were on different hosts to fail has been fixed.
    * Fixed a bug when determining local file system changes involving a file 
      or directory with mtime 0.
    * The --signature-key option was restored

Changes in 1.0.9:
  o Client Changes:
    * A new dependency resolution method has been added which can be turned
      on by setting resolveLevel to 2 in your conarycfg:  If updating trove 'a'
      removes a dependency needed by trove 'b', attempt to update 'b' to
      solve the dependency issue.  This will allow 'conary update conary'
      to work as expected when you have conary-build installed, for example.
    * Switched to using more of optparse's capabilities, including --help
      messages.
    * One short option has been added, cvc -m for message.

  o Bug Fixes:
    * Recipes that use loadRecipe('foo') and rely on conary to look upstream
      to find their branch now work correctly when committing.
    * A bug affecting systems with multiple groups referencing the same troves,
      where the groups are out of sync, has been fixed.
    * the mirror client now correctly handles duplicate items returned in
      trove lists by older servers
    * A bug that caused the mirror client to loop indefinitely when
      doing a --full-trove-sync has been fixed
    * conary rq --trove-flags will now display redirect info even if you
      do not specify --troves (bug #877)
    * dep resolution now support --flavors --full-versions output (bug #751)
    * cvc merge no longer tracebacks if files were added on both upstream
      and on the shadow
    * admin web access for the server doesn't require write permission for
      operations which also require admin access (bug #833)
    * A bug that caused r.remove() in a group to fail if the trove being
      removed was recursively included from another group has been fixed.
    * Conary update tmpwatch -tmpwatch:debuginfo will now erase 
      tmpwatch:debuginfo.
    * An ordering bug that caused info packages to not be updated with their
      components has been fixed.
    * Updates will now happen in a more consistent order based on an
      alphabetic sort.
    * the repository server now handles database deadlocks when committing
       changesets
  o Server Changes:
    * getNewSigList and getNewTroveList could return troveLists with
      duplicate entries

  o Documentation Changes:
    * The inline documentation for recipes has been significantly
      improved and expanded, including many new usage examples.

Changes in 1.0.8
  o Client changes:
    * Conary will now replace symlinks and regular files as long as their
      contents agree (bug #626)

  o Bug Fixes:
    * An error in the method of determining what local changes have been 
      made has been fixed.

Changes in 1.0.7:
  o Client changes:
    * A better method of determining what local changes have been made to a
      local system has been implemented, improving conary's behavior when
      updating.

  o Bugfixes:
    * A bug that caused the user to be prompted for their OpenPGP
      passphrase when building on a target label that does not match
      any signatureKeyMap entry has been fixed.  Previously, if you
      had a signatureKeyMap entry for conary.example.com, and your
      buildLabel was set to conary.example.com@rpl:devel, you would be
      prompted to enter a passphrase even when cooking locally to the
      local@local:COOK label.
    * Dependency resolution will no longer cause a trove to switch
      branches.
    * If a component is kept when performing dependency resolution
      because it is still needed, it's package will be kept as well if
      possible.
    * "conary q --path" now expands symlinks found in the path to the
      file in question. (bug #855)
    * Committing a changeset that provided duplicate file streams for
      streams the server previously referenced from other servers no
      longer causes a traceback.
    * Conary's patch implementation how handles patches which are
      already applied. (bug #640)
    * A server error triggered when using long flavor strings in
      server queries has been fixed.

  o Build fixes:
    * Group cooking now produces output to make it easier to tell what
      is happening.  The --debug flag can be used to get a more
      detailed log of what troves are being included.

  o Server changes:
    * The server traceLog now logs more information about the
      repository calls


Changes in 1.0.6:
  o Repository changes:
    * The commitaction script now accepts the standard conary arguments
      --config and --config-file.

  o Bugfixes:
    * cvc merge on a non-shadow no longer returns a traceback (bz# 792),
      and cvc context foo does not return a traceback when context foo does
      not exist (bz #757)  Fixed by David Coulthart.
    * A bug that caused new OpenPGP keys to be skipped when troves
      were filtered out during mirroring has been fixed.
    * opening invalid changesets now gives a good error message instead of
      a traceback
    * removed obsolete changemail script
    * Exceptions which display fileId's display them as hex sha1s now
      instead of as python strings
    * A bug where including a redirect in a group that has autoResolve 
      caused conary to traceback has been fixed.
    * A bug that kept conary from prompting for your password when committing
      has been fixed.
    * A bug that randomized the order of the labels in the  installLabelPath 
      in some error messages has been fixed.

  o Build fixes:
    * The default ComponentSpec for :perl components now include files
      in site_perl as well as in vendor_perl.
    * Ruby uses /usr/share/ri for its documentation system, so all files
      in %(datadir)s/ri are now included in the default :doc ComponentSpec.

Changes in 1.0.5:
  o Performance improvements:
    * The use of copy.deepcopy() has been eliminated from the
      dependency code.  The new routines are up to 80% faster for
      operations like DependencySet.copy().
    * Removing files looks directly into the file stream of the file
      being removed when cleaning up config file contents rather than
      thawing the full file stream.
    * Getting a single trove from the database without files returned file
      information anyway
    * Trove.applyChangeSet() optionally skips merging file information
    * Cache troves on the update/erase path to avoid duplicate fetchs from
      the local database

  o Bugfixes
    * Installing from a changeset needlessly relied on troves from the 
      database having file information while processing redirects
    * Extraneous dependency cache checks have been removed from the
      addDep() path.
    * When removing files, conary now looks up the file flags directly
      in the file stream in order to clean up config file contents.
      Previously the entire file stream was thawed, which is much more
      resource intensive.

  o Build fixes:
    * r.addArchive() now supports rpms with bzip2-compressed payloads.

Changes in 1.0.4:
  o Performance improvements:
    * The speed of erasing troves with many dependencies has been
      significantly improved.
    * The join order of tables is forced through the use of
      STRAIGHT_JOIN in TroveStore.iterTroves() to work around some
      MySQL optimizer shortcomings.
    * An --analyze command line option has been added to the
      stand-alone server (server.py) to re-ANALYZE the SQL tables for
      MySQL and SQLite.  This can significantly improve repository
      performance in some cases.
    * The changes made to dependency string parsing were a loss in
      some cases due to inefficiency in PyArg_ParseTuple().
      Performance sensitive paths in misc.c now parse the arguments
      directly.

  o Bugfixes:
    * An Apache-based conary repository server no longer logs
      tracebacks in error_log when a client disconnects before all
      data is sent.
    * A bug that caused cross repository commits of changesets that involved
      a branched trove to fail in some cases has been fixed.
    * If an entitlement is used for repository access, it is now sent
      over HTTPS instead of HTTP by default.
    * The conary emerge command no longer attempts to write to the root
      user's conary log file.
    * conary showcs --all now shows not-by-default troves.
    * Previously, there was no way using showcs to display only the troves
      actually in a changeset - conary would by default access the repository
      to fill in any missing troves.  Now, you must specify the
      --recurse-repository option to cause conary to search the repository
      for missing troves.  The --trove-flags option will now display when a
      trove is missing in a changeset.
    * A bug that caused showcs --all to display file lists even when --ls
      was not specified has been fixed.
    * When mirroring, you are now allowed to commit a trove that does
      not have a SHA1 checksum set.  This is an accurate replication
      of the data coming from the source repository.
    * A bug affecting multiple uses of r.replace() in a group recipe has been
      fixed.
    * A bug that caused components not to be erased when their packages were 
      erased when a group referencing those packages was installed has been 
      fixed.

Changes in 1.0.3
  o Client changes:
    * Conary displays full paths when in the error message generated
      when it can't open a log file rather than leaving out the root 
      directory.

  o Performance improvements:
    * A find() class method has been added to StreamSet which enables
      member lookups without complete thawing.
    * The code path for committing filestreams to repositories now
      uses find() to minimize file stream thaws.
    * DBstore now supports precompiled SQL statements for SQLite.
    * Retrieving troves from the local system database no longer
      returns file information when file information is not requested.
    * Dependencies, dependency sets, StreamCollections, file
      dictionaries, and referenced file lists now use C parsing code
      for stream thawing.
    * Extraneous trove instantiations on the system update path have
      been eliminated.
    * Adding troves to the local database now uses temporary tables to
      batch the insertions.

  o Bugfixes:
    * A bug that caused a mismatch between file objects and fileIds
      when cloning a trove has been fixed.

Changes in 1.0.2:
  o Bugfixes:
    * A bug that caused redirects to fail to build when multiple
      flavors of a trove exist has been fixed.
    * A bug with cooking flavored redirects has been fixed.
    * The cvc command no longer enforces managed policy with --prep.
    * A bug that caused disttools based python packages to be built as
      .egg files has been fixed.  This bug was introduced in conary
      0.94.
    * A bug that prevented checking in a recipe that deleted policy
      has been fixed.
    * A bug that prevented entitlements from being recognized by an
      Apache conary repository server when no username and password
      were set for a server has been fixed.
    * A bug that prevented errors from being returned to the client
      if it attempts to add an invalid entitlement key or has
      insufficient permission to add the entitlement key has been
      fixed.  An InvalidEntitlement exception has been added.
    * A repository bug prevented the mirror client from obtaining a
      full list of new troves available for mirorring has been fixed.
    * A bug in cooking groups caused the groups resulting from an
      r.addAll() to not respect the original group's byDefault
      settings in some cases has been fixed.

Changes in 1.0.1:
  o Database schema migration
    * Over time, the Conary system database schema has undergone
      several revisions.  Conary has done incremental schema
      migrations to bring old databases in line with the new schema as
      much as possible, but some remnants of the old schema remain.
      When Conary 1.0.1 runs for the first time, the database will be
      reloaded with a fresh schema.  This corrects errors that can
      occur due to incorrect SQL data types in table definitions.  An
      old copy of the database will be saved as "conarydb-pre-schema-update".

Changes in 1.0:
  o Bugfixes
    * A bug that allowed a group to be installed before children of
      its children were installed has been fixed.  This ensures this
      if a an update is partially completed, it can be restarted from
      where it left off.
    * A bug in python dependencies that sometimes resulted in a plain 
      python: __init__ dependency has been fixed.
    * A bug that dropped additional r.UtilizeUser matches for a file after
      the first one has been fixed.
    * Accessing a repository with the wrong server name no longer
      results in an Internal Server Error.  The error is marshaled
      back to the client.

Changes in 0.97.1:
  o Bugfixes
    * A bug has been fixed that allowed the "incomplete" flag to be
      unset in the database when applying changesets of troves that
      have no "incomplete" flag.  This resulted in "StopIteration"
      exceptions when updating the trove.
    * A bug has been fixed in the code that selects the OpenPGP key
      to be used for signing changesets at cook time.

Changes in 0.97:
  o Client changes:
    * All troves that are committed to repository through commits,
      cooks, branches, shadows, and clones, now always have SHA1
      checksums calculated for them.
    * Trove objects now have a version number set in them.  The
      version number is increased when the data types in the Trove
      object are modified.  This is required to ensure that a Conary
      database or repository has the capability of storing all the
      information in a Trove.  All trove data must be present in order
      to re-calculate SHA1 checksums.  If a local system understands
      version 1 of the Trove object, and a repository server sends a
      changeset that contains a version 2 Trove, an "incomplete" flag
      will be set for trove's entry in the database.  When accessing
      that trove later for merging in an update, the client will go
      back and retrieve the pristine Trove data from the repository
      server so it will have all the data needed to preform three way
      merges and signature verification.

  o Repository changes:
    * Repositories will now reject commits whose troves do not have
      correct SHA1 checksums.

Changes in 0.96:
  o Client changes:
    * conary rq now does not use affinity by default, use --affinity to turn
      it on.  The rq --compatible-troves flag has disappeared.  Now 
      you can switch between displaying all troves that match your system 
      flavor and that match affinity flavor by switching between
      --available-troves with and without the --affinity flag.
    * conary q now displays installed, not by default troves by default,
      but skips missing troves.
    * Fixed an update bug where updating an x86 library on an x86_64 system
      would cause conary to switch other x86_64 components for that library
      to x86 versions.
    * update job output is compressed again
    * Fixed an update bug where if you had made a local change to foo, and then 
      updated a group that pointed to an earlier version of that trove,
      the trove could get downgraded

  o Other changes:
    * Mirroring now mirrors trove signature

Changes in 0.95:
  o Client changes:
    * The "conary verify" command now handles non-regular files with
      provides and requires (for example, symlinks to shared libraries
      that provide sonames).
    * The "conary showchangeset" command now takes --recurse and
      --no-recurse arguments.
    * All info-* packages are now updated in their own individual jobs;
      this is required for their dependencies to be reliable.
    * The conary syncchildren command now will install new packages
      when appropriate.

  o Repository changes:
    * Additional logging has been added to the repository server.
      Logging is controlled by the "traceLog" config file variable,
      which takes a logging level and log path as arguments.
    * Conary now detects MySQL Database Locked errors and will retry
      the operation a configurable number of times.  The "deadlockRetry"
      configuration variable controls the number of retries and
      defaults to 5.

  o Build changes:
    * Conary now uses site.py to find all possible correct elements of
      sys.path when generating python provides and requires.  Previously,
      new elements added via .pth files in the package being built would
      be ignored for that package.
    * The PythonSetup() build action now works properly with setup.py
      files that use "from setuptools import..." instead of "import
      setuptools".

  o Other changes:
    * The conarybugz.py script has been restored to functionality by
      moving to the conaryclient interface for accessing the
      repository.

Changes in 0.94:

  o Redirects no longer point to a specific trove; they now redirect
    to a branch. The client chooses the latest version on that branch
    which is compatible with the local system.

  o Bug Fixes
    * A bug in getNewTroveList() that could cause duplicate
      troves to be returned has been fixed.
    * A bug that caused a repository server running under Apache to
      fail with an Internal Server Error (500) when a client requested
      a changeset file that does not exist has been fixed.
    * Conary no longer displays an error when attempting to write to a
      broken pipe.  (bug #474)
    * Conary now respects branch affinity when moving from old-style
      groups to new-style groups.

  o Client changes:
    * The query/repquery/showcs command line options have been
      reworked.  See the conary man page for details.
    * When "cvc merge" is used to merge changes made on the parent
      branch with changes made on a shadow, conary now records the
      version from the parent branch that was used for the merge.
      This is required to allow conary to handle changing the upstream
      version on a shadow.  It is also useful for accounting
      purposes.  (bug #220)
    * "conary emerge" can now be performed on a recipe file.
      Previously you were required to emerge from a repository. (bug
      #526)
    * Progress is now displayed as conary applies a rollback. (bug #363)
    * Java, Perl, and Python dependencies are now enforced by default.

  o Build changes
    * PythonSetup() no longer passes the --single-version-externally-managed
      argument to setup.py when it uses distutils instead of setuptools.

Changes in 0.93:
  o Bug Fixes
    * A bug in the "conary verify" code sometimes resulted in an
      unhandled TroveIntegrity exception when local modifications were
      made on the system. (bug #507)
    * Usernames and passwords with RFC 2396 reserved characters (such
      as '/') are now handled properly. (bug #587)

  o Server changes
    * Standalone server reports warnings for unsupported configuration options
      instead of exiting with a traceback.
    * Compatibility for repositoryDir has been removed.
    * A bug caused queries for multiple flavors of the same trove
      to return incorrect results has been fixed.
    * Apache hooks now ignore IOErrors when writing changesets to the
      client.  These normally occur when the client closes the
      connection before all the data is sent.

  o Client changes
    * SHA1 checksums are now computed for source checkins and local
      change set commits.
    * Flavor affinity is now more relaxed when updating troves.  For
      example, if you have a trove with flavor that requires sse2 but
      your system flavor is ~!sse2, conary will only prefer troves
      with sse2 enabled instead of requiring it.

  o Build changes
    * PythonSetup() now correctly requires python-setuptools:python
      instead of python-setuptools:runtime.
    * Automatic python dependency provision now searches more directories
      to better support multilib python.
    * Conary now defaults to building in ~/conary/builds instead of
      /var/tmp/conary/builds, and caching in ~/conary/cache instead
      of /var/cache/conary.

Changes in 0.92:
  o Package Building Changes:
    * Conary policy has been split out into the conary-policy package.
      (Some policy was left in conary proper; it is needed for
      internal packaging work.)
    * Conary prints out the name of each policy as it runs, making it
      possible to see which policies take the most time.
    * BuildLog files no longer contain lines that end with \r.
    * A new 'emergeUser' config item has been added.  Conary will
      change to this user when emerging packages as root.
    * --no-deps is now accepted by 'conary emerge'.

  o Group Building Changes:
    * A bug has been fixed in dependency checking when using
      autoResolve where deleted weak troves would be included in
      autoResolve and depChecks.

  o Client changes:
    * Conary can now rate limit uploads and downloads.  The rate limit
      is controlled by the "uploadRateLimit" and "downloadRateLimit"
      configuration variables, which is expressed in bytes per second.
      Also, Conary displays the transfer rate when uploading and
      downloading.  Thanks to Pavel Volkovitskiy for these features.
    * The client didn't write config files for merged changesets in
      the right order, which could result in changesets which could
      not be committed to a repository.
    * Fixed a bug in the update code caused conary to behave
      incorrectly when updating groups.  Conary would install
      components of troves that were not installed.

  o General Bug Fixes
    * Conary did not include the trove sha1 in the troveinfo diff
      unconditionally.  This prevents clients from being able to
      update when a repository is forced to recalculate sha1
      signatures.

Changes in 0.91:
  o Bugfixes
    * A bug was fixed the code that freezes path hashes.  Previously,
      path hashes were not sorted in the frozen representation.  Code
      to fix the frozen path hashes in databases and repositories has
      beed added.
  o Build
    * added cleanAfterCook config that controls whether conary tries to
      clean up after a successful build

Changes in 0.90.0:
  o Code Structure/Architecture Changes:
    * Conary now has the concept of "weak references", where a weak reference
      allows conary to be able to recognize the relationship between a
      collection and the children of collections it contains.  This allows
      us to add several new features to conary, documented in Client and Build
      changes.
    * SQL operations have been migrated to the dbstore driver to allow
      for an easier switch of the database backends for the server side.
    * Various query and code structure optimizations have been
      implemented to allow running under MySQL and PostgreSQL.

  o Documentation Changes:
    * Added summaries about updateall in the conary man page and added
      information about the command-line options for conary rq.
    * Clarified behavior of "conary shadow --source-only" with respect to
      rPath bug #500.
    * Added synonyms for cvc and conary commands which have shortcuts
      (ex: checkout and co).
    * Added man page entry about cvc clone.

  o Package Building Changes:
    * Build logs now contain unexpanded macros, since not all macros
      may be defined when the build log is initially created.
    * The emerge command can now accept version strings.
    * The RemoveNonPackageFiles policy now removes fonts.cache*,
      fonts.dir, and fonts.scale files, since they are always
      handled by tag handlers.
    * The Make() build action can now take a makeName keyword argument
      for cases when the normal Make() handling is exactly right but
      a different make program is required (nmake, qmake, etc.).
    * The new PythonSetup() build action uses very recent versions
      of the python setuptools package to install python programs
      which have a setup.py that uses either the old disttools or
      new setuptools package.
    * fixed bug #bz470: loadInstalled('foo') will now work when you have
      installed a local cook of foo.

  o Group Building Changes:
    * add() now takes a "components" option.  r.add(<package>,
      components=['devel', 'runtime'])  will install <package>, but only the
      'runtime' and 'devel' components of <package> by default.
    * remove() can now 'remove' troves within child troves.
    * When a component is added, (either via r.add() or dep resolution)
      is automatically added as well (though not all its sibling components)
    * A new r.removeComponents(<complist>) command has been added.  It
      allows you to create a group where all devel components are
      byDefault False, for example: r.removeComponents(['devel',
      'devellib']).
    * The installPath used to build a group in is now stored in troveInfo.
    * r.addAll() now recurses through all the included groups
      and creates local versions of them as well by default.
    * A new r.replace(<name>, <newversion>, <newflavor>) command has
      been added.  It removes all versions of name from all groups in
      the recipe and replaces them with the version found by searching
      for newVersion, newFlavor.

  o Client Changes:
    * When committing source changes in interactive mode, conary will ask you
      you to confirm the commit.
    * A new configuration option, autoResolvePackages, tells conary to install
      the packages that include the components needed for dep resolution.
    * You can now install locally cooked groups.
    * If foo is a redirect to bar, and you run 'conary update foo' when
      foo is not installed on your system, conary will act as if you had
      typed 'conary update bar'.  Previously, it would act as if you had typed
      'conary update bar --no-recurse'.

  o Config Changes:
    * Conary config handling now supports comments at the end of config lines.
      # can be escaped by a \ to use a literal # in a configuration option.
    * Default macros used in cooking are now stored in /etc/conary/macros.
      The 'defaultMacros' parameter determines where cvc searches for macro
      definitions.
    * Conary configuration now searches for configuration files in 
      /etc/conary/conf.d/ after reading in /etc/conaryrc

  o Server Changes:
    * Creating changesets atomically moves complete changesets into place.
    * The contents store no longer reference counts entries.
    * Added support for trove marks to support mirroring.  A client
      can use a trove mark to ask the server for any trove that has
      been added since the last trove mark mirrored.
    * Added the hasTroves() interface to support mirroring.  This allows
      the mirror client to make sure that the target mirror does not
      already have a trove that is a candidate for mirroring from the
      source repository.
    * Added support for traceback emails from the repository server.
    * The repository contents store was reworked to avoid reading
      precompressed gzipped data twice (once to double check the uncompressed
      contents sha1 and once to copy the file in place).
    * We have changed the way schema creation and migration is handled
      in the repository code. For administrative and data safety reasons,
      schema upgrades and installs can be performed from now on only by
      running the standalone server (conary/server/server.py --migrate),
      thus avoiding race conditions previously created by having multiple
      Apache processes trying to deal with the SQL schema updates.

   o Command Changes
    * A new script that mirrors repositories has been added.  It is in
      the scripts/ directory in the source distribution of Conary.

Changes in 0.80.4:
  o Build Changes:
    * PackageRecipe has been changed to follow our change to split
      conary into three packages.
    * x86_64 packaging elimintated the conary:lib component to follow x86
      (those files now belong in conary-build:lib)

Changes in 0.80.3:
  o Client Changes:
    * The internal branch source and branch binary flags were changed
      to a bitmask.
    * The warning message printed when multiple branches match a cvc
      checkout command has been improved.
    * Only interactive mode can create binary shadows and branches, and
      a warning is displayed before they are created (since source branches
      are normally the right thing to use).

  o Build Changes:
    * Files in subdirectories named "tmp" are no longer automatically
      excluded from packaging, except for /tmp and /var/tmp.
    * DanglingSymlinks now traverses intermediate symlinks; a symlink
      to a symlink to a symlink will no longer confuse it.

Changes in 0.80.2:
  o Client Changes:
    * Bugs in "conary update foo=<old>--<new>" behavior have been
      fixed.
    * "cvc co foo=<label>" will now work even if you don't have a
      buildLabel set
    * "conary showcs" will now work more nicely with group changesets.
    * "conary showcs --all" no longer shows ids and sha1s.
    * We now never erase pinned items until they are explicitly unpinned.
    * "conary verify" and "conary q --diff" work again.
    * "conary q tmpwatch --components" will display the components
      installed for a package.
    * The pinTroves config item behavior has been fixed.  It now
      consistently pins all troves that match a pinTrove line.
    * When a trove is left on the system because of dependency resolution
      during an update, a warning message is printed.
    * Command line configuration, such as --config
      'buildLabel conary.rpath.com@rpl:devel', now overrides context
      configuration.

  o Server Changes:
    * The repository server now retries a request as an anonymous user
      if the provided user authentication information does not allow
      a client request to succeed.
    * When using "server.py --add-user" to add a user to a repository
      server, the user will only be given admin privileges if --admin
      is added to the command line.  Previously, all users added with
      server.py had admin privileges.  Additionally, if the username
      being added is "anonymous", write access is not granted.

  o Build Changes:
    * It is now possible for a recipe to request that specific
      individual requirements be removed from files using the
      exceptDeps keyword argument to r.Requires().  Previously
      you had to accept all the dependencies generated by r.Requires()
      or none of them.
    * r.Replace() now takes a lines=<regexp> argument, to match a line based
      on a regexp.
    * The EnforceJavaBuildRequirements policy has been added.  When
      you are packaging precompiled Java software where you have
      .class/.jar files but no .java files, you can use "del
      EnforceJavaBuildRequirements" to prevent this from policy from
      generating false positives.
    * The EnforceCILBuildRequirements policy has been added.
    * Enforce*BuildRequirements now warn when a package has requirements
      which they don't fulfill themselves and which are not fulfilled by
      the system database.  (for example, soname dependencies from linking
      against libraries that are not managed by Conary on the system.)
    * Automated Perl dependencies have been added, for both provides
      and requires.  They are not yet enforced, in order to give time
      to adapt while perl packages are being re-built.
    * The EnforcePerlBuildRequirements policy has been added.
      Failures found by this policy may be caused by packages on the
      system not having been rebuilt yet with Perl dependencies, but
      could also show bugs in the Perl dependency code.
    * Automated Python dependencies have been added, for both provides
      and requires.  Like Perl dependencies, they are not yet
      enforced.
    * The EnforcePythonBuildRequirements policy has been added, with
      the same caveats as EnforcePerlBuildRequirements.
    * Conary now writes more information about the build environment
      to the build log when cooking.
    * A bug that caused r.Requires('file:runtime') to create a file
      dependency on 'runtime' instead of trove dependency on
      'file:runtime' has been fixed.
    * Java dependencies now properly ignore array elements in all cases,
      removing false Java dependencies like "[[I" and "[[B".


Changes in 0.80.1:
  o Client Changes:
    * User names and passwords are no longer allowed in repository maps;
      "user" configuration entries must be used instead.
    * The clone command now allows you to clone a binary onto the same
      branch, without having to reclone the source.
    * The TroveInfo table on the client is getting corrupted with
      LoadedTrove and BuildReq entries for components.  These entries
      are only valid on packages.  Code was added to catch when this
      happens to aid debugging.  Additionally, Conary will
      automatically remove the invalid entries the first time 0.80.1
      is run.
    * Environment variables are expanded in paths in conary configuration files.
    * localcs now allows the version and flavor to be specified for a trove
    * conary scs --all now behaves the way it used to again
  o Build Changes:
    * Java dependency generation is now enabled; Java dependency enforcement
      is still disabled.
    * The skipMissingSubDir keyword argument now actually works correctly
      when the subdirectory is missing.
  o Common Changes:
    * Entitlement support has been added as an alternate method of
      authentication.

Changes in 0.80.0:
  o Client Changes:
    * The logic for defining updates across a hierarchy has been completely
      replaced. Instead of rigidly following the trove digraph, we flatten
      the update to choose how troves get updated, and walk the hierarchy
      to determine which updates to actually apply.
    * Dependency resolution could include troves which caused duplicate
      removals for the troves those included troves replace
    * Chroot handling was broken in 0.71.2 and prevented the user name
      lookup code for the chroot from exiting back out of the chroot
    * showchangeset on relative changesets now displays them as jobs.
    * query and queryrep now exclude components if they match their
      package name
    * Conary cleans up rollbacks when a changeset fails to apply.
      Previously, an invalid changeset was saved in the rollback
      stack, which made applying it impossible
    * Removed direct instantiation of NetworkRepositoryClient object; it
      should be created by calling ConaryClient
    * repositoryMap should not contain usernames and passwords now; user
      config file option should hold those instead (user *.rpath.org user pass)
    * If a user name is given without a password the password will be prompted
      for if the repository returns a permissions error
    * added --components parameter to q and rq to not hide components
    * conary update --full-versions --flavors now will work as expected
    * fixed a bug with conary erase foo=/branchname
    * When in multi-threaded mode, the download thread now checks to see
      if the update thread wants to exit.  This fixes many of the
      "timeout waiting for download thread to terminate" messages.
    * Fixed bug where conary erase foo --no-deps wouldn't erase a component
      of foo if it was required by something else
  o Build Changes:
    * Dependencies are now generated for Java .class and .jar files.
      They are not yet enforced, to give time to rebuild Java packages.
    * Java dependency generation has been turned off until 0.80.1 in
      order to wait until there is a deployed version of Conary with
      long dependency handling; some .jar files have so many
      dependencies that they overflowed dependency data structures.
    * CheckDesktopFiles now looks in /usr/share/icons for icons, and
      can find icon names without extensions specified.
    * Build actions which take a subDir keyword argument now also can
      take a skipMissingSubDir keyword argument which, if set to True,
      causes the build action to be skipped if the specified subdirectory
      does not exist.  By default, those build actions will now raise
      an error if the directory does not exist, rather than running in
      the wrong subdirectory as they did previously.
    * You can now cook a recipe that has a superclass that is defined
      locally but a has supersuperclass that is in the repository.  Similarly,
      if you have a superclass that is in the repository but a supersuperclass
      locally, conary will find that as well
    * r.Replace with parameters in the wrong order will now behave correctly
    * The automatic :config component for configuration files has been
      disabled because Conary does not handle files moving between
      troves, and config files were being re-initialized when packages
      were updated.
  o Code structure:
    * queryrep, query, showchangeset, and update --info all use the same
      code to determine how to display their data.  Display.py was changed
      to perform general display operations.
    * query.py added
    * added JobSource concept for searching and manipulating lists of jobs.
    * moved datastore.py into repository module
    * Stubs have been added for adding python and perl dependencies, and
      the stubs have been set to be initially ignored.
    * The internal structure for conary configuration objects has changed
    * A new DYNAMIC size has been added to the StreamSet object.  This will
      cause StreamSet to use either a short or long int to store the size
      of the frozen data that is included in a frozen StreamSet, depending
      on the size of the data being stored.

Changes in 0.71.2
  o Client Changes:
    * The update-conary option has been renamed updateconary per
      bugzilla #428
    * buildPath can be set in contexts
    * cvc co <foo> will work even if there are two foos on the same label with
      different branches.  In that case, it will warn about the older foo
      which it doesn't check out
    * Test mode didn't work for updates and erases which were split into
      multiple jobs
  o Build Changes:
    * Combined the EtcConfig and Config policies, and deprecated
      the EtcConfig policy.
    * All config files default to being put into a :config component.
      This is overridden by any ComponentSpec specifications in the recipe.
    * A use flag has been added for xen defaulting to 'sense prefernot'.  This
      flag should be used to specify flavors for xen domU builds where special
      provisions are made for paravirtualized domU.
    * Added new CheckDesktopFiles policy to catch some more common errors
      in .desktop files.  (For now, it looks for common cases of missing
      icons; more may be added over time.)
    * The Requires policy now interprets synthetic RPATH elements (passed in
      with the rpath= keyword argument) as shell-style globs that are
      interpreted relative first to the destdir and then to the system.

Changes in 0.71.1:
  o Server Changes
    * Added iterTroves() call which iterates over large numbers of troves
      much more efficiently than a single getTrove() call would.
    * Split out FileRetriever object to allow file information to be pulled
      from the repository inside of an iterTroves() loop
    * The web interface shows the troves contained in a group trove instead
      of trying to list all files in a group.
  o Client Changes
    * Config file options that take a path as a value now support ~ for
      home directory substitution
    * Trove.diff() returns a standard job list instead of the previous
      only-used-here format
    * /var/log/conary tracks all update, remove, rollback, and erase events
    * Progress output is simplified when stdout is not a tty (no line
      overwrites)
    * Tracebacks during logged commands get copied to the log
    * Code which checked to see if a shadow has been locally modified didn't
      work for shadows more than a single level deep
    * When you are installing from changesets using --from-files, other troves
      in the changesets can be used for dependency resolution
  o Build Changes (cvc)
    * Additional calls are emulated by the filename_wrapper for the
      r.Run calls.
  o Code Structure
    * Split build/recipe.py into several smaller files
    * Moved OpenPGP keyTable access up call stack so that it can now be
      accessed outside of kid templates.
    * Move epdb code into its own package

Changes in 0.71.0:
  o Code Structure
    * conary now imports all python modules from a toplevel "conary"
      module.  This prevents conary from polluting the module namespace.
  o Client Changes
    * Clone didn't handle shadow version numbers correctly (and could create
      inconsistent version numbers)

Changes in 0.70.5:
  o Client Changes
    * Files changing to config files across distributed repositories now works.
    * The update code uses more consistent use of trove sources, and only
      makes explicit calls to the repository if asked.  This should make it
      possible to create interesting update filters.
    * Clone updated sequences it was iterating over, which is generally
      a bad idea (and caused clone to commit inconsistent troves)
  o Build Changes (cvc)
    * Locally cooked filesets now include file contents, making the
      filesets installable.
    * Fileset cooks now retrieve all of the file objects in a single
      network request per repository.
    * The new NormalizeLibrarySymlinks policy runs the ldconfig program
      in all system library directories.  This ensures that all the
      same symlinks that ldconfig would create when the shlib tag handler
      runs are packaged.  It also warns if ldconfig finds missing files.
    * New argument to r.Run(): "wrapdir" keyword argument behaves much
      like "filewrap" but takes a string argument, which limits the scope of
      %(destdir)s relocation only to the directories under the specified
      wrapdir, which is interpreted relative to %(destdir)s.  Works best
      for applications that install under one single directory, such
      as /opt/<app>
    * Clone, branch, and shadow all take --info now instead of --test
    * ELF files that dlopen() libraries can now be provided with
      synthetic soname dependencies with
      r.Requires('soname: libfoo.so', '/path/to/file')
    * r.Requires now enforces that packages that require a file and
      include that required file must also explicitly provide it. (bz #148)
  o Server Changes
    * Packages added to the repository are checked to ensure the version and
      flavor of all referenced components are the same as for the package

Changes in 0.70.4:
  o Client Changes
    * The trove that satisfies a dependency that is broken by erase is
      now displayed in the "Troves being removed create unresolved
      dependencies" message.
    * Components are now displayed on the same line as their parent
      package in "conary update" output.
    * A new 'interactive' option has been added to conary configuration.
      When set to true, conary will display info about clone, branch,
      update, and erase operations, and then ask before proceding.
  o Build Changes (cvc)
    * The CompilePython action has been fixed to accept macros at the
      beginning of its arguments, fixing a bug new in Conary 0.70.3.
    * The Requires policy can now be given synthetic RPATH elements;
      this is useful when programs are only intended to be run under
      scripts that set LD_LIBRARY_PATH and so do not intrinsically have
      the information they need to find their libraries.
    * Added --test to clone, branch, and shadow commands
    * Clone now supports --skip-build-info for less rigid version checks
      on cloned troves
    * Fixed usage message to better reflect reality
    * Cloning to a branch which already has a version with a compatible
      flavor now works.
    * cpio archive files are now supported for r.addArchive()
  o Repository Changes
    * The repository now serves up stored OpenPGP keys as a "Limited
      Keyserver"; users can retrieve keys, but not search or browse them.
      The keys are available via /getOpenPGPKey?search=KEY_ID. This
      is meant only to allow conary to automatically retrieve OpenPGP
      keys used to sign packages.

Changes in 0.70.3:
  o Client Changes (conary)
    * Conary now works harder to avoid having separate erase/installs,
      instead preferring to link those up into one update when possible.
    * Conary configuration now supports contexts.  Contexts are defined in
      sections starting with a [<name>] line, and provide contextual
      configurations for certain variables, defined in the man page.  All
      configuration options after the [<name>] will be associated with that
      context, and will override the default configuration when that context
      is active.  The current context can be selected by using the --context
      parameter, or by setting the CONARY_CONTEXT environment variable.
    * 'conary config --show-contexts' will display the available contexts
  o Build Changes (cvc)
    * A local cook of a trove foo will ensure that the changeset created is
      installable on your local system, by making sure the version number
      created is unique.
    * The builddir is no longer allowed to appear in ELF RPATHs.
    * The build documentation strings have been significantly updated
      to document the fact that for most strings, a relative path
      is relative to the builddir, but an absolute path is relative
      to the destdir.
    * The ManualConfigure action now sets the standard Configure
      environment.
    * cvc will allow you to cook a trove locally even when you are unable
      to access the trove's source repository
  * Common Changes:
    * Version closeness was improperly measured for troves on different
      branches when then label structure was identical
  o Repository Changes
    * Repository now has a config flag called requireSigs. Setting it to
      True will force all troves to have valid package signatures.  Troves
      lacking this will be rejected.  Enabling this option prevents the
      generation of branches, shadows, or clones since these troves are not
      signed.  It is not recommended that this option be enabled until the
      infrastructure is in place to provide package signatures for all types
      of troves.

Changes in 0.70.2:
  o Client Changes (conary)
    * GnuPG compatible trust metrics for OpenPGP Keys now exists. This
      makes it possible for conary clients to refuse troves that
      aren't properly trusted. The metrics currently in place mimic
      gpg behavior.
    * Running "conary update" in a directory that does not exist no
      longer fails with an error (bugzilla #212).  Note that "cvc
      update" still requires that the current working directory exists
      of course.
    * HTTP error conditions are handled more gracefully when commiting
      a change set. (bugzilla #334)
    * conary more reliably sets a non-zero exit status when an error
      occurs. (bugzilla #312)
    * When performing an update of a group that adds a trove foo,
      search the system for a older version of foo to replace if the
      original update command found a replacement by searching the
      system.
    * New option, "conary update-conary" has been added in an attempt
      to provide a workaround for future drastic protocol revisions
      such as what happened for 0.70
    * Methods for parsing command line update request and changeset requests
      have been added to conaryclient.cmdline
    * A metric for the distance between arbitrary versions on different
      branches has been added, and the code which matches troves changes
      between collections uses this code to give well-defined matches
      for all cases.
    * Rollbacks are now listed with the most recent on top
    * Troves which a group operation tries to remove will be left behind
      if they satisfy dependencies for other troves
    * updateall command respects pins on top-level troves
    * Dependency resolution no longer blows away pinned troves
    * conary update now takes a changeSpec, allowing you to specify both
      the version to remove and the update version, like
      'conary update foo=2.0--3.0'

  o Build Changes (cvc)
    * cvc more reliably sets a non-zero exit status when an error
      occurs. (bugzilla #312)
    * Building groups w/ autoResolve displays the revision of the
      troves which are being included
    * The change to automatically split up hardlink groups into
      per-directory hardlink groups has been reverted.  Instead,
      Conary enforces that link groups do not cross directories, but
      provides an exception mechanism for the rare cases where it is
      appropriate to do so.  The old LinkCount policy was renamed
      LinkType, and the new policy enforcing link group directory
      counting is now called LinkCount.
    * The NormalizeCompression policy no longer causes an error if you
      have two files in the filesystem that differ only by the .gz or
      .bz2 extension.
    * The Provides policy will not longer automatically provide soname
      dependencies for executable files that provide sonames.  A few
      executables do provide sonames, and 0.70.1 provided them as
      harmless extraneous provisions.

   o Repository Changes
     * A new getConaryUrl() method has been implemented to support the
       "conary update-conary" feature
     * Exception handling has been re-worked.  All exception classes
       that are marshaled back to the client are now in the
       repository.errors module.  Some of the most commonly used
       exception classes have been included in their previous modules
       for compatibility until code can be modified to use the new
       repository.errors module.

Changes in 0.70.1:
  * Collection merging didn't handle (admittedly obscure) cases where
    a component on the local system was updated to a new version of a
    trove, and updating that package also tries to update to that version
    but using a different path
  * Redirects are allowed in group cooking as long as the target of the
    redirect is also specified in the group (this allows cleaner handling
    when trying to clean up after label multiplicity)
  * Shorten display for versions and flavors in internal debugging output.
    Make str() output for versions and flavors return formatted strings.
  * ELF files finding non-system libraries via an RPATH did not always
    have the path to the library encoded in their dependency requirement,
    depending on whether the package also included some other (unrelated)
    non-system library.  Futhermore, system paths encoded in an RPATH were
    incorrectly honored.  Both of these bugs have been fixed.
  * Ownership policy now uses macros in the user and group definitions.
  * Symbolic links to shared libraries can now provide path-encoded
    soname dependencies (only manually, never automatically).
  * Removed outdated code with convoluted code for preventing providing
    soname dependencies in some cases; that code has been functionally
    replaced by limiting automatic soname dependencies to system library
    directories.
  * Instead of complaining about hardlinks spanning directories, Conary
    simply creates one link group per directory per hardlinked file.
  * Fixed bug which made source commits fail on cloned source troves

Changes in 0.70.0:
  o The client and server protocol versions have been changed and
    the filecontainer version number updated.
    * Upgrading from previous versions of Conary to 0.70.0 will
      require downloading a old-format changeset file from
      ftp://download.rpath.com/pub/conary/
    * Adding path hash data to TroveInfo overflowed the amount of
      storage space available in a StreamSet when a trove contained
      several thousand files.  In order to accommodate larger data
      stored in StreamSets, we have changed the way data sizes are
      handled.
    * With the changes to StreamSet, LargeStreamSet is obsolete.
      Changeset files used to used LargeStreamSet to represent data.
      Since we now just use a StreamSet, the changeset file format
      changed.
    * Since this version of Conary is incompatible with previous
      versions, we took this opportunity to do database and repository
      migrations that will allow us to make significant code cleanups
      in the near future.

 o Other smaller changes
    * Conary now does the right thing if the same trove is listed
      twice in an update due to recursion (it checks for duplicate
      installs of the same trove).
    * A bug where None would show up in CONARY files when an
      autosource file changed contents but did not change names has
      been fixed.

Changes in 0.62.16:
  * The "conary update" and "conary erase" commands now display the actions
    they take as they run (similar to --info output).
  * The --info output for "conary erase" and "conary update" has been
    reworked to be more user-friendly.
  * Added new conaryrc option signatureKeyMap to choose which signature
    to use when signing based on the label.
  * Fixed a bug where conary would only sign the last trove listed,
    instead of signing all troves listed.
  * The ComponentRequires policy now makes :devellib components require
    :data components if they exist.
  * Don't check for bucket conflicts when resolving during group cooks - if we
    want to check for bucket conflicts in groups, it will be readded in a more
    general way.
  * Removed extra freezes and thaws of files for a 8% improvement in install
    time for absolute change sets (at the cost of some memory, but thanks
    to splitting transactions this should be a good trade off).
  * Added removeIfExist call to miscmodule for some peformance improvement.
  * ELF files that find non-system libraries via an RPATH now have the path
    to the library encoded in their dependency requirement, matching the
    path encoded in the dependency provision.  Before this, the RPATH
    was ignored and the path encoding was only guessed within one source
    package.
  * The LinkCount policy now enforces the requirement that hardlink groups
    contain only files in the same directory as each other; no hardlinks
    between files in different directories are allowed.
  * When updating a group across branches, if a subtrove within the update has
    already been manually moved to the new branch by the user, conary will
    recognize this and sync that trove with the group
  * A new "closed" configuration variable has been added to the
    apache-based networked repository server.  When set, the server
    will always raise a "RepositoryClosed" exception when a client
    attempts to access it.  The configuration variable is a string.
    The string will also be returned to the client.
  * Removed install buckets and replaced with comparisons of hashed path
    values to determine trove compatibility.
  * If a trove is included in an update twice, once directly, and once
    implicitly through recursion, ignore the recursive update.
  * More constraints added to the repository schema
  * Added hasTrove to Items table for faster trove names check

Changes in 0.62.15:
  * The MakeDevices() policy now accepts mode= as a named argument.
  * Added (undocumented) --debug (prints debugging output),
    switched old (undocumented) --debug to now be --debugger (starts debugger
    on initialization)
  * Added debug messages to conaryclient/update.py
  * Cloning to the the same branch works (providing a good way of
    reverting changes)
  * Cloning now updates buildRequirements and loadedTroves in troveInfo
    and enforces their consistency on the target branch
  * Cloning groups is now supported
  * Fix update case where a group update should cause conary to search the
    system for an older version of a trove to replace.
  * If you update a trove foo locally to a new version on the same branch, and
    then update the containing group to a new version on a different branch,
    conary will now update foo to the new branch as well.
  * fix error message when you try to pin as non-root

Changes in 0.62.14:
  * The threading changes in .13 caused some error information to be lost.
    Tracebacks have now been fixed, and the download thread checks much more
    often to see if it needs to exit.
  * Catch InstallBucketConflicts exception

Changes in 0.62.13:
  o Repository Server changes
    * The Schema creation SQL statements have been rewritten in a more
      standardized form. Some indexes have been redefined and a number
      of views have made their way into the default repository schema.
    * The new call troveNamesOnServer can be used now by the netclient
      code for a much faster retrieval of all trove names available on
      all labels on a given server. Server and client protocol numbers
      have changed.
    * The getTroveList() server side function got a rework that should
      result in about a 50% execution time speedup on most queries.
    * The Metadata SQL query has been reworked to join tables in a
      much better order, speeding up the getMetadata call on a
      repository with many versions much faster.

  o Client changes
    * Conary now compresses XML-RPC requests before sending them to
      the repository server.  In order to use compression, the remote
      server must be running Conary 0.62.13 or later.  If the server
      is running an older version, the client will fall back to
      sending uncompressed requests.
    * The database conversion in 0.62.12 did not correct all
      out-of-order file streams.  A new conversion function is in
      0.62.13 that will examine every file stream and ensure that it
      is stored correctly in the database.
    * Versions from the contrib.rpath.com repository are automatically
      rewritten to point to contrib.rpath.org.  NOTE: if you have a
      label from the contrib.rpath.com repository in your
      InstallLabelPath (such as contrib.rpath.com@rpl:devel), you will
      need to modify it to point to contrib.rpath.org.
    * Install bucket handling now works for collections which were not
      fully installed.
    * A bug where database was left locked on exception during install
      when the download thread was still executing has been fixed.
    * The conaryclient code has been split into pieces.
    * Switched rollbacks to local@local:ROLLBACK
    * The main thread no longer blocks forever when the download
      thread fails.
    * Matching referenced troves in collections is no longer dependent
      on sort order of internal dictionaries.

  o Common Repository and Client changes
    * When a changeset is applied to the local system or committed to
      a networked repository, the fileIds are recomputed from the file
      objects and verified.  This prevents corrupted or miscomputed
      changesets from being committed to the repository or applied to
      the local system.

  o Building/Branching changes
    * Many changes have been made to cloning, including sideways
      cloning (creating a clone at the same branch depth as the clone
      source), better cloning with multiple flavors, separate cloning
      of source and binaries, resilience against duplicate troves,
      proper use of existing fileIds during clones, simultaneous
      cloning of multiple troves, and better clonedFrom tracking.
    * The default optflags for x86 changed to remove -mcpu, as it is
      deprecated in gcc.

Changes in 0.62.12:
  * Conary will no longer create a "rootroot" group while installing
    users whose primary group is "root".  It will now call the
    appropriate tag handler for user/group modifications if the tag
    handler is installed.
  * EnforceConfigLogBuildRequirements no longer suggests recursive
    build requirements for packages in which the configure script
    checks to see if the package is already installed.
  * Installing new version of pinned troves leaves the pinned trove in
    place if the two troves have compatible install buckets
  * By default, when you shadow a binary trove, its source is shadowed with it.
  * Instead of a --sources option, cvc shadow and cvc branch now take
    --source-only and --binary-only options that allow you to control whether
    sources or binaries are shadowed.
  * Branch and shadow commands now take an unlimited number of troves
    to branch/shadow.
  * Files sharing versions but with different contents (thanks to flavors)
    got lost when switching from one flavor of a trove to another
  * troves can now be specified for rq, q, and update as <labelpart>/<version>,
    e.g., foo=:rpl1/1.0, or foo=contrib.rpath.com@/2.3-1-2
  * version.hasParent() handles more cases of shadows of shadows correctly.
  * cooking troves into the repository with --flavor <newflavor> now modifies
    the flavor before the recipe is even loaded, not when the recipe's setup
    function is called.
  * add a check to ensure RPATHs in cooked packages do not have %(destdir)s
    or /tmp or /var/tmp in them.
  * EnforceSonameBuildRequirements has been temporarily changed to produce
    warnings instead of errors.
  * Dependncies and flavors didn't order things properly in their frozen forms
  * StreamCollections are now properly ordered

Changes in 0.62.11:
  * InstallBucket policy now allows using macros in component names.
  * The --resume option now works correctly when conary has
    automatically discovered a non-standard path for the main build
    directory.
  * A soname dependency is again generated for libraries outside of
    library directories, but the pathname is now included in the
    dependency.  Within a package, all matching dependencies are
    modified to include the path.  This is useful for cases where
    an application packages private versions of libraries -- the
    dependencies still need to be there so that inter-component
    requirements are honored, but they must not perturb the rest
    of the system.
  * Recursive pinning now behaves itself
  * Switch group recipe syntax to use r.add() instead of r.addTrove,
    r.remove() instead of r.removeTrove(), and add a
    r.setDefaultGroup() command to set the default group.

Changes in 0.62.10:
  * EnforceSonameBuildRequirements enhanced to handle correctly cases
    where more than one trove can resolve a single soname dependency.
  * EnforceConfigLogBuildRequirements now can take exceptions, which
    can be specified either as a filename (such as /usr/bin/bison or
    %(bindir)s/bison) or as a required trove (such as bison:runtime).
  * The trove.Trove initializer no longer allows for a trove to be created
    with a name that has more than one ":" character in it.
  * EnforceSonameBuildRequirements now can take exceptions, which are
    specified as a required trove (such as libfoo:devel) to avoid adding
    to the list of requirements.
  * EnforceSonameBuildRequirements now produces errors for missing build
    requirements, and EnforceConfigLogBuildRequirements now demonstrates
    very few false positives, and so has been updated to warning instead
    of info.
  * Added a check to warn when a trove is installed multiple times from
    the same branch with incompatible install buckets (--no-conflict-check
    overrides this check)
  * Redirects can now redirect to nothing, which allows components to
    disappear gracefully on a redirection
  * A soname dependency is now provided only if the library is in a
    default library directory, or in a directory explicitly added with a
    SharedLibrary(subtrees='/path/to/dir/') call.

Changes in 0.62.9:
  * EnforceConfigLogBuildRequirements policy added.  It looks through
    all config.log files anywhere under the build directory for programs
    that configure has found, and ensures that the transitive closure
    of the build requirements contains each file listed.  (That is, if
    the file /usr/bin/perl has been found, and intltool:runtime is in
    the buildRequires list, and intltool:runtime requires perl, then the
    requirement is satisfied.)  This policy currently produces some false
    positives; the "greylist" that tries to remove false positives needs
    to be expanded.
  * The repository server now uses a repository instance specific key
    cache.  This fixes KeyNotFound errors seen when running multiple
    repositories on one server.

Changes in 0.62.8:
  * The bug, introduced in 0.62.7, that caused Conary to stop short of
    recursing to the innermost troves when handling erasures has been fixed.
  * EnforceSonameBuildRequirements enhanced to use the system database to
    find the right missing build requirements.
  * Make users and groups in a repository such that they may not differ only
    in case, i.e. if user foo exists, user Foo cannot be created.
  * files in /usr/%(lib)s/python/.* are no longer automatically given an
    architecture flavor - if there are architecture-specific files in those
    dirs, they should result in an arch-specific flavor through normal
    means.
  * By default, no OpenPGP signatures will be added to troves when
    doing commits unless a fingerprint is explicitly set in conaryrc.
    Previously, if a keyring existed, the first key found would be used.

Changes in 0.62.7:
  * Some unneeded parts of the sql query in _getTroveList have been removed,
    improving performance.
  * The performance of the default (and most used) case of the
    getAllTroveLeaves has been increased up by using a specialized
    query.
  * Exception handling in the repository when revoked or expired keys
    are used has been corrected.
  * Signature checking now correctly checks the timestamp of the signature
    against the expiration time (if any) of the key that signed it.  If
    the signature timestamp is later than the expiration timestamp,
    the signature is rejected.
  * Pass 'Database is locked' repository errors to the client as a
    RepositoryLocked exception notifying user that the server is busy.
  * The 'yuck' script is no longer installed.
  * ComponentRequires now makes :runtime, :lib, :devellib, and :devel
    components all require their matching :config component if the
    :config component exists.  The :config component is not automatically
    created, but when it exists, it's always going to be because it
    is required by multiple other components.

Changes in 0.62.6:
  * mergeCollections() didn't always handle referenced troves changing
    byDefault status
  * Various cleanups and simplifications have been made to the trove
    removal determination

Changes in 0.62.5:
  * Allow selection of individual troves from change set files via --from-file
  * Recursive queries on local database could get upset by a missing trove
  * Underlying dependency code returns version and flavor for troves with
    broken dependencies
  * Underlying dependency code returns information on what removed trove
    caused a broken dependency
  * Removed --no-deps-recurse option
  * Greatly simplify dependency resolution logic
  * The version portion of a Release (version-sourceCount-buildCount)
    is no longer required to begin with a digit.
  * The Release parsing code has been cleaned up to use consistent
    naming, API documentation, and parse error messages
  * An unhandled exception when signing a trove twice with the same key
    has been fixed.
  * Old (now invalid) changesets are now removed from the changeset
    cache when a digital signature is added to a trove.
  * A package is now counted as empty if it contains only files automatically
    found by the AutoDoc policy.
  * CPackageRecipe now requires elfutils:runtime for eu-strip; this is
    needed for the existing debugedit:runtime requirement to do useful
    work.
  * Removed DistroPackageRecipe and moved its buildRequires list to
    PackageRecipe.  Use clearBuildReqs() to remove any of the base
    requirements for a package.
  * Install buckets are respected during dependency resolution
  * Updated the troveNames() call to a faster query, which should bring
    the run time of the "conary rq" back to a more reasonable limit
  * Race conditions and robustness problems have been fixed in
    the changeset cache.

Changes in 0.62.4:
  * Many places where lots of individual db calls were done to collect
    file objects have been collapsed into batched calls (5-10% speedup
    on some operations)
  * Fixed PGP key submission to not use a hidden form element.
  * Changed PGP key submission to use an xmlrpc call instead of
    modifying the database directly.
  * Added methods to change PGP key/user associations, and thereby
    disable a key.
  * Added an index to dependency resolution for a massive improvement
    on local system dependency performance on large updates.
  * Added the ability to get troves without file lists from the local
    database and use that when getting troves through the changeset
    trove source.
  * Previously, dependency resolution could cause duplicate
    trovesource entries.  This no longer occurs.
  * :lib and :devellib automatically have lib=%(lib)s install buckets.
  * A user management bug in the repository has been fixed.
    Previously, if you deleted a group followed by the user with the
    same name of the group, an unhandled exception occurred.
  * Looking up changeset cache entries in the cache database no longer
    uses exception handling to determine when database entries are
    invalid or stale.
  * The EnforceSonameBuildRequirements policy now recognizes :devellib
    as well as :devel components in buildRequires.

Changes in 0.62.3:
  * Don't link troves to groups when the branch has changed
  * Link new troves to collections (and new collections to old troves) when
    a trove isn't installed but a suitable replacement (meaning on the same
    branch) is available
  * Installing changesets w/ not by default from files broke
  * Fix a bug in the kid template that prevented permissions (ACLs) from being
    deleted from a repository.

Changes in 0.62.2:
  * Further reworkings of update code to be fully based on job sets. The
    absolute flag now defines whether a trove is newly installed or if
    it should be an update from an existing trove (when possible). Network
    changesets and changesets from files are treated almost identically now.
  * Swapped lock terminology for pin
  * Changed table names in database schema to better match the repository
    schema

Changes in 0.62.1:
  * UtilizeGroup fixed
  * conary updateall fixed
  * Disable SHA-1 integrity checks when trove changesets don't include
    files in various places
  * conary now prevents you from cooking empty groups

Changes in 0.62.0:
  * Initial OpenPGP (RFC 2440) based signature support has been
    added. Conary reads public keys from ~/.gnupg/pubring.gpg and
    /etc/conary/pubring.pgp.  Conary reads private keys from
    ~/.gnupg/secring.pgp.  Setting the "signatureKey" configuration
    variable to a key ID will select which key to use from the
    keyring. If signatureKey is not set, and there is a valid private
    keyring, the first key on the keyring will automatically be used
    to sign changesets when committing them to the repository.
    "cvc sign" adds a signature to a trove that already exists in the
    repository.
  * Change set generation on the command line is more flexible. It can generate
    erasure changesets as well as relative to nothing changesets
  * When creating multiple groups from the same recipe using newGroup(),
    Conary now searches all subgroups when resolving dependencies within
    a parent group
  * Conary no longer resolves dependencies for troves with byDefault=False
    (such as :test and :debuginfo).  Conary will now resolve dependencies in
    those troves only if you set checkOnlyByDefaultDeps=False.  When creating
    subgroups using newGroup(), pass the checkOnlyByDefaultDeps flag as an
    argument to the newGroup() function.
  * excludeTroves now applies to troves which have been added to
    already installed collections

Changes in 0.61.12:
  * You can now search for troves by <trove>=<host>@
  * A bug when cooking groups with depCheck = True (introduced in 0.61.10)
    has been fixed.
  * A new r.ByDefault policy controls how components are included in their
    enclosing packages; the default is True except for :test and :debuginfo
    components that default to False.
  * Cloning across repositories works
  * A bug in 'conary update --info' output was fixed

Changes in 0.61.11:
  * A bug that caused a database deadlock when removing entries from the
    changeset cache in the repository server has been fixed.
  * Added RegularExpressionList in conarycfg
  * Added lockTroves configuration option for autolock
  * Recurisvely included troves could be removed incorrectly when those
    troves were already present

Changes in 0.61.10:
  * The conary update command now takes a --sync parameter, documented in
    'man conary'
  * Groups now allow you to create a reference to another cooked trove,
    and use that reference to add troves that are contained in that trove.
    For example, if you want to create a group-python based on the troves in
    an already cooked group-dist, you add a reference to the group-dist in
    group-python, and pass the group-dist reference in when you call
    addTroves.
  * Work has begun towards generalizing the concept of a trove source.
    A class SimpleTroveSource has been added that, when subclassed and given
    access to the troves, will allow you to call findTroves to search that
    source.  The same code is used in update code to unify updating from
    the repository and from changesets, and it is used to provide the search
    capabilities for the local database.
  * Conary now allows all files, not just regular files, to have
    dependencies.  This is necessary for user/group dependencies for
    non-regular files to work.  Packages built with 0.61.10 or later
    that have non-regular files with non-root user or group will not
    be readable by Conary versions 0.61.9 or earlier.
  * Shadowing now preserves the byDefault flag, and handles reshadowing
    collections gracefully now
  * Update preprocessing now works on absolute changesets instead of
    relative ones, providing massive cleanups. Code uses sets of jobs
    instead of changesets for job representation, allowing still more
    cleanups. Many bugs seem to have gone away.

Changes in 0.61.9:
  * Fix a bug added in 0.61.8 that breaks tag handlers

Changes in 0.61.8:
  * Fix a bug introduced in 0.61.7 that occurred when, in the repository,
    either the Users table or Groups table was empty when creating a new group.
  * Add --buildreqs, --flavors options to q and rq.
  * Primary troves should not have their trove change sets overridden by
    items recursively included (and fixed a pile of things this broke).
  * Locally stored change sets can't always get access to pristine files
    from the local filesystem; when it can't, make sure file sha1 checking
    doesn't get upset.
  * Unchanged troves in updated groups could be erased by items in the
    same group on a different branch.
  * The "conary q[uery]" command accepts a --diff option.  When --diff
    is used, the difference between installed and pristine troves is
    displayed.
  * An additional progress callback has been added to show when database
    transactions are committed

Changes in 0.61.7:
  * Several bugs related to updating two troves with the same name have been
    fixed - including branch affinity, flavor affinity, correct handling of
    already updated troves, and correct handling of empty flavors.
  * "conary emerge" as root (or as a user than can apply the changeset
    produced by the build) did not install anything but the toplevel
    package.  This bug has been fixed.
  * No longer hide descriptive TroveNotFound errors behind a generic
    NoNewTroves wrapper.
  * Group recipes can now request that dependencies be resolved and
    added to the group at cook time.  To automatically add required
    troves to a group add "autoResolve = True" to the recipe class.
    Optionally "autoResolveLabelPath" can be set to a list of labels
    to use during dependency resolution.
  * Locally stored rollbacks couldn't handle files changing types. As
    part of the fix, the generic file diff code is now used when creating
    changesets instead of having a special-case wrapper around it
    (fileChangeSet()).
  * The commitaction script and the changemail module did not necessarily
    show the full trailing version for branches and shadows.  (For example,
    /conary.rpath.com@rpl:devel/4.1.25-18/db41/19 showed up as "19"
    instead of "4.1.25-19".)
  * Add a --deps option for conary q.  Make that and conary rq --deps
    recurse over collections.
  * Warn about missing buildRequires entries both for soname dependencies
    and for TagSpecs applied via tag description files.
  * A bug in updating groups that switch the byDefault setting of troves
    has been fixed.
  * Add an updateThreshold config option to control the number of troves to
    include in a download.
  * Ordering didn't work for old packages depending on anything, or for
    dependencies whose provider moved between components.
  * The r.Ownership(), r.UtilizeUser(), and r.UtilizeGroup() now generate
    appropriate dependencies on info-* packages.
  * Updating packages and components installed multiple times could cause
    a component to be removed multiple times (which resulted in a traceback).
  * Fixed a bug that occurred when groups tied to a user were deleted
    without deleting the associated user, then subsequently adding a user
    with the same name.

Changes in 0.61.6:
  * InitialContents turns off EtcConfig, since a file cannot be both
    a config file and an InitialContents file.
  * Reworked repository change sets to directly reference files from the
    contents store.
  * The User() command now takes an optional supplemental= option,
    which provides a list of supplemental groups to which to add
    the user.  (SupplementalGroup() is for groups not associated
    with a user.)
  * The showcs command can now handle components that are referenced
    but not included in a changeset.
  * InfoUserRecipe and InfoGroupRecipe can now be built with buildlogging
    turned on.
  * Conary's internal handling for dyanamically finding new IDs for
    users and groups has been fixed.
  * "conary updateall" now accepts the --test flag.
  * Various fixes were made to the CIL dependency detection code.

Changes in 0.61.5:
  * Added basic clone capability (which only works cloning to parents
    branches and shadows, and on a single host).
  * Now handles degenerate case of packaging unreadable files.
  * A bug that caused conary to ask for the wrong fileId when constructing
    a changeset from multiple repositores has been fixed.
  * Conary now can add users and groups automatically at install time.  If
    there is no taghandler to add a user or a group, conary will add it
    internally as a bootstrapping measure; if there is a taghandler,
    conary will call that instead.  In order to ease transition, Conary
    does not yet create the dependencies on the info- packages; a future
    version of Conary will add those dependencies after the system user
    info- packages have been created.
  * rpm2cpio now handles rpm archives that use bzip2 to compress the
    cpio payload
  * Conary now creates dependencies (provides and requires) for CIL
    files, if mono's monodis is installed on the system or being built
    in the current package.
  * Troves moving between troves could cause conary to attempt double
    erasures
  * The networked repository handles cases where contents are not
    found in the contents store.  The exception is passed back to
    the client.
  * The networked repository handles cases where a file stream is not
    found when the client asks for file contents.  The exception is
    passwd back to the client.
  * An error that caused getPackageBranchPathIds() to return the
    oldest fileIds instead of the youngest fileIds has been corrected.
  * Reworked finding old versions of troves to avoid a single trove
    being removed multiple times

Changes in 0.61.4:
  * %(datadir)s/.../lib/ files will no longer show up in :lib - presumption
    being that anything under %(datadir)s really is arch independenct
  * Creating branches and shadows had a command line parsing bug
  * "cvc newpkg" takes --dir and now complains for unexpected arguments
    (which is used to just ignore)
  * when using flavor affinity for installed troves, merge subarchitecture
    flags
  * group handling didn't always preserve troves which were needed by a
    newly installed trove properly

Changes in 0.61.3:
  * Corrected a bug that snuck in 0.61.2 that caused a temporary SQL table
    to not be temporary, which makes multiple httpd processes fail with
    'database schema changed' errors.

Changes in 0.61.2:
  * Fix a bunch of typos in the authentication checking server side
  * Add permission editing capabilities to the server component and hooks
    in the netclient
  * Overhaul of ACL system so that uniqueness constraints on Troves and
    Labels can be enforced: we now use a special Trove and Label "0 | ALL"
    instead of Null
  * Dependency resolution enforces label ACLs.
  * Module arguments to commitaction are parsed according to shell
    quoting rules.
  * The changemail commitaction module now takes an optional '--from'
    argument.
  * added clearBuildReqs() - will clear all or some of superclass buildreqs
    when cooking.
  * The pickled version of Dependency objects changed, therefore the
    schema version of the changeset cache has been incremented.
  * When Configure() detects a failure and input or output is not a
    tty, all config.log files will be included in the output in order
    to ease debugging from captured log files.
  * Part of the infrastructure for adding users and groups has been added:
    it is possible to create info-<name>:{user,group} packages via
    UserInfoRecipe and GroupInfoRecipe classes.  The User(), Group(),
    and SupplementalGroup() policies are deprecated; those lines should
    move to their own recipes intact (the syntax remains the same).
    The install-time code does not yet install info-* packages first in
    their own transaction; when it does, the Ownership(), UtilizeUser(),
    and UtilizeGroup() policies will create dependencies on the
    appropriate info-* packages.
  * The networked repository server and client code has been changed
    to use the 'deflate' Content-encoding type instead of 'zlib',
    which makes the code RFC 2616 (HTTP 1.1) compliant.
  * A new function called hasUnresolvedSymbols() has been added to the
    elf module.  This could be useful for a contributor to implement a
    policy that checks to make sure that shared libraries do not have
    unresolved symbols.  Additional code could be written to check
    binaries too.
  * cvc checkout, update, and commit now show progress when communicating
    with the repository server
  * Progress is now displayed while downloading file contents from a
    repository (such as when assembling a changeset that is distributed
    across multiple repositories)

Changes in 0.61.1:
  * Cleaned up error message which results from Conary not being able to
    determine which trove to remove when a new one is installed
  * Dependency object use slots
  * Hash values for DependencySet, Version, and Branch objects are cached
  * UIDs and GIDs that cannot be mapped to symbolic names no
    longer cause the buildpackage code to traceback.  The ownerships
    from the filesystem were never used anyway, so it's safe to assume
    that all files are owned by root:root
  * Implemented proper updateall
  * Files in troves are downloadable from the repository browser.
  * Troves in the repository browser are separated by first letter
    instead of showing all troves in one page.

Changes in 0.61.0:
  * New functionality for maintaining user groups: renaming and updating
    members
  * Added repository interfaces for deleting users and groups
  * Added a repository iterator function to list the members of a group
  * The web interface to the Conary repository now has a repository
    contents browser, accessible either from the main page (if you are
    logged into the web interface), or from the /browse url. Example:
        http://conary.example.com/conary/browse
  * A bug preventing all access to the web interface if an anonymous
    user existed has been fixed.
  * "Large" updates are split into multiple pieces which are downloaded
     and installed independently of one another
  * Trove updates are tracked through collections
  * Group handling completely rewritten to function as a three way merge
    instead of a set of heuristics
  * Trove removal handles references troves which are referenced by multiple
    collections
  * Rollback format unified for local and nonlocal rollbacks
  * Dependency ordering forces collections to be installed after all of their
    referenced troves (allowing simple restarts)
  * Database migration removes stale versions
  * --replace-files marks the replaced versions of the files as no longer
    present
  * Troves store information about Install Buckets - not used yet.
    By specifying a component's install bin, which is a set of key-value
    pairs, you can describe whether two versions of a component are
    installable side-by-side.  If two versions of the component share the
    same keys for their install bins, but at least one different value, then
    the components are installable side-by-side.
  * Troves store information about troves loaded when building a recipe
  * Build Requirements are stored with the trove
  * Add isCollection() to TroveInfo
  * Changesets download while instals are going on
  * StreamSet.twm() respects ignoreUnknown now
  * Rollbacks of locally cooked and emerged troves works

Changes in 0.60.12:
  * Previously, if you ran "conary update foo", and foo requires a new
    version of bar, but updating to the new version of bar would break
    existing dependencies of other troves on the system, a very
    unuseful "Troves being removed create unresolved dependencies"
    message would be printed.  Conary now says that "Additional troves
    are needed" instead.  If --resolve is used, it will report the
    troves that have been added before displaying the dependency
    failures caused by erase.
  * Symlinks no longer confuse AutoDoc policy.
  * Autosource files which have changed confused cvc update
  * allow a \ at the end of a line in config files to do line continuations
  * several bugs in the multitag handler have been fixed

Changes in 0.60.11:
  * The '-f' flag was added to the arguments to gzip when
    recompressing compressed files
  * Added progress callbacks for uploading the changeset when cooking
  * Improved automatic mainDir detection for some corner cases.
  * Put development docs back in :devel component (they were
    inadvertantly removed from it by a previous fix).

Changes in 0.60.10:
  * BadFilenames policy absolutely prohibits filenames with newlines
    in them, no exceptions allowed.  Other similarly bad filenames may
    later be forbidden by this policy.
  * UTF8Filenames moved to packagepolicy, where it belongs, and it now
    raises an error instead of printing a warning.
  * Conary now enforces the rule that tag names must have no whitespace
    and must be all alphanumeric characters, -, or _.
  * Conary can now run a single instance of a single tag handler to
    process multiple tags.  The tag description files for each tag
    must point to the same tag handler, and must each specify the
    multitag datasource.  The data is passed to the tag handler on
    standard input using the protocol "tag list for file1\nfile1\n..."
  * Fixed ftp server busy detection when fetching files via URL.

Changes in 0.60.9:
  * The changemail script is replaced by a generic commitaction script
    that loads modules, and a changemail.py module is supplied.  There is
    a backward-compatible changemail script which calls commitaction
    with the changemail.py module.  --email and --*user options now are
    changemail module options, so the commitAction should be specified
    something like this:
    commitAction /.../conary/commitaction --repmap ... --module "/.../conary/changemail --user %(user)s --email foo@example.com --email bar@example.com"
    You can add your own modules and run them all from the same commitaction
    using multiple --module arguments to the commitaction script.
  * Conary can now almost always guess the correct name for the mainDir
    when it is not %(name)s-%(version)s, if the first addArchive()
    instance creates exactly one top-level subdirectory and no other
    top-level files of any sort, in which case it will use that name as
    the mainDir.

Changes in 0.60.8:
  * The changemail script is now actually packaged, in
    /usr/lib{,64}/python2.4/site-packages/conary/changemail
  * Build requirements for superclasses are automatically added to
    subclasses.
  * Build requirements now look at all labels in a version to see if they
    satisfy a build requirement.
  * The NormalizeManPages policy now automatically converts man pages
    encoded in iso-8859-1 to man pages encoded in utf-8.  Additionally,
    it runs faster and no longer calls sed.

Changes in 0.60.7:
  * The changemail script is now distributed with conary, and is called
    with a different calling convention; instead of being called once
    per trove with trove-specific command line options, it is called
    once per commit (of however many troves) and creates more readable
    summary email messages.  Remove --trove, --version, and --flavor
    arguments from your changemail invocations.  Added --user argument
    to changemail; specify in .cnr files as "--user %(user)s".  Or, to
    only print users for source or binary commits, use "--sourceuser
    %(user)s" or "--binaryuser %(user)s", respectively.
  * The cvc rdiff command now recognizes creating a shadow as such.
  * Build requirement tracking is now half-enabled; conary is now able
    to read "buildReqs" tags, but will not yet generate them.
  * Files in /tmp and /var/tmp, and all cvs temporary files, will no
    longer be packaged by default,
  * The addArchive(), addSource(), and addPatch() actions can now fetch
    via HTTPS as well as HTTP and FTP.
  * The repository now handles creating a changeset between two troves
    that both contain a version of a file that is stored on a different
    repository

Changes in 0.60.6:
  * Erasing emerged troves works properly
  * Calling Doc() no longer disables the AutoDoc() policy.
  * A more reliable method is used for finding the port of an
    Apache connection

Changes in 0.60.5:
  * 'conary emerge' works again
  * Distributed group changesets failed when remote troves disappeared
    from the group
  * build logs are now tagged with 'buildlog' tag
  * Conary now handles cases when a directory becomes a symlink when
    applying a changeset.  An error message is displayed which tells the
    user how to apply the update.

Changes in 0.60.4:
  * An error in the automatic database conversion of 0.60.2 systems
    has been corrected.

Changes in 0.60.3:
  * Reimplemented LargeStreamSet in C
  * Added StreamCollection
  * Policies now announce their names in their information, warning,
    debug, and error messages, making it easier to determine how to
    resolve problems.
  * The database conversion for to 0.60.2 didn't work well; a proper
    conversion is now in place

Changes in 0.60.2:
  * Added InitialContent flag
  * Fixed bug which caused servers to leak file descriptors when the sqldb
    was replaced
  * "repquery --deps" output fixed (broken in 0.60.1)
  * Added AutoDoc policy which finds common documentation files and puts
    them in %(thisdocdir)s automatically.
    AutoDoc is disabled by calling
    Doc without calling AutoDoc, which means that existing recipes that
    call Doc will not show changes.
  * getPackageBranchPathIds() now returns version and fileId as well,
    so that the IdGen class can determine if an older version number
    should be assigned to files.  getPackageBranchPathIds() is now the
    primary mechanism for populating the pathId dictionary.
  * The local label methods of the version object have been
    refactored. isLocal() is now onLocalLabel(), isEmerge() is now
    onEmergeLabel(), etc. isOnLocalHost() has been added as a method
    to easily determine if a version only exists in the database
  * Moved logic for explicitly creating a changeset from cscmd.py to the
    ConaryClient object
  * Added the (unused) ability to lock and unlock troves. Ignore this for now.
  * "query --info" behaves much more like "repquery --info" now
  * isSourceVersion() method has been to the Version object
  * most of the remaining erroneous references to "Package" have been
    changed to "Trove" throughout the code.  This includes method
    names such as getPrimaryPackageList() -> getPrimaryTroveList().  Some
    more commonly used methods were left as deprecated thunking methods
  * dependency resolution couldn't resolve a requirement w/o flags against
    a provides w/ flags

Changes in 0.60.1:
  * Support for legacy clients (protocol version 29) has been removed from
    the server
  * The server raises an server-side exception if any client with
    protocol less than 32
  * Updated the URL provided in a server-side client version mismatch
    exception
  * Server-side dependency suggestions return more choices, leaving it
    to the client to sort it all out
  * Client uses timestamps to determine which troves to install when their
    flavors score equally
  * Fixed build-side bug handling meta characters ([,*,etc) in file names
  * "cvc newpkg" now accepts pkgname=label syntax
  * files.contentsChanged() function updated to work with StreamSets
  * Basic local changeset creation, retargeting, and commits work
  * Permissions weren't merged for operations run as non-root users
  * The structure of the repository web interface has been redesigned
    and some authentication UI bugs have been fixed.
  * The repository web interface now requires the conary-web-common package
    to be installed.
  * Committing troves to the repository no longer recompresses non-config
    files
  * Timestamps are set on the server at commit time; the timestamps the
    client assigned is not used (this is to protect against clients with
    a bad idea of time; servers should be consistent, even if they're
    wrong, and as long as time doesn't go backwards on that server all is
    good)
  * Reworked troves to be representable as streams and implement *basic*
    signature capability
  * Local cook versions are now more sensible.

Changes in 0.60.0:
  * Changed changesets to compress individual files instead of the combined
    stream.
  * Cleaned up file content objects to no longer track file sizes.
  * Switched away from TupleStream to StreamSet both for better performance
    and for improved flexibility in the format (at the price of larger
    frozen streams).
  * Troves explicitly provide their own names.
  * Troves can now provide "capability flags", and trove requirements
    can now include references to the capability flags.
    r.ComponentProvides(('ASDF', 'FDSA')) will cause all components built
    from the current recipe to provide the 'ASDF' and 'FDSA' capability
    flags, and r.Requires('/path/to/file', 'foo:runtime(ASDF FDSA)')
    will make /path/to/file require the foo:runtime component built
    with the ASDF and FDSA capability flags.
  * Dependency components can contain : characters now.

Changes in 0.50.14:
  * Dependency checking now returns reordering information (which isn't
    used yet)
  * Allow groups to include other groups defined in the same recipe (but
    explicitly disallow cycles in groups)
  * Fixed bug in building multiple groups with a single recipe when some
    of the groups already exist, but others don't

Changes in 0.50.13:
  * Added automatic :data component for /usr/share, to which you should
    add any platform-independent files that are needed by :lib components
    but not in a libdir-derived path.  These might include configuration
    files and supporting data files needed by both library and runtime
    programs.
  * Added automatic intra-package inter-component dependencies; now within
    a single package, the :devel component will automatically require the
    :lib component if both components exist.  These dependency sets can be
    modified with the ComponentRequires policy.
  * The build/buildpackage.py file has variable and function names changed
    to better match our terminology for packages and components.
  * Change flavor specified in the conaryrc to a flavor path -- accept the
    flavor config parameter multiple times to create a flavor path
  * Added a "filewrap" argument to r.Run() that inserts an LD_PRELOAD
    wrapper that overrides some library funtions to look in %(destdir)s
    first before looking in the filesystem.  This is subject to change
    as we experiment with it!

Changes in 0.50.12:
  * Implemented --quiet for conary update changeset commands, and cvc cook.
    Also implemented the 'quiet' configuration value. This option suppresses
    progress indicators.
  * Split loadRecipe into loadInstalled and loadSuperClass, depending on the
    purpose of the recipe loading.  loadInstalled will examine the local
    system to look for a matching installed trove, and load that version,
    while loadSuperClass will not.
  * Logs of builds are now stored in cooked changesets in the :debuginfo
    component -- generally in
    /usr/src/debug/buildlogs/<name>-<version>-log.bz2, controlled by
    macros.buildlogpath
  * Added lib/logger.py
  * Fixed conarybugz.py to work with Conary's new site-packages location
  * Cleaned up yuck, rpm2cpio, and rpm2ccs scripts to use new "import conary"
    mechanism for finding conary.
  * Check sha1s for all files written into the repository or file system
  * conary scs --deps works again

Changes in 0.50.11:
  * Reworked file addition to local database a bit for better performance
  * Fixed sorting for --info
  * Don't make --info installs require a writeable database
  * Added an exception to group updating, restricting removal of existing
    troves to match the group's contents to troves on the same branch
  * Groups which had the same trove added (via a referenced trove) and
    removed (from the primary trove) got confused
  * conary showcs now takes trove version
  * conary showcs will display erased troves in changesets, and erased troves
    that are referenced but not within the changeset
  * conary changeset now support trove=<version>-- to create a changeset that
    erases the trove
  * Cache user id to name mapping
  * Improved the progress indicators for preparingUpdate and
    creatingDatabaseTransaction
  * Implemented progress indicator on source downloads
  * Fixed bug in update process which caused files to be incorrectly skipped

Changes in 0.50.10:
  * Added callback for creating database transaction, so that it does
    not look like we spend an inordinate amount of time executing tag
    pre scripts.
  * Added findtrove.py to the Makefile so that it is included in
    the distributed version of conary.
  * Added distcheck rule to Makefile to try and avoid missing files in the
    future

Changes in 0.50.9:
  * reimplemented StreamSet in C
  * moved findTroves out to findtrove.py, reworked it to be more modular
  * getSourceVersion now correctly handles branched binaries by looking
    up the branch to find the source component.
  * reimplemented StringStream in C
  * fixed bugs in --info

Changes in 0.50.8:
  * sort update --info alphabetically, display old versions, and display
    a letter summarizing the type of change
  * NormalizeInterpreterPaths() policy now looks in the package currently
    being built, as well as on the installed system, to determine how to
    resolve #!/usr/bin/env scripts.
  * groupName argument to addTrove() can now be a list of group names as
    well as a single group name.
  * --no-recurse works on the erase path
  * fix to walkTroveSet (which was horribly broken)
  * enable (optional) dependency checking when building groups
  * 'cvc cook' error output when there are unresolved build
    requirements is more user friendly
  * filesystem conflicts are handled properly when applying a rollback
  * updating a package to a version that comes from a different
    repository when that package had an uninstalled component works
    now.
  * conary now resides in /usr/$LIB/python$PYVERSION/site-packages/conary/
  * calling r.Replace on a non-regular file results in a warning instead
    of an unhandled exception
  * implemented basic callbacks for update, erase, and changesets

Changes in 0.50.7:
  * Added the XInetdService action to avoid having to include
    /etc/xinetd.d/ files separately, and to make xinetd.d files
    be consistent, making recipe-provided changes less likely to
    conflict with local configuration changes.
  * groups are no longer allowed to contain redirects
  * added setLabelPath to group recipe
  * Allow r.Provides("soname: libfoo.so(FLAGS)", "/some/file") (added
    the "(FLAGS)" part).
  * don't allow spaces and commas in revisions

Changes in 0.50.6:
  * conaryclient.updateChangeSet should have recursed by default
  * Metadata retrieval now works along distributed branches and shadows.
  * reworked troves being added to database to handle missing parts
    of packages and groups properly (and make things faster and more
    elegant)
  * merged update and erase code paths in conaryclient
  * update and erase now take +,- modifiers on trove names
  * added --info to see what an update or erase command will do
  * a single group recipe can now build multiple groups

Changes in 0.50.5:
  * Streams return their value through __call__ instead of value()
  * Reimplemented ShortStream and IntStream in C
  * conary config now takes --show-passwords option, and does not pretty
    print config file values when not printing to screen.  This means that
    conary config > <file> will result in a valid configuration file.
  * Updating groups didn't work when the group referenced troves as new
    which were already installed on the system
  * r.ComponentSpec('somecomponent', '.*') will no longer override the
    file specifications for packaging :debuginfo and :test components.
  * loadRecipe now takes a troveSpec as its first parameter, and uses that
    troveSpec to find the trove on the local system that matches the source
    component that is being loaded.  loadRecipe also automatically searches
    the labels that are parents of the current recipe, so if you shadow a
    recipe, any loadRecipe lines contained in that recipe should still do
    what you want.
  * merge didn't handle files converging
  * merge doesn't need to deal with autosource files
  * diffs between groups failed when members disappeared

Changes in 0.50.4:
  * Most rollback information is stored as a reference to a repository
    instead of storing full rollback data on the local system. The
    localRollbacks flag in conaryrc allows the old behavior to remain.
  * The CONARY state after a merge operation on a shadow now has the
    correct fileId for files that are not different than the parent
    version.
  * Added /usr/lib/conary/conarybugz.py to make it easy to automatically
    populate bugzilla databases from repositories.
  * Sped up Strip, NormalizeInitscriptLocation, NormalizePamConfig,
    TagDescription, and TagHandler policies by limiting them to
    only appropriate directories.
  * Fixed :debuginfo to work with binaries built from more than one
    source file, and made it less aggressive by only stripping debug
    information out to the :debuginfo files, which both makes stack
    traces better without :debuginfo installed and makes libraries
    stripped for :debuginfo more likely to work.
  * When existing fileId's had no streams but the streams are provided
    by a later commit, those streams weren't always merged properly if
    there were multiple files for that fileId
  * conary config output masks user/password info in repository maps
  * the config option useDir has been changed to useDirs, and archDir has been
    changed to archDirs, to allow for tiered use/arch flag definitions, and
    the tweaking of use and arch flag settings.  By default, useDirs and
    archDirs look in /etc/conary/<dir>, followed by /etc/conary/distro/<dir>,
    follwed by ~/.conary/<dir>, where dir is use or arch, depending on the
    context.
  * Arch files can now contain arbitrary macro definitions, and in the future
    will contain values for macros like %(lib)s, which is lib64
    on some platforms.
  * when using --keep-existing, the install label path and install flavor
    are used to determine which version to install instead of using affinity
    to install something close to what you already have.
  * a bug that prevented a changeset from applying to the system when
    the changeset removed a component from a package and the component
    is not installed on the system has been fixed.

Changes in 0.50.3:
  * database findTrove now has an interface that is much closer to the
    repository findTrove function -- this enables conary q to work like
    conary rq.
  * Group handling didn't work for multiple levels of group inclusion.
  * Database.hasTrove() no longer needs to instantiate troves.
  * Fixed overly-aggressive cleaning of the cache.
  * Added repository findTroves call to parallelize findTrove calls.
  * Added the NonMultilibDirectories policy to prevent 32-bit troves from
    utilizing lib64 directories.
  * the NormalizeInterpreterPath policy can now handle unwriteable files
  * fixed the network client code to return file contents properly when
    multiple file contents are requested from the server (bz#50)
  * rewrote Database.getTroveLatestVersion()
  * Added :debuginfo handling in Strip policy, which requires debugging
    to be turned on in optflags and elfutils's eu-strip and debugedit to
    be installed.  Like :test components, :debuginfo components are not
    installed by default.
  * File versions are now properly set to a branched version after a
    merge operation
  * cvc commit aborts again when the current versions of files are not
    the latest versions

Changes in 0.50.2:
  * Any %(lib)s-derived path (/%(lib)s, %(libdir)s, %(krbprefix)s/%(lib)s,
    or %(x11prefix)s/%(lib)s) will now cause the entire package and all
    components to be flavored with the base instruction set flavor, so
    that architecture-sensitive but non-code files in (say) /usr/lib64
    do not show up on 32-bit platforms.
  * Sped up dependency resolution on the client
  * The reworked getFileContents call now asks for contents from the
    correct server when contents from more than one server are requested

Changes in 0.50.1:
  * Add support for trove=<troveVersion> in rq, cvc co, and other places that
    use findTrove
  * Add conary q --info option to display flavors
  * changeset command uses system flavor if no flavor is specified, skips
    troves which are not included in packages and groups by default,
    takes a --no-recurse option, and filters based on the excludeTroves
    configuration setting
  * Added automatic :perl component that works like the :python component,
    and extended the multilib-friendly-or-architecture-neutral policy to
    work with perl as well as python.
  * client/server protocol negotiation is a whole lot smarter now
  * getChangeSet() results in a single URL rather than one per primary trove
  * group, fileset, and redirect recipes have macros that contain the
    buildlabel and buildbranch.
  * fixed a bug with merging absolute change sets which contain config files
  * redirections to troves w/ older versions already installed didn't work
  * the pathId generation code has changed.  For cooked troves, the
    pathId will be the same for any particular version of a path.
    Code must not depend on this behavior, however; it may change in the
    future.

Changes in 0.50.0:
  * Redirections work
  * Sped up group generation
  * Troves which reference other troves (groups and packages) can now specify
    whether a trove is installed by default or not. Packages now reference
    :test, but don't install it by default
  * Added optional 'recurse' parameter to netclient.createChangeSetFile
  * The first argument to the Requires and TagSpec commands can now have
    macros interpolated, as in r.Requires('%(bindir)s/foo', ...)
  * Groups can have requirements now
  * protocol-level getFileContents works on multiple files simultaneously
  * repository log had too many files added to it
  * set instruction set flavor for a cooked trove whenever any Arch flags are
    checked

Changes in 0.14.12:
  * The shadow command looks at buildLabel instead of following
    installLabelPath
  * In some cases, troves with an incompatible flavor were chosen when
    --resolve was used. The proper flavor is now used, or the
    dependency is reported as unsatisfiable.
  * Several more instances of %(lib)s were moved out of the default
    specification for generic components like :runtime and :devel for
    better multilib support.
  * Policy now helps ensure that :python components are either
    architecture-neutral or multilib-friendly.
  * Better error messages for "%(foo)/" (which should be "%(foo)s/")
  * Looking up files in the local database gave erroneous results in
    some cases (this was noticeably primarily when distributed change
    sets were being generated)

Changes in 0.14.11:
  * Local systems store config files in sql tables now.  Use
    /usr/share/conary/convertcontents to convert to the new data store.
    Note that this means that any *config file* managed by conary can be
    read through the main SQL database file in /var/lib/conarydb/conarydb.
  * Actually check build requirements before building, use --no-deps to
    ignore the check.
  * make conary q and conary update convert all flavors to  strong flavors
    for comparison; ~readline becomes readline, and ~!readline becomes
    !readline, so that conary q foo[readline] works as expected.
  * no default flavor is presumed for local operations (erase, q)
  * changed getPackageBranchPathIds to base64 encode the filename in
    order to ensure that the resulting XML-RPC will be UTF-8 clean.
  * localoutofdate renamed to "yuck", a man page added, and the script
    and man page are now installed on the system.
  * rename --use-macro and --use-flavor options for cook to --macro
    and --flavor
  * support new cook syntax: cvc cook <trove>[flavor] to set the troves flavor
    while cooking
  * fixed rq output when iterating over subtroves within a trove or group
  * TroveNotFound exceptions are handled gracefully in cvc.  'conary cook
    foo' will no longer traceback when foo:souce could not be found in
    the repository.
  * Unsynchronized updates work for packages and groups
  * The database is now opened with a 30 second timeout.  This should allow
    better concurrency.
  * added --exclude-troves and excludeTroves conaryrc entry
  * repository .cnr file's commitAction configuration item now has a
    flavor provided to it as %(flavor)s and the default changemail
    script uses it.
  * don't allow the same label to appear twice in sequence in a version

Changes in 0.14.10:
  * FlavorMap sense wasn't set right for base instruction set

Changes in 0.14.9:
  * Shadow Branch objects didn't return parent branches properly. This
    caused incorrect pathId's to show up on cook on shallow shadows.
  * Reworked the code which looks up pathIds to take advantage of a new
    server call (getPackageBranchPathIds) which is faster and looks on
    both the full branch and full parent branches.
  * The Apache repository server now allows mixed ssl and normal requests.
  * Added forceSSL option to apache repository server configuration.
  * The network client code now supports accessing servers over https.
  * Proper salts are used for user passwords.
  * The default value for macros.optflags is "-O2" again, instead of
    an empty string.
  * The http handler in the conary server now sends back proper error
    codes in the case of an authentication error.

Changes in 0.14.8:
  * Fixed bug where streams for commits on distributed branches didn't always
    get set properly
  * reworked findTrove() in repository to return (name, version, flavor)
    tuples instead of full troves
  * Split conary.1 into conary.1 and cvc.1
  * Allow cvc cook trove=<version>
  * remove --target-branch cook option
  * added default :devellib component for architecture-specific devel bits,
    made all files with an architecture-specific multilib path that are
    not in :devellib go into :lib instead of having many of them fall into
    :runtime

Changes in 0.14.7:
  * ELF libraries with sonames that have paths in them are now handled
    sanely, by removing the path (and complaining...)
  * split march into targetArch and unameArch -- requires a new distro-release
  * rework command line arguments to shadow and branch to match how versions
    are normally specified, and allow a flavor specificatoin
  * added --sources to branch and shadow commands

Changes in 0.14.6:
  * fix for generating changesets between repositories
  * policies that look at shared libraries are now multilib-aware,
    fixing shared library permissions and dependency provision
  * autosources didn't work when committing across a shadow

Changes in 0.14.5:
  * allow groups to contain troves with conflicting flavors
  * make repository-side change set caching less buggy
  * fix config files changing to symlinks
  * allow duplicate items to be specified for erase and update
  * changeset command allows flavors to be specified
  * repquery --info shows trove flavor
  * fixed bug with not matching base instruction set flavor

Changes in 0.14.4:
  * several bugs in the 'cvc update' code paths have been fixed
    - it no longer retrieves autosource sources
    - the CONARY file now gets populated entries for autosource files
    - the fileids in CONARY files are now correct after an update
  * several bugs in error handling have been fixed
  * several docstrings have been fixed
  * packagepolicy now automatically adds usermode:runtime requirement to files
    that are dangling symlinks to consolehelper
  * the templating engine for the web interface to the server has been
    changed to kid; kid and elementtree are now required to run a server.
  * the web interface now supports limited editing of ACLs
  * the server now only supports protocol version 26 (it was a mistake
    to leave in support for 24 and 25)
  * old code that supported ancient protocol versions has been
    removed from the server
  * recipes loaded from within recipes follow the label= argument if
    it is given

Changes in 0.14.3:
  * Fixed usage message to no longer print 1 at bottom; improved option
    handling error messages
  * Fixed versions when branching from a shadow
  * The lookaside cache now fetches from the repository into the right
    location and with the right permissions, and fetches manually-added
    as well as automatically-added sources.
  * In recipes, addSource can now take dest='/path/to/file'
  * Change %(servicedir)s location from /var to /srv

Changes in 0.14.2:
  * contents are now stored as diffs when either the new file or the
    old file is empty
  * diffs of numeric streams can now express a change to the value of
    None

Changes in 0.14.1:
  * fixed a typo in lookaside.py that prevented commits from working
  * added a descriptive exception message when fileids in your database
    do not match the fileids in the repository

Changes in 0.14.0
  * added ability for changesets to ignore unknown fields in some places
    (making changesets somewhat less brittle)
  * fixed bug in source handling with non-recipe files in the local directory
  * added framework for generic trove information
  * checkout no longer pulls all sources from the repository
  * used new trove info framework to store the source trove, build time,
    total file size, and version of conary used when building binary
    troves.
  * lib/elf.c no longer uses mmap to read elf files.  Some architectures
    may have elf structures on disk that are not naturally aligned, and
    using mmap to read them won't work.
  * the repository code now uses a 30 second timeout when attempting to
    access the database
  * Have architectures control their march values in the architecture
    config files.
  * add Arch.getCurrentArch() to get the major architecture that is in use
    during a build

Changes in 0.13.3
  * added ability for a contents log file (makes syncing much easier)
  * file tags weren't used on updates
  * "description update" tag action replaced with "handler update"
    (which gets called when either the tag description or the tag handler gets
    updated)
  * "description preremove" tag action replaced with "handler preremove"
  * sources get committed automatically

Changes in 0.13.2
  * reworked use.py code almost entirely.
  * added /etc/conary/arch directory to contain architecture definition files;
    changed /etc/conary/use files to contain more information about how
    flags are used when building.  Flag definitions are no longer in use.py.
  * fixed buildFlavor so that it affects cooking packages as well as
    determining troves to include when cooking a group
  * changed --noclean to --no-clean to be in line with the rest of the
    options; documented it
  * removed Use.foo and Flags.foo options from conary config files.  Macros.foo
    is still there.  Added --use-flavor option to cvc cook which takes a flavor
    and overrides the build flavor while cooking.
  * groups now take flavor strings to determine the flavor of a trove to
    include, not flag sets.
  * dependencies resolution is flavor sensitive now (and uses flavor
    affinity)
  * added trove version/release number to dependency messages
  * renamed classes and methods in versions.py to match current terminology

Changes in 0.13.1
  * repquery wasn't filtering by flavor properly (exposed by a bug fix
    in 0.13.0)

Changes in 0.13.0
  * removed importrpm.py
  * diffs between a file object that has a non-empty provides or requires
    to a file object that has an empty provides or requires are now properly
    generated and applied.
  * added checks to validate merged file objects against the fileIds
    in the changeset
  * implemented shadows
  * framework for redirects in place
  * removed (unused) parentId field from Branches repository table

Changes in 0.12.5
  * reworked dependency resolution a bit for a big speedup in the server
  * moved destdir to %(builddir)s/_ROOT_
  * made macros.destdir available during the unpacking of sources
  * source commands (r.addAction, etc.), if given absolute paths for
    their dir keywords, will perform their actions in the destdir instead
    of the builddir
  * most build commands (r.Make, r.Create, etc.), will work in either builddir
    or destdir, depending on whether they are given relative or absolute
    paths
  * add dir keyword for r.Run
  * include /usr/bin/rpm2cpio

Changes in 0.12.4
  * set more arch flags for x86 and x86_64
  * troves can have multiple instruction set flavors now
  * flipped around use: and is: sections of flavor strings
  * Version and Branch object completely separated

Changes in 0.12.3
  * conary verify updated to new API so that it works again
  * conary q (with no arguments) works again

Changes in 0.12.2
  * added getTroveVersionsByBranch
  * make better use of _mergeQueryResults
  * moved version affinity into findTrove from ConaryClient
  * fixed branch affinity so that it's actually branch affinity instead of
    label affinity
  * rdiff changes for 0.12.0 broke negative numbers for oldVersion
  * rdiff diff'd based on label instead of branch
  * update has flavor affinity now
  * flavors can now be specified on the command line for update, erase
    repquery, and query
  * unspecified flavor flags got scores of zero, which was wrong
  * added python code for flavor scoring (useful for the client)
  * repository queries didn't work properly when looking for multiple flavors
    of a single version
  * fix for updating multiple flavors of a single version of a trove
    simultaneously
  * reworked getTroveVersionList and getAllTroveVersions for per-trove
    flavor filtering

Changes in 0.12.1
  * repquery and query always showed dependency information
  * getTroveLeavesByBranch did extra demarshalling of the flavor
  * repquery didn't deal with nonexistant troves well
  * dependency failures on erase didn't reassemble dependency flags properly
  * fixed bug in dependency sets creation which caused dependency flags
    to get mangled
  * added a check to prevent mangled flags from getting committed

Changes in 0.12.0
  * document config command, and display supplied macro/use/arch information
    in output
  * repository acl's work for almost everything
  * anonymous access must be explicitly enabled by creating an acl for
    user 'anonymous' with password 'anonymous'
  * server side flavor scoring used
  * queries reworked for flavor matching

Changes in 0.11.10.1
  * move to python2.4
  * repository caching (which isn't used yet) didn't track the recurse flag

Changes in 0.11.10
  * changed flavor tracking when loadRecipe() is used to only track
    flavors in loaded recipes that are superclasses of the recipe
    class in the loading recipe.  (e.g. loading python.recipe to get
    the distribution python version will not add all of the python
    recipe's flavor information to the loading recipe class, as long
    as the loading recipe does not subclass the Python class.)
  * add conary verify command for comparing the local system's state to
    the state it was in at install time
  * when a trove is installed for the first time, it comes from a single
    repository
  * didn't handle file types changing on update
  * fixed problem assigning depNums
  * components disappearing from troves caused problems in relative changesets
  * files moving from removed troves in changesets caused update to fail

Changes in 0.11.9
  * change the order of permissions setting (chmod after chown)
    because some versions of the Linux kernel remove setuid/gid bits
    when setting ownership to root

Changes in 0.11.8
  * work around a python bug w/ fdopen() resetting file permissions
  * r.Replace() as an alternative to r.Run("sed -i '...' file")
  * Policy enforcing UTF-8 filenames
  * r.macros.tagdatadir as a standard place to put data just for taghandlers

Changes in 0.11.7
  * changed server.py to take extra config files via --config-file instead
    of as an extra argument
  * extra config files (specified with --config-file) were ignored if they
    didn't exist; issue an error message now
  * Added r.ConsoleHelper() for recipes
  * PAM configuration files shouldn't have paths to modules by default,
    so we remove what used to be the standard path
  * changed repository user authentication to use user groups (currently
    one per user)
  * added password salt
  * restructured repository a bit
  * removed lots of unused code from FilesystemRepository

Changes in 0.11.6
  * branches are created as changesets now instead of as a protocol call
  * merged authdb into primary repository
  * fix for rdiff (broken by flavor rework in 0.11.5)

Changes in 0.11.5
  * Internals reworked to eliminate flavor of None in favor of empty flavor
  * Added (currently unused) code to parse command line flavor specifications
  * static libraries (.a files) get proper flavors now
  * Handle attempts to update already installed troves from absolute
    change sets

Changes in 0.11.4
  * all components built from a single recipe share a common flavor
  * loadRecipe's label= keyword argument can actually take a label
    as well as a hostname

Changes in 0.11.3:
  * optimized a sqlite update statement to use indexed columns
  * added --test to update and erase
  * dependency check didn't handle new components providing the same
    items as old components (broken by 0.11.1 performance enhancements)

Changes in 0.11.2:
  * standalone server was broken by --add-user changes in 0.11.1
  * dependency check no longer allows packages being removed to cause
    dependency failures
  * changed how dependencies are frozen to make the order deterministic
    (so fileId's don't change around)
  * added a database version to the database schema

Changes in 0.11.1:
  * erasing troves enforces dependencies -- this requires a database
    conversion (run the conary-add-filedeps script which fixed the
    conversion to 0.11.0 after updating conary)
  * reworked dependency queries to take advantage of indices for much
    better performance
  * add --add-user to server.py for creating the authdb

Changes in 0.11.0:
  * massive rework of fileId mechanism to allow better flavor support
  * added columns to dependency tables to allow erase dependency checks
    (which are not yet implemented)
  * enabled trove requirements
  * added cvcdesc and the 'describe' command to cvc to generate
    and use metadata XML files.
  * getMetadata follows the branch structure up until it finds metadata
    for the trove.
  * changed getFileContents() to not need trove name or trove version
  * byte-compiled emacs lisp files are transient, like python
    byte-compiled files
  * addSource recipe action now can take a mode= keyword argument
  * cook now enforces having no dash characters in version numbers
  * files are explicitly disallowed from depending on groups, packages,
    or filesets; the only trove dependency that a file or component
    can have is on a component.  Only filesets can depend on filesets.

Changes in 0.10.11:
  * reworked how absolute change sets get converted to relative change
    sets for better efficiency
  * chained dependency resolution caused duplicate troves in the final
    changeset (and a lot of extra work)
  * added --config to stand alone repository
  * source flag wasn't set properly for newly added non-text files
  * flavor information is now printed by "conary query" when multiple
    flavors of the same version of a trove are installed
  * "conary repquery --all" flavor output formatting has been improved

Changes in 0.10.10:
  * changesets get downloaded into a single (meta) file instead of lots
    of separate files
  * fix several bugs in the freshmeat record parsing
  * add a freshmeat project page URL to the metadata by default
  * add a "source" item to metadata
  * the server implementation of troveNames() was horrible
  * enabled file dependencies

Changes in 0.10.9:
  * fixed some authorization issues with the xml-rpc repository interface
  * the web management interface for the repository works now; see
    http://wiki.specifix.com/ConaryConversion for information on how
    to convert existing authdb's to support this
  * fixed a bug with distributed branches
  * users can change their passwords through the repository's web api
  * improved logic apachehooks use to find top level URL
  * fixed bug in server side repository resolution

Changes in 0.10.8:
  * changed iterAllTroves() to troveNames(), which searches a single
    label instead of the whole repository
  * reworked http authentication and CGI request handling and added the
    beginning of a web interface to the repository for user administration
    and metadata management.

Changes in 0.10.7:
  * dependency sql code reworked to use temporary tables
  * new macro called "servicedir" that defines the location for
    service data (%(servicedir)s{ftp,http,etc})
  * added busy wait to sqlite3 python binding when executing SQL
    statements on a busy database

Changes in 0.10.6:
  * Lots of bug fixes for distributed branching
  * Some code rearrangement
  * The start of metadata support code is now included

Changes in 0.10.5:
  * The local database is used for fetching file information (but not
    contents), reducing network traffic when creating change sets
    across repositories.
  * Update works on troves which were locally cooked or emerged
  * Internal changes to move toward getFileContents() working in batches
    rather then on individual files. For now this prevents the repository
    from copying files between the content store and /tmp to serve them.
  * Arch flags are now included in flavors
  * Emerge follows the installLabelPath instead of the buildLabel
  * The extended debugger has been extensively modified
  * Conary can handle filenames with '%' in them
  * The showcs command has been significantly updated, and the updates
    are documented in the conary.1 manpage
  * New syntax for flags distinguishes requirements from "optimized for";
    see http://wiki.specifix.com/FlavorRankSpec

Changes in 0.10.4:
  * Bug fixes for updating from absolute change sets (which basically
    just didn't work for troves which contained config files)
  * Bug fixes for distributed branching
  * The database is used for fetching trove information (but not yet
    file information) when the client constructs change sets across
    distributed branches
  * various other bug fixes

Changes in 0.10.3:
  * this version introduces changes to the network protocol for
    obtaining file contents and changeset generation. The client
    protocol version number has increased, so version 0.10.3 can only
    communicate with servers running the server from 0.10.3. The
    server remains backward compatible with older clients.
  * a warning message is now displayed when the user attempts to
    create a branch that already exists on a trove.
  * the correct trove names are displayed when automatically resolving
    dependencies
  * packages no longer get the union of all the dependency information
    of the components they contain.  This information would have to be
    recalculated if a user installed a package then removed a
    component afterward.
  * a package policy check was added to reject any world-writable
    executable file.
  * r.TagSpec('tagname', exceptions='filter') now overrides a match by
    another r.TagSpec('tagname', 'filter')
  * more changes to metadata interface
  * various other bug fixes and improvements

Changes in 0.10.2:
  * the repository code is now included in the main conary source
    archive
  * "conary showchangeset" produces a more user-friendly output
  * large responses from the repository server are now compressed
  * the protocol for getFileContents() changed to take a fileId
    instead of the file's path.  The repository code can still handle
    old requests, but the client code now requires the latest
    repository code.
  * bug fixes

Changes in 0.10.1:
  * when applying a changeset, dependency failures are resolved by
    querying servers in the installLabelPath
  * troves that satisfy a dependency can automatically be added to a
    transaction.  This behavior is controlled by the "autoResolve"
    variable in conaryrc or the "--resolve" command line option to
    "conary update"
  * dependency resolution is calculated recursively.  To limit the
    recursion depth to check only first order dependencies, a
    "--no-deps-recurse" option has been added to "conary update"
  * "conary repquery" now takes a "--deps" argument, which prints the
    Requires and Provides information for the trove that is being
    queried.
  * changes have been made to the build side of Conary to facilitate
    building recipes that use cross compilers
  * symlinks now get the appropriate ownership set when they are
    restored
  * groups can now specify which flavor of a trove to include
  * repository queries that don't need file information no longer ask
    the repository for files.
  * various bug fixes and cleanups

Changes in 0.10.0:
  * dependency checking is now performed before changesets are
    applied.  This uses new tables in the local system's database.
    If you are using a database created by a version of Conary older
    than 0.10.0, it must be converted before it can be used.  See:
      http://wiki.specifix.com/ConaryConversion
    for details
  * Shared library dependency information in changesets is now stored
    in a different format.  This means that repositories that use old
    versions of Conary will be unable to give valid changesets to
    Conary 0.10.0 or later.  Therefore, the protocol version number has
    been increased.
  * --no-deps argument added
  * "cvc co" is now a synonym for "cvc checkout"

Changes in 0.9.6:
  * dependency enforcement infrastructure has been added (the code is
    currently disabled)
  * bug fixes
    * applying a changeset that un-hardlinks files now works
    * conary rq [trove] --info now works
    * running "conary update [trove]" when more than one flavor of
      [trove] exists no longer tracebacks.  It installs both flavors
      of the trove (which is not always the desired behavior - this
      will be addressed later)
    * only files with execute permissions are checked for
      #!interpreter.
    * "conary rq [trove] --ls" no longer tracebacks when [trove]
      exists in more than one repository
    * various code cleanups

Changes in 0.9.5:
  * new methods for specifying dependency information in recipes have
    been added
  * #! interpreters get added as dependencies
  * local flag overrides now work
  * cvc cook --resume can be used multiple times
  * conary invokes gpg with --no-options to avoid creating or using
    ~/.gnupg

Changes in 0.9.4:
  * fixes to cvc annotate
  * flavors and dependency generation code has been refactored to be
    policy based
  * better error handling when invalid changeset files are given to
    conary
  * minor code cleanups

Changes in 0.9.3:
  * New "cvc annotate" feature
  * Man page updates
  * Changesets which remove a file and replace it now apply correctly.
  * "cvc update" no longer complains and fails to update the CONARY
    state file properly  when ownerships differ
  * FileId generation now looks for previous versions of all the
    packages that have just been created, not just the name of the
    recipe.
  * Cooking as root is no longer allowed
  * Miscellaneous bug fixes.

Changes in 0.9.2:
 * Bug fixes:
   * Applying changesets that have more than one hard link groups
     sharing the same contents sha1 works now.
 * Build changes:
   * Recipes can now create new top level packages.

Changes in 0.9.1:
 * Bug fixes:
   * Applying a changeset that has a flavor which is a superset of the
     previous version's flavor now works.
   * Parsing optional arguments to command line parameters that appear as
     the last thing on the command line works
 * Build changes:
   * Package policy now checks to ensure that files in /etc/cron.*/*
     are executable
 * Update changes:
   * Conary no longer complains if a transient file has been modified
     on disk but no longer exists in a new version of a component.
 * Miscellaneous changes:
   * Version 1 on-disk changeset file support has been removed.

Changes in 0.9.0:
 * protocol versioning is much more granular now allowing for backwards
   compatible versions of functions
 * changeset command now generates changesets for multiple troves spread
   across multiple repositories
 * change sets are transferred as a set of independent change sets now
   (laying the groundwork for repository change set caching, with which
   this version will work just fine)

Changes in 0.8.3:
 * Man page updates.
 * The "conary query" command now accepts multiple arguments for
   troves and paths
 * Fixed "conary erase" command which was broken in 0.8.2

Changes in 0.8.2:
 * You can now install multiple troves at once (even a combination of
   changeset files and troves from repositories), and the entire
   action is recorded in a single rollback (this required a change in
   command-line arguments for updating troves).
 * The beginnings of support for searching multiple repositories
 * Miscellaneous code cleanup and bug fixes.

Changes in 0.8.1:
 * The source code has been re-arranged for easier maintenance, and
   conary has been split into two programs: conary and cvc.
 * Better error messages and debugging tracebacks

Changes in 0.8.0:
 * A new changeset format supports hard links but requires staged update.
 * The new changeset format also collapses duplicate contents even
   when hardlinks are not used.
 * By default, rc?.d/{K,S}* symlinks are no longer packaged. The
   chkconfig program is relied on to create them at package
   install/update time. Init scripts are explicitly required to
   support the chkconfig protocol by default
 * Improved error messages
 * Several bug fixes.

Changes in 0.7.7:
 * Extended debugger saves and emails
 * Tracebacks now include arguments and locals
 * More size optimizations were made when applying changesets
 * Applying absolute changesets when a trove is already installed is
   now much more efficient than it was
 * Self-referential symlinks raise a packaging exception.
 * Several bugs fixes.

Changes in 0.7.6:
 * Installation
   * Hardlink handling
   * enhanced debugging capabilities (including saving a debugging
     state file to enable remote debugging)

   * using binary file ids and iterators for significant memory savings
   * and runtime support for the x86.x86_64 sub-architecture
 * Cooking
   * more robust handling of the --resume option
   * policy normalization of where app-defaults files go.

Changes in 0.7.5:
 * Hard links are implemented (but not yet enabled, in order to
   preserve changeset compatibility for now).
 * Several bugs have been fixed for installing and cooking.

Changes in 0.7.4:
 * Fileids are now stored and transmitted in binary rather than
   encoded.
 * Better handling of multiple versions of packages/troves installed
   at the same time
 * Missing file handling improvements
 * Recipe inheritance is now possible between repositories
 * Enhanced Interrupted builds
 * The dynamic tag protocol was slightly modified
 * Added Arch.x86.amd64 and Arch.x86.em64t
 * several bugs fixes

Changes in 0.7.0:
 * sqlite3 is used for the database
 * better handling of multiple packages with the same name installed at once.

Changes in 0.6.6:
 * repository protocol update
 * changeset format update
 * added the ability to resume halted local builds
 * added the ability to easily package build-time tests to run at
   install time to qualify new/changed environments
 * better handling of packaged .pyc/.pyo files
 * better shared library handling
 * improved inline documentation
 * optimizations for both space and time
 * numerous bugfixes<|MERGE_RESOLUTION|>--- conflicted
+++ resolved
@@ -3,10 +3,7 @@
     * Conary will not downgrade packages if no version is specified by
       the user but, due to an out of date mirror or other reasons, the
       update available for a package is older than the currently installed
-<<<<<<< HEAD
       package. (CNY-2402)
-=======
-      package. (CNY-2404)
     * Conary now recognizes /etc/ld.so.conf.d/*.conf files, adding an
       include line to /etc/ld.so.conf if they exist, and does not add
       new duplicate entries to /etc/ld.so.conf for directories already
@@ -19,7 +16,6 @@
     * When building packages, Conary now reads /etc/ld.so.conf.d/*.conf
       files to determine whether to include the path in the dependency.
       (CNY-2433)
->>>>>>> 7c5a3b30
 
 Changes in 1.2.12:
   o Client Changes:
