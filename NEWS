--- conflicted
+++ resolved
@@ -45,7 +45,6 @@
       by URL.  Thanks to Pavel Volkovitskiy for the initial
       implementation of this feature. (CNY-743)
     * The "cvc newpkg" command and the PackageSpec policy now disallow
-<<<<<<< HEAD
       certain potentially confusing characters in trove
       names. (CNY-842)
     * The PythonSetup() build action has been modified to be more
@@ -53,13 +52,10 @@
       has been added, which can specify a command to run (defaults to
       "setup.py"). The first argument, similar to Configure(), passes
       arguments to the command being specified by setupName. (CNY-355)
-=======
-      certain potentially confusing characters in trove names. (CNY-842)
     * The "cvc commit" command now recognizes .html, .css, .kid, and .cfg
       as extensions that identify text files. (CNY-891)
     * The PythonSetup build action has been modified to make it
       clearer what its "dir" and "rootDir" options specify. (CNY-328)
->>>>>>> 89aad11c
 
   o Bug Fixes:
     * Conary commands no longer perform an unnecessary database check
