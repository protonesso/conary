--- conflicted
+++ resolved
@@ -32,15 +32,12 @@
     * The ccs2tar script uses tarfile.open() in a way that is compatible
       with both python 2.4 and 2.6 (CNY-3160)
     * Brace expansion produces results similar to bash. (CNY-3158)
-<<<<<<< HEAD
-    * Path normalization no longer produces erroneous double-slash entries
-      in /etc/ld.so.conf. (CNY-3142)
-=======
     * Trove searches with invalid (non-ASCII) input no longer cause a
       crash on PostgreSQL-backed repositories. (CNY-3165)
     * Flavor processing in depSetFreeze did not properly handle return
       codes from depFreezeRaw, which could lead to a segfault. (CNY-3166)
->>>>>>> ae720ebe
+    * Path normalization no longer produces erroneous double-slash entries
+      in /etc/ld.so.conf. (CNY-3142)
 
   o Internal Changes:
     * Update handling now looks for preerase trove scripts in the local
