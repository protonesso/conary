--- conflicted
+++ resolved
@@ -1,5 +1,16 @@
 Changes in @NEW@:
-  o Client changes:
+  o Server Changes
+    * a bug which triggered an exception while migrating postgresql
+      repositories has been fixed (CNY-1912)
+    * the getNewTroveInfo call works faster for mirror operations (CNY-2006)
+    * An issue that prevented the server from responding with the
+      proper error message when in maintenance mode has been fixed.
+      (CNY-2005)
+    * An issue that was affecting cooking performance when looking
+      up path IDs has been fixed. (CNY-1996)
+  o Client Changes:
+    * a bug which prevented the mirror client from using hidden commits
+      when mirroring to a single target has been fixed (CNY-1981)
     * Clone/promote no longer complains when a buildreq is not also being
       cloned to the new location. (CNY-1844)
 
@@ -51,19 +62,6 @@
     * Filesets are now cloneable. (CNY-1297)
 
   o Server Changes
-<<<<<<< HEAD
-    * a bug which triggered an exception while migrating postgresql
-      repositories has been fixed (CNY-1912)
-    * the getNewTroveInfo call works faster for mirror operations (CNY-2006)
-    * An issue that prevented the server from responding with the
-      proper error message when in maintenance mode has been fixed.
-      (CNY-2005)
-    * An issue that was affecting cooking performance when looking
-      up path IDs has been fixed. (CNY-1996)
-  o Client Changes:
-    * a bug which prevented the mirror client from using hidden commits
-      when mirroring to a single target has been fixed (CNY-1981)
-=======
     * A bug which triggered an exception while migrating postgresql
       repositories has been fixed. (CNY-1912)
 
@@ -123,7 +121,6 @@
       calls now, and uses a single changeset.
     * The 'cvc update' and 'cvc diff' commands now accept a source
       version argument without a source count. (CNY-1921)
->>>>>>> 67a451a2
 
 Changes in 1.1.31.4:
   o Server changes:
