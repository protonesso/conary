--- conflicted
+++ resolved
@@ -73,17 +73,14 @@
       a non-regular file now includes the path, as intended.  (CNY-844)
     * A traceback that occurred when a resolveLevel 2 update resulted in a 
       component being erased has been fixed. (CNY-879)
-<<<<<<< HEAD
-    * Fixed an as-of-yet untriggered bug for an unusual case when multiple
-      files being installed share the same content and one of the files
-      is erased locally.
-=======
     * Conary now works around a possible threading deadlock when
       exceptions are raised in Threading.join().  The bug is in the
       standard Python threading library, and is fixed in 2.4.3.
       Conary will use a workaround when running under older versions
       of Python. (CNY-795)
->>>>>>> 9b244550
+    * Fixed an as-of-yet untriggered bug for an unusual case when multiple
+      files being installed share the same content and one of the files
+      is erased locally.
 
   o Optimizations
     * The getFileContents and getFileVersions server side calls have
