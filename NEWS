Changes in @NEW@:
  o Build Changes:
    * An xml formatted log has been added to :debuginfo. This is in
      addition to the human readable log. The xml log contains the same
      information as the human readable log, plus additional contextual
      information useful for formatting the log data. (CNY-2487)
    * AutoResolve defaults to True for image groups. (CNY-2291)
    * Exceptions and inclusions to policies that don't match anything
      will now emit an error. (CNY-2221)
    * A new selective logging facility for policy to use to inspect
      build output has been added. (CNY-2622)
    * It is now possible to pass a list of multiple URLs to addArchive.
      Conary will try to download the source from each URL, in order,
      until it succeeds. (CNY-2505)
    * Recipe actions have now the ability to suggest build requirements.
      (CNY-935)
    * Running "cvc cook" in a directory with a CONARY file now builds the
      sources specified by that checkout. This is particularly useful for
      source troves which do not provide recipes thanks to a factory
      (CNY-2642)
    * Conary looks for factories in the same places it looks for superclasses
      now, including the current working directory for local cooks
      (CNY-2641)
    * Suggesting build requirements produces a warning if the supplied
      command cannot be found in the search path. (CNY-2663)
    * Skip FactoryRecipeClass when loading recipes to make it easier to
      develop factory recipes. (CNY-2666)
    * Checking out multiple sources with a single command line once again
      creates the CONARY files properly (CNY-2645)
    * addArchive now supports .war and .jar archives (CNY-2684) 

  o Bug Fixes:
    * Previously, rollbacks could restore files from local rollbacks
      by overwriting existing contents rather than replacing the file.
      In addition, the operation was not journaled properly.  (CNY-2596)
    * A bug in finding the sources required to build all the packages for
      a group that omitted replace() packages has been fixed.  This mainly
      affected rmake builds of group recipes. (CNY-2605)
    * An error in the repository that caused a malformed exception to
      be returned to the client when a trove was missing has been
      corrected. (CNY-2624)
    * If launched with sudo, Conary will no longer change the owner
      on the user's PGP keyring, and will use the proper system-wide
      keyring. (CNY-2630)
    * When using PostgreSQL as a repository backend, some queries
      could be executed with poor execution plans (CNY-2639)
    * A bug that caused a local cook (e.g., "cvc cook pkg.recipe") to
      fail at "Copying forward metadata to newly built items..." when
      the Conary repository for that recipe is not available has been
      fixed. (CNY-2640)
    * Checking out source components which used factories now preserves
      the factory
    * Building directly from recipe files which use factories for superclasses
      now works (CNY-2656)
    * The conary rdiff command works correctly for groups that include
      troves from foreign repositories. (CNY-2544)
    * An issue related to the build logger not properly setting the
      logging pseudo-tty in raw mode has been fixed. (CNY-2647)
    * Conary can now parse perl dependencies with periods in them from
      the command line. (CNY-2667)
    * On failure, the proper URL is returned to the Conary client
      library. This fixes a regression introduced in the Conary 2
      codebase, where only the selector part of the URL would be
      returned. (CNY-2517)
    * A source of circular references which could cause unpredictable
      memory usage has been removed. (CNY-2674)
<<<<<<< HEAD
=======
    * Tighten the rules for what characters are allowed in version strings
      (CNY-2657)
>>>>>>> d96d859a
    * Fixed a file descriptor leak when using in-memory-only databases.

  o Client changes
    * More of the update logic is now protected by the filesystem journal,
      and the journal now cleans up rollback state on failure. (CNY-2592)

Changes in 2.0.9:
  o Bug Fixes:
    * A bug that occasionally caused a thread deadlock when multiple
      threads access the local system Conary database concurrently has
      been fixed. (CNY-2586)
    * Checking out sources unpacks duplicate binary files (CNY-2543)
    * Derived packages use the revision which was shadowed from to find
      the version to derive from instead of the latest on the branch
      (CNY-2577)
    * A bug that occurred when rMake recursed through a group recipe
      that made use of the replace command has been fixed. (CNY-2606)

Changes in 2.0.8:
  o Client Changes:
    * A close() method has been added to UpdateJob objects. It is
      recommended to call the method explicitly instead of relying
      on the object to be collected when going out of scope.
      (CNY-2489)

  o Build Changes:
    * Group recipes now implement a requireLatest command. It can be
      passed as a keyword argument to r.add, r.replace, r.addAll, and
      r.addCopy.  This flag defaults to True. (CNY-1611)
    * requireLatest has also been implemented as a recipe level
      attribute.  Setting requireLatest to False for a recipe will
      affect the default for all calls to r.add, r.replace, r.addAll,
      and r.addCopy. (CNY-1707)
    * Conary now has support for group policies. Policies deriving from
      GroupEnforcementPolicy and ImageGroupEnforcementPolicy will be
      run on groups at the end of the cook process. (CNY-2378)
    * ImageGroup is now an attribute tracked in a group's troveInfo.
      This attribute is set for groups meant to define a complete,
      functional system, and implies that ImageGroupEnforcementPolicy
      group policies have been run for that group, recursively.
      (CNY-2520)
    * The VersionConflicts group policy has been added. This group
      policy enforces that two different versions of a trove will not
      be accidentally included in one install image. (CNY-2371)
    * TroveFilters now exist. Trove filters allow a packager to
      reference particular troves within a group for group policy
      inclusions/exceptions. (CNY-2477)
    * The Conary policy to fix trailing newlines in config files has
      been corrected to handle non-writable config files. (CNY-2559)
    * Conary will now warn if the PGP keyring is not writable, and
      will continue, instead of stopping with an error. (CNY-2555)
    * The "cvc derive" command now creates a reference directory
      named _OLD_ROOT_ alongside _ROOT_ when the --extract argument
      is provided. (CNY-2530)
    * A new group recipe command, startGroup, has been added, which
      calls createGroup, addNewGroup and setDefaultGroup in one step.
      (CNY-2197)
    * The addCvsSnapshot source action no longer caches the HEAD of
      the repository, since cvs export will not use it. (CNY-2568)
    * Macros from config files and from the command line are now
      available to group recipes. (CNY-2574)
    * A new concept, recipe factories, has been implemented. (CNY-2549)
    * Binary packages built from superclass recipes will be unflavored,
      regardless of any flavor-related references in a recipe.
      (CNY-2576)

  o Bug Fixes:
    * Conary no longer loses ownership of changed files when updating
      multiple flavors of the same version of the same package at the same
      time. (CNY-2553)
    * If Conary is running on kernels which, under certain circumstances,
      return EINVAL when calling poll(), the lazy file cache will only
      count the file descriptors it has open itself. (CNY-2571)
    * conary rdiff works correctly for groups that include troves from
      foreign repositories. (CNY-2544)
    * Job invocation information no longer uses null characters,
      which are not allowed in an XML document. (CNY-2580)
    * Updating files which point to other files (due to a PTR in the
      changeset) previously failed when those other files were not
      being installed at the same time (due to a "conary remove"
      on those files, for example). (CNY-2595)
    * Excluding all Java files in the r.Provides policy no longer
      produces a stack trace. (CNY-2594)

Changes in 2.0.7:
  o Build Changes:
    * Handling pkg-config dependencies has been moved to conary-policy.
      (CNP-93)

  o Bug Fixes:
    * When resuming the update after the execution of a critical update,
      Conary will now use the original file replacement flags. This
      corrects file conflict errors in a migrate when a critical update
      was present. (CNY-2513)
    * The lazy file cache was using /proc/self/fd as a method of
      determining the number of open file descriptors for the current
      process. However, under certain circumstances the directory is not
      readable. The lazy file cache now uses a poll(2)-based technique.
      (CNY-2536)
    * If the directory where the public keyring is stored does not exist,
      it is now automatically created. (CNY-2504)

  o Other changes:
    * Reading metadata from RPM files now validates the size of the RPM
      and the sha1 of the full set of metadata.

Changes in 2.0.6:
  o Build Changes:
    * Java dependencies for classes that are not dependency-complete
      are now automatically disabled. To re-enable them, the missing
      dependencies should be added as buildRequires. (CNY-2175)
    * Build actions that do not match anything (r.Move, r.Copy, etc.)
      will now log exactly what they were trying to do. (CNY-2216)

  o Bug Fixes:
    * A minor bug in the display of the password prompt has been fixed.
      (CNY-2497)
    * When x86_64 is specified and a biarch package is available, Conary
      will mention the biarch as an alternative flavor instead of the x86 one.
    * Derived packages will now work on x86_64 systems even if a biarch 
      flavor is specified. (CNY-2494)
    * Signatures of unexpected types on subkeys are now ignored. (CNY-2490)
    * When updating a group which contained a package that used to be
      byDefault False but is now byDefault True, Conary will now install
      the package. (CNY-2507)
    * When using the tagScript argument with the client's applyUpdateJob
      call, the paths to group scripts to be executed are stored relative
      to the root of the installation, instead of absolute. The tag
      script is always supposed to be executed under chroot. (CNY-2523)

  o Server Changes:
    * The serverName configuration option now allows glob-style
      wildcards.  (CNY-2293)
    * Slow SQL queries used to remove unused entries from the
      TroveFiles table and TroveTroves table have been rewritten to
      make some queries faster with repositories implemented with a
      sqlite database. (CNY-2515)

  o Other changes:
    * The file EULA_Conary.txt has been added to clarify that Conary
      is available under two licenses, and to state the conditions
      under which the two licenses apply.

Changes in 2.0.5:
  o Client Changes:
    * Conary now attempts to provide hints about flavor combinations that would
      work if it cannot find a flavor that matches your exact request 
      (CNY-1920).
    * The rollback API now raises a RollbackError instead of returning
      non-zero on errors. (CNY-1643)

  o Build Changes:
    * When file conflicts occur while cooking groups, the deps that
      caused a package to be pulled in are listed. (CNY-2308)
    * Config policy will automatically append a newline to non-binary files.
      Files that are marked as Config and appear to be binary will
      continue to trigger an error as they have previously. (CNY-2422)
    * Perl requirements that are not present on the system or provided by
      the package being built are dropped. (CNY-2180)
    * Two expansion functions have been introduced to package recipes:
      r.glob and r.regexp. These functions return an object that can be
      substituted for any API parameter that calls for a string based
      regexp or glob. (CNY-2222)
    * Group recipe actions like "r.addAll" and "r.addCopy" now record
      the version of the group that is being copied from into the newly
      created group. (CNY-2359)
    * Add code to display new-style metadata through rq, q, and showchangeset,
      as well as propagate that metadata via cooking, promoting, shadowing,
      and committing source packages.  Entering this metadata must still 
      be done through scripts.  (CNY-1808)
    * Added a hook that allows build requirements to be overridden by
      rMake. (CNY-2427)

  o Bug Fixes:
    * Conary no longer tracebacks when building a package that contains 
      a pkgconfig reference to a file in the current package that is in a
      symlinked directory. (CNY-2455)
    * The order in which configuration files are read when a glob was
      passed to includeConfigFile is now deterministic. (CNY-2483)

  o Server Changes:
    * Roles that have the mirror flag set no longer assume anonymous
      fallback for trove access authentication (CNY-2473)

Changes in 2.0.4:
  o Bug Fixes:
    * Moving an unmodified shadow to tip via cvc promote no longer causes
      an error. (CNY-2441)
    * Recipes using addSvnSnapshot no longer modify the conary
      configuration object's tmpDir setting (CNY-2401)
    * Fixed a rare bug in which dependency resolution would fail when
      a dependency that used to be provided by one installed package
      is now provided by two new packages. (CNY-2459)

  o Client Changes:
    * Conary will now use the proxy settings stored in its local
      configuration when loading remote configuration files. (CNY-2363)
    * PGP keys having some self signatures that fail to pass are
      no longer failing, as long as at least one self signature passes.
      (CNY-2439)
    * The client enforces the trust model using the internal
      implementation of OpenPGP. (CNY-1895)

  o Build Changes:
    * Policies that move files in destdir now track path changes they
      make so that files will end up in the correct package or component
      after being moved, when "package=" or "component=" has been used
      in a build action. (CNY-1679)

Changes in 2.0.3:
  o Build Changes:
    * PGP version 3 keys are now supported for verification of
      package signatures. According to RFC4880, version 3 keys are
      deprecated. (CNY-2420)
    * Superclasses are now loaded from the filesystem. Superclasses
      can now be cooked. Doing so will make a changeset that installs
      the recipe itself on the filesystem. (CNY-983)
    * When building packages, Conary now reads /etc/ld.so.conf.d/*.conf
      files to determine whether to include the path in the dependency.
      (CNY-2433)
    * The /etc/ld.so.conf.d/*.conf handling added to Conary 1.2.13
      introduced a bug that could erase necessary entries from
      ld.so.conf in some circumstances.  This bug has been
      resolved. (CNY-2440)
    * Spaces in URLs are now automatically escaped. (CNY-2389)
    * The Requires() policy now inspects Lib: and Lib.private:
      pkg-config keywords in .pc files to find library files, and
      where it finds them, it adds appropriate Conary trove
      requirements to the .pc files. (CNY-2370)

  o Client Changes:
    * The implementation of the util.mkdirChain function has been
      changed to no longer use exceptions internally to signal that the
      directory already exists. Raising exceptions is a relatively
      expensive operation that slows down the data store. Exceptions are
      still used internally in the very infrequent case of intermediate
      directories not existing. (CNY-2405)
    * Conary will not downgrade packages if no version is specified by
      the user, but, due to an out of date mirror or other reasons, the
      update available for a package is older than the currently
      installed package. (CNY-2402)
    * Conary now recognizes /etc/ld.so.conf.d/*.conf files, adding an
      include line to /etc/ld.so.conf if they exist, and does not add
      new duplicate entries to /etc/ld.so.conf for directories already
      specified in /etc/ld.so.conf.d/*.conf files. (CNY-2432)
    * A getDatabase() method has been added to the ConaryClient class.
      This method returns the local system database object. Code that
      needs to query the local system database should use this method
      to obtain the database object. (CNY-2316)

  o Bug Fixes:
    * A bug that caused an unhandled exception when adding a new role
      in the Conary repository web interface has been fixed.

Changes in 2.0.2:
  o Build Changes:
    * PGP version 2 signatures are now properly parsed. Version 2
      signatures are documented in the outdated RFC1991 and are
      considered deprecated, but some PGP keys contain them.
      (CNY-2417)

Changes in 2.0.1:
  o Build Changes:
    * The Requires() policy now inspects Lib: and Lib.private:
      pkg-config keywords in .pc files to find library files, and
      where it finds them, it adds appropriate Conary trove
      requirements to the .pc files. (CNY-2370)

  o Bug Fixes:
    * An update bug that could result in a trove integrity error has
      been fixed. The issue would occur when updating packages where,
      for some files, the only changes are to file versions. (CNY-2403)

Changes in 2.0.0:
  o Major Changes:
    * The way Conary handles architecture flavors has been changed,
      primarily for better support for multilib systems that support
      having both 32-bit and 64-bit packages installed.
    * The Conary repository Access Control List capabilities have been
      significantly upgraded to support per-trove ACLs. Trove
      permissions are cached and recalculated whenever the ACLs change
      or new troves are added to the repository, for better scaling
      and fast changeset retrieval.
    * All dependencies on the GnuPG "gpg" program have been removed;
      Conary now implements the required OpenPGP functionality
      internally.

  o Optimizations:
    * Conary 2.0 is significantly faster for many repository commit
      operations.  Some "cvc promote" operations, in particular,
      have a 200% performance improvement.  Some group commit
      operations are 75% faster.  Creating a new shadow can be as much
      as 100% faster.  Details of some of the changes that provide
      the improvement are below.
    * Committing to repositories has been reworked to pull all
      modified streams from the repository or database with one
      query. (CNY-2053)
    * Unchanged stream sets now return None on diff.  This prevents
      the Conary repository from having to do unnecessary work to
      retrieve the "old" version of a stream and apply a diff when
      nothing actually changed.
    * Unchanged file streams are now 2-byte, backwards compatible,
      sequences instead of more complex representations of "nothing
      changed".
    * The commit code (both client and server) recognizes unchanged
      files and does not merge stream sets for them.
    * Distributed changeset creation no longer recompresses file
      contents.
    * "cvc promote" no longer recompresses non-config files during
      changeset assembly. (CNY-2202)
    * "cvc promote" now gets file contents and streams from changesets
      when a lot of them are needed from the same trove. (CNY-2202)
    * Changesets that represent a "cvc promote" operation have been
      changed to be relative to either the source of the promote (if
      promoting within a server) or to the current version on the
      target. (CNY-2202)
    * The "cvc shadow" command now commits relative changesets when
      the shadow is made to the same repository as the original trove.
    * The Conary client now tries to perform update jobs as close to
      updateThreshold (without going over) as practical for a
      noticeable performance improvement. (CNY-2283)
    * Committing changesets to the repository has been modified to
      check for files which don't have contents available (during a
      promote or shadow, for example) with one SQL query. Previously,
      a single SQL query was used to check for each file. (CNY-2053)

  o Build Changes:
    * Conary will now ignore flavoring and requirements from ELF
      libraries that are built for architectures other than the
      architecture that is being built for.  This avoids a common
      problem where a single extra (unused) sparc file library
      causes an entire package to be flavored to be installed on
      systems that support both x86 and sparc instruction sets,
      as that configuration is not meaningful. (CNY-1717)
    * The rarely used "cvc describe" command line interface has been
      removed. (CNY-2357)
    * The rarely used "cvcdesc" script has been removed. (CNY-2357)
    * Spaces in URLs provided in source actions such as addArchive
      are now automatically escaped to make them legal URLs. (CNY-2389)
    * The "cvc promote" command now uses the labels and branches
      specified in the "from" section of any promote as the place to
      search for packages (CNY-2235).
    * The PackageSpec documentation incorrectly stated that you could
      pass both package and component information to it; this has
      been corrected to properly redirect to ComponentSpec for this
      usage. (CNY-2387)

  o Client Changes:
    * The "getTroveLatestByLabel" client-side call has been added.
    * Most repository exceptions are demarshalled using logic in the
      exception class itself rather than in a large if/elif block.
      (CNY-747)
    * The "troveNames" and "troveNamesByServer" methods now accept a
      "troveTypes" argument, and by default return only troves that
      are present. (CNY-1838)
    * The mirror client supports a --fast-sync flag which will only
      scan for new troves in the source and skip the time-expensive
      scans for changed trove info records. (CNY-1756)
    * The mirror client supports a --absolute flag which will make it
      use only absolute changesets to mirror content. (CNY-1755)
    * The rollback stack code has been split into a separate class.
      (CNY-2061)
    * A new "conary rmrollback" command that removes old rollbacks has
      been added. (CNY-2061)
    * Rollback objects now have an "isLocal" method to tell whether
      applying that rollback will require repository access. (CNY-2077)
    * Conary now allows a biarch system to have one flavor that
      expresses both the x86 and x86_64 support. The flavorPreferences
      configuration option informs conary to prefer x86_64 packages.
      This change allows group building to automatically resolve x86
      packages. (CNY-525)
    * Conary no longer uses gnupg for OpenPGP key management. (CNY-2349)
    * Conary clients no longer send an absolute URI when talking
      directly to a repository server. (CNY-2324)
    * Many repository permission handling methods have been renamed
      for consistency. For a complete list, see doc/PROTOCOL.versions
      in the Conary source code. (CNY-2298)
    * Setting/resetting the admin field permission is now handled by the
      setUserGroupIsAdmin() call instead of addAcl/editAcl. (CNY-1782)

  o Server Changes:
    * The scoring for target flavor sets has been fixed. (CNY-1539)
    * The (unimplemented) concept of caps for permissions has been
      removed.
    * Server methods have been decorated with the
      @requireClientProtocol decorator.
    * The "usergroups" term has been replaced with "roles" in the
      repository web user interface. (CNY-1973)
    * Server exceptions have been reworked to have marshalling logic in
      the exception class instead of in a large if/elif block. (CNY-747)
    * Server exceptions are marshalled in the proxy layer now instead of
      in both the proxy and server layers.
    * When the repository database is locked, "RepositoryLocked"
      exceptions are now returned for all code paths. (CNY-1596)
    * The repository call log now tracks changeset cache misses. (CNY-1843)
    * Repositories no longer pass anonymous hints to the proxy layer.
      The hint has been False since Conary 1.1.29.
    * The "troveNames" method now filters by using the "troveTypes"
      argument. (CNY-1838)
    * The "getPackageBranchPathIds" method no longer requires access
      to the entire version history of a package; it returns the
      pathIds and fileIds for troves the user is allowed to
      see. Previously, an InsufficientPermission exception was raised
      if part of the version history of a package was not visible to
      the user. (CNY-2038)
    * The repository call log now records the time required to service
      the request. (CNY-2305)
    * A "serializeCommits" boolean server configuration option has been
      added.  This is best turned on for repositories used for development,
      but is unneeded for repositories that are mirrors. (CNY-2285)

  o Protocol Changes:
    * The XML-RPC protocol now allows passing keyword arguments for
      exceptions.  (CNY-747)
    * XML-RPC return values no longer include the "useAnonymous" flag.

Changes in 1.2.12:
  o Client Changes:
    * A getDatabase() method has been added to the ConaryClient class.
      This method returns the local system database object. Code that
      needs to query the local system database should use this method
      to obtain the database object. (CNY-2316)

  o Build Changes:
    * Spaces in URLs are now automatically escaped. (CNY-2389)
    * The Requires() policy now inspects Lib: and Lib.private:
      pkg-config keywords in .pc files to find library files, and
      where it finds them, it adds appropriate Conary trove
      requirements to the .pc files. (CNY-2370)

  o Bug Fixes:
    * The PackageSpec documentation incorrectly stated that you could
      pass both package and component information to it; this has
      been corrected to properly redirect to ComponentSpec for this
      usage. (CNY-2387)
    * An update bug that could result in a trove integrity error has
      been fixed. The issue would occur when updating packages where,
      for some files, the only changes are to file versions. (CNY-2403)

Changes in 1.2.11:
  o Client Changes:
    * The error message printed when Conary encounters an unhandled
      exception has been changed to reflect the fact that the common
      case is merely poor handling of the error condition, rather than
      another bug.  It has also been reformatted to display better in
      rITS. (CNY-2265)
    * The "conary-debug" script that collects information to help
      debug a crash has been enhanced to include the recently-added
      manifest file. (CNY-2338)

  o Build Changes:
    * PythonSetup synopsis now mentions the setupName keyword
      argument. (CNY-2360)
    * The conary.1 manual page now documents the purpose of the
      /etc/conary/components directory. (CNY-2361)
    * The clearBuildReqs() function now has a synonym called
      clearBuildRequires() and the clearCrossReqs() function now has a
      synonym called clearCrossRequires().  The old function names
      will be deprecated in the future. (CNY-834)

  o Bug Fixes:
    * When building groups, r.addCopy() now respects the groupName
      flag. (CNY-2345)
    * The searchPath parameter in group methods now works when it
      contains packages (before it worked only with labels). (CNY-2372)
    * A bug that was preventing users with colons in their passwords
      to use the web interface has been fixed. (CNY-2374)
    * Attempting to add entitlements for unknown entitlement classes
      now raises an UnknownEntitlementGroup exception. (CNY-2377)
    * Committing source packages that use shell-style brace and
      glob expansion in addPatch() can now be committed to a
      repository. (CNY-1152)

Changes in 1.2.10:
  o Client Changes:
    * The "conary verify" command no longer complains about files which
      have been removed with "conary remove". (CNY-950)
    * Local rollbacks for removals now store the original contents for
      modified config files. (CNY-2350)
    * Permission errors now list both the URL and the repository
      hostname. (CNY-2211)

  o Server Changes:
    * A new boolean server configuration option, serializeCommits,
      has been added to explicitly limit contention in certain cases.
      Successfully enabling it requires a minor schema update. (CNY-2285)
    * Servers in maintenance mode no longer return Internal Server
      Errors to GET requests from clients. (CNY-2229)

  o Build Changes:
    * The addPatch() source action honors shell-style brace and glob
      expansion when sourceDir is defined. (CNY-1152)
    * A new "cvc explain" command has been added. "cvc explain"
      displays the documentation for recipe methods.  For example,
      "cvc explain addSource" shows the on-line documentation for the
      addSource() source action. (CNY-2242)
    * The command line interface to cvc derive (added in Conary 1.2.8)
      has been changed.  It now derives onto your buildLabel by default,
      with a --target option to derive onto a different label.
      The cvc derive interface is subject to further change.

  o Bug Fixes:
    * A bug that caused an exception when inspecting ELF files with a
      standalone ABI has been fixed. (CNY-2333)
    * A bug that caused updates with group scripts to fail when run
      with the '--root' option with a trailing slash in the path has
      been fixed. (CNY-2348)
    * An issue related to file placeholders potentially being lost while
      rewriting rollback changesets has been fixed.

Changes in 1.2.9:
  o Documentation Changes:
    * The documentation strings for the update code have been revised
      to include the most common exceptions raised as part of
      prepareChangeSet and updateChangeSet. (CNY-1732)

  o Build Changes:
    * File level requirements provided by the same file are dropped.
      (CNY-2177)
    * Java dependencies that do not start with a valid TLD are now
      excluded. (CNY-2176)
    * The exceptDeps keyword parameter is now allowed for r.Provides(),
      analogously to r.Requires(). (CNY-1485)
    * The new sourceDir keyword parameter is now available for
      r.addSource(), r.addPatch(), and r.addArchive() to specify that
      the source is found within the maindir. (CNY-1439)
    * LD_LIBRARY_PATH is now set when calling bootstrapped python, in
      order to load the correct python libraries. (CNY-2319)
    * The :config component is built by file location, rather than
      from files marked as config files by the Config policy.
      This means that the configComponent configuration item no
      longer operates. (CNY-2256)

  o Client Changes:
    * A keepRequired config option has been added. This has the same
      effect as always setting the --keep-required flag on update.
      (CNY-569)
    * The error message for erased dependencies is now more explicit
      about what happened to the package that is no longer providing
      dependencies, and where the package with the missing dependencies
      came from. (CNY-2248)
    * We now record the current state of the database to a flat file
      after updates as an extreme recovery mechanism.  (CNY-1801)

  o Bug Fixes:
    * The "logcat" script no longer errors out if the log file is empty
      or contains None for entitlements. (CNY-2252)
    * Repositories running under Apache are now correctly displaying
      the real error when trying to generate the verbose traceback
      emails. (CNY-2320)
    * An update job that includes a critical update and an update to a
      group that includes a pre-update script will no longer run the
      script twice. (CNY-2325)
    * A bug that could cause incorrect SQLite database error messages
      has been fixed. (CNY-1840)

Changes in 1.2.8:
  o Client Changes:
    * Added the cvc derive command. (CNY-2237)
    * A new method, conary.conaryclient.getClient(), has been added to
      allow the creation of a conaryclient with configuration to match
      that would be used with a conary command line client. (CNY-1745)
    * Unhandled exceptions that are raised inside a progress callback
      no longer terminate the update process.  A warning is emitted
      and the update continues. (CNY-2304)

  o Internal Changes:
    * The Conary library now has a parallel implementation to gpg
      for the trust algorithm. (CNY-1988)

  o Bug Fixes:
    * A problem occurring when updating troves sharing a large
      number of identical files has been fixed. (CNY-2273)
    * Repository traceback emails are now more verbose. (CNY-2287)
    * Methods starting with two underscore characters are considered
      internal and are no longer passed to the XML-RPC library for
      marshaling. (CNY-2289)
    * It is now possible to clone a group that contains references to
      both a cloned package and the version that the cloned package
      originated from. (CNY-2302)
    * When data from stdin is provided to a taghandler, but the
      taghandler is missing or fails to read some or all of the data,
      it will no longer result in a database locked error. (CNY-2257)
    * Conary no longer exits with an unhandled exception if /tmp does
      not exist when attempting to run a trove script (e.g., group
      pre/post scripts). (CNY-2303)

  o Client Changes:
    * Added cvc derive as a client-side call (CNY-2237)
    * A new method, conary.conaryclient.getClient(), has been added to
      allow the creation of a conaryclient with configuration to match
      that would be used with a conary command line client. (CNY-1745)
    * CONARY_CLIENT_LOG environment variable can now specify a path for
      a log of all of the repository calls made by the client (use logcat
      to view it) (CNY-2313)

Changes in 1.2.7:

  o Build Changes:
    * The cvc command now prints out the most recent log message from
      the underlying source code control system when creating new
      snapshot archives. (CNY-1778)
    * Conary now has support for cmake, using the r.CMake() build
      action in recipes. (CNY-1321)

  o Bug Fixes:
    * Fixed a traceback that would occur when a component doesn't exist
      even though its containing package does. (CNY-2213)
    * Cloning with --default-only no longer removes references to
      components of packages that are not being cloned. (CNY-2226)
    * A bug that prevented "cvc cook" from being able to look up path
      IDs if a component of the package being built was missing from
      the repository has been fixed. (CNY-2250)
    * PGP keys using unknown string-to-key specifiers (as generated by
      "gpg --export-secret-subkeys" for the corresponding secret key)
      are no longer producing an error when iterating through the
      keyring. (CNY-2258)
    * Embedded signatures in secret subkeys now use the public key's
      cryptographic key, which does not require a passphrase to
      be decoded. (CNY-2224)

Changes in 1.2.6:
  o Build Changes:
    * When cooking packages or groups, conary now displays the methods
      that are called. It also displays the methods that are unused,
      making it easier to see if a function from a superclass has been
      left out. (CNY-2193)

  o Bug Fixes:
    * Use of macros in the r.Link() build action worked only in limited
      cases. (CNY-2209)

  o Client Changes:
    * Mirror mode now includes full file streams in changesets, instead
      of differential streams. (CNY-2210)

Changes in 1.2.5:
  o Client Changes:
    * The OpenPGP implementation now merges PGP keys properly.
      (CNY-1987)
    * The OpenPGP implementation is capable of generating trust
      signatures. (CNY-1990)
    * A bug which could cause troves containing *identical* files to
      become corruped in a system database has been fixed. Note that
      repository databases were not affected. (CNY-2191)

  o Build Changes:
    * MakeDirs now handles trailing '/' characters in directory names.
      (CNY-1526)
    * Using the new provideGroup keyword argument to the r.User()
      method in a UserGroupRecipe, you can now specify that the user's
      primary group needs to be already on the system, rather than be
      added while creating the user. (CNY-2096)

  o Bug Fixes:
    * A bug that resulted in a KeyError when removing a trove from a
      group that has 3 levels of subgroups has been fixed. (CNY-1372)
    * A bug that could result in a decremented source count when
      promoting a package to a sibling of a parent branch has been
      fixed. (CNY-2108)
    * A problem resulting in derived packages corrupting files with the
      same content was fixed. (CNY-2157)
    * A bug that caused internal server errors when retrieving
      changesets that contained compressed file data over 4 GiB in size
      has been fixed. (CNY-2170, CNY-2173)
    * HTTP error codes generated by HTTP proxies are now properly
      interpreted by Conary clients. (CNY-2181)
    * When talking to a repository, Conary proxies will now
      automatically switch the protocol to HTTPS whenever authentication
      information is injected on behalf of the client. (CNY-2184)
    * addSvnSnapshot no longer generates conflicts in the paths for
      temporary checkouts. (CNY-2196)

Changes in 1.2.4:
  o Bug Fixes:
    * A file that was mistakenly ommitted from packaging has been
      added to the build. (CNY-2155)

Changes in 1.2.3:
  o Build Changes:
    * The addSvnSnapshot() source action now has the ability to add
      specific SVN revisions via the 'revision' argument. (CNY-2156)
  o Bug Fixes:
    * An update failure that would occur when two versions of a package
      have been installed, one local, one from a repository, has been
      fixed. (CNY-2127)
    * A regression introduced in 1.2.1 affecting patch files that apply
      multiple changes to the same file has been fixed. (CNY-2142)
    * Group scripts now have file descriptor 0 (stdin) connected to
      /dev/null. Previously, stdin was closed, a potential problem
      for scripts that open file descriptors and then disconnect from
      the terminal. (CNY-2143)

  o Client Changes:
    * Added listkeys, addkey, and getkey commands to cvc for basic
      command line PGP key management. (CNY-2150)

Changes in 1.2.2:
  o Build Changes:
    * Python and Ruby dependencies with lib-specific flags now cause
      the package to be architecture-flavored. (CNY-2110)
    * Groups using setSearchPath now prefer packages on the labels and
      troves listed explicitly in the searchPath over other labels,
      even if the label is specified in the add() command. For example,
      if your searchPath includes foo=conary.rpath.com@rpl:1/1-1-1, then
      r.add('foo', 'conary.rpath.com@rpl:1') in a group recipe will now
      find version 1-1-1 over later versions. Before, it would find the
      latest version in the repository if you specified the label in the
      r.add() command. (CNY-1993)

  o Client Changes:
    * The conary command line now accepts 'rb' as an alias for
      'rollback'.
    * The output of 'rblist' now combines packages and their components
      in a single line (similar to the output of 'update'). (CNY-2134)

  o Bug Fixes:
    * When parsing the GPG keyring, PGP version 2 keys are now ignored.
      (CNY-2115)
    * Direct key signatures for PGP keys are now accepted. (CNY-2120)
    * Source control recipe actions such as addMercurialSnapshot()
      no longer produce directory names that can collide with
      a trove with the same name on a different label, producing
      a snapshot of a different source control repository. (CNY-2124)
    * Tag scripts are now closing file descriptors larger than 2
      before calling a function from the exec family. (CNY-2114)
    * A bug in determining the correct version for packages when
      multiple branches of that package exist on the same label has
      been fixed. (CNY-2128)
    * Multiple entitlements to the same host name are now properly
      handled. (CNY-2105)
    * The URL sent back to the client when connecting through an
      HTTP proxy is now correctly computed by repositories. (CNY-2117)
    * setSearchPath now searches the leaves for every source in the
      search path before falling back and searching the rest of the
      repository. Before, it would search the leaves for each label,
      then the rest of the labels, and finally groups. (CNY-2131)

Changes in 1.2.1:
  o Build Changes:
    * The addGitSnapshot() source action is now available. (CNY-1965)
    * Cooking derived packages no longer warns about their
      experimental state. (CNY-2092)
    * loadInstalled does not search the local database for a matching
      package on checkin, but instead searches the repository. This
      makes it easier to develop packages that are correct, with the
      potential of not building on the current machine. (CNY-2027)

  o Client Changes:
    * The Conary client is now less aggressive in sending keepalive
      packets with long-running requests. (CNY-2104)
    * Promote and clone callbacks are more verbose. (CNY-2063)

  o Bug Fixes:
    * Schema migration for the Latest table now correctly handles
      branches that end in redirects. (CNY-2081)
    * Adding a large number of user maps is now more efficient
      if the new addServerGlobs method is used. (CNY-2083)
    * Redirects between branches on the same label, which were
      necessary before Conary 1.2.0, are again handled correctly.
      (CNY-2103)
    * The 'conary updateall' command again properly handles the
      --replace-files command-line argument. (CNY-2112)
    * Patches are no longer partially applied when building. A
      partially applying patch results now in a failure. (CNY-2017)
    * A bug which caused Conary to incorrectly determine the flags
      for python dependencies on 64-bit systems has been fixed.
      (CNY-2091)
    * Ruby dependencies now function properly in a bootstrap build
      of the ruby package. (CNY-2109)

Changes in 1.2.0:
  o Build Changes:
    * A bug which caused Conary to compute python dependencies
      incorrectly when using an external version of python (such
      as when building python itself) has been fixed. (CNY-2087)

Changes in 1.1.96:
  o Server Changes
    * External entitlement servers can now specify per-entitlement
      timeouts and automatic retry values (CNY-2060)

  o Client Changes:
    * Update journal did not have an entry for hard links which were
      made to targets which already existed on the system, causing
      system corruption if the journal had to be rolled back. (CNY-1671)
    * The critical update information now includes enough data to
      re-create the original update job. (CNY-1608)
    * Unknown trove info types in the database are properly stored in
      extracted trove info. (CNY-2059)
    * diff and patch now support files without trailing newlines.
      (CNY-1979)

  o Build Changes:
    * More paths (/usr/lib/.*-sharp.*/) have been added to :cil
      components. (CNY-2080)
    * Path ID lookups now ignore permission errors; in such a case, a
      new path ID is computed. (CNY-1911)
    * Conary now handles python files that specify a python interpreter
      that is not available on the system or in the builddir.  It will
      print a warning and not attempt to compute dependency information
      for those files. (CNY-2050)
    * loadSuperClass and loadInstalled now print out name, version
      flavor of the package that was used when loading. (CNY-1967)

  o Bug Fixes:
    * When running in threaded mode, don't install signal handlers,
      since that is not supported. (CNY-2040)
    * URLs returned by prepareChangeSet, getChangeSet, and
      getFileContents are all based on the URL the client used to call
      the repository instead of built internally by the repository.
      (CNY-2034)
    * An issue that was preventing the repository server, under certain
      circumstances, to determine the proper URL to use has been fixed.
      (CNY-2056, CNY-2058)
    * A regression from Conary 1.1.34 related to self-signature
      verification on private PGP keys has been fixed. (CNY-2047)
    * An issue related to Conary proxies running in non-SSL mode,
      talking to SSL-enabled repository servers has been fixed.
      (CNY-2067)
    * Related to CNY-2034, Conary proxies are now properly computing
      the return URL. (CNY-2069)
    * The client is now properly computing the downloaded file's
      digest if a size limit was specified. (CNY-2072)
    * A regression from Conary 1.1.94 that caused some local cooks to
      fail to be installable due to incorrect primary trove information
      has been fixed (CNY-2078)

  o Other Changes
    * InodeStreams and FileStreams now preserve unknown elements,
      allowing future additions to those without breaking fileId
      computation. (CNY-1971)

Changes in 1.1.95:
  o Server Changes
    * A bug which triggered an exception while migrating postgresql
      repositories has been fixed. (CNY-1912)
    * The getNewTroveInfo call works faster for mirror operations.
      (CNY-2006)
    * An issue that prevented the server from responding with the
      proper error message when in maintenance mode has been fixed.
      (CNY-2005)
    * An issue that was affecting cooking performance when looking
      up path IDs has been fixed. (CNY-1996)

  o Client Changes:
    * A bug which prevented the mirror client from using hidden commits
      when mirroring to a single target has been fixed. (CNY-1981)
    * Clone/promote no longer complains when a buildreq is not also
      being cloned to the new location. (CNY-1844)
    * Turned off flavorPreferences for 1.2 release, as they are not
      quite ready. (CNY-2023)

  o Bug Fixes:
    * Bootstrapping python can now find system conary when using the
      bootstrapped python to determine python dependencies. (CNY-2001)
    * A bug in findTroves when using partial labels, introduced as
      part of 1.1.90, has been fixed. (CNY-2011)
    * cvc operations no longer trace back when the current working
      directory can no longer be accessed. (CNY-2014)
    * Redirects to nothing are now displayed when using --trove-flags.
      (CNY-2025)
    * Stack frames now wrap long lines to make them easier to read.
      (CNY-2016)
    * Comparison of VersionSequence objects is now more robust.
      (CNY-2020)
    * Autosourced files added to both a shadow and its parent now merge
      properly. (CNY-1856)

Changes in 1.1.94:
  o Bug Fixes:
    * Python extension modules installed at the top level of the Python
      search path no longer produce a traceback when computing
      dependencies. (CNY-1995)

Changes in 1.1.93:
  o Build Changes:
    * Filesets now accept macros. (CNY-148)
    * crossRequires are now ignored when not cross compiling. (CNY-1950)
    * Malformed .jar files are now ignored when computing Java
      dependencies. Previously, Conary exited with an error while
      attempting to process them. (CNY-1983)
    * Conary dependencies are no longer attempted when cross-compiling,
      and when bootstrapping python, modules are now sought in system
      python directories as well as in the destdir. (CNY-1986)
    * Python extension modules (.so files) now expose the proper
      dependencies by providing, for example, itertools (the true
      name) as well as itertoolsmodule (as it has previously), but
      requiring the shorter name if it is available on the system.
      (CNY-1077)

  o Client Changes:
    * The cvc promote and clone commands are now more efficient and do
      not download unnecessary packages. This also makes it possible
      to clone packages where access to some of the included troves
      is unavailable at the time of the promote or clone operation.
      (CNY-1913)
    * A bug which prevented the mirror client from using hidden commits
      when mirroring to a single target has been fixed. (CNY-1981)
    * Filesets are now cloneable. (CNY-1297)

  o Server Changes
    * A bug which triggered an exception while migrating postgresql
      repositories has been fixed. (CNY-1912)

  o Bug Fixes:
    * The clone and promote commands now work when cloning over removed
      packages. (CNY-1955)
    * searchPath will now provide only the best flavor match when
      matching against groups with more than one version of a package
      available. Previously, it would return all matches. (CNY-1881)

Changes in 1.1.92:
  o Bug Fixes:
    * ccs2tar correctly handles changesets with duplicate contents and
      hard links. (CNY-1953)
    * An error in the way attributes of ServerProxy classes get
      marshaled has been fixed. (CNY-1956)
    * If local flags (e.g. kernel.smp) are defined in /etc/conary/use,
      cooking no longer produces a traceback. (CNY-1963)
    * The last trove source in a trove source stack is now properly
      passed flavor information. (CNY-1969)
    * Derived packages properly handle files that were not flavored due
      to an exception in the upstream packages. (CNY-1954)
    * The transport layer is automatically encoding non-ASCII strings
      into XMLRPC Binary objects. (CNY-1932)
    * An error that was causing warnings to be printed while cooking
      groups has been fixed. (CNY-1957)

  o Server Changes
    * A bug which triggered an exception while migrating postgresql
      repositories has been fixed. (CNY-1912)

  o Build Changes:
    * Mono (CIL) files are now placed in :cil components by default.
      (CNY-1821)

  o Other Changes
    * The transport layer is using BoundedStringIO objects for
      compression, decompression and XMLRPC encoding/decoding, to
      avoid excessive memory consumption. (CNY-1968)

Changes in 1.1.91:
  o Client Changes:
    * A new configuration option, "flavorPreferences", has been added.
      The client uses this list of flavors in trove selection.
      (CNY-1710)
    * Large files are now compressed on disk instead of in memory when
      creating rollbacks. (CNY-1896)
    * The Conary client API is now more careful with releasing open
      file descriptors. (CNY-1834)
    * The "migrate" mode has changed to overwrite changes made to
      files that are not yet owned by Conary, but already exist on the
      system, as well managed, non-configuration files that have
      changed. (CNY-1868)
    * When signals are received during updates, the journal is now
      rolled back before conary terminates. (CNY-1393)
    * A 'cvc checkout' of multiple projects uses far fewer repository
      calls now, and uses a single changeset.
    * The 'cvc update' and 'cvc diff' commands now accept a source
      version argument without a source count. (CNY-1921)

  o Server Changes:
    * Setting "forceSSL" once again requires a HTTPS connection be
      used when authentication data is passed to an Apache based
      Conary Repository. (CNY-1880)
    * A bug that caused incorrect values for sourceItemId and
      clonedFromId to be used when groups and components were
      committed as part of one changeset has been fixed. (CNY-1903)
    * A bug that caused the Latest table to be rebuilt incorrectly
      when migrating to schema version 15.0 has been fixed.
      (CNY-1909)

  o Build Changes:
    * Redirects will now be followed in group recipes. Previously,
      including redirects would result in an error. (CNY-1693)
    * Derived recipes can now be based on troves which have files
      that have the same content (SHA1) as each other but are
      members of different link groups (are not intended to be
      installed as hard links to each other). (CNY-1733)
    * Derived packages now work properly if the troves they are based
      on contain dangling symlinks. (CNY-1914)
    * Symbolic links that have not changed in a derived package are
      now correctly ignored by policies that are not interested in
      unmodified files. (CNY-1879)
    * The build flavor string used for building a trove is now stored
      as part of that trove's troveInfo field. (CNY-1678)
    * Looking up path IDs now stops when all files have been found,
      instead of always walking the shadow hierarchy. (CNY-1911)
    * multilib cooks set only Arch.x86_64. (CNY-1711)

  o Bug Fixes:
    * The new OpenPGP parsing code now accepts Version 3 keys and
      signatures, without verifying them. (CNY-1931)
    * A file descriptor leak in the getFileContents method has been
      fixed.
    * If ignoreErrors is set for a configuration file, that setting is
      now honored for contexts as well.
    * Troves with large numbers of identical files now erase faster,
      thanks to a SQL fix in sqldb.iterFiles. (CNY-1937)
    * Python dependency determination now properly ignores filenames
      like "python.so" when looking for version flags. (CNY-1940)
    * Conary now correctly avoids assuming that standard I/O files
      are objects with fileno() methods. Previously, calling
      Conary interfaces with non-file objects associated with
      standard input, output, or error could trace back. (CNY-1946)
    * The --buildreqs option for 'conary q' now functions when
      multiple build requirements have the same name.
    * An issue related to the flavor preferences list not being
      properly populated when a group was cooked has been fixed.
      (CNY-1951)

  o Other Changes:
    * Conary tracebacks now report values for each variable in the
      local namespace in each frame. (CNY-1922)
    * select() calls have been replaced with poll() for higher
      efficiency. (CNY-1933)

Changes in 1.1.35:
  o Client Changes:
    * Unknown trove info types in the database are stored in extracted
      trove info properly (CNY-2059)
    * diff and patch now support files without trailing newlines (CNY-1979)

Changes in 1.1.34:
  o Build Changes:
    * The default settings from r.add() will now override the default
      settings from an r.addAll() (CNY-1882)
    * Looking up path IDs is now stop when all files have been found,
      instead of always walking the shadow hierarchy. (CNY-1911)

  o Bug Fixes:
    * A bug that caused an error message in the rPath Appliance
      Platform Agent (rAPA) when using an entitlement generator has
      been fixed. (CNY-1946)

Changes in 1.1.33:
  o Build Changes:
    * The addArchive() source action now handles xpi archives. (CNY-1793)
    * Unknown flags are now ignored when calling loadRecipe with a
      flavor, instead of printing a traceback.

  o Update Changes:
    * Updates to groups are now allowed to be merged with other groups
      in update jobs, reducing the number of jobs that are used for
      updates.

  o Client Changes:
    * Cloning now always increments group version counts, mimicing
      the behavior of group cooking. (CNY-1724)
    * When promoting, --all-flavors is now on by default.  However, if
      a flavor to promote or clone is specified, promotes will be
      limited by that flavor. (CNY-1535)
    * Several commands, such as promote, update and rq, now take an
      --exact-flavors flag.  If specified, the flavors for each trove
      must match exactly - no system flavor or heuristic is used to
      find the trove you want. (CNY-1829)
    * If there is a problem with domain name resolution, conary will
      retry 5 times. However, if the connection fails after those
      attempts, future connection requests will now fail after one try.
      (CNY-1814)

  o Bug Fixes:
    * The SQLite "ANALYZE" command is no longer run on local SQLite
      databases. Any data stored by the "ANALYZE" command will be
      removed from the local database unless it is being accessed
      read-only. Database performance is poor on databases with
      "ANALYZE" data in them. (CNY-778)
    * Some bugs related to installing relative changesets were fixed.
      These bugs would manifest themselves by making relative changesets
      not installable when the network was down. (CNY-1814)

Changes in 1.1.32:
  o Client Changes:
    * A getDownloadSizes() method has been added to the ConaryClient
      object to determine the over-the-wire transfer size of the jobs
      in an UpdateJob object.  Call requires a single repository be
      the source of the entire update. (CNY-1757)
    * cvc reports a more accurate error message when the CONARY file in
      the current directory is not a regular file

  o Server Changes:
    * A "infoOnly" parameter to has been added to the getChangeSet()
      repository method in protocol version 51. (CNY-1757)
    * The list of repository methods is now automatically generated
      instead of statically listed. (CNY-1781)
  
  o Bug Fixes:
    * The addSvnSnapshot() source action now uses the lookaside directory
      for generating the snapshot, instead of using the remote repository.
      (CNY-1777)
    * A bug that prevented unused entries in the Versions table of the
      system Conary database from being cleaned up after erasures has
      been fixed.
    * A bug that caused changes in the byDefault status of a trove to
      be omitted from local rollbacks has been fixed. (CNY-1796)

Changes in 1.1.31.4:
  o Server changes:
    * Setting "forceSSL" once again requires a HTTPS connection be
      used when authentication data is passed to an Apache based
      Conary Repository. (CNY-1880)
    * A bug that caused incorrect values for sourceItemId and
      clonedFromId to be used when groups and components were
      committed as part of one changeset has been fixed. (CNY-1903)
    * A bug that caused the Latest table to be rebuilt incorrectly
      when migrating to schema version 15.0 has been fixed.
      (CNY-1909)

  o Client changes:
    * Large files are now compressed on disk instead of in memory when
      creating rollbacks. (CNY-1896)

Changes in 1.1.90:
  o Major Changes:
    * Label multiplicity, in which a trove on the same label
      appearing on multiple branches was understood as meaning that
      all the trove can be installed at once, is being generally
      deprecated.  Instead, a newer trove on a different branch that
      ends with the same label as an older trove will be considered
      together with and generally preferred to the older trove.
      Branch affinity, in which Conary keeps packages from the same
      branch during an update, is therefore replaced with label
      affinity, in which Conary keeps packages from the same label
      during an update.  Many of the individual changes in this
      version are parts of implementing this general change in
      behavior.

  o Client Changes:
    * Added getTroveLatestByLabel as a client-side call.
    * Label lookups pick the latest version which matches instead of
      the latest version on each branch.
    * Replaced branch affinity with label affinity.
    * getAllTroveLeavesByLabel() filters results by server names to
      eliminate spurious results from repositories which host multiple
      server names. (CNY-1771)
    * The cvc and conary commands now ignore broken pipes on standard
      output instead of producing a traceback. (CNY-1853)
    * Redirects follow the label of the branch they were built with
      instead of the branch itself.
    * Building redirects to a branch is now deprecated; redirects should
      point to labels instead. (CNY-1857)
    * The --replace-files option has been split into
      --replace-managed-files, --replace-unmanaged-files,
      --replace-modified-files, and --replace-config-files. The original
      option is still accepted, and is equivalent to specifying all four
      of the new options simultaneously (CNY-1270)
    * When updating, conary will never automatically drop an architecture
      from an installed trove (unless you specify the flavor to update to 
      explicitly).  (CNY-1714)
    * Dependency resolution now allows updates to go across branches if the
      branches are on the same label.
    * Dependency resolution now follows the same "never drop an architecture"
      rule as other update code. (CNY-1713).
    * Added --show-files parameter to "conary config" to display where
      configuration items came from.
    * Newly installed transient files now silently replace files which are
      otherwise unowned. (CNY-1841)

  o Build Changes:
    * The cvc update command can now update multiple directories
      simultaneously.
    * Java files are now put in a :java component by default. (CNY-527)
    * Python dependencies now include flags designating the major version
      of python involved, as well as a flag distinguishing the target
      architecture library directory (normally "lib" or "lib64") to
      enhance update reliability.  When building a bootstrap python
      or using a different python executable than Conary is running
      with, Conary will use an external python process to determine
      python dependencies. (CNY-1517)
    * Ruby dependencies are now generated, and Ruby modules are placed
      in a :ruby component by default.  Flags are included in the
      dependencies similar to the Python flags, except that they are
      not conditional. (CNY-612)
    * Ensure that two binaries with the same source count but different
      build counts end up with the same build count after cloning. (CNY-1871)

  o Scripts Changes:
    * Repository database migration scripts have been integrated into a 
      common unit.

  o Bug Fixes:
    * Fix a bug in commit code that made r.macros.buildlabel unusable because
      you could not commit recipes that used it.  (CNY-1752)
    * An internal class, _AbstractPackageRecipe, has been renamed to
      AbstractPackageRecipe, in order to allow the inclusion of its
      methods in its subclasses' documentation pages.  The old name is
      still available for compatibility with older modules.  (CNY-1848)
    * Multiple entitlements can be stored for a single hostname or glob
      (previously only the last hostname for a particular hostname/glob
      would be used). (CNY-1825)
    * Cloning the source component for filesets is now allowed.
    * includeConfigFile now sorts files that are matched in globs
    * The default settings from r.add() will now override the default
      settings from an r.addAll() (CNY-1882)
    * Cloning no longer downloads components that won't be cloned (CNY-1891)

  o Other changes:
    * The showchangeset script now displays information on redirect
      troves.

Changes in 1.1.31.3:
  o Server changes:
    * Added EntitlementTimeout exception to notify clients that an
      entitlement has timed out from the authentication cache (CNY-1862)
    * Added remote_ip to user and entitlement based external authentication
      checks (CNY-1864)
    * Fixed bug in proxy which prevented remote_ip from being passed to
      internal repository

  o Client changes:
    * Reread entitlements from disk when EntitlementTimeout is received
      (CNY-1862)

  o Other changes:
    * Logcat now works for calls which passed lists of entitlements

Changes in 1.1.31.2:
  o Proxy changes:
    * Proxy can now inject entitlements and user authentication on behalf
      of clients (CNY-1836)

Changes in 1.1.31.1:
  o Bug Fix:
    * Proxies used wrong getChangeSet call for old protocol versions (CNY-1803)

Changes in 1.1.31:
  o Bug Fix:
    * A bug that caused an Internal Server Error when a Conary proxy
      attempted to convert a changeset for an older client when the
      upstream Conary repository was not running 1.1.29 or later has
      been fixed. (CNY-1792)

Changes in 1.1.30:
  o Bug Fixes:
    * The version cache for upstream servers in the Conary proxy
      incorrectly included user information in the URL, causing
      KeyErrors when users were switched to anonymous. (CNY-1787)
    * An issue related to the formatting of repository map entries
      has been fixed. (CNY-1788)
    * The Conary proxy no longer supports protocol version 41
      (and hasn't for a few releases).
    * An issue that was affecting the performance of the getChangeSet
      API call on Conary proxies running in an apache environment
      has been fixed.

Changes in 1.1.29:
  o Client Changes:
    * In conaryrc files, repositoryMap entries can now use wildcards
      for the server name.
    * Multiple entitlements can now be sent to each server.
    * Server names in entitlements may include wildcards.
    * Entitlements may be placed in conaryrc files now using
      'entitlement server entitlement'. "conary config" displays
      entitlement information.
    * A bug that limited a single MetadataItem to less than 64 KiB has
      been fixed.  Conary 1.1.29 will produce metadata that will not
      be visible to older clients.  Likewise, metadata produced by
      older clients will not be visible to Conary 1.1.29 and later
      clients. (CNY-1746)
    * Metadata items can now store strings with NUL characters in
      them. (CNY-1750)
    * The client API will now raise an InsufficientPermission error
      instead of an OpenError when the client's entitlements are
      not allowing access. (CNY-1738)

  o Build Changes:
    * Refreshed autosource files are now displayed by 'cvc revert' and
      'cvc diff'. (CNY-1647)
    * Support for the Bazaar revision control system has been added via
      r.addBzrSnapshot(). (requires bzr >= 0.16).

  o Server Changes:
    * (Nearly) all repository operations are now performed using the
      permissions of the anonymous user in addition to the permission
      set for any user authentication information which is present.
    * Path names in the entitlementsDirectory no longer have any
      meaning. All entitlements are read, and the serverName in the
      XML for the entitlement is used to determine which server to
      send the entitlement too.
    * Entitlement classes are no longer used as part of authentication;
      they may still be specified, but repositories now look up the
      class(es) for an entitlement based on the key.

  o Internal Changes:
    * The restart information, necessary for Conary to resume execution
      after a critical update is applied, now includes the original
      command line. The way this information is stored is incompatible
      with very old versions of Conary.  Downgrading from Conary
      version 1.1.29 (or newer) to version 1.1.11 (or older) is known
      to fail. (CNY-1758)

  o Bug Fixes:
    * 'conary rblist' no longer produces a stack trace if the
      installLabelPath configuration option is not set. (CNY-1731)
    * A bug that caused an "Error parsing label" error message when
      invoking "cvc commit" on a group recipe that used
      r.setSearchPath(str(r.labelPath[0]), ...) has been
      fixed. (CNY-1740)
    * Proxy errors are now reported in the client, for easier
      debugging. (CNY-1313)
    * A bug that caused an "Unknown error downloading changeset" error
      when applying an update job that contained two different
      versions of the same trove has been fixed. (CNY-1742)
    * Adding redirects which pointed to otherwise-unused branches
      corrupted the database by creating a branch without corresponding
      label information.
    * When critical updates are present in an update job that has
      previously downloaded all the changesets, Conary will no longer
      unnecessarily re-download the troves. (CNY-1763)
    * TroveChangeSet.isRollbackFence() now returns the correct answer
      if the trove changeset does not contain absolute trove
      info. (CNY-1762)
    * A bug related to entitlement directories containing unreadable
      files has been fixed. (CNY-1765)
    * A bug that prevented epydoc from producing documentation on
      the Conary code has been fixed. (CNY-1772)
    * Conary will temporarily fall back to reading unsigned group
      script information from changeset files that are created by
      Conary < 1.1.24.  Once rBuilder creates changesets with a newer
      version of Conary, this change will be reverted. (CNY-1762)
    * Changeset files are now written as absolute paths in the
      changeset index file. (CNY-1776)
    * Entitlement configuratioon lines continue to accept an entitlement
      class for backwards compatibility purposes. (CNY-1786)

Changes in 1.1.28:
  o Documentation Changes:
    * Incorrect references to createGroup have been fixed. (CNY-1700)

  o Build Changes:
    * Files added with in the repository and locally no longer cause
      'cvc update' to fail as long as the files have the same fileId.
      (CNY-1428)
    * r.Link allows full paths to be specified for the target of the
      link as long as the directory matches the source of the link.
      (CNY-751)
    * "cvc mv" has been added as a synonym for "cvc rename".
    * r.addCvsSnapshot() now works correctly with anonymous,
      pserver-based, servers. Previously, cvs checkout would fail due
      to strange characters being in the destination directory.
    * r.add*Snapshot() will now raise errors if the shell commands they
      are executing fail for any reason

  o Bug Fixes:
    * An index has been added to improve the performance of various
      file stream related queries in a Conary repository. (CNY-1704)
    * Directories in binary directories are no longer (incorrectly)
      provided. (CNY-1721)
    * "conary update" now works with read-only changesets. (CNY-1681)
    * the setTroveInfo call refuses to update missing troves (CNY-1741)

  o Server Changes:
    * getChangeSet call now returns supplemental information
      (trovesNeeded, filesNeeded, and removedTroves) for each individual
      job separately, instead of combining them for the entire job list.
    * proxy now combines all upstream changeset requests into a single
      job request for servers running this version or later. (CNY-1716)
    * mirrorMode wasn't passed through to changeset fingerprint calls
      from the caching code.

Changes in 1.1.27:
  o New Features:
    * All group cooks for one source must be done as a large cvc cook
      action instead of one-by-one. (CNY-1303)
    * Group flavors are much shorter if you turn on the config item
      "shortenGroupFlavors".  Some flags, like
      vmware and xen and architecture flags, are always included in a
      group flavor. (CNY-1641)
    * The Conary client is now able to access the network using
      authenticated HTTP proxies. (CNY-1687)

  o Build Changes:
    * A new recipe method, r.MakeFIFO(), is available which will create
      a named pipe at a specified location. (CNY-1597).

  o Internal Changes:
    * Flags for update jobs changed from a bitmask to a class.
    * Removed vestigial support for file label priority paths.

  o Bug fixes:
    * Patch code no longer fails when trailing context is missing at
      the end of the file. (CNY-1638)
    * Files with no permissions set (chmod 0) confused Conary due to
      improper checks for None. (CNY-1678)
    * Errors in the changeset downloading code are no longer ignored
      by the client. (CNY-1682)
    * An error in the resumption of a build has been fixed. (CNY-1684)
    * The introduction of mirrorMode during changeset cration (CNY-1570)
      caused the generation of empty diffs in some cases. mirrorMode now
      includes full contents for all files instead of generating diffs
      (CNY-1699)
    * If you're promoting two flavors of the same version of the same trove,
      they will now always have the same version on the target branch.
      (CNY-1692)

Changes in 1.1.26:
  o New Features:
    * The listcachedir script has been added to help with maintenance
      tasks for the repository changeset cache. (CNY-1469)
    * Conary proxies are now adding an HTTP Via: header. (CNY-1604)

  o Internal Changes:
    * Creating changesets supports a 'mirrorMode', which includes file
      contents of files if their version has changed (even if the sha1
      of those contents are the same). Mirroring uses this to ensure
      complete contents. (CNY-1570)

  o Client Changes:
    * A potential race condition where an update could change the state
      of the Conary database while the rollback code is executing has
      been fixed. Note that as part of the fix for CNY-1591, the update
      and rollback operations cannot commit at the same time; the fix
      further ensures long-running operations detect the state change.
      (CNY-1624)

  o Bug fixes:
    * Manipulating source components now works better when a source
      component has been marked removed.
    * A problem related to the way shim clients use the ServerProxy
      object has been fixed. (CNY-1668)

Changes in 1.1.25:
  o New Feature:
    * Conary now supports a "searchPath" configuration option, which
      operates like the installLabelPath configuration option but can
      contain both packages and labels.  For example:
      "searchPath group-os contrib.rpath.org@rpl:1" can be used to
      configure conary to first install the version of a package
      referenced in group-os, then to fall back to installing from
      contrib.rpath.org@rpl:1. (CNY-1571)

  o Build Changes:
    * GroupRecipe.add*Script now accepts a path to the script as the
      initial parameter.
    * r.addArchive() now supports a preserveOwnership parameter.  When
      set to True, owners and groups from cpio, rpm, and tar archives
      are used as the owners and groups in the final package.
      (CNY-927)
    * A new "cvc revert" command has been added that reverts any local
      changes made in the current directory. (CNY-1222)
    * GroupRecipe.addCopy() copies compatibility classes and group
      scripts onto to groups.  New copyScripts and
      copyCompatibilityScripts options to GroupRecipe.addCopy() and
      GroupRecipe.addAll() can be used to change this
      behavior. (CNY-1642)
    * A new build r.IncludeLicense() action has been added. This build
      action will take either a directory structure of licenses or a
      single license file, normalize its contents, and place it in a
      directory in /usr/share/known-licenses, which will be used at a
      later date by conary-policy.  This method is only useful for
      organizations maintaining a set of packages as part of a Linux
      OS platform.

  o Client Changes:
    * An explicit commit lock is now used to prevent overlapping
      updates and rollbacks.  (CNY-1591)
    * The conaryclient module now exposes ChangeSetFromFile to
      instantiate ReadOnlyChangeSet objects from .ccs
      files. (CNY-1578)
    * "conary q --debug --info" now also displays information about
      where a trove was cloned from if it exists.
    * Redirects with multiple targets can now be built and installed.
      (CNY-1554)
    * Conary repositories now support creating changesets that contain
      files whose compressed contents are greater than or equal to 4
      GiB in size.  Old versions of Conary that attempt to access a
      changeset that contains a compressed file larger than 4 GiB in
      size will report a error of "assert(subMagic == SUBFILE_MAGIC)".
      Previously, an overflow error occurred. (CNY-1572)

  o Internal Changes:
    * Conary clients can now request a specific changeset format
      version from a Conary repository.  This feature requires Conary
      protocol version 48.  This allows one to use new Conary clients
      to generate changesets understood by older clients. (CNY-1544)
    * Internal recipe source management moved into the generic
      Recipe() class from PackageRecipeClass().

  o Server Changes:
    * Standalone Conary repositories or proxies can be run in SSL mode
      if m2crypto is installed and the configuration options "useSSL",
      "sslCert", and "sslKey" are properly set. (CNY-1649)

  o Bug Fixes:
    * A bug that sometimes caused "user/group does not exist - using
      root" messages to be displayed when running "cvc update" created
      new files has been fixed. (CNY-763)
    * The flavor of a derived package (which is an experimental
      feature) built from unflavored package is now properly set to
      unflavored. (CNY-1506)
    * Macros in arguments to the version control system recipe class
      commands are now properly expanded. (CNY-1614)
    * The Conary client will now bypass proxies running on remote
      machines with repositories running on localhost. (CNY-1621)
    * "cvc promote" no longer displays some warnings that were rarely
      helpful unless invoked with the --debug argument. (CNY-1581)
    * A bug that caused the storage of unneeded "unknown" entries in
      the TroveInfo table has been fixed. (CNY-1613)
    * A regression in "cvc annotate" that would produce a traceback
      for not finding a SequenceMatcher class in fixeddifflib was
      fixed.  (CNY-1625)
    * Build commands that invoke shell commands now perform shell
      quoting properly.  Thanks to Pavel Volkovitskiy for finding the
      bugs and submitting the patch. (CNY-1627)
    * Mirroring using group recursion has been fixed. (CNY-1629)
    * Mirroring using group recursion no longer creates
      cross-repository relative changesets. (CNY-1640)
    * r.Install will now replace files which are read-only. (CNY-1634)
    * A bug that caused an unhandled exception when creating a local
      rollback for a trove that had missing troveinfo has been fixed.
    * Attempting to run "cvc merge" in a directory which was not
      already at the tip of a shadow no longer causes a confusing
      error message.  Previously the message was "working directory is
      already based on head of branch"; now the message is "working
      directory is not at the tip of the shadow".
    * cvc commands which need to instantiate the recipe object (merge,
      refresh, and commit) no longer fail if unknown use flags are
      used by the recipe.
    * Running the command to mark a trove as removed from the
      repository on a trove that has already been marked as removed no
      longer results in an error. (CNY-1654)
    * "conary rdiff" now works properly when multiple flavors of the
      same trove are present in the same group. (CNY-1605)
    * "conary rdiff" no longer produces an error if the same file is
      present on different labels. (CNY-1623)
    * A bug that caused inconsistent behavior when troves are pinned
      has been fixed.  Previously, if an update operation would change
      the version of a pinned trove to a version included in a group
      that is installed on the system, the pin would not
      hold. (CNY-1652)
    * A bug that caused an unhandled exception in the Conary update
      code when shared contents to a file in a link group are
      duplicated in the changeset due to distributed contents has been
      fixed.

Changes in 1.1.24.1:
  o Release Correction
    * The source archive for 1.1.24 was not built from the tag for
      1.1.24 in the Mercurial repository.  1.1.24.1 is built from the
      1.1.24 tag.

Changes in 1.1.24:
  o New Feature:
    * Conary 1.1.24 introduces the framework needed to implement a new
      metadata design for Conary.  The new metadata feature allows
      various information such as description to be set for a trove.
      New XML-RPC interfaces, getNewTroveInfo() and setTroveInfo(),
      have been added to facilitate mirroring metadata.
      addMetadataItems() has been added to allow metadata to be added
      to a trove after it has been built. (CNY-1577)

  o Client Changes:
    * The Conary client now distinguishes between an upstream Conary
      proxy and a plain HTTP proxy. This is so we can properly handle
      SSL traffic through an HTTP proxy using the CONNECT HTTP method.
      As such, there is now a "conaryProxy" configuration variable, in
      addition to the "proxy" variable. (CNY-1550)
    * The "proxy" (and newly introduced "conaryProxy") variables can
      be turned off by setting them to "None". (CNY-1378)
    * Clients requesting the inclusion of configuration files residing
      on the network now upload their version. This opens up the
      possibility for the server to serve different configuration
      files to different client generations. (CNY-1588)
    * Configuration variables "localRollbacks" and "pinTroves" get
      used as defaults when applying an update job; they can be
      explicitly overridden. (CNY-1583)

  o Bug Fixes:
    * A bug in the way the proxy configuration variable is set has
      been fixed. (CNY-1586)
    * A bug that caused a traceback when rolling back group updates
      from rollback changesets created when the "localRollback"
      configuration option was set has been fixed. (CNY-1590)
    * A bug that caused a traceback when applying a local rollback
      changeset with a locally modified file has been fixed.  Conary
      needed to create the directory that the locally modified file
      resides in first. (CNY-1444)
    * Applying rollbacks could attempt to invalidate the rollback stack,
      which would cause corruption of the rollback stack (CNY-1587)

Changes in 1.1.23:
  o Client Changes:
    * A new command, "conary rdiff", has been added. This allows one
      to inspect the differences between any two troves with the same
      name. (CNY-855)

  o Build Changes:
    * Conary recipes can now directly reference source code through
      version control systems.  The new r.addMercurialSnapshot(),
      r.addCvsSnapshot(), and r.addSvnSnapshot() source actions check
      out repositories and create snapshots.  They are integrated with
      the "cvc refresh" command for fetching more recent source code
      from version control repositories. (CNY-1)
    * The r.replace() function in group recipes now supports the
      searchPath parameter. (CNY-1574)

  o Bug Fixes:
    * A corner case affecting server-side matching of troves against
      negative flavors has been fixed. (CNY-641)
    * A bug in the StreamSet thaw code that prevented frozen StreamSet
      objects with a tag value greater than 128 from being thawed
      properly has been fixed.
    * A bug has been fixed that prevented creating a diff of a Trove
      object that contained troveInfo with unknown data. (CNY-1569)
    * A bug in the logic used by Conary to determine whether or not
      the rollback stack should be invalidated based on group update
      scripts has been fixed. (CNY-1564)
    * A bug that caused an unhandled exception in a Conary proxy when
      it attempted to create a changeset from a pre-Conary-1.1.x
      server has been fixed.
    * Small race condition in populating the cache for both
      repositories and proxies has been fixed (CNY-1576)

Changes in 1.1.22:
  o Major Changes:
    * Group troves can now declare an (integer) compatibility class
      which is used to automatically invalidate rollbacks (existing
      groups are considered to be in compatibility class zero). When a
      group is upgraded to a new group which has a different
      compatibility class, the rollback stack is invalidated unless
      the group also contains postRollback script which can rollback
      to the version being updated. Postrollback scripts can now be
      defined with a list of compatibility versions they are able to
      roll back to. Old invalidateRollback parameter for some group
      scripts is no longer supported.

  o Client Changes:
    * To take advantage of Conary's ability to apply the critical
      update set and restart before applying the rest of the updates,
      three new API calls have been added: newUpdateJob,
      prepareUpdateJob and applyUpdateJob. (CNY-1454)
    * A new argument, --no-restart, has been added to conary. This has
      to be used in conjunction with --root and allows one to skip the
      restarts after applying critical updates when installing in a
      chroot. (CNY-1458)
    * Proxy configuration parameter is now of the form 'proxy protocol
      url' (i.e. 'proxy http http://proxy.some.com'), and allows
      separate proxies to be configured for http and https. If old
      'proxy url' form is used, separate proxies are configured for
      http and https rather than a single proxy being using for both
      protocols. Users who need the old behavior should set explicit
      configure the same proxy for both protocols.

    * Conary no longer runs group scripts when "--just-db" is
      specified on the command line.
    * The conary.conaryclient.mirror.mirrorRepository() function now
      accepts a list of target repositories.

  o Build Changes:
    * Conary has tools in place through a new cross flag and a new
      "target" flavor to support better defining of cross compiling
      builds.  (CNY-1003)
    * Configuration files are again allowed to have executable bits
      set, but configuration files with executable bits set are not
      included in the :config component even if the :config component
      is being created. (CNY-1260, CNY-1540)

  o Proxy Changes:
    * A proxy can now be configured to use an http proxy for all
      outgoing requests. The 'proxy' configuration item is supported
      in a manner identical to the client.
    * The (unused) ability for a standalone server to act as both a
      proxy and a standalone server has been removed; this removes the
      standalone proxies dependence on the X-Conary-Servername header.

  o Internal Changes:
    * The createTrigger() method of dbstore drivers no longer accepts
      the "pinned" keyword parameter.
    * SeekableNestedFile and FileContainer objects no longer depend on
      the file pointer for reads; pread() is used everywhere.  This
      allows the underlying file descriptors to be shared between
      objects or between threads.
    * Repository schema now understands the concept of minor and major
      schema revisions. (CNY-811)

  o Bug Fixes:
    * A bug in proxy code that caused conary to use https through a
      proxy when http was desired has been fixed. (CNY-1530)
    * A bug in clone/promote relating to cloning when there are
      flavors on the clone label that are superset of the current
      flavor, but the current flavor doesn't exist has been
      fixed. (RMK-415)
    * A race condition related to the multithreaded Conary client,
      where one thread could modify an unprotected variable assumed
      immutable by a different thread has been fixed. (CNY-1450)
    * If the database is locked, Conary will no longer display a stack
      trace, but an error message. (CNY-1292)
    * The Conary library now uses a built-in difflib if the system's
      difflib is not patched for recursion. (CNY-1377)
    * Mirroring troves marked as removed from repositories running on
      MySQL has been fixed. (CNY-1193)
    * Repository cooks now sets the subprocess' stdin to /dev/null to
      avoid hanging while waiting from stdin. (CNY-783)
    * Trove.verifyDigests() no longer fails erroneously if a signature
      version 0 digest has not been calculated and set in
      troveInfo. (CNY-1552)
    * A bug in changeset reset() which affected reusing changesets in
      merges has been fixed. (CNY-1534)
    * A bug in changeset based trove sources where the underlying
      changesets never got reset has been fixed. (CNY-1534)

Changes in 1.1.21:
  o Repository Changes:
    * A "hidden" keyword argument has been added to the
      commitChangeSet() and hasTroves() method.  This allows mirror
      users to commit troves which will never be displayed to users.
      The presentHiddenTroves() call makes all hidden troves
      visible.  The XML-RPC protocol version is now 46.

  o Internal Changes:
    * StreamSet operations in C now use a common StreamSet_GetSSD()
      function which creates the _streamDict object if it does not yet
      exist.  This fixes crashes in rare cases where a
      StreamSet.find() class method is used before any instances of
      that StreamSet have been created. (CNY-1524)
    * Numeric StreamSet types can now have values set to None (which
      indicates that there is no value set at all).  Additionally, if
      passed an empty string to the thaw() method, the value is set to
      None. (CNY-1366)

  o Bug Fixes:
    * A bug in commitChangeSet() which returned a "file not found"
      error when the user had insufficient permission for the commit
      operation has been fixed.
    * A bug that caused Conary to raise an unhandled exception when
      updating a trove that has missing TroveInfo data in the local
      database.  When new types are added to TroveInfo, older versions
      of Conary omit the new data from the database.  Once a version
      of Conary is used that understands the new data types, the
      missing data is restored to the previously incomplete trove.
    * Handling user permissions when committing under certain 
      circumstances against a Conary 1.1.20 was fixed. (CNY-1488)

Changes in 1.1.20:
  o Major Changes:
    * Groups can now include scripts which are automatically run
      before an install, after an install, after an update, and after
      a rollback.  Documentation on how to add these scripts to groups
      will be posted to wiki.rpath.com shortly.  Unlike tag handlers,
      these scripts are not inherently reversible; therefore if a post
      update script is executed, the rollback stack will be reset.  The
      rollback information is still stored in the rollback directory,
      but the "conary rollback" and "conary rblist" commands will no
      longer be able to access the previous rollbacks.

      Only Conary repositories running version 1.1.20 or later can
      store these scripts.  If the repository is not running the
      minimum required version, a "changeset being committed needs a
      newer repository server" error will be produced.

      If an older version of Conary downloads a group that has a
      script associated with it, the scripts will be silently ignored.
      Future versions of Conary may add a "Requires: trove:
      conary(group-scripts)" dependency to groups that have scripts
      associated with them. (CNY-1461)

    * Support for versioned trove signatures has been added. (CNY-1477)
    * Version 1 signatures have been added which use a SHA256 digest
      that includes the frozen form of unknown troveInfo
      segments. (CNY-1186)
    * Unknown troveInfo segments are stored in both the repository and
      local database and restored properly. (CNY-1186)

  o Client Changes:
    * Hashes of the directories in which a trove places files are now
      computed and stored in troveInfo. (CNY-857)
    * A --file-flavors option has been added to "conary query/q",
      "conary repquery/rq", and "conary showcs/scs". (CNY-1507)
    * The ability to promote using branches and to promote to siblings
      of parents has been added.  For example, you can now promote
      from /A//B to /C without first cloning uphill to A. (CNY-1513)

  o Build Changes:
    * When Conary calls an external program (python, perl, monodis) to
      determine file dependencies and that program is not a part of
      the package being built, it will warn if that external program
      is not provided by a component in build requirements. (CNY-1492)

  o Internal Changes:
    * The conary.lib.elf module can now be built against libelf
      version 0.8.0 or later as well as the libelf implementation
      provided by elfutils.  libelf can be downloaded from
      http://www.mr511.de/software/ (CNY-1501)
    * The Conary client API has a new method disconnectRepos() that
      allows one to cut access to the networked repositories.  A
      RepositoryError exception is raised if network access is
      attempted. (CNY-1474)

  o Bug Fixes:
    * StreamSet objects didn't work with inheritance because the C
      implementation treated an internal variable as inheritable when
      it should have been treated as a class variable.
    * Attempting to create a shadowed Version object that reference a
      label that is already uphill are now issues a proper error
      message. (CNY-847)
    * Running the "conary rblist" command as non-root now produces a
      proper error message. (CNY-1453)
    * Badly-formatted parentVersion strings in derived packages
      (experimental) no longer cause a stacktrace.
    * Previous versions of Conary would fail to find the UID or GID of
      a newly created user if "--root" was specified on the command
      line and C library components had not yet been installed.
      Conary would erroneously fall back to using UID 0 or GID 0
      (root) instead.  (CNY-1515)
    * A traceback that occurred when a lookaside repository cache has
      not been defined when initializing a derived package recipe
      object has been fixed. (CNY-1509)
    * The Conary network repository client no longer attempts to use a
      proxy if the repository is residing on the local machine.
    * A bug in the freezing of update jobs has been fixed. (CNY-1521)
    * r.addPatch()'s optional argument "extraArgs" will now do the right
      thing if passed a single string instead of a tuple or list.

Changes in 1.1.19:
  o Client Changes:
    * A new "cvc promote" command has been added. "cvc promote" is a
      special type of cloning based on group structure.  For more
      information on promote, see the JIRA issue until documentation
      on the wiki is updated.  (CNY-1304)
    * An "--all-flavors" option has been added to "cvc promote" which
      promotes all flavors of the latest version of the listed
      troves. (CNY-1440)
    * A programmatic interface for performing partial clones, where
      only some components out of a package are cloned based on
      byDefault settings, has been added. (CNY-1389)
    * Conary changesets can now deal with changesets that contain
      package components that share identical file contents, pathId,
      and fileId combinations. (CNY-1253)
    * The "proxy" configuration parameter will now work for standard
      http proxies such as Squid.  Previously the "proxy"
      configuration parameter could only specify a Conary repository
      proxy.  Environments that require all HTTP and HTTPS traffic
      pass through a proxy must continue to use they "http_proxy"
      environment variable, as the "proxy" configuration variable is
      only used for Conary repository calls.  Source downloads in cvc,
      for example, will only use the http_proxy environment variable.
    * Due to limitations in Apache 2.0, the Conary client will now use
      HTTP/1.1 "chunked" Transfer-encoding when committing changesets
      larger than 2 GiB.
    * An "applyRollback()" method has been added to the ConaryClient
      class. (CNY-1455)

  o Server Changes:
    * The repository cache has been completely reworked. This fixes
      problems with authorization and the cache, and has the side
      benefit of unifying the proxy code for the repository and the
      proxy. The cacheDB repository configuration parameter is
      obsolete and will cause a warning on startup. changesetCacheDir
      should now be used instead, and tmpwatch should be configured to
      clean up both the changesetCacheDir and tmpDir
      directories. (CNY-1387)
    * The repository now properly commits changesets where multiple
      troves reference the same (pathId,fileId) key. (CNY-1414)
    * The standalone server can now decode "Transfer-encoding:
      chunked" PUT requests from clients.
    * Apache based repository servers now send changeset file contents
      using the "req.write()" method instead of the "req.sendfile()"
      method when file contents are larger than 2 GiB.  This works
      around limitations in Apache 2.0.
    * The list of sizes returned by the getChangeSet() and
      getFileContents() repository methods are now returned as a list
      of strings instead of a list of integers.  XML-RPC integers can
      only hold values less than 2147483648 (a signed integer).
    * A Conary repository will now raise an exception if a client
      requests a changeset that is larger than 2 GiB in total size or
      file contents larger than 2 GiB in size and does not support the
      new version 44 protocol required to work around this limitation.

  o Build Changes:
    * A "vmware" flavor has been added to the default set of flavors.
      A trove with a vmware flavor should be intended to run as a
      VMware guest. (CNY-1421)
    * If there's a conflict when loading installed troves, the latest
      trove will be picked.
    * The loadInstalled() recipe function will now search the
      installLabelPath for troves to load when it cannot find them any
      other way.
    * A "overrideLoad" keyword parameter has been added to the
      loadInstalled() and loadSuperClass() recipe functions.  This can
      be used to override the default search mechanism.

  o Bug Fixes:
    * Local flags are now cleared after each group cook, meaning that
      multipass group cooks will have the correct local
      flavor. (CNY-1400)
    * Dependency resolution in group cooks now also take advantage of
      the group cache. (CNY-1386)
    * Changesets for source troves with missing files (because the
      file is missing from the upstream server or the upstream server
      is unavailable) are now properly written to changeset
      files. (CNY-1415)
    * Derived packages, which are still experimental, now correctly
      handle multiple architectures built from the same
      source. (CNY-1423)
    * The loadInstalled() recipe function now always works even if you
      have multiple versions of a package installed from multiple
      branches.
    * Trove names are now checked for legal characters. (CNY-1358)
    * A minor bug related to file uploads on the error codepath was
      fixed.  (CNY-1442)
    * A bug in "cvc promote" that caused it to fail when the source
      components added due to --with-sources were in conflict.  This
      could happen, for example, when different flavors of a binary
      were cooked from different source versions and all flavors to be
      cloned to the new label at the same time (CNY-1443)
    * A bug in the CfgQuotedLineList class' display function has been
      fixed.
    * Flavored items in a job list are now correctly frozen when
      writing out an update job. (CNY-1479)
    * A default UpdateCallback() is set if an update callback hasn't
      been specified when invoking the applyUpdate() method of
      ConaryClient. (CNY-1497)
    * "cvc cook --macros" works as expected now, by defining a macro (as
      passed in on the command line with --macro) per line. (CNY-1062)
    * Committing to a Conary repository when using a standard HTTP
      proxy functions properly.  A change in 1.1.18 introduced this
      incompatibility.
    * The redirect build code has been refactored.  Bugs related to
      building flavored redirects have been fixed. (CNY-727)

Changes in 1.1.18:
  o Major Changes:
    * Changesets are now indexed by a pathId,fileId combination instead of
      just by pathId. This should eliminate the vast majority of conflicts
      when creating groups containing multiple flavors of the same trove.
      Old clients will be served old-format changesets by the repository,
      and new clients continue to support old format changesets. Old and
      new format changes can be merged into a single changeset (CNY-1314).

  o Client Changes:
    * The conary rblist --flavors command now properly displays trove
      flavors. (CNY-1255)
    * When resolving dependencies while updating, conary will now search 
      the latest versions of packages for every label in your installLabelPath
      first before searching the histories of those labels.  This should make
      sure that conary prefers installing maintained troves over unmaintained 
      ones. (CNY-1312)
    * The Conary client API now has a new call, iterRollbacksList(), iterating
      over the rollback name and object. (CNY-1390)
    * Added the --just-db argument to the conary rollback command. (CNY-1398)

  o Build Changes:
    * A list of rPath mirrors for source components has been added.
    * Group recipes now support a setSearchPath method.  This provides a way
      to tell groups how to find and resolve packages by specifying a list
      containing either packages or labels. (CNY-1316)
    * The group addAll command supports "flatten" - a way to cause all troves
      in all subgroups to be included directly in the top level group - 
      flattening any structure created by intermediate groups.
    * Groups now allow you to use the commands "removeTrovesAlsoInGroup"
      and "removeTrovesAlsoInNewGroup".  These commands subtract out the
      troves included within the specified group from the currently
      active group. (CNY-1380)
    * Checking dependencies is now faster when building groups.
    * When resolving dependencies in groups, conary will now search the
      latest trove in every label in your label/search path before
      searching back in the history of that label. (CNY-1312)
    * Added moveComponents and copyComponents to group syntax. (CNY-1231)
    * Derived packages (experimental) can now change files between
      Config, InitialContents, and Transient, and can set new files
      to be any of those types.  They can call UtilizeUser and
      UtilizeGroup.  They can create new tag handlers and tag
      description files (but not make a file from the parent no longer
      be a tag handler or tag description, except by removing the file
      entirely), and add new tags to new and pre-existing files when
      TagSpec is called (but not remove existing tags from files). (CNY-1283)
    * Derived packages (experimental) can now run nearly all build and
      source actions. (CNY-1284)
    * Derived packages (experimental) now inherit byDefault settings from
      the parent (CNY-1401), but can override them in the child (CNY-1283).
    * Derived packages (experimental) now handle multiple binary packages
      built from a single source package, including overriding binary
      package name assignment in the derived package. (CNY-1399)

  o Server Changes:
    * Two new calls have been added to the server API -
      getTroveReferences and getTroveDescendants. (CNY-1349)
    * The proxy server proxies "put" calls now.
    * Cleaned up string compression code in changeset merging.

  o Bug Fixes:
    * Fixed a bug where an invalid flavor at the command line would result
      in a traceback. (CNY-1070)
    * Added an exception to allow redirect recipe names to have any format -
      including those usually reserved for group- and info- packages.
    * Removed a harmful assert that kept trove source stacks from working w/o
      installLabelPaths in some cases. (CNY-1351)
    * The cfg.root item is always stored internally as an absolute path,
      even if it is specified as a relative path. (CNY-1276)
    * cvc now properly cleans up 000-permission files from the old build 
      directory. (CNY-1359)

  o Internal Changes:
    * Changesets in an update job can be downloaded in a step separate from
      the installation. Additionally, update jobs can be frozen and reapplied
      later. (CNY-1300)
    * UpdateJob objects are now versioned for a specific state of the Conary
      database, and can be applied only if the state of the database has not
      changed. (CNY-1300)
    * Public keys can now be retrieved from a directory, with each key stored
      in a separate file. (CNY-1299)
    * Troves now track their direct parent they were cloned from, instead of
      the source-of-all-clones. (CNY-1294)

Changes in 1.1.17:
  o New Feature:
    * A caching proxy has been implemented for Conary.  A proxy server
      caches changesets as clients request them.  This can
      dramatically improve the performance of Conary when a subsequent
      request is made for the same changeset.

      The server is implemented using the existing standalone and
      Apache-based Conary repository server modules. Two new Conary
      repository configuration variables, "proxyDB" and
      "proxyContentsDir" have been created to define the proxy
      database and contents store.

      To configure the Conary client to use a proxy, a new "proxy"
      configuration variable has been added to the conaryrc file.
      Generic HTTP proxies should still be configured using the
      "http_proxy" environment variable.

      In order to facilitate authentication and proxy cache
      invalidation features, new Conary repository methods have been
      introduced.  This means that the Conary proxy requires that
      repositories it connects to run Conary version 1.1.17 or later.
      The Conary proxy is considered experimental.  Therefore future
      versions of Conary may not be able to communicate with the proxy
      as implemented in Conary 1.1.17.

  o Client Changes:
    * Filesystem permissions on rollback data restrict access to the
      owner of the database (normally root). (CNY-1289)
    * The Conary client now sends data across an idle connection to a
      Conary repository.  This will keep the connection alive when the
      repository is behind a firewall or proxy that has short timeouts
      for idle connections. (CNY-1045)
    * The error message produced by Conary when a progress callback
      method raises an unhandled exception has been improved.

  o Build Changes:
    * cvc cook --show-buildreqs works properly now.  Thanks to Pavel
      Volkovitskiy for reporting the issue and providing the
      patch. (CNY-1196)
    * The flags for other packages that are specified in the build
      flavor are now available when cooking as a part of the
      PackageFlags object.  For example, if you wish to check to see
      if kernel.pae is set, you can add "if PackageFlags.kernel.pae:".
      Note that such checks do not affect the final flavor of your
      build, and should be used with care. (CNY-1201)
    * Component and package selection by manifest, as with the
      "package=" option, could fail when large numbers of files were
      found; this bug has been resolved. (CNY-1339)
    * You can now add a labelPath to a group r.add() line by
      specifying a labelPath keyword argument.  For example:
         r.add('conary', labelPath=['conary-unstable.rpath.org@rpl:1',
                                    'conary.rpath.com@rpl:1'])
    * Repeated shadow merges now fail with an error suggesting a
      commit.  Previously, the merge operation would be attempted
      again. (CNY-1278)

  o Server Changes:
    * Conary repositories no longer allow users or groups to be
      created with names that include characters other than those
      defined in the Portable Filename Character Set.
    * Server side functions that work on large datasets (getTroveSigs
      and setTroveSigs) are now using batched SQL operations for faster
      throughput. (CNY-1118, CNY-1243)
    * The code that commits groups to the repository has been reworked
      to significantly reduce the number of SQL queries executed.
      (CNY-1273)
    * Including a symbolic link in the path to the temporary now
      returns an error immediately at startup. (CNY-958)
    * Errors opening a to-be-committed changeset now have the internal
      exception logged and CommitError returned to the client (CNY-1182)
    * Cached Changesets are now versioned depending on the client's
      version.  This allows for the same changeset to be cached for
      different client generations. (CNY-1203)

  o Internal Changes:
    * A StringStream can now be set from a Unicode object.  The
      StringStream stores the UTF-8 encoding of the Unicode
      object. (CNY-366)
    * The ByteStream and LongLongStream classes have been
      reimplemented in C.  Modifications have been made to the
      NumericStream types implemented in C so that they can be used as
      base classes in Python.
    * PathID lookups are now done by file prefix and file ID. This
      allows for identifying files in different package flavors or in
      versions older than the latest one. (CNY-1203)
    * StreamSet objects can now preserve unknown elements of the stream
      instead of silently skipping them. Those elements are retained for
      freeze(), letting the older stream object exactly replicate the
      frozen stream of the newer object. Unknown elements are preserved
      through merges into old object as long as the old object has not
      been locally modified.

  o Bug Fixes:
    * Conary now displays a useful error message when it is unable to
      parse a "user" line in a configuration line.  Previously Conary
      would raise an unhandled exception. (CNY-1267)
    * Mirror configurations no longer use /etc/conary/entitlements/ as
      the default location to read entitlements used to mirror.
      Normally the entitlements used to mirror are different than the
      entitlements required to update the system.  Therefore they
      should not be used when attempting to access source or target
      repositories when mirroring. (CNY-1239)
    * "cvc emerge" now displays error messages when the underlying
      cook process results in an exception.  Previously, an unhandled
      exception message was generated. (CNY-995)
    * Derived packages now support setuid and setgid files. (CNY-1281)
    * You can no longer accidentally include a group in itself by
      using addAll. (CNY-1123, CNY-1124)
    * An error message is produced when troves could not be found
      during "conary migrate" in the same manner they are alerted
      during a "conary update".  Previously these errors were
      masked. (CNY-1171)
    * A bug that caused update failures when a changeset held file
      contents that were both InitialContents and a normal file has
      been fixed. (CNY-1084)
    * Filesets now honor buildFlavor. (CNY-1127)
    * The TroveSource class tried to raise a DuplicateTrove exception,
      which doesn't exist. It now raises InternalConaryError instead.
      (CNY-1197)
    * A proper error is now produced when Conary is unable to create
      the directory for the local database due to a permission
      failure. (CNY-953)
    * Group recipes could sometimes include a trove for dependency
      resolution but not move to include the package directly in the
      group that is doing dependency resolution.  Now the package and
      component both are always included immediately in the group that
      is resolving dependencies. (CNY-1305)
    * A "no new troves available" error message is now given when
      there are no new versions to migrate to (CNY-1246)
    * Attempting to clone without name or contact information set now
      gives a proper error message. (CNY-1315)
    * The client code no longer exits with a sys.exit(0) if one of the
      callbacks fails. (CNY-1271)
    * When multiple labels of a trove exist in a group and that group is 
      being searched for that trove, conary will no longer arbitrarily pick
      one of the labels to return.
    * A bug in the default update callback class that causes a hang
      when unhandled exceptions occur has been fixed.
    * Cloning a trove multiple times that was already cloned no longer
      increments the source count. (CNY-1335)
    * The Conary network client erroneously specified the latest
      protocol version it knew about when calling a server, even if
      the server couldn't understand that version. (CNY-1345)

Changes in 1.1.16:
  o Server Changes:
    * The repository now returns recursive changesets with special
      "removed" trove changesets if a trove is missing or has been
      removed.  This allows the client to determine if it has the
      needed troves to perform an update.  Previously, the repository
      would raise an exception, which prevented updates from mirrors
      with byDefault=False troves (such as :debuginfo) excluded.
    * A getTroveInfo() method has been added to the Conary repository
      server.
    * Repository changeset cache database operations are now retried
      before giving up (CNY-1143)

  o Client Changes:
    * A new "isMissing" trove flag has been added.  This flag is set
      by a Conary repository when a Trove is missing.  This allows the
      client to display an appropriate message when it attempts to
      update from an incomplete mirror.
    * Including a configuration file from an unreachable URL will now
      reasonably time out instead of hanging for 3 minutes (the default TCP
      connection timeout). (CNY-1161)
    * Conary will now correctly erase a trove whose files have changed owners
      or groups to values not mapped to users or groups on the current system.
      (CNY-1071)
    * Conary will now display files that are transient as transient when
      --tags is used.
    * Support for the new getTroveInfo() method has been added to the
      Conary repository client.

  o Build changes:
    * The "cvc cook" command will now log a message when deleting old
      build trees to make way for an upcoming build.
    * The "cvc refresh" command will now print a warning instead of
      failing with an error when an attempt to refresh a
      non-autosourced file is made. (CNY-1160)
    * The BuildPackageRecipe class now requires file:runtime, which is
      needed to run many configure scripts. (CNY-1259)
    * Configuration files are now automatically added to :config
      components only if they do not have any executable bits
      set. (CNY-1260)

  o Bug Fixes:
    * Conary 1.1.14 and 1.1.15 failed to update when encountering the
      multitag protocol; this regression is resolved. (CNY-1257)
    * The logparse module now correctly parses python tracebacks in
      conary log files. (CNY-1258)

Changes in 1.1.15:
  o Client Changes:
    * On the update path, errors and warnings are now handled by callbacks.
      This allows applications using the Conary API to capture and process
      them as appropriate. (CNY-1184)

  o Bug Fixes:
    * "conary erase --help" now displays options as "Erase Options"
      instead of "Update Options". (CNY-1090)

  o Build Changes:
    * Change in assembling recipe namespace changed how unknown recipe
      attributes were handled (they appeared as None instead of raising
      an Attribute Error).
    * Packaged directories are no longer included in :lib components
      because doing so can create multilib failures.  (CNY-1199)

Changes in 1.1.14:
  o Client Changes:
    * Tag handler output is now redirected to a callback. The command line
      callback places "[ tag ]" in front of the output from each tag handler
      to help with debugging. (CNY-906)
    * All filesystem operations are journaled now to allow recovery if an
      unexpected failure occurs. "conary revert" has been added to recover
      from cases where the journal is left behind unexpectedly. (CNY-1010)

  o Build Changes:
    * cvc will no longer fail if the EDITOR environment variable points
      to an invalid editor. (CNY-688)
    * Redirects now build erase redirects for package components which
      existed in the past but have disappeared on head. (CNY-453)
    * The TagSpec policy now checks the transitive closure of build
      requirements when determining whether the build requirements
      are sufficient to ensure that a needed tag description will
      be installed. (CNY-1109)
    * Repositories can now be made read-only to allow for maintenance.
      (CNY-659)
    * PIE executables, which appear to be shared libraries in binary
      directories, will no longer export soname dependencies. (CNY-1128)
    * ELF files in %(testdir)s and %(debuglibdir)s will no longer export
      soname provides.  (CNY-1138, CNY-1139)
    * cvc is now able to check out source troves that have been shadowed from
      a branch that no longer contains the files. (CNY-462)
    * The Install recipe class now has the ability to copy symbolic links.
      (CNY-288)
    * The output produced by cvc when attempting to find the
      appropriate patch level when applying a patch has been
      improved. (CNY-588)
    * When cooking (either from a recipe or from the repository),
      cvc will always use the (auto)source files from the repository,
      instead of re-downloading them. This allows for rebuilds from
      recipes even if the upstream source is no longer available,
      without using the cvc cook --prep command first to cache the
      repository copies. (Auto)sources can still be re-downloaded
      using cvc refresh. (CNY-31)
    * The ordering for the rules used to determine which component a
      file should be in was reversed when a file was under /usr/share
      but had /lib/ somewhere in the path name. (CNY-1155)
    * The cvc add command will now refuse to add symbolic links that
      are absolute, dangling, pointing to files outside of the current
      directory or pointing to files that are not tracked by Conary.
      (CNY-468)
    * Use objects now record which file on system define them. (CNY-1179)
    * ExcludeDirectories built-in policy will now remove the empty
      directories it has excluded from the _ROOT_ in order to prevent
      later policies from thinking they are going to be on the target
      system. (CNY-1195)

  o Internal changes:
    * Conary now supports being built against an internal copy of the
      sqlite3 library for cases when the system sqlite3 is not the
      optimal version for Conary.
    * The repository schema's string types are no longer restricted to
      arbitrary sizes for backends that support indexing larger strings
      than MySQL's InnoDB storage engine. (CNY-1054)

  o Bug Fixes:
    * The SQL query that implements the getTrovesByPath() repository
      method has been reworked to avoid slow queries under
      MySQL. (CNY-1178)
    * Builds that resulted in changesets containing the same file
      in different locations would fail to commit if the files differed
      only by mtime. (CNY-1114)
    * The mirror script now correctly handles the cases where
      the PathIdConflict errors are raised by certain source repositories
      during mirroring. (CNY-426)
    * The mirror script now can correctly mirror removed troves when a
      removed and regular versions appear in the same mirror chunk.
    * Perl dependency strings containing double colons are now properly
      accepted on the command line. (CNY-1132)
    * The cvc stat command now correctly displays the usage information
      when extra arguments are specified. (CNY-1126)
    * The conary update --apply-critical command will now behave correctly
      if the update job contains linked troves (besides the conary package
      which is the source of critical updates). Linked troves are troves
      with overlapping paths.  (CNY-1115)
    * A GET request to the "changeset" URL of a repository server that
      does not supply any arguments no longer results in an Internal
      Server Error.  The repository can be configured to send email to
      an email address with debugging information. (CNY-1142)
    * When checking to make sure that the URL used to upload a
      changeset matches the repository base URL, both URLs are now
      normalized before the comparison is made. (CNY-1140)
    * The conary.lib.logparse module now provides the correct date
      strings for each logged event.
    * The Conary command line argument parser checks for the --help
      option earlier.  This corrects some instances where commands
      like "conary rq --help" would not display help. (CNY-1153)
    * The conary [command] --help --verbose command now correctly
      displays verbose option help.
    * Conary no longer fails with an unhandled exception when the 
      local database is locked.  A useful error message is now
      produced. (CNY-1175)
    * The cvc annotate command now attributes the correct name to the
      person who committed the initial revision of a file. (CNY-1066)
    * Conary will give a better error message if you try to run the
      conary emerge command without conary-build installed. (CNY-995)

Changes in 1.1.13:
  o Build Changes:
    * All files in "binary directories" now provide their path as a
      file: dependency. This allows more flexibility for files that
      have requirements such as "file: /usr/bin/cp". (CNY-930)
    * A addRemoveRedirect() method has been added to the
      RedirectRecipe class to allow redirecting packages to nothing
      (which causes them to be erased on update). The client code has
      been updated to remove package components properly for this
      case.  (CNY-764)

  o Bug Fixes:
    * Config files, though added to the :config component by default
      (CNY-172), can now be appropriately overridden by
      ComponentSpec. (CNY-1107)
    * ELF files that have no DT_NEEDED or DT_SONAME entries no longer
      cause Conary to trace back attempting to discover the ELF
      ABI. (CNY-1072)
    * Conary will no longer attempt to update troves in the namespace
      "local" when using updateall.
    * Redirect recipes which contain conflicting redirects now give an
      error message instead of a traceback. (CNY-449)
    * The previous fix for CNY-699 wrongly encoded the soname rather
      than the filename in provisions for symbolic links to shared
      libraries when the shared library had a soname.  Additionally,
      symlinks from directories not in the system shared library path
      to ELF shared libraries in directories in the shared library
      path wrongly caused internal dependencies to have the full path
      to the symlink encoded in the shared library requirement.  These
      bugs have been resolved. (CNY-1088)

Changes in 1.1.12:
  o Client Changes:
    * A signature callback has been added, which allows one to catch
      the troves with bad signatures and react appropriately (display
      an error message, lower trust level, etc). (CNY-1008)
    * The conary.lib.logparse module has been added to provide
      parsed access to conary log files. (CNY-1075)

  o Build Changes:
    * "cvc cook" is now more efficient in looking up files that are
      part of the built troves (CNY-1008).
    * A "commitRelativeChangeset" configuration variable has been
      added to control whether Conary creates relative or absolute
      changesets when cooking.  It defaults to True, but can be
      changed to False to cause Conary to cook and commit absolute
      changesets. (CNY-912)
    * A list of X.org mirrors has been added to the default mirrors.
    * "cvc diff" now returns an return code of 2 on error, 1 if there
      are differences, and 0 if there are no differences. (CNY-938)
    * An "addResolveSource" method has been added to GroupRecipe.
      This will change how dependency resolution is done when building
      a group.  Instead of searching the label path defined in the
      group for solutions, the resolve source will be searched
      instead. This allows you to resolve dependencies against a
      particular version of a group. (CNY-1061)
    * Cloning multiple flavors of the same package in a single step is
      now possible. (CNY-1080)
    * Perl dependencies now include provides for .ph files, as well as
      .pl and .pm files, found in the perl @INC path. (CNY-1083)

  o Bug Fixes
    * The previous fix for CNY-699 introduced two errors in handling
      shared library dependencies that were not in shared library
      paths and thus need to have their paths encoded.  These bugs
      have been resolved. (CNY-1088)
    * The build time in the troveInfo page of the repository browser
      is now displayed properly as "(unknown)" if a trove has no build
      time set. (CNY-990)
    * dbsh now properly loads the schema when one of the .show
      commands is executed. (CNY-1064)
    * The Conary client version is saved before the re-execution of
      conary that follows the application of a critical
      update. (CNY-1034)
    * A condition that was causing sys.exit() to not terminate the
      server process when running in coverage mode has been
      fixed. (CNY-1038)
    * If a configuration value is a list and has a non-empty default,
      appending values to that default does not reset that list to
      empty (Conary itself never triggers this case, but rMake does
      with defaultBuildReqs). (CNY-1078)
    * FileContainers don't store the path of the filecontainer in the
      gzip header for contents which are being transparently compressed
      by the object
    * Creating referential changesets obtained the path of files in the
      data store multiple times. When one content store in a round-robin
      content store configuration is corrupt, that would lead to inconsistent
      changesets. Instead, we will include those corrupt contents in
      a valid changeset and let the install content validation catch the
      problem.

Changes in 1.1.11:
  o Client Changes:
    * "conary help [command]" now displays the usage message for
      the command.
    * The --help options will now display a smaller number of flags by
      default, and more when the --verbose flag is added.
    * A getUpdateItemList() method has been added to the ConaryClient
      class.  It returns a list of top level troves on the local
      system. (CNY-1025)
    * "conary rq package:source --tags" will now show an "autosource"
      tag on autosourced files.
    * Conary now correctly uses "KB/s" instead of "Kb/s" when
      displaying transfer rates. (CNY-330)
    * conary rblist is now more readable, and supports --labels and
      --full-versions. (CNY-410)

  o Build Changes:
    * When using "cvc refresh" to refresh autosourced files, the
      refresh flag is now reset after the commit.  Previously, the
      file would continue to be refreshed on subsequent commits.
    * When using "cvc commit", cvc no longer downloads autosourced
      files which haven't changed (CNY-611, CNY-463)
    * Files that were previously marked as autosource files can now be
      made a regular file by calling "cvc add".
    * When using "cvc remove" to remove a file from the local checkout
      directory and the file is still specified in the recipe file as
      being automatically downloaded, the file will now be switched to
      an autosource file (preserving the pathId).
    * The autosource state is now stored explicitly in CONARY files.
    * CONARY files now use textual identifiers for flags instead of
      digits.
    * "cvc refresh" no longer downloads all autosource files.  Only
      the file(s) specified are downloaded.
    * Files removed with "cvc remove" are no longer erroneously
      re-added when committing changes to the repository.  This used
      to happen when the file was in the previous version of the
      source component and also present in the lookaside
      cache. (CNY-601)
    * Conary now produces a warning instead of an error when an
      unknown use flag is specified in the buildFlavor configuration
      variable.  It will still produce an error if the unknown use
      flag is accessed in the recipe.
    * Package builds now create relative changesets for components instead
      of absolute changesets, reducing the size of the upload to the
      repository (CNY-912)
    * The download code in cvc now accepts cookies.  This is required
      to download files from Colabnet sites. (CNY-321)
    * The download code in cvc can now handle basic HTTP
      authentication. (CNY-981)
    * Shared libraries and symlinks to shared libraries provide their
      filenames as soname dependency provisions, as well as DT_SONAME
      records listed within the shared library, if any. (CNY-699)
    * Malformed regular expressions passed as exceptDeps arguments to
      the r.Requires policy are now reported gracefully. (CNY-942)
    * A list of GNOME mirrors has been added to the default mirrors.
    * Commit log messages may now be provided with the "cvc --log-file"
      command, with support for standard input using the filename "-".
      (CNY-937)
    * The default ComponentSpec information is now loaded from
      files in the /etc/conary/components/ directory tree, and the
      defaults can now be overridden on a per-distribution basis in
      the /etc/conary/distro/components/ directory tree. (CNY-317)
    * Freeform documentation from /usr/share/doc is now included
      in the new ":supdoc" component instead of the ":doc" component
      by default. (CNY-883)
    * Configuration files are now put into a ":config" component to
      make it easier to override them.  This configuration can be
      disabled by setting the configComponent configuration item
      to False. (CNY-172)
    * Empty directories that have owner or group information explicitly
      set are now included in packages by default. (CNY-724)

  o Bugfixes:
    * Files added in both the repository and locally with cvc now give
      an error message on update rather than corrupting the CONARY
      file (CNY-1024)
    * Adding a file locally and then merging that file from upstream
      now causes an error as expected (it would traceback
      before). (CNY-1021)
    * Cooking a group recipe that defines an empty groups with
      resolveDependencies set no longer results in a traceback.
      Conary will display an error message as expected. (CNY-1030)
    * Specifying a bad protocol in a repositoryMap entry (a protocol
      other than http or https) no longer causes an unhandled
      exception. (CNY-932)
    * When migrating, conary now utilizes update mode with all updates
      explicitly specified when re-executing after critical updates.
      Previously, the migration failed if a critical update was
      applied. (CNY-980)
    * Infinite loops are now detected when including configuration
      files. (CNY-914)
    * Temporary files created when critical updates are applied are
      now cleaned up. (CNY-1012)
    * Conary repositories now detect when changesets that are being
      committed are missing files. (CNY-749)
    * Conary now prints an error message when trying to write a
      changeset file to a location that cannot be written (directory,
      read-only file etc.). (CNY-903)

Changes in 1.1.10:
  o Bugfixes:
    * A warning message produced when attempting to retrieve a OpenPGP
      key has been fixed.  The warning was introduced in CNY-589.

Changes in 1.1.9:
  o Client Changes:
    * The usage message displayed when running "conary" or "cvc" has
      been simplified and improved. (CNY-560)
    * When choosing how to match up troves with the same name, conary now
      takes paths into account, if there's a choice to make between matching
      up two old troves that are otherwise equivalent with a new trove, conary
      will choose the one that shares paths with the new trove. (CNY-819)
    * Conary will now allow "conary migrate --info" and "conary migrate
      --interactive" without displaying usage information. (CNY-985)
    * Conary now only warns about being able to execute gpg if a
      signature trust threshold has been set. (CNY-589)
    * Fixed cvcdesc after the refactoring of configuration options. (CNY-984)

  o Server Changes:
    * PostgreSQL support has been finalized and some SQL queries have
      been updated in the repository code for PostgreSQL
      compatibility.  PostgreSQL will be officially supported in a
      future release of Conary.
    * The repository browser is now viewable by Internet Explorer.

  o Build Changes:
    * cvc now allows files to be switched from autosource to normal
      and from normal to autosourced. (CNY-946)
    * Recipes will now automatically inherit a major_version macro,
      which is defined to be the first two decimal-seperated parts of
      the upstream version, combined with a decimal. For example, a
      version string of 2.16.1.3 would have a major_version of
      2.16. (CNY-629)
    * A list of KDE mirrors has been added to the default mirror
      configuration. (CNY-895)
    * If a group is cooked twice at the same command line, for example
      "cvc cook group-dist[ssl] group-dist[!ssl]", then conary will
      cache the trove found during the first group cook and use it for
      subsequent group cooks. (CNY-818)
    * Unpacking a tarball now preserved permissions only when
      unpacking into the root proxy, not unpacking sources into the
      build directory. (CNY-998)

  o Code Cleanups
    * The command line options common between cvc and conary are now
      defined in one place.
    * The code to add options to the command line parser for an option
      has been refactored to remove duplication.

  o Bug Fixes:
    * A bug that caused an Internal Server Error when marking a group
      :source component as removed in a repository has been fixed.
    * A bug that caused group cook with a replace or remove with a
      flavor and no matching trove to emit a traceback instead of a
      warning has been fixed. (CNY-977)
    * A bug that caused an unhandled exception when two packages with
      the same name require a trove that was being erased has been
      fixed.
    * Timeouts that occur when attempting to read the XML-RPC request
      from a client are now logged and return an exception (instead of
      causing a unhandled exception in the server).

Changes in 1.1.8:
  o Bug Fixes:
    * The fix for CNY-926, which allows a ShimNetClient to create
      changes directly from an in-process Conary Repository, did not
      properly merge changesets when multiple servers were involved.
    * The r.setByDefault() method in group recipes was broken in
      1.0.34.  It would cause a traceback.  This has been fixed.

Changes in 1.1.7:
  o Client Changes:
    * You can now delete troves, update from changeset files, and
      update with a full version specified without an installLabelPath
      set. (CNY-281)
    * "conary rm" has been added as an alias for the "conary remove"
      command. (CNY-952)
    * Conary now produces an error message when an invalid context is
      specified. (CNY-890)
    * User settings in a context will override but not remove user
      settings from the main conary configuration file. (CNY-972)

  o Build (cvc) Changes:
    * "cvc cook --prep" now warns about missing dependencies instead
      of raising an error.  "cvc cook --download" does not warn or
      error. (CNY-787)
    * In a group recipe, if you use r.remove() to remove a component
      from a package in a group (which marks the component
      byDefault=False), and the package no longer contains any
      byDefault=True components, the package itself will also be made
      byDefault=False. This avoids installing packages with no
      components on the system. (CNY-774)
    * Previously, Java files that have no discoverable provided or
      required interfaces (for example, due to EAR dependencies)
      caused a traceback.  Conary now handles this case correctly and
      does not traceback.
    * Merging when the current version is already based on the parent
      version now gives an error message instead of writing out an
      incorrect CONARY file (CNY-968)

  o Bug Fixes:
    * Erases of critical troves is no longer considered a reason to
      restart Conary.
    * A bug triggered when a critical update of a trove depended on an
      erase has been fixed.
    * A bug that caused changesets to be invalidated from the
      changeset cache when signatures were not modified by
      setTroveSigs() has been fixed.
    * A bug that caused an Internal Server Error (ISE) when attempting
      to browse the files in a shadowed component via the Conary
      repository browser has been fixed. (CNY-926)
    * A bug introduced 1.0.32 that affected the ability to update two
      troves due to the same broken dependency when using
      "resolveLevel 2" has been fixed.  This bug affected the ability
      to simply run "conary update conary" when conary-build and
      conary-repository will both installed. (CNY-949)
    * Conary will now display config lines that are equivalent to the
      default configuration value but are set explicitly by the
      user. (CNY-959)
    * Specifying "includeConfigFile" within a context will now include
      the file also within that context. (CNY-622)
    * A memory leak in conary.lib.misc.depSplit() has been fixed.
    * The client no longer loops forever trying to create
      cross-repository relative changesets when the trove is missing
      from one of the repositories. (CNY-948)
    * Repositories no longer return empty troves when
      createChangeSet() is called on troves which are referenced
      within the repository but present on a remote repository.
      (CNY-948)
    * Repository queries no longer return matches for troves which are
      referenced by groups but are not present in the
      repository. (CNY-947)
    * Specifying a root (through conaryrc configuration or the
      "--root" command line parameter) that is not a directory no
      longer results in an unhandled exception. (CNY-814)
    * Renaming and changing a source file no longer results in
      tracebacks on "cvc update" and "cvc merge" (CNY-944, CNY-967)

Changes in 1.1.6:
  o Client Changes:
    * The "cvc" and "conary" command line programs have new command
      line argument aliases.  They accept "-r" as an alias for
      "--root" and "-c" as an alias for "--config".  Commands that
      accept "--info" now accept "-i" as an alias.
    * Contexts can now override any configuration option. (CNY-812)
    * The meaning of the "--components" command line option has
      changed to be more intuitive.  For example, "conary q
      --components" will show all the components for all packages,
      indented as expected. (CNY-822)

  o Build (cvc) Changes:
    * "cvc commit -m'commit message'" is now accepted.  Previously, a
      space was required between the -m and the message.
    * Permissions are now preserved by tar when extracting a tar
      archive added with r.addArchive().
    * The Requires policy now parses pkg-config files more reliably.
    * "cvc cook" now has a "--download" option, which fetches the
      applicable sources from upstream or from the repository and then
      stops. (CNY-837)
    * If cooking a group results in conflicts, the error message will now
      show you the reason why the troves in conflict were included in the
      group. (CNY-876)
    * A new r.addCopy() command is now available to group recipes.  It
      performs the actions required to create a new group, add all of
      the troves from a different group, and add the new group to the
      current group. (CNY-360)
    * In a group recipe, if r.replace() or r.remove() does nothing, a
      warning message is given unless the keyword allowNoMatches is
      used. (CNY-931)
    * In a group recipe, if r.replace() would match against a package
      included inside another group that you are not building, conary
      will warn that replace cannot possibly do anything and will
      suggest using r.addCopy() to resolve the problem. (CNY-360)
    * The Autoconf() build action now enforces buildRequirements of
      automake:runtime and autoconf:runtime if used. (CNY-672)
    * All build actions that enforce buildRequires additions now report
      them through the reportMissingBuildRequires summary policy.

  o Optimizations:
    * Retrieving a large number of troves without files from the local
      database has been sped up by 30%. (CNY-907)
    * On one test machine: "conary q --troves" is 2 times
      faster. "conary q", "conary q --deps" and "conary q --info" are
      30% faster.  "conary q --troves --recurse" is 4-6 times faster.

  o Bug Fixes:
    * r.Replace() no longer fails when a glob matches a dangling
      symlink.  It now reports that no action is taking on the
      dangling symlink due to it being a non-regular file.  This is
      the same behavior as running r.Replace() on non-dangling
      symlinks.

Changes in 1.1.5:
  o Optimizations
    * Duplicate trove instantiations have been removed. Build requires are
      no longer thawed out of abstract change sets, and methods were added
      to get dependency and path hash information directly from trove
      change set objects. These changes combined for a 50% speedup on
      update --info of a large group into an empty root and saved a few
      megs of memory as well (CNY-892)
    * The changes in the previous version of Conary in how XML-RPC
      responses are decompressed actually made Conary slower.  These
      changes have been reverted.

  o Build (cvc) Changes:
    * The Requires() policy now reads pkg-config files and converts the
      "Requires:" lines in them into trove dependencies, removing the
      need to specify those dependencies manually. (CNY-896)
    * Files in /etc/conary/macros.d/ are now loaded in sorted order
      after initial macros are read from /etc/conary/macros. (CNY-878)

  o Bug Fixes:
    * Conary now runs tagscripts correctly when passed a relative root 
      parameter (CNY-416).
    * cvc log now works when there are multiple branches matching for the
      same trove on the same label.
    * Fixed resolveLevel 2 so that it does not try to update packages that
      are already a part of the update. (CNY-886, CNY-780)
    * Fixed resolveLevel 2 so that it does not repeatedly try to perform 
      the same update. (CNY-887)
    * cvc cook | less now leaves less in control of the terminal. (CNY-802)
    * The download thread terminating during an update is now a fatal
      error.
    * The web interface to a conary repository will now print an error
      message instead of a traceback when adding an entitlement class
      with access to a group that does not exist.
    * Parent troves in repository changeset caches are now invalidated
      when a member trove is invalidated (CNY-746)
    * cvc cook group now limits the number of path conflicts displayed for 
      one trove to 10. (CNY-910)
    * Conary update now respects local changes when a group update occurs
      along with the update of the switched trove.  For example, switch
      foo to be installed from another branch instead of the default, 
      and then update foo and its containing group at the same time would
      cause conary to try to reinstall the original foo (resulting in path
      conflicts). (CNY-915)
    * loadRecipe now selects the most recent of two recipes available
      in the case where there are multiple choices due to label
      multiplicity. (CNY-918)

Changes in 1.1.4:
  o Client Changes:
    * Conary now restarts itself after updating critical conary
      components (currently, that consists of conary).  Hooks have
      been added for other components using the conary api to specify
      other troves as critical.  Also, hooks have been added for other
      components to specify a trove to update last. (CNY-805, CNY-808)
    * Conary now warns the user when they will be causing label
      conflicts - that is when an operation would cause two different
      branches of development for a single trove to end up with the
      same trailing label.  Since most conary operations are label
      based, such label conflicts can be confusing to work with and
      are almost never desireable - except in those few cases where
      they are necessary.  (CNY-796)
    * The conary repository client now retries when a DNS lookup of a
      server hostname fails with a "temporary failure in name
      resolution" error.

  o Optimizations
    * The getFileContents() and getFileVersions() server side calls
      have been optimized for faster execution.
    * The SQL query in getTroveList() has been sped up by a 3-5x factor.
    * dbstore now has support for executemany()
    * Inserts into local database now use executemany().

  o Server Changes
    * Several SQL queries have been updated for PostgreSQL compatibility

  o Build (cvc) Changes:
    * The "cvc add" command no longer assumes files it doesn't know to
      be binary are text files; there are lists for both binary and
      text types, and files which are added which aren't in either
      list need to be added with "--text" or "--binary". (CNY-838)
    * A "cvc set" command has been added to change files between
      binary and text mode for files in source components.
    * The "cvc diff" command no longer tries to display the contents
      of autosource files. (CNY-866)
    * The "cvc annotate" command no longer displays pathIds in the
      error message for the specified path not being included in the
      source trove.  It displays the path name instead.
    * The "cvc annotate" command now gives an error when it is run on
      a binary file.
    * A "cvc refresh" command has been added.  It allows you to
      request that cvc fetch new upstream versions of files referenced
      by URL.  Thanks to Pavel Volkovitskiy for the initial
      implementation of this feature. (CNY-743)
    * The "cvc newpkg" command and the PackageSpec policy now disallow
      certain potentially confusing characters in trove
      names. (CNY-842)
    * The PythonSetup() build action has been modified to be more
      consistent with other build actions. The "setupName" paramater
      has been added, which can specify a command to run (defaults to
      "setup.py"). The first argument, similar to Configure(), passes
      arguments to the command being specified by setupName. (CNY-355)
    * The "cvc commit" command now recognizes .html, .css, .kid, and .cfg
      as extensions that identify text files. (CNY-891)
    * The PythonSetup build action has been modified to make it
      clearer what its "dir" and "rootDir" options specify. (CNY-328)

  o Bug Fixes:
    * Conary commands no longer perform an unnecessary database check
      on the local system. (CNY-571)
    * A bug that could allow conary to consider a no-op update as an
      install (and could result in tracebacks in some situations) has
      been fixed. (CNY-845)
    * If you've made a local modification to a package and then try to
      downgrade it later, Conary will now downgrade included
      components as well. (CNY-836)
    * The error message produced by "cvc cook" when a source component
      exists on multiple branches with the same trailing label has
      been improved. (CNY-714)
    * Error handling when manipulating entitlements via XML-RPC has
      been improved. (CNY-692)
    * The usage message displayed when running "conary changeset" has
      been corrected. (CNY-864)
    * Conary no longer tracebacks when a disconnected cook tries to
      load a superclass.  Conary also gives better messages when the
      loaded recipe has a traceback.  Thanks to David Coulthart for
      the core of this patch. (CNY-518, CNY-713)
    * A bug in soname dependency scoring has been fixed.  Dependency
      scoring when multiple sonames were being scored would simply use
      the value of the last soname, instead of the cumulative score.
      Note that the dependencies that did not match at all would still
      return as not matching, so this bug only affected Conary's
      ability to select the best match.
    * A bug in architecture dependency scoring has been fixed.
      Matching architectures are now counted as having a positive
      value, so that when performing dependency resolution on an
      x86_64 machine, troves that have flavor "is: x86_64 x86" will be
      preferred to those with flavor "is: x86".
    * The PythonSetup command ignored any C compiler macros that had
      been set.  The template has been changed to use them in the same
      way that Configure() uses them; as environment variables.
    * The warning message produced when r.Replace() refuses to modify
      a non-regular file now includes the path, as intended.
      (CNY-844)
    * A traceback that occurred when a resolveLevel 2 update resulted
      in a component being erased has been fixed. (CNY-879)
    * Conary now works around a possible threading deadlock when
      exceptions are raised in Threading.join().  The bug is in the
      standard Python threading library, and is fixed in 2.4.3.
      Conary will use a workaround when running under older versions
      of Python. (CNY-795)
    * Checks have been added to the XML-RPC transport system to see if
      an abort has been requested while waiting for a response from
      the server.  This allows the main thread to terminate the
      changeset download thread if it is waiting for an XML-RPC
      response from the server.  (CNY-795)
    * A bug in Conary's handling of an unusual case when multiple
      files being installed share the same content, and one of the
      files has been erased locally has been fixed.
    * A traceback that occurred when a manually removed file switches
      packages during an update has been fixed. (CNY-869)
    * When you remove a file and replace it with a directory, Conary
      now treats it as a removal. (CNY-872)
    * Conary's OpenPGP implementation now dynamically uses RIPEMD if
      it is available from PyCrpyto.  Some PyCrypto builds don't
      include RIPEMD hash support. (CNY-868)
    * A bug that allowed merging changesets with conflicting file
      contents for configuration files with the same pathId has been
      fixed.  Applying the resulting merged changeset caused
      IntegrityErrors.  (CNY-888)

  o Optimizations
    * The getFileContents and getFileVersions server side calls have
      been optimized for faster execution
    * The SQL query in getTroveList has been sped up by a 3-5x factor.
    * dbstore now has support for executemany()
    * Inserts into local database now use executemany().

  o Server Changes
    * Several SQL queries have been updated for PostgreSQL compatibility

Changes in 1.1.3:
  o System Update Changes:
    These changes make Conary much more robust when applying updates
    that move files from one package to another.

    * Components that modify the same files are now required to be in
      the same update job.  For example, if a file moves from
      component a:runtime to component b:runtime, the erase of
      component a:runtime and the install of component b:runtime will
      occur at the same time. (CNY-758).
    * Files moving between components as part of a single job are now
      treated as file updates instead of separate add/remove events.
      (CNY-750, CNY-786, CNY-359)

  o Client Changes:
    * The source component is now displayed in "conary rq --info"
      output.
    * Entitlements can now be passed into ConaryClient and
      NetworkRepositoryClient objects directly. (CNY-640)
    * Exceptions raised in callback functions are now issued as
      warnings and the current job is finished before
      existing. KeyboardInterrupts and SystemExits are handled
      immediately. (CNY-806)
    * The "--debug" command line flag now provides information that is
      useful to the end-user during the update process.  The
      "--debug=all" flag will provide output that is useful to conary
      developers.
    * The output of "--debug" has been modified when performing
      dependency resolution.  The output should be more helpful to end
      users.  Also rearranged the output given when dependencies
      fail. (CNY-779)
    * Config files and diffs are no longer cached in ram during installs;
      they are now reread from the changeset whenever they are needed
      (CNY-821)
    * Binary conflicts no longer cause a traceback in cvc update
      (CNY-644,CNY-785)

  o Optimizations
    On a test system, "conary updateall --info" is around 24% faster
    than previous versions of Conary.

    * The SQL query used to retrieve troves from the local database
      has been optimized.  The new code is nearly four times faster
      for operations like "conary q group-dist --info".
    * The SQL query in getTroveContainers() used to determine the
      parent package(s) and groups(s) of a set of troves as recorded
      in the local database has been optimized.  The new code is
      almost 95 times faster. (0.2 seconds versus 19 seconds)
    * The code in getCompleteTroveSet() that creates Version and
      Flavor objects from entries in the database now caches the
      created object.  This is approximately a 4.5 times speed
      up. (2.10 seconds versus 9.4 seconds)
    * The code in iterUpdateContainerInfo has had similar version
      and flavor caching optimizations that make the code about 
      2.5 times faster (from 10 seconds to 4 seconds).

  o Server Changes:
    The Conary repository server now sends a InvalidClientVersion
    exception when a conary 1.0.x client attempts to manipulate an
    entitlement through addEntitlement() or deleteEntitlement().

  o Build (cvc) Changes:
    * "cvc merge" and "cvc update" are now more verbose when
      patching. (CNY-406)
    * "cvc clone" now requires that you specify a message when cloning
      source components unless you specify --message.  It also gives
      more output about what it is doing (CNY-766, CNY-430).
    * "cvc clone" now has a --test parameter that runs through all
      steps of cloning without performing the clone.  --info is now
      more lightweight - it no longer downloads all of the file
      contents that would be cloned.
    * "cvc clone" now has a --full-recurse parameter that controls how
      recursion is performed.  Cloning a group no longer recurses by
      default.  The only way that a recursive group clone could
      succeed is if all troves in the group came from the same branch.
      This is almost never the case.
    * The "cvc cook" command now prints the flavor being built,
      as well as the version. (CNY-817)
    * The command line argument parsing in "cvc" has been modified.
      To use the "--resume" command line argument to specify that you
      wish to resume at a particular location, you must use
      "--resume=<loc>".  "--resume <loc>" will not work anymore.  This
      removes an ambiguity in how we parse optional parameters in
      Conary.
    * The PythonSetup build action no longer provides the older
      --single-version-externally-managed argument, and instead
      provides the --prefix, --install-purelib, --install-platlib,
      and --install-data arguments, which can be overridden with the
      purelib, platlib, and data keyword arguments, respectively.  This
      allows it to work correctly with a greater number of packages.
      It also provides the option of providing a "purePython=False"
      argument for python packages that mix architecture-specific
      and architecture-neutral files, and tries to automatically
      discover cases when it should be provided. (CNY-809)
    * Python dependencies were previously incorrectly calculated
      for certain module path elements added in some Python C
      code (for example, contents of the lib-dynload directory);
      these errors are now resolved by using external python
      to find system path elements. (CNY-813)
    * /etc/conary/mirrors/gnu has been added to enable mirror://
      references to the GNU mirror system.
    * The GNU mirror list was then significantly expanded and
      re-sorted.  (CNY-824)
    * /etc/conary/mirrors/cpan has been added to enable mirror://
      references to the Comprehensive Perl Archive network mirror
      system.
    * In group recipes, the methods r.add(), r.addAll(), and
      r.addNewGroup() have been modified to accept the use= parameter,
      which defaults to True (CNY-830).

  o Bug Fixes:
    * A bug that caused a traceback in the web interface when a
      non-admin user attempts to manage their entitlement classes has
      been fixed. (CNY-798)
    * "conary rq" (with no arguments) no longer hides troves if the
      flavor that matches the system flavor is not built for the
      latest version. (CNY-784)
    * "cvc cook" now displays the correct label of the thing it is
      building, even when it is not the build label.
    * Running "cvc update" in a directory that has been created with
      "cvc newpkg" but has not yet been committed to the repository
      will now fail with an appropriate error message instead of
      displaying a traceback. (CNY-715)
    * Conary can now apply updates that change a file that is not a
      directory to a directory.
    * Currently version objects are cached to optimize Conary.
      Unfortunately, version objects are mutable objects.  That means
      that if two different pieces of code are given the same version
      object, modifications made by one part of the code could affect
      the other inadvertently.  A warning message has been added to
      the version object when setting or resetting timestamps to make
      developers aware of the problem.  Developers should copy the
      version object before calling setTimeStamps(),
      resetTimeStamps(), incrementSourceCount(), or
      incrementBuildCount() on it.  When creating a version object
      from a string and time stamp set, use the timeStamps= keyword
      argument to versions.VersionFromString() to avoid the copy.  In
      a later version of Conary, version objects will be immutable.
      New methods will be introduced that return new modified objects.
    * Conary no longer hangs waiting for the download thread when an error
      occured in the download thread which caused it to terminate.
    * "conary migrate" now returns an error much earlier if you are
      not using interactive mode. (CNY-826)
    * Files removed from troves (most often by --replace-files) are now
      properly skipped on updates to that trove when the file didn't change
      between versions. (CNY-828)
    * includeConfigFile now gives a much better error message when it
      cannot include a config file. (CNY-618)

Changes in 1.1.2:
  o Bug Fixes:
    * Conary now removes sources from the lookaside before unpacking SRPMs to
      ensure that the source referenced from the SRPM is actually contained in
      the SRPM. (CNY-771)
    * Errors found in the recipe while checking in will now display file name
      and line number information along with the error found.
    * The trove browser no longer shows duplicate entries for multihomed
      repositories.
    * A bug that kept sqlite-based 64-bit mirrors from being used as a source 
      for further mirrors has been fixed.

  o Build Changes:
    * Conary no longer prints policy error messages three times; it
      now prints each error immediately when it is found, and then
      summarizes all policy errors once (instead of twice) at the
      end of the build process. (CNY-776)

Changes in 1.1.1:
  o Client Changes:
    * Migrate no longer replaces by default as if --replace-files was
      specified. (CNY-769)

  o Server Changes:
    * The log retrieval function now returns a HTTP_NOT_IMPLEMENTED
      (501) instead of a HTTP_NOT_FOUND (404) if the logFile
      directive is not configured.

  o Build Changes:
    * Conary now recognizes that pkgconfig finds its files in
      /usr/share/pkgconfig as well as /usr/lib*/pkgconfig. (CNY-754)
    * /etc/conary/mirrors/cran has been added to enable mirror://
      references to the Comprehensive R Archive Network. (CNY-761)

  o Bug Fixes:
    * Conary now resets the timeStamps in all cases when
      getSourceVersion is called (CNY-708).
    * SQLite ANALYZE locks the database after it is run, causing
      updates to fail.
    * A bug that caused lists such as installLabelPath in
      configuration files to be parsed incorrectly when more than one
      space was between list elements has been fixed
    * A bug that caused Locally changed files to no be marked properly
      in rollbacks that were stored locally (including rollbacks for
      locally built troves) has been fixed. (CNY-645)
    * A bug that could cause "cvc cook" to create groups that include
      components needed to resolve dependencies that are already
      included not-by-default has been fixed.
    * A bug that caused a traceback message when adding a user through
      the web interface has been fixed.

Changes in 1.1.0:
  o 1.1 Release Overview

    Conary 1.1.0 is the first version in the 1.1 series.  New
    functionality has been added to Conary that required modifications
    to the repository database schema and XML-RPC protocol.  A Conary
    1.1.x-compatible client is required to access many of the new
    features.  The XML-RPC interface includes version information so
    that old clients continue to work with new servers, and new
    clients continue to work with old servers.

    New Features:
      * Conary can now remove packages and components from a
        repository server.  This is a privileged operation and should
        not normally be used.  Only users with a special "can remove"
        ACL can remove from the repository.  As removing something
        from a Conary repository is an act of last resort and modifies
        repository internals, the command line option will not appear
        in the reference documentation.  rPath will assist users that
        need more information.
      * Conary can now query the repository by path.  Use
        "conary repquery --path /path/to/find" to find components that
        include a particular path.
      * Several enhancements were added to the entitlement management
        facilities in a Conary repository.
      * Conary can now redirect a group.

  Detailed changes follow:

  o Server Changes:
    * Entitlement keys were artificially limited to 63 characters in
      length.  This restriction has been raised to the max length
      permitted in the database column (255).
    * Entitlement classes can now provide access to multiple access
      groups (and updated the web UI to support that) (CNY-600)
    * addEntitlement() and deleteEntitlement() repository calls replaced
      by addEntitlements and deleteEntitlements calls.  These calls
      operate on more than one entitlement simultaneously.
    * Added getTroveLeavesByPath() and getTroveVersionsByPath(). (for
      CNY-74)
    * Conary now checks to ensure you have write access to all the
      things the client is trying to commit before you send them
      across the wire. (CNY-616)
    * deleteAcl() and listAcls() methods have been added to
      ConaryClient.

  o Client Changes:
    * "conary rq" now supports "--path", which allows you to search
      for troves in the repository by path. (CNY-74)
    * "conary rq" now has a "--show-removed" option that allows you to
      see removed trove markers.  A [Removed] flag will be displayed
      when the --trove-flags option is added.

  o Bug Fixes:
    * Conary now resets the timeStamps in all cases when
      getSourceVersion is called (CNY-708).
    * SQLite ANALYZE locks the database after it is run, causing
      updates to fail.
    * A bug that caused lists such as installLabelPath in
      configuration files to be parsed incorrectly when more than one
      space was between list elements has been fixed
    * A bug that caused Locally changed files to no be marked properly
      in rollbacks that were stored locally (including rollbacks for
      locally built troves) has been fixed. (CNY-645)
    * A bug that could cause "cvc cook" to create groups that include
      components needed to resolve dependencies that are already
      included not-by-default has been fixed.

Changes in 1.0.27:
  o Client Changes:
    * A "files preupdate" tag script method has been Implemented which
      gets run before tagged files are installed or changed. (CNY-636)
    * A bug that could cause "--replace-files" to remove ownership
      from every file in a trove has been fixed. (CNY-733)

    * Multiple bugs where using "--replace-files" could result in the
      new file having no owner have been fixed. (CNY-733)
    * The logcat script now supports revision 1 log entries.
    * The logcat script is now installed to /usr/share/conary/logcat

  o Build Changes:
    * Improved handling of the "package=" keyword argument for build
      actions.  In particular, made it available to all build actions,
      removed double-applying macros to the package specification,
      and fixed failure in cases like "MakeInstall(dir=doesnotexist,
      skipMissingDir=True, package=...)". (CNY-737, CNY-738)
    * The lookaside cache now looks in the repository for local sources
      when doing a repository cook. (CNY-744)
    * The mirror:// pseudo-URL handling now detects bad mirrors that
      provide an HTML document instead of the real archive when a
      full archive name is provided; previously, it did so only when
      guessing an archive name.  Thanks to Pavel Volkovitskiy for this
      fix. (CNY-745)
    * The Flavor policy has been slightly optimized for speed.

  o Server Changes:
    * ACL patterns now match to the end of the trove name instead of
      partial strings (CNY-719)

  o Bug Fixes:
    * The Conary repository server now invalidates changeset cache
      entries when adding a digital signature to a previously mirrored
      trove.
    * A bug that caused the mirror code to traceback when no callback
      function was provided to it has been fixed. (CNY-728)
    * Rolling back changes when the current trove has gone missing from
      the server now causes the client to generate the changeset to apply
      based on the trove stored in the local database (CNY-693)

Changes in 1.0.26:
  o Build Changes:
    * When cooking a group, adding "--debug" to the "cvc cook" command
      line now displays detailed information about why a component is
      being included to solve a dependency. (CNY-711)
    * The mirror:// functionality introduced in Conary 1.0.25 had two
      small bugs, one of which prevented mirror:// pseudo-URLs from
      working.  These bugs are now fixed, thanks to Pavel
      Volkovitskiy. (CNY-704)
    * The "cvc cook" command now announces which label it is building
      at the beginning of the cook, making it easier to catch mistakes
      early. Thanks to Pavel Volkovitskiy for this fix. (CNY-615)
    * The source actions (addSource, addArchive, etc.) can now take
      a "package=" argument like the build actions do.  Thanks to
      Pavel Volkovitskiy for contributing this capability.  (CNY-665)
    * The "preMake" option had a bad test for the ';' character; this
      test has been fixed and extended to include && and ||.
      thanks to Pavel Volkovitskiy for this fix. (CNY-580)
    * Many actions had a variety of options (dir=, subdir=, and
      subDir=) for specifying which directory to affect.  These have
      been converted to all prefer "dir=", though compatibility
      with older recipes is retained by continuing to allow the
      subDir= and subdir= options in cases where they have been
      allowed in the past. Thanks to Pavel Volkovitskiy for this
      enhancement. (CNY-668)

Changes in 1.0.26:
  o Server Changes:
    * The Conary web interface now provides a method to rely solely on
      a remote repository server to do authentication checks. (CNY-705)
    * The ACL checks on file contents and file object methods have
      been improved. (CNY-700)
    * Assertions have been added to prevent redirect entries from
      being added to normal troves.
    * An assertion has been added to ensure that redirects specify a
      branch, not a version.
    * The server returns a new FileStreamsMissing exception when the
      client requests file streams with getFileVersion or
      getFileVersions and the requested file stream is not present in
      the repository database. (CNY-721)
    * getFileVersions() now raises FileStreamMissing when it is given
      invalid request.
    * getFileContents() now raises a new FileHasNoContents exception
      when contents are requested for a file type which has no
      contents (such as a symlink).

  o Bug Fixes:
    * A bug that could cause "conary updateall" to attempt to erase
      the same trove twice due to a local update has been fixed.
      (CNY-603)
    * Attempts to target a clone to a version are now caught.  Only
      branches are valid clone targets. (CNY-709)
    * A bug that caused Trove() equality checks to fail when comparing
      redirects has been fixed.
    * A bug that caused the flavor of a redirect to be store
      improperly in the repository database has been fixed.
    * The resha1 script now properly skips troves which aren't present
      in the repository.
    * Conary 1.0.24 incorporated a fix for CNY-684 to correct behavior
      when storing src.rpm files rather than their contents.  The fix
      worked for local builds but not for commits to repositories.
      Conary 1.0.26 includes a fix that corrects the behavior when
      committing to a repository as well. (CNY-684)
    * A bug that prevented flavored redirects from being loaded from
      the repository database has been fixed.
    * "Conary migrate" now will follow redirects. (CNY-722)

Changes in 1.0.25:
  o Build Changes:
    * The addArchive() source action will search for reasonably-named
      archive files based on the name and version if given a URL ending
      with a "/" character. Thanks to Pavel Volkovitskiy for the
      initial implementation. (CNY-671)
    * All source actions, when given a URL that starts with "mirror://",
      will search a set of mirrors based on files in the mirrorDirs
      configuration entry, with default files provided in the
      /etc/conary/mirrors/ directory. Thanks to Pavel Volkovitskiy for
      the initial implementation. (CNY-171)
    * Symbolic links are now allowed to provide a soname even if they
      reference an ELF file only indirectly through other symbolic
      links.  Previously, a symbolic link could only provide a soname
      if it directly referenced an ELF file. (CNY-696)

  o Bug Fixes:
    * A bug that caused unhandled exceptions when downloading the file
      contents needed for a distributed changeset in threaded mode has
      been fixed. This bug was introduced in 1.0.24. (CNY-701)

Changes in 1.0.24:
  o Server Changes:
    * The server binary access log can now be downloaded by an
      administrator by visiting the http://servername/conary/log
      URL. Once the log is accessed it is rotated automatically by the
      repository server. Subsequent accesses to the log URL will only
      yield log entries added since the last access. (CNY-638)
    * The Users and Groups tab in the web management UI is no longer
      highlighted when administrators change their passwords.

  o Client Changes:
    * A --what-provides option has been added to "conary query" and
      "conary repquery".
    * A bug that installed extra components of a package that is being
      installed instead of updated due to the existing package being
      pinned has been fixed. (CNY-682)

  o Build Changes:
    * When pulling files out of a src.rpm file, Conary now stores the
      src.rpm file itself in the repository rather than the files
      pulled from it. (CNY-684)
    * Mono dependency version mappings are now discovered in CIL policy
      .config files. (CNY-686)
    * The internal util.literalRegex() function has been replaced by
      use of re.escape(). (CNY-634)

  o Bug Fixes:
    * The Conary Repository web interface no longer returns a
      HTTP_FORBIDDEN (403) when a bad password is given by the user.
      This allows the user to re-try authentication.
    * The --signatures and --buildreqs flags now work with "conary
      showcs".  (CNY-642)
    * A bug in the NetworkRepositoryClient default pwPrompt mechanism
      has been fixed.
    * Error messages when entitlements fail to load have been
      improved. (CNY-662)
    * The repository client no longer caches repository access info
      when the attempt to access was unsuccessful. (CNY-673, affects
      CNY-578)
    * A bug that caused x86 flavored troves from being updated
      properly when using "conary updateall" on an x86_64 system has
      been fixed. (CNY-628)
    * A bug that caused migrate behavior to not respect pins when the
      pinned troves were set to be erased (CNY-680).
    * Calling r.ComponentSpec(':foo') works again; it is exactly
      equivalent to r.ComponentSpec('foo'). (CNY-637)
    * Calling r.Move() with only one argument now fails explicitly
      rather than silently doing nothing. (CNY-614)

Changes in 1.0.23:
  o API Additions:
    * The interface to create, list and delete access groups and
      modify the users therein through is now exposed though
      ConaryClient.
    * The interface to delete entitlement groups is now exposed
      through ConaryClient.

  o Client Changes:
    * "conary updateall" now accepts the --keep-required command line
      argument.
    * the mirror script now provides download/commit feedback using
      display callbacks like other conary commands
    * the excludeTroves config option will now keep fresh installs from
      happening when an update job is split due to a pinned trove.

  o Server Changes:
    * The repository database migration code now reports an error when
      trying to migrate old-style redirects.  The code to perform the
      migration is incomplete and creates invalid new-style
      redirects.  If you have a repository with old-style redirects,
      contact rPath for assistance with your migration. (CNY-590)

  o Bug Fixes:
    * Subdirectories within source components are now better supported.
      Specifically, different subdirectories with the same filename will
      now work. (CNY-617)
    * The util.literalRegex() function now escapes parenthesis characters.
      (CNY-630)
    * Manifest files now handle file names containing "%" characters.
      Fix from Pavel Volkovitskiy. (CNY-627)
    * Fixed a bug in migrate that caused its behavior to shift when migrating 
      to the same version that is currently installed.
    * Fixed a bug in the logcat script that caused the entitlement field to
      display the user information instead. (CNY-629)

  o Build Changes:
    * The r.addArchive() source action can now unpack Rock Ridge and
      Joliet ISO images, with some limitations. (CNY-625)

Changes in 1.0.22:
  o Client Changes:
    * Conary now has hooks for allowing you to be prompted for both name
      and password when necessary.
    * Conary will no longer report a traceback when trying to perform 
      dependency resolution against repositories that are not available.
      Instead, it will print out a warning. (CNY-578)

  o Build Changes:
    * It is now possible to set environment variables to use within
      Conary builds from within conary configuration files, using the
      new "environment" configuration item.  Thanks to Pavel
      Volkovitskiy for implementing this feature. (CNY-592)
    * In previous versions of Conary, calls to r.PackageSpec() would
      improperly override previous calls to r.ComponentSpec(); now
      the ordering is preserved.  Thanks to Pavel Volkovitskiy for 
      this fix. (CNY-613)

  o Bug Fixes:
    * A bug that would allow recursively generated changesets to
      potentially have missing redirect flags has been fixed.
    * A bug in redirect handling when the branch changed but the trove
      name didn't has been fixed - conary will do a better job of
      determining what jobs to perform in this situation. (CNY-599, CNY-602)
    * Errors relating to PGP now just display the error instead of causing 
      conary to traceback. (CNY-591)
    * Conary sync on a locally cooked trove will no longer traceback (CNY-568)
    * --from-file and sync now work together.
    * An AssertionError that was occasionally reached by incorrect repository
      setups is now a ConaryInternalError
    * A bug when updating to a locally cooked trove when the user had 
      manually removed files has been fixed. (CNY-604)
    * CONARY files that are not accessible will no longer cause conary to
      traceback when trying to read context from them. (CNY-456)
    * signatureKeyMap configuration entries are now checked to ensure
      they are valid. (CNY-531)

Changes in 1.0.21:
  o Client Changes:
    * The "conary migrate" command has changed behavior significantly
      in order to make it more useful for updating a system to exactly
      match a different group.  However, this change makes it much
      less useful for updating normal systems.  "conary migrate"
      should not be used without first reading the man page
      description of its behavior.  The old migrate behavior is now
      available by using "conary sync --full".  "conary syncchildren"
      has been renamed to "conary sync", and its behavior has also
      been modified slightly as a result.  The old behavior is
      available by using "conary sync --current". Please read the man
      page for a full description of the "sync" command as well.  (CNY-477)

  o Build Changes:
    * A "package" keyword parameter has been added to build actions,
      which specifies the package and/or component to which to assign
      the files that are added (not modified or deleted) by that build
      action.  For example, r.MakeInstall(package="foo") will place
      all the new files installed by the MakeInstall action into the
      "foo" package.  Thanks to Pavel Volkovitskiy for contributing
      this capability.  (CNY-562)
    * A "httpHeaders" keyword parameter has been added to the
      r.addArchive(), r.addPatch(), and r.addSource() source actions
      so that headers can be added to the HTTP request.

  o Bug Fixes:
    * The r.addPatch() build action no longer depends on nohup to
      create a file in the current directory (a bug introduced in
      conary 1.0.19). (CNY-575)
    * Commits with missing files no longer traceback. (CNY-455)
    * A bug that caused "#!/usr/bin/env /bin/bash" to not be
      normalized to /bin/bash by the NormalizeInterpreterPaths policy
      has been fixed.
    * A bug that prevented Conary from being able to download files
      that contain '&' or ';' characters has been fixed.  This allows
      Conary to download sources from cgi-bin URLs.
    * "cvc merge" no longer fails to merge changes from the parent
      branch when the shadowed version doesn't exist on the parent
      branch.

Changes in 1.0.20:
  o Build Changes:
    * "jvmdir", "javadir", "javadocdir", and "thisjavadocdir" have
       been added to the default set of macros.
    * A r.JavaDoc() build action has been added.  It funtions
      exactly like the "r.Doc()" build action, except it coppies into
      "%(thisjavadocdir)s".
    * When the r.addArchive() source action attempts to guess the main
      directory in which to build, it now recognizes when when sources
      have been added in an order that defeats its algorithm and provides
      a helpful error message. (CNY-557)

  o Client Changes:
    * A --tag-script parameter has been added to the rollback
      command. (CNY-519)

  o Bug Fixes:
    * A bug in clone behavior that caused Conary to try to clone
      excessive troves has been fixed.  If you were cloning uphill
      from branch /a/b to /a, and a buildreq was satisfied by a trove
      on /a//c, Conary would try to clone the buildreq to /a as well.
      (CNY-499)
    * A bug in the "r.Ant()" and "r.JavaCompile()" build actions which
      caused the CLASSPATH variable to get mangled has been fixed.
    * A bug in 'r.ClassPath()' that caused a traceback has been fixed.
    * A bug that caused the "change password" tab to be displayed when
      browsing the repository via the web as an anonymous user has
      been fixed.
    * The web service code no longer permits the anonymous user to
      view the "change password" (/conary/chPassForm) form.
    * The r.addPatch() source action no longer hangs when presented
      with large patches, which fixes a bug introduced in Conary
      1.0.19.

Changes in 1.0.19:
  o API Change:
    * In order to fully represent empty flavors in Conary, a new Flavor
      object class has been added.  Previously, DependencySet objects
      were used to store flavor information.  Unfortunately it was not
      possible to distinguish "empty flavor" from "flavor not specified".
      When dealing with thawing frozen flavors, use ThawFlavor() instead
      of ThawDependencySet().  When testing to see if a flavor is empty,
      use the isEmpty() method of the flavor object.

  o Client Changes:
    * The default resolveLevel setting is now 2, this means that
      conary will try to update troves that would otherwise cause an
      update to fail.  See the conary man page for more details.
    * Multiple bugs have been fixed in interactive prompting for user
      passwords (CNY-466):
      - Password prompts are based on the server name portion of the
        label being accessed, not the actual hostname of the server
        (these are often different when repositoryMaps are used).
      - When no password callback is available, the operation will
        fail with an open error (which is identical to what would
        happen if no user name was present) instead of giving a
        traceback.
      - The download thread uses the passwords which the original
        thread obtained from the user.
      - The download thread is able to prompt for passwords from the
        user if distributed changesets require access to additional
        repositories.

  o Build Changes:
    * "r.Ant()", "r.JavaCompile()", and "r.ClassPath()" build actions
      have been added to support building java with conary.
    * "r.addPatch()" will now determine the patchlevel without users
      needing to add level= in the r.addPatch() call. The level
      parameter is still honored, but should not be needed.
    * "cvc cook --show-buildreqs" now displays build requirements
      inherited from parent recipe classes. (CNY-520)
    * The output of "cvc diff" and "cvc rdiff" can now be used as an
      input to patch when files are added between two versions. (CNY-424)
    * Use flags have been added for dom0 and domU.  They default to
      "sense prefernot".  The domU flag should be used to build
      binaries specific to Xen domU environments where special
      provisions are made for paravirtualization.  The dom0 flag
      should be used to build binaries specific to Xen dom0
      environments where special provisions are made for the
      hypervisor.  The existing "xen" flag should be used to build
      binaries specific to Xen which apply equally to Xen dom0 and
      domU environments.
    * Warning message for modes specified without an initial "0" have
      been improved to include the path that is affected. (CNY-530)

  o Server Changes:
    * Use the term Entitlement Class in all conary repository web interfaces
      replacing Entitlement Group.

  o Bugs Fixed:
    * The Conary Repository now returns an error to a client when
      committing duplicate troves that have an empty flavor. (CNY-476)
    * When checking out a source trove from a repository using
      "cvc checkout", the user is no longer warned about not being able
      to change the ownership of the files checked out.
    * A bug has been fixed in conary's determination of what troves
      had been updated locally.  This bug caused "conary updateall" to
      consider many x86 troves as needing to be updated separately
      instead of as a part of group-dist.  This could cause updateall
      failures. (CNY-497)
    * A bug that caused 'conary q tmpwatch:runtime --recurse' to traceback
      has been fixed (CNY-460)
    * Interactive mode now handles EOF by assuming it means 'no';
      thanks go to David Coulthart for the patch. (CNY-391)
    * Configuration settings in contexts can now be overridden from
      the command line. (CNY-22)
    * Redirect changesets now have primary troves, meaning they will
      display better when using "conary showchangeset". (CNY-450)
    * User's passwords are now masked when using "cvc context" (unless
      --show-passwords is specified). (CNY-471)
    * Removed excess output from commitaction which was caused by a
      change in option parsing code (CNY-405)

Changes in 1.0.18:
  o Client Changes:
    * Trying to shadow a cooked redirect now results in an error. (CNY-447)
    * A --keep-required option has been added to tell Conary to leave
      troves installed when removing them would break
      dependencies. This used to be the default behavior; Conary now
      issues a dependency error instead. (CNY-6)
    * "delete-entitlement" and "list-entitlements" options have been
      added to the "manageents" script.

  o Build Changes:
    * Python dependencies are now generated for .pyc files as well as
      for .py files. (CNY-459)

  o Server Changes:
    * Support for deleting entitlements, listing the entitlement
      groups a user can manage, and removing the ACL which lets a group
      manage an entitlement group has been added.
    * Entitlement management has been added to the Conary repository
      web interface. (CNY-483)

  o Bug Fixes:
    * The "list-groups" option to the "manageents" script has been
      corrected to list the groups the user can manage instead of the
      groups that user belongs to.

Changes in 1.0.17:
  o Client Changes:
    * Individual file removals performed by "conary remove" now create
      rollbacks. (CNY-7)
    * The repository mirroring client supports two new configuration
      options:
      - matchTroves is a regexp list that limits what troves will be
        mirrored based on the trove names;
      - recurseGroups takes a boolean value (True/False) which will
        cause the miror client to recurse through a groups and mirror
        everything that they include into the target repository.

  o Server Changes:
    * A single conary repository can host multiple serverNames. In the
      Conary repository's configuration file, the serverName directive
      can now specify a space separated list of valid server names
      which will be accepted and served from that repository. (CNY-16)

Changes in 1.0.16
  o Build Changes:
    * A check has been added to "cvc commit" that ensures a .recipe
      file exists in the CONARY state file.
    * Recipe classes can now set an "abstractBaseClass" class
      variable.  When set, Conary will not require a setup() method in
      the class.  This is used for creating superclass recipes where
      setup() methods are not needed.

  o Server Changes:
    * A new "entitlementCheckURL" configuration option has been added.
      This is a hook that allows external validation of entitlements.
    * The Conary Repository web interface look and feel has been
      updated.  The interface will look incorrect unless
      conary-web-common 1.0 or later is installed.

  o Bug Fixes:
    * When running "cvc log" on a newly created source component, cvc now
      errors gracefully instead of tracing back. (bz #863)
    * Conary now changes to the / directory before running tag
      scripts. (bz #1134)
    * "cvc co foo=invalidversionstring" now gives a more helpful error
      message. (bz #1037)
    * Cloning binary troves uphill now correctly checks for the source
      trove uphill.
    * A bug that would cause "conary migrate" to raise a KeyError when
      updating a group that referenced the same trove twice (through
      two subgroups) has been fixed.
    * A bug that caused miscalculations when determining whether a
      shadow has been modified has been fixed.
    * A number of bugs affecting resetting distributed changesets have
      been fixed.
    * A bug in the MySQL dbstore driver that caused the wrong
      character encoding to be used when switching databases has been
      fixed.
    * A bug where running updateall when one of the two groups that
      reference a trove has no update caused an erase of that trove to
      be requested has been fixed (CNY-748).

Changes in 1.0.15
  o Client Changes:
    * When writing files as non-root, Conary will no longer create
      files setuid or setgid unless the uid/gid creating the file
      matches the username/groupname in the package.
    * Conary now checks the rollback count argument for non-positive
      numbers and numbers greater then the number of rollbacks
      available. (bz #1072)
    * The entitlement parser has been reimplemented using expat
      instead of a hand-coded parser.  A correctly formatted
      entitlement file should now be enclosed in an
      <entitlement></entitlement> element.  Conary will continue to
      work with files that do not contain the toplevel <entitlement>
      element.

  o Build Changes:
    * Support has been added for recipe templates.  Now when running
      "cvc newpkg", cvc will automatically create a recipe from a
      template specified by the recipeTemplate configuration
      option. (bz #671, #1059)
    * Policy objects can now accept globs and brace expansions when
      specifying subtrees.
    * Cross-compile builds now provide CONFIG_SITE files to enable
      cross-compiling programs that require external site config
      files.  The default site config files are included.
    * The "cvc checkout" command can now check out multiple source
      troves in a single invocation.

  o Server Changes:
    * An "externalPasswordURL" configuration option has been added,
      which tells the server to call an external URL for password
      verification.  When this option is used, user passwords stored
      in the repository are ignored, and those passwords cannot be
      changed.
    * An authentication cache has been added, which is enabled by
      setting The authCacheTimeout configuration to the number of
      seconds the cache entry should be valid for.

  o Bug Fixes:
    * A bug that caused using groupName parameter with r.replace() to
      traceback has been fixed. (bz #1066)
    * Minimally corrupted/incorrect conary state files will no longer cause 
      conary to traceback. (bz #1107)
    * A bug that prevented upload progress from being displayed when
      using "cvc commit" has been fixed. (bz #969)

Changes in 1.0.14:
  o Client Changes:
    * Conary now creates shadows instead of branches when cooking onto
      a target label.  This means, for example, that local cooks will
      result in a shadow instead of a branch.
    * Conary now creates shadows on the local label when creating rollbacks
      instead of branches.
    * The branch command has been removed.  Any potential branch should be 
      done with a shadow instead.
    * The verify command now shows local changes on a local shadow instead
      of a local branch
    * Local changesets create diffs against a local shadow (instead of
      a branch) and --target for the commit command retargets to a shadow
    * User conaryrc entries are now searched from most specific target to
      least specific (bz #997)
    * A fresh install of a group will cause all of its contained components 
      to be installed or upgraded as well, without reference to what is 
      currently installed on your system -- no trove will be skipped because
      it is referenced by other troves on your system but not installed.
    * Changeset generation across distributed shadows now force file 
      information to be absolute instead of relative when the files are on
      different servers, eliminating server crosstalk on source checkin and
      when committing local changesets. (bz #1033)
    * Cvc merge now takes a revision, to allow you merge only up to a certain
      point instead of to head.

  o Server Changes:
    * Removed the ability for the server to log updates to its contents
      store (mirroring has made this capability obsolete)
    * logFile configuration directive now logs all XML calls
    * Split user management out from core authorization object
    * All user management calls are based on user and group names now
    * The user management web interface for the repository now allows
      the administrator to enable and disable mirroring for groups

  o Bug Fixes:
    * Conary will not traceback if you try to update to a trove with a name
      that matches a filesystem path that you don't have access to (bz #1010).
    * Conary will not raise an exception if a standard config file (~/.conaryrc,
      for example) exists but is not accessible.
    * cvc no longer allows . and .. to be added to source troves (bz #1014)
    * cvc remove handles removing directories (bz #1014)
    * conary rollback no longer tracebacks if you do not have write access to
      the conary database.
    * deeply shadowed versions would fail when performing some version 
      operations.  This caused, for example, local cooks of shadowed troves
      to fail.
    * using loadInstalled with a multiarch trove no longer tracebacks (bz #1039)
    * group recipes that include a trove explicitly byDefault False could result
      in a trove when cooked that had the components of that trove byDefault
      True.
    * Stop sending duplicate Host: headers, proxies (at least squid) mangle 
      these into one host header, causing failures when accessing rbuilder
      repositories that depend on that host header (bz #795)
    * The Symlink() build action should not enforce symlinks not
      dangling, and should instead rely solely on the DanglingSymlinks
      policy.
    * A bug that caused conary to treat a reference as an install when it
      should have been an update due to a miscalculation of what local updates
      had been made on the system has been fixed.

Changes in 1.0.13:
  o Client Changes:
    * A new "conary migrate" command for updating troves has been
      added.  "conary migrate" is useful for circumstances when you
      want to update the software state on a system to be synchronized
      with the default state of a group.  To do this, "conary migrate"
      calculates the changeset required to: 1) update the trove (if an
      update is available); 2) install any missing included troves; 3)
      synchronize included troves that have a mismatched version; 4)
      remove any referenced troves that are not installed by default.
    * The includeConfigFiles configuration directive now accepts http
      and https URLs.  This allows organizations to set up centralized
      site-wide conary configuration.
    * Conary now gives a more detailed error message when a changeset
      attempts to replace an empty directory with a file and
      --replace-files is not specified.

  o Build Changes:
    * The addSource source action will now replace existing files,
      rather than replacing their contents.  This implies that the
      mode of the existing file will not be inherited, and an
      existing read-only file will not prevent addSource from
      working.
    * The internal setModes policy now reports "suid/sgid" only for
      files that are setuid or setgid, rather than all files which
      have an explicitly set mode.  (bz #935)
    * TagSpec no longer will print out ignored TagSpec matches twice,
      once for tags specified in the recipe, and once for tags
      discovered in /etc/conary/tags/*.  (bz #902)
    * TagSpec will now summarize all its suggested additions to
      buildRequires in a single line.  (bz #868)
    * A new reportMissingBuildRequires policy has been added to summarize
      all suggested additions to buildRequires in a single line at the
      end of the entire build process, to make it easier to enhance the
      buildRequires list via cut-and-paste.  (bz #869)

  o Bug Fixes:
    * A bug that caused conary to traceback when a file on the file
      system is owned by unknown uid/gid has been fixed.  Conary will
      now print an error message instead.  (bz #977)
    * A bug that caused conary to traceback when an unknown Use flag
      was used when cooking has been fixed.  Previously, "cvc cook
      --flavor 'foobar'" would create a traceback.  Conary now says
      'Error setting build flag values: No Such Use Flag foobar'.
      (bz #982)
    * Pinned troves are now excluded from updateall operations.
      Previously conary would try to find updates for pinned troves.
    * Conary now handles applying rollbacks which include overlapping
      files correctly.  Previously --replace-files was required to
      apply these rollbacks.
    * the config file directive includeConfigFile is no longer case sensitive 
      (bz #995)

Changes in 1.0.12:
  o Client changes:
    * The rollback command now applies rollbacks up to and including
      the rollback number specified on the command line. It also
      allows the user to specify the number of rollbacks to apply
      (from the top of the stack) instead of which rollback to
      apply. (bz #884)
    * Previously, the code path for installing files as part of a new
      trove required an exception to be handled.  The code has been
      refactored to eliminate the exception in order to reduce install
      times.

  o Build Changes:
    * The cvc command now has a --show-buildreqs option that prints all
      build requirements.  The --no-deps argument for cvc has been
      aliased to --ignore-buildreqs for consistency.

  o Bug Fixes:
    * Installing into a relative root <e.g. --root foo> when running
      as root no longer generates a traceback. (bz #873)
    * Replaced files are now stored in rollbacks. (bz #915)
    * File conflicts are now also detected via the database, not just
      via real file conflicts in the filesystem.
    * A bug that resulted in multiple troves owning a file has been fixed.
    * Rollbacks of troves that were cooked locally will no longer
      raise a TroveIntegrityError.
    * The "conary remove" command no longer generates a traceback when
      the filename given cannot be unlinked. (bz #887)
    * The missing usage message displayed when "cvc" and "conary" are
      run with no command line arguments has been restored.
    * Rollbacks for initial contents files didn't work; applying
      rollbacks now ignores that flag to get the correct contents on
      disk. (bz #924)
    * The patch implementation now properly gives up on patch hunks
      which include changed lines-to-erase, which avoids erasing lines
      which did not appear in the origial version of the file. (bz
      #949)
    * Previously, when a normal error occurred while prepping sources
      for cooking (extracting sources from source archives, for
      example), conary would treat it as a major internal error.  Now
      the error message is simply printed to the screen instead.
    * A typo in a macro will now result in a more helpful error
      message.
    * A bug that caused a traceback when performing "conary rq" on an
      x86_64 box with a large installLabelPath where only an x86
      flavor of a trove was available on one label in the
      installLabelPath has been fixed (bz #961).
    * Conary no longer creates a rollback status file when one isn't
      needed.  This allows /var/lib/conarydb to be on read-only media
      and have queries continue to work/.
    * Reworked "conary remove" to improve error messages and fix
      problems with multiple files being specified, broken symlinks,
      and relative paths (bz #853, #854)
    * The mirror script's --test mode now works correctly instead of
      doing a single iteration and stopping.

Changes in 1.0.11:
  o Client Changes:
    * Conary will now allow generic options to be placed before the command
      you are giving to conary.  For example, 'conary --root=/foo query'
      will now work.
    * the remove command no longer removes file tags from files for no good 
      reason
    * rollbacks now restore files from other troves which are replaced as part
      of an update (thanks to, say, --replace-files or identical contents)
    * --replace-files now marks files as owned by the trove which used to
      claim them
    * You can now kill conary with SIGUSR1 to make conary enter a debugger
      when you Ctrl-C (or a SIGINT is raised)
    * --debug-all now enters a debugger in more situations, including option
      parsing fails, and when you hit Ctrl-C.
    * added ccs2tar, which will convert most absolute changesets (like those
      that cook produces) into tarballs
    * Troves now don't require dependencies that are provided by themselves.
      As troves are built with this new behavior, it should significantly speed
      up dependency resolution.
    * added a script to recalculate the sha1s on a server (after a label
      rename, for instance)
    * added a script to calculate an md5 password (for use in an info recipe,
      for example)

  o Build Changes:
    * Conary now supports a saltedPassword option to r.User in user info-
      packages.  Full use of this option will require that a new shadow package
      be installed.

  o Bug Fixes:
    * command-line configurations now override context settings

  o Build Changes:

Changes in 1.0.10:
  o Client Changes
    * Given a system based on rPath linux where you only installed
      !smp kernels, conary would eventually start installing smp
      kernels on your system, due to the way the update algorithm
      would determine whether you should install a newly available
      trove.  Conary now respects flavor affinity in this case and
      does not install the smp kernel.
    * Mirror configuration files can now specify uploadRateLimit and
      downloadRateLimit.
    * Updates utilizing changeset files are now split into multiple
      jobs properly, allowing changeset files which create users to
      work proprely.
    * "conary rollback" now displays progress information that matches
      the "conary update" progress information.
    * added --with-sources option for clone

  o Bug Fixes:
    * A bug that caused an assertion error when switching from an
      incomplete trove to a complete trove has been fixed.
    * A bug in perl dependencies that caused extra directories to be
      considered part of the dependency has been fixed.
    * A bug affecting updates where a pinned, partially installed
      package was supposed to be updated due to dependency resolution
      has been fixed.
    * A bug that prevented updates from working when part of a locally
      cooked package was replaced with a non-locally cooked component
      has been fixed.  The bug was introduced in Conary 1.0.8.
    * A bug that caused a segfault when providing an invalid type to
      StringStream has been fixed.
    * The troveInfo web page in the repository browser now displays
      useful error messages instead of traceback messages.  The
      troveInfo page also handles both frozen and non-frozen version
      strings.
    * A bug that caused conary to download unnecessary files when checking out
      shadow sources has been fixed.
    * A bug that caused "cvc rdiff" between versions of a trove that
      were on different hosts to fail has been fixed.
    * Fixed a bug when determining local file system changes involving a file 
      or directory with mtime 0.
    * The --signature-key option was restored

Changes in 1.0.9:
  o Client Changes:
    * A new dependency resolution method has been added which can be turned
      on by setting resolveLevel to 2 in your conarycfg:  If updating trove 'a'
      removes a dependency needed by trove 'b', attempt to update 'b' to
      solve the dependency issue.  This will allow 'conary update conary'
      to work as expected when you have conary-build installed, for example.
    * Switched to using more of optparse's capabilities, including --help
      messages.
    * One short option has been added, cvc -m for message.

  o Bug Fixes:
    * Recipes that use loadRecipe('foo') and rely on conary to look upstream
      to find their branch now work correctly when committing.
    * A bug affecting systems with multiple groups referencing the same troves,
      where the groups are out of sync, has been fixed.
    * the mirror client now correctly handles duplicate items returned in
      trove lists by older servers
    * A bug that caused the mirror client to loop indefinitely when
      doing a --full-trove-sync has been fixed
    * conary rq --trove-flags will now display redirect info even if you
      do not specify --troves (bug #877)
    * dep resolution now support --flavors --full-versions output (bug #751)
    * cvc merge no longer tracebacks if files were added on both upstream
      and on the shadow
    * admin web access for the server doesn't require write permission for
      operations which also require admin access (bug #833)
    * A bug that caused r.remove() in a group to fail if the trove being
      removed was recursively included from another group has been fixed.
    * Conary update tmpwatch -tmpwatch:debuginfo will now erase 
      tmpwatch:debuginfo.
    * An ordering bug that caused info packages to not be updated with their
      components has been fixed.
    * Updates will now happen in a more consistent order based on an
      alphabetic sort.
    * the repository server now handles database deadlocks when committing
       changesets
  o Server Changes:
    * getNewSigList and getNewTroveList could return troveLists with
      duplicate entries

  o Documentation Changes:
    * The inline documentation for recipes has been significantly
      improved and expanded, including many new usage examples.

Changes in 1.0.8
  o Client changes:
    * Conary will now replace symlinks and regular files as long as their
      contents agree (bug #626)

  o Bug Fixes:
    * An error in the method of determining what local changes have been 
      made has been fixed.

Changes in 1.0.7:
  o Client changes:
    * A better method of determining what local changes have been made to a
      local system has been implemented, improving conary's behavior when
      updating.

  o Bugfixes:
    * A bug that caused the user to be prompted for their OpenPGP
      passphrase when building on a target label that does not match
      any signatureKeyMap entry has been fixed.  Previously, if you
      had a signatureKeyMap entry for conary.example.com, and your
      buildLabel was set to conary.example.com@rpl:devel, you would be
      prompted to enter a passphrase even when cooking locally to the
      local@local:COOK label.
    * Dependency resolution will no longer cause a trove to switch
      branches.
    * If a component is kept when performing dependency resolution
      because it is still needed, it's package will be kept as well if
      possible.
    * "conary q --path" now expands symlinks found in the path to the
      file in question. (bug #855)
    * Committing a changeset that provided duplicate file streams for
      streams the server previously referenced from other servers no
      longer causes a traceback.
    * Conary's patch implementation how handles patches which are
      already applied. (bug #640)
    * A server error triggered when using long flavor strings in
      server queries has been fixed.

  o Build fixes:
    * Group cooking now produces output to make it easier to tell what
      is happening.  The --debug flag can be used to get a more
      detailed log of what troves are being included.

  o Server changes:
    * The server traceLog now logs more information about the
      repository calls


Changes in 1.0.6:
  o Repository changes:
    * The commitaction script now accepts the standard conary arguments
      --config and --config-file.

  o Bugfixes:
    * cvc merge on a non-shadow no longer returns a traceback (bz# 792),
      and cvc context foo does not return a traceback when context foo does
      not exist (bz #757)  Fixed by David Coulthart.
    * A bug that caused new OpenPGP keys to be skipped when troves
      were filtered out during mirroring has been fixed.
    * opening invalid changesets now gives a good error message instead of
      a traceback
    * removed obsolete changemail script
    * Exceptions which display fileId's display them as hex sha1s now
      instead of as python strings
    * A bug where including a redirect in a group that has autoResolve 
      caused conary to traceback has been fixed.
    * A bug that kept conary from prompting for your password when committing
      has been fixed.
    * A bug that randomized the order of the labels in the  installLabelPath 
      in some error messages has been fixed.

  o Build fixes:
    * The default ComponentSpec for :perl components now include files
      in site_perl as well as in vendor_perl.
    * Ruby uses /usr/share/ri for its documentation system, so all files
      in %(datadir)s/ri are now included in the default :doc ComponentSpec.

Changes in 1.0.5:
  o Performance improvements:
    * The use of copy.deepcopy() has been eliminated from the
      dependency code.  The new routines are up to 80% faster for
      operations like DependencySet.copy().
    * Removing files looks directly into the file stream of the file
      being removed when cleaning up config file contents rather than
      thawing the full file stream.
    * Getting a single trove from the database without files returned file
      information anyway
    * Trove.applyChangeSet() optionally skips merging file information
    * Cache troves on the update/erase path to avoid duplicate fetchs from
      the local database

  o Bugfixes
    * Installing from a changeset needlessly relied on troves from the 
      database having file information while processing redirects
    * Extraneous dependency cache checks have been removed from the
      addDep() path.
    * When removing files, conary now looks up the file flags directly
      in the file stream in order to clean up config file contents.
      Previously the entire file stream was thawed, which is much more
      resource intensive.

  o Build fixes:
    * r.addArchive() now supports rpms with bzip2-compressed payloads.

Changes in 1.0.4:
  o Performance improvements:
    * The speed of erasing troves with many dependencies has been
      significantly improved.
    * The join order of tables is forced through the use of
      STRAIGHT_JOIN in TroveStore.iterTroves() to work around some
      MySQL optimizer shortcomings.
    * An --analyze command line option has been added to the
      stand-alone server (server.py) to re-ANALYZE the SQL tables for
      MySQL and SQLite.  This can significantly improve repository
      performance in some cases.
    * The changes made to dependency string parsing were a loss in
      some cases due to inefficiency in PyArg_ParseTuple().
      Performance sensitive paths in misc.c now parse the arguments
      directly.

  o Bugfixes:
    * An Apache-based conary repository server no longer logs
      tracebacks in error_log when a client disconnects before all
      data is sent.
    * A bug that caused cross repository commits of changesets that involved
      a branched trove to fail in some cases has been fixed.
    * If an entitlement is used for repository access, it is now sent
      over HTTPS instead of HTTP by default.
    * The conary emerge command no longer attempts to write to the root
      user's conary log file.
    * conary showcs --all now shows not-by-default troves.
    * Previously, there was no way using showcs to display only the troves
      actually in a changeset - conary would by default access the repository
      to fill in any missing troves.  Now, you must specify the
      --recurse-repository option to cause conary to search the repository
      for missing troves.  The --trove-flags option will now display when a
      trove is missing in a changeset.
    * A bug that caused showcs --all to display file lists even when --ls
      was not specified has been fixed.
    * When mirroring, you are now allowed to commit a trove that does
      not have a SHA1 checksum set.  This is an accurate replication
      of the data coming from the source repository.
    * A bug affecting multiple uses of r.replace() in a group recipe has been
      fixed.
    * A bug that caused components not to be erased when their packages were 
      erased when a group referencing those packages was installed has been 
      fixed.

Changes in 1.0.3
  o Client changes:
    * Conary displays full paths when in the error message generated
      when it can't open a log file rather than leaving out the root 
      directory.

  o Performance improvements:
    * A find() class method has been added to StreamSet which enables
      member lookups without complete thawing.
    * The code path for committing filestreams to repositories now
      uses find() to minimize file stream thaws.
    * DBstore now supports precompiled SQL statements for SQLite.
    * Retrieving troves from the local system database no longer
      returns file information when file information is not requested.
    * Dependencies, dependency sets, StreamCollections, file
      dictionaries, and referenced file lists now use C parsing code
      for stream thawing.
    * Extraneous trove instantiations on the system update path have
      been eliminated.
    * Adding troves to the local database now uses temporary tables to
      batch the insertions.

  o Bugfixes:
    * A bug that caused a mismatch between file objects and fileIds
      when cloning a trove has been fixed.

Changes in 1.0.2:
  o Bugfixes:
    * A bug that caused redirects to fail to build when multiple
      flavors of a trove exist has been fixed.
    * A bug with cooking flavored redirects has been fixed.
    * The cvc command no longer enforces managed policy with --prep.
    * A bug that caused disttools based python packages to be built as
      .egg files has been fixed.  This bug was introduced in conary
      0.94.
    * A bug that prevented checking in a recipe that deleted policy
      has been fixed.
    * A bug that prevented entitlements from being recognized by an
      Apache conary repository server when no username and password
      were set for a server has been fixed.
    * A bug that prevented errors from being returned to the client
      if it attempts to add an invalid entitlement key or has
      insufficient permission to add the entitlement key has been
      fixed.  An InvalidEntitlement exception has been added.
    * A repository bug prevented the mirror client from obtaining a
      full list of new troves available for mirorring has been fixed.
    * A bug in cooking groups caused the groups resulting from an
      r.addAll() to not respect the original group's byDefault
      settings in some cases has been fixed.

Changes in 1.0.1:
  o Database schema migration
    * Over time, the Conary system database schema has undergone
      several revisions.  Conary has done incremental schema
      migrations to bring old databases in line with the new schema as
      much as possible, but some remnants of the old schema remain.
      When Conary 1.0.1 runs for the first time, the database will be
      reloaded with a fresh schema.  This corrects errors that can
      occur due to incorrect SQL data types in table definitions.  An
      old copy of the database will be saved as "conarydb-pre-schema-update".

Changes in 1.0:
  o Bugfixes
    * A bug that allowed a group to be installed before children of
      its children were installed has been fixed.  This ensures this
      if a an update is partially completed, it can be restarted from
      where it left off.
    * A bug in python dependencies that sometimes resulted in a plain 
      python: __init__ dependency has been fixed.
    * A bug that dropped additional r.UtilizeUser matches for a file after
      the first one has been fixed.
    * Accessing a repository with the wrong server name no longer
      results in an Internal Server Error.  The error is marshaled
      back to the client.

Changes in 0.97.1:
  o Bugfixes
    * A bug has been fixed that allowed the "incomplete" flag to be
      unset in the database when applying changesets of troves that
      have no "incomplete" flag.  This resulted in "StopIteration"
      exceptions when updating the trove.
    * A bug has been fixed in the code that selects the OpenPGP key
      to be used for signing changesets at cook time.

Changes in 0.97:
  o Client changes:
    * All troves that are committed to repository through commits,
      cooks, branches, shadows, and clones, now always have SHA1
      checksums calculated for them.
    * Trove objects now have a version number set in them.  The
      version number is increased when the data types in the Trove
      object are modified.  This is required to ensure that a Conary
      database or repository has the capability of storing all the
      information in a Trove.  All trove data must be present in order
      to re-calculate SHA1 checksums.  If a local system understands
      version 1 of the Trove object, and a repository server sends a
      changeset that contains a version 2 Trove, an "incomplete" flag
      will be set for trove's entry in the database.  When accessing
      that trove later for merging in an update, the client will go
      back and retrieve the pristine Trove data from the repository
      server so it will have all the data needed to preform three way
      merges and signature verification.

  o Repository changes:
    * Repositories will now reject commits whose troves do not have
      correct SHA1 checksums.

Changes in 0.96:
  o Client changes:
    * conary rq now does not use affinity by default, use --affinity to turn
      it on.  The rq --compatible-troves flag has disappeared.  Now 
      you can switch between displaying all troves that match your system 
      flavor and that match affinity flavor by switching between
      --available-troves with and without the --affinity flag.
    * conary q now displays installed, not by default troves by default,
      but skips missing troves.
    * Fixed an update bug where updating an x86 library on an x86_64 system
      would cause conary to switch other x86_64 components for that library
      to x86 versions.
    * update job output is compressed again
    * Fixed an update bug where if you had made a local change to foo, and then 
      updated a group that pointed to an earlier version of that trove,
      the trove could get downgraded

  o Other changes:
    * Mirroring now mirrors trove signature

Changes in 0.95:
  o Client changes:
    * The "conary verify" command now handles non-regular files with
      provides and requires (for example, symlinks to shared libraries
      that provide sonames).
    * The "conary showchangeset" command now takes --recurse and
      --no-recurse arguments.
    * All info-* packages are now updated in their own individual jobs;
      this is required for their dependencies to be reliable.
    * The conary syncchildren command now will install new packages
      when appropriate.

  o Repository changes:
    * Additional logging has been added to the repository server.
      Logging is controlled by the "traceLog" config file variable,
      which takes a logging level and log path as arguments.
    * Conary now detects MySQL Database Locked errors and will retry
      the operation a configurable number of times.  The "deadlockRetry"
      configuration variable controls the number of retries and
      defaults to 5.

  o Build changes:
    * Conary now uses site.py to find all possible correct elements of
      sys.path when generating python provides and requires.  Previously,
      new elements added via .pth files in the package being built would
      be ignored for that package.
    * The PythonSetup() build action now works properly with setup.py
      files that use "from setuptools import..." instead of "import
      setuptools".

  o Other changes:
    * The conarybugz.py script has been restored to functionality by
      moving to the conaryclient interface for accessing the
      repository.

Changes in 0.94:

  o Redirects no longer point to a specific trove; they now redirect
    to a branch. The client chooses the latest version on that branch
    which is compatible with the local system.

  o Bug Fixes
    * A bug in getNewTroveList() that could cause duplicate
      troves to be returned has been fixed.
    * A bug that caused a repository server running under Apache to
      fail with an Internal Server Error (500) when a client requested
      a changeset file that does not exist has been fixed.
    * Conary no longer displays an error when attempting to write to a
      broken pipe.  (bug #474)
    * Conary now respects branch affinity when moving from old-style
      groups to new-style groups.

  o Client changes:
    * The query/repquery/showcs command line options have been
      reworked.  See the conary man page for details.
    * When "cvc merge" is used to merge changes made on the parent
      branch with changes made on a shadow, conary now records the
      version from the parent branch that was used for the merge.
      This is required to allow conary to handle changing the upstream
      version on a shadow.  It is also useful for accounting
      purposes.  (bug #220)
    * "conary emerge" can now be performed on a recipe file.
      Previously you were required to emerge from a repository. (bug
      #526)
    * Progress is now displayed as conary applies a rollback. (bug #363)
    * Java, Perl, and Python dependencies are now enforced by default.

  o Build changes
    * PythonSetup() no longer passes the --single-version-externally-managed
      argument to setup.py when it uses distutils instead of setuptools.

Changes in 0.93:
  o Bug Fixes
    * A bug in the "conary verify" code sometimes resulted in an
      unhandled TroveIntegrity exception when local modifications were
      made on the system. (bug #507)
    * Usernames and passwords with RFC 2396 reserved characters (such
      as '/') are now handled properly. (bug #587)

  o Server changes
    * Standalone server reports warnings for unsupported configuration options
      instead of exiting with a traceback.
    * Compatibility for repositoryDir has been removed.
    * A bug caused queries for multiple flavors of the same trove
      to return incorrect results has been fixed.
    * Apache hooks now ignore IOErrors when writing changesets to the
      client.  These normally occur when the client closes the
      connection before all the data is sent.

  o Client changes
    * SHA1 checksums are now computed for source checkins and local
      change set commits.
    * Flavor affinity is now more relaxed when updating troves.  For
      example, if you have a trove with flavor that requires sse2 but
      your system flavor is ~!sse2, conary will only prefer troves
      with sse2 enabled instead of requiring it.

  o Build changes
    * PythonSetup() now correctly requires python-setuptools:python
      instead of python-setuptools:runtime.
    * Automatic python dependency provision now searches more directories
      to better support multilib python.
    * Conary now defaults to building in ~/conary/builds instead of
      /var/tmp/conary/builds, and caching in ~/conary/cache instead
      of /var/cache/conary.

Changes in 0.92:
  o Package Building Changes:
    * Conary policy has been split out into the conary-policy package.
      (Some policy was left in conary proper; it is needed for
      internal packaging work.)
    * Conary prints out the name of each policy as it runs, making it
      possible to see which policies take the most time.
    * BuildLog files no longer contain lines that end with \r.
    * A new 'emergeUser' config item has been added.  Conary will
      change to this user when emerging packages as root.
    * --no-deps is now accepted by 'conary emerge'.

  o Group Building Changes:
    * A bug has been fixed in dependency checking when using
      autoResolve where deleted weak troves would be included in
      autoResolve and depChecks.

  o Client changes:
    * Conary can now rate limit uploads and downloads.  The rate limit
      is controlled by the "uploadRateLimit" and "downloadRateLimit"
      configuration variables, which is expressed in bytes per second.
      Also, Conary displays the transfer rate when uploading and
      downloading.  Thanks to Pavel Volkovitskiy for these features.
    * The client didn't write config files for merged changesets in
      the right order, which could result in changesets which could
      not be committed to a repository.
    * Fixed a bug in the update code caused conary to behave
      incorrectly when updating groups.  Conary would install
      components of troves that were not installed.

  o General Bug Fixes
    * Conary did not include the trove sha1 in the troveinfo diff
      unconditionally.  This prevents clients from being able to
      update when a repository is forced to recalculate sha1
      signatures.

Changes in 0.91:
  o Bugfixes
    * A bug was fixed the code that freezes path hashes.  Previously,
      path hashes were not sorted in the frozen representation.  Code
      to fix the frozen path hashes in databases and repositories has
      beed added.
  o Build
    * added cleanAfterCook config that controls whether conary tries to
      clean up after a successful build

Changes in 0.90.0:
  o Code Structure/Architecture Changes:
    * Conary now has the concept of "weak references", where a weak reference
      allows conary to be able to recognize the relationship between a
      collection and the children of collections it contains.  This allows
      us to add several new features to conary, documented in Client and Build
      changes.
    * SQL operations have been migrated to the dbstore driver to allow
      for an easier switch of the database backends for the server side.
    * Various query and code structure optimizations have been
      implemented to allow running under MySQL and PostgreSQL.

  o Documentation Changes:
    * Added summaries about updateall in the conary man page and added
      information about the command-line options for conary rq.
    * Clarified behavior of "conary shadow --source-only" with respect to
      rPath bug #500.
    * Added synonyms for cvc and conary commands which have shortcuts
      (ex: checkout and co).
    * Added man page entry about cvc clone.

  o Package Building Changes:
    * Build logs now contain unexpanded macros, since not all macros
      may be defined when the build log is initially created.
    * The emerge command can now accept version strings.
    * The RemoveNonPackageFiles policy now removes fonts.cache*,
      fonts.dir, and fonts.scale files, since they are always
      handled by tag handlers.
    * The Make() build action can now take a makeName keyword argument
      for cases when the normal Make() handling is exactly right but
      a different make program is required (nmake, qmake, etc.).
    * The new PythonSetup() build action uses very recent versions
      of the python setuptools package to install python programs
      which have a setup.py that uses either the old disttools or
      new setuptools package.
    * fixed bug #bz470: loadInstalled('foo') will now work when you have
      installed a local cook of foo.

  o Group Building Changes:
    * add() now takes a "components" option.  r.add(<package>,
      components=['devel', 'runtime'])  will install <package>, but only the
      'runtime' and 'devel' components of <package> by default.
    * remove() can now 'remove' troves within child troves.
    * When a component is added, (either via r.add() or dep resolution)
      is automatically added as well (though not all its sibling components)
    * A new r.removeComponents(<complist>) command has been added.  It
      allows you to create a group where all devel components are
      byDefault False, for example: r.removeComponents(['devel',
      'devellib']).
    * The installPath used to build a group in is now stored in troveInfo.
    * r.addAll() now recurses through all the included groups
      and creates local versions of them as well by default.
    * A new r.replace(<name>, <newversion>, <newflavor>) command has
      been added.  It removes all versions of name from all groups in
      the recipe and replaces them with the version found by searching
      for newVersion, newFlavor.

  o Client Changes:
    * When committing source changes in interactive mode, conary will ask you
      you to confirm the commit.
    * A new configuration option, autoResolvePackages, tells conary to install
      the packages that include the components needed for dep resolution.
    * You can now install locally cooked groups.
    * If foo is a redirect to bar, and you run 'conary update foo' when
      foo is not installed on your system, conary will act as if you had
      typed 'conary update bar'.  Previously, it would act as if you had typed
      'conary update bar --no-recurse'.

  o Config Changes:
    * Conary config handling now supports comments at the end of config lines.
      # can be escaped by a \ to use a literal # in a configuration option.
    * Default macros used in cooking are now stored in /etc/conary/macros.
      The 'defaultMacros' parameter determines where cvc searches for macro
      definitions.
    * Conary configuration now searches for configuration files in 
      /etc/conary/conf.d/ after reading in /etc/conaryrc

  o Server Changes:
    * Creating changesets atomically moves complete changesets into place.
    * The contents store no longer reference counts entries.
    * Added support for trove marks to support mirroring.  A client
      can use a trove mark to ask the server for any trove that has
      been added since the last trove mark mirrored.
    * Added the hasTroves() interface to support mirroring.  This allows
      the mirror client to make sure that the target mirror does not
      already have a trove that is a candidate for mirroring from the
      source repository.
    * Added support for traceback emails from the repository server.
    * The repository contents store was reworked to avoid reading
      precompressed gzipped data twice (once to double check the uncompressed
      contents sha1 and once to copy the file in place).
    * We have changed the way schema creation and migration is handled
      in the repository code. For administrative and data safety reasons,
      schema upgrades and installs can be performed from now on only by
      running the standalone server (conary/server/server.py --migrate),
      thus avoiding race conditions previously created by having multiple
      Apache processes trying to deal with the SQL schema updates.

   o Command Changes
    * A new script that mirrors repositories has been added.  It is in
      the scripts/ directory in the source distribution of Conary.

Changes in 0.80.4:
  o Build Changes:
    * PackageRecipe has been changed to follow our change to split
      conary into three packages.
    * x86_64 packaging elimintated the conary:lib component to follow x86
      (those files now belong in conary-build:lib)

Changes in 0.80.3:
  o Client Changes:
    * The internal branch source and branch binary flags were changed
      to a bitmask.
    * The warning message printed when multiple branches match a cvc
      checkout command has been improved.
    * Only interactive mode can create binary shadows and branches, and
      a warning is displayed before they are created (since source branches
      are normally the right thing to use).

  o Build Changes:
    * Files in subdirectories named "tmp" are no longer automatically
      excluded from packaging, except for /tmp and /var/tmp.
    * DanglingSymlinks now traverses intermediate symlinks; a symlink
      to a symlink to a symlink will no longer confuse it.

Changes in 0.80.2:
  o Client Changes:
    * Bugs in "conary update foo=<old>--<new>" behavior have been
      fixed.
    * "cvc co foo=<label>" will now work even if you don't have a
      buildLabel set
    * "conary showcs" will now work more nicely with group changesets.
    * "conary showcs --all" no longer shows ids and sha1s.
    * We now never erase pinned items until they are explicitly unpinned.
    * "conary verify" and "conary q --diff" work again.
    * "conary q tmpwatch --components" will display the components
      installed for a package.
    * The pinTroves config item behavior has been fixed.  It now
      consistently pins all troves that match a pinTrove line.
    * When a trove is left on the system because of dependency resolution
      during an update, a warning message is printed.
    * Command line configuration, such as --config
      'buildLabel conary.rpath.com@rpl:devel', now overrides context
      configuration.

  o Server Changes:
    * The repository server now retries a request as an anonymous user
      if the provided user authentication information does not allow
      a client request to succeed.
    * When using "server.py --add-user" to add a user to a repository
      server, the user will only be given admin privileges if --admin
      is added to the command line.  Previously, all users added with
      server.py had admin privileges.  Additionally, if the username
      being added is "anonymous", write access is not granted.

  o Build Changes:
    * It is now possible for a recipe to request that specific
      individual requirements be removed from files using the
      exceptDeps keyword argument to r.Requires().  Previously
      you had to accept all the dependencies generated by r.Requires()
      or none of them.
    * r.Replace() now takes a lines=<regexp> argument, to match a line based
      on a regexp.
    * The EnforceJavaBuildRequirements policy has been added.  When
      you are packaging precompiled Java software where you have
      .class/.jar files but no .java files, you can use "del
      EnforceJavaBuildRequirements" to prevent this from policy from
      generating false positives.
    * The EnforceCILBuildRequirements policy has been added.
    * Enforce*BuildRequirements now warn when a package has requirements
      which they don't fulfill themselves and which are not fulfilled by
      the system database.  (for example, soname dependencies from linking
      against libraries that are not managed by Conary on the system.)
    * Automated Perl dependencies have been added, for both provides
      and requires.  They are not yet enforced, in order to give time
      to adapt while perl packages are being re-built.
    * The EnforcePerlBuildRequirements policy has been added.
      Failures found by this policy may be caused by packages on the
      system not having been rebuilt yet with Perl dependencies, but
      could also show bugs in the Perl dependency code.
    * Automated Python dependencies have been added, for both provides
      and requires.  Like Perl dependencies, they are not yet
      enforced.
    * The EnforcePythonBuildRequirements policy has been added, with
      the same caveats as EnforcePerlBuildRequirements.
    * Conary now writes more information about the build environment
      to the build log when cooking.
    * A bug that caused r.Requires('file:runtime') to create a file
      dependency on 'runtime' instead of trove dependency on
      'file:runtime' has been fixed.
    * Java dependencies now properly ignore array elements in all cases,
      removing false Java dependencies like "[[I" and "[[B".


Changes in 0.80.1:
  o Client Changes:
    * User names and passwords are no longer allowed in repository maps;
      "user" configuration entries must be used instead.
    * The clone command now allows you to clone a binary onto the same
      branch, without having to reclone the source.
    * The TroveInfo table on the client is getting corrupted with
      LoadedTrove and BuildReq entries for components.  These entries
      are only valid on packages.  Code was added to catch when this
      happens to aid debugging.  Additionally, Conary will
      automatically remove the invalid entries the first time 0.80.1
      is run.
    * Environment variables are expanded in paths in conary configuration files.
    * localcs now allows the version and flavor to be specified for a trove
    * conary scs --all now behaves the way it used to again
  o Build Changes:
    * Java dependency generation is now enabled; Java dependency enforcement
      is still disabled.
    * The skipMissingSubDir keyword argument now actually works correctly
      when the subdirectory is missing.
  o Common Changes:
    * Entitlement support has been added as an alternate method of
      authentication.

Changes in 0.80.0:
  o Client Changes:
    * The logic for defining updates across a hierarchy has been completely
      replaced. Instead of rigidly following the trove digraph, we flatten
      the update to choose how troves get updated, and walk the hierarchy
      to determine which updates to actually apply.
    * Dependency resolution could include troves which caused duplicate
      removals for the troves those included troves replace
    * Chroot handling was broken in 0.71.2 and prevented the user name
      lookup code for the chroot from exiting back out of the chroot
    * showchangeset on relative changesets now displays them as jobs.
    * query and queryrep now exclude components if they match their
      package name
    * Conary cleans up rollbacks when a changeset fails to apply.
      Previously, an invalid changeset was saved in the rollback
      stack, which made applying it impossible
    * Removed direct instantiation of NetworkRepositoryClient object; it
      should be created by calling ConaryClient
    * repositoryMap should not contain usernames and passwords now; user
      config file option should hold those instead (user *.rpath.org user pass)
    * If a user name is given without a password the password will be prompted
      for if the repository returns a permissions error
    * added --components parameter to q and rq to not hide components
    * conary update --full-versions --flavors now will work as expected
    * fixed a bug with conary erase foo=/branchname
    * When in multi-threaded mode, the download thread now checks to see
      if the update thread wants to exit.  This fixes many of the
      "timeout waiting for download thread to terminate" messages.
    * Fixed bug where conary erase foo --no-deps wouldn't erase a component
      of foo if it was required by something else
  o Build Changes:
    * Dependencies are now generated for Java .class and .jar files.
      They are not yet enforced, to give time to rebuild Java packages.
    * Java dependency generation has been turned off until 0.80.1 in
      order to wait until there is a deployed version of Conary with
      long dependency handling; some .jar files have so many
      dependencies that they overflowed dependency data structures.
    * CheckDesktopFiles now looks in /usr/share/icons for icons, and
      can find icon names without extensions specified.
    * Build actions which take a subDir keyword argument now also can
      take a skipMissingSubDir keyword argument which, if set to True,
      causes the build action to be skipped if the specified subdirectory
      does not exist.  By default, those build actions will now raise
      an error if the directory does not exist, rather than running in
      the wrong subdirectory as they did previously.
    * You can now cook a recipe that has a superclass that is defined
      locally but a has supersuperclass that is in the repository.  Similarly,
      if you have a superclass that is in the repository but a supersuperclass
      locally, conary will find that as well
    * r.Replace with parameters in the wrong order will now behave correctly
    * The automatic :config component for configuration files has been
      disabled because Conary does not handle files moving between
      troves, and config files were being re-initialized when packages
      were updated.
  o Code structure:
    * queryrep, query, showchangeset, and update --info all use the same
      code to determine how to display their data.  Display.py was changed
      to perform general display operations.
    * query.py added
    * added JobSource concept for searching and manipulating lists of jobs.
    * moved datastore.py into repository module
    * Stubs have been added for adding python and perl dependencies, and
      the stubs have been set to be initially ignored.
    * The internal structure for conary configuration objects has changed
    * A new DYNAMIC size has been added to the StreamSet object.  This will
      cause StreamSet to use either a short or long int to store the size
      of the frozen data that is included in a frozen StreamSet, depending
      on the size of the data being stored.

Changes in 0.71.2
  o Client Changes:
    * The update-conary option has been renamed updateconary per
      bugzilla #428
    * buildPath can be set in contexts
    * cvc co <foo> will work even if there are two foos on the same label with
      different branches.  In that case, it will warn about the older foo
      which it doesn't check out
    * Test mode didn't work for updates and erases which were split into
      multiple jobs
  o Build Changes:
    * Combined the EtcConfig and Config policies, and deprecated
      the EtcConfig policy.
    * All config files default to being put into a :config component.
      This is overridden by any ComponentSpec specifications in the recipe.
    * A use flag has been added for xen defaulting to 'sense prefernot'.  This
      flag should be used to specify flavors for xen domU builds where special
      provisions are made for paravirtualized domU.
    * Added new CheckDesktopFiles policy to catch some more common errors
      in .desktop files.  (For now, it looks for common cases of missing
      icons; more may be added over time.)
    * The Requires policy now interprets synthetic RPATH elements (passed in
      with the rpath= keyword argument) as shell-style globs that are
      interpreted relative first to the destdir and then to the system.

Changes in 0.71.1:
  o Server Changes
    * Added iterTroves() call which iterates over large numbers of troves
      much more efficiently than a single getTrove() call would.
    * Split out FileRetriever object to allow file information to be pulled
      from the repository inside of an iterTroves() loop
    * The web interface shows the troves contained in a group trove instead
      of trying to list all files in a group.
  o Client Changes
    * Config file options that take a path as a value now support ~ for
      home directory substitution
    * Trove.diff() returns a standard job list instead of the previous
      only-used-here format
    * /var/log/conary tracks all update, remove, rollback, and erase events
    * Progress output is simplified when stdout is not a tty (no line
      overwrites)
    * Tracebacks during logged commands get copied to the log
    * Code which checked to see if a shadow has been locally modified didn't
      work for shadows more than a single level deep
    * When you are installing from changesets using --from-files, other troves
      in the changesets can be used for dependency resolution
  o Build Changes (cvc)
    * Additional calls are emulated by the filename_wrapper for the
      r.Run calls.
  o Code Structure
    * Split build/recipe.py into several smaller files
    * Moved OpenPGP keyTable access up call stack so that it can now be
      accessed outside of kid templates.
    * Move epdb code into its own package

Changes in 0.71.0:
  o Code Structure
    * conary now imports all python modules from a toplevel "conary"
      module.  This prevents conary from polluting the module namespace.
  o Client Changes
    * Clone didn't handle shadow version numbers correctly (and could create
      inconsistent version numbers)

Changes in 0.70.5:
  o Client Changes
    * Files changing to config files across distributed repositories now works.
    * The update code uses more consistent use of trove sources, and only
      makes explicit calls to the repository if asked.  This should make it
      possible to create interesting update filters.
    * Clone updated sequences it was iterating over, which is generally
      a bad idea (and caused clone to commit inconsistent troves)
  o Build Changes (cvc)
    * Locally cooked filesets now include file contents, making the
      filesets installable.
    * Fileset cooks now retrieve all of the file objects in a single
      network request per repository.
    * The new NormalizeLibrarySymlinks policy runs the ldconfig program
      in all system library directories.  This ensures that all the
      same symlinks that ldconfig would create when the shlib tag handler
      runs are packaged.  It also warns if ldconfig finds missing files.
    * New argument to r.Run(): "wrapdir" keyword argument behaves much
      like "filewrap" but takes a string argument, which limits the scope of
      %(destdir)s relocation only to the directories under the specified
      wrapdir, which is interpreted relative to %(destdir)s.  Works best
      for applications that install under one single directory, such
      as /opt/<app>
    * Clone, branch, and shadow all take --info now instead of --test
    * ELF files that dlopen() libraries can now be provided with
      synthetic soname dependencies with
      r.Requires('soname: libfoo.so', '/path/to/file')
    * r.Requires now enforces that packages that require a file and
      include that required file must also explicitly provide it. (bz #148)
  o Server Changes
    * Packages added to the repository are checked to ensure the version and
      flavor of all referenced components are the same as for the package

Changes in 0.70.4:
  o Client Changes
    * The trove that satisfies a dependency that is broken by erase is
      now displayed in the "Troves being removed create unresolved
      dependencies" message.
    * Components are now displayed on the same line as their parent
      package in "conary update" output.
    * A new 'interactive' option has been added to conary configuration.
      When set to true, conary will display info about clone, branch,
      update, and erase operations, and then ask before proceding.
  o Build Changes (cvc)
    * The CompilePython action has been fixed to accept macros at the
      beginning of its arguments, fixing a bug new in Conary 0.70.3.
    * The Requires policy can now be given synthetic RPATH elements;
      this is useful when programs are only intended to be run under
      scripts that set LD_LIBRARY_PATH and so do not intrinsically have
      the information they need to find their libraries.
    * Added --test to clone, branch, and shadow commands
    * Clone now supports --skip-build-info for less rigid version checks
      on cloned troves
    * Fixed usage message to better reflect reality
    * Cloning to a branch which already has a version with a compatible
      flavor now works.
    * cpio archive files are now supported for r.addArchive()
  o Repository Changes
    * The repository now serves up stored OpenPGP keys as a "Limited
      Keyserver"; users can retrieve keys, but not search or browse them.
      The keys are available via /getOpenPGPKey?search=KEY_ID. This
      is meant only to allow conary to automatically retrieve OpenPGP
      keys used to sign packages.

Changes in 0.70.3:
  o Client Changes (conary)
    * Conary now works harder to avoid having separate erase/installs,
      instead preferring to link those up into one update when possible.
    * Conary configuration now supports contexts.  Contexts are defined in
      sections starting with a [<name>] line, and provide contextual
      configurations for certain variables, defined in the man page.  All
      configuration options after the [<name>] will be associated with that
      context, and will override the default configuration when that context
      is active.  The current context can be selected by using the --context
      parameter, or by setting the CONARY_CONTEXT environment variable.
    * 'conary config --show-contexts' will display the available contexts
  o Build Changes (cvc)
    * A local cook of a trove foo will ensure that the changeset created is
      installable on your local system, by making sure the version number
      created is unique.
    * The builddir is no longer allowed to appear in ELF RPATHs.
    * The build documentation strings have been significantly updated
      to document the fact that for most strings, a relative path
      is relative to the builddir, but an absolute path is relative
      to the destdir.
    * The ManualConfigure action now sets the standard Configure
      environment.
    * cvc will allow you to cook a trove locally even when you are unable
      to access the trove's source repository
  * Common Changes:
    * Version closeness was improperly measured for troves on different
      branches when then label structure was identical
  o Repository Changes
    * Repository now has a config flag called requireSigs. Setting it to
      True will force all troves to have valid package signatures.  Troves
      lacking this will be rejected.  Enabling this option prevents the
      generation of branches, shadows, or clones since these troves are not
      signed.  It is not recommended that this option be enabled until the
      infrastructure is in place to provide package signatures for all types
      of troves.

Changes in 0.70.2:
  o Client Changes (conary)
    * GnuPG compatible trust metrics for OpenPGP Keys now exists. This
      makes it possible for conary clients to refuse troves that
      aren't properly trusted. The metrics currently in place mimic
      gpg behavior.
    * Running "conary update" in a directory that does not exist no
      longer fails with an error (bugzilla #212).  Note that "cvc
      update" still requires that the current working directory exists
      of course.
    * HTTP error conditions are handled more gracefully when commiting
      a change set. (bugzilla #334)
    * conary more reliably sets a non-zero exit status when an error
      occurs. (bugzilla #312)
    * When performing an update of a group that adds a trove foo,
      search the system for a older version of foo to replace if the
      original update command found a replacement by searching the
      system.
    * New option, "conary update-conary" has been added in an attempt
      to provide a workaround for future drastic protocol revisions
      such as what happened for 0.70
    * Methods for parsing command line update request and changeset requests
      have been added to conaryclient.cmdline
    * A metric for the distance between arbitrary versions on different
      branches has been added, and the code which matches troves changes
      between collections uses this code to give well-defined matches
      for all cases.
    * Rollbacks are now listed with the most recent on top
    * Troves which a group operation tries to remove will be left behind
      if they satisfy dependencies for other troves
    * updateall command respects pins on top-level troves
    * Dependency resolution no longer blows away pinned troves
    * conary update now takes a changeSpec, allowing you to specify both
      the version to remove and the update version, like
      'conary update foo=2.0--3.0'

  o Build Changes (cvc)
    * cvc more reliably sets a non-zero exit status when an error
      occurs. (bugzilla #312)
    * Building groups w/ autoResolve displays the revision of the
      troves which are being included
    * The change to automatically split up hardlink groups into
      per-directory hardlink groups has been reverted.  Instead,
      Conary enforces that link groups do not cross directories, but
      provides an exception mechanism for the rare cases where it is
      appropriate to do so.  The old LinkCount policy was renamed
      LinkType, and the new policy enforcing link group directory
      counting is now called LinkCount.
    * The NormalizeCompression policy no longer causes an error if you
      have two files in the filesystem that differ only by the .gz or
      .bz2 extension.
    * The Provides policy will not longer automatically provide soname
      dependencies for executable files that provide sonames.  A few
      executables do provide sonames, and 0.70.1 provided them as
      harmless extraneous provisions.

   o Repository Changes
     * A new getConaryUrl() method has been implemented to support the
       "conary update-conary" feature
     * Exception handling has been re-worked.  All exception classes
       that are marshaled back to the client are now in the
       repository.errors module.  Some of the most commonly used
       exception classes have been included in their previous modules
       for compatibility until code can be modified to use the new
       repository.errors module.

Changes in 0.70.1:
  * Collection merging didn't handle (admittedly obscure) cases where
    a component on the local system was updated to a new version of a
    trove, and updating that package also tries to update to that version
    but using a different path
  * Redirects are allowed in group cooking as long as the target of the
    redirect is also specified in the group (this allows cleaner handling
    when trying to clean up after label multiplicity)
  * Shorten display for versions and flavors in internal debugging output.
    Make str() output for versions and flavors return formatted strings.
  * ELF files finding non-system libraries via an RPATH did not always
    have the path to the library encoded in their dependency requirement,
    depending on whether the package also included some other (unrelated)
    non-system library.  Futhermore, system paths encoded in an RPATH were
    incorrectly honored.  Both of these bugs have been fixed.
  * Ownership policy now uses macros in the user and group definitions.
  * Symbolic links to shared libraries can now provide path-encoded
    soname dependencies (only manually, never automatically).
  * Removed outdated code with convoluted code for preventing providing
    soname dependencies in some cases; that code has been functionally
    replaced by limiting automatic soname dependencies to system library
    directories.
  * Instead of complaining about hardlinks spanning directories, Conary
    simply creates one link group per directory per hardlinked file.
  * Fixed bug which made source commits fail on cloned source troves

Changes in 0.70.0:
  o The client and server protocol versions have been changed and
    the filecontainer version number updated.
    * Upgrading from previous versions of Conary to 0.70.0 will
      require downloading a old-format changeset file from
      ftp://download.rpath.com/pub/conary/
    * Adding path hash data to TroveInfo overflowed the amount of
      storage space available in a StreamSet when a trove contained
      several thousand files.  In order to accommodate larger data
      stored in StreamSets, we have changed the way data sizes are
      handled.
    * With the changes to StreamSet, LargeStreamSet is obsolete.
      Changeset files used to used LargeStreamSet to represent data.
      Since we now just use a StreamSet, the changeset file format
      changed.
    * Since this version of Conary is incompatible with previous
      versions, we took this opportunity to do database and repository
      migrations that will allow us to make significant code cleanups
      in the near future.

 o Other smaller changes
    * Conary now does the right thing if the same trove is listed
      twice in an update due to recursion (it checks for duplicate
      installs of the same trove).
    * A bug where None would show up in CONARY files when an
      autosource file changed contents but did not change names has
      been fixed.

Changes in 0.62.16:
  * The "conary update" and "conary erase" commands now display the actions
    they take as they run (similar to --info output).
  * The --info output for "conary erase" and "conary update" has been
    reworked to be more user-friendly.
  * Added new conaryrc option signatureKeyMap to choose which signature
    to use when signing based on the label.
  * Fixed a bug where conary would only sign the last trove listed,
    instead of signing all troves listed.
  * The ComponentRequires policy now makes :devellib components require
    :data components if they exist.
  * Don't check for bucket conflicts when resolving during group cooks - if we
    want to check for bucket conflicts in groups, it will be readded in a more
    general way.
  * Removed extra freezes and thaws of files for a 8% improvement in install
    time for absolute change sets (at the cost of some memory, but thanks
    to splitting transactions this should be a good trade off).
  * Added removeIfExist call to miscmodule for some peformance improvement.
  * ELF files that find non-system libraries via an RPATH now have the path
    to the library encoded in their dependency requirement, matching the
    path encoded in the dependency provision.  Before this, the RPATH
    was ignored and the path encoding was only guessed within one source
    package.
  * The LinkCount policy now enforces the requirement that hardlink groups
    contain only files in the same directory as each other; no hardlinks
    between files in different directories are allowed.
  * When updating a group across branches, if a subtrove within the update has
    already been manually moved to the new branch by the user, conary will
    recognize this and sync that trove with the group
  * A new "closed" configuration variable has been added to the
    apache-based networked repository server.  When set, the server
    will always raise a "RepositoryClosed" exception when a client
    attempts to access it.  The configuration variable is a string.
    The string will also be returned to the client.
  * Removed install buckets and replaced with comparisons of hashed path
    values to determine trove compatibility.
  * If a trove is included in an update twice, once directly, and once
    implicitly through recursion, ignore the recursive update.
  * More constraints added to the repository schema
  * Added hasTrove to Items table for faster trove names check

Changes in 0.62.15:
  * The MakeDevices() policy now accepts mode= as a named argument.
  * Added (undocumented) --debug (prints debugging output),
    switched old (undocumented) --debug to now be --debugger (starts debugger
    on initialization)
  * Added debug messages to conaryclient/update.py
  * Cloning to the the same branch works (providing a good way of
    reverting changes)
  * Cloning now updates buildRequirements and loadedTroves in troveInfo
    and enforces their consistency on the target branch
  * Cloning groups is now supported
  * Fix update case where a group update should cause conary to search the
    system for an older version of a trove to replace.
  * If you update a trove foo locally to a new version on the same branch, and
    then update the containing group to a new version on a different branch,
    conary will now update foo to the new branch as well.
  * fix error message when you try to pin as non-root

Changes in 0.62.14:
  * The threading changes in .13 caused some error information to be lost.
    Tracebacks have now been fixed, and the download thread checks much more
    often to see if it needs to exit.
  * Catch InstallBucketConflicts exception

Changes in 0.62.13:
  o Repository Server changes
    * The Schema creation SQL statements have been rewritten in a more
      standardized form. Some indexes have been redefined and a number
      of views have made their way into the default repository schema.
    * The new call troveNamesOnServer can be used now by the netclient
      code for a much faster retrieval of all trove names available on
      all labels on a given server. Server and client protocol numbers
      have changed.
    * The getTroveList() server side function got a rework that should
      result in about a 50% execution time speedup on most queries.
    * The Metadata SQL query has been reworked to join tables in a
      much better order, speeding up the getMetadata call on a
      repository with many versions much faster.

  o Client changes
    * Conary now compresses XML-RPC requests before sending them to
      the repository server.  In order to use compression, the remote
      server must be running Conary 0.62.13 or later.  If the server
      is running an older version, the client will fall back to
      sending uncompressed requests.
    * The database conversion in 0.62.12 did not correct all
      out-of-order file streams.  A new conversion function is in
      0.62.13 that will examine every file stream and ensure that it
      is stored correctly in the database.
    * Versions from the contrib.rpath.com repository are automatically
      rewritten to point to contrib.rpath.org.  NOTE: if you have a
      label from the contrib.rpath.com repository in your
      InstallLabelPath (such as contrib.rpath.com@rpl:devel), you will
      need to modify it to point to contrib.rpath.org.
    * Install bucket handling now works for collections which were not
      fully installed.
    * A bug where database was left locked on exception during install
      when the download thread was still executing has been fixed.
    * The conaryclient code has been split into pieces.
    * Switched rollbacks to local@local:ROLLBACK
    * The main thread no longer blocks forever when the download
      thread fails.
    * Matching referenced troves in collections is no longer dependent
      on sort order of internal dictionaries.

  o Common Repository and Client changes
    * When a changeset is applied to the local system or committed to
      a networked repository, the fileIds are recomputed from the file
      objects and verified.  This prevents corrupted or miscomputed
      changesets from being committed to the repository or applied to
      the local system.

  o Building/Branching changes
    * Many changes have been made to cloning, including sideways
      cloning (creating a clone at the same branch depth as the clone
      source), better cloning with multiple flavors, separate cloning
      of source and binaries, resilience against duplicate troves,
      proper use of existing fileIds during clones, simultaneous
      cloning of multiple troves, and better clonedFrom tracking.
    * The default optflags for x86 changed to remove -mcpu, as it is
      deprecated in gcc.

Changes in 0.62.12:
  * Conary will no longer create a "rootroot" group while installing
    users whose primary group is "root".  It will now call the
    appropriate tag handler for user/group modifications if the tag
    handler is installed.
  * EnforceConfigLogBuildRequirements no longer suggests recursive
    build requirements for packages in which the configure script
    checks to see if the package is already installed.
  * Installing new version of pinned troves leaves the pinned trove in
    place if the two troves have compatible install buckets
  * By default, when you shadow a binary trove, its source is shadowed with it.
  * Instead of a --sources option, cvc shadow and cvc branch now take
    --source-only and --binary-only options that allow you to control whether
    sources or binaries are shadowed.
  * Branch and shadow commands now take an unlimited number of troves
    to branch/shadow.
  * Files sharing versions but with different contents (thanks to flavors)
    got lost when switching from one flavor of a trove to another
  * troves can now be specified for rq, q, and update as <labelpart>/<version>,
    e.g., foo=:rpl1/1.0, or foo=contrib.rpath.com@/2.3-1-2
  * version.hasParent() handles more cases of shadows of shadows correctly.
  * cooking troves into the repository with --flavor <newflavor> now modifies
    the flavor before the recipe is even loaded, not when the recipe's setup
    function is called.
  * add a check to ensure RPATHs in cooked packages do not have %(destdir)s
    or /tmp or /var/tmp in them.
  * EnforceSonameBuildRequirements has been temporarily changed to produce
    warnings instead of errors.
  * Dependncies and flavors didn't order things properly in their frozen forms
  * StreamCollections are now properly ordered

Changes in 0.62.11:
  * InstallBucket policy now allows using macros in component names.
  * The --resume option now works correctly when conary has
    automatically discovered a non-standard path for the main build
    directory.
  * A soname dependency is again generated for libraries outside of
    library directories, but the pathname is now included in the
    dependency.  Within a package, all matching dependencies are
    modified to include the path.  This is useful for cases where
    an application packages private versions of libraries -- the
    dependencies still need to be there so that inter-component
    requirements are honored, but they must not perturb the rest
    of the system.
  * Recursive pinning now behaves itself
  * Switch group recipe syntax to use r.add() instead of r.addTrove,
    r.remove() instead of r.removeTrove(), and add a
    r.setDefaultGroup() command to set the default group.

Changes in 0.62.10:
  * EnforceSonameBuildRequirements enhanced to handle correctly cases
    where more than one trove can resolve a single soname dependency.
  * EnforceConfigLogBuildRequirements now can take exceptions, which
    can be specified either as a filename (such as /usr/bin/bison or
    %(bindir)s/bison) or as a required trove (such as bison:runtime).
  * The trove.Trove initializer no longer allows for a trove to be created
    with a name that has more than one ":" character in it.
  * EnforceSonameBuildRequirements now can take exceptions, which are
    specified as a required trove (such as libfoo:devel) to avoid adding
    to the list of requirements.
  * EnforceSonameBuildRequirements now produces errors for missing build
    requirements, and EnforceConfigLogBuildRequirements now demonstrates
    very few false positives, and so has been updated to warning instead
    of info.
  * Added a check to warn when a trove is installed multiple times from
    the same branch with incompatible install buckets (--no-conflict-check
    overrides this check)
  * Redirects can now redirect to nothing, which allows components to
    disappear gracefully on a redirection
  * A soname dependency is now provided only if the library is in a
    default library directory, or in a directory explicitly added with a
    SharedLibrary(subtrees='/path/to/dir/') call.

Changes in 0.62.9:
  * EnforceConfigLogBuildRequirements policy added.  It looks through
    all config.log files anywhere under the build directory for programs
    that configure has found, and ensures that the transitive closure
    of the build requirements contains each file listed.  (That is, if
    the file /usr/bin/perl has been found, and intltool:runtime is in
    the buildRequires list, and intltool:runtime requires perl, then the
    requirement is satisfied.)  This policy currently produces some false
    positives; the "greylist" that tries to remove false positives needs
    to be expanded.
  * The repository server now uses a repository instance specific key
    cache.  This fixes KeyNotFound errors seen when running multiple
    repositories on one server.

Changes in 0.62.8:
  * The bug, introduced in 0.62.7, that caused Conary to stop short of
    recursing to the innermost troves when handling erasures has been fixed.
  * EnforceSonameBuildRequirements enhanced to use the system database to
    find the right missing build requirements.
  * Make users and groups in a repository such that they may not differ only
    in case, i.e. if user foo exists, user Foo cannot be created.
  * files in /usr/%(lib)s/python/.* are no longer automatically given an
    architecture flavor - if there are architecture-specific files in those
    dirs, they should result in an arch-specific flavor through normal
    means.
  * By default, no OpenPGP signatures will be added to troves when
    doing commits unless a fingerprint is explicitly set in conaryrc.
    Previously, if a keyring existed, the first key found would be used.

Changes in 0.62.7:
  * Some unneeded parts of the sql query in _getTroveList have been removed,
    improving performance.
  * The performance of the default (and most used) case of the
    getAllTroveLeaves has been increased up by using a specialized
    query.
  * Exception handling in the repository when revoked or expired keys
    are used has been corrected.
  * Signature checking now correctly checks the timestamp of the signature
    against the expiration time (if any) of the key that signed it.  If
    the signature timestamp is later than the expiration timestamp,
    the signature is rejected.
  * Pass 'Database is locked' repository errors to the client as a
    RepositoryLocked exception notifying user that the server is busy.
  * The 'yuck' script is no longer installed.
  * ComponentRequires now makes :runtime, :lib, :devellib, and :devel
    components all require their matching :config component if the
    :config component exists.  The :config component is not automatically
    created, but when it exists, it's always going to be because it
    is required by multiple other components.

Changes in 0.62.6:
  * mergeCollections() didn't always handle referenced troves changing
    byDefault status
  * Various cleanups and simplifications have been made to the trove
    removal determination

Changes in 0.62.5:
  * Allow selection of individual troves from change set files via --from-file
  * Recursive queries on local database could get upset by a missing trove
  * Underlying dependency code returns version and flavor for troves with
    broken dependencies
  * Underlying dependency code returns information on what removed trove
    caused a broken dependency
  * Removed --no-deps-recurse option
  * Greatly simplify dependency resolution logic
  * The version portion of a Release (version-sourceCount-buildCount)
    is no longer required to begin with a digit.
  * The Release parsing code has been cleaned up to use consistent
    naming, API documentation, and parse error messages
  * An unhandled exception when signing a trove twice with the same key
    has been fixed.
  * Old (now invalid) changesets are now removed from the changeset
    cache when a digital signature is added to a trove.
  * A package is now counted as empty if it contains only files automatically
    found by the AutoDoc policy.
  * CPackageRecipe now requires elfutils:runtime for eu-strip; this is
    needed for the existing debugedit:runtime requirement to do useful
    work.
  * Removed DistroPackageRecipe and moved its buildRequires list to
    PackageRecipe.  Use clearBuildReqs() to remove any of the base
    requirements for a package.
  * Install buckets are respected during dependency resolution
  * Updated the troveNames() call to a faster query, which should bring
    the run time of the "conary rq" back to a more reasonable limit
  * Race conditions and robustness problems have been fixed in
    the changeset cache.

Changes in 0.62.4:
  * Many places where lots of individual db calls were done to collect
    file objects have been collapsed into batched calls (5-10% speedup
    on some operations)
  * Fixed PGP key submission to not use a hidden form element.
  * Changed PGP key submission to use an xmlrpc call instead of
    modifying the database directly.
  * Added methods to change PGP key/user associations, and thereby
    disable a key.
  * Added an index to dependency resolution for a massive improvement
    on local system dependency performance on large updates.
  * Added the ability to get troves without file lists from the local
    database and use that when getting troves through the changeset
    trove source.
  * Previously, dependency resolution could cause duplicate
    trovesource entries.  This no longer occurs.
  * :lib and :devellib automatically have lib=%(lib)s install buckets.
  * A user management bug in the repository has been fixed.
    Previously, if you deleted a group followed by the user with the
    same name of the group, an unhandled exception occurred.
  * Looking up changeset cache entries in the cache database no longer
    uses exception handling to determine when database entries are
    invalid or stale.
  * The EnforceSonameBuildRequirements policy now recognizes :devellib
    as well as :devel components in buildRequires.

Changes in 0.62.3:
  * Don't link troves to groups when the branch has changed
  * Link new troves to collections (and new collections to old troves) when
    a trove isn't installed but a suitable replacement (meaning on the same
    branch) is available
  * Installing changesets w/ not by default from files broke
  * Fix a bug in the kid template that prevented permissions (ACLs) from being
    deleted from a repository.

Changes in 0.62.2:
  * Further reworkings of update code to be fully based on job sets. The
    absolute flag now defines whether a trove is newly installed or if
    it should be an update from an existing trove (when possible). Network
    changesets and changesets from files are treated almost identically now.
  * Swapped lock terminology for pin
  * Changed table names in database schema to better match the repository
    schema

Changes in 0.62.1:
  * UtilizeGroup fixed
  * conary updateall fixed
  * Disable SHA-1 integrity checks when trove changesets don't include
    files in various places
  * conary now prevents you from cooking empty groups

Changes in 0.62.0:
  * Initial OpenPGP (RFC 2440) based signature support has been
    added. Conary reads public keys from ~/.gnupg/pubring.gpg and
    /etc/conary/pubring.pgp.  Conary reads private keys from
    ~/.gnupg/secring.pgp.  Setting the "signatureKey" configuration
    variable to a key ID will select which key to use from the
    keyring. If signatureKey is not set, and there is a valid private
    keyring, the first key on the keyring will automatically be used
    to sign changesets when committing them to the repository.
    "cvc sign" adds a signature to a trove that already exists in the
    repository.
  * Change set generation on the command line is more flexible. It can generate
    erasure changesets as well as relative to nothing changesets
  * When creating multiple groups from the same recipe using newGroup(),
    Conary now searches all subgroups when resolving dependencies within
    a parent group
  * Conary no longer resolves dependencies for troves with byDefault=False
    (such as :test and :debuginfo).  Conary will now resolve dependencies in
    those troves only if you set checkOnlyByDefaultDeps=False.  When creating
    subgroups using newGroup(), pass the checkOnlyByDefaultDeps flag as an
    argument to the newGroup() function.
  * excludeTroves now applies to troves which have been added to
    already installed collections

Changes in 0.61.12:
  * You can now search for troves by <trove>=<host>@
  * A bug when cooking groups with depCheck = True (introduced in 0.61.10)
    has been fixed.
  * A new r.ByDefault policy controls how components are included in their
    enclosing packages; the default is True except for :test and :debuginfo
    components that default to False.
  * Cloning across repositories works
  * A bug in 'conary update --info' output was fixed

Changes in 0.61.11:
  * A bug that caused a database deadlock when removing entries from the
    changeset cache in the repository server has been fixed.
  * Added RegularExpressionList in conarycfg
  * Added lockTroves configuration option for autolock
  * Recurisvely included troves could be removed incorrectly when those
    troves were already present

Changes in 0.61.10:
  * The conary update command now takes a --sync parameter, documented in
    'man conary'
  * Groups now allow you to create a reference to another cooked trove,
    and use that reference to add troves that are contained in that trove.
    For example, if you want to create a group-python based on the troves in
    an already cooked group-dist, you add a reference to the group-dist in
    group-python, and pass the group-dist reference in when you call
    addTroves.
  * Work has begun towards generalizing the concept of a trove source.
    A class SimpleTroveSource has been added that, when subclassed and given
    access to the troves, will allow you to call findTroves to search that
    source.  The same code is used in update code to unify updating from
    the repository and from changesets, and it is used to provide the search
    capabilities for the local database.
  * Conary now allows all files, not just regular files, to have
    dependencies.  This is necessary for user/group dependencies for
    non-regular files to work.  Packages built with 0.61.10 or later
    that have non-regular files with non-root user or group will not
    be readable by Conary versions 0.61.9 or earlier.
  * Shadowing now preserves the byDefault flag, and handles reshadowing
    collections gracefully now
  * Update preprocessing now works on absolute changesets instead of
    relative ones, providing massive cleanups. Code uses sets of jobs
    instead of changesets for job representation, allowing still more
    cleanups. Many bugs seem to have gone away.

Changes in 0.61.9:
  * Fix a bug added in 0.61.8 that breaks tag handlers

Changes in 0.61.8:
  * Fix a bug introduced in 0.61.7 that occurred when, in the repository,
    either the Users table or Groups table was empty when creating a new group.
  * Add --buildreqs, --flavors options to q and rq.
  * Primary troves should not have their trove change sets overridden by
    items recursively included (and fixed a pile of things this broke).
  * Locally stored change sets can't always get access to pristine files
    from the local filesystem; when it can't, make sure file sha1 checking
    doesn't get upset.
  * Unchanged troves in updated groups could be erased by items in the
    same group on a different branch.
  * The "conary q[uery]" command accepts a --diff option.  When --diff
    is used, the difference between installed and pristine troves is
    displayed.
  * An additional progress callback has been added to show when database
    transactions are committed

Changes in 0.61.7:
  * Several bugs related to updating two troves with the same name have been
    fixed - including branch affinity, flavor affinity, correct handling of
    already updated troves, and correct handling of empty flavors.
  * "conary emerge" as root (or as a user than can apply the changeset
    produced by the build) did not install anything but the toplevel
    package.  This bug has been fixed.
  * No longer hide descriptive TroveNotFound errors behind a generic
    NoNewTroves wrapper.
  * Group recipes can now request that dependencies be resolved and
    added to the group at cook time.  To automatically add required
    troves to a group add "autoResolve = True" to the recipe class.
    Optionally "autoResolveLabelPath" can be set to a list of labels
    to use during dependency resolution.
  * Locally stored rollbacks couldn't handle files changing types. As
    part of the fix, the generic file diff code is now used when creating
    changesets instead of having a special-case wrapper around it
    (fileChangeSet()).
  * The commitaction script and the changemail module did not necessarily
    show the full trailing version for branches and shadows.  (For example,
    /conary.rpath.com@rpl:devel/4.1.25-18/db41/19 showed up as "19"
    instead of "4.1.25-19".)
  * Add a --deps option for conary q.  Make that and conary rq --deps
    recurse over collections.
  * Warn about missing buildRequires entries both for soname dependencies
    and for TagSpecs applied via tag description files.
  * A bug in updating groups that switch the byDefault setting of troves
    has been fixed.
  * Add an updateThreshold config option to control the number of troves to
    include in a download.
  * Ordering didn't work for old packages depending on anything, or for
    dependencies whose provider moved between components.
  * The r.Ownership(), r.UtilizeUser(), and r.UtilizeGroup() now generate
    appropriate dependencies on info-* packages.
  * Updating packages and components installed multiple times could cause
    a component to be removed multiple times (which resulted in a traceback).
  * Fixed a bug that occurred when groups tied to a user were deleted
    without deleting the associated user, then subsequently adding a user
    with the same name.

Changes in 0.61.6:
  * InitialContents turns off EtcConfig, since a file cannot be both
    a config file and an InitialContents file.
  * Reworked repository change sets to directly reference files from the
    contents store.
  * The User() command now takes an optional supplemental= option,
    which provides a list of supplemental groups to which to add
    the user.  (SupplementalGroup() is for groups not associated
    with a user.)
  * The showcs command can now handle components that are referenced
    but not included in a changeset.
  * InfoUserRecipe and InfoGroupRecipe can now be built with buildlogging
    turned on.
  * Conary's internal handling for dyanamically finding new IDs for
    users and groups has been fixed.
  * "conary updateall" now accepts the --test flag.
  * Various fixes were made to the CIL dependency detection code.

Changes in 0.61.5:
  * Added basic clone capability (which only works cloning to parents
    branches and shadows, and on a single host).
  * Now handles degenerate case of packaging unreadable files.
  * A bug that caused conary to ask for the wrong fileId when constructing
    a changeset from multiple repositores has been fixed.
  * Conary now can add users and groups automatically at install time.  If
    there is no taghandler to add a user or a group, conary will add it
    internally as a bootstrapping measure; if there is a taghandler,
    conary will call that instead.  In order to ease transition, Conary
    does not yet create the dependencies on the info- packages; a future
    version of Conary will add those dependencies after the system user
    info- packages have been created.
  * rpm2cpio now handles rpm archives that use bzip2 to compress the
    cpio payload
  * Conary now creates dependencies (provides and requires) for CIL
    files, if mono's monodis is installed on the system or being built
    in the current package.
  * Troves moving between troves could cause conary to attempt double
    erasures
  * The networked repository handles cases where contents are not
    found in the contents store.  The exception is passed back to
    the client.
  * The networked repository handles cases where a file stream is not
    found when the client asks for file contents.  The exception is
    passwd back to the client.
  * An error that caused getPackageBranchPathIds() to return the
    oldest fileIds instead of the youngest fileIds has been corrected.
  * Reworked finding old versions of troves to avoid a single trove
    being removed multiple times

Changes in 0.61.4:
  * %(datadir)s/.../lib/ files will no longer show up in :lib - presumption
    being that anything under %(datadir)s really is arch independenct
  * Creating branches and shadows had a command line parsing bug
  * "cvc newpkg" takes --dir and now complains for unexpected arguments
    (which is used to just ignore)
  * when using flavor affinity for installed troves, merge subarchitecture
    flags
  * group handling didn't always preserve troves which were needed by a
    newly installed trove properly

Changes in 0.61.3:
  * Corrected a bug that snuck in 0.61.2 that caused a temporary SQL table
    to not be temporary, which makes multiple httpd processes fail with
    'database schema changed' errors.

Changes in 0.61.2:
  * Fix a bunch of typos in the authentication checking server side
  * Add permission editing capabilities to the server component and hooks
    in the netclient
  * Overhaul of ACL system so that uniqueness constraints on Troves and
    Labels can be enforced: we now use a special Trove and Label "0 | ALL"
    instead of Null
  * Dependency resolution enforces label ACLs.
  * Module arguments to commitaction are parsed according to shell
    quoting rules.
  * The changemail commitaction module now takes an optional '--from'
    argument.
  * added clearBuildReqs() - will clear all or some of superclass buildreqs
    when cooking.
  * The pickled version of Dependency objects changed, therefore the
    schema version of the changeset cache has been incremented.
  * When Configure() detects a failure and input or output is not a
    tty, all config.log files will be included in the output in order
    to ease debugging from captured log files.
  * Part of the infrastructure for adding users and groups has been added:
    it is possible to create info-<name>:{user,group} packages via
    UserInfoRecipe and GroupInfoRecipe classes.  The User(), Group(),
    and SupplementalGroup() policies are deprecated; those lines should
    move to their own recipes intact (the syntax remains the same).
    The install-time code does not yet install info-* packages first in
    their own transaction; when it does, the Ownership(), UtilizeUser(),
    and UtilizeGroup() policies will create dependencies on the
    appropriate info-* packages.
  * The networked repository server and client code has been changed
    to use the 'deflate' Content-encoding type instead of 'zlib',
    which makes the code RFC 2616 (HTTP 1.1) compliant.
  * A new function called hasUnresolvedSymbols() has been added to the
    elf module.  This could be useful for a contributor to implement a
    policy that checks to make sure that shared libraries do not have
    unresolved symbols.  Additional code could be written to check
    binaries too.
  * cvc checkout, update, and commit now show progress when communicating
    with the repository server
  * Progress is now displayed while downloading file contents from a
    repository (such as when assembling a changeset that is distributed
    across multiple repositories)

Changes in 0.61.1:
  * Cleaned up error message which results from Conary not being able to
    determine which trove to remove when a new one is installed
  * Dependency object use slots
  * Hash values for DependencySet, Version, and Branch objects are cached
  * UIDs and GIDs that cannot be mapped to symbolic names no
    longer cause the buildpackage code to traceback.  The ownerships
    from the filesystem were never used anyway, so it's safe to assume
    that all files are owned by root:root
  * Implemented proper updateall
  * Files in troves are downloadable from the repository browser.
  * Troves in the repository browser are separated by first letter
    instead of showing all troves in one page.

Changes in 0.61.0:
  * New functionality for maintaining user groups: renaming and updating
    members
  * Added repository interfaces for deleting users and groups
  * Added a repository iterator function to list the members of a group
  * The web interface to the Conary repository now has a repository
    contents browser, accessible either from the main page (if you are
    logged into the web interface), or from the /browse url. Example:
        http://conary.example.com/conary/browse
  * A bug preventing all access to the web interface if an anonymous
    user existed has been fixed.
  * "Large" updates are split into multiple pieces which are downloaded
     and installed independently of one another
  * Trove updates are tracked through collections
  * Group handling completely rewritten to function as a three way merge
    instead of a set of heuristics
  * Trove removal handles references troves which are referenced by multiple
    collections
  * Rollback format unified for local and nonlocal rollbacks
  * Dependency ordering forces collections to be installed after all of their
    referenced troves (allowing simple restarts)
  * Database migration removes stale versions
  * --replace-files marks the replaced versions of the files as no longer
    present
  * Troves store information about Install Buckets - not used yet.
    By specifying a component's install bin, which is a set of key-value
    pairs, you can describe whether two versions of a component are
    installable side-by-side.  If two versions of the component share the
    same keys for their install bins, but at least one different value, then
    the components are installable side-by-side.
  * Troves store information about troves loaded when building a recipe
  * Build Requirements are stored with the trove
  * Add isCollection() to TroveInfo
  * Changesets download while instals are going on
  * StreamSet.twm() respects ignoreUnknown now
  * Rollbacks of locally cooked and emerged troves works

Changes in 0.60.12:
  * Previously, if you ran "conary update foo", and foo requires a new
    version of bar, but updating to the new version of bar would break
    existing dependencies of other troves on the system, a very
    unuseful "Troves being removed create unresolved dependencies"
    message would be printed.  Conary now says that "Additional troves
    are needed" instead.  If --resolve is used, it will report the
    troves that have been added before displaying the dependency
    failures caused by erase.
  * Symlinks no longer confuse AutoDoc policy.
  * Autosource files which have changed confused cvc update
  * allow a \ at the end of a line in config files to do line continuations
  * several bugs in the multitag handler have been fixed

Changes in 0.60.11:
  * The '-f' flag was added to the arguments to gzip when
    recompressing compressed files
  * Added progress callbacks for uploading the changeset when cooking
  * Improved automatic mainDir detection for some corner cases.
  * Put development docs back in :devel component (they were
    inadvertantly removed from it by a previous fix).

Changes in 0.60.10:
  * BadFilenames policy absolutely prohibits filenames with newlines
    in them, no exceptions allowed.  Other similarly bad filenames may
    later be forbidden by this policy.
  * UTF8Filenames moved to packagepolicy, where it belongs, and it now
    raises an error instead of printing a warning.
  * Conary now enforces the rule that tag names must have no whitespace
    and must be all alphanumeric characters, -, or _.
  * Conary can now run a single instance of a single tag handler to
    process multiple tags.  The tag description files for each tag
    must point to the same tag handler, and must each specify the
    multitag datasource.  The data is passed to the tag handler on
    standard input using the protocol "tag list for file1\nfile1\n..."
  * Fixed ftp server busy detection when fetching files via URL.

Changes in 0.60.9:
  * The changemail script is replaced by a generic commitaction script
    that loads modules, and a changemail.py module is supplied.  There is
    a backward-compatible changemail script which calls commitaction
    with the changemail.py module.  --email and --*user options now are
    changemail module options, so the commitAction should be specified
    something like this:
    commitAction /.../conary/commitaction --repmap ... --module "/.../conary/changemail --user %(user)s --email foo@example.com --email bar@example.com"
    You can add your own modules and run them all from the same commitaction
    using multiple --module arguments to the commitaction script.
  * Conary can now almost always guess the correct name for the mainDir
    when it is not %(name)s-%(version)s, if the first addArchive()
    instance creates exactly one top-level subdirectory and no other
    top-level files of any sort, in which case it will use that name as
    the mainDir.

Changes in 0.60.8:
  * The changemail script is now actually packaged, in
    /usr/lib{,64}/python2.4/site-packages/conary/changemail
  * Build requirements for superclasses are automatically added to
    subclasses.
  * Build requirements now look at all labels in a version to see if they
    satisfy a build requirement.
  * The NormalizeManPages policy now automatically converts man pages
    encoded in iso-8859-1 to man pages encoded in utf-8.  Additionally,
    it runs faster and no longer calls sed.

Changes in 0.60.7:
  * The changemail script is now distributed with conary, and is called
    with a different calling convention; instead of being called once
    per trove with trove-specific command line options, it is called
    once per commit (of however many troves) and creates more readable
    summary email messages.  Remove --trove, --version, and --flavor
    arguments from your changemail invocations.  Added --user argument
    to changemail; specify in .cnr files as "--user %(user)s".  Or, to
    only print users for source or binary commits, use "--sourceuser
    %(user)s" or "--binaryuser %(user)s", respectively.
  * The cvc rdiff command now recognizes creating a shadow as such.
  * Build requirement tracking is now half-enabled; conary is now able
    to read "buildReqs" tags, but will not yet generate them.
  * Files in /tmp and /var/tmp, and all cvs temporary files, will no
    longer be packaged by default,
  * The addArchive(), addSource(), and addPatch() actions can now fetch
    via HTTPS as well as HTTP and FTP.
  * The repository now handles creating a changeset between two troves
    that both contain a version of a file that is stored on a different
    repository

Changes in 0.60.6:
  * Erasing emerged troves works properly
  * Calling Doc() no longer disables the AutoDoc() policy.
  * A more reliable method is used for finding the port of an
    Apache connection

Changes in 0.60.5:
  * 'conary emerge' works again
  * Distributed group changesets failed when remote troves disappeared
    from the group
  * build logs are now tagged with 'buildlog' tag
  * Conary now handles cases when a directory becomes a symlink when
    applying a changeset.  An error message is displayed which tells the
    user how to apply the update.

Changes in 0.60.4:
  * An error in the automatic database conversion of 0.60.2 systems
    has been corrected.

Changes in 0.60.3:
  * Reimplemented LargeStreamSet in C
  * Added StreamCollection
  * Policies now announce their names in their information, warning,
    debug, and error messages, making it easier to determine how to
    resolve problems.
  * The database conversion for to 0.60.2 didn't work well; a proper
    conversion is now in place

Changes in 0.60.2:
  * Added InitialContent flag
  * Fixed bug which caused servers to leak file descriptors when the sqldb
    was replaced
  * "repquery --deps" output fixed (broken in 0.60.1)
  * Added AutoDoc policy which finds common documentation files and puts
    them in %(thisdocdir)s automatically.
    AutoDoc is disabled by calling
    Doc without calling AutoDoc, which means that existing recipes that
    call Doc will not show changes.
  * getPackageBranchPathIds() now returns version and fileId as well,
    so that the IdGen class can determine if an older version number
    should be assigned to files.  getPackageBranchPathIds() is now the
    primary mechanism for populating the pathId dictionary.
  * The local label methods of the version object have been
    refactored. isLocal() is now onLocalLabel(), isEmerge() is now
    onEmergeLabel(), etc. isOnLocalHost() has been added as a method
    to easily determine if a version only exists in the database
  * Moved logic for explicitly creating a changeset from cscmd.py to the
    ConaryClient object
  * Added the (unused) ability to lock and unlock troves. Ignore this for now.
  * "query --info" behaves much more like "repquery --info" now
  * isSourceVersion() method has been to the Version object
  * most of the remaining erroneous references to "Package" have been
    changed to "Trove" throughout the code.  This includes method
    names such as getPrimaryPackageList() -> getPrimaryTroveList().  Some
    more commonly used methods were left as deprecated thunking methods
  * dependency resolution couldn't resolve a requirement w/o flags against
    a provides w/ flags

Changes in 0.60.1:
  * Support for legacy clients (protocol version 29) has been removed from
    the server
  * The server raises an server-side exception if any client with
    protocol less than 32
  * Updated the URL provided in a server-side client version mismatch
    exception
  * Server-side dependency suggestions return more choices, leaving it
    to the client to sort it all out
  * Client uses timestamps to determine which troves to install when their
    flavors score equally
  * Fixed build-side bug handling meta characters ([,*,etc) in file names
  * "cvc newpkg" now accepts pkgname=label syntax
  * files.contentsChanged() function updated to work with StreamSets
  * Basic local changeset creation, retargeting, and commits work
  * Permissions weren't merged for operations run as non-root users
  * The structure of the repository web interface has been redesigned
    and some authentication UI bugs have been fixed.
  * The repository web interface now requires the conary-web-common package
    to be installed.
  * Committing troves to the repository no longer recompresses non-config
    files
  * Timestamps are set on the server at commit time; the timestamps the
    client assigned is not used (this is to protect against clients with
    a bad idea of time; servers should be consistent, even if they're
    wrong, and as long as time doesn't go backwards on that server all is
    good)
  * Reworked troves to be representable as streams and implement *basic*
    signature capability
  * Local cook versions are now more sensible.

Changes in 0.60.0:
  * Changed changesets to compress individual files instead of the combined
    stream.
  * Cleaned up file content objects to no longer track file sizes.
  * Switched away from TupleStream to StreamSet both for better performance
    and for improved flexibility in the format (at the price of larger
    frozen streams).
  * Troves explicitly provide their own names.
  * Troves can now provide "capability flags", and trove requirements
    can now include references to the capability flags.
    r.ComponentProvides(('ASDF', 'FDSA')) will cause all components built
    from the current recipe to provide the 'ASDF' and 'FDSA' capability
    flags, and r.Requires('/path/to/file', 'foo:runtime(ASDF FDSA)')
    will make /path/to/file require the foo:runtime component built
    with the ASDF and FDSA capability flags.
  * Dependency components can contain : characters now.

Changes in 0.50.14:
  * Dependency checking now returns reordering information (which isn't
    used yet)
  * Allow groups to include other groups defined in the same recipe (but
    explicitly disallow cycles in groups)
  * Fixed bug in building multiple groups with a single recipe when some
    of the groups already exist, but others don't

Changes in 0.50.13:
  * Added automatic :data component for /usr/share, to which you should
    add any platform-independent files that are needed by :lib components
    but not in a libdir-derived path.  These might include configuration
    files and supporting data files needed by both library and runtime
    programs.
  * Added automatic intra-package inter-component dependencies; now within
    a single package, the :devel component will automatically require the
    :lib component if both components exist.  These dependency sets can be
    modified with the ComponentRequires policy.
  * The build/buildpackage.py file has variable and function names changed
    to better match our terminology for packages and components.
  * Change flavor specified in the conaryrc to a flavor path -- accept the
    flavor config parameter multiple times to create a flavor path
  * Added a "filewrap" argument to r.Run() that inserts an LD_PRELOAD
    wrapper that overrides some library funtions to look in %(destdir)s
    first before looking in the filesystem.  This is subject to change
    as we experiment with it!

Changes in 0.50.12:
  * Implemented --quiet for conary update changeset commands, and cvc cook.
    Also implemented the 'quiet' configuration value. This option suppresses
    progress indicators.
  * Split loadRecipe into loadInstalled and loadSuperClass, depending on the
    purpose of the recipe loading.  loadInstalled will examine the local
    system to look for a matching installed trove, and load that version,
    while loadSuperClass will not.
  * Logs of builds are now stored in cooked changesets in the :debuginfo
    component -- generally in
    /usr/src/debug/buildlogs/<name>-<version>-log.bz2, controlled by
    macros.buildlogpath
  * Added lib/logger.py
  * Fixed conarybugz.py to work with Conary's new site-packages location
  * Cleaned up yuck, rpm2cpio, and rpm2ccs scripts to use new "import conary"
    mechanism for finding conary.
  * Check sha1s for all files written into the repository or file system
  * conary scs --deps works again

Changes in 0.50.11:
  * Reworked file addition to local database a bit for better performance
  * Fixed sorting for --info
  * Don't make --info installs require a writeable database
  * Added an exception to group updating, restricting removal of existing
    troves to match the group's contents to troves on the same branch
  * Groups which had the same trove added (via a referenced trove) and
    removed (from the primary trove) got confused
  * conary showcs now takes trove version
  * conary showcs will display erased troves in changesets, and erased troves
    that are referenced but not within the changeset
  * conary changeset now support trove=<version>-- to create a changeset that
    erases the trove
  * Cache user id to name mapping
  * Improved the progress indicators for preparingUpdate and
    creatingDatabaseTransaction
  * Implemented progress indicator on source downloads
  * Fixed bug in update process which caused files to be incorrectly skipped

Changes in 0.50.10:
  * Added callback for creating database transaction, so that it does
    not look like we spend an inordinate amount of time executing tag
    pre scripts.
  * Added findtrove.py to the Makefile so that it is included in
    the distributed version of conary.
  * Added distcheck rule to Makefile to try and avoid missing files in the
    future

Changes in 0.50.9:
  * reimplemented StreamSet in C
  * moved findTroves out to findtrove.py, reworked it to be more modular
  * getSourceVersion now correctly handles branched binaries by looking
    up the branch to find the source component.
  * reimplemented StringStream in C
  * fixed bugs in --info

Changes in 0.50.8:
  * sort update --info alphabetically, display old versions, and display
    a letter summarizing the type of change
  * NormalizeInterpreterPaths() policy now looks in the package currently
    being built, as well as on the installed system, to determine how to
    resolve #!/usr/bin/env scripts.
  * groupName argument to addTrove() can now be a list of group names as
    well as a single group name.
  * --no-recurse works on the erase path
  * fix to walkTroveSet (which was horribly broken)
  * enable (optional) dependency checking when building groups
  * 'cvc cook' error output when there are unresolved build
    requirements is more user friendly
  * filesystem conflicts are handled properly when applying a rollback
  * updating a package to a version that comes from a different
    repository when that package had an uninstalled component works
    now.
  * conary now resides in /usr/$LIB/python$PYVERSION/site-packages/conary/
  * calling r.Replace on a non-regular file results in a warning instead
    of an unhandled exception
  * implemented basic callbacks for update, erase, and changesets

Changes in 0.50.7:
  * Added the XInetdService action to avoid having to include
    /etc/xinetd.d/ files separately, and to make xinetd.d files
    be consistent, making recipe-provided changes less likely to
    conflict with local configuration changes.
  * groups are no longer allowed to contain redirects
  * added setLabelPath to group recipe
  * Allow r.Provides("soname: libfoo.so(FLAGS)", "/some/file") (added
    the "(FLAGS)" part).
  * don't allow spaces and commas in revisions

Changes in 0.50.6:
  * conaryclient.updateChangeSet should have recursed by default
  * Metadata retrieval now works along distributed branches and shadows.
  * reworked troves being added to database to handle missing parts
    of packages and groups properly (and make things faster and more
    elegant)
  * merged update and erase code paths in conaryclient
  * update and erase now take +,- modifiers on trove names
  * added --info to see what an update or erase command will do
  * a single group recipe can now build multiple groups

Changes in 0.50.5:
  * Streams return their value through __call__ instead of value()
  * Reimplemented ShortStream and IntStream in C
  * conary config now takes --show-passwords option, and does not pretty
    print config file values when not printing to screen.  This means that
    conary config > <file> will result in a valid configuration file.
  * Updating groups didn't work when the group referenced troves as new
    which were already installed on the system
  * r.ComponentSpec('somecomponent', '.*') will no longer override the
    file specifications for packaging :debuginfo and :test components.
  * loadRecipe now takes a troveSpec as its first parameter, and uses that
    troveSpec to find the trove on the local system that matches the source
    component that is being loaded.  loadRecipe also automatically searches
    the labels that are parents of the current recipe, so if you shadow a
    recipe, any loadRecipe lines contained in that recipe should still do
    what you want.
  * merge didn't handle files converging
  * merge doesn't need to deal with autosource files
  * diffs between groups failed when members disappeared

Changes in 0.50.4:
  * Most rollback information is stored as a reference to a repository
    instead of storing full rollback data on the local system. The
    localRollbacks flag in conaryrc allows the old behavior to remain.
  * The CONARY state after a merge operation on a shadow now has the
    correct fileId for files that are not different than the parent
    version.
  * Added /usr/lib/conary/conarybugz.py to make it easy to automatically
    populate bugzilla databases from repositories.
  * Sped up Strip, NormalizeInitscriptLocation, NormalizePamConfig,
    TagDescription, and TagHandler policies by limiting them to
    only appropriate directories.
  * Fixed :debuginfo to work with binaries built from more than one
    source file, and made it less aggressive by only stripping debug
    information out to the :debuginfo files, which both makes stack
    traces better without :debuginfo installed and makes libraries
    stripped for :debuginfo more likely to work.
  * When existing fileId's had no streams but the streams are provided
    by a later commit, those streams weren't always merged properly if
    there were multiple files for that fileId
  * conary config output masks user/password info in repository maps
  * the config option useDir has been changed to useDirs, and archDir has been
    changed to archDirs, to allow for tiered use/arch flag definitions, and
    the tweaking of use and arch flag settings.  By default, useDirs and
    archDirs look in /etc/conary/<dir>, followed by /etc/conary/distro/<dir>,
    follwed by ~/.conary/<dir>, where dir is use or arch, depending on the
    context.
  * Arch files can now contain arbitrary macro definitions, and in the future
    will contain values for macros like %(lib)s, which is lib64
    on some platforms.
  * when using --keep-existing, the install label path and install flavor
    are used to determine which version to install instead of using affinity
    to install something close to what you already have.
  * a bug that prevented a changeset from applying to the system when
    the changeset removed a component from a package and the component
    is not installed on the system has been fixed.

Changes in 0.50.3:
  * database findTrove now has an interface that is much closer to the
    repository findTrove function -- this enables conary q to work like
    conary rq.
  * Group handling didn't work for multiple levels of group inclusion.
  * Database.hasTrove() no longer needs to instantiate troves.
  * Fixed overly-aggressive cleaning of the cache.
  * Added repository findTroves call to parallelize findTrove calls.
  * Added the NonMultilibDirectories policy to prevent 32-bit troves from
    utilizing lib64 directories.
  * the NormalizeInterpreterPath policy can now handle unwriteable files
  * fixed the network client code to return file contents properly when
    multiple file contents are requested from the server (bz#50)
  * rewrote Database.getTroveLatestVersion()
  * Added :debuginfo handling in Strip policy, which requires debugging
    to be turned on in optflags and elfutils's eu-strip and debugedit to
    be installed.  Like :test components, :debuginfo components are not
    installed by default.
  * File versions are now properly set to a branched version after a
    merge operation
  * cvc commit aborts again when the current versions of files are not
    the latest versions

Changes in 0.50.2:
  * Any %(lib)s-derived path (/%(lib)s, %(libdir)s, %(krbprefix)s/%(lib)s,
    or %(x11prefix)s/%(lib)s) will now cause the entire package and all
    components to be flavored with the base instruction set flavor, so
    that architecture-sensitive but non-code files in (say) /usr/lib64
    do not show up on 32-bit platforms.
  * Sped up dependency resolution on the client
  * The reworked getFileContents call now asks for contents from the
    correct server when contents from more than one server are requested

Changes in 0.50.1:
  * Add support for trove=<troveVersion> in rq, cvc co, and other places that
    use findTrove
  * Add conary q --info option to display flavors
  * changeset command uses system flavor if no flavor is specified, skips
    troves which are not included in packages and groups by default,
    takes a --no-recurse option, and filters based on the excludeTroves
    configuration setting
  * Added automatic :perl component that works like the :python component,
    and extended the multilib-friendly-or-architecture-neutral policy to
    work with perl as well as python.
  * client/server protocol negotiation is a whole lot smarter now
  * getChangeSet() results in a single URL rather than one per primary trove
  * group, fileset, and redirect recipes have macros that contain the
    buildlabel and buildbranch.
  * fixed a bug with merging absolute change sets which contain config files
  * redirections to troves w/ older versions already installed didn't work
  * the pathId generation code has changed.  For cooked troves, the
    pathId will be the same for any particular version of a path.
    Code must not depend on this behavior, however; it may change in the
    future.

Changes in 0.50.0:
  * Redirections work
  * Sped up group generation
  * Troves which reference other troves (groups and packages) can now specify
    whether a trove is installed by default or not. Packages now reference
    :test, but don't install it by default
  * Added optional 'recurse' parameter to netclient.createChangeSetFile
  * The first argument to the Requires and TagSpec commands can now have
    macros interpolated, as in r.Requires('%(bindir)s/foo', ...)
  * Groups can have requirements now
  * protocol-level getFileContents works on multiple files simultaneously
  * repository log had too many files added to it
  * set instruction set flavor for a cooked trove whenever any Arch flags are
    checked

Changes in 0.14.12:
  * The shadow command looks at buildLabel instead of following
    installLabelPath
  * In some cases, troves with an incompatible flavor were chosen when
    --resolve was used. The proper flavor is now used, or the
    dependency is reported as unsatisfiable.
  * Several more instances of %(lib)s were moved out of the default
    specification for generic components like :runtime and :devel for
    better multilib support.
  * Policy now helps ensure that :python components are either
    architecture-neutral or multilib-friendly.
  * Better error messages for "%(foo)/" (which should be "%(foo)s/")
  * Looking up files in the local database gave erroneous results in
    some cases (this was noticeably primarily when distributed change
    sets were being generated)

Changes in 0.14.11:
  * Local systems store config files in sql tables now.  Use
    /usr/share/conary/convertcontents to convert to the new data store.
    Note that this means that any *config file* managed by conary can be
    read through the main SQL database file in /var/lib/conarydb/conarydb.
  * Actually check build requirements before building, use --no-deps to
    ignore the check.
  * make conary q and conary update convert all flavors to  strong flavors
    for comparison; ~readline becomes readline, and ~!readline becomes
    !readline, so that conary q foo[readline] works as expected.
  * no default flavor is presumed for local operations (erase, q)
  * changed getPackageBranchPathIds to base64 encode the filename in
    order to ensure that the resulting XML-RPC will be UTF-8 clean.
  * localoutofdate renamed to "yuck", a man page added, and the script
    and man page are now installed on the system.
  * rename --use-macro and --use-flavor options for cook to --macro
    and --flavor
  * support new cook syntax: cvc cook <trove>[flavor] to set the troves flavor
    while cooking
  * fixed rq output when iterating over subtroves within a trove or group
  * TroveNotFound exceptions are handled gracefully in cvc.  'conary cook
    foo' will no longer traceback when foo:souce could not be found in
    the repository.
  * Unsynchronized updates work for packages and groups
  * The database is now opened with a 30 second timeout.  This should allow
    better concurrency.
  * added --exclude-troves and excludeTroves conaryrc entry
  * repository .cnr file's commitAction configuration item now has a
    flavor provided to it as %(flavor)s and the default changemail
    script uses it.
  * don't allow the same label to appear twice in sequence in a version

Changes in 0.14.10:
  * FlavorMap sense wasn't set right for base instruction set

Changes in 0.14.9:
  * Shadow Branch objects didn't return parent branches properly. This
    caused incorrect pathId's to show up on cook on shallow shadows.
  * Reworked the code which looks up pathIds to take advantage of a new
    server call (getPackageBranchPathIds) which is faster and looks on
    both the full branch and full parent branches.
  * The Apache repository server now allows mixed ssl and normal requests.
  * Added forceSSL option to apache repository server configuration.
  * The network client code now supports accessing servers over https.
  * Proper salts are used for user passwords.
  * The default value for macros.optflags is "-O2" again, instead of
    an empty string.
  * The http handler in the conary server now sends back proper error
    codes in the case of an authentication error.

Changes in 0.14.8:
  * Fixed bug where streams for commits on distributed branches didn't always
    get set properly
  * reworked findTrove() in repository to return (name, version, flavor)
    tuples instead of full troves
  * Split conary.1 into conary.1 and cvc.1
  * Allow cvc cook trove=<version>
  * remove --target-branch cook option
  * added default :devellib component for architecture-specific devel bits,
    made all files with an architecture-specific multilib path that are
    not in :devellib go into :lib instead of having many of them fall into
    :runtime

Changes in 0.14.7:
  * ELF libraries with sonames that have paths in them are now handled
    sanely, by removing the path (and complaining...)
  * split march into targetArch and unameArch -- requires a new distro-release
  * rework command line arguments to shadow and branch to match how versions
    are normally specified, and allow a flavor specificatoin
  * added --sources to branch and shadow commands

Changes in 0.14.6:
  * fix for generating changesets between repositories
  * policies that look at shared libraries are now multilib-aware,
    fixing shared library permissions and dependency provision
  * autosources didn't work when committing across a shadow

Changes in 0.14.5:
  * allow groups to contain troves with conflicting flavors
  * make repository-side change set caching less buggy
  * fix config files changing to symlinks
  * allow duplicate items to be specified for erase and update
  * changeset command allows flavors to be specified
  * repquery --info shows trove flavor
  * fixed bug with not matching base instruction set flavor

Changes in 0.14.4:
  * several bugs in the 'cvc update' code paths have been fixed
    - it no longer retrieves autosource sources
    - the CONARY file now gets populated entries for autosource files
    - the fileids in CONARY files are now correct after an update
  * several bugs in error handling have been fixed
  * several docstrings have been fixed
  * packagepolicy now automatically adds usermode:runtime requirement to files
    that are dangling symlinks to consolehelper
  * the templating engine for the web interface to the server has been
    changed to kid; kid and elementtree are now required to run a server.
  * the web interface now supports limited editing of ACLs
  * the server now only supports protocol version 26 (it was a mistake
    to leave in support for 24 and 25)
  * old code that supported ancient protocol versions has been
    removed from the server
  * recipes loaded from within recipes follow the label= argument if
    it is given

Changes in 0.14.3:
  * Fixed usage message to no longer print 1 at bottom; improved option
    handling error messages
  * Fixed versions when branching from a shadow
  * The lookaside cache now fetches from the repository into the right
    location and with the right permissions, and fetches manually-added
    as well as automatically-added sources.
  * In recipes, addSource can now take dest='/path/to/file'
  * Change %(servicedir)s location from /var to /srv

Changes in 0.14.2:
  * contents are now stored as diffs when either the new file or the
    old file is empty
  * diffs of numeric streams can now express a change to the value of
    None

Changes in 0.14.1:
  * fixed a typo in lookaside.py that prevented commits from working
  * added a descriptive exception message when fileids in your database
    do not match the fileids in the repository

Changes in 0.14.0
  * added ability for changesets to ignore unknown fields in some places
    (making changesets somewhat less brittle)
  * fixed bug in source handling with non-recipe files in the local directory
  * added framework for generic trove information
  * checkout no longer pulls all sources from the repository
  * used new trove info framework to store the source trove, build time,
    total file size, and version of conary used when building binary
    troves.
  * lib/elf.c no longer uses mmap to read elf files.  Some architectures
    may have elf structures on disk that are not naturally aligned, and
    using mmap to read them won't work.
  * the repository code now uses a 30 second timeout when attempting to
    access the database
  * Have architectures control their march values in the architecture
    config files.
  * add Arch.getCurrentArch() to get the major architecture that is in use
    during a build

Changes in 0.13.3
  * added ability for a contents log file (makes syncing much easier)
  * file tags weren't used on updates
  * "description update" tag action replaced with "handler update"
    (which gets called when either the tag description or the tag handler gets
    updated)
  * "description preremove" tag action replaced with "handler preremove"
  * sources get committed automatically

Changes in 0.13.2
  * reworked use.py code almost entirely.
  * added /etc/conary/arch directory to contain architecture definition files;
    changed /etc/conary/use files to contain more information about how
    flags are used when building.  Flag definitions are no longer in use.py.
  * fixed buildFlavor so that it affects cooking packages as well as
    determining troves to include when cooking a group
  * changed --noclean to --no-clean to be in line with the rest of the
    options; documented it
  * removed Use.foo and Flags.foo options from conary config files.  Macros.foo
    is still there.  Added --use-flavor option to cvc cook which takes a flavor
    and overrides the build flavor while cooking.
  * groups now take flavor strings to determine the flavor of a trove to
    include, not flag sets.
  * dependencies resolution is flavor sensitive now (and uses flavor
    affinity)
  * added trove version/release number to dependency messages
  * renamed classes and methods in versions.py to match current terminology

Changes in 0.13.1
  * repquery wasn't filtering by flavor properly (exposed by a bug fix
    in 0.13.0)

Changes in 0.13.0
  * removed importrpm.py
  * diffs between a file object that has a non-empty provides or requires
    to a file object that has an empty provides or requires are now properly
    generated and applied.
  * added checks to validate merged file objects against the fileIds
    in the changeset
  * implemented shadows
  * framework for redirects in place
  * removed (unused) parentId field from Branches repository table

Changes in 0.12.5
  * reworked dependency resolution a bit for a big speedup in the server
  * moved destdir to %(builddir)s/_ROOT_
  * made macros.destdir available during the unpacking of sources
  * source commands (r.addAction, etc.), if given absolute paths for
    their dir keywords, will perform their actions in the destdir instead
    of the builddir
  * most build commands (r.Make, r.Create, etc.), will work in either builddir
    or destdir, depending on whether they are given relative or absolute
    paths
  * add dir keyword for r.Run
  * include /usr/bin/rpm2cpio

Changes in 0.12.4
  * set more arch flags for x86 and x86_64
  * troves can have multiple instruction set flavors now
  * flipped around use: and is: sections of flavor strings
  * Version and Branch object completely separated

Changes in 0.12.3
  * conary verify updated to new API so that it works again
  * conary q (with no arguments) works again

Changes in 0.12.2
  * added getTroveVersionsByBranch
  * make better use of _mergeQueryResults
  * moved version affinity into findTrove from ConaryClient
  * fixed branch affinity so that it's actually branch affinity instead of
    label affinity
  * rdiff changes for 0.12.0 broke negative numbers for oldVersion
  * rdiff diff'd based on label instead of branch
  * update has flavor affinity now
  * flavors can now be specified on the command line for update, erase
    repquery, and query
  * unspecified flavor flags got scores of zero, which was wrong
  * added python code for flavor scoring (useful for the client)
  * repository queries didn't work properly when looking for multiple flavors
    of a single version
  * fix for updating multiple flavors of a single version of a trove
    simultaneously
  * reworked getTroveVersionList and getAllTroveVersions for per-trove
    flavor filtering

Changes in 0.12.1
  * repquery and query always showed dependency information
  * getTroveLeavesByBranch did extra demarshalling of the flavor
  * repquery didn't deal with nonexistant troves well
  * dependency failures on erase didn't reassemble dependency flags properly
  * fixed bug in dependency sets creation which caused dependency flags
    to get mangled
  * added a check to prevent mangled flags from getting committed

Changes in 0.12.0
  * document config command, and display supplied macro/use/arch information
    in output
  * repository acl's work for almost everything
  * anonymous access must be explicitly enabled by creating an acl for
    user 'anonymous' with password 'anonymous'
  * server side flavor scoring used
  * queries reworked for flavor matching

Changes in 0.11.10.1
  * move to python2.4
  * repository caching (which isn't used yet) didn't track the recurse flag

Changes in 0.11.10
  * changed flavor tracking when loadRecipe() is used to only track
    flavors in loaded recipes that are superclasses of the recipe
    class in the loading recipe.  (e.g. loading python.recipe to get
    the distribution python version will not add all of the python
    recipe's flavor information to the loading recipe class, as long
    as the loading recipe does not subclass the Python class.)
  * add conary verify command for comparing the local system's state to
    the state it was in at install time
  * when a trove is installed for the first time, it comes from a single
    repository
  * didn't handle file types changing on update
  * fixed problem assigning depNums
  * components disappearing from troves caused problems in relative changesets
  * files moving from removed troves in changesets caused update to fail

Changes in 0.11.9
  * change the order of permissions setting (chmod after chown)
    because some versions of the Linux kernel remove setuid/gid bits
    when setting ownership to root

Changes in 0.11.8
  * work around a python bug w/ fdopen() resetting file permissions
  * r.Replace() as an alternative to r.Run("sed -i '...' file")
  * Policy enforcing UTF-8 filenames
  * r.macros.tagdatadir as a standard place to put data just for taghandlers

Changes in 0.11.7
  * changed server.py to take extra config files via --config-file instead
    of as an extra argument
  * extra config files (specified with --config-file) were ignored if they
    didn't exist; issue an error message now
  * Added r.ConsoleHelper() for recipes
  * PAM configuration files shouldn't have paths to modules by default,
    so we remove what used to be the standard path
  * changed repository user authentication to use user groups (currently
    one per user)
  * added password salt
  * restructured repository a bit
  * removed lots of unused code from FilesystemRepository

Changes in 0.11.6
  * branches are created as changesets now instead of as a protocol call
  * merged authdb into primary repository
  * fix for rdiff (broken by flavor rework in 0.11.5)

Changes in 0.11.5
  * Internals reworked to eliminate flavor of None in favor of empty flavor
  * Added (currently unused) code to parse command line flavor specifications
  * static libraries (.a files) get proper flavors now
  * Handle attempts to update already installed troves from absolute
    change sets

Changes in 0.11.4
  * all components built from a single recipe share a common flavor
  * loadRecipe's label= keyword argument can actually take a label
    as well as a hostname

Changes in 0.11.3:
  * optimized a sqlite update statement to use indexed columns
  * added --test to update and erase
  * dependency check didn't handle new components providing the same
    items as old components (broken by 0.11.1 performance enhancements)

Changes in 0.11.2:
  * standalone server was broken by --add-user changes in 0.11.1
  * dependency check no longer allows packages being removed to cause
    dependency failures
  * changed how dependencies are frozen to make the order deterministic
    (so fileId's don't change around)
  * added a database version to the database schema

Changes in 0.11.1:
  * erasing troves enforces dependencies -- this requires a database
    conversion (run the conary-add-filedeps script which fixed the
    conversion to 0.11.0 after updating conary)
  * reworked dependency queries to take advantage of indices for much
    better performance
  * add --add-user to server.py for creating the authdb

Changes in 0.11.0:
  * massive rework of fileId mechanism to allow better flavor support
  * added columns to dependency tables to allow erase dependency checks
    (which are not yet implemented)
  * enabled trove requirements
  * added cvcdesc and the 'describe' command to cvc to generate
    and use metadata XML files.
  * getMetadata follows the branch structure up until it finds metadata
    for the trove.
  * changed getFileContents() to not need trove name or trove version
  * byte-compiled emacs lisp files are transient, like python
    byte-compiled files
  * addSource recipe action now can take a mode= keyword argument
  * cook now enforces having no dash characters in version numbers
  * files are explicitly disallowed from depending on groups, packages,
    or filesets; the only trove dependency that a file or component
    can have is on a component.  Only filesets can depend on filesets.

Changes in 0.10.11:
  * reworked how absolute change sets get converted to relative change
    sets for better efficiency
  * chained dependency resolution caused duplicate troves in the final
    changeset (and a lot of extra work)
  * added --config to stand alone repository
  * source flag wasn't set properly for newly added non-text files
  * flavor information is now printed by "conary query" when multiple
    flavors of the same version of a trove are installed
  * "conary repquery --all" flavor output formatting has been improved

Changes in 0.10.10:
  * changesets get downloaded into a single (meta) file instead of lots
    of separate files
  * fix several bugs in the freshmeat record parsing
  * add a freshmeat project page URL to the metadata by default
  * add a "source" item to metadata
  * the server implementation of troveNames() was horrible
  * enabled file dependencies

Changes in 0.10.9:
  * fixed some authorization issues with the xml-rpc repository interface
  * the web management interface for the repository works now; see
    http://wiki.specifix.com/ConaryConversion for information on how
    to convert existing authdb's to support this
  * fixed a bug with distributed branches
  * users can change their passwords through the repository's web api
  * improved logic apachehooks use to find top level URL
  * fixed bug in server side repository resolution

Changes in 0.10.8:
  * changed iterAllTroves() to troveNames(), which searches a single
    label instead of the whole repository
  * reworked http authentication and CGI request handling and added the
    beginning of a web interface to the repository for user administration
    and metadata management.

Changes in 0.10.7:
  * dependency sql code reworked to use temporary tables
  * new macro called "servicedir" that defines the location for
    service data (%(servicedir)s{ftp,http,etc})
  * added busy wait to sqlite3 python binding when executing SQL
    statements on a busy database

Changes in 0.10.6:
  * Lots of bug fixes for distributed branching
  * Some code rearrangement
  * The start of metadata support code is now included

Changes in 0.10.5:
  * The local database is used for fetching file information (but not
    contents), reducing network traffic when creating change sets
    across repositories.
  * Update works on troves which were locally cooked or emerged
  * Internal changes to move toward getFileContents() working in batches
    rather then on individual files. For now this prevents the repository
    from copying files between the content store and /tmp to serve them.
  * Arch flags are now included in flavors
  * Emerge follows the installLabelPath instead of the buildLabel
  * The extended debugger has been extensively modified
  * Conary can handle filenames with '%' in them
  * The showcs command has been significantly updated, and the updates
    are documented in the conary.1 manpage
  * New syntax for flags distinguishes requirements from "optimized for";
    see http://wiki.specifix.com/FlavorRankSpec

Changes in 0.10.4:
  * Bug fixes for updating from absolute change sets (which basically
    just didn't work for troves which contained config files)
  * Bug fixes for distributed branching
  * The database is used for fetching trove information (but not yet
    file information) when the client constructs change sets across
    distributed branches
  * various other bug fixes

Changes in 0.10.3:
  * this version introduces changes to the network protocol for
    obtaining file contents and changeset generation. The client
    protocol version number has increased, so version 0.10.3 can only
    communicate with servers running the server from 0.10.3. The
    server remains backward compatible with older clients.
  * a warning message is now displayed when the user attempts to
    create a branch that already exists on a trove.
  * the correct trove names are displayed when automatically resolving
    dependencies
  * packages no longer get the union of all the dependency information
    of the components they contain.  This information would have to be
    recalculated if a user installed a package then removed a
    component afterward.
  * a package policy check was added to reject any world-writable
    executable file.
  * r.TagSpec('tagname', exceptions='filter') now overrides a match by
    another r.TagSpec('tagname', 'filter')
  * more changes to metadata interface
  * various other bug fixes and improvements

Changes in 0.10.2:
  * the repository code is now included in the main conary source
    archive
  * "conary showchangeset" produces a more user-friendly output
  * large responses from the repository server are now compressed
  * the protocol for getFileContents() changed to take a fileId
    instead of the file's path.  The repository code can still handle
    old requests, but the client code now requires the latest
    repository code.
  * bug fixes

Changes in 0.10.1:
  * when applying a changeset, dependency failures are resolved by
    querying servers in the installLabelPath
  * troves that satisfy a dependency can automatically be added to a
    transaction.  This behavior is controlled by the "autoResolve"
    variable in conaryrc or the "--resolve" command line option to
    "conary update"
  * dependency resolution is calculated recursively.  To limit the
    recursion depth to check only first order dependencies, a
    "--no-deps-recurse" option has been added to "conary update"
  * "conary repquery" now takes a "--deps" argument, which prints the
    Requires and Provides information for the trove that is being
    queried.
  * changes have been made to the build side of Conary to facilitate
    building recipes that use cross compilers
  * symlinks now get the appropriate ownership set when they are
    restored
  * groups can now specify which flavor of a trove to include
  * repository queries that don't need file information no longer ask
    the repository for files.
  * various bug fixes and cleanups

Changes in 0.10.0:
  * dependency checking is now performed before changesets are
    applied.  This uses new tables in the local system's database.
    If you are using a database created by a version of Conary older
    than 0.10.0, it must be converted before it can be used.  See:
      http://wiki.specifix.com/ConaryConversion
    for details
  * Shared library dependency information in changesets is now stored
    in a different format.  This means that repositories that use old
    versions of Conary will be unable to give valid changesets to
    Conary 0.10.0 or later.  Therefore, the protocol version number has
    been increased.
  * --no-deps argument added
  * "cvc co" is now a synonym for "cvc checkout"

Changes in 0.9.6:
  * dependency enforcement infrastructure has been added (the code is
    currently disabled)
  * bug fixes
    * applying a changeset that un-hardlinks files now works
    * conary rq [trove] --info now works
    * running "conary update [trove]" when more than one flavor of
      [trove] exists no longer tracebacks.  It installs both flavors
      of the trove (which is not always the desired behavior - this
      will be addressed later)
    * only files with execute permissions are checked for
      #!interpreter.
    * "conary rq [trove] --ls" no longer tracebacks when [trove]
      exists in more than one repository
    * various code cleanups

Changes in 0.9.5:
  * new methods for specifying dependency information in recipes have
    been added
  * #! interpreters get added as dependencies
  * local flag overrides now work
  * cvc cook --resume can be used multiple times
  * conary invokes gpg with --no-options to avoid creating or using
    ~/.gnupg

Changes in 0.9.4:
  * fixes to cvc annotate
  * flavors and dependency generation code has been refactored to be
    policy based
  * better error handling when invalid changeset files are given to
    conary
  * minor code cleanups

Changes in 0.9.3:
  * New "cvc annotate" feature
  * Man page updates
  * Changesets which remove a file and replace it now apply correctly.
  * "cvc update" no longer complains and fails to update the CONARY
    state file properly  when ownerships differ
  * FileId generation now looks for previous versions of all the
    packages that have just been created, not just the name of the
    recipe.
  * Cooking as root is no longer allowed
  * Miscellaneous bug fixes.

Changes in 0.9.2:
 * Bug fixes:
   * Applying changesets that have more than one hard link groups
     sharing the same contents sha1 works now.
 * Build changes:
   * Recipes can now create new top level packages.

Changes in 0.9.1:
 * Bug fixes:
   * Applying a changeset that has a flavor which is a superset of the
     previous version's flavor now works.
   * Parsing optional arguments to command line parameters that appear as
     the last thing on the command line works
 * Build changes:
   * Package policy now checks to ensure that files in /etc/cron.*/*
     are executable
 * Update changes:
   * Conary no longer complains if a transient file has been modified
     on disk but no longer exists in a new version of a component.
 * Miscellaneous changes:
   * Version 1 on-disk changeset file support has been removed.

Changes in 0.9.0:
 * protocol versioning is much more granular now allowing for backwards
   compatible versions of functions
 * changeset command now generates changesets for multiple troves spread
   across multiple repositories
 * change sets are transferred as a set of independent change sets now
   (laying the groundwork for repository change set caching, with which
   this version will work just fine)

Changes in 0.8.3:
 * Man page updates.
 * The "conary query" command now accepts multiple arguments for
   troves and paths
 * Fixed "conary erase" command which was broken in 0.8.2

Changes in 0.8.2:
 * You can now install multiple troves at once (even a combination of
   changeset files and troves from repositories), and the entire
   action is recorded in a single rollback (this required a change in
   command-line arguments for updating troves).
 * The beginnings of support for searching multiple repositories
 * Miscellaneous code cleanup and bug fixes.

Changes in 0.8.1:
 * The source code has been re-arranged for easier maintenance, and
   conary has been split into two programs: conary and cvc.
 * Better error messages and debugging tracebacks

Changes in 0.8.0:
 * A new changeset format supports hard links but requires staged update.
 * The new changeset format also collapses duplicate contents even
   when hardlinks are not used.
 * By default, rc?.d/{K,S}* symlinks are no longer packaged. The
   chkconfig program is relied on to create them at package
   install/update time. Init scripts are explicitly required to
   support the chkconfig protocol by default
 * Improved error messages
 * Several bug fixes.

Changes in 0.7.7:
 * Extended debugger saves and emails
 * Tracebacks now include arguments and locals
 * More size optimizations were made when applying changesets
 * Applying absolute changesets when a trove is already installed is
   now much more efficient than it was
 * Self-referential symlinks raise a packaging exception.
 * Several bugs fixes.

Changes in 0.7.6:
 * Installation
   * Hardlink handling
   * enhanced debugging capabilities (including saving a debugging
     state file to enable remote debugging)

   * using binary file ids and iterators for significant memory savings
   * and runtime support for the x86.x86_64 sub-architecture
 * Cooking
   * more robust handling of the --resume option
   * policy normalization of where app-defaults files go.

Changes in 0.7.5:
 * Hard links are implemented (but not yet enabled, in order to
   preserve changeset compatibility for now).
 * Several bugs have been fixed for installing and cooking.

Changes in 0.7.4:
 * Fileids are now stored and transmitted in binary rather than
   encoded.
 * Better handling of multiple versions of packages/troves installed
   at the same time
 * Missing file handling improvements
 * Recipe inheritance is now possible between repositories
 * Enhanced Interrupted builds
 * The dynamic tag protocol was slightly modified
 * Added Arch.x86.amd64 and Arch.x86.em64t
 * several bugs fixes

Changes in 0.7.0:
 * sqlite3 is used for the database
 * better handling of multiple packages with the same name installed at once.

Changes in 0.6.6:
 * repository protocol update
 * changeset format update
 * added the ability to resume halted local builds
 * added the ability to easily package build-time tests to run at
   install time to qualify new/changed environments
 * better handling of packaged .pyc/.pyo files
 * better shared library handling
 * improved inline documentation
 * optimizations for both space and time
 * numerous bugfixes<|MERGE_RESOLUTION|>--- conflicted
+++ resolved
@@ -64,11 +64,8 @@
       returned. (CNY-2517)
     * A source of circular references which could cause unpredictable
       memory usage has been removed. (CNY-2674)
-<<<<<<< HEAD
-=======
     * Tighten the rules for what characters are allowed in version strings
       (CNY-2657)
->>>>>>> d96d859a
     * Fixed a file descriptor leak when using in-memory-only databases.
 
   o Client changes
