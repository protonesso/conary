--- conflicted
+++ resolved
@@ -1,4 +1,4 @@
-Changes in 1.0.39:
+Changes in @NEW@:
   o Client Changes:
     * A signature callback has been added, which allows one to catch
       the troves with bad signatures and react appropriately (display
@@ -7,22 +7,14 @@
       parsed access to conary log files. (CNY-1075)
 
   o Build Changes:
+    * "cvc cook" is now more efficient in looking up files that are
+      part of the built troves (CNY-1008).
     * A "commitRelativeChangeset" configuration variable has been
       added to control whether Conary creates relative or absolute
       changesets when cooking.  It defaults to True, but can be
       changed to False to cause Conary to cook and commit absolute
       changesets. (CNY-912)
     * A list of X.org mirrors has been added to the default mirrors.
-<<<<<<< HEAD
-    * "cvc diff" now returns 2 on error, 1 if there are differences, and
-      0 if there are no differences (CNY-938).
-    * "cvc cook" is now more efficient in looking up files that are part of
-      the built troves (CNY-1008).
-    * Added addResolveSource method which will change how dependency resolution
-      is done when building a group - instead of searching the label path
-      defined in the group for solutions, the resolve source will be searched
-      instead. (CNY-1061)
-=======
     * "cvc diff" now returns an return code of 2 on error, 1 if there
       are differences, and 0 if there are no differences. (CNY-938)
     * An "addResolveSource" method has been added to GroupRecipe.
@@ -31,7 +23,6 @@
       group for solutions, the resolve source will be searched
       instead. This allows you to resolve dependencies against a
       particular version of a group. (CNY-1061)
->>>>>>> 750cd1c4
     * Cloning multiple flavors of the same package in a single step is
       now possible. (CNY-1080)
     * Perl dependencies now include provides for .ph files, as well as
