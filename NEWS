--- conflicted
+++ resolved
@@ -1,7 +1,9 @@
-<<<<<<< HEAD
 Changes in 2.0.0:
   o Client Changes:
     * Added getTroveLatestByLabel as a client-side call
+
+  o Server Changes:
+    * fixed scoring for target flavor sets (CNY-1539)
 
 Changes in 1.1.32:
   o Client Changes:
@@ -47,13 +49,6 @@
       has been fixed.
 
 Changes in 1.1.29:
-=======
-Changes in @NEW2.0@
-  o Server Changes:
-    * fixed scoring for target flavor sets (CNY-1539)
-
-Changes in @NEW@:
->>>>>>> 9c74af95
   o Client Changes:
     * In conaryrc files, repositoryMap entries can now use wildcards
       for the server name.
