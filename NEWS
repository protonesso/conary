--- conflicted
+++ resolved
@@ -23,14 +23,11 @@
     * A bug that caused a request to add access to a trove for a role
       to be ignored if the same trove was used previously to grant
       access to a different role has been fixed. (CNY-2758)
-<<<<<<< HEAD
     * A bug that caused an InsufficientPermission error when a user
       requests a changeset to which the user has been granted access
       with addTroveAccess has been fixed. (CNY-2760)
-=======
     * The XML writer in xmldata.py is now encoding using UTF-8.
       (CNY-2756)
->>>>>>> 3bacd8de
 
 Changes in 2.0.12:
   o Build Changes:
