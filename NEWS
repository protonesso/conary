Changes in @NEW@:
  o PostgreSQL support has been finalized and some SQL queries have
    been updated in the repository code for PostgreSQL compatibility
  
  o Bug Fixes:
    * A bug has been fixed that caused group cook with a replace or remove 
      with a flavor and no matching trove to emit a traceback instead of a
      warning. (CNY-977)

Changes in 1.1.8:
  o Bug Fixes:
    * The fix for CNY-926, which allows a ShimNetClient to create
      changes directly from an in-process Conary Repository, did not
      properly merge changesets when multiple servers were involved.
    * The r.setByDefault() method in group recipes was broken in
      1.0.34.  It would cause a traceback.  This has been fixed.

<<<<<<< HEAD
  o Bug Fixes:
    * cvc now allows files to be switched from autosource to normal
      and from normal to autosourced (CNY-946)

Changes in 1.0.34:
=======
Changes in 1.1.7:
>>>>>>> 9be26fc8
  o Client Changes:
    * You can now delete troves, update from changeset files, and
      update with a full version specified without an installLabelPath
      set. (CNY-281)
    * "conary rm" has been added as an alias for the "conary remove"
      command. (CNY-952)
    * Conary now produces an error message when an invalid context is
      specified. (CNY-890)
    * User settings in a context will override but not remove user
      settings from the main conary configuration file. (CNY-972)

  o Build (cvc) Changes:
    * "cvc cook --prep" now warns about missing dependencies instead
      of raising an error.  "cvc cook --download" does not warn or
      error. (CNY-787)
    * In a group recipe, if you use r.remove() to remove a component
      from a package in a group (which marks the component
      byDefault=False), and the package no longer contains any
      byDefault=True components, the package itself will also be made
      byDefault=False. This avoids installing packages with no
      components on the system. (CNY-774)
    * Previously, Java files that have no discoverable provided or
      required interfaces (for example, due to EAR dependencies)
      caused a traceback.  Conary now handles this case correctly and
      does not traceback.
    * Merging when the current version is already based on the parent
      version now gives an error message instead of writing out an
      incorrect CONARY file (CNY-968)

  o Bug Fixes:
    * Erases of critical troves is no longer considered a reason to
      restart Conary.
    * A bug triggered when a critical update of a trove depended on an
      erase has been fixed.
    * A bug that caused changesets to be invalidated from the
      changeset cache when signatures were not modified by
      setTroveSigs() has been fixed.
    * A bug that caused an Internal Server Error (ISE) when attempting
      to browse the files in a shadowed component via the Conary
      repository browser has been fixed. (CNY-926)
    * A bug introduced 1.0.32 that affected the ability to update two
      troves due to the same broken dependency when using
      "resolveLevel 2" has been fixed.  This bug affected the ability
      to simply run "conary update conary" when conary-build and
      conary-repository will both installed. (CNY-949)
    * Conary will now display config lines that are equivalent to the
      default configuration value but are set explicitly by the
      user. (CNY-959)
    * Specifying "includeConfigFile" within a context will now include
      the file also within that context. (CNY-622)
    * A memory leak in conary.lib.misc.depSplit() has been fixed.
    * The client no longer loops forever trying to create
      cross-repository relative changesets when the trove is missing
      from one of the repositories. (CNY-948)
    * Repositories no longer return empty troves when
      createChangeSet() is called on troves which are referenced
      within the repository but present on a remote repository.
      (CNY-948)
    * Repository queries no longer return matches for troves which are
      referenced by groups but are not present in the
      repository. (CNY-947)
    * Specifying a root (through conaryrc configuration or the
      "--root" command line parameter) that is not a directory no
      longer results in an unhandled exception. (CNY-814)
    * Renaming and changing a source file no longer results in
      tracebacks on "cvc update" and "cvc merge" (CNY-944, CNY-967)

Changes in 1.1.6:
  o Client Changes:
    * The "cvc" and "conary" command line programs have new command
      line argument aliases.  They accept "-r" as an alias for
      "--root" and "-c" as an alias for "--config".  Commands that
      accept "--info" now accept "-i" as an alias.
    * Contexts can now override any configuration option. (CNY-812)
    * The meaning of the "--components" command line option has
      changed to be more intuitive.  For example, "conary q
      --components" will show all the components for all packages,
      indented as expected. (CNY-822)

  o Build (cvc) Changes:
    * "cvc commit -m'commit message'" is now accepted.  Previously, a
      space was required between the -m and the message.
    * Permissions are now preserved by tar when extracting a tar
      archive added with r.addArchive().
    * The Requires policy now parses pkg-config files more reliably.
    * "cvc cook" now has a "--download" option, which fetches the
      applicable sources from upstream or from the repository and then
      stops. (CNY-837)
    * If cooking a group results in conflicts, the error message will now
      show you the reason why the troves in conflict were included in the
      group. (CNY-876)
    * A new r.addCopy() command is now available to group recipes.  It
      performs the actions required to create a new group, add all of
      the troves from a different group, and add the new group to the
      current group. (CNY-360)
    * In a group recipe, if r.replace() or r.remove() does nothing, a
      warning message is given unless the keyword allowNoMatches is
      used. (CNY-931)
    * In a group recipe, if r.replace() would match against a package
      included inside another group that you are not building, conary
      will warn that replace cannot possibly do anything and will
      suggest using r.addCopy() to resolve the problem. (CNY-360)
    * The Autoconf() build action now enforces buildRequirements of
      automake:runtime and autoconf:runtime if used. (CNY-672)
    * All build actions that enforce buildRequires additions now report
      them through the reportMissingBuildRequires summary policy.

  o Optimizations:
    * Retrieving a large number of troves without files from the local
      database has been sped up by 30%. (CNY-907)
    * On one test machine: "conary q --troves" is 2 times
      faster. "conary q", "conary q --deps" and "conary q --info" are
      30% faster.  "conary q --troves --recurse" is 4-6 times faster.

  o Bug Fixes:
    * r.Replace() no longer fails when a glob matches a dangling
      symlink.  It now reports that no action is taking on the
      dangling symlink due to it being a non-regular file.  This is
      the same behavior as running r.Replace() on non-dangling
      symlinks.

Changes in 1.1.5:
  o Optimizations
    * Duplicate trove instantiations have been removed. Build requires are
      no longer thawed out of abstract change sets, and methods were added
      to get dependency and path hash information directly from trove
      change set objects. These changes combined for a 50% speedup on
      update --info of a large group into an empty root and saved a few
      megs of memory as well (CNY-892)
    * The changes in the previous version of Conary in how XML-RPC
      responses are decompressed actually made Conary slower.  These
      changes have been reverted.

  o Build (cvc) Changes:
    * The Requires() policy now reads pkg-config files and converts the
      "Requires:" lines in them into trove dependencies, removing the
      need to specify those dependencies manually. (CNY-896)
    * Files in /etc/conary/macros.d/ are now loaded in sorted order
      after initial macros are read from /etc/conary/macros. (CNY-878)

  o Bug Fixes:
    * Conary now runs tagscripts correctly when passed a relative root 
      parameter (CNY-416).
    * cvc log now works when there are multiple branches matching for the
      same trove on the same label.
    * Fixed resolveLevel 2 so that it does not try to update packages that
      are already a part of the update. (CNY-886, CNY-780)
    * Fixed resolveLevel 2 so that it does not repeatedly try to perform 
      the same update. (CNY-887)
    * cvc cook | less now leaves less in control of the terminal. (CNY-802)
    * The download thread terminating during an update is now a fatal
      error.
    * The web interface to a conary repository will now print an error
      message instead of a traceback when adding an entitlement class
      with access to a group that does not exist.
    * Parent troves in repository changeset caches are now invalidated
      when a member trove is invalidated (CNY-746)
    * cvc cook group now limits the number of path conflicts displayed for 
      one trove to 10. (CNY-910)
    * Conary update now respects local changes when a group update occurs
      along with the update of the switched trove.  For example, switch
      foo to be installed from another branch instead of the default, 
      and then update foo and its containing group at the same time would
      cause conary to try to reinstall the original foo (resulting in path
      conflicts). (CNY-915)
    * loadRecipe now selects the most recent of two recipes available
      in the case where there are multiple choices due to label
      multiplicity. (CNY-918)

Changes in 1.1.4:
  o Client Changes:
    * Conary now restarts itself after updating critical conary
      components (currently, that consists of conary).  Hooks have
      been added for other components using the conary api to specify
      other troves as critical.  Also, hooks have been added for other
      components to specify a trove to update last. (CNY-805, CNY-808)
    * Conary now warns the user when they will be causing label
      conflicts - that is when an operation would cause two different
      branches of development for a single trove to end up with the
      same trailing label.  Since most conary operations are label
      based, such label conflicts can be confusing to work with and
      are almost never desireable - except in those few cases where
      they are necessary.  (CNY-796)
    * The conary repository client now retries when a DNS lookup of a
      server hostname fails with a "temporary failure in name
      resolution" error.

  o Optimizations
    * The getFileContents() and getFileVersions() server side calls
      have been optimized for faster execution.
    * The SQL query in getTroveList() has been sped up by a 3-5x factor.
    * dbstore now has support for executemany()
    * Inserts into local database now use executemany().

  o Server Changes
    * Several SQL queries have been updated for PostgreSQL compatibility

  o Build (cvc) Changes:
    * The "cvc add" command no longer assumes files it doesn't know to
      be binary are text files; there are lists for both binary and
      text types, and files which are added which aren't in either
      list need to be added with "--text" or "--binary". (CNY-838)
    * A "cvc set" command has been added to change files between
      binary and text mode for files in source components.
    * The "cvc diff" command no longer tries to display the contents
      of autosource files. (CNY-866)
    * The "cvc annotate" command no longer displays pathIds in the
      error message for the specified path not being included in the
      source trove.  It displays the path name instead.
    * The "cvc annotate" command now gives an error when it is run on
      a binary file.
    * A "cvc refresh" command has been added.  It allows you to
      request that cvc fetch new upstream versions of files referenced
      by URL.  Thanks to Pavel Volkovitskiy for the initial
      implementation of this feature. (CNY-743)
    * The "cvc newpkg" command and the PackageSpec policy now disallow
      certain potentially confusing characters in trove
      names. (CNY-842)
    * The PythonSetup() build action has been modified to be more
      consistent with other build actions. The "setupName" paramater
      has been added, which can specify a command to run (defaults to
      "setup.py"). The first argument, similar to Configure(), passes
      arguments to the command being specified by setupName. (CNY-355)
    * The "cvc commit" command now recognizes .html, .css, .kid, and .cfg
      as extensions that identify text files. (CNY-891)
    * The PythonSetup build action has been modified to make it
      clearer what its "dir" and "rootDir" options specify. (CNY-328)

  o Bug Fixes:
    * Conary commands no longer perform an unnecessary database check
      on the local system. (CNY-571)
    * A bug that could allow conary to consider a no-op update as an
      install (and could result in tracebacks in some situations) has
      been fixed. (CNY-845)
    * If you've made a local modification to a package and then try to
      downgrade it later, Conary will now downgrade included
      components as well. (CNY-836)
    * The error message produced by "cvc cook" when a source component
      exists on multiple branches with the same trailing label has
      been improved. (CNY-714)
    * Error handling when manipulating entitlements via XML-RPC has
      been improved. (CNY-692)
    * The usage message displayed when running "conary changeset" has
      been corrected. (CNY-864)
    * Conary no longer tracebacks when a disconnected cook tries to
      load a superclass.  Conary also gives better messages when the
      loaded recipe has a traceback.  Thanks to David Coulthart for
      the core of this patch. (CNY-518, CNY-713)
    * A bug in soname dependency scoring has been fixed.  Dependency
      scoring when multiple sonames were being scored would simply use
      the value of the last soname, instead of the cumulative score.
      Note that the dependencies that did not match at all would still
      return as not matching, so this bug only affected Conary's
      ability to select the best match.
    * A bug in architecture dependency scoring has been fixed.
      Matching architectures are now counted as having a positive
      value, so that when performing dependency resolution on an
      x86_64 machine, troves that have flavor "is: x86_64 x86" will be
      preferred to those with flavor "is: x86".
    * The PythonSetup command ignored any C compiler macros that had
      been set.  The template has been changed to use them in the same
      way that Configure() uses them; as environment variables.
    * The warning message produced when r.Replace() refuses to modify
      a non-regular file now includes the path, as intended.
      (CNY-844)
    * A traceback that occurred when a resolveLevel 2 update resulted
      in a component being erased has been fixed. (CNY-879)
    * Conary now works around a possible threading deadlock when
      exceptions are raised in Threading.join().  The bug is in the
      standard Python threading library, and is fixed in 2.4.3.
      Conary will use a workaround when running under older versions
      of Python. (CNY-795)
    * Checks have been added to the XML-RPC transport system to see if
      an abort has been requested while waiting for a response from
      the server.  This allows the main thread to terminate the
      changeset download thread if it is waiting for an XML-RPC
      response from the server.  (CNY-795)
    * A bug in Conary's handling of an unusual case when multiple
      files being installed share the same content, and one of the
      files has been erased locally has been fixed.
    * A traceback that occurred when a manually removed file switches
      packages during an update has been fixed. (CNY-869)
    * When you remove a file and replace it with a directory, Conary
      now treats it as a removal. (CNY-872)
    * Conary's OpenPGP implementation now dynamically uses RIPEMD if
      it is available from PyCrpyto.  Some PyCrypto builds don't
      include RIPEMD hash support. (CNY-868)
    * A bug that allowed merging changesets with conflicting file
      contents for configuration files with the same pathId has been
      fixed.  Applying the resulting merged changeset caused
      IntegrityErrors.  (CNY-888)

  o Optimizations
    * The getFileContents and getFileVersions server side calls have
      been optimized for faster execution
    * The SQL query in getTroveList has been sped up by a 3-5x factor.
    * dbstore now has support for executemany()
    * Inserts into local database now use executemany().

  o Server Changes
    * Several SQL queries have been updated for PostgreSQL compatibility

Changes in 1.1.3:
  o System Update Changes:
    These changes make Conary much more robust when applying updates
    that move files from one package to another.

    * Components that modify the same files are now required to be in
      the same update job.  For example, if a file moves from
      component a:runtime to component b:runtime, the erase of
      component a:runtime and the install of component b:runtime will
      occur at the same time. (CNY-758).
    * Files moving between components as part of a single job are now
      treated as file updates instead of separate add/remove events.
      (CNY-750, CNY-786, CNY-359)

  o Client Changes:
    * The source component is now displayed in "conary rq --info"
      output.
    * Entitlements can now be passed into ConaryClient and
      NetworkRepositoryClient objects directly. (CNY-640)
    * Exceptions raised in callback functions are now issued as
      warnings and the current job is finished before
      existing. KeyboardInterrupts and SystemExits are handled
      immediately. (CNY-806)
    * The "--debug" command line flag now provides information that is
      useful to the end-user during the update process.  The
      "--debug=all" flag will provide output that is useful to conary
      developers.
    * The output of "--debug" has been modified when performing
      dependency resolution.  The output should be more helpful to end
      users.  Also rearranged the output given when dependencies
      fail. (CNY-779)
    * Config files and diffs are no longer cached in ram during installs;
      they are now reread from the changeset whenever they are needed
      (CNY-821)
    * Binary conflicts no longer cause a traceback in cvc update
      (CNY-644,CNY-785)

  o Optimizations
    On a test system, "conary updateall --info" is around 24% faster
    than previous versions of Conary.

    * The SQL query used to retrieve troves from the local database
      has been optimized.  The new code is nearly four times faster
      for operations like "conary q group-dist --info".
    * The SQL query in getTroveContainers() used to determine the
      parent package(s) and groups(s) of a set of troves as recorded
      in the local database has been optimized.  The new code is
      almost 95 times faster. (0.2 seconds versus 19 seconds)
    * The code in getCompleteTroveSet() that creates Version and
      Flavor objects from entries in the database now caches the
      created object.  This is approximately a 4.5 times speed
      up. (2.10 seconds versus 9.4 seconds)
    * The code in iterUpdateContainerInfo has had similar version
      and flavor caching optimizations that make the code about 
      2.5 times faster (from 10 seconds to 4 seconds).

  o Server Changes:
    The Conary repository server now sends a InvalidClientVersion
    exception when a conary 1.0.x client attempts to manipulate an
    entitlement through addEntitlement() or deleteEntitlement().

  o Build (cvc) Changes:
    * "cvc merge" and "cvc update" are now more verbose when
      patching. (CNY-406)
    * "cvc clone" now requires that you specify a message when cloning
      source components unless you specify --message.  It also gives
      more output about what it is doing (CNY-766, CNY-430).
    * "cvc clone" now has a --test parameter that runs through all
      steps of cloning without performing the clone.  --info is now
      more lightweight - it no longer downloads all of the file
      contents that would be cloned.
    * "cvc clone" now has a --full-recurse parameter that controls how
      recursion is performed.  Cloning a group no longer recurses by
      default.  The only way that a recursive group clone could
      succeed is if all troves in the group came from the same branch.
      This is almost never the case.
    * The "cvc cook" command now prints the flavor being built,
      as well as the version. (CNY-817)
    * The command line argument parsing in "cvc" has been modified.
      To use the "--resume" command line argument to specify that you
      wish to resume at a particular location, you must use
      "--resume=<loc>".  "--resume <loc>" will not work anymore.  This
      removes an ambiguity in how we parse optional parameters in
      Conary.
    * The PythonSetup build action no longer provides the older
      --single-version-externally-managed argument, and instead
      provides the --prefix, --install-purelib, --install-platlib,
      and --install-data arguments, which can be overridden with the
      purelib, platlib, and data keyword arguments, respectively.  This
      allows it to work correctly with a greater number of packages.
      It also provides the option of providing a "purePython=False"
      argument for python packages that mix architecture-specific
      and architecture-neutral files, and tries to automatically
      discover cases when it should be provided. (CNY-809)
    * Python dependencies were previously incorrectly calculated
      for certain module path elements added in some Python C
      code (for example, contents of the lib-dynload directory);
      these errors are now resolved by using external python
      to find system path elements. (CNY-813)
    * /etc/conary/mirrors/gnu has been added to enable mirror://
      references to the GNU mirror system.
    * The GNU mirror list was then significantly expanded and
      re-sorted.  (CNY-824)
    * /etc/conary/mirrors/cpan has been added to enable mirror://
      references to the Comprehensive Perl Archive network mirror
      system.
    * In group recipes, the methods r.add(), r.addAll(), and
      r.addNewGroup() have been modified to accept the use= parameter,
      which defaults to True (CNY-830).

  o Bug Fixes:
    * A bug that caused a traceback in the web interface when a
      non-admin user attempts to manage their entitlement classes has
      been fixed. (CNY-798)
    * "conary rq" (with no arguments) no longer hides troves if the
      flavor that matches the system flavor is not built for the
      latest version. (CNY-784)
    * "cvc cook" now displays the correct label of the thing it is
      building, even when it is not the build label.
    * Running "cvc update" in a directory that has been created with
      "cvc newpkg" but has not yet been committed to the repository
      will now fail with an appropriate error message instead of
      displaying a traceback. (CNY-715)
    * Conary can now apply updates that change a file that is not a
      directory to a directory.
    * Currently version objects are cached to optimize Conary.
      Unfortunately, version objects are mutable objects.  That means
      that if two different pieces of code are given the same version
      object, modifications made by one part of the code could affect
      the other inadvertently.  A warning message has been added to
      the version object when setting or resetting timestamps to make
      developers aware of the problem.  Developers should copy the
      version object before calling setTimeStamps(),
      resetTimeStamps(), incrementSourceCount(), or
      incrementBuildCount() on it.  When creating a version object
      from a string and time stamp set, use the timeStamps= keyword
      argument to versions.VersionFromString() to avoid the copy.  In
      a later version of Conary, version objects will be immutable.
      New methods will be introduced that return new modified objects.
    * Conary no longer hangs waiting for the download thread when an error
      occured in the download thread which caused it to terminate.
    * "conary migrate" now returns an error much earlier if you are
      not using interactive mode. (CNY-826)
    * Files removed from troves (most often by --replace-files) are now
      properly skipped on updates to that trove when the file didn't change
      between versions. (CNY-828)
    * includeConfigFile now gives a much better error message when it
      cannot include a config file. (CNY-618)

Changes in 1.1.2:
  o Bug Fixes:
    * Conary now removes sources from the lookaside before unpacking SRPMs to
      ensure that the source referenced from the SRPM is actually contained in
      the SRPM. (CNY-771)
    * Errors found in the recipe while checking in will now display file name
      and line number information along with the error found.
    * The trove browser no longer shows duplicate entries for multihomed
      repositories.
    * A bug that kept sqlite-based 64-bit mirrors from being used as a source 
      for further mirrors has been fixed.

  o Build Changes:
    * Conary no longer prints policy error messages three times; it
      now prints each error immediately when it is found, and then
      summarizes all policy errors once (instead of twice) at the
      end of the build process. (CNY-776)

Changes in 1.1.1:
  o Client Changes:
    * Migrate no longer replaces by default as if --replace-files was
      specified. (CNY-769)

  o Server Changes:
    * The log retrieval function now returns a HTTP_NOT_IMPLEMENTED
      (501) instead of a HTTP_NOT_FOUND (404) if the logFile
      directive is not configured.

  o Build Changes:
    * Conary now recognizes that pkgconfig finds its files in
      /usr/share/pkgconfig as well as /usr/lib*/pkgconfig. (CNY-754)
    * /etc/conary/mirrors/cran has been added to enable mirror://
      references to the Comprehensive R Archive Network. (CNY-761)

  o Bug Fixes:
    * Conary now resets the timeStamps in all cases when
      getSourceVersion is called (CNY-708).
    * SQLite ANALYZE locks the database after it is run, causing
      updates to fail.
    * A bug that caused lists such as installLabelPath in
      configuration files to be parsed incorrectly when more than one
      space was between list elements has been fixed
    * A bug that caused Locally changed files to no be marked properly
      in rollbacks that were stored locally (including rollbacks for
      locally built troves) has been fixed. (CNY-645)
    * A bug that could cause "cvc cook" to create groups that include
      components needed to resolve dependencies that are already
      included not-by-default has been fixed.
    * A bug that caused a traceback message when adding a user through
      the web interface has been fixed.

Changes in 1.1.0:
  o 1.1 Release Overview

    Conary 1.1.0 is the first version in the 1.1 series.  New
    functionality has been added to Conary that required modifications
    to the repository database schema and XML-RPC protocol.  A Conary
    1.1.x-compatible client is required to access many of the new
    features.  The XML-RPC interface includes version information so
    that old clients continue to work with new servers, and new
    clients continue to work with old servers.

    New Features:
      * Conary can now remove packages and components from a
        repository server.  This is a privileged operation and should
        not normally be used.  Only users with a special "can remove"
        ACL can remove from the repository.  As removing something
        from a Conary repository is an act of last resort and modifies
        repository internals, the command line option will not appear
        in the reference documentation.  rPath will assist users that
        need more information.
      * Conary can now query the repository by path.  Use
        "conary repquery --path /path/to/find" to find components that
        include a particular path.
      * Several enhancements were added to the entitlement management
        facilities in a Conary repository.
      * Conary can now redirect a group.

  Detailed changes follow:

  o Server Changes:
    * Entitlement keys were artificially limited to 63 characters in
      length.  This restriction has been raised to the max length
      permitted in the database column (255).
    * Entitlement classes can now provide access to multiple access
      groups (and updated the web UI to support that) (CNY-600)
    * addEntitlement() and deleteEntitlement() repository calls replaced
      by addEntitlements and deleteEntitlements calls.  These calls
      operate on more than one entitlement simultaneously.
    * Added getTroveLeavesByPath() and getTroveVersionsByPath(). (for
      CNY-74)
    * Conary now checks to ensure you have write access to all the
      things the client is trying to commit before you send them
      across the wire. (CNY-616)
    * deleteAcl() and listAcls() methods have been added to
      ConaryClient.

  o Client Changes:
    * "conary rq" now supports "--path", which allows you to search
      for troves in the repository by path. (CNY-74)
    * "conary rq" now has a "--show-removed" option that allows you to
      see removed trove markers.  A [Removed] flag will be displayed
      when the --trove-flags option is added.

  o Bug Fixes:
    * Conary now resets the timeStamps in all cases when
      getSourceVersion is called (CNY-708).
    * SQLite ANALYZE locks the database after it is run, causing
      updates to fail.
    * A bug that caused lists such as installLabelPath in
      configuration files to be parsed incorrectly when more than one
      space was between list elements has been fixed
    * A bug that caused Locally changed files to no be marked properly
      in rollbacks that were stored locally (including rollbacks for
      locally built troves) has been fixed. (CNY-645)
    * A bug that could cause "cvc cook" to create groups that include
      components needed to resolve dependencies that are already
      included not-by-default has been fixed.

Changes in 1.0.27:
  o Client Changes:
    * A "files preupdate" tag script method has been Implemented which
      gets run before tagged files are installed or changed. (CNY-636)
    * A bug that could cause "--replace-files" to remove ownership
      from every file in a trove has been fixed. (CNY-733)

    * Multiple bugs where using "--replace-files" could result in the
      new file having no owner have been fixed. (CNY-733)
    * The logcat script now supports revision 1 log entries.
    * The logcat script is now installed to /usr/share/conary/logcat

  o Build Changes:
    * Improved handling of the "package=" keyword argument for build
      actions.  In particular, made it available to all build actions,
      removed double-applying macros to the package specification,
      and fixed failure in cases like "MakeInstall(dir=doesnotexist,
      skipMissingDir=True, package=...)". (CNY-737, CNY-738)
    * The lookaside cache now looks in the repository for local sources
      when doing a repository cook. (CNY-744)
    * The mirror:// pseudo-URL handling now detects bad mirrors that
      provide an HTML document instead of the real archive when a
      full archive name is provided; previously, it did so only when
      guessing an archive name.  Thanks to Pavel Volkovitskiy for this
      fix. (CNY-745)
    * The Flavor policy has been slightly optimized for speed.

  o Server Changes:
    * ACL patterns now match to the end of the trove name instead of
      partial strings (CNY-719)

  o Bug Fixes:
    * The Conary repository server now invalidates changeset cache
      entries when adding a digital signature to a previously mirrored
      trove.
    * A bug that caused the mirror code to traceback when no callback
      function was provided to it has been fixed. (CNY-728)
    * Rolling back changes when the current trove has gone missing from
      the server now causes the client to generate the changeset to apply
      based on the trove stored in the local database (CNY-693)

Changes in 1.0.26:
  o Build Changes:
    * When cooking a group, adding "--debug" to the "cvc cook" command
      line now displays detailed information about why a component is
      being included to solve a dependency. (CNY-711)
    * The mirror:// functionality introduced in Conary 1.0.25 had two
      small bugs, one of which prevented mirror:// pseudo-URLs from
      working.  These bugs are now fixed, thanks to Pavel
      Volkovitskiy. (CNY-704)
    * The "cvc cook" command now announces which label it is building
      at the beginning of the cook, making it easier to catch mistakes
      early. Thanks to Pavel Volkovitskiy for this fix. (CNY-615)
    * The source actions (addSource, addArchive, etc.) can now take
      a "package=" argument like the build actions do.  Thanks to
      Pavel Volkovitskiy for contributing this capability.  (CNY-665)
    * The "preMake" option had a bad test for the ';' character; this
      test has been fixed and extended to include && and ||.
      thanks to Pavel Volkovitskiy for this fix. (CNY-580)
    * Many actions had a variety of options (dir=, subdir=, and
      subDir=) for specifying which directory to affect.  These have
      been converted to all prefer "dir=", though compatibility
      with older recipes is retained by continuing to allow the
      subDir= and subdir= options in cases where they have been
      allowed in the past. Thanks to Pavel Volkovitskiy for this
      enhancement. (CNY-668)

Changes in 1.0.26:
  o Server Changes:
    * The Conary web interface now provides a method to rely solely on
      a remote repository server to do authentication checks. (CNY-705)
    * The ACL checks on file contents and file object methods have
      been improved. (CNY-700)
    * Assertions have been added to prevent redirect entries from
      being added to normal troves.
    * An assertion has been added to ensure that redirects specify a
      branch, not a version.
    * The server returns a new FileStreamsMissing exception when the
      client requests file streams with getFileVersion or
      getFileVersions and the requested file stream is not present in
      the repository database. (CNY-721)
    * getFileVersions() now raises FileStreamMissing when it is given
      invalid request.
    * getFileContents() now raises a new FileHasNoContents exception
      when contents are requested for a file type which has no
      contents (such as a symlink).

  o Bug Fixes:
    * A bug that could cause "conary updateall" to attempt to erase
      the same trove twice due to a local update has been fixed.
      (CNY-603)
    * Attempts to target a clone to a version are now caught.  Only
      branches are valid clone targets. (CNY-709)
    * A bug that caused Trove() equality checks to fail when comparing
      redirects has been fixed.
    * A bug that caused the flavor of a redirect to be store
      improperly in the repository database has been fixed.
    * The resha1 script now properly skips troves which aren't present
      in the repository.
    * Conary 1.0.24 incorporated a fix for CNY-684 to correct behavior
      when storing src.rpm files rather than their contents.  The fix
      worked for local builds but not for commits to repositories.
      Conary 1.0.26 includes a fix that corrects the behavior when
      committing to a repository as well. (CNY-684)
    * A bug that prevented flavored redirects from being loaded from
      the repository database has been fixed.
    * "Conary migrate" now will follow redirects. (CNY-722)

Changes in 1.0.25:
  o Build Changes:
    * The addArchive() source action will search for reasonably-named
      archive files based on the name and version if given a URL ending
      with a "/" character. Thanks to Pavel Volkovitskiy for the
      initial implementation. (CNY-671)
    * All source actions, when given a URL that starts with "mirror://",
      will search a set of mirrors based on files in the mirrorDirs
      configuration entry, with default files provided in the
      /etc/conary/mirrors/ directory. Thanks to Pavel Volkovitskiy for
      the initial implementation. (CNY-171)
    * Symbolic links are now allowed to provide a soname even if they
      reference an ELF file only indirectly through other symbolic
      links.  Previously, a symbolic link could only provide a soname
      if it directly referenced an ELF file. (CNY-696)

  o Bug Fixes:
    * A bug that caused unhandled exceptions when downloading the file
      contents needed for a distributed changeset in threaded mode has
      been fixed. This bug was introduced in 1.0.24. (CNY-701)

Changes in 1.0.24:
  o Server Changes:
    * The server binary access log can now be downloaded by an
      administrator by visiting the http://servername/conary/log
      URL. Once the log is accessed it is rotated automatically by the
      repository server. Subsequent accesses to the log URL will only
      yield log entries added since the last access. (CNY-638)
    * The Users and Groups tab in the web management UI is no longer
      highlighted when administrators change their passwords.

  o Client Changes:
    * A --what-provides option has been added to "conary query" and
      "conary repquery".
    * A bug that installed extra components of a package that is being
      installed instead of updated due to the existing package being
      pinned has been fixed. (CNY-682)

  o Build Changes:
    * When pulling files out of a src.rpm file, Conary now stores the
      src.rpm file itself in the repository rather than the files
      pulled from it. (CNY-684)
    * Mono dependency version mappings are now discovered in CIL policy
      .config files. (CNY-686)
    * The internal util.literalRegex() function has been replaced by
      use of re.escape(). (CNY-634)

  o Bug Fixes:
    * The Conary Repository web interface no longer returns a
      HTTP_FORBIDDEN (403) when a bad password is given by the user.
      This allows the user to re-try authentication.
    * The --signatures and --buildreqs flags now work with "conary
      showcs".  (CNY-642)
    * A bug in the NetworkRepositoryClient default pwPrompt mechanism
      has been fixed.
    * Error messages when entitlements fail to load have been
      improved. (CNY-662)
    * The repository client no longer caches repository access info
      when the attempt to access was unsuccessful. (CNY-673, affects
      CNY-578)
    * A bug that caused x86 flavored troves from being updated
      properly when using "conary updateall" on an x86_64 system has
      been fixed. (CNY-628)
    * A bug that caused migrate behavior to not respect pins when the
      pinned troves were set to be erased (CNY-680).
    * Calling r.ComponentSpec(':foo') works again; it is exactly
      equivalent to r.ComponentSpec('foo'). (CNY-637)
    * Calling r.Move() with only one argument now fails explicitly
      rather than silently doing nothing. (CNY-614)

Changes in 1.0.23:
  o API Additions:
    * The interface to create, list and delete access groups and
      modify the users therein through is now exposed though
      ConaryClient.
    * The interface to delete entitlement groups is now exposed
      through ConaryClient.

  o Client Changes:
    * "conary updateall" now accepts the --keep-required command line
      argument.
    * the mirror script now provides download/commit feedback using
      display callbacks like other conary commands
    * the excludeTroves config option will now keep fresh installs from
      happening when an update job is split due to a pinned trove.

  o Server Changes:
    * The repository database migration code now reports an error when
      trying to migrate old-style redirects.  The code to perform the
      migration is incomplete and creates invalid new-style
      redirects.  If you have a repository with old-style redirects,
      contact rPath for assistance with your migration. (CNY-590)

  o Bug Fixes:
    * Subdirectories within source components are now better supported.
      Specifically, different subdirectories with the same filename will
      now work. (CNY-617)
    * The util.literalRegex() function now escapes parenthesis characters.
      (CNY-630)
    * Manifest files now handle file names containing "%" characters.
      Fix from Pavel Volkovitskiy. (CNY-627)
    * Fixed a bug in migrate that caused its behavior to shift when migrating 
      to the same version that is currently installed.
    * Fixed a bug in the logcat script that caused the entitlement field to
      display the user information instead. (CNY-629)

  o Build Changes:
    * The r.addArchive() source action can now unpack Rock Ridge and
      Joliet ISO images, with some limitations. (CNY-625)

Changes in 1.0.22:
  o Client Changes:
    * Conary now has hooks for allowing you to be prompted for both name
      and password when necessary.
    * Conary will no longer report a traceback when trying to perform 
      dependency resolution against repositories that are not available.
      Instead, it will print out a warning. (CNY-578)

  o Build Changes:
    * It is now possible to set environment variables to use within
      Conary builds from within conary configuration files, using the
      new "environment" configuration item.  Thanks to Pavel
      Volkovitskiy for implementing this feature. (CNY-592)
    * In previous versions of Conary, calls to r.PackageSpec() would
      improperly override previous calls to r.ComponentSpec(); now
      the ordering is preserved.  Thanks to Pavel Volkovitskiy for 
      this fix. (CNY-613)

  o Bug Fixes:
    * A bug that would allow recursively generated changesets to
      potentially have missing redirect flags has been fixed.
    * A bug in redirect handling when the branch changed but the trove
      name didn't has been fixed - conary will do a better job of
      determining what jobs to perform in this situation. (CNY-599, CNY-602)
    * Errors relating to PGP now just display the error instead of causing 
      conary to traceback. (CNY-591)
    * Conary sync on a locally cooked trove will no longer traceback (CNY-568)
    * --from-file and sync now work together.
    * An AssertionError that was occasionally reached by incorrect repository
      setups is now a ConaryInternalError
    * A bug when updating to a locally cooked trove when the user had 
      manually removed files has been fixed. (CNY-604)
    * CONARY files that are not accessible will no longer cause conary to
      traceback when trying to read context from them. (CNY-456)
    * signatureKeyMap configuration entries are now checked to ensure
      they are valid. (CNY-531)

Changes in 1.0.21:
  o Client Changes:
    * The "conary migrate" command has changed behavior significantly
      in order to make it more useful for updating a system to exactly
      match a different group.  However, this change makes it much
      less useful for updating normal systems.  "conary migrate"
      should not be used without first reading the man page
      description of its behavior.  The old migrate behavior is now
      available by using "conary sync --full".  "conary syncchildren"
      has been renamed to "conary sync", and its behavior has also
      been modified slightly as a result.  The old behavior is
      available by using "conary sync --current". Please read the man
      page for a full description of the "sync" command as well.  (CNY-477)

  o Build Changes:
    * A "package" keyword parameter has been added to build actions,
      which specifies the package and/or component to which to assign
      the files that are added (not modified or deleted) by that build
      action.  For example, r.MakeInstall(package="foo") will place
      all the new files installed by the MakeInstall action into the
      "foo" package.  Thanks to Pavel Volkovitskiy for contributing
      this capability.  (CNY-562)
    * A "httpHeaders" keyword parameter has been added to the
      r.addArchive(), r.addPatch(), and r.addSource() source actions
      so that headers can be added to the HTTP request.

  o Bug Fixes:
    * The r.addPatch() build action no longer depends on nohup to
      create a file in the current directory (a bug introduced in
      conary 1.0.19). (CNY-575)
    * Commits with missing files no longer traceback. (CNY-455)
    * A bug that caused "#!/usr/bin/env /bin/bash" to not be
      normalized to /bin/bash by the NormalizeInterpreterPaths policy
      has been fixed.
    * A bug that prevented Conary from being able to download files
      that contain '&' or ';' characters has been fixed.  This allows
      Conary to download sources from cgi-bin URLs.
    * "cvc merge" no longer fails to merge changes from the parent
      branch when the shadowed version doesn't exist on the parent
      branch.

Changes in 1.0.20:
  o Build Changes:
    * "jvmdir", "javadir", "javadocdir", and "thisjavadocdir" have
       been added to the default set of macros.
    * A r.JavaDoc() build action has been added.  It funtions
      exactly like the "r.Doc()" build action, except it coppies into
      "%(thisjavadocdir)s".
    * When the r.addArchive() source action attempts to guess the main
      directory in which to build, it now recognizes when when sources
      have been added in an order that defeats its algorithm and provides
      a helpful error message. (CNY-557)

  o Client Changes:
    * A --tag-script parameter has been added to the rollback
      command. (CNY-519)

  o Bug Fixes:
    * A bug in clone behavior that caused Conary to try to clone
      excessive troves has been fixed.  If you were cloning uphill
      from branch /a/b to /a, and a buildreq was satisfied by a trove
      on /a//c, Conary would try to clone the buildreq to /a as well.
      (CNY-499)
    * A bug in the "r.Ant()" and "r.JavaCompile()" build actions which
      caused the CLASSPATH variable to get mangled has been fixed.
    * A bug in 'r.ClassPath()' that caused a traceback has been fixed.
    * A bug that caused the "change password" tab to be displayed when
      browsing the repository via the web as an anonymous user has
      been fixed.
    * The web service code no longer permits the anonymous user to
      view the "change password" (/conary/chPassForm) form.
    * The r.addPatch() source action no longer hangs when presented
      with large patches, which fixes a bug introduced in Conary
      1.0.19.

Changes in 1.0.19:
  o API Change:
    * In order to fully represent empty flavors in Conary, a new Flavor
      object class has been added.  Previously, DependencySet objects
      were used to store flavor information.  Unfortunately it was not
      possible to distinguish "empty flavor" from "flavor not specified".
      When dealing with thawing frozen flavors, use ThawFlavor() instead
      of ThawDependencySet().  When testing to see if a flavor is empty,
      use the isEmpty() method of the flavor object.

  o Client Changes:
    * The default resolveLevel setting is now 2, this means that
      conary will try to update troves that would otherwise cause an
      update to fail.  See the conary man page for more details.
    * Multiple bugs have been fixed in interactive prompting for user
      passwords (CNY-466):
      - Password prompts are based on the server name portion of the
        label being accessed, not the actual hostname of the server
        (these are often different when repositoryMaps are used).
      - When no password callback is available, the operation will
        fail with an open error (which is identical to what would
        happen if no user name was present) instead of giving a
        traceback.
      - The download thread uses the passwords which the original
        thread obtained from the user.
      - The download thread is able to prompt for passwords from the
        user if distributed changesets require access to additional
        repositories.

  o Build Changes:
    * "r.Ant()", "r.JavaCompile()", and "r.ClassPath()" build actions
      have been added to support building java with conary.
    * "r.addPatch()" will now determine the patchlevel without users
      needing to add level= in the r.addPatch() call. The level
      parameter is still honored, but should not be needed.
    * "cvc cook --show-buildreqs" now displays build requirements
      inherited from parent recipe classes. (CNY-520)
    * The output of "cvc diff" and "cvc rdiff" can now be used as an
      input to patch when files are added between two versions. (CNY-424)
    * Use flags have been added for dom0 and domU.  They default to
      "sense prefernot".  The domU flag should be used to build
      binaries specific to Xen domU environments where special
      provisions are made for paravirtualization.  The dom0 flag
      should be used to build binaries specific to Xen dom0
      environments where special provisions are made for the
      hypervisor.  The existing "xen" flag should be used to build
      binaries specific to Xen which apply equally to Xen dom0 and
      domU environments.
    * Warning message for modes specified without an initial "0" have
      been improved to include the path that is affected. (CNY-530)

  o Server Changes:
    * Use the term Entitlement Class in all conary repository web interfaces
      replacing Entitlement Group.

  o Bugs Fixed:
    * The Conary Repository now returns an error to a client when
      committing duplicate troves that have an empty flavor. (CNY-476)
    * When checking out a source trove from a repository using
      "cvc checkout", the user is no longer warned about not being able
      to change the ownership of the files checked out.
    * A bug has been fixed in conary's determination of what troves
      had been updated locally.  This bug caused "conary updateall" to
      consider many x86 troves as needing to be updated separately
      instead of as a part of group-dist.  This could cause updateall
      failures. (CNY-497)
    * A bug that caused 'conary q tmpwatch:runtime --recurse' to traceback
      has been fixed (CNY-460)
    * Interactive mode now handles EOF by assuming it means 'no';
      thanks go to David Coulthart for the patch. (CNY-391)
    * Configuration settings in contexts can now be overridden from
      the command line. (CNY-22)
    * Redirect changesets now have primary troves, meaning they will
      display better when using "conary showchangeset". (CNY-450)
    * User's passwords are now masked when using "cvc context" (unless
      --show-passwords is specified). (CNY-471)
    * Removed excess output from commitaction which was caused by a
      change in option parsing code (CNY-405)

Changes in 1.0.18:
  o Client Changes:
    * Trying to shadow a cooked redirect now results in an error. (CNY-447)
    * A --keep-required option has been added to tell Conary to leave
      troves installed when removing them would break
      dependencies. This used to be the default behavior; Conary now
      issues a dependency error instead. (CNY-6)
    * "delete-entitlement" and "list-entitlements" options have been
      added to the "manageents" script.

  o Build Changes:
    * Python dependencies are now generated for .pyc files as well as
      for .py files. (CNY-459)

  o Server Changes:
    * Support for deleting entitlements, listing the entitlement
      groups a user can manage, and removing the ACL which lets a group
      manage an entitlement group has been added.
    * Entitlement management has been added to the Conary repository
      web interface. (CNY-483)

  o Bug Fixes:
    * The "list-groups" option to the "manageents" script has been
      corrected to list the groups the user can manage instead of the
      groups that user belongs to.

Changes in 1.0.17:
  o Client Changes:
    * Individual file removals performed by "conary remove" now create
      rollbacks. (CNY-7)
    * The repository mirroring client supports two new configuration
      options:
      - matchTroves is a regexp list that limits what troves will be
        mirrored based on the trove names;
      - recurseGroups takes a boolean value (True/False) which will
        cause the miror client to recurse through a groups and mirror
        everything that they include into the target repository.

  o Server Changes:
    * A single conary repository can host multiple serverNames. In the
      Conary repository's configuration file, the serverName directive
      can now specify a space separated list of valid server names
      which will be accepted and served from that repository. (CNY-16)

Changes in 1.0.16
  o Build Changes:
    * A check has been added to "cvc commit" that ensures a .recipe
      file exists in the CONARY state file.
    * Recipe classes can now set an "abstractBaseClass" class
      variable.  When set, Conary will not require a setup() method in
      the class.  This is used for creating superclass recipes where
      setup() methods are not needed.

  o Server Changes:
    * A new "entitlementCheckURL" configuration option has been added.
      This is a hook that allows external validation of entitlements.
    * The Conary Repository web interface look and feel has been
      updated.  The interface will look incorrect unless
      conary-web-common 1.0 or later is installed.

  o Bug Fixes:
    * When running "cvc log" on a newly created source component, cvc now
      errors gracefully instead of tracing back. (bz #863)
    * Conary now changes to the / directory before running tag
      scripts. (bz #1134)
    * "cvc co foo=invalidversionstring" now gives a more helpful error
      message. (bz #1037)
    * Cloning binary troves uphill now correctly checks for the source
      trove uphill.
    * A bug that would cause "conary migrate" to raise a KeyError when
      updating a group that referenced the same trove twice (through
      two subgroups) has been fixed.
    * A bug that caused miscalculations when determining whether a
      shadow has been modified has been fixed.
    * A number of bugs affecting resetting distributed changesets have
      been fixed.
    * A bug in the MySQL dbstore driver that caused the wrong
      character encoding to be used when switching databases has been
      fixed.
    * A bug where running updateall when one of the two groups that
      reference a trove has no update caused an erase of that trove to
      be requested has been fixed (CNY-748).

Changes in 1.0.15
  o Client Changes:
    * When writing files as non-root, Conary will no longer create
      files setuid or setgid unless the uid/gid creating the file
      matches the username/groupname in the package.
    * Conary now checks the rollback count argument for non-positive
      numbers and numbers greater then the number of rollbacks
      available. (bz #1072)
    * The entitlement parser has been reimplemented using expat
      instead of a hand-coded parser.  A correctly formatted
      entitlement file should now be enclosed in an
      <entitlement></entitlement> element.  Conary will continue to
      work with files that do not contain the toplevel <entitlement>
      element.

  o Build Changes:
    * Support has been added for recipe templates.  Now when running
      "cvc newpkg", cvc will automatically create a recipe from a
      template specified by the recipeTemplate configuration
      option. (bz #671, #1059)
    * Policy objects can now accept globs and brace expansions when
      specifying subtrees.
    * Cross-compile builds now provide CONFIG_SITE files to enable
      cross-compiling programs that require external site config
      files.  The default site config files are included.
    * The "cvc checkout" command can now check out multiple source
      troves in a single invocation.

  o Server Changes:
    * An "externalPasswordURL" configuration option has been added,
      which tells the server to call an external URL for password
      verification.  When this option is used, user passwords stored
      in the repository are ignored, and those passwords cannot be
      changed.
    * An authentication cache has been added, which is enabled by
      setting The authCacheTimeout configuration to the number of
      seconds the cache entry should be valid for.

  o Bug Fixes:
    * A bug that caused using groupName parameter with r.replace() to
      traceback has been fixed. (bz #1066)
    * Minimally corrupted/incorrect conary state files will no longer cause 
      conary to traceback. (bz #1107)
    * A bug that prevented upload progress from being displayed when
      using "cvc commit" has been fixed. (bz #969)

Changes in 1.0.14:
  o Client Changes:
    * Conary now creates shadows instead of branches when cooking onto
      a target label.  This means, for example, that local cooks will
      result in a shadow instead of a branch.
    * Conary now creates shadows on the local label when creating rollbacks
      instead of branches.
    * The branch command has been removed.  Any potential branch should be 
      done with a shadow instead.
    * The verify command now shows local changes on a local shadow instead
      of a local branch
    * Local changesets create diffs against a local shadow (instead of
      a branch) and --target for the commit command retargets to a shadow
    * User conaryrc entries are now searched from most specific target to
      least specific (bz #997)
    * A fresh install of a group will cause all of its contained components 
      to be installed or upgraded as well, without reference to what is 
      currently installed on your system -- no trove will be skipped because
      it is referenced by other troves on your system but not installed.
    * Changeset generation across distributed shadows now force file 
      information to be absolute instead of relative when the files are on
      different servers, eliminating server crosstalk on source checkin and
      when committing local changesets. (bz #1033)
    * Cvc merge now takes a revision, to allow you merge only up to a certain
      point instead of to head.

  o Server Changes:
    * Removed the ability for the server to log updates to its contents
      store (mirroring has made this capability obsolete)
    * logFile configuration directive now logs all XML calls
    * Split user management out from core authorization object
    * All user management calls are based on user and group names now
    * The user management web interface for the repository now allows
      the administrator to enable and disable mirroring for groups

  o Bug Fixes:
    * Conary will not traceback if you try to update to a trove with a name
      that matches a filesystem path that you don't have access to (bz #1010).
    * Conary will not raise an exception if a standard config file (~/.conaryrc,
      for example) exists but is not accessible.
    * cvc no longer allows . and .. to be added to source troves (bz #1014)
    * cvc remove handles removing directories (bz #1014)
    * conary rollback no longer tracebacks if you do not have write access to
      the conary database.
    * deeply shadowed versions would fail when performing some version 
      operations.  This caused, for example, local cooks of shadowed troves
      to fail.
    * using loadInstalled with a multiarch trove no longer tracebacks (bz #1039)
    * group recipes that include a trove explicitly byDefault False could result
      in a trove when cooked that had the components of that trove byDefault
      True.
    * Stop sending duplicate Host: headers, proxies (at least squid) mangle 
      these into one host header, causing failures when accessing rbuilder
      repositories that depend on that host header (bz #795)
    * The Symlink() build action should not enforce symlinks not
      dangling, and should instead rely solely on the DanglingSymlinks
      policy.
    * A bug that caused conary to treat a reference as an install when it
      should have been an update due to a miscalculation of what local updates
      had been made on the system has been fixed.

Changes in 1.0.13:
  o Client Changes:
    * A new "conary migrate" command for updating troves has been
      added.  "conary migrate" is useful for circumstances when you
      want to update the software state on a system to be synchronized
      with the default state of a group.  To do this, "conary migrate"
      calculates the changeset required to: 1) update the trove (if an
      update is available); 2) install any missing included troves; 3)
      synchronize included troves that have a mismatched version; 4)
      remove any referenced troves that are not installed by default.
    * The includeConfigFiles configuration directive now accepts http
      and https URLs.  This allows organizations to set up centralized
      site-wide conary configuration.
    * Conary now gives a more detailed error message when a changeset
      attempts to replace an empty directory with a file and
      --replace-files is not specified.

  o Build Changes:
    * The addSource source action will now replace existing files,
      rather than replacing their contents.  This implies that the
      mode of the existing file will not be inherited, and an
      existing read-only file will not prevent addSource from
      working.
    * The internal setModes policy now reports "suid/sgid" only for
      files that are setuid or setgid, rather than all files which
      have an explicitly set mode.  (bz #935)
    * TagSpec no longer will print out ignored TagSpec matches twice,
      once for tags specified in the recipe, and once for tags
      discovered in /etc/conary/tags/*.  (bz #902)
    * TagSpec will now summarize all its suggested additions to
      buildRequires in a single line.  (bz #868)
    * A new reportMissingBuildRequires policy has been added to summarize
      all suggested additions to buildRequires in a single line at the
      end of the entire build process, to make it easier to enhance the
      buildRequires list via cut-and-paste.  (bz #869)

  o Bug Fixes:
    * A bug that caused conary to traceback when a file on the file
      system is owned by unknown uid/gid has been fixed.  Conary will
      now print an error message instead.  (bz #977)
    * A bug that caused conary to traceback when an unknown Use flag
      was used when cooking has been fixed.  Previously, "cvc cook
      --flavor 'foobar'" would create a traceback.  Conary now says
      'Error setting build flag values: No Such Use Flag foobar'.
      (bz #982)
    * Pinned troves are now excluded from updateall operations.
      Previously conary would try to find updates for pinned troves.
    * Conary now handles applying rollbacks which include overlapping
      files correctly.  Previously --replace-files was required to
      apply these rollbacks.
    * the config file directive includeConfigFile is no longer case sensitive 
      (bz #995)

Changes in 1.0.12:
  o Client changes:
    * The rollback command now applies rollbacks up to and including
      the rollback number specified on the command line. It also
      allows the user to specify the number of rollbacks to apply
      (from the top of the stack) instead of which rollback to
      apply. (bz #884)
    * Previously, the code path for installing files as part of a new
      trove required an exception to be handled.  The code has been
      refactored to eliminate the exception in order to reduce install
      times.

  o Build Changes:
    * The cvc command now has a --show-buildreqs option that prints all
      build requirements.  The --no-deps argument for cvc has been
      aliased to --ignore-buildreqs for consistency.

  o Bug Fixes:
    * Installing into a relative root <e.g. --root foo> when running
      as root no longer generates a traceback. (bz #873)
    * Replaced files are now stored in rollbacks. (bz #915)
    * File conflicts are now also detected via the database, not just
      via real file conflicts in the filesystem.
    * A bug that resulted in multiple troves owning a file has been fixed.
    * Rollbacks of troves that were cooked locally will no longer
      raise a TroveIntegrityError.
    * The "conary remove" command no longer generates a traceback when
      the filename given cannot be unlinked. (bz #887)
    * The missing usage message displayed when "cvc" and "conary" are
      run with no command line arguments has been restored.
    * Rollbacks for initial contents files didn't work; applying
      rollbacks now ignores that flag to get the correct contents on
      disk. (bz #924)
    * The patch implementation now properly gives up on patch hunks
      which include changed lines-to-erase, which avoids erasing lines
      which did not appear in the origial version of the file. (bz
      #949)
    * Previously, when a normal error occurred while prepping sources
      for cooking (extracting sources from source archives, for
      example), conary would treat it as a major internal error.  Now
      the error message is simply printed to the screen instead.
    * A typo in a macro will now result in a more helpful error
      message.
    * A bug that caused a traceback when performing "conary rq" on an
      x86_64 box with a large installLabelPath where only an x86
      flavor of a trove was available on one label in the
      installLabelPath has been fixed (bz #961).
    * Conary no longer creates a rollback status file when one isn't
      needed.  This allows /var/lib/conarydb to be on read-only media
      and have queries continue to work/.
    * Reworked "conary remove" to improve error messages and fix
      problems with multiple files being specified, broken symlinks,
      and relative paths (bz #853, #854)
    * The mirror script's --test mode now works correctly instead of
      doing a single iteration and stopping.

Changes in 1.0.11:
  o Client Changes:
    * Conary will now allow generic options to be placed before the command
      you are giving to conary.  For example, 'conary --root=/foo query'
      will now work.
    * the remove command no longer removes file tags from files for no good 
      reason
    * rollbacks now restore files from other troves which are replaced as part
      of an update (thanks to, say, --replace-files or identical contents)
    * --replace-files now marks files as owned by the trove which used to
      claim them
    * You can now kill conary with SIGUSR1 to make conary enter a debugger
      when you Ctrl-C (or a SIGINT is raised)
    * --debug-all now enters a debugger in more situations, including option
      parsing fails, and when you hit Ctrl-C.
    * added ccs2tar, which will convert most absolute changesets (like those
      that cook produces) into tarballs
    * Troves now don't require dependencies that are provided by themselves.
      As troves are built with this new behavior, it should significantly speed
      up dependency resolution.
    * added a script to recalculate the sha1s on a server (after a label
      rename, for instance)
    * added a script to calculate an md5 password (for use in an info recipe,
      for example)

  o Build Changes:
    * Conary now supports a saltedPassword option to r.User in user info-
      packages.  Full use of this option will require that a new shadow package
      be installed.

  o Bug Fixes:
    * command-line configurations now override context settings

  o Build Changes:

Changes in 1.0.10:
  o Client Changes
    * Given a system based on rPath linux where you only installed
      !smp kernels, conary would eventually start installing smp
      kernels on your system, due to the way the update algorithm
      would determine whether you should install a newly available
      trove.  Conary now respects flavor affinity in this case and
      does not install the smp kernel.
    * Mirror configuration files can now specify uploadRateLimit and
      downloadRateLimit.
    * Updates utilizing changeset files are now split into multiple
      jobs properly, allowing changeset files which create users to
      work proprely.
    * "conary rollback" now displays progress information that matches
      the "conary update" progress information.
    * added --with-sources option for clone

  o Bug Fixes:
    * A bug that caused an assertion error when switching from an
      incomplete trove to a complete trove has been fixed.
    * A bug in perl dependencies that caused extra directories to be
      considered part of the dependency has been fixed.
    * A bug affecting updates where a pinned, partially installed
      package was supposed to be updated due to dependency resolution
      has been fixed.
    * A bug that prevented updates from working when part of a locally
      cooked package was replaced with a non-locally cooked component
      has been fixed.  The bug was introduced in Conary 1.0.8.
    * A bug that caused a segfault when providing an invalid type to
      StringStream has been fixed.
    * The troveInfo web page in the repository browser now displays
      useful error messages instead of traceback messages.  The
      troveInfo page also handles both frozen and non-frozen version
      strings.
    * A bug that caused conary to download unnecessary files when checking out
      shadow sources has been fixed.
    * A bug that caused "cvc rdiff" between versions of a trove that
      were on different hosts to fail has been fixed.
    * Fixed a bug when determining local file system changes involving a file 
      or directory with mtime 0.
    * The --signature-key option was restored

Changes in 1.0.9:
  o Client Changes:
    * A new dependency resolution method has been added which can be turned
      on by setting resolveLevel to 2 in your conarycfg:  If updating trove 'a'
      removes a dependency needed by trove 'b', attempt to update 'b' to
      solve the dependency issue.  This will allow 'conary update conary'
      to work as expected when you have conary-build installed, for example.
    * Switched to using more of optparse's capabilities, including --help
      messages.
    * One short option has been added, cvc -m for message.

  o Bug Fixes:
    * Recipes that use loadRecipe('foo') and rely on conary to look upstream
      to find their branch now work correctly when committing.
    * A bug affecting systems with multiple groups referencing the same troves,
      where the groups are out of sync, has been fixed.
    * the mirror client now correctly handles duplicate items returned in
      trove lists by older servers
    * A bug that caused the mirror client to loop indefinitely when
      doing a --full-trove-sync has been fixed
    * conary rq --trove-flags will now display redirect info even if you
      do not specify --troves (bug #877)
    * dep resolution now support --flavors --full-versions output (bug #751)
    * cvc merge no longer tracebacks if files were added on both upstream
      and on the shadow
    * admin web access for the server doesn't require write permission for
      operations which also require admin access (bug #833)
    * A bug that caused r.remove() in a group to fail if the trove being
      removed was recursively included from another group has been fixed.
    * Conary update tmpwatch -tmpwatch:debuginfo will now erase 
      tmpwatch:debuginfo.
    * An ordering bug that caused info packages to not be updated with their
      components has been fixed.
    * Updates will now happen in a more consistent order based on an
      alphabetic sort.
    * the repository server now handles database deadlocks when committing
       changesets
  o Server Changes:
    * getNewSigList and getNewTroveList could return troveLists with
      duplicate entries

  o Documentation Changes:
    * The inline documentation for recipes has been significantly
      improved and expanded, including many new usage examples.

Changes in 1.0.8
  o Client changes:
    * Conary will now replace symlinks and regular files as long as their
      contents agree (bug #626)

  o Bug Fixes:
    * An error in the method of determining what local changes have been 
      made has been fixed.

Changes in 1.0.7:
  o Client changes:
    * A better method of determining what local changes have been made to a
      local system has been implemented, improving conary's behavior when
      updating.

  o Bugfixes:
    * A bug that caused the user to be prompted for their OpenPGP
      passphrase when building on a target label that does not match
      any signatureKeyMap entry has been fixed.  Previously, if you
      had a signatureKeyMap entry for conary.example.com, and your
      buildLabel was set to conary.example.com@rpl:devel, you would be
      prompted to enter a passphrase even when cooking locally to the
      local@local:COOK label.
    * Dependency resolution will no longer cause a trove to switch
      branches.
    * If a component is kept when performing dependency resolution
      because it is still needed, it's package will be kept as well if
      possible.
    * "conary q --path" now expands symlinks found in the path to the
      file in question. (bug #855)
    * Committing a changeset that provided duplicate file streams for
      streams the server previously referenced from other servers no
      longer causes a traceback.
    * Conary's patch implementation how handles patches which are
      already applied. (bug #640)
    * A server error triggered when using long flavor strings in
      server queries has been fixed.

  o Build fixes:
    * Group cooking now produces output to make it easier to tell what
      is happening.  The --debug flag can be used to get a more
      detailed log of what troves are being included.

  o Server changes:
    * The server traceLog now logs more information about the
      repository calls


Changes in 1.0.6:
  o Repository changes:
    * The commitaction script now accepts the standard conary arguments
      --config and --config-file.

  o Bugfixes:
    * cvc merge on a non-shadow no longer returns a traceback (bz# 792),
      and cvc context foo does not return a traceback when context foo does
      not exist (bz #757)  Fixed by David Coulthart.
    * A bug that caused new OpenPGP keys to be skipped when troves
      were filtered out during mirroring has been fixed.
    * opening invalid changesets now gives a good error message instead of
      a traceback
    * removed obsolete changemail script
    * Exceptions which display fileId's display them as hex sha1s now
      instead of as python strings
    * A bug where including a redirect in a group that has autoResolve 
      caused conary to traceback has been fixed.
    * A bug that kept conary from prompting for your password when committing
      has been fixed.
    * A bug that randomized the order of the labels in the  installLabelPath 
      in some error messages has been fixed.

  o Build fixes:
    * The default ComponentSpec for :perl components now include files
      in site_perl as well as in vendor_perl.
    * Ruby uses /usr/share/ri for its documentation system, so all files
      in %(datadir)s/ri are now included in the default :doc ComponentSpec.

Changes in 1.0.5:
  o Performance improvements:
    * The use of copy.deepcopy() has been eliminated from the
      dependency code.  The new routines are up to 80% faster for
      operations like DependencySet.copy().
    * Removing files looks directly into the file stream of the file
      being removed when cleaning up config file contents rather than
      thawing the full file stream.
    * Getting a single trove from the database without files returned file
      information anyway
    * Trove.applyChangeSet() optionally skips merging file information
    * Cache troves on the update/erase path to avoid duplicate fetchs from
      the local database

  o Bugfixes
    * Installing from a changeset needlessly relied on troves from the 
      database having file information while processing redirects
    * Extraneous dependency cache checks have been removed from the
      addDep() path.
    * When removing files, conary now looks up the file flags directly
      in the file stream in order to clean up config file contents.
      Previously the entire file stream was thawed, which is much more
      resource intensive.

  o Build fixes:
    * r.addArchive() now supports rpms with bzip2-compressed payloads.

Changes in 1.0.4:
  o Performance improvements:
    * The speed of erasing troves with many dependencies has been
      significantly improved.
    * The join order of tables is forced through the use of
      STRAIGHT_JOIN in TroveStore.iterTroves() to work around some
      MySQL optimizer shortcomings.
    * An --analyze command line option has been added to the
      stand-alone server (server.py) to re-ANALYZE the SQL tables for
      MySQL and SQLite.  This can significantly improve repository
      performance in some cases.
    * The changes made to dependency string parsing were a loss in
      some cases due to inefficiency in PyArg_ParseTuple().
      Performance sensitive paths in misc.c now parse the arguments
      directly.

  o Bugfixes:
    * An Apache-based conary repository server no longer logs
      tracebacks in error_log when a client disconnects before all
      data is sent.
    * A bug that caused cross repository commits of changesets that involved
      a branched trove to fail in some cases has been fixed.
    * If an entitlement is used for repository access, it is now sent
      over HTTPS instead of HTTP by default.
    * The conary emerge command no longer attempts to write to the root
      user's conary log file.
    * conary showcs --all now shows not-by-default troves.
    * Previously, there was no way using showcs to display only the troves
      actually in a changeset - conary would by default access the repository
      to fill in any missing troves.  Now, you must specify the
      --recurse-repository option to cause conary to search the repository
      for missing troves.  The --trove-flags option will now display when a
      trove is missing in a changeset.
    * A bug that caused showcs --all to display file lists even when --ls
      was not specified has been fixed.
    * When mirroring, you are now allowed to commit a trove that does
      not have a SHA1 checksum set.  This is an accurate replication
      of the data coming from the source repository.
    * A bug affecting multiple uses of r.replace() in a group recipe has been
      fixed.
    * A bug that caused components not to be erased when their packages were 
      erased when a group referencing those packages was installed has been 
      fixed.

Changes in 1.0.3
  o Client changes:
    * Conary displays full paths when in the error message generated
      when it can't open a log file rather than leaving out the root 
      directory.

  o Performance improvements:
    * A find() class method has been added to StreamSet which enables
      member lookups without complete thawing.
    * The code path for committing filestreams to repositories now
      uses find() to minimize file stream thaws.
    * DBstore now supports precompiled SQL statements for SQLite.
    * Retrieving troves from the local system database no longer
      returns file information when file information is not requested.
    * Dependencies, dependency sets, StreamCollections, file
      dictionaries, and referenced file lists now use C parsing code
      for stream thawing.
    * Extraneous trove instantiations on the system update path have
      been eliminated.
    * Adding troves to the local database now uses temporary tables to
      batch the insertions.

  o Bugfixes:
    * A bug that caused a mismatch between file objects and fileIds
      when cloning a trove has been fixed.

Changes in 1.0.2:
  o Bugfixes:
    * A bug that caused redirects to fail to build when multiple
      flavors of a trove exist has been fixed.
    * A bug with cooking flavored redirects has been fixed.
    * The cvc command no longer enforces managed policy with --prep.
    * A bug that caused disttools based python packages to be built as
      .egg files has been fixed.  This bug was introduced in conary
      0.94.
    * A bug that prevented checking in a recipe that deleted policy
      has been fixed.
    * A bug that prevented entitlements from being recognized by an
      Apache conary repository server when no username and password
      were set for a server has been fixed.
    * A bug that prevented errors from being returned to the client
      if it attempts to add an invalid entitlement key or has
      insufficient permission to add the entitlement key has been
      fixed.  An InvalidEntitlement exception has been added.
    * A repository bug prevented the mirror client from obtaining a
      full list of new troves available for mirorring has been fixed.
    * A bug in cooking groups caused the groups resulting from an
      r.addAll() to not respect the original group's byDefault
      settings in some cases has been fixed.

Changes in 1.0.1:
  o Database schema migration
    * Over time, the Conary system database schema has undergone
      several revisions.  Conary has done incremental schema
      migrations to bring old databases in line with the new schema as
      much as possible, but some remnants of the old schema remain.
      When Conary 1.0.1 runs for the first time, the database will be
      reloaded with a fresh schema.  This corrects errors that can
      occur due to incorrect SQL data types in table definitions.  An
      old copy of the database will be saved as "conarydb-pre-schema-update".

Changes in 1.0:
  o Bugfixes
    * A bug that allowed a group to be installed before children of
      its children were installed has been fixed.  This ensures this
      if a an update is partially completed, it can be restarted from
      where it left off.
    * A bug in python dependencies that sometimes resulted in a plain 
      python: __init__ dependency has been fixed.
    * A bug that dropped additional r.UtilizeUser matches for a file after
      the first one has been fixed.
    * Accessing a repository with the wrong server name no longer
      results in an Internal Server Error.  The error is marshaled
      back to the client.

Changes in 0.97.1:
  o Bugfixes
    * A bug has been fixed that allowed the "incomplete" flag to be
      unset in the database when applying changesets of troves that
      have no "incomplete" flag.  This resulted in "StopIteration"
      exceptions when updating the trove.
    * A bug has been fixed in the code that selects the OpenPGP key
      to be used for signing changesets at cook time.

Changes in 0.97:
  o Client changes:
    * All troves that are committed to repository through commits,
      cooks, branches, shadows, and clones, now always have SHA1
      checksums calculated for them.
    * Trove objects now have a version number set in them.  The
      version number is increased when the data types in the Trove
      object are modified.  This is required to ensure that a Conary
      database or repository has the capability of storing all the
      information in a Trove.  All trove data must be present in order
      to re-calculate SHA1 checksums.  If a local system understands
      version 1 of the Trove object, and a repository server sends a
      changeset that contains a version 2 Trove, an "incomplete" flag
      will be set for trove's entry in the database.  When accessing
      that trove later for merging in an update, the client will go
      back and retrieve the pristine Trove data from the repository
      server so it will have all the data needed to preform three way
      merges and signature verification.

  o Repository changes:
    * Repositories will now reject commits whose troves do not have
      correct SHA1 checksums.

Changes in 0.96:
  o Client changes:
    * conary rq now does not use affinity by default, use --affinity to turn
      it on.  The rq --compatible-troves flag has disappeared.  Now 
      you can switch between displaying all troves that match your system 
      flavor and that match affinity flavor by switching between
      --available-troves with and without the --affinity flag.
    * conary q now displays installed, not by default troves by default,
      but skips missing troves.
    * Fixed an update bug where updating an x86 library on an x86_64 system
      would cause conary to switch other x86_64 components for that library
      to x86 versions.
    * update job output is compressed again
    * Fixed an update bug where if you had made a local change to foo, and then 
      updated a group that pointed to an earlier version of that trove,
      the trove could get downgraded

  o Other changes:
    * Mirroring now mirrors trove signature

Changes in 0.95:
  o Client changes:
    * The "conary verify" command now handles non-regular files with
      provides and requires (for example, symlinks to shared libraries
      that provide sonames).
    * The "conary showchangeset" command now takes --recurse and
      --no-recurse arguments.
    * All info-* packages are now updated in their own individual jobs;
      this is required for their dependencies to be reliable.
    * The conary syncchildren command now will install new packages
      when appropriate.

  o Repository changes:
    * Additional logging has been added to the repository server.
      Logging is controlled by the "traceLog" config file variable,
      which takes a logging level and log path as arguments.
    * Conary now detects MySQL Database Locked errors and will retry
      the operation a configurable number of times.  The "deadlockRetry"
      configuration variable controls the number of retries and
      defaults to 5.

  o Build changes:
    * Conary now uses site.py to find all possible correct elements of
      sys.path when generating python provides and requires.  Previously,
      new elements added via .pth files in the package being built would
      be ignored for that package.
    * The PythonSetup() build action now works properly with setup.py
      files that use "from setuptools import..." instead of "import
      setuptools".

  o Other changes:
    * The conarybugz.py script has been restored to functionality by
      moving to the conaryclient interface for accessing the
      repository.

Changes in 0.94:

  o Redirects no longer point to a specific trove; they now redirect
    to a branch. The client chooses the latest version on that branch
    which is compatible with the local system.

  o Bug Fixes
    * A bug in getNewTroveList() that could cause duplicate
      troves to be returned has been fixed.
    * A bug that caused a repository server running under Apache to
      fail with an Internal Server Error (500) when a client requested
      a changeset file that does not exist has been fixed.
    * Conary no longer displays an error when attempting to write to a
      broken pipe.  (bug #474)
    * Conary now respects branch affinity when moving from old-style
      groups to new-style groups.

  o Client changes:
    * The query/repquery/showcs command line options have been
      reworked.  See the conary man page for details.
    * When "cvc merge" is used to merge changes made on the parent
      branch with changes made on a shadow, conary now records the
      version from the parent branch that was used for the merge.
      This is required to allow conary to handle changing the upstream
      version on a shadow.  It is also useful for accounting
      purposes.  (bug #220)
    * "conary emerge" can now be performed on a recipe file.
      Previously you were required to emerge from a repository. (bug
      #526)
    * Progress is now displayed as conary applies a rollback. (bug #363)
    * Java, Perl, and Python dependencies are now enforced by default.

  o Build changes
    * PythonSetup() no longer passes the --single-version-externally-managed
      argument to setup.py when it uses distutils instead of setuptools.

Changes in 0.93:
  o Bug Fixes
    * A bug in the "conary verify" code sometimes resulted in an
      unhandled TroveIntegrity exception when local modifications were
      made on the system. (bug #507)
    * Usernames and passwords with RFC 2396 reserved characters (such
      as '/') are now handled properly. (bug #587)

  o Server changes
    * Standalone server reports warnings for unsupported configuration options
      instead of exiting with a traceback.
    * Compatibility for repositoryDir has been removed.
    * A bug caused queries for multiple flavors of the same trove
      to return incorrect results has been fixed.
    * Apache hooks now ignore IOErrors when writing changesets to the
      client.  These normally occur when the client closes the
      connection before all the data is sent.

  o Client changes
    * SHA1 checksums are now computed for source checkins and local
      change set commits.
    * Flavor affinity is now more relaxed when updating troves.  For
      example, if you have a trove with flavor that requires sse2 but
      your system flavor is ~!sse2, conary will only prefer troves
      with sse2 enabled instead of requiring it.

  o Build changes
    * PythonSetup() now correctly requires python-setuptools:python
      instead of python-setuptools:runtime.
    * Automatic python dependency provision now searches more directories
      to better support multilib python.
    * Conary now defaults to building in ~/conary/builds instead of
      /var/tmp/conary/builds, and caching in ~/conary/cache instead
      of /var/cache/conary.

Changes in 0.92:
  o Package Building Changes:
    * Conary policy has been split out into the conary-policy package.
      (Some policy was left in conary proper; it is needed for
      internal packaging work.)
    * Conary prints out the name of each policy as it runs, making it
      possible to see which policies take the most time.
    * BuildLog files no longer contain lines that end with \r.
    * A new 'emergeUser' config item has been added.  Conary will
      change to this user when emerging packages as root.
    * --no-deps is now accepted by 'conary emerge'.

  o Group Building Changes:
    * A bug has been fixed in dependency checking when using
      autoResolve where deleted weak troves would be included in
      autoResolve and depChecks.

  o Client changes:
    * Conary can now rate limit uploads and downloads.  The rate limit
      is controlled by the "uploadRateLimit" and "downloadRateLimit"
      configuration variables, which is expressed in bytes per second.
      Also, Conary displays the transfer rate when uploading and
      downloading.  Thanks to Pavel Volkovitskiy for these features.
    * The client didn't write config files for merged changesets in
      the right order, which could result in changesets which could
      not be committed to a repository.
    * Fixed a bug in the update code caused conary to behave
      incorrectly when updating groups.  Conary would install
      components of troves that were not installed.

  o General Bug Fixes
    * Conary did not include the trove sha1 in the troveinfo diff
      unconditionally.  This prevents clients from being able to
      update when a repository is forced to recalculate sha1
      signatures.

Changes in 0.91:
  o Bugfixes
    * A bug was fixed the code that freezes path hashes.  Previously,
      path hashes were not sorted in the frozen representation.  Code
      to fix the frozen path hashes in databases and repositories has
      beed added.
  o Build
    * added cleanAfterCook config that controls whether conary tries to
      clean up after a successful build

Changes in 0.90.0:
  o Code Structure/Architecture Changes:
    * Conary now has the concept of "weak references", where a weak reference
      allows conary to be able to recognize the relationship between a
      collection and the children of collections it contains.  This allows
      us to add several new features to conary, documented in Client and Build
      changes.
    * SQL operations have been migrated to the dbstore driver to allow
      for an easier switch of the database backends for the server side.
    * Various query and code structure optimizations have been
      implemented to allow running under MySQL and PostgreSQL.

  o Documentation Changes:
    * Added summaries about updateall in the conary man page and added
      information about the command-line options for conary rq.
    * Clarified behavior of "conary shadow --source-only" with respect to
      rPath bug #500.
    * Added synonyms for cvc and conary commands which have shortcuts
      (ex: checkout and co).
    * Added man page entry about cvc clone.

  o Package Building Changes:
    * Build logs now contain unexpanded macros, since not all macros
      may be defined when the build log is initially created.
    * The emerge command can now accept version strings.
    * The RemoveNonPackageFiles policy now removes fonts.cache*,
      fonts.dir, and fonts.scale files, since they are always
      handled by tag handlers.
    * The Make() build action can now take a makeName keyword argument
      for cases when the normal Make() handling is exactly right but
      a different make program is required (nmake, qmake, etc.).
    * The new PythonSetup() build action uses very recent versions
      of the python setuptools package to install python programs
      which have a setup.py that uses either the old disttools or
      new setuptools package.
    * fixed bug #bz470: loadInstalled('foo') will now work when you have
      installed a local cook of foo.

  o Group Building Changes:
    * add() now takes a "components" option.  r.add(<package>,
      components=['devel', 'runtime'])  will install <package>, but only the
      'runtime' and 'devel' components of <package> by default.
    * remove() can now 'remove' troves within child troves.
    * When a component is added, (either via r.add() or dep resolution)
      is automatically added as well (though not all its sibling components)
    * A new r.removeComponents(<complist>) command has been added.  It
      allows you to create a group where all devel components are
      byDefault False, for example: r.removeComponents(['devel',
      'devellib']).
    * The installPath used to build a group in is now stored in troveInfo.
    * r.addAll() now recurses through all the included groups
      and creates local versions of them as well by default.
    * A new r.replace(<name>, <newversion>, <newflavor>) command has
      been added.  It removes all versions of name from all groups in
      the recipe and replaces them with the version found by searching
      for newVersion, newFlavor.

  o Client Changes:
    * When committing source changes in interactive mode, conary will ask you
      you to confirm the commit.
    * A new configuration option, autoResolvePackages, tells conary to install
      the packages that include the components needed for dep resolution.
    * You can now install locally cooked groups.
    * If foo is a redirect to bar, and you run 'conary update foo' when
      foo is not installed on your system, conary will act as if you had
      typed 'conary update bar'.  Previously, it would act as if you had typed
      'conary update bar --no-recurse'.

  o Config Changes:
    * Conary config handling now supports comments at the end of config lines.
      # can be escaped by a \ to use a literal # in a configuration option.
    * Default macros used in cooking are now stored in /etc/conary/macros.
      The 'defaultMacros' parameter determines where cvc searches for macro
      definitions.
    * Conary configuration now searches for configuration files in 
      /etc/conary/conf.d/ after reading in /etc/conaryrc

  o Server Changes:
    * Creating changesets atomically moves complete changesets into place.
    * The contents store no longer reference counts entries.
    * Added support for trove marks to support mirroring.  A client
      can use a trove mark to ask the server for any trove that has
      been added since the last trove mark mirrored.
    * Added the hasTroves() interface to support mirroring.  This allows
      the mirror client to make sure that the target mirror does not
      already have a trove that is a candidate for mirroring from the
      source repository.
    * Added support for traceback emails from the repository server.
    * The repository contents store was reworked to avoid reading
      precompressed gzipped data twice (once to double check the uncompressed
      contents sha1 and once to copy the file in place).
    * We have changed the way schema creation and migration is handled
      in the repository code. For administrative and data safety reasons,
      schema upgrades and installs can be performed from now on only by
      running the standalone server (conary/server/server.py --migrate),
      thus avoiding race conditions previously created by having multiple
      Apache processes trying to deal with the SQL schema updates.

   o Command Changes
    * A new script that mirrors repositories has been added.  It is in
      the scripts/ directory in the source distribution of Conary.

Changes in 0.80.4:
  o Build Changes:
    * PackageRecipe has been changed to follow our change to split
      conary into three packages.
    * x86_64 packaging elimintated the conary:lib component to follow x86
      (those files now belong in conary-build:lib)

Changes in 0.80.3:
  o Client Changes:
    * The internal branch source and branch binary flags were changed
      to a bitmask.
    * The warning message printed when multiple branches match a cvc
      checkout command has been improved.
    * Only interactive mode can create binary shadows and branches, and
      a warning is displayed before they are created (since source branches
      are normally the right thing to use).

  o Build Changes:
    * Files in subdirectories named "tmp" are no longer automatically
      excluded from packaging, except for /tmp and /var/tmp.
    * DanglingSymlinks now traverses intermediate symlinks; a symlink
      to a symlink to a symlink will no longer confuse it.

Changes in 0.80.2:
  o Client Changes:
    * Bugs in "conary update foo=<old>--<new>" behavior have been
      fixed.
    * "cvc co foo=<label>" will now work even if you don't have a
      buildLabel set
    * "conary showcs" will now work more nicely with group changesets.
    * "conary showcs --all" no longer shows ids and sha1s.
    * We now never erase pinned items until they are explicitly unpinned.
    * "conary verify" and "conary q --diff" work again.
    * "conary q tmpwatch --components" will display the components
      installed for a package.
    * The pinTroves config item behavior has been fixed.  It now
      consistently pins all troves that match a pinTrove line.
    * When a trove is left on the system because of dependency resolution
      during an update, a warning message is printed.
    * Command line configuration, such as --config
      'buildLabel conary.rpath.com@rpl:devel', now overrides context
      configuration.

  o Server Changes:
    * The repository server now retries a request as an anonymous user
      if the provided user authentication information does not allow
      a client request to succeed.
    * When using "server.py --add-user" to add a user to a repository
      server, the user will only be given admin privileges if --admin
      is added to the command line.  Previously, all users added with
      server.py had admin privileges.  Additionally, if the username
      being added is "anonymous", write access is not granted.

  o Build Changes:
    * It is now possible for a recipe to request that specific
      individual requirements be removed from files using the
      exceptDeps keyword argument to r.Requires().  Previously
      you had to accept all the dependencies generated by r.Requires()
      or none of them.
    * r.Replace() now takes a lines=<regexp> argument, to match a line based
      on a regexp.
    * The EnforceJavaBuildRequirements policy has been added.  When
      you are packaging precompiled Java software where you have
      .class/.jar files but no .java files, you can use "del
      EnforceJavaBuildRequirements" to prevent this from policy from
      generating false positives.
    * The EnforceCILBuildRequirements policy has been added.
    * Enforce*BuildRequirements now warn when a package has requirements
      which they don't fulfill themselves and which are not fulfilled by
      the system database.  (for example, soname dependencies from linking
      against libraries that are not managed by Conary on the system.)
    * Automated Perl dependencies have been added, for both provides
      and requires.  They are not yet enforced, in order to give time
      to adapt while perl packages are being re-built.
    * The EnforcePerlBuildRequirements policy has been added.
      Failures found by this policy may be caused by packages on the
      system not having been rebuilt yet with Perl dependencies, but
      could also show bugs in the Perl dependency code.
    * Automated Python dependencies have been added, for both provides
      and requires.  Like Perl dependencies, they are not yet
      enforced.
    * The EnforcePythonBuildRequirements policy has been added, with
      the same caveats as EnforcePerlBuildRequirements.
    * Conary now writes more information about the build environment
      to the build log when cooking.
    * A bug that caused r.Requires('file:runtime') to create a file
      dependency on 'runtime' instead of trove dependency on
      'file:runtime' has been fixed.
    * Java dependencies now properly ignore array elements in all cases,
      removing false Java dependencies like "[[I" and "[[B".


Changes in 0.80.1:
  o Client Changes:
    * User names and passwords are no longer allowed in repository maps;
      "user" configuration entries must be used instead.
    * The clone command now allows you to clone a binary onto the same
      branch, without having to reclone the source.
    * The TroveInfo table on the client is getting corrupted with
      LoadedTrove and BuildReq entries for components.  These entries
      are only valid on packages.  Code was added to catch when this
      happens to aid debugging.  Additionally, Conary will
      automatically remove the invalid entries the first time 0.80.1
      is run.
    * Environment variables are expanded in paths in conary configuration files.
    * localcs now allows the version and flavor to be specified for a trove
    * conary scs --all now behaves the way it used to again
  o Build Changes:
    * Java dependency generation is now enabled; Java dependency enforcement
      is still disabled.
    * The skipMissingSubDir keyword argument now actually works correctly
      when the subdirectory is missing.
  o Common Changes:
    * Entitlement support has been added as an alternate method of
      authentication.

Changes in 0.80.0:
  o Client Changes:
    * The logic for defining updates across a hierarchy has been completely
      replaced. Instead of rigidly following the trove digraph, we flatten
      the update to choose how troves get updated, and walk the hierarchy
      to determine which updates to actually apply.
    * Dependency resolution could include troves which caused duplicate
      removals for the troves those included troves replace
    * Chroot handling was broken in 0.71.2 and prevented the user name
      lookup code for the chroot from exiting back out of the chroot
    * showchangeset on relative changesets now displays them as jobs.
    * query and queryrep now exclude components if they match their
      package name
    * Conary cleans up rollbacks when a changeset fails to apply.
      Previously, an invalid changeset was saved in the rollback
      stack, which made applying it impossible
    * Removed direct instantiation of NetworkRepositoryClient object; it
      should be created by calling ConaryClient
    * repositoryMap should not contain usernames and passwords now; user
      config file option should hold those instead (user *.rpath.org user pass)
    * If a user name is given without a password the password will be prompted
      for if the repository returns a permissions error
    * added --components parameter to q and rq to not hide components
    * conary update --full-versions --flavors now will work as expected
    * fixed a bug with conary erase foo=/branchname
    * When in multi-threaded mode, the download thread now checks to see
      if the update thread wants to exit.  This fixes many of the
      "timeout waiting for download thread to terminate" messages.
    * Fixed bug where conary erase foo --no-deps wouldn't erase a component
      of foo if it was required by something else
  o Build Changes:
    * Dependencies are now generated for Java .class and .jar files.
      They are not yet enforced, to give time to rebuild Java packages.
    * Java dependency generation has been turned off until 0.80.1 in
      order to wait until there is a deployed version of Conary with
      long dependency handling; some .jar files have so many
      dependencies that they overflowed dependency data structures.
    * CheckDesktopFiles now looks in /usr/share/icons for icons, and
      can find icon names without extensions specified.
    * Build actions which take a subDir keyword argument now also can
      take a skipMissingSubDir keyword argument which, if set to True,
      causes the build action to be skipped if the specified subdirectory
      does not exist.  By default, those build actions will now raise
      an error if the directory does not exist, rather than running in
      the wrong subdirectory as they did previously.
    * You can now cook a recipe that has a superclass that is defined
      locally but a has supersuperclass that is in the repository.  Similarly,
      if you have a superclass that is in the repository but a supersuperclass
      locally, conary will find that as well
    * r.Replace with parameters in the wrong order will now behave correctly
    * The automatic :config component for configuration files has been
      disabled because Conary does not handle files moving between
      troves, and config files were being re-initialized when packages
      were updated.
  o Code structure:
    * queryrep, query, showchangeset, and update --info all use the same
      code to determine how to display their data.  Display.py was changed
      to perform general display operations.
    * query.py added
    * added JobSource concept for searching and manipulating lists of jobs.
    * moved datastore.py into repository module
    * Stubs have been added for adding python and perl dependencies, and
      the stubs have been set to be initially ignored.
    * The internal structure for conary configuration objects has changed
    * A new DYNAMIC size has been added to the StreamSet object.  This will
      cause StreamSet to use either a short or long int to store the size
      of the frozen data that is included in a frozen StreamSet, depending
      on the size of the data being stored.

Changes in 0.71.2
  o Client Changes:
    * The update-conary option has been renamed updateconary per
      bugzilla #428
    * buildPath can be set in contexts
    * cvc co <foo> will work even if there are two foos on the same label with
      different branches.  In that case, it will warn about the older foo
      which it doesn't check out
    * Test mode didn't work for updates and erases which were split into
      multiple jobs
  o Build Changes:
    * Combined the EtcConfig and Config policies, and deprecated
      the EtcConfig policy.
    * All config files default to being put into a :config component.
      This is overridden by any ComponentSpec specifications in the recipe.
    * A use flag has been added for xen defaulting to 'sense prefernot'.  This
      flag should be used to specify flavors for xen domU builds where special
      provisions are made for paravirtualized domU.
    * Added new CheckDesktopFiles policy to catch some more common errors
      in .desktop files.  (For now, it looks for common cases of missing
      icons; more may be added over time.)
    * The Requires policy now interprets synthetic RPATH elements (passed in
      with the rpath= keyword argument) as shell-style globs that are
      interpreted relative first to the destdir and then to the system.

Changes in 0.71.1:
  o Server Changes
    * Added iterTroves() call which iterates over large numbers of troves
      much more efficiently than a single getTrove() call would.
    * Split out FileRetriever object to allow file information to be pulled
      from the repository inside of an iterTroves() loop
    * The web interface shows the troves contained in a group trove instead
      of trying to list all files in a group.
  o Client Changes
    * Config file options that take a path as a value now support ~ for
      home directory substitution
    * Trove.diff() returns a standard job list instead of the previous
      only-used-here format
    * /var/log/conary tracks all update, remove, rollback, and erase events
    * Progress output is simplified when stdout is not a tty (no line
      overwrites)
    * Tracebacks during logged commands get copied to the log
    * Code which checked to see if a shadow has been locally modified didn't
      work for shadows more than a single level deep
    * When you are installing from changesets using --from-files, other troves
      in the changesets can be used for dependency resolution
  o Build Changes (cvc)
    * Additional calls are emulated by the filename_wrapper for the
      r.Run calls.
  o Code Structure
    * Split build/recipe.py into several smaller files
    * Moved OpenPGP keyTable access up call stack so that it can now be
      accessed outside of kid templates.
    * Move epdb code into its own package

Changes in 0.71.0:
  o Code Structure
    * conary now imports all python modules from a toplevel "conary"
      module.  This prevents conary from polluting the module namespace.
  o Client Changes
    * Clone didn't handle shadow version numbers correctly (and could create
      inconsistent version numbers)

Changes in 0.70.5:
  o Client Changes
    * Files changing to config files across distributed repositories now works.
    * The update code uses more consistent use of trove sources, and only
      makes explicit calls to the repository if asked.  This should make it
      possible to create interesting update filters.
    * Clone updated sequences it was iterating over, which is generally
      a bad idea (and caused clone to commit inconsistent troves)
  o Build Changes (cvc)
    * Locally cooked filesets now include file contents, making the
      filesets installable.
    * Fileset cooks now retrieve all of the file objects in a single
      network request per repository.
    * The new NormalizeLibrarySymlinks policy runs the ldconfig program
      in all system library directories.  This ensures that all the
      same symlinks that ldconfig would create when the shlib tag handler
      runs are packaged.  It also warns if ldconfig finds missing files.
    * New argument to r.Run(): "wrapdir" keyword argument behaves much
      like "filewrap" but takes a string argument, which limits the scope of
      %(destdir)s relocation only to the directories under the specified
      wrapdir, which is interpreted relative to %(destdir)s.  Works best
      for applications that install under one single directory, such
      as /opt/<app>
    * Clone, branch, and shadow all take --info now instead of --test
    * ELF files that dlopen() libraries can now be provided with
      synthetic soname dependencies with
      r.Requires('soname: libfoo.so', '/path/to/file')
    * r.Requires now enforces that packages that require a file and
      include that required file must also explicitly provide it. (bz #148)
  o Server Changes
    * Packages added to the repository are checked to ensure the version and
      flavor of all referenced components are the same as for the package

Changes in 0.70.4:
  o Client Changes
    * The trove that satisfies a dependency that is broken by erase is
      now displayed in the "Troves being removed create unresolved
      dependencies" message.
    * Components are now displayed on the same line as their parent
      package in "conary update" output.
    * A new 'interactive' option has been added to conary configuration.
      When set to true, conary will display info about clone, branch,
      update, and erase operations, and then ask before proceding.
  o Build Changes (cvc)
    * The CompilePython action has been fixed to accept macros at the
      beginning of its arguments, fixing a bug new in Conary 0.70.3.
    * The Requires policy can now be given synthetic RPATH elements;
      this is useful when programs are only intended to be run under
      scripts that set LD_LIBRARY_PATH and so do not intrinsically have
      the information they need to find their libraries.
    * Added --test to clone, branch, and shadow commands
    * Clone now supports --skip-build-info for less rigid version checks
      on cloned troves
    * Fixed usage message to better reflect reality
    * Cloning to a branch which already has a version with a compatible
      flavor now works.
    * cpio archive files are now supported for r.addArchive()
  o Repository Changes
    * The repository now serves up stored OpenPGP keys as a "Limited
      Keyserver"; users can retrieve keys, but not search or browse them.
      The keys are available via /getOpenPGPKey?search=KEY_ID. This
      is meant only to allow conary to automatically retrieve OpenPGP
      keys used to sign packages.

Changes in 0.70.3:
  o Client Changes (conary)
    * Conary now works harder to avoid having separate erase/installs,
      instead preferring to link those up into one update when possible.
    * Conary configuration now supports contexts.  Contexts are defined in
      sections starting with a [<name>] line, and provide contextual
      configurations for certain variables, defined in the man page.  All
      configuration options after the [<name>] will be associated with that
      context, and will override the default configuration when that context
      is active.  The current context can be selected by using the --context
      parameter, or by setting the CONARY_CONTEXT environment variable.
    * 'conary config --show-contexts' will display the available contexts
  o Build Changes (cvc)
    * A local cook of a trove foo will ensure that the changeset created is
      installable on your local system, by making sure the version number
      created is unique.
    * The builddir is no longer allowed to appear in ELF RPATHs.
    * The build documentation strings have been significantly updated
      to document the fact that for most strings, a relative path
      is relative to the builddir, but an absolute path is relative
      to the destdir.
    * The ManualConfigure action now sets the standard Configure
      environment.
    * cvc will allow you to cook a trove locally even when you are unable
      to access the trove's source repository
  * Common Changes:
    * Version closeness was improperly measured for troves on different
      branches when then label structure was identical
  o Repository Changes
    * Repository now has a config flag called requireSigs. Setting it to
      True will force all troves to have valid package signatures.  Troves
      lacking this will be rejected.  Enabling this option prevents the
      generation of branches, shadows, or clones since these troves are not
      signed.  It is not recommended that this option be enabled until the
      infrastructure is in place to provide package signatures for all types
      of troves.

Changes in 0.70.2:
  o Client Changes (conary)
    * GnuPG compatible trust metrics for OpenPGP Keys now exists. This
      makes it possible for conary clients to refuse troves that
      aren't properly trusted. The metrics currently in place mimic
      gpg behavior.
    * Running "conary update" in a directory that does not exist no
      longer fails with an error (bugzilla #212).  Note that "cvc
      update" still requires that the current working directory exists
      of course.
    * HTTP error conditions are handled more gracefully when commiting
      a change set. (bugzilla #334)
    * conary more reliably sets a non-zero exit status when an error
      occurs. (bugzilla #312)
    * When performing an update of a group that adds a trove foo,
      search the system for a older version of foo to replace if the
      original update command found a replacement by searching the
      system.
    * New option, "conary update-conary" has been added in an attempt
      to provide a workaround for future drastic protocol revisions
      such as what happened for 0.70
    * Methods for parsing command line update request and changeset requests
      have been added to conaryclient.cmdline
    * A metric for the distance between arbitrary versions on different
      branches has been added, and the code which matches troves changes
      between collections uses this code to give well-defined matches
      for all cases.
    * Rollbacks are now listed with the most recent on top
    * Troves which a group operation tries to remove will be left behind
      if they satisfy dependencies for other troves
    * updateall command respects pins on top-level troves
    * Dependency resolution no longer blows away pinned troves
    * conary update now takes a changeSpec, allowing you to specify both
      the version to remove and the update version, like
      'conary update foo=2.0--3.0'

  o Build Changes (cvc)
    * cvc more reliably sets a non-zero exit status when an error
      occurs. (bugzilla #312)
    * Building groups w/ autoResolve displays the revision of the
      troves which are being included
    * The change to automatically split up hardlink groups into
      per-directory hardlink groups has been reverted.  Instead,
      Conary enforces that link groups do not cross directories, but
      provides an exception mechanism for the rare cases where it is
      appropriate to do so.  The old LinkCount policy was renamed
      LinkType, and the new policy enforcing link group directory
      counting is now called LinkCount.
    * The NormalizeCompression policy no longer causes an error if you
      have two files in the filesystem that differ only by the .gz or
      .bz2 extension.
    * The Provides policy will not longer automatically provide soname
      dependencies for executable files that provide sonames.  A few
      executables do provide sonames, and 0.70.1 provided them as
      harmless extraneous provisions.

   o Repository Changes
     * A new getConaryUrl() method has been implemented to support the
       "conary update-conary" feature
     * Exception handling has been re-worked.  All exception classes
       that are marshaled back to the client are now in the
       repository.errors module.  Some of the most commonly used
       exception classes have been included in their previous modules
       for compatibility until code can be modified to use the new
       repository.errors module.

Changes in 0.70.1:
  * Collection merging didn't handle (admittedly obscure) cases where
    a component on the local system was updated to a new version of a
    trove, and updating that package also tries to update to that version
    but using a different path
  * Redirects are allowed in group cooking as long as the target of the
    redirect is also specified in the group (this allows cleaner handling
    when trying to clean up after label multiplicity)
  * Shorten display for versions and flavors in internal debugging output.
    Make str() output for versions and flavors return formatted strings.
  * ELF files finding non-system libraries via an RPATH did not always
    have the path to the library encoded in their dependency requirement,
    depending on whether the package also included some other (unrelated)
    non-system library.  Futhermore, system paths encoded in an RPATH were
    incorrectly honored.  Both of these bugs have been fixed.
  * Ownership policy now uses macros in the user and group definitions.
  * Symbolic links to shared libraries can now provide path-encoded
    soname dependencies (only manually, never automatically).
  * Removed outdated code with convoluted code for preventing providing
    soname dependencies in some cases; that code has been functionally
    replaced by limiting automatic soname dependencies to system library
    directories.
  * Instead of complaining about hardlinks spanning directories, Conary
    simply creates one link group per directory per hardlinked file.
  * Fixed bug which made source commits fail on cloned source troves

Changes in 0.70.0:
  o The client and server protocol versions have been changed and
    the filecontainer version number updated.
    * Upgrading from previous versions of Conary to 0.70.0 will
      require downloading a old-format changeset file from
      ftp://download.rpath.com/pub/conary/
    * Adding path hash data to TroveInfo overflowed the amount of
      storage space available in a StreamSet when a trove contained
      several thousand files.  In order to accommodate larger data
      stored in StreamSets, we have changed the way data sizes are
      handled.
    * With the changes to StreamSet, LargeStreamSet is obsolete.
      Changeset files used to used LargeStreamSet to represent data.
      Since we now just use a StreamSet, the changeset file format
      changed.
    * Since this version of Conary is incompatible with previous
      versions, we took this opportunity to do database and repository
      migrations that will allow us to make significant code cleanups
      in the near future.

 o Other smaller changes
    * Conary now does the right thing if the same trove is listed
      twice in an update due to recursion (it checks for duplicate
      installs of the same trove).
    * A bug where None would show up in CONARY files when an
      autosource file changed contents but did not change names has
      been fixed.

Changes in 0.62.16:
  * The "conary update" and "conary erase" commands now display the actions
    they take as they run (similar to --info output).
  * The --info output for "conary erase" and "conary update" has been
    reworked to be more user-friendly.
  * Added new conaryrc option signatureKeyMap to choose which signature
    to use when signing based on the label.
  * Fixed a bug where conary would only sign the last trove listed,
    instead of signing all troves listed.
  * The ComponentRequires policy now makes :devellib components require
    :data components if they exist.
  * Don't check for bucket conflicts when resolving during group cooks - if we
    want to check for bucket conflicts in groups, it will be readded in a more
    general way.
  * Removed extra freezes and thaws of files for a 8% improvement in install
    time for absolute change sets (at the cost of some memory, but thanks
    to splitting transactions this should be a good trade off).
  * Added removeIfExist call to miscmodule for some peformance improvement.
  * ELF files that find non-system libraries via an RPATH now have the path
    to the library encoded in their dependency requirement, matching the
    path encoded in the dependency provision.  Before this, the RPATH
    was ignored and the path encoding was only guessed within one source
    package.
  * The LinkCount policy now enforces the requirement that hardlink groups
    contain only files in the same directory as each other; no hardlinks
    between files in different directories are allowed.
  * When updating a group across branches, if a subtrove within the update has
    already been manually moved to the new branch by the user, conary will
    recognize this and sync that trove with the group
  * A new "closed" configuration variable has been added to the
    apache-based networked repository server.  When set, the server
    will always raise a "RepositoryClosed" exception when a client
    attempts to access it.  The configuration variable is a string.
    The string will also be returned to the client.
  * Removed install buckets and replaced with comparisons of hashed path
    values to determine trove compatibility.
  * If a trove is included in an update twice, once directly, and once
    implicitly through recursion, ignore the recursive update.
  * More constraints added to the repository schema
  * Added hasTrove to Items table for faster trove names check

Changes in 0.62.15:
  * The MakeDevices() policy now accepts mode= as a named argument.
  * Added (undocumented) --debug (prints debugging output),
    switched old (undocumented) --debug to now be --debugger (starts debugger
    on initialization)
  * Added debug messages to conaryclient/update.py
  * Cloning to the the same branch works (providing a good way of
    reverting changes)
  * Cloning now updates buildRequirements and loadedTroves in troveInfo
    and enforces their consistency on the target branch
  * Cloning groups is now supported
  * Fix update case where a group update should cause conary to search the
    system for an older version of a trove to replace.
  * If you update a trove foo locally to a new version on the same branch, and
    then update the containing group to a new version on a different branch,
    conary will now update foo to the new branch as well.
  * fix error message when you try to pin as non-root

Changes in 0.62.14:
  * The threading changes in .13 caused some error information to be lost.
    Tracebacks have now been fixed, and the download thread checks much more
    often to see if it needs to exit.
  * Catch InstallBucketConflicts exception

Changes in 0.62.13:
  o Repository Server changes
    * The Schema creation SQL statements have been rewritten in a more
      standardized form. Some indexes have been redefined and a number
      of views have made their way into the default repository schema.
    * The new call troveNamesOnServer can be used now by the netclient
      code for a much faster retrieval of all trove names available on
      all labels on a given server. Server and client protocol numbers
      have changed.
    * The getTroveList() server side function got a rework that should
      result in about a 50% execution time speedup on most queries.
    * The Metadata SQL query has been reworked to join tables in a
      much better order, speeding up the getMetadata call on a
      repository with many versions much faster.

  o Client changes
    * Conary now compresses XML-RPC requests before sending them to
      the repository server.  In order to use compression, the remote
      server must be running Conary 0.62.13 or later.  If the server
      is running an older version, the client will fall back to
      sending uncompressed requests.
    * The database conversion in 0.62.12 did not correct all
      out-of-order file streams.  A new conversion function is in
      0.62.13 that will examine every file stream and ensure that it
      is stored correctly in the database.
    * Versions from the contrib.rpath.com repository are automatically
      rewritten to point to contrib.rpath.org.  NOTE: if you have a
      label from the contrib.rpath.com repository in your
      InstallLabelPath (such as contrib.rpath.com@rpl:devel), you will
      need to modify it to point to contrib.rpath.org.
    * Install bucket handling now works for collections which were not
      fully installed.
    * A bug where database was left locked on exception during install
      when the download thread was still executing has been fixed.
    * The conaryclient code has been split into pieces.
    * Switched rollbacks to local@local:ROLLBACK
    * The main thread no longer blocks forever when the download
      thread fails.
    * Matching referenced troves in collections is no longer dependent
      on sort order of internal dictionaries.

  o Common Repository and Client changes
    * When a changeset is applied to the local system or committed to
      a networked repository, the fileIds are recomputed from the file
      objects and verified.  This prevents corrupted or miscomputed
      changesets from being committed to the repository or applied to
      the local system.

  o Building/Branching changes
    * Many changes have been made to cloning, including sideways
      cloning (creating a clone at the same branch depth as the clone
      source), better cloning with multiple flavors, separate cloning
      of source and binaries, resilience against duplicate troves,
      proper use of existing fileIds during clones, simultaneous
      cloning of multiple troves, and better clonedFrom tracking.
    * The default optflags for x86 changed to remove -mcpu, as it is
      deprecated in gcc.

Changes in 0.62.12:
  * Conary will no longer create a "rootroot" group while installing
    users whose primary group is "root".  It will now call the
    appropriate tag handler for user/group modifications if the tag
    handler is installed.
  * EnforceConfigLogBuildRequirements no longer suggests recursive
    build requirements for packages in which the configure script
    checks to see if the package is already installed.
  * Installing new version of pinned troves leaves the pinned trove in
    place if the two troves have compatible install buckets
  * By default, when you shadow a binary trove, its source is shadowed with it.
  * Instead of a --sources option, cvc shadow and cvc branch now take
    --source-only and --binary-only options that allow you to control whether
    sources or binaries are shadowed.
  * Branch and shadow commands now take an unlimited number of troves
    to branch/shadow.
  * Files sharing versions but with different contents (thanks to flavors)
    got lost when switching from one flavor of a trove to another
  * troves can now be specified for rq, q, and update as <labelpart>/<version>,
    e.g., foo=:rpl1/1.0, or foo=contrib.rpath.com@/2.3-1-2
  * version.hasParent() handles more cases of shadows of shadows correctly.
  * cooking troves into the repository with --flavor <newflavor> now modifies
    the flavor before the recipe is even loaded, not when the recipe's setup
    function is called.
  * add a check to ensure RPATHs in cooked packages do not have %(destdir)s
    or /tmp or /var/tmp in them.
  * EnforceSonameBuildRequirements has been temporarily changed to produce
    warnings instead of errors.
  * Dependncies and flavors didn't order things properly in their frozen forms
  * StreamCollections are now properly ordered

Changes in 0.62.11:
  * InstallBucket policy now allows using macros in component names.
  * The --resume option now works correctly when conary has
    automatically discovered a non-standard path for the main build
    directory.
  * A soname dependency is again generated for libraries outside of
    library directories, but the pathname is now included in the
    dependency.  Within a package, all matching dependencies are
    modified to include the path.  This is useful for cases where
    an application packages private versions of libraries -- the
    dependencies still need to be there so that inter-component
    requirements are honored, but they must not perturb the rest
    of the system.
  * Recursive pinning now behaves itself
  * Switch group recipe syntax to use r.add() instead of r.addTrove,
    r.remove() instead of r.removeTrove(), and add a
    r.setDefaultGroup() command to set the default group.

Changes in 0.62.10:
  * EnforceSonameBuildRequirements enhanced to handle correctly cases
    where more than one trove can resolve a single soname dependency.
  * EnforceConfigLogBuildRequirements now can take exceptions, which
    can be specified either as a filename (such as /usr/bin/bison or
    %(bindir)s/bison) or as a required trove (such as bison:runtime).
  * The trove.Trove initializer no longer allows for a trove to be created
    with a name that has more than one ":" character in it.
  * EnforceSonameBuildRequirements now can take exceptions, which are
    specified as a required trove (such as libfoo:devel) to avoid adding
    to the list of requirements.
  * EnforceSonameBuildRequirements now produces errors for missing build
    requirements, and EnforceConfigLogBuildRequirements now demonstrates
    very few false positives, and so has been updated to warning instead
    of info.
  * Added a check to warn when a trove is installed multiple times from
    the same branch with incompatible install buckets (--no-conflict-check
    overrides this check)
  * Redirects can now redirect to nothing, which allows components to
    disappear gracefully on a redirection
  * A soname dependency is now provided only if the library is in a
    default library directory, or in a directory explicitly added with a
    SharedLibrary(subtrees='/path/to/dir/') call.

Changes in 0.62.9:
  * EnforceConfigLogBuildRequirements policy added.  It looks through
    all config.log files anywhere under the build directory for programs
    that configure has found, and ensures that the transitive closure
    of the build requirements contains each file listed.  (That is, if
    the file /usr/bin/perl has been found, and intltool:runtime is in
    the buildRequires list, and intltool:runtime requires perl, then the
    requirement is satisfied.)  This policy currently produces some false
    positives; the "greylist" that tries to remove false positives needs
    to be expanded.
  * The repository server now uses a repository instance specific key
    cache.  This fixes KeyNotFound errors seen when running multiple
    repositories on one server.

Changes in 0.62.8:
  * The bug, introduced in 0.62.7, that caused Conary to stop short of
    recursing to the innermost troves when handling erasures has been fixed.
  * EnforceSonameBuildRequirements enhanced to use the system database to
    find the right missing build requirements.
  * Make users and groups in a repository such that they may not differ only
    in case, i.e. if user foo exists, user Foo cannot be created.
  * files in /usr/%(lib)s/python/.* are no longer automatically given an
    architecture flavor - if there are architecture-specific files in those
    dirs, they should result in an arch-specific flavor through normal
    means.
  * By default, no OpenPGP signatures will be added to troves when
    doing commits unless a fingerprint is explicitly set in conaryrc.
    Previously, if a keyring existed, the first key found would be used.

Changes in 0.62.7:
  * Some unneeded parts of the sql query in _getTroveList have been removed,
    improving performance.
  * The performance of the default (and most used) case of the
    getAllTroveLeaves has been increased up by using a specialized
    query.
  * Exception handling in the repository when revoked or expired keys
    are used has been corrected.
  * Signature checking now correctly checks the timestamp of the signature
    against the expiration time (if any) of the key that signed it.  If
    the signature timestamp is later than the expiration timestamp,
    the signature is rejected.
  * Pass 'Database is locked' repository errors to the client as a
    RepositoryLocked exception notifying user that the server is busy.
  * The 'yuck' script is no longer installed.
  * ComponentRequires now makes :runtime, :lib, :devellib, and :devel
    components all require their matching :config component if the
    :config component exists.  The :config component is not automatically
    created, but when it exists, it's always going to be because it
    is required by multiple other components.

Changes in 0.62.6:
  * mergeCollections() didn't always handle referenced troves changing
    byDefault status
  * Various cleanups and simplifications have been made to the trove
    removal determination

Changes in 0.62.5:
  * Allow selection of individual troves from change set files via --from-file
  * Recursive queries on local database could get upset by a missing trove
  * Underlying dependency code returns version and flavor for troves with
    broken dependencies
  * Underlying dependency code returns information on what removed trove
    caused a broken dependency
  * Removed --no-deps-recurse option
  * Greatly simplify dependency resolution logic
  * The version portion of a Release (version-sourceCount-buildCount)
    is no longer required to begin with a digit.
  * The Release parsing code has been cleaned up to use consistent
    naming, API documentation, and parse error messages
  * An unhandled exception when signing a trove twice with the same key
    has been fixed.
  * Old (now invalid) changesets are now removed from the changeset
    cache when a digital signature is added to a trove.
  * A package is now counted as empty if it contains only files automatically
    found by the AutoDoc policy.
  * CPackageRecipe now requires elfutils:runtime for eu-strip; this is
    needed for the existing debugedit:runtime requirement to do useful
    work.
  * Removed DistroPackageRecipe and moved its buildRequires list to
    PackageRecipe.  Use clearBuildReqs() to remove any of the base
    requirements for a package.
  * Install buckets are respected during dependency resolution
  * Updated the troveNames() call to a faster query, which should bring
    the run time of the "conary rq" back to a more reasonable limit
  * Race conditions and robustness problems have been fixed in
    the changeset cache.

Changes in 0.62.4:
  * Many places where lots of individual db calls were done to collect
    file objects have been collapsed into batched calls (5-10% speedup
    on some operations)
  * Fixed PGP key submission to not use a hidden form element.
  * Changed PGP key submission to use an xmlrpc call instead of
    modifying the database directly.
  * Added methods to change PGP key/user associations, and thereby
    disable a key.
  * Added an index to dependency resolution for a massive improvement
    on local system dependency performance on large updates.
  * Added the ability to get troves without file lists from the local
    database and use that when getting troves through the changeset
    trove source.
  * Previously, dependency resolution could cause duplicate
    trovesource entries.  This no longer occurs.
  * :lib and :devellib automatically have lib=%(lib)s install buckets.
  * A user management bug in the repository has been fixed.
    Previously, if you deleted a group followed by the user with the
    same name of the group, an unhandled exception occurred.
  * Looking up changeset cache entries in the cache database no longer
    uses exception handling to determine when database entries are
    invalid or stale.
  * The EnforceSonameBuildRequirements policy now recognizes :devellib
    as well as :devel components in buildRequires.

Changes in 0.62.3:
  * Don't link troves to groups when the branch has changed
  * Link new troves to collections (and new collections to old troves) when
    a trove isn't installed but a suitable replacement (meaning on the same
    branch) is available
  * Installing changesets w/ not by default from files broke
  * Fix a bug in the kid template that prevented permissions (ACLs) from being
    deleted from a repository.

Changes in 0.62.2:
  * Further reworkings of update code to be fully based on job sets. The
    absolute flag now defines whether a trove is newly installed or if
    it should be an update from an existing trove (when possible). Network
    changesets and changesets from files are treated almost identically now.
  * Swapped lock terminology for pin
  * Changed table names in database schema to better match the repository
    schema

Changes in 0.62.1:
  * UtilizeGroup fixed
  * conary updateall fixed
  * Disable SHA-1 integrity checks when trove changesets don't include
    files in various places
  * conary now prevents you from cooking empty groups

Changes in 0.62.0:
  * Initial OpenPGP (RFC 2440) based signature support has been
    added. Conary reads public keys from ~/.gnupg/pubring.gpg and
    /etc/conary/pubring.pgp.  Conary reads private keys from
    ~/.gnupg/secring.pgp.  Setting the "signatureKey" configuration
    variable to a key ID will select which key to use from the
    keyring. If signatureKey is not set, and there is a valid private
    keyring, the first key on the keyring will automatically be used
    to sign changesets when committing them to the repository.
    "cvc sign" adds a signature to a trove that already exists in the
    repository.
  * Change set generation on the command line is more flexible. It can generate
    erasure changesets as well as relative to nothing changesets
  * When creating multiple groups from the same recipe using newGroup(),
    Conary now searches all subgroups when resolving dependencies within
    a parent group
  * Conary no longer resolves dependencies for troves with byDefault=False
    (such as :test and :debuginfo).  Conary will now resolve dependencies in
    those troves only if you set checkOnlyByDefaultDeps=False.  When creating
    subgroups using newGroup(), pass the checkOnlyByDefaultDeps flag as an
    argument to the newGroup() function.
  * excludeTroves now applies to troves which have been added to
    already installed collections

Changes in 0.61.12:
  * You can now search for troves by <trove>=<host>@
  * A bug when cooking groups with depCheck = True (introduced in 0.61.10)
    has been fixed.
  * A new r.ByDefault policy controls how components are included in their
    enclosing packages; the default is True except for :test and :debuginfo
    components that default to False.
  * Cloning across repositories works
  * A bug in 'conary update --info' output was fixed

Changes in 0.61.11:
  * A bug that caused a database deadlock when removing entries from the
    changeset cache in the repository server has been fixed.
  * Added RegularExpressionList in conarycfg
  * Added lockTroves configuration option for autolock
  * Recurisvely included troves could be removed incorrectly when those
    troves were already present

Changes in 0.61.10:
  * The conary update command now takes a --sync parameter, documented in
    'man conary'
  * Groups now allow you to create a reference to another cooked trove,
    and use that reference to add troves that are contained in that trove.
    For example, if you want to create a group-python based on the troves in
    an already cooked group-dist, you add a reference to the group-dist in
    group-python, and pass the group-dist reference in when you call
    addTroves.
  * Work has begun towards generalizing the concept of a trove source.
    A class SimpleTroveSource has been added that, when subclassed and given
    access to the troves, will allow you to call findTroves to search that
    source.  The same code is used in update code to unify updating from
    the repository and from changesets, and it is used to provide the search
    capabilities for the local database.
  * Conary now allows all files, not just regular files, to have
    dependencies.  This is necessary for user/group dependencies for
    non-regular files to work.  Packages built with 0.61.10 or later
    that have non-regular files with non-root user or group will not
    be readable by Conary versions 0.61.9 or earlier.
  * Shadowing now preserves the byDefault flag, and handles reshadowing
    collections gracefully now
  * Update preprocessing now works on absolute changesets instead of
    relative ones, providing massive cleanups. Code uses sets of jobs
    instead of changesets for job representation, allowing still more
    cleanups. Many bugs seem to have gone away.

Changes in 0.61.9:
  * Fix a bug added in 0.61.8 that breaks tag handlers

Changes in 0.61.8:
  * Fix a bug introduced in 0.61.7 that occurred when, in the repository,
    either the Users table or Groups table was empty when creating a new group.
  * Add --buildreqs, --flavors options to q and rq.
  * Primary troves should not have their trove change sets overridden by
    items recursively included (and fixed a pile of things this broke).
  * Locally stored change sets can't always get access to pristine files
    from the local filesystem; when it can't, make sure file sha1 checking
    doesn't get upset.
  * Unchanged troves in updated groups could be erased by items in the
    same group on a different branch.
  * The "conary q[uery]" command accepts a --diff option.  When --diff
    is used, the difference between installed and pristine troves is
    displayed.
  * An additional progress callback has been added to show when database
    transactions are committed

Changes in 0.61.7:
  * Several bugs related to updating two troves with the same name have been
    fixed - including branch affinity, flavor affinity, correct handling of
    already updated troves, and correct handling of empty flavors.
  * "conary emerge" as root (or as a user than can apply the changeset
    produced by the build) did not install anything but the toplevel
    package.  This bug has been fixed.
  * No longer hide descriptive TroveNotFound errors behind a generic
    NoNewTroves wrapper.
  * Group recipes can now request that dependencies be resolved and
    added to the group at cook time.  To automatically add required
    troves to a group add "autoResolve = True" to the recipe class.
    Optionally "autoResolveLabelPath" can be set to a list of labels
    to use during dependency resolution.
  * Locally stored rollbacks couldn't handle files changing types. As
    part of the fix, the generic file diff code is now used when creating
    changesets instead of having a special-case wrapper around it
    (fileChangeSet()).
  * The commitaction script and the changemail module did not necessarily
    show the full trailing version for branches and shadows.  (For example,
    /conary.rpath.com@rpl:devel/4.1.25-18/db41/19 showed up as "19"
    instead of "4.1.25-19".)
  * Add a --deps option for conary q.  Make that and conary rq --deps
    recurse over collections.
  * Warn about missing buildRequires entries both for soname dependencies
    and for TagSpecs applied via tag description files.
  * A bug in updating groups that switch the byDefault setting of troves
    has been fixed.
  * Add an updateThreshold config option to control the number of troves to
    include in a download.
  * Ordering didn't work for old packages depending on anything, or for
    dependencies whose provider moved between components.
  * The r.Ownership(), r.UtilizeUser(), and r.UtilizeGroup() now generate
    appropriate dependencies on info-* packages.
  * Updating packages and components installed multiple times could cause
    a component to be removed multiple times (which resulted in a traceback).
  * Fixed a bug that occurred when groups tied to a user were deleted
    without deleting the associated user, then subsequently adding a user
    with the same name.

Changes in 0.61.6:
  * InitialContents turns off EtcConfig, since a file cannot be both
    a config file and an InitialContents file.
  * Reworked repository change sets to directly reference files from the
    contents store.
  * The User() command now takes an optional supplemental= option,
    which provides a list of supplemental groups to which to add
    the user.  (SupplementalGroup() is for groups not associated
    with a user.)
  * The showcs command can now handle components that are referenced
    but not included in a changeset.
  * InfoUserRecipe and InfoGroupRecipe can now be built with buildlogging
    turned on.
  * Conary's internal handling for dyanamically finding new IDs for
    users and groups has been fixed.
  * "conary updateall" now accepts the --test flag.
  * Various fixes were made to the CIL dependency detection code.

Changes in 0.61.5:
  * Added basic clone capability (which only works cloning to parents
    branches and shadows, and on a single host).
  * Now handles degenerate case of packaging unreadable files.
  * A bug that caused conary to ask for the wrong fileId when constructing
    a changeset from multiple repositores has been fixed.
  * Conary now can add users and groups automatically at install time.  If
    there is no taghandler to add a user or a group, conary will add it
    internally as a bootstrapping measure; if there is a taghandler,
    conary will call that instead.  In order to ease transition, Conary
    does not yet create the dependencies on the info- packages; a future
    version of Conary will add those dependencies after the system user
    info- packages have been created.
  * rpm2cpio now handles rpm archives that use bzip2 to compress the
    cpio payload
  * Conary now creates dependencies (provides and requires) for CIL
    files, if mono's monodis is installed on the system or being built
    in the current package.
  * Troves moving between troves could cause conary to attempt double
    erasures
  * The networked repository handles cases where contents are not
    found in the contents store.  The exception is passed back to
    the client.
  * The networked repository handles cases where a file stream is not
    found when the client asks for file contents.  The exception is
    passwd back to the client.
  * An error that caused getPackageBranchPathIds() to return the
    oldest fileIds instead of the youngest fileIds has been corrected.
  * Reworked finding old versions of troves to avoid a single trove
    being removed multiple times

Changes in 0.61.4:
  * %(datadir)s/.../lib/ files will no longer show up in :lib - presumption
    being that anything under %(datadir)s really is arch independenct
  * Creating branches and shadows had a command line parsing bug
  * "cvc newpkg" takes --dir and now complains for unexpected arguments
    (which is used to just ignore)
  * when using flavor affinity for installed troves, merge subarchitecture
    flags
  * group handling didn't always preserve troves which were needed by a
    newly installed trove properly

Changes in 0.61.3:
  * Corrected a bug that snuck in 0.61.2 that caused a temporary SQL table
    to not be temporary, which makes multiple httpd processes fail with
    'database schema changed' errors.

Changes in 0.61.2:
  * Fix a bunch of typos in the authentication checking server side
  * Add permission editing capabilities to the server component and hooks
    in the netclient
  * Overhaul of ACL system so that uniqueness constraints on Troves and
    Labels can be enforced: we now use a special Trove and Label "0 | ALL"
    instead of Null
  * Dependency resolution enforces label ACLs.
  * Module arguments to commitaction are parsed according to shell
    quoting rules.
  * The changemail commitaction module now takes an optional '--from'
    argument.
  * added clearBuildReqs() - will clear all or some of superclass buildreqs
    when cooking.
  * The pickled version of Dependency objects changed, therefore the
    schema version of the changeset cache has been incremented.
  * When Configure() detects a failure and input or output is not a
    tty, all config.log files will be included in the output in order
    to ease debugging from captured log files.
  * Part of the infrastructure for adding users and groups has been added:
    it is possible to create info-<name>:{user,group} packages via
    UserInfoRecipe and GroupInfoRecipe classes.  The User(), Group(),
    and SupplementalGroup() policies are deprecated; those lines should
    move to their own recipes intact (the syntax remains the same).
    The install-time code does not yet install info-* packages first in
    their own transaction; when it does, the Ownership(), UtilizeUser(),
    and UtilizeGroup() policies will create dependencies on the
    appropriate info-* packages.
  * The networked repository server and client code has been changed
    to use the 'deflate' Content-encoding type instead of 'zlib',
    which makes the code RFC 2616 (HTTP 1.1) compliant.
  * A new function called hasUnresolvedSymbols() has been added to the
    elf module.  This could be useful for a contributor to implement a
    policy that checks to make sure that shared libraries do not have
    unresolved symbols.  Additional code could be written to check
    binaries too.
  * cvc checkout, update, and commit now show progress when communicating
    with the repository server
  * Progress is now displayed while downloading file contents from a
    repository (such as when assembling a changeset that is distributed
    across multiple repositories)

Changes in 0.61.1:
  * Cleaned up error message which results from Conary not being able to
    determine which trove to remove when a new one is installed
  * Dependency object use slots
  * Hash values for DependencySet, Version, and Branch objects are cached
  * UIDs and GIDs that cannot be mapped to symbolic names no
    longer cause the buildpackage code to traceback.  The ownerships
    from the filesystem were never used anyway, so it's safe to assume
    that all files are owned by root:root
  * Implemented proper updateall
  * Files in troves are downloadable from the repository browser.
  * Troves in the repository browser are separated by first letter
    instead of showing all troves in one page.

Changes in 0.61.0:
  * New functionality for maintaining user groups: renaming and updating
    members
  * Added repository interfaces for deleting users and groups
  * Added a repository iterator function to list the members of a group
  * The web interface to the Conary repository now has a repository
    contents browser, accessible either from the main page (if you are
    logged into the web interface), or from the /browse url. Example:
        http://conary.example.com/conary/browse
  * A bug preventing all access to the web interface if an anonymous
    user existed has been fixed.
  * "Large" updates are split into multiple pieces which are downloaded
     and installed independently of one another
  * Trove updates are tracked through collections
  * Group handling completely rewritten to function as a three way merge
    instead of a set of heuristics
  * Trove removal handles references troves which are referenced by multiple
    collections
  * Rollback format unified for local and nonlocal rollbacks
  * Dependency ordering forces collections to be installed after all of their
    referenced troves (allowing simple restarts)
  * Database migration removes stale versions
  * --replace-files marks the replaced versions of the files as no longer
    present
  * Troves store information about Install Buckets - not used yet.
    By specifying a component's install bin, which is a set of key-value
    pairs, you can describe whether two versions of a component are
    installable side-by-side.  If two versions of the component share the
    same keys for their install bins, but at least one different value, then
    the components are installable side-by-side.
  * Troves store information about troves loaded when building a recipe
  * Build Requirements are stored with the trove
  * Add isCollection() to TroveInfo
  * Changesets download while instals are going on
  * StreamSet.twm() respects ignoreUnknown now
  * Rollbacks of locally cooked and emerged troves works

Changes in 0.60.12:
  * Previously, if you ran "conary update foo", and foo requires a new
    version of bar, but updating to the new version of bar would break
    existing dependencies of other troves on the system, a very
    unuseful "Troves being removed create unresolved dependencies"
    message would be printed.  Conary now says that "Additional troves
    are needed" instead.  If --resolve is used, it will report the
    troves that have been added before displaying the dependency
    failures caused by erase.
  * Symlinks no longer confuse AutoDoc policy.
  * Autosource files which have changed confused cvc update
  * allow a \ at the end of a line in config files to do line continuations
  * several bugs in the multitag handler have been fixed

Changes in 0.60.11:
  * The '-f' flag was added to the arguments to gzip when
    recompressing compressed files
  * Added progress callbacks for uploading the changeset when cooking
  * Improved automatic mainDir detection for some corner cases.
  * Put development docs back in :devel component (they were
    inadvertantly removed from it by a previous fix).

Changes in 0.60.10:
  * BadFilenames policy absolutely prohibits filenames with newlines
    in them, no exceptions allowed.  Other similarly bad filenames may
    later be forbidden by this policy.
  * UTF8Filenames moved to packagepolicy, where it belongs, and it now
    raises an error instead of printing a warning.
  * Conary now enforces the rule that tag names must have no whitespace
    and must be all alphanumeric characters, -, or _.
  * Conary can now run a single instance of a single tag handler to
    process multiple tags.  The tag description files for each tag
    must point to the same tag handler, and must each specify the
    multitag datasource.  The data is passed to the tag handler on
    standard input using the protocol "tag list for file1\nfile1\n..."
  * Fixed ftp server busy detection when fetching files via URL.

Changes in 0.60.9:
  * The changemail script is replaced by a generic commitaction script
    that loads modules, and a changemail.py module is supplied.  There is
    a backward-compatible changemail script which calls commitaction
    with the changemail.py module.  --email and --*user options now are
    changemail module options, so the commitAction should be specified
    something like this:
    commitAction /.../conary/commitaction --repmap ... --module "/.../conary/changemail --user %(user)s --email foo@example.com --email bar@example.com"
    You can add your own modules and run them all from the same commitaction
    using multiple --module arguments to the commitaction script.
  * Conary can now almost always guess the correct name for the mainDir
    when it is not %(name)s-%(version)s, if the first addArchive()
    instance creates exactly one top-level subdirectory and no other
    top-level files of any sort, in which case it will use that name as
    the mainDir.

Changes in 0.60.8:
  * The changemail script is now actually packaged, in
    /usr/lib{,64}/python2.4/site-packages/conary/changemail
  * Build requirements for superclasses are automatically added to
    subclasses.
  * Build requirements now look at all labels in a version to see if they
    satisfy a build requirement.
  * The NormalizeManPages policy now automatically converts man pages
    encoded in iso-8859-1 to man pages encoded in utf-8.  Additionally,
    it runs faster and no longer calls sed.

Changes in 0.60.7:
  * The changemail script is now distributed with conary, and is called
    with a different calling convention; instead of being called once
    per trove with trove-specific command line options, it is called
    once per commit (of however many troves) and creates more readable
    summary email messages.  Remove --trove, --version, and --flavor
    arguments from your changemail invocations.  Added --user argument
    to changemail; specify in .cnr files as "--user %(user)s".  Or, to
    only print users for source or binary commits, use "--sourceuser
    %(user)s" or "--binaryuser %(user)s", respectively.
  * The cvc rdiff command now recognizes creating a shadow as such.
  * Build requirement tracking is now half-enabled; conary is now able
    to read "buildReqs" tags, but will not yet generate them.
  * Files in /tmp and /var/tmp, and all cvs temporary files, will no
    longer be packaged by default,
  * The addArchive(), addSource(), and addPatch() actions can now fetch
    via HTTPS as well as HTTP and FTP.
  * The repository now handles creating a changeset between two troves
    that both contain a version of a file that is stored on a different
    repository

Changes in 0.60.6:
  * Erasing emerged troves works properly
  * Calling Doc() no longer disables the AutoDoc() policy.
  * A more reliable method is used for finding the port of an
    Apache connection

Changes in 0.60.5:
  * 'conary emerge' works again
  * Distributed group changesets failed when remote troves disappeared
    from the group
  * build logs are now tagged with 'buildlog' tag
  * Conary now handles cases when a directory becomes a symlink when
    applying a changeset.  An error message is displayed which tells the
    user how to apply the update.

Changes in 0.60.4:
  * An error in the automatic database conversion of 0.60.2 systems
    has been corrected.

Changes in 0.60.3:
  * Reimplemented LargeStreamSet in C
  * Added StreamCollection
  * Policies now announce their names in their information, warning,
    debug, and error messages, making it easier to determine how to
    resolve problems.
  * The database conversion for to 0.60.2 didn't work well; a proper
    conversion is now in place

Changes in 0.60.2:
  * Added InitialContent flag
  * Fixed bug which caused servers to leak file descriptors when the sqldb
    was replaced
  * "repquery --deps" output fixed (broken in 0.60.1)
  * Added AutoDoc policy which finds common documentation files and puts
    them in %(thisdocdir)s automatically.
    AutoDoc is disabled by calling
    Doc without calling AutoDoc, which means that existing recipes that
    call Doc will not show changes.
  * getPackageBranchPathIds() now returns version and fileId as well,
    so that the IdGen class can determine if an older version number
    should be assigned to files.  getPackageBranchPathIds() is now the
    primary mechanism for populating the pathId dictionary.
  * The local label methods of the version object have been
    refactored. isLocal() is now onLocalLabel(), isEmerge() is now
    onEmergeLabel(), etc. isOnLocalHost() has been added as a method
    to easily determine if a version only exists in the database
  * Moved logic for explicitly creating a changeset from cscmd.py to the
    ConaryClient object
  * Added the (unused) ability to lock and unlock troves. Ignore this for now.
  * "query --info" behaves much more like "repquery --info" now
  * isSourceVersion() method has been to the Version object
  * most of the remaining erroneous references to "Package" have been
    changed to "Trove" throughout the code.  This includes method
    names such as getPrimaryPackageList() -> getPrimaryTroveList().  Some
    more commonly used methods were left as deprecated thunking methods
  * dependency resolution couldn't resolve a requirement w/o flags against
    a provides w/ flags

Changes in 0.60.1:
  * Support for legacy clients (protocol version 29) has been removed from
    the server
  * The server raises an server-side exception if any client with
    protocol less than 32
  * Updated the URL provided in a server-side client version mismatch
    exception
  * Server-side dependency suggestions return more choices, leaving it
    to the client to sort it all out
  * Client uses timestamps to determine which troves to install when their
    flavors score equally
  * Fixed build-side bug handling meta characters ([,*,etc) in file names
  * "cvc newpkg" now accepts pkgname=label syntax
  * files.contentsChanged() function updated to work with StreamSets
  * Basic local changeset creation, retargeting, and commits work
  * Permissions weren't merged for operations run as non-root users
  * The structure of the repository web interface has been redesigned
    and some authentication UI bugs have been fixed.
  * The repository web interface now requires the conary-web-common package
    to be installed.
  * Committing troves to the repository no longer recompresses non-config
    files
  * Timestamps are set on the server at commit time; the timestamps the
    client assigned is not used (this is to protect against clients with
    a bad idea of time; servers should be consistent, even if they're
    wrong, and as long as time doesn't go backwards on that server all is
    good)
  * Reworked troves to be representable as streams and implement *basic*
    signature capability
  * Local cook versions are now more sensible.

Changes in 0.60.0:
  * Changed changesets to compress individual files instead of the combined
    stream.
  * Cleaned up file content objects to no longer track file sizes.
  * Switched away from TupleStream to StreamSet both for better performance
    and for improved flexibility in the format (at the price of larger
    frozen streams).
  * Troves explicitly provide their own names.
  * Troves can now provide "capability flags", and trove requirements
    can now include references to the capability flags.
    r.ComponentProvides(('ASDF', 'FDSA')) will cause all components built
    from the current recipe to provide the 'ASDF' and 'FDSA' capability
    flags, and r.Requires('/path/to/file', 'foo:runtime(ASDF FDSA)')
    will make /path/to/file require the foo:runtime component built
    with the ASDF and FDSA capability flags.
  * Dependency components can contain : characters now.

Changes in 0.50.14:
  * Dependency checking now returns reordering information (which isn't
    used yet)
  * Allow groups to include other groups defined in the same recipe (but
    explicitly disallow cycles in groups)
  * Fixed bug in building multiple groups with a single recipe when some
    of the groups already exist, but others don't

Changes in 0.50.13:
  * Added automatic :data component for /usr/share, to which you should
    add any platform-independent files that are needed by :lib components
    but not in a libdir-derived path.  These might include configuration
    files and supporting data files needed by both library and runtime
    programs.
  * Added automatic intra-package inter-component dependencies; now within
    a single package, the :devel component will automatically require the
    :lib component if both components exist.  These dependency sets can be
    modified with the ComponentRequires policy.
  * The build/buildpackage.py file has variable and function names changed
    to better match our terminology for packages and components.
  * Change flavor specified in the conaryrc to a flavor path -- accept the
    flavor config parameter multiple times to create a flavor path
  * Added a "filewrap" argument to r.Run() that inserts an LD_PRELOAD
    wrapper that overrides some library funtions to look in %(destdir)s
    first before looking in the filesystem.  This is subject to change
    as we experiment with it!

Changes in 0.50.12:
  * Implemented --quiet for conary update changeset commands, and cvc cook.
    Also implemented the 'quiet' configuration value. This option suppresses
    progress indicators.
  * Split loadRecipe into loadInstalled and loadSuperClass, depending on the
    purpose of the recipe loading.  loadInstalled will examine the local
    system to look for a matching installed trove, and load that version,
    while loadSuperClass will not.
  * Logs of builds are now stored in cooked changesets in the :debuginfo
    component -- generally in
    /usr/src/debug/buildlogs/<name>-<version>-log.bz2, controlled by
    macros.buildlogpath
  * Added lib/logger.py
  * Fixed conarybugz.py to work with Conary's new site-packages location
  * Cleaned up yuck, rpm2cpio, and rpm2ccs scripts to use new "import conary"
    mechanism for finding conary.
  * Check sha1s for all files written into the repository or file system
  * conary scs --deps works again

Changes in 0.50.11:
  * Reworked file addition to local database a bit for better performance
  * Fixed sorting for --info
  * Don't make --info installs require a writeable database
  * Added an exception to group updating, restricting removal of existing
    troves to match the group's contents to troves on the same branch
  * Groups which had the same trove added (via a referenced trove) and
    removed (from the primary trove) got confused
  * conary showcs now takes trove version
  * conary showcs will display erased troves in changesets, and erased troves
    that are referenced but not within the changeset
  * conary changeset now support trove=<version>-- to create a changeset that
    erases the trove
  * Cache user id to name mapping
  * Improved the progress indicators for preparingUpdate and
    creatingDatabaseTransaction
  * Implemented progress indicator on source downloads
  * Fixed bug in update process which caused files to be incorrectly skipped

Changes in 0.50.10:
  * Added callback for creating database transaction, so that it does
    not look like we spend an inordinate amount of time executing tag
    pre scripts.
  * Added findtrove.py to the Makefile so that it is included in
    the distributed version of conary.
  * Added distcheck rule to Makefile to try and avoid missing files in the
    future

Changes in 0.50.9:
  * reimplemented StreamSet in C
  * moved findTroves out to findtrove.py, reworked it to be more modular
  * getSourceVersion now correctly handles branched binaries by looking
    up the branch to find the source component.
  * reimplemented StringStream in C
  * fixed bugs in --info

Changes in 0.50.8:
  * sort update --info alphabetically, display old versions, and display
    a letter summarizing the type of change
  * NormalizeInterpreterPaths() policy now looks in the package currently
    being built, as well as on the installed system, to determine how to
    resolve #!/usr/bin/env scripts.
  * groupName argument to addTrove() can now be a list of group names as
    well as a single group name.
  * --no-recurse works on the erase path
  * fix to walkTroveSet (which was horribly broken)
  * enable (optional) dependency checking when building groups
  * 'cvc cook' error output when there are unresolved build
    requirements is more user friendly
  * filesystem conflicts are handled properly when applying a rollback
  * updating a package to a version that comes from a different
    repository when that package had an uninstalled component works
    now.
  * conary now resides in /usr/$LIB/python$PYVERSION/site-packages/conary/
  * calling r.Replace on a non-regular file results in a warning instead
    of an unhandled exception
  * implemented basic callbacks for update, erase, and changesets

Changes in 0.50.7:
  * Added the XInetdService action to avoid having to include
    /etc/xinetd.d/ files separately, and to make xinetd.d files
    be consistent, making recipe-provided changes less likely to
    conflict with local configuration changes.
  * groups are no longer allowed to contain redirects
  * added setLabelPath to group recipe
  * Allow r.Provides("soname: libfoo.so(FLAGS)", "/some/file") (added
    the "(FLAGS)" part).
  * don't allow spaces and commas in revisions

Changes in 0.50.6:
  * conaryclient.updateChangeSet should have recursed by default
  * Metadata retrieval now works along distributed branches and shadows.
  * reworked troves being added to database to handle missing parts
    of packages and groups properly (and make things faster and more
    elegant)
  * merged update and erase code paths in conaryclient
  * update and erase now take +,- modifiers on trove names
  * added --info to see what an update or erase command will do
  * a single group recipe can now build multiple groups

Changes in 0.50.5:
  * Streams return their value through __call__ instead of value()
  * Reimplemented ShortStream and IntStream in C
  * conary config now takes --show-passwords option, and does not pretty
    print config file values when not printing to screen.  This means that
    conary config > <file> will result in a valid configuration file.
  * Updating groups didn't work when the group referenced troves as new
    which were already installed on the system
  * r.ComponentSpec('somecomponent', '.*') will no longer override the
    file specifications for packaging :debuginfo and :test components.
  * loadRecipe now takes a troveSpec as its first parameter, and uses that
    troveSpec to find the trove on the local system that matches the source
    component that is being loaded.  loadRecipe also automatically searches
    the labels that are parents of the current recipe, so if you shadow a
    recipe, any loadRecipe lines contained in that recipe should still do
    what you want.
  * merge didn't handle files converging
  * merge doesn't need to deal with autosource files
  * diffs between groups failed when members disappeared

Changes in 0.50.4:
  * Most rollback information is stored as a reference to a repository
    instead of storing full rollback data on the local system. The
    localRollbacks flag in conaryrc allows the old behavior to remain.
  * The CONARY state after a merge operation on a shadow now has the
    correct fileId for files that are not different than the parent
    version.
  * Added /usr/lib/conary/conarybugz.py to make it easy to automatically
    populate bugzilla databases from repositories.
  * Sped up Strip, NormalizeInitscriptLocation, NormalizePamConfig,
    TagDescription, and TagHandler policies by limiting them to
    only appropriate directories.
  * Fixed :debuginfo to work with binaries built from more than one
    source file, and made it less aggressive by only stripping debug
    information out to the :debuginfo files, which both makes stack
    traces better without :debuginfo installed and makes libraries
    stripped for :debuginfo more likely to work.
  * When existing fileId's had no streams but the streams are provided
    by a later commit, those streams weren't always merged properly if
    there were multiple files for that fileId
  * conary config output masks user/password info in repository maps
  * the config option useDir has been changed to useDirs, and archDir has been
    changed to archDirs, to allow for tiered use/arch flag definitions, and
    the tweaking of use and arch flag settings.  By default, useDirs and
    archDirs look in /etc/conary/<dir>, followed by /etc/conary/distro/<dir>,
    follwed by ~/.conary/<dir>, where dir is use or arch, depending on the
    context.
  * Arch files can now contain arbitrary macro definitions, and in the future
    will contain values for macros like %(lib)s, which is lib64
    on some platforms.
  * when using --keep-existing, the install label path and install flavor
    are used to determine which version to install instead of using affinity
    to install something close to what you already have.
  * a bug that prevented a changeset from applying to the system when
    the changeset removed a component from a package and the component
    is not installed on the system has been fixed.

Changes in 0.50.3:
  * database findTrove now has an interface that is much closer to the
    repository findTrove function -- this enables conary q to work like
    conary rq.
  * Group handling didn't work for multiple levels of group inclusion.
  * Database.hasTrove() no longer needs to instantiate troves.
  * Fixed overly-aggressive cleaning of the cache.
  * Added repository findTroves call to parallelize findTrove calls.
  * Added the NonMultilibDirectories policy to prevent 32-bit troves from
    utilizing lib64 directories.
  * the NormalizeInterpreterPath policy can now handle unwriteable files
  * fixed the network client code to return file contents properly when
    multiple file contents are requested from the server (bz#50)
  * rewrote Database.getTroveLatestVersion()
  * Added :debuginfo handling in Strip policy, which requires debugging
    to be turned on in optflags and elfutils's eu-strip and debugedit to
    be installed.  Like :test components, :debuginfo components are not
    installed by default.
  * File versions are now properly set to a branched version after a
    merge operation
  * cvc commit aborts again when the current versions of files are not
    the latest versions

Changes in 0.50.2:
  * Any %(lib)s-derived path (/%(lib)s, %(libdir)s, %(krbprefix)s/%(lib)s,
    or %(x11prefix)s/%(lib)s) will now cause the entire package and all
    components to be flavored with the base instruction set flavor, so
    that architecture-sensitive but non-code files in (say) /usr/lib64
    do not show up on 32-bit platforms.
  * Sped up dependency resolution on the client
  * The reworked getFileContents call now asks for contents from the
    correct server when contents from more than one server are requested

Changes in 0.50.1:
  * Add support for trove=<troveVersion> in rq, cvc co, and other places that
    use findTrove
  * Add conary q --info option to display flavors
  * changeset command uses system flavor if no flavor is specified, skips
    troves which are not included in packages and groups by default,
    takes a --no-recurse option, and filters based on the excludeTroves
    configuration setting
  * Added automatic :perl component that works like the :python component,
    and extended the multilib-friendly-or-architecture-neutral policy to
    work with perl as well as python.
  * client/server protocol negotiation is a whole lot smarter now
  * getChangeSet() results in a single URL rather than one per primary trove
  * group, fileset, and redirect recipes have macros that contain the
    buildlabel and buildbranch.
  * fixed a bug with merging absolute change sets which contain config files
  * redirections to troves w/ older versions already installed didn't work
  * the pathId generation code has changed.  For cooked troves, the
    pathId will be the same for any particular version of a path.
    Code must not depend on this behavior, however; it may change in the
    future.

Changes in 0.50.0:
  * Redirections work
  * Sped up group generation
  * Troves which reference other troves (groups and packages) can now specify
    whether a trove is installed by default or not. Packages now reference
    :test, but don't install it by default
  * Added optional 'recurse' parameter to netclient.createChangeSetFile
  * The first argument to the Requires and TagSpec commands can now have
    macros interpolated, as in r.Requires('%(bindir)s/foo', ...)
  * Groups can have requirements now
  * protocol-level getFileContents works on multiple files simultaneously
  * repository log had too many files added to it
  * set instruction set flavor for a cooked trove whenever any Arch flags are
    checked

Changes in 0.14.12:
  * The shadow command looks at buildLabel instead of following
    installLabelPath
  * In some cases, troves with an incompatible flavor were chosen when
    --resolve was used. The proper flavor is now used, or the
    dependency is reported as unsatisfiable.
  * Several more instances of %(lib)s were moved out of the default
    specification for generic components like :runtime and :devel for
    better multilib support.
  * Policy now helps ensure that :python components are either
    architecture-neutral or multilib-friendly.
  * Better error messages for "%(foo)/" (which should be "%(foo)s/")
  * Looking up files in the local database gave erroneous results in
    some cases (this was noticeably primarily when distributed change
    sets were being generated)

Changes in 0.14.11:
  * Local systems store config files in sql tables now.  Use
    /usr/share/conary/convertcontents to convert to the new data store.
    Note that this means that any *config file* managed by conary can be
    read through the main SQL database file in /var/lib/conarydb/conarydb.
  * Actually check build requirements before building, use --no-deps to
    ignore the check.
  * make conary q and conary update convert all flavors to  strong flavors
    for comparison; ~readline becomes readline, and ~!readline becomes
    !readline, so that conary q foo[readline] works as expected.
  * no default flavor is presumed for local operations (erase, q)
  * changed getPackageBranchPathIds to base64 encode the filename in
    order to ensure that the resulting XML-RPC will be UTF-8 clean.
  * localoutofdate renamed to "yuck", a man page added, and the script
    and man page are now installed on the system.
  * rename --use-macro and --use-flavor options for cook to --macro
    and --flavor
  * support new cook syntax: cvc cook <trove>[flavor] to set the troves flavor
    while cooking
  * fixed rq output when iterating over subtroves within a trove or group
  * TroveNotFound exceptions are handled gracefully in cvc.  'conary cook
    foo' will no longer traceback when foo:souce could not be found in
    the repository.
  * Unsynchronized updates work for packages and groups
  * The database is now opened with a 30 second timeout.  This should allow
    better concurrency.
  * added --exclude-troves and excludeTroves conaryrc entry
  * repository .cnr file's commitAction configuration item now has a
    flavor provided to it as %(flavor)s and the default changemail
    script uses it.
  * don't allow the same label to appear twice in sequence in a version

Changes in 0.14.10:
  * FlavorMap sense wasn't set right for base instruction set

Changes in 0.14.9:
  * Shadow Branch objects didn't return parent branches properly. This
    caused incorrect pathId's to show up on cook on shallow shadows.
  * Reworked the code which looks up pathIds to take advantage of a new
    server call (getPackageBranchPathIds) which is faster and looks on
    both the full branch and full parent branches.
  * The Apache repository server now allows mixed ssl and normal requests.
  * Added forceSSL option to apache repository server configuration.
  * The network client code now supports accessing servers over https.
  * Proper salts are used for user passwords.
  * The default value for macros.optflags is "-O2" again, instead of
    an empty string.
  * The http handler in the conary server now sends back proper error
    codes in the case of an authentication error.

Changes in 0.14.8:
  * Fixed bug where streams for commits on distributed branches didn't always
    get set properly
  * reworked findTrove() in repository to return (name, version, flavor)
    tuples instead of full troves
  * Split conary.1 into conary.1 and cvc.1
  * Allow cvc cook trove=<version>
  * remove --target-branch cook option
  * added default :devellib component for architecture-specific devel bits,
    made all files with an architecture-specific multilib path that are
    not in :devellib go into :lib instead of having many of them fall into
    :runtime

Changes in 0.14.7:
  * ELF libraries with sonames that have paths in them are now handled
    sanely, by removing the path (and complaining...)
  * split march into targetArch and unameArch -- requires a new distro-release
  * rework command line arguments to shadow and branch to match how versions
    are normally specified, and allow a flavor specificatoin
  * added --sources to branch and shadow commands

Changes in 0.14.6:
  * fix for generating changesets between repositories
  * policies that look at shared libraries are now multilib-aware,
    fixing shared library permissions and dependency provision
  * autosources didn't work when committing across a shadow

Changes in 0.14.5:
  * allow groups to contain troves with conflicting flavors
  * make repository-side change set caching less buggy
  * fix config files changing to symlinks
  * allow duplicate items to be specified for erase and update
  * changeset command allows flavors to be specified
  * repquery --info shows trove flavor
  * fixed bug with not matching base instruction set flavor

Changes in 0.14.4:
  * several bugs in the 'cvc update' code paths have been fixed
    - it no longer retrieves autosource sources
    - the CONARY file now gets populated entries for autosource files
    - the fileids in CONARY files are now correct after an update
  * several bugs in error handling have been fixed
  * several docstrings have been fixed
  * packagepolicy now automatically adds usermode:runtime requirement to files
    that are dangling symlinks to consolehelper
  * the templating engine for the web interface to the server has been
    changed to kid; kid and elementtree are now required to run a server.
  * the web interface now supports limited editing of ACLs
  * the server now only supports protocol version 26 (it was a mistake
    to leave in support for 24 and 25)
  * old code that supported ancient protocol versions has been
    removed from the server
  * recipes loaded from within recipes follow the label= argument if
    it is given

Changes in 0.14.3:
  * Fixed usage message to no longer print 1 at bottom; improved option
    handling error messages
  * Fixed versions when branching from a shadow
  * The lookaside cache now fetches from the repository into the right
    location and with the right permissions, and fetches manually-added
    as well as automatically-added sources.
  * In recipes, addSource can now take dest='/path/to/file'
  * Change %(servicedir)s location from /var to /srv

Changes in 0.14.2:
  * contents are now stored as diffs when either the new file or the
    old file is empty
  * diffs of numeric streams can now express a change to the value of
    None

Changes in 0.14.1:
  * fixed a typo in lookaside.py that prevented commits from working
  * added a descriptive exception message when fileids in your database
    do not match the fileids in the repository

Changes in 0.14.0
  * added ability for changesets to ignore unknown fields in some places
    (making changesets somewhat less brittle)
  * fixed bug in source handling with non-recipe files in the local directory
  * added framework for generic trove information
  * checkout no longer pulls all sources from the repository
  * used new trove info framework to store the source trove, build time,
    total file size, and version of conary used when building binary
    troves.
  * lib/elf.c no longer uses mmap to read elf files.  Some architectures
    may have elf structures on disk that are not naturally aligned, and
    using mmap to read them won't work.
  * the repository code now uses a 30 second timeout when attempting to
    access the database
  * Have architectures control their march values in the architecture
    config files.
  * add Arch.getCurrentArch() to get the major architecture that is in use
    during a build

Changes in 0.13.3
  * added ability for a contents log file (makes syncing much easier)
  * file tags weren't used on updates
  * "description update" tag action replaced with "handler update"
    (which gets called when either the tag description or the tag handler gets
    updated)
  * "description preremove" tag action replaced with "handler preremove"
  * sources get committed automatically

Changes in 0.13.2
  * reworked use.py code almost entirely.
  * added /etc/conary/arch directory to contain architecture definition files;
    changed /etc/conary/use files to contain more information about how
    flags are used when building.  Flag definitions are no longer in use.py.
  * fixed buildFlavor so that it affects cooking packages as well as
    determining troves to include when cooking a group
  * changed --noclean to --no-clean to be in line with the rest of the
    options; documented it
  * removed Use.foo and Flags.foo options from conary config files.  Macros.foo
    is still there.  Added --use-flavor option to cvc cook which takes a flavor
    and overrides the build flavor while cooking.
  * groups now take flavor strings to determine the flavor of a trove to
    include, not flag sets.
  * dependencies resolution is flavor sensitive now (and uses flavor
    affinity)
  * added trove version/release number to dependency messages
  * renamed classes and methods in versions.py to match current terminology

Changes in 0.13.1
  * repquery wasn't filtering by flavor properly (exposed by a bug fix
    in 0.13.0)

Changes in 0.13.0
  * removed importrpm.py
  * diffs between a file object that has a non-empty provides or requires
    to a file object that has an empty provides or requires are now properly
    generated and applied.
  * added checks to validate merged file objects against the fileIds
    in the changeset
  * implemented shadows
  * framework for redirects in place
  * removed (unused) parentId field from Branches repository table

Changes in 0.12.5
  * reworked dependency resolution a bit for a big speedup in the server
  * moved destdir to %(builddir)s/_ROOT_
  * made macros.destdir available during the unpacking of sources
  * source commands (r.addAction, etc.), if given absolute paths for
    their dir keywords, will perform their actions in the destdir instead
    of the builddir
  * most build commands (r.Make, r.Create, etc.), will work in either builddir
    or destdir, depending on whether they are given relative or absolute
    paths
  * add dir keyword for r.Run
  * include /usr/bin/rpm2cpio

Changes in 0.12.4
  * set more arch flags for x86 and x86_64
  * troves can have multiple instruction set flavors now
  * flipped around use: and is: sections of flavor strings
  * Version and Branch object completely separated

Changes in 0.12.3
  * conary verify updated to new API so that it works again
  * conary q (with no arguments) works again

Changes in 0.12.2
  * added getTroveVersionsByBranch
  * make better use of _mergeQueryResults
  * moved version affinity into findTrove from ConaryClient
  * fixed branch affinity so that it's actually branch affinity instead of
    label affinity
  * rdiff changes for 0.12.0 broke negative numbers for oldVersion
  * rdiff diff'd based on label instead of branch
  * update has flavor affinity now
  * flavors can now be specified on the command line for update, erase
    repquery, and query
  * unspecified flavor flags got scores of zero, which was wrong
  * added python code for flavor scoring (useful for the client)
  * repository queries didn't work properly when looking for multiple flavors
    of a single version
  * fix for updating multiple flavors of a single version of a trove
    simultaneously
  * reworked getTroveVersionList and getAllTroveVersions for per-trove
    flavor filtering

Changes in 0.12.1
  * repquery and query always showed dependency information
  * getTroveLeavesByBranch did extra demarshalling of the flavor
  * repquery didn't deal with nonexistant troves well
  * dependency failures on erase didn't reassemble dependency flags properly
  * fixed bug in dependency sets creation which caused dependency flags
    to get mangled
  * added a check to prevent mangled flags from getting committed

Changes in 0.12.0
  * document config command, and display supplied macro/use/arch information
    in output
  * repository acl's work for almost everything
  * anonymous access must be explicitly enabled by creating an acl for
    user 'anonymous' with password 'anonymous'
  * server side flavor scoring used
  * queries reworked for flavor matching

Changes in 0.11.10.1
  * move to python2.4
  * repository caching (which isn't used yet) didn't track the recurse flag

Changes in 0.11.10
  * changed flavor tracking when loadRecipe() is used to only track
    flavors in loaded recipes that are superclasses of the recipe
    class in the loading recipe.  (e.g. loading python.recipe to get
    the distribution python version will not add all of the python
    recipe's flavor information to the loading recipe class, as long
    as the loading recipe does not subclass the Python class.)
  * add conary verify command for comparing the local system's state to
    the state it was in at install time
  * when a trove is installed for the first time, it comes from a single
    repository
  * didn't handle file types changing on update
  * fixed problem assigning depNums
  * components disappearing from troves caused problems in relative changesets
  * files moving from removed troves in changesets caused update to fail

Changes in 0.11.9
  * change the order of permissions setting (chmod after chown)
    because some versions of the Linux kernel remove setuid/gid bits
    when setting ownership to root

Changes in 0.11.8
  * work around a python bug w/ fdopen() resetting file permissions
  * r.Replace() as an alternative to r.Run("sed -i '...' file")
  * Policy enforcing UTF-8 filenames
  * r.macros.tagdatadir as a standard place to put data just for taghandlers

Changes in 0.11.7
  * changed server.py to take extra config files via --config-file instead
    of as an extra argument
  * extra config files (specified with --config-file) were ignored if they
    didn't exist; issue an error message now
  * Added r.ConsoleHelper() for recipes
  * PAM configuration files shouldn't have paths to modules by default,
    so we remove what used to be the standard path
  * changed repository user authentication to use user groups (currently
    one per user)
  * added password salt
  * restructured repository a bit
  * removed lots of unused code from FilesystemRepository

Changes in 0.11.6
  * branches are created as changesets now instead of as a protocol call
  * merged authdb into primary repository
  * fix for rdiff (broken by flavor rework in 0.11.5)

Changes in 0.11.5
  * Internals reworked to eliminate flavor of None in favor of empty flavor
  * Added (currently unused) code to parse command line flavor specifications
  * static libraries (.a files) get proper flavors now
  * Handle attempts to update already installed troves from absolute
    change sets

Changes in 0.11.4
  * all components built from a single recipe share a common flavor
  * loadRecipe's label= keyword argument can actually take a label
    as well as a hostname

Changes in 0.11.3:
  * optimized a sqlite update statement to use indexed columns
  * added --test to update and erase
  * dependency check didn't handle new components providing the same
    items as old components (broken by 0.11.1 performance enhancements)

Changes in 0.11.2:
  * standalone server was broken by --add-user changes in 0.11.1
  * dependency check no longer allows packages being removed to cause
    dependency failures
  * changed how dependencies are frozen to make the order deterministic
    (so fileId's don't change around)
  * added a database version to the database schema

Changes in 0.11.1:
  * erasing troves enforces dependencies -- this requires a database
    conversion (run the conary-add-filedeps script which fixed the
    conversion to 0.11.0 after updating conary)
  * reworked dependency queries to take advantage of indices for much
    better performance
  * add --add-user to server.py for creating the authdb

Changes in 0.11.0:
  * massive rework of fileId mechanism to allow better flavor support
  * added columns to dependency tables to allow erase dependency checks
    (which are not yet implemented)
  * enabled trove requirements
  * added cvcdesc and the 'describe' command to cvc to generate
    and use metadata XML files.
  * getMetadata follows the branch structure up until it finds metadata
    for the trove.
  * changed getFileContents() to not need trove name or trove version
  * byte-compiled emacs lisp files are transient, like python
    byte-compiled files
  * addSource recipe action now can take a mode= keyword argument
  * cook now enforces having no dash characters in version numbers
  * files are explicitly disallowed from depending on groups, packages,
    or filesets; the only trove dependency that a file or component
    can have is on a component.  Only filesets can depend on filesets.

Changes in 0.10.11:
  * reworked how absolute change sets get converted to relative change
    sets for better efficiency
  * chained dependency resolution caused duplicate troves in the final
    changeset (and a lot of extra work)
  * added --config to stand alone repository
  * source flag wasn't set properly for newly added non-text files
  * flavor information is now printed by "conary query" when multiple
    flavors of the same version of a trove are installed
  * "conary repquery --all" flavor output formatting has been improved

Changes in 0.10.10:
  * changesets get downloaded into a single (meta) file instead of lots
    of separate files
  * fix several bugs in the freshmeat record parsing
  * add a freshmeat project page URL to the metadata by default
  * add a "source" item to metadata
  * the server implementation of troveNames() was horrible
  * enabled file dependencies

Changes in 0.10.9:
  * fixed some authorization issues with the xml-rpc repository interface
  * the web management interface for the repository works now; see
    http://wiki.specifix.com/ConaryConversion for information on how
    to convert existing authdb's to support this
  * fixed a bug with distributed branches
  * users can change their passwords through the repository's web api
  * improved logic apachehooks use to find top level URL
  * fixed bug in server side repository resolution

Changes in 0.10.8:
  * changed iterAllTroves() to troveNames(), which searches a single
    label instead of the whole repository
  * reworked http authentication and CGI request handling and added the
    beginning of a web interface to the repository for user administration
    and metadata management.

Changes in 0.10.7:
  * dependency sql code reworked to use temporary tables
  * new macro called "servicedir" that defines the location for
    service data (%(servicedir)s{ftp,http,etc})
  * added busy wait to sqlite3 python binding when executing SQL
    statements on a busy database

Changes in 0.10.6:
  * Lots of bug fixes for distributed branching
  * Some code rearrangement
  * The start of metadata support code is now included

Changes in 0.10.5:
  * The local database is used for fetching file information (but not
    contents), reducing network traffic when creating change sets
    across repositories.
  * Update works on troves which were locally cooked or emerged
  * Internal changes to move toward getFileContents() working in batches
    rather then on individual files. For now this prevents the repository
    from copying files between the content store and /tmp to serve them.
  * Arch flags are now included in flavors
  * Emerge follows the installLabelPath instead of the buildLabel
  * The extended debugger has been extensively modified
  * Conary can handle filenames with '%' in them
  * The showcs command has been significantly updated, and the updates
    are documented in the conary.1 manpage
  * New syntax for flags distinguishes requirements from "optimized for";
    see http://wiki.specifix.com/FlavorRankSpec

Changes in 0.10.4:
  * Bug fixes for updating from absolute change sets (which basically
    just didn't work for troves which contained config files)
  * Bug fixes for distributed branching
  * The database is used for fetching trove information (but not yet
    file information) when the client constructs change sets across
    distributed branches
  * various other bug fixes

Changes in 0.10.3:
  * this version introduces changes to the network protocol for
    obtaining file contents and changeset generation. The client
    protocol version number has increased, so version 0.10.3 can only
    communicate with servers running the server from 0.10.3. The
    server remains backward compatible with older clients.
  * a warning message is now displayed when the user attempts to
    create a branch that already exists on a trove.
  * the correct trove names are displayed when automatically resolving
    dependencies
  * packages no longer get the union of all the dependency information
    of the components they contain.  This information would have to be
    recalculated if a user installed a package then removed a
    component afterward.
  * a package policy check was added to reject any world-writable
    executable file.
  * r.TagSpec('tagname', exceptions='filter') now overrides a match by
    another r.TagSpec('tagname', 'filter')
  * more changes to metadata interface
  * various other bug fixes and improvements

Changes in 0.10.2:
  * the repository code is now included in the main conary source
    archive
  * "conary showchangeset" produces a more user-friendly output
  * large responses from the repository server are now compressed
  * the protocol for getFileContents() changed to take a fileId
    instead of the file's path.  The repository code can still handle
    old requests, but the client code now requires the latest
    repository code.
  * bug fixes

Changes in 0.10.1:
  * when applying a changeset, dependency failures are resolved by
    querying servers in the installLabelPath
  * troves that satisfy a dependency can automatically be added to a
    transaction.  This behavior is controlled by the "autoResolve"
    variable in conaryrc or the "--resolve" command line option to
    "conary update"
  * dependency resolution is calculated recursively.  To limit the
    recursion depth to check only first order dependencies, a
    "--no-deps-recurse" option has been added to "conary update"
  * "conary repquery" now takes a "--deps" argument, which prints the
    Requires and Provides information for the trove that is being
    queried.
  * changes have been made to the build side of Conary to facilitate
    building recipes that use cross compilers
  * symlinks now get the appropriate ownership set when they are
    restored
  * groups can now specify which flavor of a trove to include
  * repository queries that don't need file information no longer ask
    the repository for files.
  * various bug fixes and cleanups

Changes in 0.10.0:
  * dependency checking is now performed before changesets are
    applied.  This uses new tables in the local system's database.
    If you are using a database created by a version of Conary older
    than 0.10.0, it must be converted before it can be used.  See:
      http://wiki.specifix.com/ConaryConversion
    for details
  * Shared library dependency information in changesets is now stored
    in a different format.  This means that repositories that use old
    versions of Conary will be unable to give valid changesets to
    Conary 0.10.0 or later.  Therefore, the protocol version number has
    been increased.
  * --no-deps argument added
  * "cvc co" is now a synonym for "cvc checkout"

Changes in 0.9.6:
  * dependency enforcement infrastructure has been added (the code is
    currently disabled)
  * bug fixes
    * applying a changeset that un-hardlinks files now works
    * conary rq [trove] --info now works
    * running "conary update [trove]" when more than one flavor of
      [trove] exists no longer tracebacks.  It installs both flavors
      of the trove (which is not always the desired behavior - this
      will be addressed later)
    * only files with execute permissions are checked for
      #!interpreter.
    * "conary rq [trove] --ls" no longer tracebacks when [trove]
      exists in more than one repository
    * various code cleanups

Changes in 0.9.5:
  * new methods for specifying dependency information in recipes have
    been added
  * #! interpreters get added as dependencies
  * local flag overrides now work
  * cvc cook --resume can be used multiple times
  * conary invokes gpg with --no-options to avoid creating or using
    ~/.gnupg

Changes in 0.9.4:
  * fixes to cvc annotate
  * flavors and dependency generation code has been refactored to be
    policy based
  * better error handling when invalid changeset files are given to
    conary
  * minor code cleanups

Changes in 0.9.3:
  * New "cvc annotate" feature
  * Man page updates
  * Changesets which remove a file and replace it now apply correctly.
  * "cvc update" no longer complains and fails to update the CONARY
    state file properly  when ownerships differ
  * FileId generation now looks for previous versions of all the
    packages that have just been created, not just the name of the
    recipe.
  * Cooking as root is no longer allowed
  * Miscellaneous bug fixes.

Changes in 0.9.2:
 * Bug fixes:
   * Applying changesets that have more than one hard link groups
     sharing the same contents sha1 works now.
 * Build changes:
   * Recipes can now create new top level packages.

Changes in 0.9.1:
 * Bug fixes:
   * Applying a changeset that has a flavor which is a superset of the
     previous version's flavor now works.
   * Parsing optional arguments to command line parameters that appear as
     the last thing on the command line works
 * Build changes:
   * Package policy now checks to ensure that files in /etc/cron.*/*
     are executable
 * Update changes:
   * Conary no longer complains if a transient file has been modified
     on disk but no longer exists in a new version of a component.
 * Miscellaneous changes:
   * Version 1 on-disk changeset file support has been removed.

Changes in 0.9.0:
 * protocol versioning is much more granular now allowing for backwards
   compatible versions of functions
 * changeset command now generates changesets for multiple troves spread
   across multiple repositories
 * change sets are transferred as a set of independent change sets now
   (laying the groundwork for repository change set caching, with which
   this version will work just fine)

Changes in 0.8.3:
 * Man page updates.
 * The "conary query" command now accepts multiple arguments for
   troves and paths
 * Fixed "conary erase" command which was broken in 0.8.2

Changes in 0.8.2:
 * You can now install multiple troves at once (even a combination of
   changeset files and troves from repositories), and the entire
   action is recorded in a single rollback (this required a change in
   command-line arguments for updating troves).
 * The beginnings of support for searching multiple repositories
 * Miscellaneous code cleanup and bug fixes.

Changes in 0.8.1:
 * The source code has been re-arranged for easier maintenance, and
   conary has been split into two programs: conary and cvc.
 * Better error messages and debugging tracebacks

Changes in 0.8.0:
 * A new changeset format supports hard links but requires staged update.
 * The new changeset format also collapses duplicate contents even
   when hardlinks are not used.
 * By default, rc?.d/{K,S}* symlinks are no longer packaged. The
   chkconfig program is relied on to create them at package
   install/update time. Init scripts are explicitly required to
   support the chkconfig protocol by default
 * Improved error messages
 * Several bug fixes.

Changes in 0.7.7:
 * Extended debugger saves and emails
 * Tracebacks now include arguments and locals
 * More size optimizations were made when applying changesets
 * Applying absolute changesets when a trove is already installed is
   now much more efficient than it was
 * Self-referential symlinks raise a packaging exception.
 * Several bugs fixes.

Changes in 0.7.6:
 * Installation
   * Hardlink handling
   * enhanced debugging capabilities (including saving a debugging
     state file to enable remote debugging)

   * using binary file ids and iterators for significant memory savings
   * and runtime support for the x86.x86_64 sub-architecture
 * Cooking
   * more robust handling of the --resume option
   * policy normalization of where app-defaults files go.

Changes in 0.7.5:
 * Hard links are implemented (but not yet enabled, in order to
   preserve changeset compatibility for now).
 * Several bugs have been fixed for installing and cooking.

Changes in 0.7.4:
 * Fileids are now stored and transmitted in binary rather than
   encoded.
 * Better handling of multiple versions of packages/troves installed
   at the same time
 * Missing file handling improvements
 * Recipe inheritance is now possible between repositories
 * Enhanced Interrupted builds
 * The dynamic tag protocol was slightly modified
 * Added Arch.x86.amd64 and Arch.x86.em64t
 * several bugs fixes

Changes in 0.7.0:
 * sqlite3 is used for the database
 * better handling of multiple packages with the same name installed at once.

Changes in 0.6.6:
 * repository protocol update
 * changeset format update
 * added the ability to resume halted local builds
 * added the ability to easily package build-time tests to run at
   install time to qualify new/changed environments
 * better handling of packaged .pyc/.pyo files
 * better shared library handling
 * improved inline documentation
 * optimizations for both space and time
 * numerous bugfixes<|MERGE_RESOLUTION|>--- conflicted
+++ resolved
@@ -6,6 +6,8 @@
     * A bug has been fixed that caused group cook with a replace or remove 
       with a flavor and no matching trove to emit a traceback instead of a
       warning. (CNY-977)
+    * cvc now allows files to be switched from autosource to normal
+      and from normal to autosourced (CNY-946)
 
 Changes in 1.1.8:
   o Bug Fixes:
@@ -15,15 +17,7 @@
     * The r.setByDefault() method in group recipes was broken in
       1.0.34.  It would cause a traceback.  This has been fixed.
 
-<<<<<<< HEAD
-  o Bug Fixes:
-    * cvc now allows files to be switched from autosource to normal
-      and from normal to autosourced (CNY-946)
-
-Changes in 1.0.34:
-=======
 Changes in 1.1.7:
->>>>>>> 9be26fc8
   o Client Changes:
     * You can now delete troves, update from changeset files, and
       update with a full version specified without an installLabelPath
