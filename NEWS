--- conflicted
+++ resolved
@@ -1,13 +1,10 @@
 Changes in 0.80.1:
-<<<<<<< HEAD
+  o Client Changes:
+    * user names and passwords are no longer allowed in repository maps
+      (user configuration entries must be used instead)
   o Building packages:
     * Java dependency generation is now enabled; Java dependency enforcement
       is still disabled.
-=======
-  o Client Changes:
-    * user names and passwords are no longer allowed in repository maps
-      (user configuration entries must be used instead)
->>>>>>> f7a7d083
 
 Changes in 0.80.0:
   o Client Changes:
