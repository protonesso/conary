--- conflicted
+++ resolved
@@ -20,21 +20,14 @@
       will be deprecated in the future. (CNY-834)
 
   o Bug Fixes:
-<<<<<<< HEAD
     * When building groups, r.addCopy() now respects the groupName
       flag. (CNY-2345)
     * The searchPath parameter in group methods now works when it
-      contains packages (before it only worked with labels). (CNY-2372)
-=======
-    * When building groups, r.addCopy now respects the groupName
-      flag. (CNY-2345)
-    * The 'searchPath' parameter to groups now works when it contains
-      packages (before it only worked with labels). (CNY-2372)
+      contains packages (before it worked only with labels). (CNY-2372)
     * A bug that was preventing users with colons in their passwords
       to use the web interface has been fixed. (CNY-2374)
     * Attempting to add entitlements for unknown entitlement classes
       now raises an UnknownEntitlementGroup exception. (CNY-2377)
->>>>>>> 574acc9a
 
 Changes in 1.2.10:
   o Client Changes:
