<<<<<<< HEAD
Changes in @NEW@:

  o New Feature:
    * Conary now supports files whose compressed contents are more than
      4 gig in size. Old versions of Conary will report an error saying
      that "assert(subMagic == SUBFILE_MAGIC)" failed (CNY-1572).
    * Redirects with multiple targets can now be built and installed
      (CNY-1554)
    * Use explicit commit lock to prevent overlapping updates and rollbacks
      (CNY-1591)
    * Conary now supports a "searchPath" configuration option, which works 
      like the installLabelPath but can contain both packages and labels.
      For example, "searchPath group-os contrib.rpath.org@rpl:1" would make
      sense to first install the version of a package referenced in group-os,
      then to fall back to installing from contrib.rpath.org@rpl:1. (CNY-1571)

  o Bug Fixes:
    * During a cvc update, new files in the source component could result
      in user/group warnings (CNY-763)
    * Derived packages (experimental) built from unflavored troves get
      properly flavored as unflavored. (CNY-1506)
    * Macros in arguments to the version control system recipe class
      commands are now properly expanded. (CNY-1614)
    * The Conary client will now bypass proxies running on remote machines
      with repositories running on localhost. (CNY-1621)
    * Cvc promote no longer displays some warnings that were rarely helpful 
      unless you are in --debug mode. (CNY-1581)

  o Client Changes:
    * The conaryclient module now exposes ChangeSetFromFile to instantiate
      changesets from .ccs files. (CNY-1578)

  o Internal Changes:
    * Conary clients can ask newer Conary repositories (speaking at least
      protocol version 48) for a specific changeset format. This allows one
      to use new Conary clients to generate changesets understood by older
      clients. (CNY-1544)
=======
  o Bug Fixes:
    * A bug that caused the storage of unneeded "unknown" entries in
      the TroveInfo table has been fixed. (CNY-1613)
>>>>>>> ccc8a967

Changes in 1.1.24:
  o New Feature:
    * Conary 1.1.24 introduces the framework needed to implement a new
      metadata design for Conary.  The new metadata feature allows
      various information such as description to be set for a trove.
      New XML-RPC interfaces, getNewTroveInfo() and setTroveInfo(),
      have been added to facilitate mirroring metadata.
      addMetadataItems() has been added to allow metadata to be added
      to a trove after it has been built. (CNY-1577)

  o Client Changes:
    * The Conary client now distinguishes between an upstream Conary
      proxy and a plain HTTP proxy. This is so we can properly handle
      SSL traffic through an HTTP proxy using the CONNECT HTTP method.
      As such, there is now a "conaryProxy" configuration variable, in
      addition to the "proxy" variable. (CNY-1550)
    * The "proxy" (and newly introduced "conaryProxy") variables can
      be turned off by setting them to "None". (CNY-1378)
    * Clients requesting the inclusion of configuration files residing
      on the network now upload their version. This opens up the
      possibility for the server to serve different configuration
      files to different client generations. (CNY-1588)
    * Configuration variables "localRollbacks" and "pinTroves" get
      used as defaults when applying an update job; they can be
      explicitly overridden. (CNY-1583)

  o Bug Fixes:
    * A bug in the way the proxy configuration variable is set has
      been fixed. (CNY-1586)
    * A bug that caused a traceback when rolling back group updates
      from rollback changesets created when the "localRollback"
      configuration option was set has been fixed. (CNY-1590)
    * A bug that caused a traceback when applying a local rollback
      changeset with a locally modified file has been fixed.  Conary
      needed to create the directory that the locally modified file
      resides in first. (CNY-1444)
    * Applying rollbacks could attempt to invalidate the rollback stack,
      which would cause corruption of the rollback stack (CNY-1587)

Changes in 1.1.23:
  o Client Changes:
    * A new command, "conary rdiff", has been added. This allows one
      to inspect the differences between any two troves with the same
      name. (CNY-855)

  o Build Changes:
    * Conary recipes can now directly reference source code through
      version control systems.  The new r.addMercurialSnapshot(),
      r.addCvsSnapshot(), and r.addSvnSnapshot() source actions check
      out repositories and create snapshots.  They are integrated with
      the "cvc refresh" command for fetching more recent source code
      from version control repositories. (CNY-1)
    * The r.replace() function in group recipes now supports the
      searchPath parameter. (CNY-1574)

  o Bug Fixes:
    * A corner case affecting server-side matching of troves against
      negative flavors has been fixed. (CNY-641)
    * A bug in the StreamSet thaw code that prevented frozen StreamSet
      objects with a tag value greater than 128 from being thawed
      properly has been fixed.
    * A bug has been fixed that prevented creating a diff of a Trove
      object that contained troveInfo with unknown data. (CNY-1569)
    * A bug in the logic used by Conary to determine whether or not
      the rollback stack should be invalidated based on group update
      scripts has been fixed. (CNY-1564)
    * A bug that caused an unhandled exception in a Conary proxy when
      it attempted to create a changeset from a pre-Conary-1.1.x
      server has been fixed.
    * Small race condition in populating the cache for both
      repositories and proxies has been fixed (CNY-1576)

Changes in 1.1.22:
  o Major Changes:
    * Group troves can now declare an (integer) compatibility class
      which is used to automatically invalidate rollbacks (existing
      groups are considered to be in compatibility class zero). When a
      group is upgraded to a new group which has a different
      compatibility class, the rollback stack is invalidated unless
      the group also contains postRollback script which can rollback
      to the version being updated. Postrollback scripts can now be
      defined with a list of compatibility versions they are able to
      roll back to. Old invalidateRollback parameter for some group
      scripts is no longer supported.

  o Client Changes:
    * To take advantage of Conary's ability to apply the critical
      update set and restart before applying the rest of the updates,
      three new API calls have been added: newUpdateJob,
      prepareUpdateJob and applyUpdateJob. (CNY-1454)
    * A new argument, --no-restart, has been added to conary. This has
      to be used in conjunction with --root and allows one to skip the
      restarts after applying critical updates when installing in a
      chroot. (CNY-1458)
    * Proxy configuration parameter is now of the form 'proxy protocol
      url' (i.e. 'proxy http http://proxy.some.com'), and allows
      separate proxies to be configured for http and https. If old
      'proxy url' form is used, separate proxies are configured for
      http and https rather than a single proxy being using for both
      protocols. Users who need the old behavior should set explicit
      configure the same proxy for both protocols.

    * Conary no longer runs group scripts when "--just-db" is
      specified on the command line.
    * The conary.conaryclient.mirror.mirrorRepository() function now
      accepts a list of target repositories.

  o Build Changes:
    * Conary has tools in place through a new cross flag and a new
      "target" flavor to support better defining of cross compiling
      builds.  (CNY-1003)
    * Configuration files are again allowed to have executable bits
      set, but configuration files with executable bits set are not
      included in the :config component even if the :config component
      is being created. (CNY-1260, CNY-1540)

  o Proxy Changes:
    * A proxy can now be configured to use an http proxy for all
      outgoing requests. The 'proxy' configuration item is supported
      in a manner identical to the client.
    * The (unused) ability for a standalone server to act as both a
      proxy and a standalone server has been removed; this removes the
      standalone proxies dependence on the X-Conary-Servername header.

  o Internal Changes:
    * The createTrigger() method of dbstore drivers no longer accepts
      the "pinned" keyword parameter.
    * SeekableNestedFile and FileContainer objects no longer depend on
      the file pointer for reads; pread() is used everywhere.  This
      allows the underlying file descriptors to be shared between
      objects or between threads.
    * Repository schema now understands the concept of minor and major
      schema revisions. (CNY-811)

  o Bug Fixes:
    * A bug in proxy code that caused conary to use https through a
      proxy when http was desired has been fixed. (CNY-1530)
    * A bug in clone/promote relating to cloning when there are
      flavors on the clone label that are superset of the current
      flavor, but the current flavor doesn't exist has been
      fixed. (RMK-415)
    * A race condition related to the multithreaded Conary client,
      where one thread could modify an unprotected variable assumed
      immutable by a different thread has been fixed. (CNY-1450)
    * If the database is locked, Conary will no longer display a stack
      trace, but an error message. (CNY-1292)
    * The Conary library now uses a built-in difflib if the system's
      difflib is not patched for recursion. (CNY-1377)
    * Mirroring troves marked as removed from repositories running on
      MySQL has been fixed. (CNY-1193)
    * Repository cooks now sets the subprocess' stdin to /dev/null to
      avoid hanging while waiting from stdin. (CNY-783)
    * Trove.verifyDigests() no longer fails erroneously if a signature
      version 0 digest has not been calculated and set in
      troveInfo. (CNY-1552)
    * A bug in changeset reset() which affected reusing changesets in
      merges has been fixed. (CNY-1534)
    * A bug in changeset based trove sources where the underlying
      changesets never got reset has been fixed. (CNY-1534)

Changes in 1.1.21:
  o Repository Changes:
    * A "hidden" keyword argument has been added to the
      commitChangeSet() and hasTroves() method.  This allows mirror
      users to commit troves which will never be displayed to users.
      The presentHiddenTroves() call makes all hidden troves
      visible.  The XML-RPC protocol version is now 46.

  o Internal Changes:
    * StreamSet operations in C now use a common StreamSet_GetSSD()
      function which creates the _streamDict object if it does not yet
      exist.  This fixes crashes in rare cases where a
      StreamSet.find() class method is used before any instances of
      that StreamSet have been created. (CNY-1524)
    * Numeric StreamSet types can now have values set to None (which
      indicates that there is no value set at all).  Additionally, if
      passed an empty string to the thaw() method, the value is set to
      None. (CNY-1366)

  o Bug Fixes:
    * A bug in commitChangeSet() which returned a "file not found"
      error when the user had insufficient permission for the commit
      operation has been fixed.
    * A bug that caused Conary to raise an unhandled exception when
      updating a trove that has missing TroveInfo data in the local
      database.  When new types are added to TroveInfo, older versions
      of Conary omit the new data from the database.  Once a version
      of Conary is used that understands the new data types, the
      missing data is restored to the previously incomplete trove.
    * Handling user permissions when committing under certain 
      circumstances against a Conary 1.1.20 was fixed. (CNY-1488)

Changes in 1.1.20:
  o Major Changes:
    * Groups can now include scripts which are automatically run
      before an install, after an install, after an update, and after
      a rollback.  Documentation on how to add these scripts to groups
      will be posted to wiki.rpath.com shortly.  Unlike tag handlers,
      these scripts are not inherently reversible; therefore if a post
      update script is executed, the rollback stack will be reset.  The
      rollback information is still stored in the rollback directory,
      but the "conary rollback" and "conary rblist" commands will no
      longer be able to access the previous rollbacks.

      Only Conary repositories running version 1.1.20 or later can
      store these scripts.  If the repository is not running the
      minimum required version, a "changeset being committed needs a
      newer repository server" error will be produced.

      If an older version of Conary downloads a group that has a
      script associated with it, the scripts will be silently ignored.
      Future versions of Conary may add a "Requires: trove:
      conary(group-scripts)" dependency to groups that have scripts
      associated with them. (CNY-1461)

    * Support for versioned trove signatures has been added. (CNY-1477)
    * Version 1 signatures have been added which use a SHA256 digest
      that includes the frozen form of unknown troveInfo
      segments. (CNY-1186)
    * Unknown troveInfo segments are stored in both the repository and
      local database and restored properly. (CNY-1186)

  o Client Changes:
    * Hashes of the directories in which a trove places files are now
      computed and stored in troveInfo. (CNY-857)
    * A --file-flavors option has been added to "conary query/q",
      "conary repquery/rq", and "conary showcs/scs". (CNY-1507)
    * The ability to promote using branches and to promote to siblings
      of parents has been added.  For example, you can now promote
      from /A//B to /C without first cloning uphill to A. (CNY-1513)

  o Build Changes:
    * When Conary calls an external program (python, perl, monodis) to
      determine file dependencies and that program is not a part of
      the package being built, it will warn if that external program
      is not provided by a component in build requirements. (CNY-1492)

  o Internal Changes:
    * The conary.lib.elf module can now be built against libelf
      version 0.8.0 or later as well as the libelf implementation
      provided by elfutils.  libelf can be downloaded from
      http://www.mr511.de/software/ (CNY-1501)
    * The Conary client API has a new method disconnectRepos() that
      allows one to cut access to the networked repositories.  A
      RepositoryError exception is raised if network access is
      attempted. (CNY-1474)

  o Bug Fixes:
    * StreamSet objects didn't work with inheritance because the C
      implementation treated an internal variable as inheritable when
      it should have been treated as a class variable.
    * Attempting to create a shadowed Version object that reference a
      label that is already uphill are now issues a proper error
      message. (CNY-847)
    * Running the "conary rblist" command as non-root now produces a
      proper error message. (CNY-1453)
    * Badly-formatted parentVersion strings in derived packages
      (experimental) no longer cause a stacktrace.
    * Previous versions of Conary would fail to find the UID or GID of
      a newly created user if "--root" was specified on the command
      line and C library components had not yet been installed.
      Conary would erroneously fall back to using UID 0 or GID 0
      (root) instead.  (CNY-1515)
    * A traceback that occurred when a lookaside repository cache has
      not been defined when initializing a derived package recipe
      object has been fixed. (CNY-1509)
    * The Conary network repository client no longer attempts to use a
      proxy if the repository is residing on the local machine.
    * A bug in the freezing of update jobs has been fixed. (CNY-1521)
    * r.addPatch()'s optional argument "extraArgs" will now do the right
      thing if passed a single string instead of a tuple or list.

Changes in 1.1.19:
  o Client Changes:
    * A new "cvc promote" command has been added. "cvc promote" is a
      special type of cloning based on group structure.  For more
      information on promote, see the JIRA issue until documentation
      on the wiki is updated.  (CNY-1304)
    * An "--all-flavors" option has been added to "cvc promote" which
      promotes all flavors of the latest version of the listed
      troves. (CNY-1440)
    * A programmatic interface for performing partial clones, where
      only some components out of a package are cloned based on
      byDefault settings, has been added. (CNY-1389)
    * Conary changesets can now deal with changesets that contain
      package components that share identical file contents, pathId,
      and fileId combinations. (CNY-1253)
    * The "proxy" configuration parameter will now work for standard
      http proxies such as Squid.  Previously the "proxy"
      configuration parameter could only specify a Conary repository
      proxy.  Environments that require all HTTP and HTTPS traffic
      pass through a proxy must continue to use they "http_proxy"
      environment variable, as the "proxy" configuration variable is
      only used for Conary repository calls.  Source downloads in cvc,
      for example, will only use the http_proxy environment variable.
    * Due to limitations in Apache 2.0, the Conary client will now use
      HTTP/1.1 "chunked" Transfer-encoding when committing changesets
      larger than 2 GiB.
    * An "applyRollback()" method has been added to the ConaryClient
      class. (CNY-1455)

  o Server Changes:
    * The repository cache has been completely reworked. This fixes
      problems with authorization and the cache, and has the side
      benefit of unifying the proxy code for the repository and the
      proxy. The cacheDB repository configuration parameter is
      obsolete and will cause a warning on startup. changesetCacheDir
      should now be used instead, and tmpwatch should be configured to
      clean up both the changesetCacheDir and tmpDir
      directories. (CNY-1387)
    * The repository now properly commits changesets where multiple
      troves reference the same (pathId,fileId) key. (CNY-1414)
    * The standalone server can now decode "Transfer-encoding:
      chunked" PUT requests from clients.
    * Apache based repository servers now send changeset file contents
      using the "req.write()" method instead of the "req.sendfile()"
      method when file contents are larger than 2 GiB.  This works
      around limitations in Apache 2.0.
    * The list of sizes returned by the getChangeSet() and
      getFileContents() repository methods are now returned as a list
      of strings instead of a list of integers.  XML-RPC integers can
      only hold values less than 2147483648 (a signed integer).
    * A Conary repository will now raise an exception if a client
      requests a changeset that is larger than 2 GiB in total size or
      file contents larger than 2 GiB in size and does not support the
      new version 44 protocol required to work around this limitation.

  o Build Changes:
    * A "vmware" flavor has been added to the default set of flavors.
      A trove with a vmware flavor should be intended to run as a
      VMware guest. (CNY-1421)
    * If there's a conflict when loading installed troves, the latest
      trove will be picked.
    * The loadInstalled() recipe function will now search the
      installLabelPath for troves to load when it cannot find them any
      other way.
    * A "overrideLoad" keyword parameter has been added to the
      loadInstalled() and loadSuperClass() recipe functions.  This can
      be used to override the default search mechanism.

  o Bug Fixes:
    * Local flags are now cleared after each group cook, meaning that
      multipass group cooks will have the correct local
      flavor. (CNY-1400)
    * Dependency resolution in group cooks now also take advantage of
      the group cache. (CNY-1386)
    * Changesets for source troves with missing files (because the
      file is missing from the upstream server or the upstream server
      is unavailable) are now properly written to changeset
      files. (CNY-1415)
    * Derived packages, which are still experimental, now correctly
      handle multiple architectures built from the same
      source. (CNY-1423)
    * The loadInstalled() recipe function now always works even if you
      have multiple versions of a package installed from multiple
      branches.
    * Trove names are now checked for legal characters. (CNY-1358)
    * A minor bug related to file uploads on the error codepath was
      fixed.  (CNY-1442)
    * A bug in "cvc promote" that caused it to fail when the source
      components added due to --with-sources were in conflict.  This
      could happen, for example, when different flavors of a binary
      were cooked from different source versions and all flavors to be
      cloned to the new label at the same time (CNY-1443)
    * A bug in the CfgQuotedLineList class' display function has been
      fixed.
    * Flavored items in a job list are now correctly frozen when
      writing out an update job. (CNY-1479)
    * A default UpdateCallback() is set if an update callback hasn't
      been specified when invoking the applyUpdate() method of
      ConaryClient. (CNY-1497)
    * "cvc cook --macros" works as expected now, by defining a macro (as
      passed in on the command line with --macro) per line. (CNY-1062)
    * Committing to a Conary repository when using a standard HTTP
      proxy functions properly.  A change in 1.1.18 introduced this
      incompatibility.
    * The redirect build code has been refactored.  Bugs related to
      building flavored redirects have been fixed. (CNY-727)

Changes in 1.1.18:
  o Major Changes:
    * Changesets are now indexed by a pathId,fileId combination instead of
      just by pathId. This should eliminate the vast majority of conflicts
      when creating groups containing multiple flavors of the same trove.
      Old clients will be served old-format changesets by the repository,
      and new clients continue to support old format changesets. Old and
      new format changes can be merged into a single changeset (CNY-1314).

  o Client Changes:
    * The conary rblist --flavors command now properly displays trove
      flavors. (CNY-1255)
    * When resolving dependencies while updating, conary will now search 
      the latest versions of packages for every label in your installLabelPath
      first before searching the histories of those labels.  This should make
      sure that conary prefers installing maintained troves over unmaintained 
      ones. (CNY-1312)
    * The Conary client API now has a new call, iterRollbacksList(), iterating
      over the rollback name and object. (CNY-1390)
    * Added the --just-db argument to the conary rollback command. (CNY-1398)

  o Build Changes:
    * A list of rPath mirrors for source components has been added.
    * Group recipes now support a setSearchPath method.  This provides a way
      to tell groups how to find and resolve packages by specifying a list
      containing either packages or labels. (CNY-1316)
    * The group addAll command supports "flatten" - a way to cause all troves
      in all subgroups to be included directly in the top level group - 
      flattening any structure created by intermediate groups.
    * Groups now allow you to use the commands "removeTrovesAlsoInGroup"
      and "removeTrovesAlsoInNewGroup".  These commands subtract out the
      troves included within the specified group from the currently
      active group. (CNY-1380)
    * Checking dependencies is now faster when building groups.
    * When resolving dependencies in groups, conary will now search the
      latest trove in every label in your label/search path before
      searching back in the history of that label. (CNY-1312)
    * Added moveComponents and copyComponents to group syntax. (CNY-1231)
    * Derived packages (experimental) can now change files between
      Config, InitialContents, and Transient, and can set new files
      to be any of those types.  They can call UtilizeUser and
      UtilizeGroup.  They can create new tag handlers and tag
      description files (but not make a file from the parent no longer
      be a tag handler or tag description, except by removing the file
      entirely), and add new tags to new and pre-existing files when
      TagSpec is called (but not remove existing tags from files). (CNY-1283)
    * Derived packages (experimental) can now run nearly all build and
      source actions. (CNY-1284)
    * Derived packages (experimental) now inherit byDefault settings from
      the parent (CNY-1401), but can override them in the child (CNY-1283).
    * Derived packages (experimental) now handle multiple binary packages
      built from a single source package, including overriding binary
      package name assignment in the derived package. (CNY-1399)

  o Server Changes:
    * Two new calls have been added to the server API -
      getTroveReferences and getTroveDescendants. (CNY-1349)
    * The proxy server proxies "put" calls now.
    * Cleaned up string compression code in changeset merging.

  o Bug Fixes:
    * Fixed a bug where an invalid flavor at the command line would result
      in a traceback. (CNY-1070)
    * Added an exception to allow redirect recipe names to have any format -
      including those usually reserved for group- and info- packages.
    * Removed a harmful assert that kept trove source stacks from working w/o
      installLabelPaths in some cases. (CNY-1351)
    * The cfg.root item is always stored internally as an absolute path,
      even if it is specified as a relative path. (CNY-1276)
    * cvc now properly cleans up 000-permission files from the old build 
      directory. (CNY-1359)

  o Internal Changes:
    * Changesets in an update job can be downloaded in a step separate from
      the installation. Additionally, update jobs can be frozen and reapplied
      later. (CNY-1300)
    * UpdateJob objects are now versioned for a specific state of the Conary
      database, and can be applied only if the state of the database has not
      changed. (CNY-1300)
    * Public keys can now be retrieved from a directory, with each key stored
      in a separate file. (CNY-1299)
    * Troves now track their direct parent they were cloned from, instead of
      the source-of-all-clones. (CNY-1294)

Changes in 1.1.17:
  o New Feature:
    * A caching proxy has been implemented for Conary.  A proxy server
      caches changesets as clients request them.  This can
      dramatically improve the performance of Conary when a subsequent
      request is made for the same changeset.

      The server is implemented using the existing standalone and
      Apache-based Conary repository server modules. Two new Conary
      repository configuration variables, "proxyDB" and
      "proxyContentsDir" have been created to define the proxy
      database and contents store.

      To configure the Conary client to use a proxy, a new "proxy"
      configuration variable has been added to the conaryrc file.
      Generic HTTP proxies should still be configured using the
      "http_proxy" environment variable.

      In order to facilitate authentication and proxy cache
      invalidation features, new Conary repository methods have been
      introduced.  This means that the Conary proxy requires that
      repositories it connects to run Conary version 1.1.17 or later.
      The Conary proxy is considered experimental.  Therefore future
      versions of Conary may not be able to communicate with the proxy
      as implemented in Conary 1.1.17.

  o Client Changes:
    * Filesystem permissions on rollback data restrict access to the
      owner of the database (normally root). (CNY-1289)
    * The Conary client now sends data across an idle connection to a
      Conary repository.  This will keep the connection alive when the
      repository is behind a firewall or proxy that has short timeouts
      for idle connections. (CNY-1045)
    * The error message produced by Conary when a progress callback
      method raises an unhandled exception has been improved.

  o Build Changes:
    * cvc cook --show-buildreqs works properly now.  Thanks to Pavel
      Volkovitskiy for reporting the issue and providing the
      patch. (CNY-1196)
    * The flags for other packages that are specified in the build
      flavor are now available when cooking as a part of the
      PackageFlags object.  For example, if you wish to check to see
      if kernel.pae is set, you can add "if PackageFlags.kernel.pae:".
      Note that such checks do not affect the final flavor of your
      build, and should be used with care. (CNY-1201)
    * Component and package selection by manifest, as with the
      "package=" option, could fail when large numbers of files were
      found; this bug has been resolved. (CNY-1339)
    * You can now add a labelPath to a group r.add() line by
      specifying a labelPath keyword argument.  For example:
         r.add('conary', labelPath=['conary-unstable.rpath.org@rpl:1',
                                    'conary.rpath.com@rpl:1'])
    * Repeated shadow merges now fail with an error suggesting a
      commit.  Previously, the merge operation would be attempted
      again. (CNY-1278)

  o Server Changes:
    * Conary repositories no longer allow users or groups to be
      created with names that include characters other than those
      defined in the Portable Filename Character Set.
    * Server side functions that work on large datasets (getTroveSigs
      and setTroveSigs) are now using batched SQL operations for faster
      throughput. (CNY-1118, CNY-1243)
    * The code that commits groups to the repository has been reworked
      to significantly reduce the number of SQL queries executed.
      (CNY-1273)
    * Including a symbolic link in the path to the temporary now
      returns an error immediately at startup. (CNY-958)
    * Errors opening a to-be-committed changeset now have the internal
      exception logged and CommitError returned to the client (CNY-1182)
    * Cached Changesets are now versioned depending on the client's
      version.  This allows for the same changeset to be cached for
      different client generations. (CNY-1203)

  o Internal Changes:
    * A StringStream can now be set from a Unicode object.  The
      StringStream stores the UTF-8 encoding of the Unicode
      object. (CNY-366)
    * The ByteStream and LongLongStream classes have been
      reimplemented in C.  Modifications have been made to the
      NumericStream types implemented in C so that they can be used as
      base classes in Python.
    * PathID lookups are now done by file prefix and file ID. This
      allows for identifying files in different package flavors or in
      versions older than the latest one. (CNY-1203)
    * StreamSet objects can now preserve unknown elements of the stream
      instead of silently skipping them. Those elements are retained for
      freeze(), letting the older stream object exactly replicate the
      frozen stream of the newer object. Unknown elements are preserved
      through merges into old object as long as the old object has not
      been locally modified.

  o Bug Fixes:
    * Conary now displays a useful error message when it is unable to
      parse a "user" line in a configuration line.  Previously Conary
      would raise an unhandled exception. (CNY-1267)
    * Mirror configurations no longer use /etc/conary/entitlements/ as
      the default location to read entitlements used to mirror.
      Normally the entitlements used to mirror are different than the
      entitlements required to update the system.  Therefore they
      should not be used when attempting to access source or target
      repositories when mirroring. (CNY-1239)
    * "cvc emerge" now displays error messages when the underlying
      cook process results in an exception.  Previously, an unhandled
      exception message was generated. (CNY-995)
    * Derived packages now support setuid and setgid files. (CNY-1281)
    * You can no longer accidentally include a group in itself by
      using addAll. (CNY-1123, CNY-1124)
    * An error message is produced when troves could not be found
      during "conary migrate" in the same manner they are alerted
      during a "conary update".  Previously these errors were
      masked. (CNY-1171)
    * A bug that caused update failures when a changeset held file
      contents that were both InitialContents and a normal file has
      been fixed. (CNY-1084)
    * Filesets now honor buildFlavor. (CNY-1127)
    * The TroveSource class tried to raise a DuplicateTrove exception,
      which doesn't exist. It now raises InternalConaryError instead.
      (CNY-1197)
    * A proper error is now produced when Conary is unable to create
      the directory for the local database due to a permission
      failure. (CNY-953)
    * Group recipes could sometimes include a trove for dependency
      resolution but not move to include the package directly in the
      group that is doing dependency resolution.  Now the package and
      component both are always included immediately in the group that
      is resolving dependencies. (CNY-1305)
    * A "no new troves available" error message is now given when
      there are no new versions to migrate to (CNY-1246)
    * Attempting to clone without name or contact information set now
      gives a proper error message. (CNY-1315)
    * The client code no longer exits with a sys.exit(0) if one of the
      callbacks fails. (CNY-1271)
    * When multiple labels of a trove exist in a group and that group is 
      being searched for that trove, conary will no longer arbitrarily pick
      one of the labels to return.
    * A bug in the default update callback class that causes a hang
      when unhandled exceptions occur has been fixed.
    * Cloning a trove multiple times that was already cloned no longer
      increments the source count. (CNY-1335)
    * The Conary network client erroneously specified the latest
      protocol version it knew about when calling a server, even if
      the server couldn't understand that version. (CNY-1345)

Changes in 1.1.16:
  o Server Changes:
    * The repository now returns recursive changesets with special
      "removed" trove changesets if a trove is missing or has been
      removed.  This allows the client to determine if it has the
      needed troves to perform an update.  Previously, the repository
      would raise an exception, which prevented updates from mirrors
      with byDefault=False troves (such as :debuginfo) excluded.
    * A getTroveInfo() method has been added to the Conary repository
      server.
    * Repository changeset cache database operations are now retried
      before giving up (CNY-1143)

  o Client Changes:
    * A new "isMissing" trove flag has been added.  This flag is set
      by a Conary repository when a Trove is missing.  This allows the
      client to display an appropriate message when it attempts to
      update from an incomplete mirror.
    * Including a configuration file from an unreachable URL will now
      reasonably time out instead of hanging for 3 minutes (the default TCP
      connection timeout). (CNY-1161)
    * Conary will now correctly erase a trove whose files have changed owners
      or groups to values not mapped to users or groups on the current system.
      (CNY-1071)
    * Conary will now display files that are transient as transient when
      --tags is used.
    * Support for the new getTroveInfo() method has been added to the
      Conary repository client.

  o Build changes:
    * The "cvc cook" command will now log a message when deleting old
      build trees to make way for an upcoming build.
    * The "cvc refresh" command will now print a warning instead of
      failing with an error when an attempt to refresh a
      non-autosourced file is made. (CNY-1160)
    * The BuildPackageRecipe class now requires file:runtime, which is
      needed to run many configure scripts. (CNY-1259)
    * Configuration files are now automatically added to :config
      components only if they do not have any executable bits
      set. (CNY-1260)

  o Bug Fixes:
    * Conary 1.1.14 and 1.1.15 failed to update when encountering the
      multitag protocol; this regression is resolved. (CNY-1257)
    * The logparse module now correctly parses python tracebacks in
      conary log files. (CNY-1258)

Changes in 1.1.15:
  o Client Changes:
    * On the update path, errors and warnings are now handled by callbacks.
      This allows applications using the Conary API to capture and process
      them as appropriate. (CNY-1184)

  o Bug Fixes:
    * "conary erase --help" now displays options as "Erase Options"
      instead of "Update Options". (CNY-1090)

  o Build Changes:
    * Change in assembling recipe namespace changed how unknown recipe
      attributes were handled (they appeared as None instead of raising
      an Attribute Error).
    * Packaged directories are no longer included in :lib components
      because doing so can create multilib failures.  (CNY-1199)

Changes in 1.1.14:
  o Client Changes:
    * Tag handler output is now redirected to a callback. The command line
      callback places "[ tag ]" in front of the output from each tag handler
      to help with debugging. (CNY-906)
    * All filesystem operations are journaled now to allow recovery if an
      unexpected failure occurs. "conary revert" has been added to recover
      from cases where the journal is left behind unexpectedly. (CNY-1010)

  o Build Changes:
    * cvc will no longer fail if the EDITOR environment variable points
      to an invalid editor. (CNY-688)
    * Redirects now build erase redirects for package components which
      existed in the past but have disappeared on head. (CNY-453)
    * The TagSpec policy now checks the transitive closure of build
      requirements when determining whether the build requirements
      are sufficient to ensure that a needed tag description will
      be installed. (CNY-1109)
    * Repositories can now be made read-only to allow for maintenance.
      (CNY-659)
    * PIE executables, which appear to be shared libraries in binary
      directories, will no longer export soname dependencies. (CNY-1128)
    * ELF files in %(testdir)s and %(debuglibdir)s will no longer export
      soname provides.  (CNY-1138, CNY-1139)
    * cvc is now able to check out source troves that have been shadowed from
      a branch that no longer contains the files. (CNY-462)
    * The Install recipe class now has the ability to copy symbolic links.
      (CNY-288)
    * The output produced by cvc when attempting to find the
      appropriate patch level when applying a patch has been
      improved. (CNY-588)
    * When cooking (either from a recipe or from the repository),
      cvc will always use the (auto)source files from the repository,
      instead of re-downloading them. This allows for rebuilds from
      recipes even if the upstream source is no longer available,
      without using the cvc cook --prep command first to cache the
      repository copies. (Auto)sources can still be re-downloaded
      using cvc refresh. (CNY-31)
    * The ordering for the rules used to determine which component a
      file should be in was reversed when a file was under /usr/share
      but had /lib/ somewhere in the path name. (CNY-1155)
    * The cvc add command will now refuse to add symbolic links that
      are absolute, dangling, pointing to files outside of the current
      directory or pointing to files that are not tracked by Conary.
      (CNY-468)
    * Use objects now record which file on system define them. (CNY-1179)
    * ExcludeDirectories built-in policy will now remove the empty
      directories it has excluded from the _ROOT_ in order to prevent
      later policies from thinking they are going to be on the target
      system. (CNY-1195)

  o Internal changes:
    * Conary now supports being built against an internal copy of the
      sqlite3 library for cases when the system sqlite3 is not the
      optimal version for Conary.
    * The repository schema's string types are no longer restricted to
      arbitrary sizes for backends that support indexing larger strings
      than MySQL's InnoDB storage engine. (CNY-1054)

  o Bug Fixes:
    * The SQL query that implements the getTrovesByPath() repository
      method has been reworked to avoid slow queries under
      MySQL. (CNY-1178)
    * Builds that resulted in changesets containing the same file
      in different locations would fail to commit if the files differed
      only by mtime. (CNY-1114)
    * The mirror script now correctly handles the cases where
      the PathIdConflict errors are raised by certain source repositories
      during mirroring. (CNY-426)
    * The mirror script now can correctly mirror removed troves when a
      removed and regular versions appear in the same mirror chunk.
    * Perl dependency strings containing double colons are now properly
      accepted on the command line. (CNY-1132)
    * The cvc stat command now correctly displays the usage information
      when extra arguments are specified. (CNY-1126)
    * The conary update --apply-critical command will now behave correctly
      if the update job contains linked troves (besides the conary package
      which is the source of critical updates). Linked troves are troves
      with overlapping paths.  (CNY-1115)
    * A GET request to the "changeset" URL of a repository server that
      does not supply any arguments no longer results in an Internal
      Server Error.  The repository can be configured to send email to
      an email address with debugging information. (CNY-1142)
    * When checking to make sure that the URL used to upload a
      changeset matches the repository base URL, both URLs are now
      normalized before the comparison is made. (CNY-1140)
    * The conary.lib.logparse module now provides the correct date
      strings for each logged event.
    * The Conary command line argument parser checks for the --help
      option earlier.  This corrects some instances where commands
      like "conary rq --help" would not display help. (CNY-1153)
    * The conary [command] --help --verbose command now correctly
      displays verbose option help.
    * Conary no longer fails with an unhandled exception when the 
      local database is locked.  A useful error message is now
      produced. (CNY-1175)
    * The cvc annotate command now attributes the correct name to the
      person who committed the initial revision of a file. (CNY-1066)
    * Conary will give a better error message if you try to run the
      conary emerge command without conary-build installed. (CNY-995)

Changes in 1.1.13:
  o Build Changes:
    * All files in "binary directories" now provide their path as a
      file: dependency. This allows more flexibility for files that
      have requirements such as "file: /usr/bin/cp". (CNY-930)
    * A addRemoveRedirect() method has been added to the
      RedirectRecipe class to allow redirecting packages to nothing
      (which causes them to be erased on update). The client code has
      been updated to remove package components properly for this
      case.  (CNY-764)

  o Bug Fixes:
    * Config files, though added to the :config component by default
      (CNY-172), can now be appropriately overridden by
      ComponentSpec. (CNY-1107)
    * ELF files that have no DT_NEEDED or DT_SONAME entries no longer
      cause Conary to trace back attempting to discover the ELF
      ABI. (CNY-1072)
    * Conary will no longer attempt to update troves in the namespace
      "local" when using updateall.
    * Redirect recipes which contain conflicting redirects now give an
      error message instead of a traceback. (CNY-449)
    * The previous fix for CNY-699 wrongly encoded the soname rather
      than the filename in provisions for symbolic links to shared
      libraries when the shared library had a soname.  Additionally,
      symlinks from directories not in the system shared library path
      to ELF shared libraries in directories in the shared library
      path wrongly caused internal dependencies to have the full path
      to the symlink encoded in the shared library requirement.  These
      bugs have been resolved. (CNY-1088)

Changes in 1.1.12:
  o Client Changes:
    * A signature callback has been added, which allows one to catch
      the troves with bad signatures and react appropriately (display
      an error message, lower trust level, etc). (CNY-1008)
    * The conary.lib.logparse module has been added to provide
      parsed access to conary log files. (CNY-1075)

  o Build Changes:
    * "cvc cook" is now more efficient in looking up files that are
      part of the built troves (CNY-1008).
    * A "commitRelativeChangeset" configuration variable has been
      added to control whether Conary creates relative or absolute
      changesets when cooking.  It defaults to True, but can be
      changed to False to cause Conary to cook and commit absolute
      changesets. (CNY-912)
    * A list of X.org mirrors has been added to the default mirrors.
    * "cvc diff" now returns an return code of 2 on error, 1 if there
      are differences, and 0 if there are no differences. (CNY-938)
    * An "addResolveSource" method has been added to GroupRecipe.
      This will change how dependency resolution is done when building
      a group.  Instead of searching the label path defined in the
      group for solutions, the resolve source will be searched
      instead. This allows you to resolve dependencies against a
      particular version of a group. (CNY-1061)
    * Cloning multiple flavors of the same package in a single step is
      now possible. (CNY-1080)
    * Perl dependencies now include provides for .ph files, as well as
      .pl and .pm files, found in the perl @INC path. (CNY-1083)

  o Bug Fixes
    * The previous fix for CNY-699 introduced two errors in handling
      shared library dependencies that were not in shared library
      paths and thus need to have their paths encoded.  These bugs
      have been resolved. (CNY-1088)
    * The build time in the troveInfo page of the repository browser
      is now displayed properly as "(unknown)" if a trove has no build
      time set. (CNY-990)
    * dbsh now properly loads the schema when one of the .show
      commands is executed. (CNY-1064)
    * The Conary client version is saved before the re-execution of
      conary that follows the application of a critical
      update. (CNY-1034)
    * A condition that was causing sys.exit() to not terminate the
      server process when running in coverage mode has been
      fixed. (CNY-1038)
    * If a configuration value is a list and has a non-empty default,
      appending values to that default does not reset that list to
      empty (Conary itself never triggers this case, but rMake does
      with defaultBuildReqs). (CNY-1078)
    * FileContainers don't store the path of the filecontainer in the
      gzip header for contents which are being transparently compressed
      by the object
    * Creating referential changesets obtained the path of files in the
      data store multiple times. When one content store in a round-robin
      content store configuration is corrupt, that would lead to inconsistent
      changesets. Instead, we will include those corrupt contents in
      a valid changeset and let the install content validation catch the
      problem.

Changes in 1.1.11:
  o Client Changes:
    * "conary help [command]" now displays the usage message for
      the command.
    * The --help options will now display a smaller number of flags by
      default, and more when the --verbose flag is added.
    * A getUpdateItemList() method has been added to the ConaryClient
      class.  It returns a list of top level troves on the local
      system. (CNY-1025)
    * "conary rq package:source --tags" will now show an "autosource"
      tag on autosourced files.
    * Conary now correctly uses "KB/s" instead of "Kb/s" when
      displaying transfer rates. (CNY-330)
    * conary rblist is now more readable, and supports --labels and
      --full-versions. (CNY-410)

  o Build Changes:
    * When using "cvc refresh" to refresh autosourced files, the
      refresh flag is now reset after the commit.  Previously, the
      file would continue to be refreshed on subsequent commits.
    * When using "cvc commit", cvc no longer downloads autosourced
      files which haven't changed (CNY-611, CNY-463)
    * Files that were previously marked as autosource files can now be
      made a regular file by calling "cvc add".
    * When using "cvc remove" to remove a file from the local checkout
      directory and the file is still specified in the recipe file as
      being automatically downloaded, the file will now be switched to
      an autosource file (preserving the pathId).
    * The autosource state is now stored explicitly in CONARY files.
    * CONARY files now use textual identifiers for flags instead of
      digits.
    * "cvc refresh" no longer downloads all autosource files.  Only
      the file(s) specified are downloaded.
    * Files removed with "cvc remove" are no longer erroneously
      re-added when committing changes to the repository.  This used
      to happen when the file was in the previous version of the
      source component and also present in the lookaside
      cache. (CNY-601)
    * Conary now produces a warning instead of an error when an
      unknown use flag is specified in the buildFlavor configuration
      variable.  It will still produce an error if the unknown use
      flag is accessed in the recipe.
    * Package builds now create relative changesets for components instead
      of absolute changesets, reducing the size of the upload to the
      repository (CNY-912)
    * The download code in cvc now accepts cookies.  This is required
      to download files from Colabnet sites. (CNY-321)
    * The download code in cvc can now handle basic HTTP
      authentication. (CNY-981)
    * Shared libraries and symlinks to shared libraries provide their
      filenames as soname dependency provisions, as well as DT_SONAME
      records listed within the shared library, if any. (CNY-699)
    * Malformed regular expressions passed as exceptDeps arguments to
      the r.Requires policy are now reported gracefully. (CNY-942)
    * A list of GNOME mirrors has been added to the default mirrors.
    * Commit log messages may now be provided with the "cvc --log-file"
      command, with support for standard input using the filename "-".
      (CNY-937)
    * The default ComponentSpec information is now loaded from
      files in the /etc/conary/components/ directory tree, and the
      defaults can now be overridden on a per-distribution basis in
      the /etc/conary/distro/components/ directory tree. (CNY-317)
    * Freeform documentation from /usr/share/doc is now included
      in the new ":supdoc" component instead of the ":doc" component
      by default. (CNY-883)
    * Configuration files are now put into a ":config" component to
      make it easier to override them.  This configuration can be
      disabled by setting the configComponent configuration item
      to False. (CNY-172)
    * Empty directories that have owner or group information explicitly
      set are now included in packages by default. (CNY-724)

  o Bugfixes:
    * Files added in both the repository and locally with cvc now give
      an error message on update rather than corrupting the CONARY
      file (CNY-1024)
    * Adding a file locally and then merging that file from upstream
      now causes an error as expected (it would traceback
      before). (CNY-1021)
    * Cooking a group recipe that defines an empty groups with
      resolveDependencies set no longer results in a traceback.
      Conary will display an error message as expected. (CNY-1030)
    * Specifying a bad protocol in a repositoryMap entry (a protocol
      other than http or https) no longer causes an unhandled
      exception. (CNY-932)
    * When migrating, conary now utilizes update mode with all updates
      explicitly specified when re-executing after critical updates.
      Previously, the migration failed if a critical update was
      applied. (CNY-980)
    * Infinite loops are now detected when including configuration
      files. (CNY-914)
    * Temporary files created when critical updates are applied are
      now cleaned up. (CNY-1012)
    * Conary repositories now detect when changesets that are being
      committed are missing files. (CNY-749)
    * Conary now prints an error message when trying to write a
      changeset file to a location that cannot be written (directory,
      read-only file etc.). (CNY-903)

Changes in 1.1.10:
  o Bugfixes:
    * A warning message produced when attempting to retrieve a OpenPGP
      key has been fixed.  The warning was introduced in CNY-589.

Changes in 1.1.9:
  o Client Changes:
    * The usage message displayed when running "conary" or "cvc" has
      been simplified and improved. (CNY-560)
    * When choosing how to match up troves with the same name, conary now
      takes paths into account, if there's a choice to make between matching
      up two old troves that are otherwise equivalent with a new trove, conary
      will choose the one that shares paths with the new trove. (CNY-819)
    * Conary will now allow "conary migrate --info" and "conary migrate
      --interactive" without displaying usage information. (CNY-985)
    * Conary now only warns about being able to execute gpg if a
      signature trust threshold has been set. (CNY-589)
    * Fixed cvcdesc after the refactoring of configuration options. (CNY-984)

  o Server Changes:
    * PostgreSQL support has been finalized and some SQL queries have
      been updated in the repository code for PostgreSQL
      compatibility.  PostgreSQL will be officially supported in a
      future release of Conary.
    * The repository browser is now viewable by Internet Explorer.

  o Build Changes:
    * cvc now allows files to be switched from autosource to normal
      and from normal to autosourced. (CNY-946)
    * Recipes will now automatically inherit a major_version macro,
      which is defined to be the first two decimal-seperated parts of
      the upstream version, combined with a decimal. For example, a
      version string of 2.16.1.3 would have a major_version of
      2.16. (CNY-629)
    * A list of KDE mirrors has been added to the default mirror
      configuration. (CNY-895)
    * If a group is cooked twice at the same command line, for example
      "cvc cook group-dist[ssl] group-dist[!ssl]", then conary will
      cache the trove found during the first group cook and use it for
      subsequent group cooks. (CNY-818)
    * Unpacking a tarball now preserved permissions only when
      unpacking into the root proxy, not unpacking sources into the
      build directory. (CNY-998)

  o Code Cleanups
    * The command line options common between cvc and conary are now
      defined in one place.
    * The code to add options to the command line parser for an option
      has been refactored to remove duplication.

  o Bug Fixes:
    * A bug that caused an Internal Server Error when marking a group
      :source component as removed in a repository has been fixed.
    * A bug that caused group cook with a replace or remove with a
      flavor and no matching trove to emit a traceback instead of a
      warning has been fixed. (CNY-977)
    * A bug that caused an unhandled exception when two packages with
      the same name require a trove that was being erased has been
      fixed.
    * Timeouts that occur when attempting to read the XML-RPC request
      from a client are now logged and return an exception (instead of
      causing a unhandled exception in the server).

Changes in 1.1.8:
  o Bug Fixes:
    * The fix for CNY-926, which allows a ShimNetClient to create
      changes directly from an in-process Conary Repository, did not
      properly merge changesets when multiple servers were involved.
    * The r.setByDefault() method in group recipes was broken in
      1.0.34.  It would cause a traceback.  This has been fixed.

Changes in 1.1.7:
  o Client Changes:
    * You can now delete troves, update from changeset files, and
      update with a full version specified without an installLabelPath
      set. (CNY-281)
    * "conary rm" has been added as an alias for the "conary remove"
      command. (CNY-952)
    * Conary now produces an error message when an invalid context is
      specified. (CNY-890)
    * User settings in a context will override but not remove user
      settings from the main conary configuration file. (CNY-972)

  o Build (cvc) Changes:
    * "cvc cook --prep" now warns about missing dependencies instead
      of raising an error.  "cvc cook --download" does not warn or
      error. (CNY-787)
    * In a group recipe, if you use r.remove() to remove a component
      from a package in a group (which marks the component
      byDefault=False), and the package no longer contains any
      byDefault=True components, the package itself will also be made
      byDefault=False. This avoids installing packages with no
      components on the system. (CNY-774)
    * Previously, Java files that have no discoverable provided or
      required interfaces (for example, due to EAR dependencies)
      caused a traceback.  Conary now handles this case correctly and
      does not traceback.
    * Merging when the current version is already based on the parent
      version now gives an error message instead of writing out an
      incorrect CONARY file (CNY-968)

  o Bug Fixes:
    * Erases of critical troves is no longer considered a reason to
      restart Conary.
    * A bug triggered when a critical update of a trove depended on an
      erase has been fixed.
    * A bug that caused changesets to be invalidated from the
      changeset cache when signatures were not modified by
      setTroveSigs() has been fixed.
    * A bug that caused an Internal Server Error (ISE) when attempting
      to browse the files in a shadowed component via the Conary
      repository browser has been fixed. (CNY-926)
    * A bug introduced 1.0.32 that affected the ability to update two
      troves due to the same broken dependency when using
      "resolveLevel 2" has been fixed.  This bug affected the ability
      to simply run "conary update conary" when conary-build and
      conary-repository will both installed. (CNY-949)
    * Conary will now display config lines that are equivalent to the
      default configuration value but are set explicitly by the
      user. (CNY-959)
    * Specifying "includeConfigFile" within a context will now include
      the file also within that context. (CNY-622)
    * A memory leak in conary.lib.misc.depSplit() has been fixed.
    * The client no longer loops forever trying to create
      cross-repository relative changesets when the trove is missing
      from one of the repositories. (CNY-948)
    * Repositories no longer return empty troves when
      createChangeSet() is called on troves which are referenced
      within the repository but present on a remote repository.
      (CNY-948)
    * Repository queries no longer return matches for troves which are
      referenced by groups but are not present in the
      repository. (CNY-947)
    * Specifying a root (through conaryrc configuration or the
      "--root" command line parameter) that is not a directory no
      longer results in an unhandled exception. (CNY-814)
    * Renaming and changing a source file no longer results in
      tracebacks on "cvc update" and "cvc merge" (CNY-944, CNY-967)

Changes in 1.1.6:
  o Client Changes:
    * The "cvc" and "conary" command line programs have new command
      line argument aliases.  They accept "-r" as an alias for
      "--root" and "-c" as an alias for "--config".  Commands that
      accept "--info" now accept "-i" as an alias.
    * Contexts can now override any configuration option. (CNY-812)
    * The meaning of the "--components" command line option has
      changed to be more intuitive.  For example, "conary q
      --components" will show all the components for all packages,
      indented as expected. (CNY-822)

  o Build (cvc) Changes:
    * "cvc commit -m'commit message'" is now accepted.  Previously, a
      space was required between the -m and the message.
    * Permissions are now preserved by tar when extracting a tar
      archive added with r.addArchive().
    * The Requires policy now parses pkg-config files more reliably.
    * "cvc cook" now has a "--download" option, which fetches the
      applicable sources from upstream or from the repository and then
      stops. (CNY-837)
    * If cooking a group results in conflicts, the error message will now
      show you the reason why the troves in conflict were included in the
      group. (CNY-876)
    * A new r.addCopy() command is now available to group recipes.  It
      performs the actions required to create a new group, add all of
      the troves from a different group, and add the new group to the
      current group. (CNY-360)
    * In a group recipe, if r.replace() or r.remove() does nothing, a
      warning message is given unless the keyword allowNoMatches is
      used. (CNY-931)
    * In a group recipe, if r.replace() would match against a package
      included inside another group that you are not building, conary
      will warn that replace cannot possibly do anything and will
      suggest using r.addCopy() to resolve the problem. (CNY-360)
    * The Autoconf() build action now enforces buildRequirements of
      automake:runtime and autoconf:runtime if used. (CNY-672)
    * All build actions that enforce buildRequires additions now report
      them through the reportMissingBuildRequires summary policy.

  o Optimizations:
    * Retrieving a large number of troves without files from the local
      database has been sped up by 30%. (CNY-907)
    * On one test machine: "conary q --troves" is 2 times
      faster. "conary q", "conary q --deps" and "conary q --info" are
      30% faster.  "conary q --troves --recurse" is 4-6 times faster.

  o Bug Fixes:
    * r.Replace() no longer fails when a glob matches a dangling
      symlink.  It now reports that no action is taking on the
      dangling symlink due to it being a non-regular file.  This is
      the same behavior as running r.Replace() on non-dangling
      symlinks.

Changes in 1.1.5:
  o Optimizations
    * Duplicate trove instantiations have been removed. Build requires are
      no longer thawed out of abstract change sets, and methods were added
      to get dependency and path hash information directly from trove
      change set objects. These changes combined for a 50% speedup on
      update --info of a large group into an empty root and saved a few
      megs of memory as well (CNY-892)
    * The changes in the previous version of Conary in how XML-RPC
      responses are decompressed actually made Conary slower.  These
      changes have been reverted.

  o Build (cvc) Changes:
    * The Requires() policy now reads pkg-config files and converts the
      "Requires:" lines in them into trove dependencies, removing the
      need to specify those dependencies manually. (CNY-896)
    * Files in /etc/conary/macros.d/ are now loaded in sorted order
      after initial macros are read from /etc/conary/macros. (CNY-878)

  o Bug Fixes:
    * Conary now runs tagscripts correctly when passed a relative root 
      parameter (CNY-416).
    * cvc log now works when there are multiple branches matching for the
      same trove on the same label.
    * Fixed resolveLevel 2 so that it does not try to update packages that
      are already a part of the update. (CNY-886, CNY-780)
    * Fixed resolveLevel 2 so that it does not repeatedly try to perform 
      the same update. (CNY-887)
    * cvc cook | less now leaves less in control of the terminal. (CNY-802)
    * The download thread terminating during an update is now a fatal
      error.
    * The web interface to a conary repository will now print an error
      message instead of a traceback when adding an entitlement class
      with access to a group that does not exist.
    * Parent troves in repository changeset caches are now invalidated
      when a member trove is invalidated (CNY-746)
    * cvc cook group now limits the number of path conflicts displayed for 
      one trove to 10. (CNY-910)
    * Conary update now respects local changes when a group update occurs
      along with the update of the switched trove.  For example, switch
      foo to be installed from another branch instead of the default, 
      and then update foo and its containing group at the same time would
      cause conary to try to reinstall the original foo (resulting in path
      conflicts). (CNY-915)
    * loadRecipe now selects the most recent of two recipes available
      in the case where there are multiple choices due to label
      multiplicity. (CNY-918)

Changes in 1.1.4:
  o Client Changes:
    * Conary now restarts itself after updating critical conary
      components (currently, that consists of conary).  Hooks have
      been added for other components using the conary api to specify
      other troves as critical.  Also, hooks have been added for other
      components to specify a trove to update last. (CNY-805, CNY-808)
    * Conary now warns the user when they will be causing label
      conflicts - that is when an operation would cause two different
      branches of development for a single trove to end up with the
      same trailing label.  Since most conary operations are label
      based, such label conflicts can be confusing to work with and
      are almost never desireable - except in those few cases where
      they are necessary.  (CNY-796)
    * The conary repository client now retries when a DNS lookup of a
      server hostname fails with a "temporary failure in name
      resolution" error.

  o Optimizations
    * The getFileContents() and getFileVersions() server side calls
      have been optimized for faster execution.
    * The SQL query in getTroveList() has been sped up by a 3-5x factor.
    * dbstore now has support for executemany()
    * Inserts into local database now use executemany().

  o Server Changes
    * Several SQL queries have been updated for PostgreSQL compatibility

  o Build (cvc) Changes:
    * The "cvc add" command no longer assumes files it doesn't know to
      be binary are text files; there are lists for both binary and
      text types, and files which are added which aren't in either
      list need to be added with "--text" or "--binary". (CNY-838)
    * A "cvc set" command has been added to change files between
      binary and text mode for files in source components.
    * The "cvc diff" command no longer tries to display the contents
      of autosource files. (CNY-866)
    * The "cvc annotate" command no longer displays pathIds in the
      error message for the specified path not being included in the
      source trove.  It displays the path name instead.
    * The "cvc annotate" command now gives an error when it is run on
      a binary file.
    * A "cvc refresh" command has been added.  It allows you to
      request that cvc fetch new upstream versions of files referenced
      by URL.  Thanks to Pavel Volkovitskiy for the initial
      implementation of this feature. (CNY-743)
    * The "cvc newpkg" command and the PackageSpec policy now disallow
      certain potentially confusing characters in trove
      names. (CNY-842)
    * The PythonSetup() build action has been modified to be more
      consistent with other build actions. The "setupName" paramater
      has been added, which can specify a command to run (defaults to
      "setup.py"). The first argument, similar to Configure(), passes
      arguments to the command being specified by setupName. (CNY-355)
    * The "cvc commit" command now recognizes .html, .css, .kid, and .cfg
      as extensions that identify text files. (CNY-891)
    * The PythonSetup build action has been modified to make it
      clearer what its "dir" and "rootDir" options specify. (CNY-328)

  o Bug Fixes:
    * Conary commands no longer perform an unnecessary database check
      on the local system. (CNY-571)
    * A bug that could allow conary to consider a no-op update as an
      install (and could result in tracebacks in some situations) has
      been fixed. (CNY-845)
    * If you've made a local modification to a package and then try to
      downgrade it later, Conary will now downgrade included
      components as well. (CNY-836)
    * The error message produced by "cvc cook" when a source component
      exists on multiple branches with the same trailing label has
      been improved. (CNY-714)
    * Error handling when manipulating entitlements via XML-RPC has
      been improved. (CNY-692)
    * The usage message displayed when running "conary changeset" has
      been corrected. (CNY-864)
    * Conary no longer tracebacks when a disconnected cook tries to
      load a superclass.  Conary also gives better messages when the
      loaded recipe has a traceback.  Thanks to David Coulthart for
      the core of this patch. (CNY-518, CNY-713)
    * A bug in soname dependency scoring has been fixed.  Dependency
      scoring when multiple sonames were being scored would simply use
      the value of the last soname, instead of the cumulative score.
      Note that the dependencies that did not match at all would still
      return as not matching, so this bug only affected Conary's
      ability to select the best match.
    * A bug in architecture dependency scoring has been fixed.
      Matching architectures are now counted as having a positive
      value, so that when performing dependency resolution on an
      x86_64 machine, troves that have flavor "is: x86_64 x86" will be
      preferred to those with flavor "is: x86".
    * The PythonSetup command ignored any C compiler macros that had
      been set.  The template has been changed to use them in the same
      way that Configure() uses them; as environment variables.
    * The warning message produced when r.Replace() refuses to modify
      a non-regular file now includes the path, as intended.
      (CNY-844)
    * A traceback that occurred when a resolveLevel 2 update resulted
      in a component being erased has been fixed. (CNY-879)
    * Conary now works around a possible threading deadlock when
      exceptions are raised in Threading.join().  The bug is in the
      standard Python threading library, and is fixed in 2.4.3.
      Conary will use a workaround when running under older versions
      of Python. (CNY-795)
    * Checks have been added to the XML-RPC transport system to see if
      an abort has been requested while waiting for a response from
      the server.  This allows the main thread to terminate the
      changeset download thread if it is waiting for an XML-RPC
      response from the server.  (CNY-795)
    * A bug in Conary's handling of an unusual case when multiple
      files being installed share the same content, and one of the
      files has been erased locally has been fixed.
    * A traceback that occurred when a manually removed file switches
      packages during an update has been fixed. (CNY-869)
    * When you remove a file and replace it with a directory, Conary
      now treats it as a removal. (CNY-872)
    * Conary's OpenPGP implementation now dynamically uses RIPEMD if
      it is available from PyCrpyto.  Some PyCrypto builds don't
      include RIPEMD hash support. (CNY-868)
    * A bug that allowed merging changesets with conflicting file
      contents for configuration files with the same pathId has been
      fixed.  Applying the resulting merged changeset caused
      IntegrityErrors.  (CNY-888)

  o Optimizations
    * The getFileContents and getFileVersions server side calls have
      been optimized for faster execution
    * The SQL query in getTroveList has been sped up by a 3-5x factor.
    * dbstore now has support for executemany()
    * Inserts into local database now use executemany().

  o Server Changes
    * Several SQL queries have been updated for PostgreSQL compatibility

Changes in 1.1.3:
  o System Update Changes:
    These changes make Conary much more robust when applying updates
    that move files from one package to another.

    * Components that modify the same files are now required to be in
      the same update job.  For example, if a file moves from
      component a:runtime to component b:runtime, the erase of
      component a:runtime and the install of component b:runtime will
      occur at the same time. (CNY-758).
    * Files moving between components as part of a single job are now
      treated as file updates instead of separate add/remove events.
      (CNY-750, CNY-786, CNY-359)

  o Client Changes:
    * The source component is now displayed in "conary rq --info"
      output.
    * Entitlements can now be passed into ConaryClient and
      NetworkRepositoryClient objects directly. (CNY-640)
    * Exceptions raised in callback functions are now issued as
      warnings and the current job is finished before
      existing. KeyboardInterrupts and SystemExits are handled
      immediately. (CNY-806)
    * The "--debug" command line flag now provides information that is
      useful to the end-user during the update process.  The
      "--debug=all" flag will provide output that is useful to conary
      developers.
    * The output of "--debug" has been modified when performing
      dependency resolution.  The output should be more helpful to end
      users.  Also rearranged the output given when dependencies
      fail. (CNY-779)
    * Config files and diffs are no longer cached in ram during installs;
      they are now reread from the changeset whenever they are needed
      (CNY-821)
    * Binary conflicts no longer cause a traceback in cvc update
      (CNY-644,CNY-785)

  o Optimizations
    On a test system, "conary updateall --info" is around 24% faster
    than previous versions of Conary.

    * The SQL query used to retrieve troves from the local database
      has been optimized.  The new code is nearly four times faster
      for operations like "conary q group-dist --info".
    * The SQL query in getTroveContainers() used to determine the
      parent package(s) and groups(s) of a set of troves as recorded
      in the local database has been optimized.  The new code is
      almost 95 times faster. (0.2 seconds versus 19 seconds)
    * The code in getCompleteTroveSet() that creates Version and
      Flavor objects from entries in the database now caches the
      created object.  This is approximately a 4.5 times speed
      up. (2.10 seconds versus 9.4 seconds)
    * The code in iterUpdateContainerInfo has had similar version
      and flavor caching optimizations that make the code about 
      2.5 times faster (from 10 seconds to 4 seconds).

  o Server Changes:
    The Conary repository server now sends a InvalidClientVersion
    exception when a conary 1.0.x client attempts to manipulate an
    entitlement through addEntitlement() or deleteEntitlement().

  o Build (cvc) Changes:
    * "cvc merge" and "cvc update" are now more verbose when
      patching. (CNY-406)
    * "cvc clone" now requires that you specify a message when cloning
      source components unless you specify --message.  It also gives
      more output about what it is doing (CNY-766, CNY-430).
    * "cvc clone" now has a --test parameter that runs through all
      steps of cloning without performing the clone.  --info is now
      more lightweight - it no longer downloads all of the file
      contents that would be cloned.
    * "cvc clone" now has a --full-recurse parameter that controls how
      recursion is performed.  Cloning a group no longer recurses by
      default.  The only way that a recursive group clone could
      succeed is if all troves in the group came from the same branch.
      This is almost never the case.
    * The "cvc cook" command now prints the flavor being built,
      as well as the version. (CNY-817)
    * The command line argument parsing in "cvc" has been modified.
      To use the "--resume" command line argument to specify that you
      wish to resume at a particular location, you must use
      "--resume=<loc>".  "--resume <loc>" will not work anymore.  This
      removes an ambiguity in how we parse optional parameters in
      Conary.
    * The PythonSetup build action no longer provides the older
      --single-version-externally-managed argument, and instead
      provides the --prefix, --install-purelib, --install-platlib,
      and --install-data arguments, which can be overridden with the
      purelib, platlib, and data keyword arguments, respectively.  This
      allows it to work correctly with a greater number of packages.
      It also provides the option of providing a "purePython=False"
      argument for python packages that mix architecture-specific
      and architecture-neutral files, and tries to automatically
      discover cases when it should be provided. (CNY-809)
    * Python dependencies were previously incorrectly calculated
      for certain module path elements added in some Python C
      code (for example, contents of the lib-dynload directory);
      these errors are now resolved by using external python
      to find system path elements. (CNY-813)
    * /etc/conary/mirrors/gnu has been added to enable mirror://
      references to the GNU mirror system.
    * The GNU mirror list was then significantly expanded and
      re-sorted.  (CNY-824)
    * /etc/conary/mirrors/cpan has been added to enable mirror://
      references to the Comprehensive Perl Archive network mirror
      system.
    * In group recipes, the methods r.add(), r.addAll(), and
      r.addNewGroup() have been modified to accept the use= parameter,
      which defaults to True (CNY-830).

  o Bug Fixes:
    * A bug that caused a traceback in the web interface when a
      non-admin user attempts to manage their entitlement classes has
      been fixed. (CNY-798)
    * "conary rq" (with no arguments) no longer hides troves if the
      flavor that matches the system flavor is not built for the
      latest version. (CNY-784)
    * "cvc cook" now displays the correct label of the thing it is
      building, even when it is not the build label.
    * Running "cvc update" in a directory that has been created with
      "cvc newpkg" but has not yet been committed to the repository
      will now fail with an appropriate error message instead of
      displaying a traceback. (CNY-715)
    * Conary can now apply updates that change a file that is not a
      directory to a directory.
    * Currently version objects are cached to optimize Conary.
      Unfortunately, version objects are mutable objects.  That means
      that if two different pieces of code are given the same version
      object, modifications made by one part of the code could affect
      the other inadvertently.  A warning message has been added to
      the version object when setting or resetting timestamps to make
      developers aware of the problem.  Developers should copy the
      version object before calling setTimeStamps(),
      resetTimeStamps(), incrementSourceCount(), or
      incrementBuildCount() on it.  When creating a version object
      from a string and time stamp set, use the timeStamps= keyword
      argument to versions.VersionFromString() to avoid the copy.  In
      a later version of Conary, version objects will be immutable.
      New methods will be introduced that return new modified objects.
    * Conary no longer hangs waiting for the download thread when an error
      occured in the download thread which caused it to terminate.
    * "conary migrate" now returns an error much earlier if you are
      not using interactive mode. (CNY-826)
    * Files removed from troves (most often by --replace-files) are now
      properly skipped on updates to that trove when the file didn't change
      between versions. (CNY-828)
    * includeConfigFile now gives a much better error message when it
      cannot include a config file. (CNY-618)

Changes in 1.1.2:
  o Bug Fixes:
    * Conary now removes sources from the lookaside before unpacking SRPMs to
      ensure that the source referenced from the SRPM is actually contained in
      the SRPM. (CNY-771)
    * Errors found in the recipe while checking in will now display file name
      and line number information along with the error found.
    * The trove browser no longer shows duplicate entries for multihomed
      repositories.
    * A bug that kept sqlite-based 64-bit mirrors from being used as a source 
      for further mirrors has been fixed.

  o Build Changes:
    * Conary no longer prints policy error messages three times; it
      now prints each error immediately when it is found, and then
      summarizes all policy errors once (instead of twice) at the
      end of the build process. (CNY-776)

Changes in 1.1.1:
  o Client Changes:
    * Migrate no longer replaces by default as if --replace-files was
      specified. (CNY-769)

  o Server Changes:
    * The log retrieval function now returns a HTTP_NOT_IMPLEMENTED
      (501) instead of a HTTP_NOT_FOUND (404) if the logFile
      directive is not configured.

  o Build Changes:
    * Conary now recognizes that pkgconfig finds its files in
      /usr/share/pkgconfig as well as /usr/lib*/pkgconfig. (CNY-754)
    * /etc/conary/mirrors/cran has been added to enable mirror://
      references to the Comprehensive R Archive Network. (CNY-761)

  o Bug Fixes:
    * Conary now resets the timeStamps in all cases when
      getSourceVersion is called (CNY-708).
    * SQLite ANALYZE locks the database after it is run, causing
      updates to fail.
    * A bug that caused lists such as installLabelPath in
      configuration files to be parsed incorrectly when more than one
      space was between list elements has been fixed
    * A bug that caused Locally changed files to no be marked properly
      in rollbacks that were stored locally (including rollbacks for
      locally built troves) has been fixed. (CNY-645)
    * A bug that could cause "cvc cook" to create groups that include
      components needed to resolve dependencies that are already
      included not-by-default has been fixed.
    * A bug that caused a traceback message when adding a user through
      the web interface has been fixed.

Changes in 1.1.0:
  o 1.1 Release Overview

    Conary 1.1.0 is the first version in the 1.1 series.  New
    functionality has been added to Conary that required modifications
    to the repository database schema and XML-RPC protocol.  A Conary
    1.1.x-compatible client is required to access many of the new
    features.  The XML-RPC interface includes version information so
    that old clients continue to work with new servers, and new
    clients continue to work with old servers.

    New Features:
      * Conary can now remove packages and components from a
        repository server.  This is a privileged operation and should
        not normally be used.  Only users with a special "can remove"
        ACL can remove from the repository.  As removing something
        from a Conary repository is an act of last resort and modifies
        repository internals, the command line option will not appear
        in the reference documentation.  rPath will assist users that
        need more information.
      * Conary can now query the repository by path.  Use
        "conary repquery --path /path/to/find" to find components that
        include a particular path.
      * Several enhancements were added to the entitlement management
        facilities in a Conary repository.
      * Conary can now redirect a group.

  Detailed changes follow:

  o Server Changes:
    * Entitlement keys were artificially limited to 63 characters in
      length.  This restriction has been raised to the max length
      permitted in the database column (255).
    * Entitlement classes can now provide access to multiple access
      groups (and updated the web UI to support that) (CNY-600)
    * addEntitlement() and deleteEntitlement() repository calls replaced
      by addEntitlements and deleteEntitlements calls.  These calls
      operate on more than one entitlement simultaneously.
    * Added getTroveLeavesByPath() and getTroveVersionsByPath(). (for
      CNY-74)
    * Conary now checks to ensure you have write access to all the
      things the client is trying to commit before you send them
      across the wire. (CNY-616)
    * deleteAcl() and listAcls() methods have been added to
      ConaryClient.

  o Client Changes:
    * "conary rq" now supports "--path", which allows you to search
      for troves in the repository by path. (CNY-74)
    * "conary rq" now has a "--show-removed" option that allows you to
      see removed trove markers.  A [Removed] flag will be displayed
      when the --trove-flags option is added.

  o Bug Fixes:
    * Conary now resets the timeStamps in all cases when
      getSourceVersion is called (CNY-708).
    * SQLite ANALYZE locks the database after it is run, causing
      updates to fail.
    * A bug that caused lists such as installLabelPath in
      configuration files to be parsed incorrectly when more than one
      space was between list elements has been fixed
    * A bug that caused Locally changed files to no be marked properly
      in rollbacks that were stored locally (including rollbacks for
      locally built troves) has been fixed. (CNY-645)
    * A bug that could cause "cvc cook" to create groups that include
      components needed to resolve dependencies that are already
      included not-by-default has been fixed.

Changes in 1.0.27:
  o Client Changes:
    * A "files preupdate" tag script method has been Implemented which
      gets run before tagged files are installed or changed. (CNY-636)
    * A bug that could cause "--replace-files" to remove ownership
      from every file in a trove has been fixed. (CNY-733)

    * Multiple bugs where using "--replace-files" could result in the
      new file having no owner have been fixed. (CNY-733)
    * The logcat script now supports revision 1 log entries.
    * The logcat script is now installed to /usr/share/conary/logcat

  o Build Changes:
    * Improved handling of the "package=" keyword argument for build
      actions.  In particular, made it available to all build actions,
      removed double-applying macros to the package specification,
      and fixed failure in cases like "MakeInstall(dir=doesnotexist,
      skipMissingDir=True, package=...)". (CNY-737, CNY-738)
    * The lookaside cache now looks in the repository for local sources
      when doing a repository cook. (CNY-744)
    * The mirror:// pseudo-URL handling now detects bad mirrors that
      provide an HTML document instead of the real archive when a
      full archive name is provided; previously, it did so only when
      guessing an archive name.  Thanks to Pavel Volkovitskiy for this
      fix. (CNY-745)
    * The Flavor policy has been slightly optimized for speed.

  o Server Changes:
    * ACL patterns now match to the end of the trove name instead of
      partial strings (CNY-719)

  o Bug Fixes:
    * The Conary repository server now invalidates changeset cache
      entries when adding a digital signature to a previously mirrored
      trove.
    * A bug that caused the mirror code to traceback when no callback
      function was provided to it has been fixed. (CNY-728)
    * Rolling back changes when the current trove has gone missing from
      the server now causes the client to generate the changeset to apply
      based on the trove stored in the local database (CNY-693)

Changes in 1.0.26:
  o Build Changes:
    * When cooking a group, adding "--debug" to the "cvc cook" command
      line now displays detailed information about why a component is
      being included to solve a dependency. (CNY-711)
    * The mirror:// functionality introduced in Conary 1.0.25 had two
      small bugs, one of which prevented mirror:// pseudo-URLs from
      working.  These bugs are now fixed, thanks to Pavel
      Volkovitskiy. (CNY-704)
    * The "cvc cook" command now announces which label it is building
      at the beginning of the cook, making it easier to catch mistakes
      early. Thanks to Pavel Volkovitskiy for this fix. (CNY-615)
    * The source actions (addSource, addArchive, etc.) can now take
      a "package=" argument like the build actions do.  Thanks to
      Pavel Volkovitskiy for contributing this capability.  (CNY-665)
    * The "preMake" option had a bad test for the ';' character; this
      test has been fixed and extended to include && and ||.
      thanks to Pavel Volkovitskiy for this fix. (CNY-580)
    * Many actions had a variety of options (dir=, subdir=, and
      subDir=) for specifying which directory to affect.  These have
      been converted to all prefer "dir=", though compatibility
      with older recipes is retained by continuing to allow the
      subDir= and subdir= options in cases where they have been
      allowed in the past. Thanks to Pavel Volkovitskiy for this
      enhancement. (CNY-668)

Changes in 1.0.26:
  o Server Changes:
    * The Conary web interface now provides a method to rely solely on
      a remote repository server to do authentication checks. (CNY-705)
    * The ACL checks on file contents and file object methods have
      been improved. (CNY-700)
    * Assertions have been added to prevent redirect entries from
      being added to normal troves.
    * An assertion has been added to ensure that redirects specify a
      branch, not a version.
    * The server returns a new FileStreamsMissing exception when the
      client requests file streams with getFileVersion or
      getFileVersions and the requested file stream is not present in
      the repository database. (CNY-721)
    * getFileVersions() now raises FileStreamMissing when it is given
      invalid request.
    * getFileContents() now raises a new FileHasNoContents exception
      when contents are requested for a file type which has no
      contents (such as a symlink).

  o Bug Fixes:
    * A bug that could cause "conary updateall" to attempt to erase
      the same trove twice due to a local update has been fixed.
      (CNY-603)
    * Attempts to target a clone to a version are now caught.  Only
      branches are valid clone targets. (CNY-709)
    * A bug that caused Trove() equality checks to fail when comparing
      redirects has been fixed.
    * A bug that caused the flavor of a redirect to be store
      improperly in the repository database has been fixed.
    * The resha1 script now properly skips troves which aren't present
      in the repository.
    * Conary 1.0.24 incorporated a fix for CNY-684 to correct behavior
      when storing src.rpm files rather than their contents.  The fix
      worked for local builds but not for commits to repositories.
      Conary 1.0.26 includes a fix that corrects the behavior when
      committing to a repository as well. (CNY-684)
    * A bug that prevented flavored redirects from being loaded from
      the repository database has been fixed.
    * "Conary migrate" now will follow redirects. (CNY-722)

Changes in 1.0.25:
  o Build Changes:
    * The addArchive() source action will search for reasonably-named
      archive files based on the name and version if given a URL ending
      with a "/" character. Thanks to Pavel Volkovitskiy for the
      initial implementation. (CNY-671)
    * All source actions, when given a URL that starts with "mirror://",
      will search a set of mirrors based on files in the mirrorDirs
      configuration entry, with default files provided in the
      /etc/conary/mirrors/ directory. Thanks to Pavel Volkovitskiy for
      the initial implementation. (CNY-171)
    * Symbolic links are now allowed to provide a soname even if they
      reference an ELF file only indirectly through other symbolic
      links.  Previously, a symbolic link could only provide a soname
      if it directly referenced an ELF file. (CNY-696)

  o Bug Fixes:
    * A bug that caused unhandled exceptions when downloading the file
      contents needed for a distributed changeset in threaded mode has
      been fixed. This bug was introduced in 1.0.24. (CNY-701)

Changes in 1.0.24:
  o Server Changes:
    * The server binary access log can now be downloaded by an
      administrator by visiting the http://servername/conary/log
      URL. Once the log is accessed it is rotated automatically by the
      repository server. Subsequent accesses to the log URL will only
      yield log entries added since the last access. (CNY-638)
    * The Users and Groups tab in the web management UI is no longer
      highlighted when administrators change their passwords.

  o Client Changes:
    * A --what-provides option has been added to "conary query" and
      "conary repquery".
    * A bug that installed extra components of a package that is being
      installed instead of updated due to the existing package being
      pinned has been fixed. (CNY-682)

  o Build Changes:
    * When pulling files out of a src.rpm file, Conary now stores the
      src.rpm file itself in the repository rather than the files
      pulled from it. (CNY-684)
    * Mono dependency version mappings are now discovered in CIL policy
      .config files. (CNY-686)
    * The internal util.literalRegex() function has been replaced by
      use of re.escape(). (CNY-634)

  o Bug Fixes:
    * The Conary Repository web interface no longer returns a
      HTTP_FORBIDDEN (403) when a bad password is given by the user.
      This allows the user to re-try authentication.
    * The --signatures and --buildreqs flags now work with "conary
      showcs".  (CNY-642)
    * A bug in the NetworkRepositoryClient default pwPrompt mechanism
      has been fixed.
    * Error messages when entitlements fail to load have been
      improved. (CNY-662)
    * The repository client no longer caches repository access info
      when the attempt to access was unsuccessful. (CNY-673, affects
      CNY-578)
    * A bug that caused x86 flavored troves from being updated
      properly when using "conary updateall" on an x86_64 system has
      been fixed. (CNY-628)
    * A bug that caused migrate behavior to not respect pins when the
      pinned troves were set to be erased (CNY-680).
    * Calling r.ComponentSpec(':foo') works again; it is exactly
      equivalent to r.ComponentSpec('foo'). (CNY-637)
    * Calling r.Move() with only one argument now fails explicitly
      rather than silently doing nothing. (CNY-614)

Changes in 1.0.23:
  o API Additions:
    * The interface to create, list and delete access groups and
      modify the users therein through is now exposed though
      ConaryClient.
    * The interface to delete entitlement groups is now exposed
      through ConaryClient.

  o Client Changes:
    * "conary updateall" now accepts the --keep-required command line
      argument.
    * the mirror script now provides download/commit feedback using
      display callbacks like other conary commands
    * the excludeTroves config option will now keep fresh installs from
      happening when an update job is split due to a pinned trove.

  o Server Changes:
    * The repository database migration code now reports an error when
      trying to migrate old-style redirects.  The code to perform the
      migration is incomplete and creates invalid new-style
      redirects.  If you have a repository with old-style redirects,
      contact rPath for assistance with your migration. (CNY-590)

  o Bug Fixes:
    * Subdirectories within source components are now better supported.
      Specifically, different subdirectories with the same filename will
      now work. (CNY-617)
    * The util.literalRegex() function now escapes parenthesis characters.
      (CNY-630)
    * Manifest files now handle file names containing "%" characters.
      Fix from Pavel Volkovitskiy. (CNY-627)
    * Fixed a bug in migrate that caused its behavior to shift when migrating 
      to the same version that is currently installed.
    * Fixed a bug in the logcat script that caused the entitlement field to
      display the user information instead. (CNY-629)

  o Build Changes:
    * The r.addArchive() source action can now unpack Rock Ridge and
      Joliet ISO images, with some limitations. (CNY-625)

Changes in 1.0.22:
  o Client Changes:
    * Conary now has hooks for allowing you to be prompted for both name
      and password when necessary.
    * Conary will no longer report a traceback when trying to perform 
      dependency resolution against repositories that are not available.
      Instead, it will print out a warning. (CNY-578)

  o Build Changes:
    * It is now possible to set environment variables to use within
      Conary builds from within conary configuration files, using the
      new "environment" configuration item.  Thanks to Pavel
      Volkovitskiy for implementing this feature. (CNY-592)
    * In previous versions of Conary, calls to r.PackageSpec() would
      improperly override previous calls to r.ComponentSpec(); now
      the ordering is preserved.  Thanks to Pavel Volkovitskiy for 
      this fix. (CNY-613)

  o Bug Fixes:
    * A bug that would allow recursively generated changesets to
      potentially have missing redirect flags has been fixed.
    * A bug in redirect handling when the branch changed but the trove
      name didn't has been fixed - conary will do a better job of
      determining what jobs to perform in this situation. (CNY-599, CNY-602)
    * Errors relating to PGP now just display the error instead of causing 
      conary to traceback. (CNY-591)
    * Conary sync on a locally cooked trove will no longer traceback (CNY-568)
    * --from-file and sync now work together.
    * An AssertionError that was occasionally reached by incorrect repository
      setups is now a ConaryInternalError
    * A bug when updating to a locally cooked trove when the user had 
      manually removed files has been fixed. (CNY-604)
    * CONARY files that are not accessible will no longer cause conary to
      traceback when trying to read context from them. (CNY-456)
    * signatureKeyMap configuration entries are now checked to ensure
      they are valid. (CNY-531)

Changes in 1.0.21:
  o Client Changes:
    * The "conary migrate" command has changed behavior significantly
      in order to make it more useful for updating a system to exactly
      match a different group.  However, this change makes it much
      less useful for updating normal systems.  "conary migrate"
      should not be used without first reading the man page
      description of its behavior.  The old migrate behavior is now
      available by using "conary sync --full".  "conary syncchildren"
      has been renamed to "conary sync", and its behavior has also
      been modified slightly as a result.  The old behavior is
      available by using "conary sync --current". Please read the man
      page for a full description of the "sync" command as well.  (CNY-477)

  o Build Changes:
    * A "package" keyword parameter has been added to build actions,
      which specifies the package and/or component to which to assign
      the files that are added (not modified or deleted) by that build
      action.  For example, r.MakeInstall(package="foo") will place
      all the new files installed by the MakeInstall action into the
      "foo" package.  Thanks to Pavel Volkovitskiy for contributing
      this capability.  (CNY-562)
    * A "httpHeaders" keyword parameter has been added to the
      r.addArchive(), r.addPatch(), and r.addSource() source actions
      so that headers can be added to the HTTP request.

  o Bug Fixes:
    * The r.addPatch() build action no longer depends on nohup to
      create a file in the current directory (a bug introduced in
      conary 1.0.19). (CNY-575)
    * Commits with missing files no longer traceback. (CNY-455)
    * A bug that caused "#!/usr/bin/env /bin/bash" to not be
      normalized to /bin/bash by the NormalizeInterpreterPaths policy
      has been fixed.
    * A bug that prevented Conary from being able to download files
      that contain '&' or ';' characters has been fixed.  This allows
      Conary to download sources from cgi-bin URLs.
    * "cvc merge" no longer fails to merge changes from the parent
      branch when the shadowed version doesn't exist on the parent
      branch.

Changes in 1.0.20:
  o Build Changes:
    * "jvmdir", "javadir", "javadocdir", and "thisjavadocdir" have
       been added to the default set of macros.
    * A r.JavaDoc() build action has been added.  It funtions
      exactly like the "r.Doc()" build action, except it coppies into
      "%(thisjavadocdir)s".
    * When the r.addArchive() source action attempts to guess the main
      directory in which to build, it now recognizes when when sources
      have been added in an order that defeats its algorithm and provides
      a helpful error message. (CNY-557)

  o Client Changes:
    * A --tag-script parameter has been added to the rollback
      command. (CNY-519)

  o Bug Fixes:
    * A bug in clone behavior that caused Conary to try to clone
      excessive troves has been fixed.  If you were cloning uphill
      from branch /a/b to /a, and a buildreq was satisfied by a trove
      on /a//c, Conary would try to clone the buildreq to /a as well.
      (CNY-499)
    * A bug in the "r.Ant()" and "r.JavaCompile()" build actions which
      caused the CLASSPATH variable to get mangled has been fixed.
    * A bug in 'r.ClassPath()' that caused a traceback has been fixed.
    * A bug that caused the "change password" tab to be displayed when
      browsing the repository via the web as an anonymous user has
      been fixed.
    * The web service code no longer permits the anonymous user to
      view the "change password" (/conary/chPassForm) form.
    * The r.addPatch() source action no longer hangs when presented
      with large patches, which fixes a bug introduced in Conary
      1.0.19.

Changes in 1.0.19:
  o API Change:
    * In order to fully represent empty flavors in Conary, a new Flavor
      object class has been added.  Previously, DependencySet objects
      were used to store flavor information.  Unfortunately it was not
      possible to distinguish "empty flavor" from "flavor not specified".
      When dealing with thawing frozen flavors, use ThawFlavor() instead
      of ThawDependencySet().  When testing to see if a flavor is empty,
      use the isEmpty() method of the flavor object.

  o Client Changes:
    * The default resolveLevel setting is now 2, this means that
      conary will try to update troves that would otherwise cause an
      update to fail.  See the conary man page for more details.
    * Multiple bugs have been fixed in interactive prompting for user
      passwords (CNY-466):
      - Password prompts are based on the server name portion of the
        label being accessed, not the actual hostname of the server
        (these are often different when repositoryMaps are used).
      - When no password callback is available, the operation will
        fail with an open error (which is identical to what would
        happen if no user name was present) instead of giving a
        traceback.
      - The download thread uses the passwords which the original
        thread obtained from the user.
      - The download thread is able to prompt for passwords from the
        user if distributed changesets require access to additional
        repositories.

  o Build Changes:
    * "r.Ant()", "r.JavaCompile()", and "r.ClassPath()" build actions
      have been added to support building java with conary.
    * "r.addPatch()" will now determine the patchlevel without users
      needing to add level= in the r.addPatch() call. The level
      parameter is still honored, but should not be needed.
    * "cvc cook --show-buildreqs" now displays build requirements
      inherited from parent recipe classes. (CNY-520)
    * The output of "cvc diff" and "cvc rdiff" can now be used as an
      input to patch when files are added between two versions. (CNY-424)
    * Use flags have been added for dom0 and domU.  They default to
      "sense prefernot".  The domU flag should be used to build
      binaries specific to Xen domU environments where special
      provisions are made for paravirtualization.  The dom0 flag
      should be used to build binaries specific to Xen dom0
      environments where special provisions are made for the
      hypervisor.  The existing "xen" flag should be used to build
      binaries specific to Xen which apply equally to Xen dom0 and
      domU environments.
    * Warning message for modes specified without an initial "0" have
      been improved to include the path that is affected. (CNY-530)

  o Server Changes:
    * Use the term Entitlement Class in all conary repository web interfaces
      replacing Entitlement Group.

  o Bugs Fixed:
    * The Conary Repository now returns an error to a client when
      committing duplicate troves that have an empty flavor. (CNY-476)
    * When checking out a source trove from a repository using
      "cvc checkout", the user is no longer warned about not being able
      to change the ownership of the files checked out.
    * A bug has been fixed in conary's determination of what troves
      had been updated locally.  This bug caused "conary updateall" to
      consider many x86 troves as needing to be updated separately
      instead of as a part of group-dist.  This could cause updateall
      failures. (CNY-497)
    * A bug that caused 'conary q tmpwatch:runtime --recurse' to traceback
      has been fixed (CNY-460)
    * Interactive mode now handles EOF by assuming it means 'no';
      thanks go to David Coulthart for the patch. (CNY-391)
    * Configuration settings in contexts can now be overridden from
      the command line. (CNY-22)
    * Redirect changesets now have primary troves, meaning they will
      display better when using "conary showchangeset". (CNY-450)
    * User's passwords are now masked when using "cvc context" (unless
      --show-passwords is specified). (CNY-471)
    * Removed excess output from commitaction which was caused by a
      change in option parsing code (CNY-405)

Changes in 1.0.18:
  o Client Changes:
    * Trying to shadow a cooked redirect now results in an error. (CNY-447)
    * A --keep-required option has been added to tell Conary to leave
      troves installed when removing them would break
      dependencies. This used to be the default behavior; Conary now
      issues a dependency error instead. (CNY-6)
    * "delete-entitlement" and "list-entitlements" options have been
      added to the "manageents" script.

  o Build Changes:
    * Python dependencies are now generated for .pyc files as well as
      for .py files. (CNY-459)

  o Server Changes:
    * Support for deleting entitlements, listing the entitlement
      groups a user can manage, and removing the ACL which lets a group
      manage an entitlement group has been added.
    * Entitlement management has been added to the Conary repository
      web interface. (CNY-483)

  o Bug Fixes:
    * The "list-groups" option to the "manageents" script has been
      corrected to list the groups the user can manage instead of the
      groups that user belongs to.

Changes in 1.0.17:
  o Client Changes:
    * Individual file removals performed by "conary remove" now create
      rollbacks. (CNY-7)
    * The repository mirroring client supports two new configuration
      options:
      - matchTroves is a regexp list that limits what troves will be
        mirrored based on the trove names;
      - recurseGroups takes a boolean value (True/False) which will
        cause the miror client to recurse through a groups and mirror
        everything that they include into the target repository.

  o Server Changes:
    * A single conary repository can host multiple serverNames. In the
      Conary repository's configuration file, the serverName directive
      can now specify a space separated list of valid server names
      which will be accepted and served from that repository. (CNY-16)

Changes in 1.0.16
  o Build Changes:
    * A check has been added to "cvc commit" that ensures a .recipe
      file exists in the CONARY state file.
    * Recipe classes can now set an "abstractBaseClass" class
      variable.  When set, Conary will not require a setup() method in
      the class.  This is used for creating superclass recipes where
      setup() methods are not needed.

  o Server Changes:
    * A new "entitlementCheckURL" configuration option has been added.
      This is a hook that allows external validation of entitlements.
    * The Conary Repository web interface look and feel has been
      updated.  The interface will look incorrect unless
      conary-web-common 1.0 or later is installed.

  o Bug Fixes:
    * When running "cvc log" on a newly created source component, cvc now
      errors gracefully instead of tracing back. (bz #863)
    * Conary now changes to the / directory before running tag
      scripts. (bz #1134)
    * "cvc co foo=invalidversionstring" now gives a more helpful error
      message. (bz #1037)
    * Cloning binary troves uphill now correctly checks for the source
      trove uphill.
    * A bug that would cause "conary migrate" to raise a KeyError when
      updating a group that referenced the same trove twice (through
      two subgroups) has been fixed.
    * A bug that caused miscalculations when determining whether a
      shadow has been modified has been fixed.
    * A number of bugs affecting resetting distributed changesets have
      been fixed.
    * A bug in the MySQL dbstore driver that caused the wrong
      character encoding to be used when switching databases has been
      fixed.
    * A bug where running updateall when one of the two groups that
      reference a trove has no update caused an erase of that trove to
      be requested has been fixed (CNY-748).

Changes in 1.0.15
  o Client Changes:
    * When writing files as non-root, Conary will no longer create
      files setuid or setgid unless the uid/gid creating the file
      matches the username/groupname in the package.
    * Conary now checks the rollback count argument for non-positive
      numbers and numbers greater then the number of rollbacks
      available. (bz #1072)
    * The entitlement parser has been reimplemented using expat
      instead of a hand-coded parser.  A correctly formatted
      entitlement file should now be enclosed in an
      <entitlement></entitlement> element.  Conary will continue to
      work with files that do not contain the toplevel <entitlement>
      element.

  o Build Changes:
    * Support has been added for recipe templates.  Now when running
      "cvc newpkg", cvc will automatically create a recipe from a
      template specified by the recipeTemplate configuration
      option. (bz #671, #1059)
    * Policy objects can now accept globs and brace expansions when
      specifying subtrees.
    * Cross-compile builds now provide CONFIG_SITE files to enable
      cross-compiling programs that require external site config
      files.  The default site config files are included.
    * The "cvc checkout" command can now check out multiple source
      troves in a single invocation.

  o Server Changes:
    * An "externalPasswordURL" configuration option has been added,
      which tells the server to call an external URL for password
      verification.  When this option is used, user passwords stored
      in the repository are ignored, and those passwords cannot be
      changed.
    * An authentication cache has been added, which is enabled by
      setting The authCacheTimeout configuration to the number of
      seconds the cache entry should be valid for.

  o Bug Fixes:
    * A bug that caused using groupName parameter with r.replace() to
      traceback has been fixed. (bz #1066)
    * Minimally corrupted/incorrect conary state files will no longer cause 
      conary to traceback. (bz #1107)
    * A bug that prevented upload progress from being displayed when
      using "cvc commit" has been fixed. (bz #969)

Changes in 1.0.14:
  o Client Changes:
    * Conary now creates shadows instead of branches when cooking onto
      a target label.  This means, for example, that local cooks will
      result in a shadow instead of a branch.
    * Conary now creates shadows on the local label when creating rollbacks
      instead of branches.
    * The branch command has been removed.  Any potential branch should be 
      done with a shadow instead.
    * The verify command now shows local changes on a local shadow instead
      of a local branch
    * Local changesets create diffs against a local shadow (instead of
      a branch) and --target for the commit command retargets to a shadow
    * User conaryrc entries are now searched from most specific target to
      least specific (bz #997)
    * A fresh install of a group will cause all of its contained components 
      to be installed or upgraded as well, without reference to what is 
      currently installed on your system -- no trove will be skipped because
      it is referenced by other troves on your system but not installed.
    * Changeset generation across distributed shadows now force file 
      information to be absolute instead of relative when the files are on
      different servers, eliminating server crosstalk on source checkin and
      when committing local changesets. (bz #1033)
    * Cvc merge now takes a revision, to allow you merge only up to a certain
      point instead of to head.

  o Server Changes:
    * Removed the ability for the server to log updates to its contents
      store (mirroring has made this capability obsolete)
    * logFile configuration directive now logs all XML calls
    * Split user management out from core authorization object
    * All user management calls are based on user and group names now
    * The user management web interface for the repository now allows
      the administrator to enable and disable mirroring for groups

  o Bug Fixes:
    * Conary will not traceback if you try to update to a trove with a name
      that matches a filesystem path that you don't have access to (bz #1010).
    * Conary will not raise an exception if a standard config file (~/.conaryrc,
      for example) exists but is not accessible.
    * cvc no longer allows . and .. to be added to source troves (bz #1014)
    * cvc remove handles removing directories (bz #1014)
    * conary rollback no longer tracebacks if you do not have write access to
      the conary database.
    * deeply shadowed versions would fail when performing some version 
      operations.  This caused, for example, local cooks of shadowed troves
      to fail.
    * using loadInstalled with a multiarch trove no longer tracebacks (bz #1039)
    * group recipes that include a trove explicitly byDefault False could result
      in a trove when cooked that had the components of that trove byDefault
      True.
    * Stop sending duplicate Host: headers, proxies (at least squid) mangle 
      these into one host header, causing failures when accessing rbuilder
      repositories that depend on that host header (bz #795)
    * The Symlink() build action should not enforce symlinks not
      dangling, and should instead rely solely on the DanglingSymlinks
      policy.
    * A bug that caused conary to treat a reference as an install when it
      should have been an update due to a miscalculation of what local updates
      had been made on the system has been fixed.

Changes in 1.0.13:
  o Client Changes:
    * A new "conary migrate" command for updating troves has been
      added.  "conary migrate" is useful for circumstances when you
      want to update the software state on a system to be synchronized
      with the default state of a group.  To do this, "conary migrate"
      calculates the changeset required to: 1) update the trove (if an
      update is available); 2) install any missing included troves; 3)
      synchronize included troves that have a mismatched version; 4)
      remove any referenced troves that are not installed by default.
    * The includeConfigFiles configuration directive now accepts http
      and https URLs.  This allows organizations to set up centralized
      site-wide conary configuration.
    * Conary now gives a more detailed error message when a changeset
      attempts to replace an empty directory with a file and
      --replace-files is not specified.

  o Build Changes:
    * The addSource source action will now replace existing files,
      rather than replacing their contents.  This implies that the
      mode of the existing file will not be inherited, and an
      existing read-only file will not prevent addSource from
      working.
    * The internal setModes policy now reports "suid/sgid" only for
      files that are setuid or setgid, rather than all files which
      have an explicitly set mode.  (bz #935)
    * TagSpec no longer will print out ignored TagSpec matches twice,
      once for tags specified in the recipe, and once for tags
      discovered in /etc/conary/tags/*.  (bz #902)
    * TagSpec will now summarize all its suggested additions to
      buildRequires in a single line.  (bz #868)
    * A new reportMissingBuildRequires policy has been added to summarize
      all suggested additions to buildRequires in a single line at the
      end of the entire build process, to make it easier to enhance the
      buildRequires list via cut-and-paste.  (bz #869)

  o Bug Fixes:
    * A bug that caused conary to traceback when a file on the file
      system is owned by unknown uid/gid has been fixed.  Conary will
      now print an error message instead.  (bz #977)
    * A bug that caused conary to traceback when an unknown Use flag
      was used when cooking has been fixed.  Previously, "cvc cook
      --flavor 'foobar'" would create a traceback.  Conary now says
      'Error setting build flag values: No Such Use Flag foobar'.
      (bz #982)
    * Pinned troves are now excluded from updateall operations.
      Previously conary would try to find updates for pinned troves.
    * Conary now handles applying rollbacks which include overlapping
      files correctly.  Previously --replace-files was required to
      apply these rollbacks.
    * the config file directive includeConfigFile is no longer case sensitive 
      (bz #995)

Changes in 1.0.12:
  o Client changes:
    * The rollback command now applies rollbacks up to and including
      the rollback number specified on the command line. It also
      allows the user to specify the number of rollbacks to apply
      (from the top of the stack) instead of which rollback to
      apply. (bz #884)
    * Previously, the code path for installing files as part of a new
      trove required an exception to be handled.  The code has been
      refactored to eliminate the exception in order to reduce install
      times.

  o Build Changes:
    * The cvc command now has a --show-buildreqs option that prints all
      build requirements.  The --no-deps argument for cvc has been
      aliased to --ignore-buildreqs for consistency.

  o Bug Fixes:
    * Installing into a relative root <e.g. --root foo> when running
      as root no longer generates a traceback. (bz #873)
    * Replaced files are now stored in rollbacks. (bz #915)
    * File conflicts are now also detected via the database, not just
      via real file conflicts in the filesystem.
    * A bug that resulted in multiple troves owning a file has been fixed.
    * Rollbacks of troves that were cooked locally will no longer
      raise a TroveIntegrityError.
    * The "conary remove" command no longer generates a traceback when
      the filename given cannot be unlinked. (bz #887)
    * The missing usage message displayed when "cvc" and "conary" are
      run with no command line arguments has been restored.
    * Rollbacks for initial contents files didn't work; applying
      rollbacks now ignores that flag to get the correct contents on
      disk. (bz #924)
    * The patch implementation now properly gives up on patch hunks
      which include changed lines-to-erase, which avoids erasing lines
      which did not appear in the origial version of the file. (bz
      #949)
    * Previously, when a normal error occurred while prepping sources
      for cooking (extracting sources from source archives, for
      example), conary would treat it as a major internal error.  Now
      the error message is simply printed to the screen instead.
    * A typo in a macro will now result in a more helpful error
      message.
    * A bug that caused a traceback when performing "conary rq" on an
      x86_64 box with a large installLabelPath where only an x86
      flavor of a trove was available on one label in the
      installLabelPath has been fixed (bz #961).
    * Conary no longer creates a rollback status file when one isn't
      needed.  This allows /var/lib/conarydb to be on read-only media
      and have queries continue to work/.
    * Reworked "conary remove" to improve error messages and fix
      problems with multiple files being specified, broken symlinks,
      and relative paths (bz #853, #854)
    * The mirror script's --test mode now works correctly instead of
      doing a single iteration and stopping.

Changes in 1.0.11:
  o Client Changes:
    * Conary will now allow generic options to be placed before the command
      you are giving to conary.  For example, 'conary --root=/foo query'
      will now work.
    * the remove command no longer removes file tags from files for no good 
      reason
    * rollbacks now restore files from other troves which are replaced as part
      of an update (thanks to, say, --replace-files or identical contents)
    * --replace-files now marks files as owned by the trove which used to
      claim them
    * You can now kill conary with SIGUSR1 to make conary enter a debugger
      when you Ctrl-C (or a SIGINT is raised)
    * --debug-all now enters a debugger in more situations, including option
      parsing fails, and when you hit Ctrl-C.
    * added ccs2tar, which will convert most absolute changesets (like those
      that cook produces) into tarballs
    * Troves now don't require dependencies that are provided by themselves.
      As troves are built with this new behavior, it should significantly speed
      up dependency resolution.
    * added a script to recalculate the sha1s on a server (after a label
      rename, for instance)
    * added a script to calculate an md5 password (for use in an info recipe,
      for example)

  o Build Changes:
    * Conary now supports a saltedPassword option to r.User in user info-
      packages.  Full use of this option will require that a new shadow package
      be installed.

  o Bug Fixes:
    * command-line configurations now override context settings

  o Build Changes:

Changes in 1.0.10:
  o Client Changes
    * Given a system based on rPath linux where you only installed
      !smp kernels, conary would eventually start installing smp
      kernels on your system, due to the way the update algorithm
      would determine whether you should install a newly available
      trove.  Conary now respects flavor affinity in this case and
      does not install the smp kernel.
    * Mirror configuration files can now specify uploadRateLimit and
      downloadRateLimit.
    * Updates utilizing changeset files are now split into multiple
      jobs properly, allowing changeset files which create users to
      work proprely.
    * "conary rollback" now displays progress information that matches
      the "conary update" progress information.
    * added --with-sources option for clone

  o Bug Fixes:
    * A bug that caused an assertion error when switching from an
      incomplete trove to a complete trove has been fixed.
    * A bug in perl dependencies that caused extra directories to be
      considered part of the dependency has been fixed.
    * A bug affecting updates where a pinned, partially installed
      package was supposed to be updated due to dependency resolution
      has been fixed.
    * A bug that prevented updates from working when part of a locally
      cooked package was replaced with a non-locally cooked component
      has been fixed.  The bug was introduced in Conary 1.0.8.
    * A bug that caused a segfault when providing an invalid type to
      StringStream has been fixed.
    * The troveInfo web page in the repository browser now displays
      useful error messages instead of traceback messages.  The
      troveInfo page also handles both frozen and non-frozen version
      strings.
    * A bug that caused conary to download unnecessary files when checking out
      shadow sources has been fixed.
    * A bug that caused "cvc rdiff" between versions of a trove that
      were on different hosts to fail has been fixed.
    * Fixed a bug when determining local file system changes involving a file 
      or directory with mtime 0.
    * The --signature-key option was restored

Changes in 1.0.9:
  o Client Changes:
    * A new dependency resolution method has been added which can be turned
      on by setting resolveLevel to 2 in your conarycfg:  If updating trove 'a'
      removes a dependency needed by trove 'b', attempt to update 'b' to
      solve the dependency issue.  This will allow 'conary update conary'
      to work as expected when you have conary-build installed, for example.
    * Switched to using more of optparse's capabilities, including --help
      messages.
    * One short option has been added, cvc -m for message.

  o Bug Fixes:
    * Recipes that use loadRecipe('foo') and rely on conary to look upstream
      to find their branch now work correctly when committing.
    * A bug affecting systems with multiple groups referencing the same troves,
      where the groups are out of sync, has been fixed.
    * the mirror client now correctly handles duplicate items returned in
      trove lists by older servers
    * A bug that caused the mirror client to loop indefinitely when
      doing a --full-trove-sync has been fixed
    * conary rq --trove-flags will now display redirect info even if you
      do not specify --troves (bug #877)
    * dep resolution now support --flavors --full-versions output (bug #751)
    * cvc merge no longer tracebacks if files were added on both upstream
      and on the shadow
    * admin web access for the server doesn't require write permission for
      operations which also require admin access (bug #833)
    * A bug that caused r.remove() in a group to fail if the trove being
      removed was recursively included from another group has been fixed.
    * Conary update tmpwatch -tmpwatch:debuginfo will now erase 
      tmpwatch:debuginfo.
    * An ordering bug that caused info packages to not be updated with their
      components has been fixed.
    * Updates will now happen in a more consistent order based on an
      alphabetic sort.
    * the repository server now handles database deadlocks when committing
       changesets
  o Server Changes:
    * getNewSigList and getNewTroveList could return troveLists with
      duplicate entries

  o Documentation Changes:
    * The inline documentation for recipes has been significantly
      improved and expanded, including many new usage examples.

Changes in 1.0.8
  o Client changes:
    * Conary will now replace symlinks and regular files as long as their
      contents agree (bug #626)

  o Bug Fixes:
    * An error in the method of determining what local changes have been 
      made has been fixed.

Changes in 1.0.7:
  o Client changes:
    * A better method of determining what local changes have been made to a
      local system has been implemented, improving conary's behavior when
      updating.

  o Bugfixes:
    * A bug that caused the user to be prompted for their OpenPGP
      passphrase when building on a target label that does not match
      any signatureKeyMap entry has been fixed.  Previously, if you
      had a signatureKeyMap entry for conary.example.com, and your
      buildLabel was set to conary.example.com@rpl:devel, you would be
      prompted to enter a passphrase even when cooking locally to the
      local@local:COOK label.
    * Dependency resolution will no longer cause a trove to switch
      branches.
    * If a component is kept when performing dependency resolution
      because it is still needed, it's package will be kept as well if
      possible.
    * "conary q --path" now expands symlinks found in the path to the
      file in question. (bug #855)
    * Committing a changeset that provided duplicate file streams for
      streams the server previously referenced from other servers no
      longer causes a traceback.
    * Conary's patch implementation how handles patches which are
      already applied. (bug #640)
    * A server error triggered when using long flavor strings in
      server queries has been fixed.

  o Build fixes:
    * Group cooking now produces output to make it easier to tell what
      is happening.  The --debug flag can be used to get a more
      detailed log of what troves are being included.

  o Server changes:
    * The server traceLog now logs more information about the
      repository calls


Changes in 1.0.6:
  o Repository changes:
    * The commitaction script now accepts the standard conary arguments
      --config and --config-file.

  o Bugfixes:
    * cvc merge on a non-shadow no longer returns a traceback (bz# 792),
      and cvc context foo does not return a traceback when context foo does
      not exist (bz #757)  Fixed by David Coulthart.
    * A bug that caused new OpenPGP keys to be skipped when troves
      were filtered out during mirroring has been fixed.
    * opening invalid changesets now gives a good error message instead of
      a traceback
    * removed obsolete changemail script
    * Exceptions which display fileId's display them as hex sha1s now
      instead of as python strings
    * A bug where including a redirect in a group that has autoResolve 
      caused conary to traceback has been fixed.
    * A bug that kept conary from prompting for your password when committing
      has been fixed.
    * A bug that randomized the order of the labels in the  installLabelPath 
      in some error messages has been fixed.

  o Build fixes:
    * The default ComponentSpec for :perl components now include files
      in site_perl as well as in vendor_perl.
    * Ruby uses /usr/share/ri for its documentation system, so all files
      in %(datadir)s/ri are now included in the default :doc ComponentSpec.

Changes in 1.0.5:
  o Performance improvements:
    * The use of copy.deepcopy() has been eliminated from the
      dependency code.  The new routines are up to 80% faster for
      operations like DependencySet.copy().
    * Removing files looks directly into the file stream of the file
      being removed when cleaning up config file contents rather than
      thawing the full file stream.
    * Getting a single trove from the database without files returned file
      information anyway
    * Trove.applyChangeSet() optionally skips merging file information
    * Cache troves on the update/erase path to avoid duplicate fetchs from
      the local database

  o Bugfixes
    * Installing from a changeset needlessly relied on troves from the 
      database having file information while processing redirects
    * Extraneous dependency cache checks have been removed from the
      addDep() path.
    * When removing files, conary now looks up the file flags directly
      in the file stream in order to clean up config file contents.
      Previously the entire file stream was thawed, which is much more
      resource intensive.

  o Build fixes:
    * r.addArchive() now supports rpms with bzip2-compressed payloads.

Changes in 1.0.4:
  o Performance improvements:
    * The speed of erasing troves with many dependencies has been
      significantly improved.
    * The join order of tables is forced through the use of
      STRAIGHT_JOIN in TroveStore.iterTroves() to work around some
      MySQL optimizer shortcomings.
    * An --analyze command line option has been added to the
      stand-alone server (server.py) to re-ANALYZE the SQL tables for
      MySQL and SQLite.  This can significantly improve repository
      performance in some cases.
    * The changes made to dependency string parsing were a loss in
      some cases due to inefficiency in PyArg_ParseTuple().
      Performance sensitive paths in misc.c now parse the arguments
      directly.

  o Bugfixes:
    * An Apache-based conary repository server no longer logs
      tracebacks in error_log when a client disconnects before all
      data is sent.
    * A bug that caused cross repository commits of changesets that involved
      a branched trove to fail in some cases has been fixed.
    * If an entitlement is used for repository access, it is now sent
      over HTTPS instead of HTTP by default.
    * The conary emerge command no longer attempts to write to the root
      user's conary log file.
    * conary showcs --all now shows not-by-default troves.
    * Previously, there was no way using showcs to display only the troves
      actually in a changeset - conary would by default access the repository
      to fill in any missing troves.  Now, you must specify the
      --recurse-repository option to cause conary to search the repository
      for missing troves.  The --trove-flags option will now display when a
      trove is missing in a changeset.
    * A bug that caused showcs --all to display file lists even when --ls
      was not specified has been fixed.
    * When mirroring, you are now allowed to commit a trove that does
      not have a SHA1 checksum set.  This is an accurate replication
      of the data coming from the source repository.
    * A bug affecting multiple uses of r.replace() in a group recipe has been
      fixed.
    * A bug that caused components not to be erased when their packages were 
      erased when a group referencing those packages was installed has been 
      fixed.

Changes in 1.0.3
  o Client changes:
    * Conary displays full paths when in the error message generated
      when it can't open a log file rather than leaving out the root 
      directory.

  o Performance improvements:
    * A find() class method has been added to StreamSet which enables
      member lookups without complete thawing.
    * The code path for committing filestreams to repositories now
      uses find() to minimize file stream thaws.
    * DBstore now supports precompiled SQL statements for SQLite.
    * Retrieving troves from the local system database no longer
      returns file information when file information is not requested.
    * Dependencies, dependency sets, StreamCollections, file
      dictionaries, and referenced file lists now use C parsing code
      for stream thawing.
    * Extraneous trove instantiations on the system update path have
      been eliminated.
    * Adding troves to the local database now uses temporary tables to
      batch the insertions.

  o Bugfixes:
    * A bug that caused a mismatch between file objects and fileIds
      when cloning a trove has been fixed.

Changes in 1.0.2:
  o Bugfixes:
    * A bug that caused redirects to fail to build when multiple
      flavors of a trove exist has been fixed.
    * A bug with cooking flavored redirects has been fixed.
    * The cvc command no longer enforces managed policy with --prep.
    * A bug that caused disttools based python packages to be built as
      .egg files has been fixed.  This bug was introduced in conary
      0.94.
    * A bug that prevented checking in a recipe that deleted policy
      has been fixed.
    * A bug that prevented entitlements from being recognized by an
      Apache conary repository server when no username and password
      were set for a server has been fixed.
    * A bug that prevented errors from being returned to the client
      if it attempts to add an invalid entitlement key or has
      insufficient permission to add the entitlement key has been
      fixed.  An InvalidEntitlement exception has been added.
    * A repository bug prevented the mirror client from obtaining a
      full list of new troves available for mirorring has been fixed.
    * A bug in cooking groups caused the groups resulting from an
      r.addAll() to not respect the original group's byDefault
      settings in some cases has been fixed.

Changes in 1.0.1:
  o Database schema migration
    * Over time, the Conary system database schema has undergone
      several revisions.  Conary has done incremental schema
      migrations to bring old databases in line with the new schema as
      much as possible, but some remnants of the old schema remain.
      When Conary 1.0.1 runs for the first time, the database will be
      reloaded with a fresh schema.  This corrects errors that can
      occur due to incorrect SQL data types in table definitions.  An
      old copy of the database will be saved as "conarydb-pre-schema-update".

Changes in 1.0:
  o Bugfixes
    * A bug that allowed a group to be installed before children of
      its children were installed has been fixed.  This ensures this
      if a an update is partially completed, it can be restarted from
      where it left off.
    * A bug in python dependencies that sometimes resulted in a plain 
      python: __init__ dependency has been fixed.
    * A bug that dropped additional r.UtilizeUser matches for a file after
      the first one has been fixed.
    * Accessing a repository with the wrong server name no longer
      results in an Internal Server Error.  The error is marshaled
      back to the client.

Changes in 0.97.1:
  o Bugfixes
    * A bug has been fixed that allowed the "incomplete" flag to be
      unset in the database when applying changesets of troves that
      have no "incomplete" flag.  This resulted in "StopIteration"
      exceptions when updating the trove.
    * A bug has been fixed in the code that selects the OpenPGP key
      to be used for signing changesets at cook time.

Changes in 0.97:
  o Client changes:
    * All troves that are committed to repository through commits,
      cooks, branches, shadows, and clones, now always have SHA1
      checksums calculated for them.
    * Trove objects now have a version number set in them.  The
      version number is increased when the data types in the Trove
      object are modified.  This is required to ensure that a Conary
      database or repository has the capability of storing all the
      information in a Trove.  All trove data must be present in order
      to re-calculate SHA1 checksums.  If a local system understands
      version 1 of the Trove object, and a repository server sends a
      changeset that contains a version 2 Trove, an "incomplete" flag
      will be set for trove's entry in the database.  When accessing
      that trove later for merging in an update, the client will go
      back and retrieve the pristine Trove data from the repository
      server so it will have all the data needed to preform three way
      merges and signature verification.

  o Repository changes:
    * Repositories will now reject commits whose troves do not have
      correct SHA1 checksums.

Changes in 0.96:
  o Client changes:
    * conary rq now does not use affinity by default, use --affinity to turn
      it on.  The rq --compatible-troves flag has disappeared.  Now 
      you can switch between displaying all troves that match your system 
      flavor and that match affinity flavor by switching between
      --available-troves with and without the --affinity flag.
    * conary q now displays installed, not by default troves by default,
      but skips missing troves.
    * Fixed an update bug where updating an x86 library on an x86_64 system
      would cause conary to switch other x86_64 components for that library
      to x86 versions.
    * update job output is compressed again
    * Fixed an update bug where if you had made a local change to foo, and then 
      updated a group that pointed to an earlier version of that trove,
      the trove could get downgraded

  o Other changes:
    * Mirroring now mirrors trove signature

Changes in 0.95:
  o Client changes:
    * The "conary verify" command now handles non-regular files with
      provides and requires (for example, symlinks to shared libraries
      that provide sonames).
    * The "conary showchangeset" command now takes --recurse and
      --no-recurse arguments.
    * All info-* packages are now updated in their own individual jobs;
      this is required for their dependencies to be reliable.
    * The conary syncchildren command now will install new packages
      when appropriate.

  o Repository changes:
    * Additional logging has been added to the repository server.
      Logging is controlled by the "traceLog" config file variable,
      which takes a logging level and log path as arguments.
    * Conary now detects MySQL Database Locked errors and will retry
      the operation a configurable number of times.  The "deadlockRetry"
      configuration variable controls the number of retries and
      defaults to 5.

  o Build changes:
    * Conary now uses site.py to find all possible correct elements of
      sys.path when generating python provides and requires.  Previously,
      new elements added via .pth files in the package being built would
      be ignored for that package.
    * The PythonSetup() build action now works properly with setup.py
      files that use "from setuptools import..." instead of "import
      setuptools".

  o Other changes:
    * The conarybugz.py script has been restored to functionality by
      moving to the conaryclient interface for accessing the
      repository.

Changes in 0.94:

  o Redirects no longer point to a specific trove; they now redirect
    to a branch. The client chooses the latest version on that branch
    which is compatible with the local system.

  o Bug Fixes
    * A bug in getNewTroveList() that could cause duplicate
      troves to be returned has been fixed.
    * A bug that caused a repository server running under Apache to
      fail with an Internal Server Error (500) when a client requested
      a changeset file that does not exist has been fixed.
    * Conary no longer displays an error when attempting to write to a
      broken pipe.  (bug #474)
    * Conary now respects branch affinity when moving from old-style
      groups to new-style groups.

  o Client changes:
    * The query/repquery/showcs command line options have been
      reworked.  See the conary man page for details.
    * When "cvc merge" is used to merge changes made on the parent
      branch with changes made on a shadow, conary now records the
      version from the parent branch that was used for the merge.
      This is required to allow conary to handle changing the upstream
      version on a shadow.  It is also useful for accounting
      purposes.  (bug #220)
    * "conary emerge" can now be performed on a recipe file.
      Previously you were required to emerge from a repository. (bug
      #526)
    * Progress is now displayed as conary applies a rollback. (bug #363)
    * Java, Perl, and Python dependencies are now enforced by default.

  o Build changes
    * PythonSetup() no longer passes the --single-version-externally-managed
      argument to setup.py when it uses distutils instead of setuptools.

Changes in 0.93:
  o Bug Fixes
    * A bug in the "conary verify" code sometimes resulted in an
      unhandled TroveIntegrity exception when local modifications were
      made on the system. (bug #507)
    * Usernames and passwords with RFC 2396 reserved characters (such
      as '/') are now handled properly. (bug #587)

  o Server changes
    * Standalone server reports warnings for unsupported configuration options
      instead of exiting with a traceback.
    * Compatibility for repositoryDir has been removed.
    * A bug caused queries for multiple flavors of the same trove
      to return incorrect results has been fixed.
    * Apache hooks now ignore IOErrors when writing changesets to the
      client.  These normally occur when the client closes the
      connection before all the data is sent.

  o Client changes
    * SHA1 checksums are now computed for source checkins and local
      change set commits.
    * Flavor affinity is now more relaxed when updating troves.  For
      example, if you have a trove with flavor that requires sse2 but
      your system flavor is ~!sse2, conary will only prefer troves
      with sse2 enabled instead of requiring it.

  o Build changes
    * PythonSetup() now correctly requires python-setuptools:python
      instead of python-setuptools:runtime.
    * Automatic python dependency provision now searches more directories
      to better support multilib python.
    * Conary now defaults to building in ~/conary/builds instead of
      /var/tmp/conary/builds, and caching in ~/conary/cache instead
      of /var/cache/conary.

Changes in 0.92:
  o Package Building Changes:
    * Conary policy has been split out into the conary-policy package.
      (Some policy was left in conary proper; it is needed for
      internal packaging work.)
    * Conary prints out the name of each policy as it runs, making it
      possible to see which policies take the most time.
    * BuildLog files no longer contain lines that end with \r.
    * A new 'emergeUser' config item has been added.  Conary will
      change to this user when emerging packages as root.
    * --no-deps is now accepted by 'conary emerge'.

  o Group Building Changes:
    * A bug has been fixed in dependency checking when using
      autoResolve where deleted weak troves would be included in
      autoResolve and depChecks.

  o Client changes:
    * Conary can now rate limit uploads and downloads.  The rate limit
      is controlled by the "uploadRateLimit" and "downloadRateLimit"
      configuration variables, which is expressed in bytes per second.
      Also, Conary displays the transfer rate when uploading and
      downloading.  Thanks to Pavel Volkovitskiy for these features.
    * The client didn't write config files for merged changesets in
      the right order, which could result in changesets which could
      not be committed to a repository.
    * Fixed a bug in the update code caused conary to behave
      incorrectly when updating groups.  Conary would install
      components of troves that were not installed.

  o General Bug Fixes
    * Conary did not include the trove sha1 in the troveinfo diff
      unconditionally.  This prevents clients from being able to
      update when a repository is forced to recalculate sha1
      signatures.

Changes in 0.91:
  o Bugfixes
    * A bug was fixed the code that freezes path hashes.  Previously,
      path hashes were not sorted in the frozen representation.  Code
      to fix the frozen path hashes in databases and repositories has
      beed added.
  o Build
    * added cleanAfterCook config that controls whether conary tries to
      clean up after a successful build

Changes in 0.90.0:
  o Code Structure/Architecture Changes:
    * Conary now has the concept of "weak references", where a weak reference
      allows conary to be able to recognize the relationship between a
      collection and the children of collections it contains.  This allows
      us to add several new features to conary, documented in Client and Build
      changes.
    * SQL operations have been migrated to the dbstore driver to allow
      for an easier switch of the database backends for the server side.
    * Various query and code structure optimizations have been
      implemented to allow running under MySQL and PostgreSQL.

  o Documentation Changes:
    * Added summaries about updateall in the conary man page and added
      information about the command-line options for conary rq.
    * Clarified behavior of "conary shadow --source-only" with respect to
      rPath bug #500.
    * Added synonyms for cvc and conary commands which have shortcuts
      (ex: checkout and co).
    * Added man page entry about cvc clone.

  o Package Building Changes:
    * Build logs now contain unexpanded macros, since not all macros
      may be defined when the build log is initially created.
    * The emerge command can now accept version strings.
    * The RemoveNonPackageFiles policy now removes fonts.cache*,
      fonts.dir, and fonts.scale files, since they are always
      handled by tag handlers.
    * The Make() build action can now take a makeName keyword argument
      for cases when the normal Make() handling is exactly right but
      a different make program is required (nmake, qmake, etc.).
    * The new PythonSetup() build action uses very recent versions
      of the python setuptools package to install python programs
      which have a setup.py that uses either the old disttools or
      new setuptools package.
    * fixed bug #bz470: loadInstalled('foo') will now work when you have
      installed a local cook of foo.

  o Group Building Changes:
    * add() now takes a "components" option.  r.add(<package>,
      components=['devel', 'runtime'])  will install <package>, but only the
      'runtime' and 'devel' components of <package> by default.
    * remove() can now 'remove' troves within child troves.
    * When a component is added, (either via r.add() or dep resolution)
      is automatically added as well (though not all its sibling components)
    * A new r.removeComponents(<complist>) command has been added.  It
      allows you to create a group where all devel components are
      byDefault False, for example: r.removeComponents(['devel',
      'devellib']).
    * The installPath used to build a group in is now stored in troveInfo.
    * r.addAll() now recurses through all the included groups
      and creates local versions of them as well by default.
    * A new r.replace(<name>, <newversion>, <newflavor>) command has
      been added.  It removes all versions of name from all groups in
      the recipe and replaces them with the version found by searching
      for newVersion, newFlavor.

  o Client Changes:
    * When committing source changes in interactive mode, conary will ask you
      you to confirm the commit.
    * A new configuration option, autoResolvePackages, tells conary to install
      the packages that include the components needed for dep resolution.
    * You can now install locally cooked groups.
    * If foo is a redirect to bar, and you run 'conary update foo' when
      foo is not installed on your system, conary will act as if you had
      typed 'conary update bar'.  Previously, it would act as if you had typed
      'conary update bar --no-recurse'.

  o Config Changes:
    * Conary config handling now supports comments at the end of config lines.
      # can be escaped by a \ to use a literal # in a configuration option.
    * Default macros used in cooking are now stored in /etc/conary/macros.
      The 'defaultMacros' parameter determines where cvc searches for macro
      definitions.
    * Conary configuration now searches for configuration files in 
      /etc/conary/conf.d/ after reading in /etc/conaryrc

  o Server Changes:
    * Creating changesets atomically moves complete changesets into place.
    * The contents store no longer reference counts entries.
    * Added support for trove marks to support mirroring.  A client
      can use a trove mark to ask the server for any trove that has
      been added since the last trove mark mirrored.
    * Added the hasTroves() interface to support mirroring.  This allows
      the mirror client to make sure that the target mirror does not
      already have a trove that is a candidate for mirroring from the
      source repository.
    * Added support for traceback emails from the repository server.
    * The repository contents store was reworked to avoid reading
      precompressed gzipped data twice (once to double check the uncompressed
      contents sha1 and once to copy the file in place).
    * We have changed the way schema creation and migration is handled
      in the repository code. For administrative and data safety reasons,
      schema upgrades and installs can be performed from now on only by
      running the standalone server (conary/server/server.py --migrate),
      thus avoiding race conditions previously created by having multiple
      Apache processes trying to deal with the SQL schema updates.

   o Command Changes
    * A new script that mirrors repositories has been added.  It is in
      the scripts/ directory in the source distribution of Conary.

Changes in 0.80.4:
  o Build Changes:
    * PackageRecipe has been changed to follow our change to split
      conary into three packages.
    * x86_64 packaging elimintated the conary:lib component to follow x86
      (those files now belong in conary-build:lib)

Changes in 0.80.3:
  o Client Changes:
    * The internal branch source and branch binary flags were changed
      to a bitmask.
    * The warning message printed when multiple branches match a cvc
      checkout command has been improved.
    * Only interactive mode can create binary shadows and branches, and
      a warning is displayed before they are created (since source branches
      are normally the right thing to use).

  o Build Changes:
    * Files in subdirectories named "tmp" are no longer automatically
      excluded from packaging, except for /tmp and /var/tmp.
    * DanglingSymlinks now traverses intermediate symlinks; a symlink
      to a symlink to a symlink will no longer confuse it.

Changes in 0.80.2:
  o Client Changes:
    * Bugs in "conary update foo=<old>--<new>" behavior have been
      fixed.
    * "cvc co foo=<label>" will now work even if you don't have a
      buildLabel set
    * "conary showcs" will now work more nicely with group changesets.
    * "conary showcs --all" no longer shows ids and sha1s.
    * We now never erase pinned items until they are explicitly unpinned.
    * "conary verify" and "conary q --diff" work again.
    * "conary q tmpwatch --components" will display the components
      installed for a package.
    * The pinTroves config item behavior has been fixed.  It now
      consistently pins all troves that match a pinTrove line.
    * When a trove is left on the system because of dependency resolution
      during an update, a warning message is printed.
    * Command line configuration, such as --config
      'buildLabel conary.rpath.com@rpl:devel', now overrides context
      configuration.

  o Server Changes:
    * The repository server now retries a request as an anonymous user
      if the provided user authentication information does not allow
      a client request to succeed.
    * When using "server.py --add-user" to add a user to a repository
      server, the user will only be given admin privileges if --admin
      is added to the command line.  Previously, all users added with
      server.py had admin privileges.  Additionally, if the username
      being added is "anonymous", write access is not granted.

  o Build Changes:
    * It is now possible for a recipe to request that specific
      individual requirements be removed from files using the
      exceptDeps keyword argument to r.Requires().  Previously
      you had to accept all the dependencies generated by r.Requires()
      or none of them.
    * r.Replace() now takes a lines=<regexp> argument, to match a line based
      on a regexp.
    * The EnforceJavaBuildRequirements policy has been added.  When
      you are packaging precompiled Java software where you have
      .class/.jar files but no .java files, you can use "del
      EnforceJavaBuildRequirements" to prevent this from policy from
      generating false positives.
    * The EnforceCILBuildRequirements policy has been added.
    * Enforce*BuildRequirements now warn when a package has requirements
      which they don't fulfill themselves and which are not fulfilled by
      the system database.  (for example, soname dependencies from linking
      against libraries that are not managed by Conary on the system.)
    * Automated Perl dependencies have been added, for both provides
      and requires.  They are not yet enforced, in order to give time
      to adapt while perl packages are being re-built.
    * The EnforcePerlBuildRequirements policy has been added.
      Failures found by this policy may be caused by packages on the
      system not having been rebuilt yet with Perl dependencies, but
      could also show bugs in the Perl dependency code.
    * Automated Python dependencies have been added, for both provides
      and requires.  Like Perl dependencies, they are not yet
      enforced.
    * The EnforcePythonBuildRequirements policy has been added, with
      the same caveats as EnforcePerlBuildRequirements.
    * Conary now writes more information about the build environment
      to the build log when cooking.
    * A bug that caused r.Requires('file:runtime') to create a file
      dependency on 'runtime' instead of trove dependency on
      'file:runtime' has been fixed.
    * Java dependencies now properly ignore array elements in all cases,
      removing false Java dependencies like "[[I" and "[[B".


Changes in 0.80.1:
  o Client Changes:
    * User names and passwords are no longer allowed in repository maps;
      "user" configuration entries must be used instead.
    * The clone command now allows you to clone a binary onto the same
      branch, without having to reclone the source.
    * The TroveInfo table on the client is getting corrupted with
      LoadedTrove and BuildReq entries for components.  These entries
      are only valid on packages.  Code was added to catch when this
      happens to aid debugging.  Additionally, Conary will
      automatically remove the invalid entries the first time 0.80.1
      is run.
    * Environment variables are expanded in paths in conary configuration files.
    * localcs now allows the version and flavor to be specified for a trove
    * conary scs --all now behaves the way it used to again
  o Build Changes:
    * Java dependency generation is now enabled; Java dependency enforcement
      is still disabled.
    * The skipMissingSubDir keyword argument now actually works correctly
      when the subdirectory is missing.
  o Common Changes:
    * Entitlement support has been added as an alternate method of
      authentication.

Changes in 0.80.0:
  o Client Changes:
    * The logic for defining updates across a hierarchy has been completely
      replaced. Instead of rigidly following the trove digraph, we flatten
      the update to choose how troves get updated, and walk the hierarchy
      to determine which updates to actually apply.
    * Dependency resolution could include troves which caused duplicate
      removals for the troves those included troves replace
    * Chroot handling was broken in 0.71.2 and prevented the user name
      lookup code for the chroot from exiting back out of the chroot
    * showchangeset on relative changesets now displays them as jobs.
    * query and queryrep now exclude components if they match their
      package name
    * Conary cleans up rollbacks when a changeset fails to apply.
      Previously, an invalid changeset was saved in the rollback
      stack, which made applying it impossible
    * Removed direct instantiation of NetworkRepositoryClient object; it
      should be created by calling ConaryClient
    * repositoryMap should not contain usernames and passwords now; user
      config file option should hold those instead (user *.rpath.org user pass)
    * If a user name is given without a password the password will be prompted
      for if the repository returns a permissions error
    * added --components parameter to q and rq to not hide components
    * conary update --full-versions --flavors now will work as expected
    * fixed a bug with conary erase foo=/branchname
    * When in multi-threaded mode, the download thread now checks to see
      if the update thread wants to exit.  This fixes many of the
      "timeout waiting for download thread to terminate" messages.
    * Fixed bug where conary erase foo --no-deps wouldn't erase a component
      of foo if it was required by something else
  o Build Changes:
    * Dependencies are now generated for Java .class and .jar files.
      They are not yet enforced, to give time to rebuild Java packages.
    * Java dependency generation has been turned off until 0.80.1 in
      order to wait until there is a deployed version of Conary with
      long dependency handling; some .jar files have so many
      dependencies that they overflowed dependency data structures.
    * CheckDesktopFiles now looks in /usr/share/icons for icons, and
      can find icon names without extensions specified.
    * Build actions which take a subDir keyword argument now also can
      take a skipMissingSubDir keyword argument which, if set to True,
      causes the build action to be skipped if the specified subdirectory
      does not exist.  By default, those build actions will now raise
      an error if the directory does not exist, rather than running in
      the wrong subdirectory as they did previously.
    * You can now cook a recipe that has a superclass that is defined
      locally but a has supersuperclass that is in the repository.  Similarly,
      if you have a superclass that is in the repository but a supersuperclass
      locally, conary will find that as well
    * r.Replace with parameters in the wrong order will now behave correctly
    * The automatic :config component for configuration files has been
      disabled because Conary does not handle files moving between
      troves, and config files were being re-initialized when packages
      were updated.
  o Code structure:
    * queryrep, query, showchangeset, and update --info all use the same
      code to determine how to display their data.  Display.py was changed
      to perform general display operations.
    * query.py added
    * added JobSource concept for searching and manipulating lists of jobs.
    * moved datastore.py into repository module
    * Stubs have been added for adding python and perl dependencies, and
      the stubs have been set to be initially ignored.
    * The internal structure for conary configuration objects has changed
    * A new DYNAMIC size has been added to the StreamSet object.  This will
      cause StreamSet to use either a short or long int to store the size
      of the frozen data that is included in a frozen StreamSet, depending
      on the size of the data being stored.

Changes in 0.71.2
  o Client Changes:
    * The update-conary option has been renamed updateconary per
      bugzilla #428
    * buildPath can be set in contexts
    * cvc co <foo> will work even if there are two foos on the same label with
      different branches.  In that case, it will warn about the older foo
      which it doesn't check out
    * Test mode didn't work for updates and erases which were split into
      multiple jobs
  o Build Changes:
    * Combined the EtcConfig and Config policies, and deprecated
      the EtcConfig policy.
    * All config files default to being put into a :config component.
      This is overridden by any ComponentSpec specifications in the recipe.
    * A use flag has been added for xen defaulting to 'sense prefernot'.  This
      flag should be used to specify flavors for xen domU builds where special
      provisions are made for paravirtualized domU.
    * Added new CheckDesktopFiles policy to catch some more common errors
      in .desktop files.  (For now, it looks for common cases of missing
      icons; more may be added over time.)
    * The Requires policy now interprets synthetic RPATH elements (passed in
      with the rpath= keyword argument) as shell-style globs that are
      interpreted relative first to the destdir and then to the system.

Changes in 0.71.1:
  o Server Changes
    * Added iterTroves() call which iterates over large numbers of troves
      much more efficiently than a single getTrove() call would.
    * Split out FileRetriever object to allow file information to be pulled
      from the repository inside of an iterTroves() loop
    * The web interface shows the troves contained in a group trove instead
      of trying to list all files in a group.
  o Client Changes
    * Config file options that take a path as a value now support ~ for
      home directory substitution
    * Trove.diff() returns a standard job list instead of the previous
      only-used-here format
    * /var/log/conary tracks all update, remove, rollback, and erase events
    * Progress output is simplified when stdout is not a tty (no line
      overwrites)
    * Tracebacks during logged commands get copied to the log
    * Code which checked to see if a shadow has been locally modified didn't
      work for shadows more than a single level deep
    * When you are installing from changesets using --from-files, other troves
      in the changesets can be used for dependency resolution
  o Build Changes (cvc)
    * Additional calls are emulated by the filename_wrapper for the
      r.Run calls.
  o Code Structure
    * Split build/recipe.py into several smaller files
    * Moved OpenPGP keyTable access up call stack so that it can now be
      accessed outside of kid templates.
    * Move epdb code into its own package

Changes in 0.71.0:
  o Code Structure
    * conary now imports all python modules from a toplevel "conary"
      module.  This prevents conary from polluting the module namespace.
  o Client Changes
    * Clone didn't handle shadow version numbers correctly (and could create
      inconsistent version numbers)

Changes in 0.70.5:
  o Client Changes
    * Files changing to config files across distributed repositories now works.
    * The update code uses more consistent use of trove sources, and only
      makes explicit calls to the repository if asked.  This should make it
      possible to create interesting update filters.
    * Clone updated sequences it was iterating over, which is generally
      a bad idea (and caused clone to commit inconsistent troves)
  o Build Changes (cvc)
    * Locally cooked filesets now include file contents, making the
      filesets installable.
    * Fileset cooks now retrieve all of the file objects in a single
      network request per repository.
    * The new NormalizeLibrarySymlinks policy runs the ldconfig program
      in all system library directories.  This ensures that all the
      same symlinks that ldconfig would create when the shlib tag handler
      runs are packaged.  It also warns if ldconfig finds missing files.
    * New argument to r.Run(): "wrapdir" keyword argument behaves much
      like "filewrap" but takes a string argument, which limits the scope of
      %(destdir)s relocation only to the directories under the specified
      wrapdir, which is interpreted relative to %(destdir)s.  Works best
      for applications that install under one single directory, such
      as /opt/<app>
    * Clone, branch, and shadow all take --info now instead of --test
    * ELF files that dlopen() libraries can now be provided with
      synthetic soname dependencies with
      r.Requires('soname: libfoo.so', '/path/to/file')
    * r.Requires now enforces that packages that require a file and
      include that required file must also explicitly provide it. (bz #148)
  o Server Changes
    * Packages added to the repository are checked to ensure the version and
      flavor of all referenced components are the same as for the package

Changes in 0.70.4:
  o Client Changes
    * The trove that satisfies a dependency that is broken by erase is
      now displayed in the "Troves being removed create unresolved
      dependencies" message.
    * Components are now displayed on the same line as their parent
      package in "conary update" output.
    * A new 'interactive' option has been added to conary configuration.
      When set to true, conary will display info about clone, branch,
      update, and erase operations, and then ask before proceding.
  o Build Changes (cvc)
    * The CompilePython action has been fixed to accept macros at the
      beginning of its arguments, fixing a bug new in Conary 0.70.3.
    * The Requires policy can now be given synthetic RPATH elements;
      this is useful when programs are only intended to be run under
      scripts that set LD_LIBRARY_PATH and so do not intrinsically have
      the information they need to find their libraries.
    * Added --test to clone, branch, and shadow commands
    * Clone now supports --skip-build-info for less rigid version checks
      on cloned troves
    * Fixed usage message to better reflect reality
    * Cloning to a branch which already has a version with a compatible
      flavor now works.
    * cpio archive files are now supported for r.addArchive()
  o Repository Changes
    * The repository now serves up stored OpenPGP keys as a "Limited
      Keyserver"; users can retrieve keys, but not search or browse them.
      The keys are available via /getOpenPGPKey?search=KEY_ID. This
      is meant only to allow conary to automatically retrieve OpenPGP
      keys used to sign packages.

Changes in 0.70.3:
  o Client Changes (conary)
    * Conary now works harder to avoid having separate erase/installs,
      instead preferring to link those up into one update when possible.
    * Conary configuration now supports contexts.  Contexts are defined in
      sections starting with a [<name>] line, and provide contextual
      configurations for certain variables, defined in the man page.  All
      configuration options after the [<name>] will be associated with that
      context, and will override the default configuration when that context
      is active.  The current context can be selected by using the --context
      parameter, or by setting the CONARY_CONTEXT environment variable.
    * 'conary config --show-contexts' will display the available contexts
  o Build Changes (cvc)
    * A local cook of a trove foo will ensure that the changeset created is
      installable on your local system, by making sure the version number
      created is unique.
    * The builddir is no longer allowed to appear in ELF RPATHs.
    * The build documentation strings have been significantly updated
      to document the fact that for most strings, a relative path
      is relative to the builddir, but an absolute path is relative
      to the destdir.
    * The ManualConfigure action now sets the standard Configure
      environment.
    * cvc will allow you to cook a trove locally even when you are unable
      to access the trove's source repository
  * Common Changes:
    * Version closeness was improperly measured for troves on different
      branches when then label structure was identical
  o Repository Changes
    * Repository now has a config flag called requireSigs. Setting it to
      True will force all troves to have valid package signatures.  Troves
      lacking this will be rejected.  Enabling this option prevents the
      generation of branches, shadows, or clones since these troves are not
      signed.  It is not recommended that this option be enabled until the
      infrastructure is in place to provide package signatures for all types
      of troves.

Changes in 0.70.2:
  o Client Changes (conary)
    * GnuPG compatible trust metrics for OpenPGP Keys now exists. This
      makes it possible for conary clients to refuse troves that
      aren't properly trusted. The metrics currently in place mimic
      gpg behavior.
    * Running "conary update" in a directory that does not exist no
      longer fails with an error (bugzilla #212).  Note that "cvc
      update" still requires that the current working directory exists
      of course.
    * HTTP error conditions are handled more gracefully when commiting
      a change set. (bugzilla #334)
    * conary more reliably sets a non-zero exit status when an error
      occurs. (bugzilla #312)
    * When performing an update of a group that adds a trove foo,
      search the system for a older version of foo to replace if the
      original update command found a replacement by searching the
      system.
    * New option, "conary update-conary" has been added in an attempt
      to provide a workaround for future drastic protocol revisions
      such as what happened for 0.70
    * Methods for parsing command line update request and changeset requests
      have been added to conaryclient.cmdline
    * A metric for the distance between arbitrary versions on different
      branches has been added, and the code which matches troves changes
      between collections uses this code to give well-defined matches
      for all cases.
    * Rollbacks are now listed with the most recent on top
    * Troves which a group operation tries to remove will be left behind
      if they satisfy dependencies for other troves
    * updateall command respects pins on top-level troves
    * Dependency resolution no longer blows away pinned troves
    * conary update now takes a changeSpec, allowing you to specify both
      the version to remove and the update version, like
      'conary update foo=2.0--3.0'

  o Build Changes (cvc)
    * cvc more reliably sets a non-zero exit status when an error
      occurs. (bugzilla #312)
    * Building groups w/ autoResolve displays the revision of the
      troves which are being included
    * The change to automatically split up hardlink groups into
      per-directory hardlink groups has been reverted.  Instead,
      Conary enforces that link groups do not cross directories, but
      provides an exception mechanism for the rare cases where it is
      appropriate to do so.  The old LinkCount policy was renamed
      LinkType, and the new policy enforcing link group directory
      counting is now called LinkCount.
    * The NormalizeCompression policy no longer causes an error if you
      have two files in the filesystem that differ only by the .gz or
      .bz2 extension.
    * The Provides policy will not longer automatically provide soname
      dependencies for executable files that provide sonames.  A few
      executables do provide sonames, and 0.70.1 provided them as
      harmless extraneous provisions.

   o Repository Changes
     * A new getConaryUrl() method has been implemented to support the
       "conary update-conary" feature
     * Exception handling has been re-worked.  All exception classes
       that are marshaled back to the client are now in the
       repository.errors module.  Some of the most commonly used
       exception classes have been included in their previous modules
       for compatibility until code can be modified to use the new
       repository.errors module.

Changes in 0.70.1:
  * Collection merging didn't handle (admittedly obscure) cases where
    a component on the local system was updated to a new version of a
    trove, and updating that package also tries to update to that version
    but using a different path
  * Redirects are allowed in group cooking as long as the target of the
    redirect is also specified in the group (this allows cleaner handling
    when trying to clean up after label multiplicity)
  * Shorten display for versions and flavors in internal debugging output.
    Make str() output for versions and flavors return formatted strings.
  * ELF files finding non-system libraries via an RPATH did not always
    have the path to the library encoded in their dependency requirement,
    depending on whether the package also included some other (unrelated)
    non-system library.  Futhermore, system paths encoded in an RPATH were
    incorrectly honored.  Both of these bugs have been fixed.
  * Ownership policy now uses macros in the user and group definitions.
  * Symbolic links to shared libraries can now provide path-encoded
    soname dependencies (only manually, never automatically).
  * Removed outdated code with convoluted code for preventing providing
    soname dependencies in some cases; that code has been functionally
    replaced by limiting automatic soname dependencies to system library
    directories.
  * Instead of complaining about hardlinks spanning directories, Conary
    simply creates one link group per directory per hardlinked file.
  * Fixed bug which made source commits fail on cloned source troves

Changes in 0.70.0:
  o The client and server protocol versions have been changed and
    the filecontainer version number updated.
    * Upgrading from previous versions of Conary to 0.70.0 will
      require downloading a old-format changeset file from
      ftp://download.rpath.com/pub/conary/
    * Adding path hash data to TroveInfo overflowed the amount of
      storage space available in a StreamSet when a trove contained
      several thousand files.  In order to accommodate larger data
      stored in StreamSets, we have changed the way data sizes are
      handled.
    * With the changes to StreamSet, LargeStreamSet is obsolete.
      Changeset files used to used LargeStreamSet to represent data.
      Since we now just use a StreamSet, the changeset file format
      changed.
    * Since this version of Conary is incompatible with previous
      versions, we took this opportunity to do database and repository
      migrations that will allow us to make significant code cleanups
      in the near future.

 o Other smaller changes
    * Conary now does the right thing if the same trove is listed
      twice in an update due to recursion (it checks for duplicate
      installs of the same trove).
    * A bug where None would show up in CONARY files when an
      autosource file changed contents but did not change names has
      been fixed.

Changes in 0.62.16:
  * The "conary update" and "conary erase" commands now display the actions
    they take as they run (similar to --info output).
  * The --info output for "conary erase" and "conary update" has been
    reworked to be more user-friendly.
  * Added new conaryrc option signatureKeyMap to choose which signature
    to use when signing based on the label.
  * Fixed a bug where conary would only sign the last trove listed,
    instead of signing all troves listed.
  * The ComponentRequires policy now makes :devellib components require
    :data components if they exist.
  * Don't check for bucket conflicts when resolving during group cooks - if we
    want to check for bucket conflicts in groups, it will be readded in a more
    general way.
  * Removed extra freezes and thaws of files for a 8% improvement in install
    time for absolute change sets (at the cost of some memory, but thanks
    to splitting transactions this should be a good trade off).
  * Added removeIfExist call to miscmodule for some peformance improvement.
  * ELF files that find non-system libraries via an RPATH now have the path
    to the library encoded in their dependency requirement, matching the
    path encoded in the dependency provision.  Before this, the RPATH
    was ignored and the path encoding was only guessed within one source
    package.
  * The LinkCount policy now enforces the requirement that hardlink groups
    contain only files in the same directory as each other; no hardlinks
    between files in different directories are allowed.
  * When updating a group across branches, if a subtrove within the update has
    already been manually moved to the new branch by the user, conary will
    recognize this and sync that trove with the group
  * A new "closed" configuration variable has been added to the
    apache-based networked repository server.  When set, the server
    will always raise a "RepositoryClosed" exception when a client
    attempts to access it.  The configuration variable is a string.
    The string will also be returned to the client.
  * Removed install buckets and replaced with comparisons of hashed path
    values to determine trove compatibility.
  * If a trove is included in an update twice, once directly, and once
    implicitly through recursion, ignore the recursive update.
  * More constraints added to the repository schema
  * Added hasTrove to Items table for faster trove names check

Changes in 0.62.15:
  * The MakeDevices() policy now accepts mode= as a named argument.
  * Added (undocumented) --debug (prints debugging output),
    switched old (undocumented) --debug to now be --debugger (starts debugger
    on initialization)
  * Added debug messages to conaryclient/update.py
  * Cloning to the the same branch works (providing a good way of
    reverting changes)
  * Cloning now updates buildRequirements and loadedTroves in troveInfo
    and enforces their consistency on the target branch
  * Cloning groups is now supported
  * Fix update case where a group update should cause conary to search the
    system for an older version of a trove to replace.
  * If you update a trove foo locally to a new version on the same branch, and
    then update the containing group to a new version on a different branch,
    conary will now update foo to the new branch as well.
  * fix error message when you try to pin as non-root

Changes in 0.62.14:
  * The threading changes in .13 caused some error information to be lost.
    Tracebacks have now been fixed, and the download thread checks much more
    often to see if it needs to exit.
  * Catch InstallBucketConflicts exception

Changes in 0.62.13:
  o Repository Server changes
    * The Schema creation SQL statements have been rewritten in a more
      standardized form. Some indexes have been redefined and a number
      of views have made their way into the default repository schema.
    * The new call troveNamesOnServer can be used now by the netclient
      code for a much faster retrieval of all trove names available on
      all labels on a given server. Server and client protocol numbers
      have changed.
    * The getTroveList() server side function got a rework that should
      result in about a 50% execution time speedup on most queries.
    * The Metadata SQL query has been reworked to join tables in a
      much better order, speeding up the getMetadata call on a
      repository with many versions much faster.

  o Client changes
    * Conary now compresses XML-RPC requests before sending them to
      the repository server.  In order to use compression, the remote
      server must be running Conary 0.62.13 or later.  If the server
      is running an older version, the client will fall back to
      sending uncompressed requests.
    * The database conversion in 0.62.12 did not correct all
      out-of-order file streams.  A new conversion function is in
      0.62.13 that will examine every file stream and ensure that it
      is stored correctly in the database.
    * Versions from the contrib.rpath.com repository are automatically
      rewritten to point to contrib.rpath.org.  NOTE: if you have a
      label from the contrib.rpath.com repository in your
      InstallLabelPath (such as contrib.rpath.com@rpl:devel), you will
      need to modify it to point to contrib.rpath.org.
    * Install bucket handling now works for collections which were not
      fully installed.
    * A bug where database was left locked on exception during install
      when the download thread was still executing has been fixed.
    * The conaryclient code has been split into pieces.
    * Switched rollbacks to local@local:ROLLBACK
    * The main thread no longer blocks forever when the download
      thread fails.
    * Matching referenced troves in collections is no longer dependent
      on sort order of internal dictionaries.

  o Common Repository and Client changes
    * When a changeset is applied to the local system or committed to
      a networked repository, the fileIds are recomputed from the file
      objects and verified.  This prevents corrupted or miscomputed
      changesets from being committed to the repository or applied to
      the local system.

  o Building/Branching changes
    * Many changes have been made to cloning, including sideways
      cloning (creating a clone at the same branch depth as the clone
      source), better cloning with multiple flavors, separate cloning
      of source and binaries, resilience against duplicate troves,
      proper use of existing fileIds during clones, simultaneous
      cloning of multiple troves, and better clonedFrom tracking.
    * The default optflags for x86 changed to remove -mcpu, as it is
      deprecated in gcc.

Changes in 0.62.12:
  * Conary will no longer create a "rootroot" group while installing
    users whose primary group is "root".  It will now call the
    appropriate tag handler for user/group modifications if the tag
    handler is installed.
  * EnforceConfigLogBuildRequirements no longer suggests recursive
    build requirements for packages in which the configure script
    checks to see if the package is already installed.
  * Installing new version of pinned troves leaves the pinned trove in
    place if the two troves have compatible install buckets
  * By default, when you shadow a binary trove, its source is shadowed with it.
  * Instead of a --sources option, cvc shadow and cvc branch now take
    --source-only and --binary-only options that allow you to control whether
    sources or binaries are shadowed.
  * Branch and shadow commands now take an unlimited number of troves
    to branch/shadow.
  * Files sharing versions but with different contents (thanks to flavors)
    got lost when switching from one flavor of a trove to another
  * troves can now be specified for rq, q, and update as <labelpart>/<version>,
    e.g., foo=:rpl1/1.0, or foo=contrib.rpath.com@/2.3-1-2
  * version.hasParent() handles more cases of shadows of shadows correctly.
  * cooking troves into the repository with --flavor <newflavor> now modifies
    the flavor before the recipe is even loaded, not when the recipe's setup
    function is called.
  * add a check to ensure RPATHs in cooked packages do not have %(destdir)s
    or /tmp or /var/tmp in them.
  * EnforceSonameBuildRequirements has been temporarily changed to produce
    warnings instead of errors.
  * Dependncies and flavors didn't order things properly in their frozen forms
  * StreamCollections are now properly ordered

Changes in 0.62.11:
  * InstallBucket policy now allows using macros in component names.
  * The --resume option now works correctly when conary has
    automatically discovered a non-standard path for the main build
    directory.
  * A soname dependency is again generated for libraries outside of
    library directories, but the pathname is now included in the
    dependency.  Within a package, all matching dependencies are
    modified to include the path.  This is useful for cases where
    an application packages private versions of libraries -- the
    dependencies still need to be there so that inter-component
    requirements are honored, but they must not perturb the rest
    of the system.
  * Recursive pinning now behaves itself
  * Switch group recipe syntax to use r.add() instead of r.addTrove,
    r.remove() instead of r.removeTrove(), and add a
    r.setDefaultGroup() command to set the default group.

Changes in 0.62.10:
  * EnforceSonameBuildRequirements enhanced to handle correctly cases
    where more than one trove can resolve a single soname dependency.
  * EnforceConfigLogBuildRequirements now can take exceptions, which
    can be specified either as a filename (such as /usr/bin/bison or
    %(bindir)s/bison) or as a required trove (such as bison:runtime).
  * The trove.Trove initializer no longer allows for a trove to be created
    with a name that has more than one ":" character in it.
  * EnforceSonameBuildRequirements now can take exceptions, which are
    specified as a required trove (such as libfoo:devel) to avoid adding
    to the list of requirements.
  * EnforceSonameBuildRequirements now produces errors for missing build
    requirements, and EnforceConfigLogBuildRequirements now demonstrates
    very few false positives, and so has been updated to warning instead
    of info.
  * Added a check to warn when a trove is installed multiple times from
    the same branch with incompatible install buckets (--no-conflict-check
    overrides this check)
  * Redirects can now redirect to nothing, which allows components to
    disappear gracefully on a redirection
  * A soname dependency is now provided only if the library is in a
    default library directory, or in a directory explicitly added with a
    SharedLibrary(subtrees='/path/to/dir/') call.

Changes in 0.62.9:
  * EnforceConfigLogBuildRequirements policy added.  It looks through
    all config.log files anywhere under the build directory for programs
    that configure has found, and ensures that the transitive closure
    of the build requirements contains each file listed.  (That is, if
    the file /usr/bin/perl has been found, and intltool:runtime is in
    the buildRequires list, and intltool:runtime requires perl, then the
    requirement is satisfied.)  This policy currently produces some false
    positives; the "greylist" that tries to remove false positives needs
    to be expanded.
  * The repository server now uses a repository instance specific key
    cache.  This fixes KeyNotFound errors seen when running multiple
    repositories on one server.

Changes in 0.62.8:
  * The bug, introduced in 0.62.7, that caused Conary to stop short of
    recursing to the innermost troves when handling erasures has been fixed.
  * EnforceSonameBuildRequirements enhanced to use the system database to
    find the right missing build requirements.
  * Make users and groups in a repository such that they may not differ only
    in case, i.e. if user foo exists, user Foo cannot be created.
  * files in /usr/%(lib)s/python/.* are no longer automatically given an
    architecture flavor - if there are architecture-specific files in those
    dirs, they should result in an arch-specific flavor through normal
    means.
  * By default, no OpenPGP signatures will be added to troves when
    doing commits unless a fingerprint is explicitly set in conaryrc.
    Previously, if a keyring existed, the first key found would be used.

Changes in 0.62.7:
  * Some unneeded parts of the sql query in _getTroveList have been removed,
    improving performance.
  * The performance of the default (and most used) case of the
    getAllTroveLeaves has been increased up by using a specialized
    query.
  * Exception handling in the repository when revoked or expired keys
    are used has been corrected.
  * Signature checking now correctly checks the timestamp of the signature
    against the expiration time (if any) of the key that signed it.  If
    the signature timestamp is later than the expiration timestamp,
    the signature is rejected.
  * Pass 'Database is locked' repository errors to the client as a
    RepositoryLocked exception notifying user that the server is busy.
  * The 'yuck' script is no longer installed.
  * ComponentRequires now makes :runtime, :lib, :devellib, and :devel
    components all require their matching :config component if the
    :config component exists.  The :config component is not automatically
    created, but when it exists, it's always going to be because it
    is required by multiple other components.

Changes in 0.62.6:
  * mergeCollections() didn't always handle referenced troves changing
    byDefault status
  * Various cleanups and simplifications have been made to the trove
    removal determination

Changes in 0.62.5:
  * Allow selection of individual troves from change set files via --from-file
  * Recursive queries on local database could get upset by a missing trove
  * Underlying dependency code returns version and flavor for troves with
    broken dependencies
  * Underlying dependency code returns information on what removed trove
    caused a broken dependency
  * Removed --no-deps-recurse option
  * Greatly simplify dependency resolution logic
  * The version portion of a Release (version-sourceCount-buildCount)
    is no longer required to begin with a digit.
  * The Release parsing code has been cleaned up to use consistent
    naming, API documentation, and parse error messages
  * An unhandled exception when signing a trove twice with the same key
    has been fixed.
  * Old (now invalid) changesets are now removed from the changeset
    cache when a digital signature is added to a trove.
  * A package is now counted as empty if it contains only files automatically
    found by the AutoDoc policy.
  * CPackageRecipe now requires elfutils:runtime for eu-strip; this is
    needed for the existing debugedit:runtime requirement to do useful
    work.
  * Removed DistroPackageRecipe and moved its buildRequires list to
    PackageRecipe.  Use clearBuildReqs() to remove any of the base
    requirements for a package.
  * Install buckets are respected during dependency resolution
  * Updated the troveNames() call to a faster query, which should bring
    the run time of the "conary rq" back to a more reasonable limit
  * Race conditions and robustness problems have been fixed in
    the changeset cache.

Changes in 0.62.4:
  * Many places where lots of individual db calls were done to collect
    file objects have been collapsed into batched calls (5-10% speedup
    on some operations)
  * Fixed PGP key submission to not use a hidden form element.
  * Changed PGP key submission to use an xmlrpc call instead of
    modifying the database directly.
  * Added methods to change PGP key/user associations, and thereby
    disable a key.
  * Added an index to dependency resolution for a massive improvement
    on local system dependency performance on large updates.
  * Added the ability to get troves without file lists from the local
    database and use that when getting troves through the changeset
    trove source.
  * Previously, dependency resolution could cause duplicate
    trovesource entries.  This no longer occurs.
  * :lib and :devellib automatically have lib=%(lib)s install buckets.
  * A user management bug in the repository has been fixed.
    Previously, if you deleted a group followed by the user with the
    same name of the group, an unhandled exception occurred.
  * Looking up changeset cache entries in the cache database no longer
    uses exception handling to determine when database entries are
    invalid or stale.
  * The EnforceSonameBuildRequirements policy now recognizes :devellib
    as well as :devel components in buildRequires.

Changes in 0.62.3:
  * Don't link troves to groups when the branch has changed
  * Link new troves to collections (and new collections to old troves) when
    a trove isn't installed but a suitable replacement (meaning on the same
    branch) is available
  * Installing changesets w/ not by default from files broke
  * Fix a bug in the kid template that prevented permissions (ACLs) from being
    deleted from a repository.

Changes in 0.62.2:
  * Further reworkings of update code to be fully based on job sets. The
    absolute flag now defines whether a trove is newly installed or if
    it should be an update from an existing trove (when possible). Network
    changesets and changesets from files are treated almost identically now.
  * Swapped lock terminology for pin
  * Changed table names in database schema to better match the repository
    schema

Changes in 0.62.1:
  * UtilizeGroup fixed
  * conary updateall fixed
  * Disable SHA-1 integrity checks when trove changesets don't include
    files in various places
  * conary now prevents you from cooking empty groups

Changes in 0.62.0:
  * Initial OpenPGP (RFC 2440) based signature support has been
    added. Conary reads public keys from ~/.gnupg/pubring.gpg and
    /etc/conary/pubring.pgp.  Conary reads private keys from
    ~/.gnupg/secring.pgp.  Setting the "signatureKey" configuration
    variable to a key ID will select which key to use from the
    keyring. If signatureKey is not set, and there is a valid private
    keyring, the first key on the keyring will automatically be used
    to sign changesets when committing them to the repository.
    "cvc sign" adds a signature to a trove that already exists in the
    repository.
  * Change set generation on the command line is more flexible. It can generate
    erasure changesets as well as relative to nothing changesets
  * When creating multiple groups from the same recipe using newGroup(),
    Conary now searches all subgroups when resolving dependencies within
    a parent group
  * Conary no longer resolves dependencies for troves with byDefault=False
    (such as :test and :debuginfo).  Conary will now resolve dependencies in
    those troves only if you set checkOnlyByDefaultDeps=False.  When creating
    subgroups using newGroup(), pass the checkOnlyByDefaultDeps flag as an
    argument to the newGroup() function.
  * excludeTroves now applies to troves which have been added to
    already installed collections

Changes in 0.61.12:
  * You can now search for troves by <trove>=<host>@
  * A bug when cooking groups with depCheck = True (introduced in 0.61.10)
    has been fixed.
  * A new r.ByDefault policy controls how components are included in their
    enclosing packages; the default is True except for :test and :debuginfo
    components that default to False.
  * Cloning across repositories works
  * A bug in 'conary update --info' output was fixed

Changes in 0.61.11:
  * A bug that caused a database deadlock when removing entries from the
    changeset cache in the repository server has been fixed.
  * Added RegularExpressionList in conarycfg
  * Added lockTroves configuration option for autolock
  * Recurisvely included troves could be removed incorrectly when those
    troves were already present

Changes in 0.61.10:
  * The conary update command now takes a --sync parameter, documented in
    'man conary'
  * Groups now allow you to create a reference to another cooked trove,
    and use that reference to add troves that are contained in that trove.
    For example, if you want to create a group-python based on the troves in
    an already cooked group-dist, you add a reference to the group-dist in
    group-python, and pass the group-dist reference in when you call
    addTroves.
  * Work has begun towards generalizing the concept of a trove source.
    A class SimpleTroveSource has been added that, when subclassed and given
    access to the troves, will allow you to call findTroves to search that
    source.  The same code is used in update code to unify updating from
    the repository and from changesets, and it is used to provide the search
    capabilities for the local database.
  * Conary now allows all files, not just regular files, to have
    dependencies.  This is necessary for user/group dependencies for
    non-regular files to work.  Packages built with 0.61.10 or later
    that have non-regular files with non-root user or group will not
    be readable by Conary versions 0.61.9 or earlier.
  * Shadowing now preserves the byDefault flag, and handles reshadowing
    collections gracefully now
  * Update preprocessing now works on absolute changesets instead of
    relative ones, providing massive cleanups. Code uses sets of jobs
    instead of changesets for job representation, allowing still more
    cleanups. Many bugs seem to have gone away.

Changes in 0.61.9:
  * Fix a bug added in 0.61.8 that breaks tag handlers

Changes in 0.61.8:
  * Fix a bug introduced in 0.61.7 that occurred when, in the repository,
    either the Users table or Groups table was empty when creating a new group.
  * Add --buildreqs, --flavors options to q and rq.
  * Primary troves should not have their trove change sets overridden by
    items recursively included (and fixed a pile of things this broke).
  * Locally stored change sets can't always get access to pristine files
    from the local filesystem; when it can't, make sure file sha1 checking
    doesn't get upset.
  * Unchanged troves in updated groups could be erased by items in the
    same group on a different branch.
  * The "conary q[uery]" command accepts a --diff option.  When --diff
    is used, the difference between installed and pristine troves is
    displayed.
  * An additional progress callback has been added to show when database
    transactions are committed

Changes in 0.61.7:
  * Several bugs related to updating two troves with the same name have been
    fixed - including branch affinity, flavor affinity, correct handling of
    already updated troves, and correct handling of empty flavors.
  * "conary emerge" as root (or as a user than can apply the changeset
    produced by the build) did not install anything but the toplevel
    package.  This bug has been fixed.
  * No longer hide descriptive TroveNotFound errors behind a generic
    NoNewTroves wrapper.
  * Group recipes can now request that dependencies be resolved and
    added to the group at cook time.  To automatically add required
    troves to a group add "autoResolve = True" to the recipe class.
    Optionally "autoResolveLabelPath" can be set to a list of labels
    to use during dependency resolution.
  * Locally stored rollbacks couldn't handle files changing types. As
    part of the fix, the generic file diff code is now used when creating
    changesets instead of having a special-case wrapper around it
    (fileChangeSet()).
  * The commitaction script and the changemail module did not necessarily
    show the full trailing version for branches and shadows.  (For example,
    /conary.rpath.com@rpl:devel/4.1.25-18/db41/19 showed up as "19"
    instead of "4.1.25-19".)
  * Add a --deps option for conary q.  Make that and conary rq --deps
    recurse over collections.
  * Warn about missing buildRequires entries both for soname dependencies
    and for TagSpecs applied via tag description files.
  * A bug in updating groups that switch the byDefault setting of troves
    has been fixed.
  * Add an updateThreshold config option to control the number of troves to
    include in a download.
  * Ordering didn't work for old packages depending on anything, or for
    dependencies whose provider moved between components.
  * The r.Ownership(), r.UtilizeUser(), and r.UtilizeGroup() now generate
    appropriate dependencies on info-* packages.
  * Updating packages and components installed multiple times could cause
    a component to be removed multiple times (which resulted in a traceback).
  * Fixed a bug that occurred when groups tied to a user were deleted
    without deleting the associated user, then subsequently adding a user
    with the same name.

Changes in 0.61.6:
  * InitialContents turns off EtcConfig, since a file cannot be both
    a config file and an InitialContents file.
  * Reworked repository change sets to directly reference files from the
    contents store.
  * The User() command now takes an optional supplemental= option,
    which provides a list of supplemental groups to which to add
    the user.  (SupplementalGroup() is for groups not associated
    with a user.)
  * The showcs command can now handle components that are referenced
    but not included in a changeset.
  * InfoUserRecipe and InfoGroupRecipe can now be built with buildlogging
    turned on.
  * Conary's internal handling for dyanamically finding new IDs for
    users and groups has been fixed.
  * "conary updateall" now accepts the --test flag.
  * Various fixes were made to the CIL dependency detection code.

Changes in 0.61.5:
  * Added basic clone capability (which only works cloning to parents
    branches and shadows, and on a single host).
  * Now handles degenerate case of packaging unreadable files.
  * A bug that caused conary to ask for the wrong fileId when constructing
    a changeset from multiple repositores has been fixed.
  * Conary now can add users and groups automatically at install time.  If
    there is no taghandler to add a user or a group, conary will add it
    internally as a bootstrapping measure; if there is a taghandler,
    conary will call that instead.  In order to ease transition, Conary
    does not yet create the dependencies on the info- packages; a future
    version of Conary will add those dependencies after the system user
    info- packages have been created.
  * rpm2cpio now handles rpm archives that use bzip2 to compress the
    cpio payload
  * Conary now creates dependencies (provides and requires) for CIL
    files, if mono's monodis is installed on the system or being built
    in the current package.
  * Troves moving between troves could cause conary to attempt double
    erasures
  * The networked repository handles cases where contents are not
    found in the contents store.  The exception is passed back to
    the client.
  * The networked repository handles cases where a file stream is not
    found when the client asks for file contents.  The exception is
    passwd back to the client.
  * An error that caused getPackageBranchPathIds() to return the
    oldest fileIds instead of the youngest fileIds has been corrected.
  * Reworked finding old versions of troves to avoid a single trove
    being removed multiple times

Changes in 0.61.4:
  * %(datadir)s/.../lib/ files will no longer show up in :lib - presumption
    being that anything under %(datadir)s really is arch independenct
  * Creating branches and shadows had a command line parsing bug
  * "cvc newpkg" takes --dir and now complains for unexpected arguments
    (which is used to just ignore)
  * when using flavor affinity for installed troves, merge subarchitecture
    flags
  * group handling didn't always preserve troves which were needed by a
    newly installed trove properly

Changes in 0.61.3:
  * Corrected a bug that snuck in 0.61.2 that caused a temporary SQL table
    to not be temporary, which makes multiple httpd processes fail with
    'database schema changed' errors.

Changes in 0.61.2:
  * Fix a bunch of typos in the authentication checking server side
  * Add permission editing capabilities to the server component and hooks
    in the netclient
  * Overhaul of ACL system so that uniqueness constraints on Troves and
    Labels can be enforced: we now use a special Trove and Label "0 | ALL"
    instead of Null
  * Dependency resolution enforces label ACLs.
  * Module arguments to commitaction are parsed according to shell
    quoting rules.
  * The changemail commitaction module now takes an optional '--from'
    argument.
  * added clearBuildReqs() - will clear all or some of superclass buildreqs
    when cooking.
  * The pickled version of Dependency objects changed, therefore the
    schema version of the changeset cache has been incremented.
  * When Configure() detects a failure and input or output is not a
    tty, all config.log files will be included in the output in order
    to ease debugging from captured log files.
  * Part of the infrastructure for adding users and groups has been added:
    it is possible to create info-<name>:{user,group} packages via
    UserInfoRecipe and GroupInfoRecipe classes.  The User(), Group(),
    and SupplementalGroup() policies are deprecated; those lines should
    move to their own recipes intact (the syntax remains the same).
    The install-time code does not yet install info-* packages first in
    their own transaction; when it does, the Ownership(), UtilizeUser(),
    and UtilizeGroup() policies will create dependencies on the
    appropriate info-* packages.
  * The networked repository server and client code has been changed
    to use the 'deflate' Content-encoding type instead of 'zlib',
    which makes the code RFC 2616 (HTTP 1.1) compliant.
  * A new function called hasUnresolvedSymbols() has been added to the
    elf module.  This could be useful for a contributor to implement a
    policy that checks to make sure that shared libraries do not have
    unresolved symbols.  Additional code could be written to check
    binaries too.
  * cvc checkout, update, and commit now show progress when communicating
    with the repository server
  * Progress is now displayed while downloading file contents from a
    repository (such as when assembling a changeset that is distributed
    across multiple repositories)

Changes in 0.61.1:
  * Cleaned up error message which results from Conary not being able to
    determine which trove to remove when a new one is installed
  * Dependency object use slots
  * Hash values for DependencySet, Version, and Branch objects are cached
  * UIDs and GIDs that cannot be mapped to symbolic names no
    longer cause the buildpackage code to traceback.  The ownerships
    from the filesystem were never used anyway, so it's safe to assume
    that all files are owned by root:root
  * Implemented proper updateall
  * Files in troves are downloadable from the repository browser.
  * Troves in the repository browser are separated by first letter
    instead of showing all troves in one page.

Changes in 0.61.0:
  * New functionality for maintaining user groups: renaming and updating
    members
  * Added repository interfaces for deleting users and groups
  * Added a repository iterator function to list the members of a group
  * The web interface to the Conary repository now has a repository
    contents browser, accessible either from the main page (if you are
    logged into the web interface), or from the /browse url. Example:
        http://conary.example.com/conary/browse
  * A bug preventing all access to the web interface if an anonymous
    user existed has been fixed.
  * "Large" updates are split into multiple pieces which are downloaded
     and installed independently of one another
  * Trove updates are tracked through collections
  * Group handling completely rewritten to function as a three way merge
    instead of a set of heuristics
  * Trove removal handles references troves which are referenced by multiple
    collections
  * Rollback format unified for local and nonlocal rollbacks
  * Dependency ordering forces collections to be installed after all of their
    referenced troves (allowing simple restarts)
  * Database migration removes stale versions
  * --replace-files marks the replaced versions of the files as no longer
    present
  * Troves store information about Install Buckets - not used yet.
    By specifying a component's install bin, which is a set of key-value
    pairs, you can describe whether two versions of a component are
    installable side-by-side.  If two versions of the component share the
    same keys for their install bins, but at least one different value, then
    the components are installable side-by-side.
  * Troves store information about troves loaded when building a recipe
  * Build Requirements are stored with the trove
  * Add isCollection() to TroveInfo
  * Changesets download while instals are going on
  * StreamSet.twm() respects ignoreUnknown now
  * Rollbacks of locally cooked and emerged troves works

Changes in 0.60.12:
  * Previously, if you ran "conary update foo", and foo requires a new
    version of bar, but updating to the new version of bar would break
    existing dependencies of other troves on the system, a very
    unuseful "Troves being removed create unresolved dependencies"
    message would be printed.  Conary now says that "Additional troves
    are needed" instead.  If --resolve is used, it will report the
    troves that have been added before displaying the dependency
    failures caused by erase.
  * Symlinks no longer confuse AutoDoc policy.
  * Autosource files which have changed confused cvc update
  * allow a \ at the end of a line in config files to do line continuations
  * several bugs in the multitag handler have been fixed

Changes in 0.60.11:
  * The '-f' flag was added to the arguments to gzip when
    recompressing compressed files
  * Added progress callbacks for uploading the changeset when cooking
  * Improved automatic mainDir detection for some corner cases.
  * Put development docs back in :devel component (they were
    inadvertantly removed from it by a previous fix).

Changes in 0.60.10:
  * BadFilenames policy absolutely prohibits filenames with newlines
    in them, no exceptions allowed.  Other similarly bad filenames may
    later be forbidden by this policy.
  * UTF8Filenames moved to packagepolicy, where it belongs, and it now
    raises an error instead of printing a warning.
  * Conary now enforces the rule that tag names must have no whitespace
    and must be all alphanumeric characters, -, or _.
  * Conary can now run a single instance of a single tag handler to
    process multiple tags.  The tag description files for each tag
    must point to the same tag handler, and must each specify the
    multitag datasource.  The data is passed to the tag handler on
    standard input using the protocol "tag list for file1\nfile1\n..."
  * Fixed ftp server busy detection when fetching files via URL.

Changes in 0.60.9:
  * The changemail script is replaced by a generic commitaction script
    that loads modules, and a changemail.py module is supplied.  There is
    a backward-compatible changemail script which calls commitaction
    with the changemail.py module.  --email and --*user options now are
    changemail module options, so the commitAction should be specified
    something like this:
    commitAction /.../conary/commitaction --repmap ... --module "/.../conary/changemail --user %(user)s --email foo@example.com --email bar@example.com"
    You can add your own modules and run them all from the same commitaction
    using multiple --module arguments to the commitaction script.
  * Conary can now almost always guess the correct name for the mainDir
    when it is not %(name)s-%(version)s, if the first addArchive()
    instance creates exactly one top-level subdirectory and no other
    top-level files of any sort, in which case it will use that name as
    the mainDir.

Changes in 0.60.8:
  * The changemail script is now actually packaged, in
    /usr/lib{,64}/python2.4/site-packages/conary/changemail
  * Build requirements for superclasses are automatically added to
    subclasses.
  * Build requirements now look at all labels in a version to see if they
    satisfy a build requirement.
  * The NormalizeManPages policy now automatically converts man pages
    encoded in iso-8859-1 to man pages encoded in utf-8.  Additionally,
    it runs faster and no longer calls sed.

Changes in 0.60.7:
  * The changemail script is now distributed with conary, and is called
    with a different calling convention; instead of being called once
    per trove with trove-specific command line options, it is called
    once per commit (of however many troves) and creates more readable
    summary email messages.  Remove --trove, --version, and --flavor
    arguments from your changemail invocations.  Added --user argument
    to changemail; specify in .cnr files as "--user %(user)s".  Or, to
    only print users for source or binary commits, use "--sourceuser
    %(user)s" or "--binaryuser %(user)s", respectively.
  * The cvc rdiff command now recognizes creating a shadow as such.
  * Build requirement tracking is now half-enabled; conary is now able
    to read "buildReqs" tags, but will not yet generate them.
  * Files in /tmp and /var/tmp, and all cvs temporary files, will no
    longer be packaged by default,
  * The addArchive(), addSource(), and addPatch() actions can now fetch
    via HTTPS as well as HTTP and FTP.
  * The repository now handles creating a changeset between two troves
    that both contain a version of a file that is stored on a different
    repository

Changes in 0.60.6:
  * Erasing emerged troves works properly
  * Calling Doc() no longer disables the AutoDoc() policy.
  * A more reliable method is used for finding the port of an
    Apache connection

Changes in 0.60.5:
  * 'conary emerge' works again
  * Distributed group changesets failed when remote troves disappeared
    from the group
  * build logs are now tagged with 'buildlog' tag
  * Conary now handles cases when a directory becomes a symlink when
    applying a changeset.  An error message is displayed which tells the
    user how to apply the update.

Changes in 0.60.4:
  * An error in the automatic database conversion of 0.60.2 systems
    has been corrected.

Changes in 0.60.3:
  * Reimplemented LargeStreamSet in C
  * Added StreamCollection
  * Policies now announce their names in their information, warning,
    debug, and error messages, making it easier to determine how to
    resolve problems.
  * The database conversion for to 0.60.2 didn't work well; a proper
    conversion is now in place

Changes in 0.60.2:
  * Added InitialContent flag
  * Fixed bug which caused servers to leak file descriptors when the sqldb
    was replaced
  * "repquery --deps" output fixed (broken in 0.60.1)
  * Added AutoDoc policy which finds common documentation files and puts
    them in %(thisdocdir)s automatically.
    AutoDoc is disabled by calling
    Doc without calling AutoDoc, which means that existing recipes that
    call Doc will not show changes.
  * getPackageBranchPathIds() now returns version and fileId as well,
    so that the IdGen class can determine if an older version number
    should be assigned to files.  getPackageBranchPathIds() is now the
    primary mechanism for populating the pathId dictionary.
  * The local label methods of the version object have been
    refactored. isLocal() is now onLocalLabel(), isEmerge() is now
    onEmergeLabel(), etc. isOnLocalHost() has been added as a method
    to easily determine if a version only exists in the database
  * Moved logic for explicitly creating a changeset from cscmd.py to the
    ConaryClient object
  * Added the (unused) ability to lock and unlock troves. Ignore this for now.
  * "query --info" behaves much more like "repquery --info" now
  * isSourceVersion() method has been to the Version object
  * most of the remaining erroneous references to "Package" have been
    changed to "Trove" throughout the code.  This includes method
    names such as getPrimaryPackageList() -> getPrimaryTroveList().  Some
    more commonly used methods were left as deprecated thunking methods
  * dependency resolution couldn't resolve a requirement w/o flags against
    a provides w/ flags

Changes in 0.60.1:
  * Support for legacy clients (protocol version 29) has been removed from
    the server
  * The server raises an server-side exception if any client with
    protocol less than 32
  * Updated the URL provided in a server-side client version mismatch
    exception
  * Server-side dependency suggestions return more choices, leaving it
    to the client to sort it all out
  * Client uses timestamps to determine which troves to install when their
    flavors score equally
  * Fixed build-side bug handling meta characters ([,*,etc) in file names
  * "cvc newpkg" now accepts pkgname=label syntax
  * files.contentsChanged() function updated to work with StreamSets
  * Basic local changeset creation, retargeting, and commits work
  * Permissions weren't merged for operations run as non-root users
  * The structure of the repository web interface has been redesigned
    and some authentication UI bugs have been fixed.
  * The repository web interface now requires the conary-web-common package
    to be installed.
  * Committing troves to the repository no longer recompresses non-config
    files
  * Timestamps are set on the server at commit time; the timestamps the
    client assigned is not used (this is to protect against clients with
    a bad idea of time; servers should be consistent, even if they're
    wrong, and as long as time doesn't go backwards on that server all is
    good)
  * Reworked troves to be representable as streams and implement *basic*
    signature capability
  * Local cook versions are now more sensible.

Changes in 0.60.0:
  * Changed changesets to compress individual files instead of the combined
    stream.
  * Cleaned up file content objects to no longer track file sizes.
  * Switched away from TupleStream to StreamSet both for better performance
    and for improved flexibility in the format (at the price of larger
    frozen streams).
  * Troves explicitly provide their own names.
  * Troves can now provide "capability flags", and trove requirements
    can now include references to the capability flags.
    r.ComponentProvides(('ASDF', 'FDSA')) will cause all components built
    from the current recipe to provide the 'ASDF' and 'FDSA' capability
    flags, and r.Requires('/path/to/file', 'foo:runtime(ASDF FDSA)')
    will make /path/to/file require the foo:runtime component built
    with the ASDF and FDSA capability flags.
  * Dependency components can contain : characters now.

Changes in 0.50.14:
  * Dependency checking now returns reordering information (which isn't
    used yet)
  * Allow groups to include other groups defined in the same recipe (but
    explicitly disallow cycles in groups)
  * Fixed bug in building multiple groups with a single recipe when some
    of the groups already exist, but others don't

Changes in 0.50.13:
  * Added automatic :data component for /usr/share, to which you should
    add any platform-independent files that are needed by :lib components
    but not in a libdir-derived path.  These might include configuration
    files and supporting data files needed by both library and runtime
    programs.
  * Added automatic intra-package inter-component dependencies; now within
    a single package, the :devel component will automatically require the
    :lib component if both components exist.  These dependency sets can be
    modified with the ComponentRequires policy.
  * The build/buildpackage.py file has variable and function names changed
    to better match our terminology for packages and components.
  * Change flavor specified in the conaryrc to a flavor path -- accept the
    flavor config parameter multiple times to create a flavor path
  * Added a "filewrap" argument to r.Run() that inserts an LD_PRELOAD
    wrapper that overrides some library funtions to look in %(destdir)s
    first before looking in the filesystem.  This is subject to change
    as we experiment with it!

Changes in 0.50.12:
  * Implemented --quiet for conary update changeset commands, and cvc cook.
    Also implemented the 'quiet' configuration value. This option suppresses
    progress indicators.
  * Split loadRecipe into loadInstalled and loadSuperClass, depending on the
    purpose of the recipe loading.  loadInstalled will examine the local
    system to look for a matching installed trove, and load that version,
    while loadSuperClass will not.
  * Logs of builds are now stored in cooked changesets in the :debuginfo
    component -- generally in
    /usr/src/debug/buildlogs/<name>-<version>-log.bz2, controlled by
    macros.buildlogpath
  * Added lib/logger.py
  * Fixed conarybugz.py to work with Conary's new site-packages location
  * Cleaned up yuck, rpm2cpio, and rpm2ccs scripts to use new "import conary"
    mechanism for finding conary.
  * Check sha1s for all files written into the repository or file system
  * conary scs --deps works again

Changes in 0.50.11:
  * Reworked file addition to local database a bit for better performance
  * Fixed sorting for --info
  * Don't make --info installs require a writeable database
  * Added an exception to group updating, restricting removal of existing
    troves to match the group's contents to troves on the same branch
  * Groups which had the same trove added (via a referenced trove) and
    removed (from the primary trove) got confused
  * conary showcs now takes trove version
  * conary showcs will display erased troves in changesets, and erased troves
    that are referenced but not within the changeset
  * conary changeset now support trove=<version>-- to create a changeset that
    erases the trove
  * Cache user id to name mapping
  * Improved the progress indicators for preparingUpdate and
    creatingDatabaseTransaction
  * Implemented progress indicator on source downloads
  * Fixed bug in update process which caused files to be incorrectly skipped

Changes in 0.50.10:
  * Added callback for creating database transaction, so that it does
    not look like we spend an inordinate amount of time executing tag
    pre scripts.
  * Added findtrove.py to the Makefile so that it is included in
    the distributed version of conary.
  * Added distcheck rule to Makefile to try and avoid missing files in the
    future

Changes in 0.50.9:
  * reimplemented StreamSet in C
  * moved findTroves out to findtrove.py, reworked it to be more modular
  * getSourceVersion now correctly handles branched binaries by looking
    up the branch to find the source component.
  * reimplemented StringStream in C
  * fixed bugs in --info

Changes in 0.50.8:
  * sort update --info alphabetically, display old versions, and display
    a letter summarizing the type of change
  * NormalizeInterpreterPaths() policy now looks in the package currently
    being built, as well as on the installed system, to determine how to
    resolve #!/usr/bin/env scripts.
  * groupName argument to addTrove() can now be a list of group names as
    well as a single group name.
  * --no-recurse works on the erase path
  * fix to walkTroveSet (which was horribly broken)
  * enable (optional) dependency checking when building groups
  * 'cvc cook' error output when there are unresolved build
    requirements is more user friendly
  * filesystem conflicts are handled properly when applying a rollback
  * updating a package to a version that comes from a different
    repository when that package had an uninstalled component works
    now.
  * conary now resides in /usr/$LIB/python$PYVERSION/site-packages/conary/
  * calling r.Replace on a non-regular file results in a warning instead
    of an unhandled exception
  * implemented basic callbacks for update, erase, and changesets

Changes in 0.50.7:
  * Added the XInetdService action to avoid having to include
    /etc/xinetd.d/ files separately, and to make xinetd.d files
    be consistent, making recipe-provided changes less likely to
    conflict with local configuration changes.
  * groups are no longer allowed to contain redirects
  * added setLabelPath to group recipe
  * Allow r.Provides("soname: libfoo.so(FLAGS)", "/some/file") (added
    the "(FLAGS)" part).
  * don't allow spaces and commas in revisions

Changes in 0.50.6:
  * conaryclient.updateChangeSet should have recursed by default
  * Metadata retrieval now works along distributed branches and shadows.
  * reworked troves being added to database to handle missing parts
    of packages and groups properly (and make things faster and more
    elegant)
  * merged update and erase code paths in conaryclient
  * update and erase now take +,- modifiers on trove names
  * added --info to see what an update or erase command will do
  * a single group recipe can now build multiple groups

Changes in 0.50.5:
  * Streams return their value through __call__ instead of value()
  * Reimplemented ShortStream and IntStream in C
  * conary config now takes --show-passwords option, and does not pretty
    print config file values when not printing to screen.  This means that
    conary config > <file> will result in a valid configuration file.
  * Updating groups didn't work when the group referenced troves as new
    which were already installed on the system
  * r.ComponentSpec('somecomponent', '.*') will no longer override the
    file specifications for packaging :debuginfo and :test components.
  * loadRecipe now takes a troveSpec as its first parameter, and uses that
    troveSpec to find the trove on the local system that matches the source
    component that is being loaded.  loadRecipe also automatically searches
    the labels that are parents of the current recipe, so if you shadow a
    recipe, any loadRecipe lines contained in that recipe should still do
    what you want.
  * merge didn't handle files converging
  * merge doesn't need to deal with autosource files
  * diffs between groups failed when members disappeared

Changes in 0.50.4:
  * Most rollback information is stored as a reference to a repository
    instead of storing full rollback data on the local system. The
    localRollbacks flag in conaryrc allows the old behavior to remain.
  * The CONARY state after a merge operation on a shadow now has the
    correct fileId for files that are not different than the parent
    version.
  * Added /usr/lib/conary/conarybugz.py to make it easy to automatically
    populate bugzilla databases from repositories.
  * Sped up Strip, NormalizeInitscriptLocation, NormalizePamConfig,
    TagDescription, and TagHandler policies by limiting them to
    only appropriate directories.
  * Fixed :debuginfo to work with binaries built from more than one
    source file, and made it less aggressive by only stripping debug
    information out to the :debuginfo files, which both makes stack
    traces better without :debuginfo installed and makes libraries
    stripped for :debuginfo more likely to work.
  * When existing fileId's had no streams but the streams are provided
    by a later commit, those streams weren't always merged properly if
    there were multiple files for that fileId
  * conary config output masks user/password info in repository maps
  * the config option useDir has been changed to useDirs, and archDir has been
    changed to archDirs, to allow for tiered use/arch flag definitions, and
    the tweaking of use and arch flag settings.  By default, useDirs and
    archDirs look in /etc/conary/<dir>, followed by /etc/conary/distro/<dir>,
    follwed by ~/.conary/<dir>, where dir is use or arch, depending on the
    context.
  * Arch files can now contain arbitrary macro definitions, and in the future
    will contain values for macros like %(lib)s, which is lib64
    on some platforms.
  * when using --keep-existing, the install label path and install flavor
    are used to determine which version to install instead of using affinity
    to install something close to what you already have.
  * a bug that prevented a changeset from applying to the system when
    the changeset removed a component from a package and the component
    is not installed on the system has been fixed.

Changes in 0.50.3:
  * database findTrove now has an interface that is much closer to the
    repository findTrove function -- this enables conary q to work like
    conary rq.
  * Group handling didn't work for multiple levels of group inclusion.
  * Database.hasTrove() no longer needs to instantiate troves.
  * Fixed overly-aggressive cleaning of the cache.
  * Added repository findTroves call to parallelize findTrove calls.
  * Added the NonMultilibDirectories policy to prevent 32-bit troves from
    utilizing lib64 directories.
  * the NormalizeInterpreterPath policy can now handle unwriteable files
  * fixed the network client code to return file contents properly when
    multiple file contents are requested from the server (bz#50)
  * rewrote Database.getTroveLatestVersion()
  * Added :debuginfo handling in Strip policy, which requires debugging
    to be turned on in optflags and elfutils's eu-strip and debugedit to
    be installed.  Like :test components, :debuginfo components are not
    installed by default.
  * File versions are now properly set to a branched version after a
    merge operation
  * cvc commit aborts again when the current versions of files are not
    the latest versions

Changes in 0.50.2:
  * Any %(lib)s-derived path (/%(lib)s, %(libdir)s, %(krbprefix)s/%(lib)s,
    or %(x11prefix)s/%(lib)s) will now cause the entire package and all
    components to be flavored with the base instruction set flavor, so
    that architecture-sensitive but non-code files in (say) /usr/lib64
    do not show up on 32-bit platforms.
  * Sped up dependency resolution on the client
  * The reworked getFileContents call now asks for contents from the
    correct server when contents from more than one server are requested

Changes in 0.50.1:
  * Add support for trove=<troveVersion> in rq, cvc co, and other places that
    use findTrove
  * Add conary q --info option to display flavors
  * changeset command uses system flavor if no flavor is specified, skips
    troves which are not included in packages and groups by default,
    takes a --no-recurse option, and filters based on the excludeTroves
    configuration setting
  * Added automatic :perl component that works like the :python component,
    and extended the multilib-friendly-or-architecture-neutral policy to
    work with perl as well as python.
  * client/server protocol negotiation is a whole lot smarter now
  * getChangeSet() results in a single URL rather than one per primary trove
  * group, fileset, and redirect recipes have macros that contain the
    buildlabel and buildbranch.
  * fixed a bug with merging absolute change sets which contain config files
  * redirections to troves w/ older versions already installed didn't work
  * the pathId generation code has changed.  For cooked troves, the
    pathId will be the same for any particular version of a path.
    Code must not depend on this behavior, however; it may change in the
    future.

Changes in 0.50.0:
  * Redirections work
  * Sped up group generation
  * Troves which reference other troves (groups and packages) can now specify
    whether a trove is installed by default or not. Packages now reference
    :test, but don't install it by default
  * Added optional 'recurse' parameter to netclient.createChangeSetFile
  * The first argument to the Requires and TagSpec commands can now have
    macros interpolated, as in r.Requires('%(bindir)s/foo', ...)
  * Groups can have requirements now
  * protocol-level getFileContents works on multiple files simultaneously
  * repository log had too many files added to it
  * set instruction set flavor for a cooked trove whenever any Arch flags are
    checked

Changes in 0.14.12:
  * The shadow command looks at buildLabel instead of following
    installLabelPath
  * In some cases, troves with an incompatible flavor were chosen when
    --resolve was used. The proper flavor is now used, or the
    dependency is reported as unsatisfiable.
  * Several more instances of %(lib)s were moved out of the default
    specification for generic components like :runtime and :devel for
    better multilib support.
  * Policy now helps ensure that :python components are either
    architecture-neutral or multilib-friendly.
  * Better error messages for "%(foo)/" (which should be "%(foo)s/")
  * Looking up files in the local database gave erroneous results in
    some cases (this was noticeably primarily when distributed change
    sets were being generated)

Changes in 0.14.11:
  * Local systems store config files in sql tables now.  Use
    /usr/share/conary/convertcontents to convert to the new data store.
    Note that this means that any *config file* managed by conary can be
    read through the main SQL database file in /var/lib/conarydb/conarydb.
  * Actually check build requirements before building, use --no-deps to
    ignore the check.
  * make conary q and conary update convert all flavors to  strong flavors
    for comparison; ~readline becomes readline, and ~!readline becomes
    !readline, so that conary q foo[readline] works as expected.
  * no default flavor is presumed for local operations (erase, q)
  * changed getPackageBranchPathIds to base64 encode the filename in
    order to ensure that the resulting XML-RPC will be UTF-8 clean.
  * localoutofdate renamed to "yuck", a man page added, and the script
    and man page are now installed on the system.
  * rename --use-macro and --use-flavor options for cook to --macro
    and --flavor
  * support new cook syntax: cvc cook <trove>[flavor] to set the troves flavor
    while cooking
  * fixed rq output when iterating over subtroves within a trove or group
  * TroveNotFound exceptions are handled gracefully in cvc.  'conary cook
    foo' will no longer traceback when foo:souce could not be found in
    the repository.
  * Unsynchronized updates work for packages and groups
  * The database is now opened with a 30 second timeout.  This should allow
    better concurrency.
  * added --exclude-troves and excludeTroves conaryrc entry
  * repository .cnr file's commitAction configuration item now has a
    flavor provided to it as %(flavor)s and the default changemail
    script uses it.
  * don't allow the same label to appear twice in sequence in a version

Changes in 0.14.10:
  * FlavorMap sense wasn't set right for base instruction set

Changes in 0.14.9:
  * Shadow Branch objects didn't return parent branches properly. This
    caused incorrect pathId's to show up on cook on shallow shadows.
  * Reworked the code which looks up pathIds to take advantage of a new
    server call (getPackageBranchPathIds) which is faster and looks on
    both the full branch and full parent branches.
  * The Apache repository server now allows mixed ssl and normal requests.
  * Added forceSSL option to apache repository server configuration.
  * The network client code now supports accessing servers over https.
  * Proper salts are used for user passwords.
  * The default value for macros.optflags is "-O2" again, instead of
    an empty string.
  * The http handler in the conary server now sends back proper error
    codes in the case of an authentication error.

Changes in 0.14.8:
  * Fixed bug where streams for commits on distributed branches didn't always
    get set properly
  * reworked findTrove() in repository to return (name, version, flavor)
    tuples instead of full troves
  * Split conary.1 into conary.1 and cvc.1
  * Allow cvc cook trove=<version>
  * remove --target-branch cook option
  * added default :devellib component for architecture-specific devel bits,
    made all files with an architecture-specific multilib path that are
    not in :devellib go into :lib instead of having many of them fall into
    :runtime

Changes in 0.14.7:
  * ELF libraries with sonames that have paths in them are now handled
    sanely, by removing the path (and complaining...)
  * split march into targetArch and unameArch -- requires a new distro-release
  * rework command line arguments to shadow and branch to match how versions
    are normally specified, and allow a flavor specificatoin
  * added --sources to branch and shadow commands

Changes in 0.14.6:
  * fix for generating changesets between repositories
  * policies that look at shared libraries are now multilib-aware,
    fixing shared library permissions and dependency provision
  * autosources didn't work when committing across a shadow

Changes in 0.14.5:
  * allow groups to contain troves with conflicting flavors
  * make repository-side change set caching less buggy
  * fix config files changing to symlinks
  * allow duplicate items to be specified for erase and update
  * changeset command allows flavors to be specified
  * repquery --info shows trove flavor
  * fixed bug with not matching base instruction set flavor

Changes in 0.14.4:
  * several bugs in the 'cvc update' code paths have been fixed
    - it no longer retrieves autosource sources
    - the CONARY file now gets populated entries for autosource files
    - the fileids in CONARY files are now correct after an update
  * several bugs in error handling have been fixed
  * several docstrings have been fixed
  * packagepolicy now automatically adds usermode:runtime requirement to files
    that are dangling symlinks to consolehelper
  * the templating engine for the web interface to the server has been
    changed to kid; kid and elementtree are now required to run a server.
  * the web interface now supports limited editing of ACLs
  * the server now only supports protocol version 26 (it was a mistake
    to leave in support for 24 and 25)
  * old code that supported ancient protocol versions has been
    removed from the server
  * recipes loaded from within recipes follow the label= argument if
    it is given

Changes in 0.14.3:
  * Fixed usage message to no longer print 1 at bottom; improved option
    handling error messages
  * Fixed versions when branching from a shadow
  * The lookaside cache now fetches from the repository into the right
    location and with the right permissions, and fetches manually-added
    as well as automatically-added sources.
  * In recipes, addSource can now take dest='/path/to/file'
  * Change %(servicedir)s location from /var to /srv

Changes in 0.14.2:
  * contents are now stored as diffs when either the new file or the
    old file is empty
  * diffs of numeric streams can now express a change to the value of
    None

Changes in 0.14.1:
  * fixed a typo in lookaside.py that prevented commits from working
  * added a descriptive exception message when fileids in your database
    do not match the fileids in the repository

Changes in 0.14.0
  * added ability for changesets to ignore unknown fields in some places
    (making changesets somewhat less brittle)
  * fixed bug in source handling with non-recipe files in the local directory
  * added framework for generic trove information
  * checkout no longer pulls all sources from the repository
  * used new trove info framework to store the source trove, build time,
    total file size, and version of conary used when building binary
    troves.
  * lib/elf.c no longer uses mmap to read elf files.  Some architectures
    may have elf structures on disk that are not naturally aligned, and
    using mmap to read them won't work.
  * the repository code now uses a 30 second timeout when attempting to
    access the database
  * Have architectures control their march values in the architecture
    config files.
  * add Arch.getCurrentArch() to get the major architecture that is in use
    during a build

Changes in 0.13.3
  * added ability for a contents log file (makes syncing much easier)
  * file tags weren't used on updates
  * "description update" tag action replaced with "handler update"
    (which gets called when either the tag description or the tag handler gets
    updated)
  * "description preremove" tag action replaced with "handler preremove"
  * sources get committed automatically

Changes in 0.13.2
  * reworked use.py code almost entirely.
  * added /etc/conary/arch directory to contain architecture definition files;
    changed /etc/conary/use files to contain more information about how
    flags are used when building.  Flag definitions are no longer in use.py.
  * fixed buildFlavor so that it affects cooking packages as well as
    determining troves to include when cooking a group
  * changed --noclean to --no-clean to be in line with the rest of the
    options; documented it
  * removed Use.foo and Flags.foo options from conary config files.  Macros.foo
    is still there.  Added --use-flavor option to cvc cook which takes a flavor
    and overrides the build flavor while cooking.
  * groups now take flavor strings to determine the flavor of a trove to
    include, not flag sets.
  * dependencies resolution is flavor sensitive now (and uses flavor
    affinity)
  * added trove version/release number to dependency messages
  * renamed classes and methods in versions.py to match current terminology

Changes in 0.13.1
  * repquery wasn't filtering by flavor properly (exposed by a bug fix
    in 0.13.0)

Changes in 0.13.0
  * removed importrpm.py
  * diffs between a file object that has a non-empty provides or requires
    to a file object that has an empty provides or requires are now properly
    generated and applied.
  * added checks to validate merged file objects against the fileIds
    in the changeset
  * implemented shadows
  * framework for redirects in place
  * removed (unused) parentId field from Branches repository table

Changes in 0.12.5
  * reworked dependency resolution a bit for a big speedup in the server
  * moved destdir to %(builddir)s/_ROOT_
  * made macros.destdir available during the unpacking of sources
  * source commands (r.addAction, etc.), if given absolute paths for
    their dir keywords, will perform their actions in the destdir instead
    of the builddir
  * most build commands (r.Make, r.Create, etc.), will work in either builddir
    or destdir, depending on whether they are given relative or absolute
    paths
  * add dir keyword for r.Run
  * include /usr/bin/rpm2cpio

Changes in 0.12.4
  * set more arch flags for x86 and x86_64
  * troves can have multiple instruction set flavors now
  * flipped around use: and is: sections of flavor strings
  * Version and Branch object completely separated

Changes in 0.12.3
  * conary verify updated to new API so that it works again
  * conary q (with no arguments) works again

Changes in 0.12.2
  * added getTroveVersionsByBranch
  * make better use of _mergeQueryResults
  * moved version affinity into findTrove from ConaryClient
  * fixed branch affinity so that it's actually branch affinity instead of
    label affinity
  * rdiff changes for 0.12.0 broke negative numbers for oldVersion
  * rdiff diff'd based on label instead of branch
  * update has flavor affinity now
  * flavors can now be specified on the command line for update, erase
    repquery, and query
  * unspecified flavor flags got scores of zero, which was wrong
  * added python code for flavor scoring (useful for the client)
  * repository queries didn't work properly when looking for multiple flavors
    of a single version
  * fix for updating multiple flavors of a single version of a trove
    simultaneously
  * reworked getTroveVersionList and getAllTroveVersions for per-trove
    flavor filtering

Changes in 0.12.1
  * repquery and query always showed dependency information
  * getTroveLeavesByBranch did extra demarshalling of the flavor
  * repquery didn't deal with nonexistant troves well
  * dependency failures on erase didn't reassemble dependency flags properly
  * fixed bug in dependency sets creation which caused dependency flags
    to get mangled
  * added a check to prevent mangled flags from getting committed

Changes in 0.12.0
  * document config command, and display supplied macro/use/arch information
    in output
  * repository acl's work for almost everything
  * anonymous access must be explicitly enabled by creating an acl for
    user 'anonymous' with password 'anonymous'
  * server side flavor scoring used
  * queries reworked for flavor matching

Changes in 0.11.10.1
  * move to python2.4
  * repository caching (which isn't used yet) didn't track the recurse flag

Changes in 0.11.10
  * changed flavor tracking when loadRecipe() is used to only track
    flavors in loaded recipes that are superclasses of the recipe
    class in the loading recipe.  (e.g. loading python.recipe to get
    the distribution python version will not add all of the python
    recipe's flavor information to the loading recipe class, as long
    as the loading recipe does not subclass the Python class.)
  * add conary verify command for comparing the local system's state to
    the state it was in at install time
  * when a trove is installed for the first time, it comes from a single
    repository
  * didn't handle file types changing on update
  * fixed problem assigning depNums
  * components disappearing from troves caused problems in relative changesets
  * files moving from removed troves in changesets caused update to fail

Changes in 0.11.9
  * change the order of permissions setting (chmod after chown)
    because some versions of the Linux kernel remove setuid/gid bits
    when setting ownership to root

Changes in 0.11.8
  * work around a python bug w/ fdopen() resetting file permissions
  * r.Replace() as an alternative to r.Run("sed -i '...' file")
  * Policy enforcing UTF-8 filenames
  * r.macros.tagdatadir as a standard place to put data just for taghandlers

Changes in 0.11.7
  * changed server.py to take extra config files via --config-file instead
    of as an extra argument
  * extra config files (specified with --config-file) were ignored if they
    didn't exist; issue an error message now
  * Added r.ConsoleHelper() for recipes
  * PAM configuration files shouldn't have paths to modules by default,
    so we remove what used to be the standard path
  * changed repository user authentication to use user groups (currently
    one per user)
  * added password salt
  * restructured repository a bit
  * removed lots of unused code from FilesystemRepository

Changes in 0.11.6
  * branches are created as changesets now instead of as a protocol call
  * merged authdb into primary repository
  * fix for rdiff (broken by flavor rework in 0.11.5)

Changes in 0.11.5
  * Internals reworked to eliminate flavor of None in favor of empty flavor
  * Added (currently unused) code to parse command line flavor specifications
  * static libraries (.a files) get proper flavors now
  * Handle attempts to update already installed troves from absolute
    change sets

Changes in 0.11.4
  * all components built from a single recipe share a common flavor
  * loadRecipe's label= keyword argument can actually take a label
    as well as a hostname

Changes in 0.11.3:
  * optimized a sqlite update statement to use indexed columns
  * added --test to update and erase
  * dependency check didn't handle new components providing the same
    items as old components (broken by 0.11.1 performance enhancements)

Changes in 0.11.2:
  * standalone server was broken by --add-user changes in 0.11.1
  * dependency check no longer allows packages being removed to cause
    dependency failures
  * changed how dependencies are frozen to make the order deterministic
    (so fileId's don't change around)
  * added a database version to the database schema

Changes in 0.11.1:
  * erasing troves enforces dependencies -- this requires a database
    conversion (run the conary-add-filedeps script which fixed the
    conversion to 0.11.0 after updating conary)
  * reworked dependency queries to take advantage of indices for much
    better performance
  * add --add-user to server.py for creating the authdb

Changes in 0.11.0:
  * massive rework of fileId mechanism to allow better flavor support
  * added columns to dependency tables to allow erase dependency checks
    (which are not yet implemented)
  * enabled trove requirements
  * added cvcdesc and the 'describe' command to cvc to generate
    and use metadata XML files.
  * getMetadata follows the branch structure up until it finds metadata
    for the trove.
  * changed getFileContents() to not need trove name or trove version
  * byte-compiled emacs lisp files are transient, like python
    byte-compiled files
  * addSource recipe action now can take a mode= keyword argument
  * cook now enforces having no dash characters in version numbers
  * files are explicitly disallowed from depending on groups, packages,
    or filesets; the only trove dependency that a file or component
    can have is on a component.  Only filesets can depend on filesets.

Changes in 0.10.11:
  * reworked how absolute change sets get converted to relative change
    sets for better efficiency
  * chained dependency resolution caused duplicate troves in the final
    changeset (and a lot of extra work)
  * added --config to stand alone repository
  * source flag wasn't set properly for newly added non-text files
  * flavor information is now printed by "conary query" when multiple
    flavors of the same version of a trove are installed
  * "conary repquery --all" flavor output formatting has been improved

Changes in 0.10.10:
  * changesets get downloaded into a single (meta) file instead of lots
    of separate files
  * fix several bugs in the freshmeat record parsing
  * add a freshmeat project page URL to the metadata by default
  * add a "source" item to metadata
  * the server implementation of troveNames() was horrible
  * enabled file dependencies

Changes in 0.10.9:
  * fixed some authorization issues with the xml-rpc repository interface
  * the web management interface for the repository works now; see
    http://wiki.specifix.com/ConaryConversion for information on how
    to convert existing authdb's to support this
  * fixed a bug with distributed branches
  * users can change their passwords through the repository's web api
  * improved logic apachehooks use to find top level URL
  * fixed bug in server side repository resolution

Changes in 0.10.8:
  * changed iterAllTroves() to troveNames(), which searches a single
    label instead of the whole repository
  * reworked http authentication and CGI request handling and added the
    beginning of a web interface to the repository for user administration
    and metadata management.

Changes in 0.10.7:
  * dependency sql code reworked to use temporary tables
  * new macro called "servicedir" that defines the location for
    service data (%(servicedir)s{ftp,http,etc})
  * added busy wait to sqlite3 python binding when executing SQL
    statements on a busy database

Changes in 0.10.6:
  * Lots of bug fixes for distributed branching
  * Some code rearrangement
  * The start of metadata support code is now included

Changes in 0.10.5:
  * The local database is used for fetching file information (but not
    contents), reducing network traffic when creating change sets
    across repositories.
  * Update works on troves which were locally cooked or emerged
  * Internal changes to move toward getFileContents() working in batches
    rather then on individual files. For now this prevents the repository
    from copying files between the content store and /tmp to serve them.
  * Arch flags are now included in flavors
  * Emerge follows the installLabelPath instead of the buildLabel
  * The extended debugger has been extensively modified
  * Conary can handle filenames with '%' in them
  * The showcs command has been significantly updated, and the updates
    are documented in the conary.1 manpage
  * New syntax for flags distinguishes requirements from "optimized for";
    see http://wiki.specifix.com/FlavorRankSpec

Changes in 0.10.4:
  * Bug fixes for updating from absolute change sets (which basically
    just didn't work for troves which contained config files)
  * Bug fixes for distributed branching
  * The database is used for fetching trove information (but not yet
    file information) when the client constructs change sets across
    distributed branches
  * various other bug fixes

Changes in 0.10.3:
  * this version introduces changes to the network protocol for
    obtaining file contents and changeset generation. The client
    protocol version number has increased, so version 0.10.3 can only
    communicate with servers running the server from 0.10.3. The
    server remains backward compatible with older clients.
  * a warning message is now displayed when the user attempts to
    create a branch that already exists on a trove.
  * the correct trove names are displayed when automatically resolving
    dependencies
  * packages no longer get the union of all the dependency information
    of the components they contain.  This information would have to be
    recalculated if a user installed a package then removed a
    component afterward.
  * a package policy check was added to reject any world-writable
    executable file.
  * r.TagSpec('tagname', exceptions='filter') now overrides a match by
    another r.TagSpec('tagname', 'filter')
  * more changes to metadata interface
  * various other bug fixes and improvements

Changes in 0.10.2:
  * the repository code is now included in the main conary source
    archive
  * "conary showchangeset" produces a more user-friendly output
  * large responses from the repository server are now compressed
  * the protocol for getFileContents() changed to take a fileId
    instead of the file's path.  The repository code can still handle
    old requests, but the client code now requires the latest
    repository code.
  * bug fixes

Changes in 0.10.1:
  * when applying a changeset, dependency failures are resolved by
    querying servers in the installLabelPath
  * troves that satisfy a dependency can automatically be added to a
    transaction.  This behavior is controlled by the "autoResolve"
    variable in conaryrc or the "--resolve" command line option to
    "conary update"
  * dependency resolution is calculated recursively.  To limit the
    recursion depth to check only first order dependencies, a
    "--no-deps-recurse" option has been added to "conary update"
  * "conary repquery" now takes a "--deps" argument, which prints the
    Requires and Provides information for the trove that is being
    queried.
  * changes have been made to the build side of Conary to facilitate
    building recipes that use cross compilers
  * symlinks now get the appropriate ownership set when they are
    restored
  * groups can now specify which flavor of a trove to include
  * repository queries that don't need file information no longer ask
    the repository for files.
  * various bug fixes and cleanups

Changes in 0.10.0:
  * dependency checking is now performed before changesets are
    applied.  This uses new tables in the local system's database.
    If you are using a database created by a version of Conary older
    than 0.10.0, it must be converted before it can be used.  See:
      http://wiki.specifix.com/ConaryConversion
    for details
  * Shared library dependency information in changesets is now stored
    in a different format.  This means that repositories that use old
    versions of Conary will be unable to give valid changesets to
    Conary 0.10.0 or later.  Therefore, the protocol version number has
    been increased.
  * --no-deps argument added
  * "cvc co" is now a synonym for "cvc checkout"

Changes in 0.9.6:
  * dependency enforcement infrastructure has been added (the code is
    currently disabled)
  * bug fixes
    * applying a changeset that un-hardlinks files now works
    * conary rq [trove] --info now works
    * running "conary update [trove]" when more than one flavor of
      [trove] exists no longer tracebacks.  It installs both flavors
      of the trove (which is not always the desired behavior - this
      will be addressed later)
    * only files with execute permissions are checked for
      #!interpreter.
    * "conary rq [trove] --ls" no longer tracebacks when [trove]
      exists in more than one repository
    * various code cleanups

Changes in 0.9.5:
  * new methods for specifying dependency information in recipes have
    been added
  * #! interpreters get added as dependencies
  * local flag overrides now work
  * cvc cook --resume can be used multiple times
  * conary invokes gpg with --no-options to avoid creating or using
    ~/.gnupg

Changes in 0.9.4:
  * fixes to cvc annotate
  * flavors and dependency generation code has been refactored to be
    policy based
  * better error handling when invalid changeset files are given to
    conary
  * minor code cleanups

Changes in 0.9.3:
  * New "cvc annotate" feature
  * Man page updates
  * Changesets which remove a file and replace it now apply correctly.
  * "cvc update" no longer complains and fails to update the CONARY
    state file properly  when ownerships differ
  * FileId generation now looks for previous versions of all the
    packages that have just been created, not just the name of the
    recipe.
  * Cooking as root is no longer allowed
  * Miscellaneous bug fixes.

Changes in 0.9.2:
 * Bug fixes:
   * Applying changesets that have more than one hard link groups
     sharing the same contents sha1 works now.
 * Build changes:
   * Recipes can now create new top level packages.

Changes in 0.9.1:
 * Bug fixes:
   * Applying a changeset that has a flavor which is a superset of the
     previous version's flavor now works.
   * Parsing optional arguments to command line parameters that appear as
     the last thing on the command line works
 * Build changes:
   * Package policy now checks to ensure that files in /etc/cron.*/*
     are executable
 * Update changes:
   * Conary no longer complains if a transient file has been modified
     on disk but no longer exists in a new version of a component.
 * Miscellaneous changes:
   * Version 1 on-disk changeset file support has been removed.

Changes in 0.9.0:
 * protocol versioning is much more granular now allowing for backwards
   compatible versions of functions
 * changeset command now generates changesets for multiple troves spread
   across multiple repositories
 * change sets are transferred as a set of independent change sets now
   (laying the groundwork for repository change set caching, with which
   this version will work just fine)

Changes in 0.8.3:
 * Man page updates.
 * The "conary query" command now accepts multiple arguments for
   troves and paths
 * Fixed "conary erase" command which was broken in 0.8.2

Changes in 0.8.2:
 * You can now install multiple troves at once (even a combination of
   changeset files and troves from repositories), and the entire
   action is recorded in a single rollback (this required a change in
   command-line arguments for updating troves).
 * The beginnings of support for searching multiple repositories
 * Miscellaneous code cleanup and bug fixes.

Changes in 0.8.1:
 * The source code has been re-arranged for easier maintenance, and
   conary has been split into two programs: conary and cvc.
 * Better error messages and debugging tracebacks

Changes in 0.8.0:
 * A new changeset format supports hard links but requires staged update.
 * The new changeset format also collapses duplicate contents even
   when hardlinks are not used.
 * By default, rc?.d/{K,S}* symlinks are no longer packaged. The
   chkconfig program is relied on to create them at package
   install/update time. Init scripts are explicitly required to
   support the chkconfig protocol by default
 * Improved error messages
 * Several bug fixes.

Changes in 0.7.7:
 * Extended debugger saves and emails
 * Tracebacks now include arguments and locals
 * More size optimizations were made when applying changesets
 * Applying absolute changesets when a trove is already installed is
   now much more efficient than it was
 * Self-referential symlinks raise a packaging exception.
 * Several bugs fixes.

Changes in 0.7.6:
 * Installation
   * Hardlink handling
   * enhanced debugging capabilities (including saving a debugging
     state file to enable remote debugging)

   * using binary file ids and iterators for significant memory savings
   * and runtime support for the x86.x86_64 sub-architecture
 * Cooking
   * more robust handling of the --resume option
   * policy normalization of where app-defaults files go.

Changes in 0.7.5:
 * Hard links are implemented (but not yet enabled, in order to
   preserve changeset compatibility for now).
 * Several bugs have been fixed for installing and cooking.

Changes in 0.7.4:
 * Fileids are now stored and transmitted in binary rather than
   encoded.
 * Better handling of multiple versions of packages/troves installed
   at the same time
 * Missing file handling improvements
 * Recipe inheritance is now possible between repositories
 * Enhanced Interrupted builds
 * The dynamic tag protocol was slightly modified
 * Added Arch.x86.amd64 and Arch.x86.em64t
 * several bugs fixes

Changes in 0.7.0:
 * sqlite3 is used for the database
 * better handling of multiple packages with the same name installed at once.

Changes in 0.6.6:
 * repository protocol update
 * changeset format update
 * added the ability to resume halted local builds
 * added the ability to easily package build-time tests to run at
   install time to qualify new/changed environments
 * better handling of packaged .pyc/.pyo files
 * better shared library handling
 * improved inline documentation
 * optimizations for both space and time
 * numerous bugfixes<|MERGE_RESOLUTION|>--- conflicted
+++ resolved
@@ -1,4 +1,3 @@
-<<<<<<< HEAD
 Changes in @NEW@:
 
   o New Feature:
@@ -26,6 +25,8 @@
       with repositories running on localhost. (CNY-1621)
     * Cvc promote no longer displays some warnings that were rarely helpful 
       unless you are in --debug mode. (CNY-1581)
+    * A bug that caused the storage of unneeded "unknown" entries in
+      the TroveInfo table has been fixed. (CNY-1613)
 
   o Client Changes:
     * The conaryclient module now exposes ChangeSetFromFile to instantiate
@@ -36,11 +37,6 @@
       protocol version 48) for a specific changeset format. This allows one
       to use new Conary clients to generate changesets understood by older
       clients. (CNY-1544)
-=======
-  o Bug Fixes:
-    * A bug that caused the storage of unneeded "unknown" entries in
-      the TroveInfo table has been fixed. (CNY-1613)
->>>>>>> ccc8a967
 
 Changes in 1.1.24:
   o New Feature:
