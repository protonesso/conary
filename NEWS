--- conflicted
+++ resolved
@@ -1,17 +1,14 @@
 Changes in @NEW@:
   o Bug Fixes:
-<<<<<<< HEAD
+    * keepRequired now recognizes that local troves may have had files
+      removed, preventing file conflicts with incoming troves
     * Fixed formatting error in cvc explain that caused policy actions to be
       listed twice. (CNY-3107)
-=======
-    * keepRequired now recognizes that local troves may have had files
-      removed, preventing file conflicts with incoming troves
   o New Features:
     * Added getLabelsForHost call, and bumped server protocol to 66. (CNY-2771)
     * Repositories now check the database to see which files already exist
       instead of looking in the filesystem for a noticeable speedup in commit
       time for systems with NFS based data stores.
->>>>>>> 26037c06
 
 Changes in 2.0.39:
   o Bug Fixes:
