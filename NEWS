--- conflicted
+++ resolved
@@ -52,12 +52,11 @@
       and flavor caching optimizations that make the code about 
       2.5 times faster (from 10 seconds to 4 seconds).
 
-<<<<<<< HEAD
   o Server Changes:
     The Conary repository server now sends a InvalidClientVersion
     exception when a conary 1.0.x client attempts to manipulate an
     entitlement through addEntitlement() or deleteEntitlement().
-=======
+
   o Build Changes:
     * The PythonSetup build action no longer provides the older
       --single-version-externally-managed argument, and instead
@@ -71,7 +70,6 @@
       to find system path elements. (CNY-813)
     * The "cvc cook" command now prints the flavor being built,
       as well as the version. (CNY-817)
->>>>>>> 934b90b1
 
   o Bug Fixes:
     * "conary rq" (with no arguments) no longer hides troves if the
@@ -82,14 +80,12 @@
     * Calling "cvc update" on a new package will fail with an
       appropriate error message instead of displaying a
       traceback. (CNY-715)
-<<<<<<< HEAD
     * A bug that caused a traceback when marking a trove that
       contained a file with no contents (such as a symlink) as removed
       has been fixed.
     * A bug that caused a traceback in the web interface when a
       non-admin user attempts to manage their entitlement classes has
       been fixed. (CNY-798)
-=======
     * Conary can now update a file from a non-directory to a
       directory.
     * Currently version objects are cached to optimize Conary.
@@ -106,7 +102,6 @@
       argument to versions.VersionFromString() to avoid the copy.  In
       a later version of Conary, version objects will be immutable.
       New methods will be introduced that return new modified objects.
->>>>>>> 934b90b1
 
 Changes in 1.1.2:
   o Bug Fixes:
