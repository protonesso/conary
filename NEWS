Changes in @NEW@:
=======
  o Client Changes:
    * Added the "cvc set" command to change files between binary and
      text mode for files in source components.
    * "cvc add" no longer assumes files it doesn't know to be binary
      are text files; there are lists for both binary and text types,
      and files which are added which aren't in either list need
      to be added with "--text" or "--binary". (CNY-838)
    * The conary repository client now retries when a DNS lookup of a
      server hostname fails with a "temporary failure in name
      resolution" error.
    * "cvc annotate" no longer displays pathIds in the error message for the
      specified path not being included in the source trove
    * "cvc annotate" now gives an error when it is run on a binary file
    * Conary now restarts itself after updating critical conary components
      (currently, that consists of conary).  Hooks have been added for
      other components using the conary api to specify other troves as
      critical.  Also, hooks have been added for other components to specify
      a trove to update last. (CNY-805, CNY-808)

  o Bug Fixes:
    * Conary commands do not perform an unnecessary database checks on the
      local system. (CNY-571)
    * Fixed a bug that could allow conary to consider a noop update as an
      install (and could result in tracebacks in some situations). (CNY-845)
    * If you've made a local modification to a package and then try to
      downgrade it later, conary will downgrade included components as well.
      (CNY-805)
    * The error message produced by "cvc cook" when a source component
      exists on multiple branches with the same trailing label has
      been improved. (CNY-714)
    * Error handling when manipulating entitlements via XML-RPC has
      been improved. (CNY-692)

<<<<<<< HEAD
  o Optimizations
    * The getFileContents and getFileVersions server side calls have
      been optimized for faster execution
    * The SQL query in getTroveList has been sped up by a 3-5x factor.

  o Server Changes
    * Several SQL queries have been updated for PostgreSQL compatibility
    * dbstore now has support for executemany()

Changes in 1.0.30:
=======
Changes in 1.1.3:
>>>>>>> 2329fedb
  o System Update Changes:
    These changes make Conary much more robust when applying updates
    that move files from one package to another.

    * Components that modify the same files are now required to be in
      the same update job.  For example, if a file moves from
      component a:runtime to component b:runtime, the erase of
      component a:runtime and the install of component b:runtime will
      occur at the same time. (CNY-758).
    * Files moving between components as part of a single job are now
      treated as file updates instead of separate add/remove events.
      (CNY-750, CNY-786, CNY-359)

  o Client Changes:
    * The source component is now displayed in "conary rq --info"
      output.
    * Entitlements can now be passed into ConaryClient and
      NetworkRepositoryClient objects directly. (CNY-640)
    * Exceptions raised in callback functions are now issued as
      warnings and the current job is finished before
      existing. KeyboardInterrupts and SystemExits are handled
      immediately. (CNY-806)
    * The "--debug" command line flag now provides information that is
      useful to the end-user during the update process.  The
      "--debug=all" flag will provide output that is useful to conary
      developers.
    * The output of "--debug" has been modified when performing
      dependency resolution.  The output should be more helpful to end
      users.  Also rearranged the output given when dependencies
      fail. (CNY-779)
    * Config files and diffs are no longer cached in ram during installs;
      they are now reread from the changeset whenever they are needed
      (CNY-821)
    * Binary conflicts no longer cause a traceback in cvc update
      (CNY-644,CNY-785)

  o Optimizations
    On a test system, "conary updateall --info" is around 24% faster
    than previous versions of Conary.

    * The SQL query used to retrieve troves from the local database
      has been optimized.  The new code is nearly four times faster
      for operations like "conary q group-dist --info".
    * The SQL query in getTroveContainers() used to determine the
      parent package(s) and groups(s) of a set of troves as recorded
      in the local database has been optimized.  The new code is
      almost 95 times faster. (0.2 seconds versus 19 seconds)
    * The code in getCompleteTroveSet() that creates Version and
      Flavor objects from entries in the database now caches the
      created object.  This is approximately a 4.5 times speed
      up. (2.10 seconds versus 9.4 seconds)
    * The code in iterUpdateContainerInfo has had similar version
      and flavor caching optimizations that make the code about 
      2.5 times faster (from 10 seconds to 4 seconds).

  o Server Changes:
    The Conary repository server now sends a InvalidClientVersion
    exception when a conary 1.0.x client attempts to manipulate an
    entitlement through addEntitlement() or deleteEntitlement().

  o Build (cvc) Changes:
    * "cvc merge" and "cvc update" are now more verbose when
      patching. (CNY-406)
    * "cvc clone" now requires that you specify a message when cloning
      source components unless you specify --message.  It also gives
      more output about what it is doing (CNY-766, CNY-430).
    * "cvc clone" now has a --test parameter that runs through all
      steps of cloning without performing the clone.  --info is now
      more lightweight - it no longer downloads all of the file
      contents that would be cloned.
    * "cvc clone" now has a --full-recurse parameter that controls how
      recursion is performed.  Cloning a group no longer recurses by
      default.  The only way that a recursive group clone could
      succeed is if all troves in the group came from the same branch.
      This is almost never the case.
    * The "cvc cook" command now prints the flavor being built,
      as well as the version. (CNY-817)
    * The command line argument parsing in "cvc" has been modified.
      To use the "--resume" command line argument to specify that you
      wish to resume at a particular location, you must use
      "--resume=<loc>".  "--resume <loc>" will not work anymore.  This
      removes an ambiguity in how we parse optional parameters in
      Conary.
    * The PythonSetup build action no longer provides the older
      --single-version-externally-managed argument, and instead
      provides the --prefix, --install-purelib, --install-platlib,
      and --install-data arguments, which can be overridden with the
      purelib, platlib, and data keyword arguments, respectively.  This
      allows it to work correctly with a greater number of packages.
      It also provides the option of providing a "purePython=False"
      argument for python packages that mix architecture-specific
      and architecture-neutral files, and tries to automatically
      discover cases when it should be provided. (CNY-809)
    * Python dependencies were previously incorrectly calculated
      for certain module path elements added in some Python C
      code (for example, contents of the lib-dynload directory);
      these errors are now resolved by using external python
      to find system path elements. (CNY-813)
    * /etc/conary/mirrors/gnu has been added to enable mirror://
      references to the GNU mirror system.
    * The GNU mirror list was then significantly expanded and
      re-sorted.  (CNY-824)
    * /etc/conary/mirrors/cpan has been added to enable mirror://
      references to the Comprehensive Perl Archive network mirror
      system.
    * In group recipes, the methods r.add(), r.addAll(), and
      r.addNewGroup() have been modified to accept the use= parameter,
      which defaults to True (CNY-830).

  o Bug Fixes:
    * A bug that caused a traceback in the web interface when a
      non-admin user attempts to manage their entitlement classes has
      been fixed. (CNY-798)
    * "conary rq" (with no arguments) no longer hides troves if the
      flavor that matches the system flavor is not built for the
      latest version. (CNY-784)
    * "cvc cook" now displays the correct label of the thing it is
      building, even when it is not the build label.
    * Running "cvc update" in a directory that has been created with
      "cvc newpkg" but has not yet been committed to the repository
      will now fail with an appropriate error message instead of
      displaying a traceback. (CNY-715)
    * Conary can now apply updates that change a file that is not a
      directory to a directory.
    * Currently version objects are cached to optimize Conary.
      Unfortunately, version objects are mutable objects.  That means
      that if two different pieces of code are given the same version
      object, modifications made by one part of the code could affect
      the other inadvertently.  A warning message has been added to
      the version object when setting or resetting timestamps to make
      developers aware of the problem.  Developers should copy the
      version object before calling setTimeStamps(),
      resetTimeStamps(), incrementSourceCount(), or
      incrementBuildCount() on it.  When creating a version object
      from a string and time stamp set, use the timeStamps= keyword
      argument to versions.VersionFromString() to avoid the copy.  In
      a later version of Conary, version objects will be immutable.
      New methods will be introduced that return new modified objects.
    * Conary no longer hangs waiting for the download thread when an error
      occured in the download thread which caused it to terminate.
    * "conary migrate" now returns an error much earlier if you are
      not using interactive mode. (CNY-826)
    * Files removed from troves (most often by --replace-files) are now
      properly skipped on updates to that trove when the file didn't change
      between versions. (CNY-828)
    * includeConfigFile now gives a much better error message when it
      cannot include a config file. (CNY-618)

Changes in 1.1.2:
  o Bug Fixes:
    * Conary now removes sources from the lookaside before unpacking SRPMs to
      ensure that the source referenced from the SRPM is actually contained in
      the SRPM. (CNY-771)
    * Errors found in the recipe while checking in will now display file name
      and line number information along with the error found.
    * The trove browser no longer shows duplicate entries for multihomed
      repositories.
    * A bug that kept sqlite-based 64-bit mirrors from being used as a source 
      for further mirrors has been fixed.

  o Build Changes:
    * Conary no longer prints policy error messages three times; it
      now prints each error immediately when it is found, and then
      summarizes all policy errors once (instead of twice) at the
      end of the build process. (CNY-776)

Changes in 1.1.1:
  o Client Changes:
    * Migrate no longer replaces by default as if --replace-files was
      specified. (CNY-769)

  o Server Changes:
    * The log retrieval function now returns a HTTP_NOT_IMPLEMENTED
      (501) instead of a HTTP_NOT_FOUND (404) if the logFile
      directive is not configured.

  o Build Changes:
    * Conary now recognizes that pkgconfig finds its files in
      /usr/share/pkgconfig as well as /usr/lib*/pkgconfig. (CNY-754)
    * /etc/conary/mirrors/cran has been added to enable mirror://
      references to the Comprehensive R Archive Network. (CNY-761)

  o Bug Fixes:
    * Conary now resets the timeStamps in all cases when
      getSourceVersion is called (CNY-708).
    * SQLite ANALYZE locks the database after it is run, causing
      updates to fail.
    * A bug that caused lists such as installLabelPath in
      configuration files to be parsed incorrectly when more than one
      space was between list elements has been fixed
    * A bug that caused Locally changed files to no be marked properly
      in rollbacks that were stored locally (including rollbacks for
      locally built troves) has been fixed. (CNY-645)
    * A bug that could cause "cvc cook" to create groups that include
      components needed to resolve dependencies that are already
      included not-by-default has been fixed.
    * A bug that caused a traceback message when adding a user through
      the web interface has been fixed.

Changes in 1.1.0:
  o 1.1 Release Overview

    Conary 1.1.0 is the first version in the 1.1 series.  New
    functionality has been added to Conary that required modifications
    to the repository database schema and XML-RPC protocol.  A Conary
    1.1.x-compatible client is required to access many of the new
    features.  The XML-RPC interface includes version information so
    that old clients continue to work with new servers, and new
    clients continue to work with old servers.

    New Features:
      * Conary can now remove packages and components from a
        repository server.  This is a privileged operation and should
        not normally be used.  Only users with a special "can remove"
        ACL can remove from the repository.  As removing something
        from a Conary repository is an act of last resort and modifies
        repository internals, the command line option will not appear
        in the reference documentation.  rPath will assist users that
        need more information.
      * Conary can now query the repository by path.  Use
        "conary repquery --path /path/to/find" to find components that
        include a particular path.
      * Several enhancements were added to the entitlement management
        facilities in a Conary repository.
      * Conary can now redirect a group.

  Detailed changes follow:

  o Server Changes:
    * Entitlement keys were artificially limited to 63 characters in
      length.  This restriction has been raised to the max length
      permitted in the database column (255).
    * Entitlement classes can now provide access to multiple access
      groups (and updated the web UI to support that) (CNY-600)
    * addEntitlement() and deleteEntitlement() repository calls replaced
      by addEntitlements and deleteEntitlements calls.  These calls
      operate on more than one entitlement simultaneously.
    * Added getTroveLeavesByPath() and getTroveVersionsByPath(). (for
      CNY-74)
    * Conary now checks to ensure you have write access to all the
      things the client is trying to commit before you send them
      across the wire. (CNY-616)
    * deleteAcl() and listAcls() methods have been added to
      ConaryClient.

  o Client Changes:
    * "conary rq" now supports "--path", which allows you to search
      for troves in the repository by path. (CNY-74)
    * "conary rq" now has a "--show-removed" option that allows you to
      see removed trove markers.  A [Removed] flag will be displayed
      when the --trove-flags option is added.

  o Bug Fixes:
    * Conary now resets the timeStamps in all cases when
      getSourceVersion is called (CNY-708).
    * SQLite ANALYZE locks the database after it is run, causing
      updates to fail.
    * A bug that caused lists such as installLabelPath in
      configuration files to be parsed incorrectly when more than one
      space was between list elements has been fixed
    * A bug that caused Locally changed files to no be marked properly
      in rollbacks that were stored locally (including rollbacks for
      locally built troves) has been fixed. (CNY-645)
    * A bug that could cause "cvc cook" to create groups that include
      components needed to resolve dependencies that are already
      included not-by-default has been fixed.

Changes in 1.0.27:
  o Client Changes:
    * A "files preupdate" tag script method has been Implemented which
      gets run before tagged files are installed or changed. (CNY-636)
    * A bug that could cause "--replace-files" to remove ownership
      from every file in a trove has been fixed. (CNY-733)

    * Multiple bugs where using "--replace-files" could result in the
      new file having no owner have been fixed. (CNY-733)
    * The logcat script now supports revision 1 log entries.
    * The logcat script is now installed to /usr/share/conary/logcat

  o Build Changes:
    * Improved handling of the "package=" keyword argument for build
      actions.  In particular, made it available to all build actions,
      removed double-applying macros to the package specification,
      and fixed failure in cases like "MakeInstall(dir=doesnotexist,
      skipMissingDir=True, package=...)". (CNY-737, CNY-738)
    * The lookaside cache now looks in the repository for local sources
      when doing a repository cook. (CNY-744)
    * The mirror:// pseudo-URL handling now detects bad mirrors that
      provide an HTML document instead of the real archive when a
      full archive name is provided; previously, it did so only when
      guessing an archive name.  Thanks to Pavel Volkovitskiy for this
      fix. (CNY-745)
    * The Flavor policy has been slightly optimized for speed.

  o Server Changes:
    * ACL patterns now match to the end of the trove name instead of
      partial strings (CNY-719)

  o Bug Fixes:
    * The Conary repository server now invalidates changeset cache
      entries when adding a digital signature to a previously mirrored
      trove.
    * A bug that caused the mirror code to traceback when no callback
      function was provided to it has been fixed. (CNY-728)
    * Rolling back changes when the current trove has gone missing from
      the server now causes the client to generate the changeset to apply
      based on the trove stored in the local database (CNY-693)

Changes in 1.0.26:
  o Build Changes:
    * When cooking a group, adding "--debug" to the "cvc cook" command
      line now displays detailed information about why a component is
      being included to solve a dependency. (CNY-711)
    * The mirror:// functionality introduced in Conary 1.0.25 had two
      small bugs, one of which prevented mirror:// pseudo-URLs from
      working.  These bugs are now fixed, thanks to Pavel
      Volkovitskiy. (CNY-704)
    * The "cvc cook" command now announces which label it is building
      at the beginning of the cook, making it easier to catch mistakes
      early. Thanks to Pavel Volkovitskiy for this fix. (CNY-615)
    * The source actions (addSource, addArchive, etc.) can now take
      a "package=" argument like the build actions do.  Thanks to
      Pavel Volkovitskiy for contributing this capability.  (CNY-665)
    * The "preMake" option had a bad test for the ';' character; this
      test has been fixed and extended to include && and ||.
      thanks to Pavel Volkovitskiy for this fix. (CNY-580)
    * Many actions had a variety of options (dir=, subdir=, and
      subDir=) for specifying which directory to affect.  These have
      been converted to all prefer "dir=", though compatibility
      with older recipes is retained by continuing to allow the
      subDir= and subdir= options in cases where they have been
      allowed in the past. Thanks to Pavel Volkovitskiy for this
      enhancement. (CNY-668)

Changes in 1.0.26:
  o Server Changes:
    * The Conary web interface now provides a method to rely solely on
      a remote repository server to do authentication checks. (CNY-705)
    * The ACL checks on file contents and file object methods have
      been improved. (CNY-700)
    * Assertions have been added to prevent redirect entries from
      being added to normal troves.
    * An assertion has been added to ensure that redirects specify a
      branch, not a version.
    * The server returns a new FileStreamsMissing exception when the
      client requests file streams with getFileVersion or
      getFileVersions and the requested file stream is not present in
      the repository database. (CNY-721)
    * getFileVersions() now raises FileStreamMissing when it is given
      invalid request.
    * getFileContents() now raises a new FileHasNoContents exception
      when contents are requested for a file type which has no
      contents (such as a symlink).

  o Bug Fixes:
    * A bug that could cause "conary updateall" to attempt to erase
      the same trove twice due to a local update has been fixed.
      (CNY-603)
    * Attempts to target a clone to a version are now caught.  Only
      branches are valid clone targets. (CNY-709)
    * A bug that caused Trove() equality checks to fail when comparing
      redirects has been fixed.
    * A bug that caused the flavor of a redirect to be store
      improperly in the repository database has been fixed.
    * The resha1 script now properly skips troves which aren't present
      in the repository.
    * Conary 1.0.24 incorporated a fix for CNY-684 to correct behavior
      when storing src.rpm files rather than their contents.  The fix
      worked for local builds but not for commits to repositories.
      Conary 1.0.26 includes a fix that corrects the behavior when
      committing to a repository as well. (CNY-684)
    * A bug that prevented flavored redirects from being loaded from
      the repository database has been fixed.
    * "Conary migrate" now will follow redirects. (CNY-722)

Changes in 1.0.25:
  o Build Changes:
    * The addArchive() source action will search for reasonably-named
      archive files based on the name and version if given a URL ending
      with a "/" character. Thanks to Pavel Volkovitskiy for the
      initial implementation. (CNY-671)
    * All source actions, when given a URL that starts with "mirror://",
      will search a set of mirrors based on files in the mirrorDirs
      configuration entry, with default files provided in the
      /etc/conary/mirrors/ directory. Thanks to Pavel Volkovitskiy for
      the initial implementation. (CNY-171)
    * Symbolic links are now allowed to provide a soname even if they
      reference an ELF file only indirectly through other symbolic
      links.  Previously, a symbolic link could only provide a soname
      if it directly referenced an ELF file. (CNY-696)

  o Bug Fixes:
    * A bug that caused unhandled exceptions when downloading the file
      contents needed for a distributed changeset in threaded mode has
      been fixed. This bug was introduced in 1.0.24. (CNY-701)

Changes in 1.0.24:
  o Server Changes:
    * The server binary access log can now be downloaded by an
      administrator by visiting the http://servername/conary/log
      URL. Once the log is accessed it is rotated automatically by the
      repository server. Subsequent accesses to the log URL will only
      yield log entries added since the last access. (CNY-638)
    * The Users and Groups tab in the web management UI is no longer
      highlighted when administrators change their passwords.

  o Client Changes:
    * A --what-provides option has been added to "conary query" and
      "conary repquery".
    * A bug that installed extra components of a package that is being
      installed instead of updated due to the existing package being
      pinned has been fixed. (CNY-682)

  o Build Changes:
    * When pulling files out of a src.rpm file, Conary now stores the
      src.rpm file itself in the repository rather than the files
      pulled from it. (CNY-684)
    * Mono dependency version mappings are now discovered in CIL policy
      .config files. (CNY-686)
    * The internal util.literalRegex() function has been replaced by
      use of re.escape(). (CNY-634)

  o Bug Fixes:
    * The Conary Repository web interface no longer returns a
      HTTP_FORBIDDEN (403) when a bad password is given by the user.
      This allows the user to re-try authentication.
    * The --signatures and --buildreqs flags now work with "conary
      showcs".  (CNY-642)
    * A bug in the NetworkRepositoryClient default pwPrompt mechanism
      has been fixed.
    * Error messages when entitlements fail to load have been
      improved. (CNY-662)
    * The repository client no longer caches repository access info
      when the attempt to access was unsuccessful. (CNY-673, affects
      CNY-578)
    * A bug that caused x86 flavored troves from being updated
      properly when using "conary updateall" on an x86_64 system has
      been fixed. (CNY-628)
    * A bug that caused migrate behavior to not respect pins when the
      pinned troves were set to be erased (CNY-680).
    * Calling r.ComponentSpec(':foo') works again; it is exactly
      equivalent to r.ComponentSpec('foo'). (CNY-637)
    * Calling r.Move() with only one argument now fails explicitly
      rather than silently doing nothing. (CNY-614)

Changes in 1.0.23:
  o API Additions:
    * The interface to create, list and delete access groups and
      modify the users therein through is now exposed though
      ConaryClient.
    * The interface to delete entitlement groups is now exposed
      through ConaryClient.

  o Client Changes:
    * "conary updateall" now accepts the --keep-required command line
      argument.
    * the mirror script now provides download/commit feedback using
      display callbacks like other conary commands
    * the excludeTroves config option will now keep fresh installs from
      happening when an update job is split due to a pinned trove.

  o Server Changes:
    * The repository database migration code now reports an error when
      trying to migrate old-style redirects.  The code to perform the
      migration is incomplete and creates invalid new-style
      redirects.  If you have a repository with old-style redirects,
      contact rPath for assistance with your migration. (CNY-590)

  o Bug Fixes:
    * Subdirectories within source components are now better supported.
      Specifically, different subdirectories with the same filename will
      now work. (CNY-617)
    * The util.literalRegex() function now escapes parenthesis characters.
      (CNY-630)
    * Manifest files now handle file names containing "%" characters.
      Fix from Pavel Volkovitskiy. (CNY-627)
    * Fixed a bug in migrate that caused its behavior to shift when migrating 
      to the same version that is currently installed.
    * Fixed a bug in the logcat script that caused the entitlement field to
      display the user information instead. (CNY-629)

  o Build Changes:
    * The r.addArchive() source action can now unpack Rock Ridge and
      Joliet ISO images, with some limitations. (CNY-625)

Changes in 1.0.22:
  o Client Changes:
    * Conary now has hooks for allowing you to be prompted for both name
      and password when necessary.
    * Conary will no longer report a traceback when trying to perform 
      dependency resolution against repositories that are not available.
      Instead, it will print out a warning. (CNY-578)

  o Build Changes:
    * It is now possible to set environment variables to use within
      Conary builds from within conary configuration files, using the
      new "environment" configuration item.  Thanks to Pavel
      Volkovitskiy for implementing this feature. (CNY-592)
    * In previous versions of Conary, calls to r.PackageSpec() would
      improperly override previous calls to r.ComponentSpec(); now
      the ordering is preserved.  Thanks to Pavel Volkovitskiy for 
      this fix. (CNY-613)

  o Bug Fixes:
    * A bug that would allow recursively generated changesets to
      potentially have missing redirect flags has been fixed.
    * A bug in redirect handling when the branch changed but the trove
      name didn't has been fixed - conary will do a better job of
      determining what jobs to perform in this situation. (CNY-599, CNY-602)
    * Errors relating to PGP now just display the error instead of causing 
      conary to traceback. (CNY-591)
    * Conary sync on a locally cooked trove will no longer traceback (CNY-568)
    * --from-file and sync now work together.
    * An AssertionError that was occasionally reached by incorrect repository
      setups is now a ConaryInternalError
    * A bug when updating to a locally cooked trove when the user had 
      manually removed files has been fixed. (CNY-604)
    * CONARY files that are not accessible will no longer cause conary to
      traceback when trying to read context from them. (CNY-456)
    * signatureKeyMap configuration entries are now checked to ensure
      they are valid. (CNY-531)

Changes in 1.0.21:
  o Client Changes:
    * The "conary migrate" command has changed behavior significantly
      in order to make it more useful for updating a system to exactly
      match a different group.  However, this change makes it much
      less useful for updating normal systems.  "conary migrate"
      should not be used without first reading the man page
      description of its behavior.  The old migrate behavior is now
      available by using "conary sync --full".  "conary syncchildren"
      has been renamed to "conary sync", and its behavior has also
      been modified slightly as a result.  The old behavior is
      available by using "conary sync --current". Please read the man
      page for a full description of the "sync" command as well.  (CNY-477)

  o Build Changes:
    * A "package" keyword parameter has been added to build actions,
      which specifies the package and/or component to which to assign
      the files that are added (not modified or deleted) by that build
      action.  For example, r.MakeInstall(package="foo") will place
      all the new files installed by the MakeInstall action into the
      "foo" package.  Thanks to Pavel Volkovitskiy for contributing
      this capability.  (CNY-562)
    * A "httpHeaders" keyword parameter has been added to the
      r.addArchive(), r.addPatch(), and r.addSource() source actions
      so that headers can be added to the HTTP request.

  o Bug Fixes:
    * The r.addPatch() build action no longer depends on nohup to
      create a file in the current directory (a bug introduced in
      conary 1.0.19). (CNY-575)
    * Commits with missing files no longer traceback. (CNY-455)
    * A bug that caused "#!/usr/bin/env /bin/bash" to not be
      normalized to /bin/bash by the NormalizeInterpreterPaths policy
      has been fixed.
    * A bug that prevented Conary from being able to download files
      that contain '&' or ';' characters has been fixed.  This allows
      Conary to download sources from cgi-bin URLs.
    * "cvc merge" no longer fails to merge changes from the parent
      branch when the shadowed version doesn't exist on the parent
      branch.

Changes in 1.0.20:
  o Build Changes:
    * "jvmdir", "javadir", "javadocdir", and "thisjavadocdir" have
       been added to the default set of macros.
    * A r.JavaDoc() build action has been added.  It funtions
      exactly like the "r.Doc()" build action, except it coppies into
      "%(thisjavadocdir)s".
    * When the r.addArchive() source action attempts to guess the main
      directory in which to build, it now recognizes when when sources
      have been added in an order that defeats its algorithm and provides
      a helpful error message. (CNY-557)

  o Client Changes:
    * A --tag-script parameter has been added to the rollback
      command. (CNY-519)

  o Bug Fixes:
    * A bug in clone behavior that caused Conary to try to clone
      excessive troves has been fixed.  If you were cloning uphill
      from branch /a/b to /a, and a buildreq was satisfied by a trove
      on /a//c, Conary would try to clone the buildreq to /a as well.
      (CNY-499)
    * A bug in the "r.Ant()" and "r.JavaCompile()" build actions which
      caused the CLASSPATH variable to get mangled has been fixed.
    * A bug in 'r.ClassPath()' that caused a traceback has been fixed.
    * A bug that caused the "change password" tab to be displayed when
      browsing the repository via the web as an anonymous user has
      been fixed.
    * The web service code no longer permits the anonymous user to
      view the "change password" (/conary/chPassForm) form.
    * The r.addPatch() source action no longer hangs when presented
      with large patches, which fixes a bug introduced in Conary
      1.0.19.

Changes in 1.0.19:
  o API Change:
    * In order to fully represent empty flavors in Conary, a new Flavor
      object class has been added.  Previously, DependencySet objects
      were used to store flavor information.  Unfortunately it was not
      possible to distinguish "empty flavor" from "flavor not specified".
      When dealing with thawing frozen flavors, use ThawFlavor() instead
      of ThawDependencySet().  When testing to see if a flavor is empty,
      use the isEmpty() method of the flavor object.

  o Client Changes:
    * The default resolveLevel setting is now 2, this means that
      conary will try to update troves that would otherwise cause an
      update to fail.  See the conary man page for more details.
    * Multiple bugs have been fixed in interactive prompting for user
      passwords (CNY-466):
      - Password prompts are based on the server name portion of the
        label being accessed, not the actual hostname of the server
        (these are often different when repositoryMaps are used).
      - When no password callback is available, the operation will
        fail with an open error (which is identical to what would
        happen if no user name was present) instead of giving a
        traceback.
      - The download thread uses the passwords which the original
        thread obtained from the user.
      - The download thread is able to prompt for passwords from the
        user if distributed changesets require access to additional
        repositories.

  o Build Changes:
    * "r.Ant()", "r.JavaCompile()", and "r.ClassPath()" build actions
      have been added to support building java with conary.
    * "r.addPatch()" will now determine the patchlevel without users
      needing to add level= in the r.addPatch() call. The level
      parameter is still honored, but should not be needed.
    * "cvc cook --show-buildreqs" now displays build requirements
      inherited from parent recipe classes. (CNY-520)
    * The output of "cvc diff" and "cvc rdiff" can now be used as an
      input to patch when files are added between two versions. (CNY-424)
    * Use flags have been added for dom0 and domU.  They default to
      "sense prefernot".  The domU flag should be used to build
      binaries specific to Xen domU environments where special
      provisions are made for paravirtualization.  The dom0 flag
      should be used to build binaries specific to Xen dom0
      environments where special provisions are made for the
      hypervisor.  The existing "xen" flag should be used to build
      binaries specific to Xen which apply equally to Xen dom0 and
      domU environments.
    * Warning message for modes specified without an initial "0" have
      been improved to include the path that is affected. (CNY-530)

  o Server Changes:
    * Use the term Entitlement Class in all conary repository web interfaces
      replacing Entitlement Group.

  o Bugs Fixed:
    * The Conary Repository now returns an error to a client when
      committing duplicate troves that have an empty flavor. (CNY-476)
    * When checking out a source trove from a repository using
      "cvc checkout", the user is no longer warned about not being able
      to change the ownership of the files checked out.
    * A bug has been fixed in conary's determination of what troves
      had been updated locally.  This bug caused "conary updateall" to
      consider many x86 troves as needing to be updated separately
      instead of as a part of group-dist.  This could cause updateall
      failures. (CNY-497)
    * A bug that caused 'conary q tmpwatch:runtime --recurse' to traceback
      has been fixed (CNY-460)
    * Interactive mode now handles EOF by assuming it means 'no';
      thanks go to David Coulthart for the patch. (CNY-391)
    * Configuration settings in contexts can now be overridden from
      the command line. (CNY-22)
    * Redirect changesets now have primary troves, meaning they will
      display better when using "conary showchangeset". (CNY-450)
    * User's passwords are now masked when using "cvc context" (unless
      --show-passwords is specified). (CNY-471)
    * Removed excess output from commitaction which was caused by a
      change in option parsing code (CNY-405)

Changes in 1.0.18:
  o Client Changes:
    * Trying to shadow a cooked redirect now results in an error. (CNY-447)
    * A --keep-required option has been added to tell Conary to leave
      troves installed when removing them would break
      dependencies. This used to be the default behavior; Conary now
      issues a dependency error instead. (CNY-6)
    * "delete-entitlement" and "list-entitlements" options have been
      added to the "manageents" script.

  o Build Changes:
    * Python dependencies are now generated for .pyc files as well as
      for .py files. (CNY-459)

  o Server Changes:
    * Support for deleting entitlements, listing the entitlement
      groups a user can manage, and removing the ACL which lets a group
      manage an entitlement group has been added.
    * Entitlement management has been added to the Conary repository
      web interface. (CNY-483)

  o Bug Fixes:
    * The "list-groups" option to the "manageents" script has been
      corrected to list the groups the user can manage instead of the
      groups that user belongs to.

Changes in 1.0.17:
  o Client Changes:
    * Individual file removals performed by "conary remove" now create
      rollbacks. (CNY-7)
    * The repository mirroring client supports two new configuration
      options:
      - matchTroves is a regexp list that limits what troves will be
        mirrored based on the trove names;
      - recurseGroups takes a boolean value (True/False) which will
        cause the miror client to recurse through a groups and mirror
        everything that they include into the target repository.

  o Server Changes:
    * A single conary repository can host multiple serverNames. In the
      Conary repository's configuration file, the serverName directive
      can now specify a space separated list of valid server names
      which will be accepted and served from that repository. (CNY-16)

Changes in 1.0.16
  o Build Changes:
    * A check has been added to "cvc commit" that ensures a .recipe
      file exists in the CONARY state file.
    * Recipe classes can now set an "abstractBaseClass" class
      variable.  When set, Conary will not require a setup() method in
      the class.  This is used for creating superclass recipes where
      setup() methods are not needed.

  o Server Changes:
    * A new "entitlementCheckURL" configuration option has been added.
      This is a hook that allows external validation of entitlements.
    * The Conary Repository web interface look and feel has been
      updated.  The interface will look incorrect unless
      conary-web-common 1.0 or later is installed.

  o Bug Fixes:
    * When running "cvc log" on a newly created source component, cvc now
      errors gracefully instead of tracing back. (bz #863)
    * Conary now changes to the / directory before running tag
      scripts. (bz #1134)
    * "cvc co foo=invalidversionstring" now gives a more helpful error
      message. (bz #1037)
    * Cloning binary troves uphill now correctly checks for the source
      trove uphill.
    * A bug that would cause "conary migrate" to raise a KeyError when
      updating a group that referenced the same trove twice (through
      two subgroups) has been fixed.
    * A bug that caused miscalculations when determining whether a
      shadow has been modified has been fixed.
    * A number of bugs affecting resetting distributed changesets have
      been fixed.
    * A bug in the MySQL dbstore driver that caused the wrong
      character encoding to be used when switching databases has been
      fixed.
    * A bug where running updateall when one of the two groups that
      reference a trove has no update caused an erase of that trove to
      be requested has been fixed (CNY-748).

Changes in 1.0.15
  o Client Changes:
    * When writing files as non-root, Conary will no longer create
      files setuid or setgid unless the uid/gid creating the file
      matches the username/groupname in the package.
    * Conary now checks the rollback count argument for non-positive
      numbers and numbers greater then the number of rollbacks
      available. (bz #1072)
    * The entitlement parser has been reimplemented using expat
      instead of a hand-coded parser.  A correctly formatted
      entitlement file should now be enclosed in an
      <entitlement></entitlement> element.  Conary will continue to
      work with files that do not contain the toplevel <entitlement>
      element.

  o Build Changes:
    * Support has been added for recipe templates.  Now when running
      "cvc newpkg", cvc will automatically create a recipe from a
      template specified by the recipeTemplate configuration
      option. (bz #671, #1059)
    * Policy objects can now accept globs and brace expansions when
      specifying subtrees.
    * Cross-compile builds now provide CONFIG_SITE files to enable
      cross-compiling programs that require external site config
      files.  The default site config files are included.
    * The "cvc checkout" command can now check out multiple source
      troves in a single invocation.

  o Server Changes:
    * An "externalPasswordURL" configuration option has been added,
      which tells the server to call an external URL for password
      verification.  When this option is used, user passwords stored
      in the repository are ignored, and those passwords cannot be
      changed.
    * An authentication cache has been added, which is enabled by
      setting The authCacheTimeout configuration to the number of
      seconds the cache entry should be valid for.

  o Bug Fixes:
    * A bug that caused using groupName parameter with r.replace() to
      traceback has been fixed. (bz #1066)
    * Minimally corrupted/incorrect conary state files will no longer cause 
      conary to traceback. (bz #1107)
    * A bug that prevented upload progress from being displayed when
      using "cvc commit" has been fixed. (bz #969)

Changes in 1.0.14:
  o Client Changes:
    * Conary now creates shadows instead of branches when cooking onto
      a target label.  This means, for example, that local cooks will
      result in a shadow instead of a branch.
    * Conary now creates shadows on the local label when creating rollbacks
      instead of branches.
    * The branch command has been removed.  Any potential branch should be 
      done with a shadow instead.
    * The verify command now shows local changes on a local shadow instead
      of a local branch
    * Local changesets create diffs against a local shadow (instead of
      a branch) and --target for the commit command retargets to a shadow
    * User conaryrc entries are now searched from most specific target to
      least specific (bz #997)
    * A fresh install of a group will cause all of its contained components 
      to be installed or upgraded as well, without reference to what is 
      currently installed on your system -- no trove will be skipped because
      it is referenced by other troves on your system but not installed.
    * Changeset generation across distributed shadows now force file 
      information to be absolute instead of relative when the files are on
      different servers, eliminating server crosstalk on source checkin and
      when committing local changesets. (bz #1033)
    * Cvc merge now takes a revision, to allow you merge only up to a certain
      point instead of to head.

  o Server Changes:
    * Removed the ability for the server to log updates to its contents
      store (mirroring has made this capability obsolete)
    * logFile configuration directive now logs all XML calls
    * Split user management out from core authorization object
    * All user management calls are based on user and group names now
    * The user management web interface for the repository now allows
      the administrator to enable and disable mirroring for groups

  o Bug Fixes:
    * Conary will not traceback if you try to update to a trove with a name
      that matches a filesystem path that you don't have access to (bz #1010).
    * Conary will not raise an exception if a standard config file (~/.conaryrc,
      for example) exists but is not accessible.
    * cvc no longer allows . and .. to be added to source troves (bz #1014)
    * cvc remove handles removing directories (bz #1014)
    * conary rollback no longer tracebacks if you do not have write access to
      the conary database.
    * deeply shadowed versions would fail when performing some version 
      operations.  This caused, for example, local cooks of shadowed troves
      to fail.
    * using loadInstalled with a multiarch trove no longer tracebacks (bz #1039)
    * group recipes that include a trove explicitly byDefault False could result
      in a trove when cooked that had the components of that trove byDefault
      True.
    * Stop sending duplicate Host: headers, proxies (at least squid) mangle 
      these into one host header, causing failures when accessing rbuilder
      repositories that depend on that host header (bz #795)
    * The Symlink() build action should not enforce symlinks not
      dangling, and should instead rely solely on the DanglingSymlinks
      policy.
    * A bug that caused conary to treat a reference as an install when it
      should have been an update due to a miscalculation of what local updates
      had been made on the system has been fixed.

Changes in 1.0.13:
  o Client Changes:
    * A new "conary migrate" command for updating troves has been
      added.  "conary migrate" is useful for circumstances when you
      want to update the software state on a system to be synchronized
      with the default state of a group.  To do this, "conary migrate"
      calculates the changeset required to: 1) update the trove (if an
      update is available); 2) install any missing included troves; 3)
      synchronize included troves that have a mismatched version; 4)
      remove any referenced troves that are not installed by default.
    * The includeConfigFiles configuration directive now accepts http
      and https URLs.  This allows organizations to set up centralized
      site-wide conary configuration.
    * Conary now gives a more detailed error message when a changeset
      attempts to replace an empty directory with a file and
      --replace-files is not specified.

  o Build Changes:
    * The addSource source action will now replace existing files,
      rather than replacing their contents.  This implies that the
      mode of the existing file will not be inherited, and an
      existing read-only file will not prevent addSource from
      working.
    * The internal setModes policy now reports "suid/sgid" only for
      files that are setuid or setgid, rather than all files which
      have an explicitly set mode.  (bz #935)
    * TagSpec no longer will print out ignored TagSpec matches twice,
      once for tags specified in the recipe, and once for tags
      discovered in /etc/conary/tags/*.  (bz #902)
    * TagSpec will now summarize all its suggested additions to
      buildRequires in a single line.  (bz #868)
    * A new reportMissingBuildRequires policy has been added to summarize
      all suggested additions to buildRequires in a single line at the
      end of the entire build process, to make it easier to enhance the
      buildRequires list via cut-and-paste.  (bz #869)

  o Bug Fixes:
    * A bug that caused conary to traceback when a file on the file
      system is owned by unknown uid/gid has been fixed.  Conary will
      now print an error message instead.  (bz #977)
    * A bug that caused conary to traceback when an unknown Use flag
      was used when cooking has been fixed.  Previously, "cvc cook
      --flavor 'foobar'" would create a traceback.  Conary now says
      'Error setting build flag values: No Such Use Flag foobar'.
      (bz #982)
    * Pinned troves are now excluded from updateall operations.
      Previously conary would try to find updates for pinned troves.
    * Conary now handles applying rollbacks which include overlapping
      files correctly.  Previously --replace-files was required to
      apply these rollbacks.
    * the config file directive includeConfigFile is no longer case sensitive 
      (bz #995)

Changes in 1.0.12:
  o Client changes:
    * The rollback command now applies rollbacks up to and including
      the rollback number specified on the command line. It also
      allows the user to specify the number of rollbacks to apply
      (from the top of the stack) instead of which rollback to
      apply. (bz #884)
    * Previously, the code path for installing files as part of a new
      trove required an exception to be handled.  The code has been
      refactored to eliminate the exception in order to reduce install
      times.

  o Build Changes:
    * The cvc command now has a --show-buildreqs option that prints all
      build requirements.  The --no-deps argument for cvc has been
      aliased to --ignore-buildreqs for consistency.

  o Bug Fixes:
    * Installing into a relative root <e.g. --root foo> when running
      as root no longer generates a traceback. (bz #873)
    * Replaced files are now stored in rollbacks. (bz #915)
    * File conflicts are now also detected via the database, not just
      via real file conflicts in the filesystem.
    * A bug that resulted in multiple troves owning a file has been fixed.
    * Rollbacks of troves that were cooked locally will no longer
      raise a TroveIntegrityError.
    * The "conary remove" command no longer generates a traceback when
      the filename given cannot be unlinked. (bz #887)
    * The missing usage message displayed when "cvc" and "conary" are
      run with no command line arguments has been restored.
    * Rollbacks for initial contents files didn't work; applying
      rollbacks now ignores that flag to get the correct contents on
      disk. (bz #924)
    * The patch implementation now properly gives up on patch hunks
      which include changed lines-to-erase, which avoids erasing lines
      which did not appear in the origial version of the file. (bz
      #949)
    * Previously, when a normal error occurred while prepping sources
      for cooking (extracting sources from source archives, for
      example), conary would treat it as a major internal error.  Now
      the error message is simply printed to the screen instead.
    * A typo in a macro will now result in a more helpful error
      message.
    * A bug that caused a traceback when performing "conary rq" on an
      x86_64 box with a large installLabelPath where only an x86
      flavor of a trove was available on one label in the
      installLabelPath has been fixed (bz #961).
    * Conary no longer creates a rollback status file when one isn't
      needed.  This allows /var/lib/conarydb to be on read-only media
      and have queries continue to work/.
    * Reworked "conary remove" to improve error messages and fix
      problems with multiple files being specified, broken symlinks,
      and relative paths (bz #853, #854)
    * The mirror script's --test mode now works correctly instead of
      doing a single iteration and stopping.

Changes in 1.0.11:
  o Client Changes:
    * Conary will now allow generic options to be placed before the command
      you are giving to conary.  For example, 'conary --root=/foo query'
      will now work.
    * the remove command no longer removes file tags from files for no good 
      reason
    * rollbacks now restore files from other troves which are replaced as part
      of an update (thanks to, say, --replace-files or identical contents)
    * --replace-files now marks files as owned by the trove which used to
      claim them
    * You can now kill conary with SIGUSR1 to make conary enter a debugger
      when you Ctrl-C (or a SIGINT is raised)
    * --debug-all now enters a debugger in more situations, including option
      parsing fails, and when you hit Ctrl-C.
    * added ccs2tar, which will convert most absolute changesets (like those
      that cook produces) into tarballs
    * Troves now don't require dependencies that are provided by themselves.
      As troves are built with this new behavior, it should significantly speed
      up dependency resolution.
    * added a script to recalculate the sha1s on a server (after a label
      rename, for instance)
    * added a script to calculate an md5 password (for use in an info recipe,
      for example)

  o Build Changes:
    * Conary now supports a saltedPassword option to r.User in user info-
      packages.  Full use of this option will require that a new shadow package
      be installed.

  o Bug Fixes:
    * command-line configurations now override context settings

  o Build Changes:

Changes in 1.0.10:
  o Client Changes
    * Given a system based on rPath linux where you only installed
      !smp kernels, conary would eventually start installing smp
      kernels on your system, due to the way the update algorithm
      would determine whether you should install a newly available
      trove.  Conary now respects flavor affinity in this case and
      does not install the smp kernel.
    * Mirror configuration files can now specify uploadRateLimit and
      downloadRateLimit.
    * Updates utilizing changeset files are now split into multiple
      jobs properly, allowing changeset files which create users to
      work proprely.
    * "conary rollback" now displays progress information that matches
      the "conary update" progress information.
    * added --with-sources option for clone

  o Bug Fixes:
    * A bug that caused an assertion error when switching from an
      incomplete trove to a complete trove has been fixed.
    * A bug in perl dependencies that caused extra directories to be
      considered part of the dependency has been fixed.
    * A bug affecting updates where a pinned, partially installed
      package was supposed to be updated due to dependency resolution
      has been fixed.
    * A bug that prevented updates from working when part of a locally
      cooked package was replaced with a non-locally cooked component
      has been fixed.  The bug was introduced in Conary 1.0.8.
    * A bug that caused a segfault when providing an invalid type to
      StringStream has been fixed.
    * The troveInfo web page in the repository browser now displays
      useful error messages instead of traceback messages.  The
      troveInfo page also handles both frozen and non-frozen version
      strings.
    * A bug that caused conary to download unnecessary files when checking out
      shadow sources has been fixed.
    * A bug that caused "cvc rdiff" between versions of a trove that
      were on different hosts to fail has been fixed.
    * Fixed a bug when determining local file system changes involving a file 
      or directory with mtime 0.
    * The --signature-key option was restored

Changes in 1.0.9:
  o Client Changes:
    * A new dependency resolution method has been added which can be turned
      on by setting resolveLevel to 2 in your conarycfg:  If updating trove 'a'
      removes a dependency needed by trove 'b', attempt to update 'b' to
      solve the dependency issue.  This will allow 'conary update conary'
      to work as expected when you have conary-build installed, for example.
    * Switched to using more of optparse's capabilities, including --help
      messages.
    * One short option has been added, cvc -m for message.

  o Bug Fixes:
    * Recipes that use loadRecipe('foo') and rely on conary to look upstream
      to find their branch now work correctly when committing.
    * A bug affecting systems with multiple groups referencing the same troves,
      where the groups are out of sync, has been fixed.
    * the mirror client now correctly handles duplicate items returned in
      trove lists by older servers
    * A bug that caused the mirror client to loop indefinitely when
      doing a --full-trove-sync has been fixed
    * conary rq --trove-flags will now display redirect info even if you
      do not specify --troves (bug #877)
    * dep resolution now support --flavors --full-versions output (bug #751)
    * cvc merge no longer tracebacks if files were added on both upstream
      and on the shadow
    * admin web access for the server doesn't require write permission for
      operations which also require admin access (bug #833)
    * A bug that caused r.remove() in a group to fail if the trove being
      removed was recursively included from another group has been fixed.
    * Conary update tmpwatch -tmpwatch:debuginfo will now erase 
      tmpwatch:debuginfo.
    * An ordering bug that caused info packages to not be updated with their
      components has been fixed.
    * Updates will now happen in a more consistent order based on an
      alphabetic sort.
    * the repository server now handles database deadlocks when committing
       changesets
  o Server Changes:
    * getNewSigList and getNewTroveList could return troveLists with
      duplicate entries

  o Documentation Changes:
    * The inline documentation for recipes has been significantly
      improved and expanded, including many new usage examples.

Changes in 1.0.8
  o Client changes:
    * Conary will now replace symlinks and regular files as long as their
      contents agree (bug #626)

  o Bug Fixes:
    * An error in the method of determining what local changes have been 
      made has been fixed.

Changes in 1.0.7:
  o Client changes:
    * A better method of determining what local changes have been made to a
      local system has been implemented, improving conary's behavior when
      updating.

  o Bugfixes:
    * A bug that caused the user to be prompted for their OpenPGP
      passphrase when building on a target label that does not match
      any signatureKeyMap entry has been fixed.  Previously, if you
      had a signatureKeyMap entry for conary.example.com, and your
      buildLabel was set to conary.example.com@rpl:devel, you would be
      prompted to enter a passphrase even when cooking locally to the
      local@local:COOK label.
    * Dependency resolution will no longer cause a trove to switch
      branches.
    * If a component is kept when performing dependency resolution
      because it is still needed, it's package will be kept as well if
      possible.
    * "conary q --path" now expands symlinks found in the path to the
      file in question. (bug #855)
    * Committing a changeset that provided duplicate file streams for
      streams the server previously referenced from other servers no
      longer causes a traceback.
    * Conary's patch implementation how handles patches which are
      already applied. (bug #640)
    * A server error triggered when using long flavor strings in
      server queries has been fixed.

  o Build fixes:
    * Group cooking now produces output to make it easier to tell what
      is happening.  The --debug flag can be used to get a more
      detailed log of what troves are being included.

  o Server changes:
    * The server traceLog now logs more information about the
      repository calls


Changes in 1.0.6:
  o Repository changes:
    * The commitaction script now accepts the standard conary arguments
      --config and --config-file.

  o Bugfixes:
    * cvc merge on a non-shadow no longer returns a traceback (bz# 792),
      and cvc context foo does not return a traceback when context foo does
      not exist (bz #757)  Fixed by David Coulthart.
    * A bug that caused new OpenPGP keys to be skipped when troves
      were filtered out during mirroring has been fixed.
    * opening invalid changesets now gives a good error message instead of
      a traceback
    * removed obsolete changemail script
    * Exceptions which display fileId's display them as hex sha1s now
      instead of as python strings
    * A bug where including a redirect in a group that has autoResolve 
      caused conary to traceback has been fixed.
    * A bug that kept conary from prompting for your password when committing
      has been fixed.
    * A bug that randomized the order of the labels in the  installLabelPath 
      in some error messages has been fixed.

  o Build fixes:
    * The default ComponentSpec for :perl components now include files
      in site_perl as well as in vendor_perl.
    * Ruby uses /usr/share/ri for its documentation system, so all files
      in %(datadir)s/ri are now included in the default :doc ComponentSpec.

Changes in 1.0.5:
  o Performance improvements:
    * The use of copy.deepcopy() has been eliminated from the
      dependency code.  The new routines are up to 80% faster for
      operations like DependencySet.copy().
    * Removing files looks directly into the file stream of the file
      being removed when cleaning up config file contents rather than
      thawing the full file stream.
    * Getting a single trove from the database without files returned file
      information anyway
    * Trove.applyChangeSet() optionally skips merging file information
    * Cache troves on the update/erase path to avoid duplicate fetchs from
      the local database

  o Bugfixes
    * Installing from a changeset needlessly relied on troves from the 
      database having file information while processing redirects
    * Extraneous dependency cache checks have been removed from the
      addDep() path.
    * When removing files, conary now looks up the file flags directly
      in the file stream in order to clean up config file contents.
      Previously the entire file stream was thawed, which is much more
      resource intensive.

  o Build fixes:
    * r.addArchive() now supports rpms with bzip2-compressed payloads.

Changes in 1.0.4:
  o Performance improvements:
    * The speed of erasing troves with many dependencies has been
      significantly improved.
    * The join order of tables is forced through the use of
      STRAIGHT_JOIN in TroveStore.iterTroves() to work around some
      MySQL optimizer shortcomings.
    * An --analyze command line option has been added to the
      stand-alone server (server.py) to re-ANALYZE the SQL tables for
      MySQL and SQLite.  This can significantly improve repository
      performance in some cases.
    * The changes made to dependency string parsing were a loss in
      some cases due to inefficiency in PyArg_ParseTuple().
      Performance sensitive paths in misc.c now parse the arguments
      directly.

  o Bugfixes:
    * An Apache-based conary repository server no longer logs
      tracebacks in error_log when a client disconnects before all
      data is sent.
    * A bug that caused cross repository commits of changesets that involved
      a branched trove to fail in some cases has been fixed.
    * If an entitlement is used for repository access, it is now sent
      over HTTPS instead of HTTP by default.
    * The conary emerge command no longer attempts to write to the root
      user's conary log file.
    * conary showcs --all now shows not-by-default troves.
    * Previously, there was no way using showcs to display only the troves
      actually in a changeset - conary would by default access the repository
      to fill in any missing troves.  Now, you must specify the
      --recurse-repository option to cause conary to search the repository
      for missing troves.  The --trove-flags option will now display when a
      trove is missing in a changeset.
    * A bug that caused showcs --all to display file lists even when --ls
      was not specified has been fixed.
    * When mirroring, you are now allowed to commit a trove that does
      not have a SHA1 checksum set.  This is an accurate replication
      of the data coming from the source repository.
    * A bug affecting multiple uses of r.replace() in a group recipe has been
      fixed.
    * A bug that caused components not to be erased when their packages were 
      erased when a group referencing those packages was installed has been 
      fixed.

Changes in 1.0.3
  o Client changes:
    * Conary displays full paths when in the error message generated
      when it can't open a log file rather than leaving out the root 
      directory.

  o Performance improvements:
    * A find() class method has been added to StreamSet which enables
      member lookups without complete thawing.
    * The code path for committing filestreams to repositories now
      uses find() to minimize file stream thaws.
    * DBstore now supports precompiled SQL statements for SQLite.
    * Retrieving troves from the local system database no longer
      returns file information when file information is not requested.
    * Dependencies, dependency sets, StreamCollections, file
      dictionaries, and referenced file lists now use C parsing code
      for stream thawing.
    * Extraneous trove instantiations on the system update path have
      been eliminated.
    * Adding troves to the local database now uses temporary tables to
      batch the insertions.

  o Bugfixes:
    * A bug that caused a mismatch between file objects and fileIds
      when cloning a trove has been fixed.

Changes in 1.0.2:
  o Bugfixes:
    * A bug that caused redirects to fail to build when multiple
      flavors of a trove exist has been fixed.
    * A bug with cooking flavored redirects has been fixed.
    * The cvc command no longer enforces managed policy with --prep.
    * A bug that caused disttools based python packages to be built as
      .egg files has been fixed.  This bug was introduced in conary
      0.94.
    * A bug that prevented checking in a recipe that deleted policy
      has been fixed.
    * A bug that prevented entitlements from being recognized by an
      Apache conary repository server when no username and password
      were set for a server has been fixed.
    * A bug that prevented errors from being returned to the client
      if it attempts to add an invalid entitlement key or has
      insufficient permission to add the entitlement key has been
      fixed.  An InvalidEntitlement exception has been added.
    * A repository bug prevented the mirror client from obtaining a
      full list of new troves available for mirorring has been fixed.
    * A bug in cooking groups caused the groups resulting from an
      r.addAll() to not respect the original group's byDefault
      settings in some cases has been fixed.

Changes in 1.0.1:
  o Database schema migration
    * Over time, the Conary system database schema has undergone
      several revisions.  Conary has done incremental schema
      migrations to bring old databases in line with the new schema as
      much as possible, but some remnants of the old schema remain.
      When Conary 1.0.1 runs for the first time, the database will be
      reloaded with a fresh schema.  This corrects errors that can
      occur due to incorrect SQL data types in table definitions.  An
      old copy of the database will be saved as "conarydb-pre-schema-update".

Changes in 1.0:
  o Bugfixes
    * A bug that allowed a group to be installed before children of
      its children were installed has been fixed.  This ensures this
      if a an update is partially completed, it can be restarted from
      where it left off.
    * A bug in python dependencies that sometimes resulted in a plain 
      python: __init__ dependency has been fixed.
    * A bug that dropped additional r.UtilizeUser matches for a file after
      the first one has been fixed.
    * Accessing a repository with the wrong server name no longer
      results in an Internal Server Error.  The error is marshaled
      back to the client.

Changes in 0.97.1:
  o Bugfixes
    * A bug has been fixed that allowed the "incomplete" flag to be
      unset in the database when applying changesets of troves that
      have no "incomplete" flag.  This resulted in "StopIteration"
      exceptions when updating the trove.
    * A bug has been fixed in the code that selects the OpenPGP key
      to be used for signing changesets at cook time.

Changes in 0.97:
  o Client changes:
    * All troves that are committed to repository through commits,
      cooks, branches, shadows, and clones, now always have SHA1
      checksums calculated for them.
    * Trove objects now have a version number set in them.  The
      version number is increased when the data types in the Trove
      object are modified.  This is required to ensure that a Conary
      database or repository has the capability of storing all the
      information in a Trove.  All trove data must be present in order
      to re-calculate SHA1 checksums.  If a local system understands
      version 1 of the Trove object, and a repository server sends a
      changeset that contains a version 2 Trove, an "incomplete" flag
      will be set for trove's entry in the database.  When accessing
      that trove later for merging in an update, the client will go
      back and retrieve the pristine Trove data from the repository
      server so it will have all the data needed to preform three way
      merges and signature verification.

  o Repository changes:
    * Repositories will now reject commits whose troves do not have
      correct SHA1 checksums.

Changes in 0.96:
  o Client changes:
    * conary rq now does not use affinity by default, use --affinity to turn
      it on.  The rq --compatible-troves flag has disappeared.  Now 
      you can switch between displaying all troves that match your system 
      flavor and that match affinity flavor by switching between
      --available-troves with and without the --affinity flag.
    * conary q now displays installed, not by default troves by default,
      but skips missing troves.
    * Fixed an update bug where updating an x86 library on an x86_64 system
      would cause conary to switch other x86_64 components for that library
      to x86 versions.
    * update job output is compressed again
    * Fixed an update bug where if you had made a local change to foo, and then 
      updated a group that pointed to an earlier version of that trove,
      the trove could get downgraded

  o Other changes:
    * Mirroring now mirrors trove signature

Changes in 0.95:
  o Client changes:
    * The "conary verify" command now handles non-regular files with
      provides and requires (for example, symlinks to shared libraries
      that provide sonames).
    * The "conary showchangeset" command now takes --recurse and
      --no-recurse arguments.
    * All info-* packages are now updated in their own individual jobs;
      this is required for their dependencies to be reliable.
    * The conary syncchildren command now will install new packages
      when appropriate.

  o Repository changes:
    * Additional logging has been added to the repository server.
      Logging is controlled by the "traceLog" config file variable,
      which takes a logging level and log path as arguments.
    * Conary now detects MySQL Database Locked errors and will retry
      the operation a configurable number of times.  The "deadlockRetry"
      configuration variable controls the number of retries and
      defaults to 5.

  o Build changes:
    * Conary now uses site.py to find all possible correct elements of
      sys.path when generating python provides and requires.  Previously,
      new elements added via .pth files in the package being built would
      be ignored for that package.
    * The PythonSetup() build action now works properly with setup.py
      files that use "from setuptools import..." instead of "import
      setuptools".

  o Other changes:
    * The conarybugz.py script has been restored to functionality by
      moving to the conaryclient interface for accessing the
      repository.

Changes in 0.94:

  o Redirects no longer point to a specific trove; they now redirect
    to a branch. The client chooses the latest version on that branch
    which is compatible with the local system.

  o Bug Fixes
    * A bug in getNewTroveList() that could cause duplicate
      troves to be returned has been fixed.
    * A bug that caused a repository server running under Apache to
      fail with an Internal Server Error (500) when a client requested
      a changeset file that does not exist has been fixed.
    * Conary no longer displays an error when attempting to write to a
      broken pipe.  (bug #474)
    * Conary now respects branch affinity when moving from old-style
      groups to new-style groups.

  o Client changes:
    * The query/repquery/showcs command line options have been
      reworked.  See the conary man page for details.
    * When "cvc merge" is used to merge changes made on the parent
      branch with changes made on a shadow, conary now records the
      version from the parent branch that was used for the merge.
      This is required to allow conary to handle changing the upstream
      version on a shadow.  It is also useful for accounting
      purposes.  (bug #220)
    * "conary emerge" can now be performed on a recipe file.
      Previously you were required to emerge from a repository. (bug
      #526)
    * Progress is now displayed as conary applies a rollback. (bug #363)
    * Java, Perl, and Python dependencies are now enforced by default.

  o Build changes
    * PythonSetup() no longer passes the --single-version-externally-managed
      argument to setup.py when it uses distutils instead of setuptools.

Changes in 0.93:
  o Bug Fixes
    * A bug in the "conary verify" code sometimes resulted in an
      unhandled TroveIntegrity exception when local modifications were
      made on the system. (bug #507)
    * Usernames and passwords with RFC 2396 reserved characters (such
      as '/') are now handled properly. (bug #587)

  o Server changes
    * Standalone server reports warnings for unsupported configuration options
      instead of exiting with a traceback.
    * Compatibility for repositoryDir has been removed.
    * A bug caused queries for multiple flavors of the same trove
      to return incorrect results has been fixed.
    * Apache hooks now ignore IOErrors when writing changesets to the
      client.  These normally occur when the client closes the
      connection before all the data is sent.

  o Client changes
    * SHA1 checksums are now computed for source checkins and local
      change set commits.
    * Flavor affinity is now more relaxed when updating troves.  For
      example, if you have a trove with flavor that requires sse2 but
      your system flavor is ~!sse2, conary will only prefer troves
      with sse2 enabled instead of requiring it.

  o Build changes
    * PythonSetup() now correctly requires python-setuptools:python
      instead of python-setuptools:runtime.
    * Automatic python dependency provision now searches more directories
      to better support multilib python.
    * Conary now defaults to building in ~/conary/builds instead of
      /var/tmp/conary/builds, and caching in ~/conary/cache instead
      of /var/cache/conary.

Changes in 0.92:
  o Package Building Changes:
    * Conary policy has been split out into the conary-policy package.
      (Some policy was left in conary proper; it is needed for
      internal packaging work.)
    * Conary prints out the name of each policy as it runs, making it
      possible to see which policies take the most time.
    * BuildLog files no longer contain lines that end with \r.
    * A new 'emergeUser' config item has been added.  Conary will
      change to this user when emerging packages as root.
    * --no-deps is now accepted by 'conary emerge'.

  o Group Building Changes:
    * A bug has been fixed in dependency checking when using
      autoResolve where deleted weak troves would be included in
      autoResolve and depChecks.

  o Client changes:
    * Conary can now rate limit uploads and downloads.  The rate limit
      is controlled by the "uploadRateLimit" and "downloadRateLimit"
      configuration variables, which is expressed in bytes per second.
      Also, Conary displays the transfer rate when uploading and
      downloading.  Thanks to Pavel Volkovitskiy for these features.
    * The client didn't write config files for merged changesets in
      the right order, which could result in changesets which could
      not be committed to a repository.
    * Fixed a bug in the update code caused conary to behave
      incorrectly when updating groups.  Conary would install
      components of troves that were not installed.

  o General Bug Fixes
    * Conary did not include the trove sha1 in the troveinfo diff
      unconditionally.  This prevents clients from being able to
      update when a repository is forced to recalculate sha1
      signatures.

Changes in 0.91:
  o Bugfixes
    * A bug was fixed the code that freezes path hashes.  Previously,
      path hashes were not sorted in the frozen representation.  Code
      to fix the frozen path hashes in databases and repositories has
      beed added.
  o Build
    * added cleanAfterCook config that controls whether conary tries to
      clean up after a successful build

Changes in 0.90.0:
  o Code Structure/Architecture Changes:
    * Conary now has the concept of "weak references", where a weak reference
      allows conary to be able to recognize the relationship between a
      collection and the children of collections it contains.  This allows
      us to add several new features to conary, documented in Client and Build
      changes.
    * SQL operations have been migrated to the dbstore driver to allow
      for an easier switch of the database backends for the server side.
    * Various query and code structure optimizations have been
      implemented to allow running under MySQL and PostgreSQL.

  o Documentation Changes:
    * Added summaries about updateall in the conary man page and added
      information about the command-line options for conary rq.
    * Clarified behavior of "conary shadow --source-only" with respect to
      rPath bug #500.
    * Added synonyms for cvc and conary commands which have shortcuts
      (ex: checkout and co).
    * Added man page entry about cvc clone.

  o Package Building Changes:
    * Build logs now contain unexpanded macros, since not all macros
      may be defined when the build log is initially created.
    * The emerge command can now accept version strings.
    * The RemoveNonPackageFiles policy now removes fonts.cache*,
      fonts.dir, and fonts.scale files, since they are always
      handled by tag handlers.
    * The Make() build action can now take a makeName keyword argument
      for cases when the normal Make() handling is exactly right but
      a different make program is required (nmake, qmake, etc.).
    * The new PythonSetup() build action uses very recent versions
      of the python setuptools package to install python programs
      which have a setup.py that uses either the old disttools or
      new setuptools package.
    * fixed bug #bz470: loadInstalled('foo') will now work when you have
      installed a local cook of foo.

  o Group Building Changes:
    * add() now takes a "components" option.  r.add(<package>,
      components=['devel', 'runtime'])  will install <package>, but only the
      'runtime' and 'devel' components of <package> by default.
    * remove() can now 'remove' troves within child troves.
    * When a component is added, (either via r.add() or dep resolution)
      is automatically added as well (though not all its sibling components)
    * A new r.removeComponents(<complist>) command has been added.  It
      allows you to create a group where all devel components are
      byDefault False, for example: r.removeComponents(['devel',
      'devellib']).
    * The installPath used to build a group in is now stored in troveInfo.
    * r.addAll() now recurses through all the included groups
      and creates local versions of them as well by default.
    * A new r.replace(<name>, <newversion>, <newflavor>) command has
      been added.  It removes all versions of name from all groups in
      the recipe and replaces them with the version found by searching
      for newVersion, newFlavor.

  o Client Changes:
    * When committing source changes in interactive mode, conary will ask you
      you to confirm the commit.
    * A new configuration option, autoResolvePackages, tells conary to install
      the packages that include the components needed for dep resolution.
    * You can now install locally cooked groups.
    * If foo is a redirect to bar, and you run 'conary update foo' when
      foo is not installed on your system, conary will act as if you had
      typed 'conary update bar'.  Previously, it would act as if you had typed
      'conary update bar --no-recurse'.

  o Config Changes:
    * Conary config handling now supports comments at the end of config lines.
      # can be escaped by a \ to use a literal # in a configuration option.
    * Default macros used in cooking are now stored in /etc/conary/macros.
      The 'defaultMacros' parameter determines where cvc searches for macro
      definitions.
    * Conary configuration now searches for configuration files in 
      /etc/conary/conf.d/ after reading in /etc/conaryrc

  o Server Changes:
    * Creating changesets atomically moves complete changesets into place.
    * The contents store no longer reference counts entries.
    * Added support for trove marks to support mirroring.  A client
      can use a trove mark to ask the server for any trove that has
      been added since the last trove mark mirrored.
    * Added the hasTroves() interface to support mirroring.  This allows
      the mirror client to make sure that the target mirror does not
      already have a trove that is a candidate for mirroring from the
      source repository.
    * Added support for traceback emails from the repository server.
    * The repository contents store was reworked to avoid reading
      precompressed gzipped data twice (once to double check the uncompressed
      contents sha1 and once to copy the file in place).
    * We have changed the way schema creation and migration is handled
      in the repository code. For administrative and data safety reasons,
      schema upgrades and installs can be performed from now on only by
      running the standalone server (conary/server/server.py --migrate),
      thus avoiding race conditions previously created by having multiple
      Apache processes trying to deal with the SQL schema updates.

   o Command Changes
    * A new script that mirrors repositories has been added.  It is in
      the scripts/ directory in the source distribution of Conary.

Changes in 0.80.4:
  o Build Changes:
    * PackageRecipe has been changed to follow our change to split
      conary into three packages.
    * x86_64 packaging elimintated the conary:lib component to follow x86
      (those files now belong in conary-build:lib)

Changes in 0.80.3:
  o Client Changes:
    * The internal branch source and branch binary flags were changed
      to a bitmask.
    * The warning message printed when multiple branches match a cvc
      checkout command has been improved.
    * Only interactive mode can create binary shadows and branches, and
      a warning is displayed before they are created (since source branches
      are normally the right thing to use).

  o Build Changes:
    * Files in subdirectories named "tmp" are no longer automatically
      excluded from packaging, except for /tmp and /var/tmp.
    * DanglingSymlinks now traverses intermediate symlinks; a symlink
      to a symlink to a symlink will no longer confuse it.

Changes in 0.80.2:
  o Client Changes:
    * Bugs in "conary update foo=<old>--<new>" behavior have been
      fixed.
    * "cvc co foo=<label>" will now work even if you don't have a
      buildLabel set
    * "conary showcs" will now work more nicely with group changesets.
    * "conary showcs --all" no longer shows ids and sha1s.
    * We now never erase pinned items until they are explicitly unpinned.
    * "conary verify" and "conary q --diff" work again.
    * "conary q tmpwatch --components" will display the components
      installed for a package.
    * The pinTroves config item behavior has been fixed.  It now
      consistently pins all troves that match a pinTrove line.
    * When a trove is left on the system because of dependency resolution
      during an update, a warning message is printed.
    * Command line configuration, such as --config
      'buildLabel conary.rpath.com@rpl:devel', now overrides context
      configuration.

  o Server Changes:
    * The repository server now retries a request as an anonymous user
      if the provided user authentication information does not allow
      a client request to succeed.
    * When using "server.py --add-user" to add a user to a repository
      server, the user will only be given admin privileges if --admin
      is added to the command line.  Previously, all users added with
      server.py had admin privileges.  Additionally, if the username
      being added is "anonymous", write access is not granted.

  o Build Changes:
    * It is now possible for a recipe to request that specific
      individual requirements be removed from files using the
      exceptDeps keyword argument to r.Requires().  Previously
      you had to accept all the dependencies generated by r.Requires()
      or none of them.
    * r.Replace() now takes a lines=<regexp> argument, to match a line based
      on a regexp.
    * The EnforceJavaBuildRequirements policy has been added.  When
      you are packaging precompiled Java software where you have
      .class/.jar files but no .java files, you can use "del
      EnforceJavaBuildRequirements" to prevent this from policy from
      generating false positives.
    * The EnforceCILBuildRequirements policy has been added.
    * Enforce*BuildRequirements now warn when a package has requirements
      which they don't fulfill themselves and which are not fulfilled by
      the system database.  (for example, soname dependencies from linking
      against libraries that are not managed by Conary on the system.)
    * Automated Perl dependencies have been added, for both provides
      and requires.  They are not yet enforced, in order to give time
      to adapt while perl packages are being re-built.
    * The EnforcePerlBuildRequirements policy has been added.
      Failures found by this policy may be caused by packages on the
      system not having been rebuilt yet with Perl dependencies, but
      could also show bugs in the Perl dependency code.
    * Automated Python dependencies have been added, for both provides
      and requires.  Like Perl dependencies, they are not yet
      enforced.
    * The EnforcePythonBuildRequirements policy has been added, with
      the same caveats as EnforcePerlBuildRequirements.
    * Conary now writes more information about the build environment
      to the build log when cooking.
    * A bug that caused r.Requires('file:runtime') to create a file
      dependency on 'runtime' instead of trove dependency on
      'file:runtime' has been fixed.
    * Java dependencies now properly ignore array elements in all cases,
      removing false Java dependencies like "[[I" and "[[B".


Changes in 0.80.1:
  o Client Changes:
    * User names and passwords are no longer allowed in repository maps;
      "user" configuration entries must be used instead.
    * The clone command now allows you to clone a binary onto the same
      branch, without having to reclone the source.
    * The TroveInfo table on the client is getting corrupted with
      LoadedTrove and BuildReq entries for components.  These entries
      are only valid on packages.  Code was added to catch when this
      happens to aid debugging.  Additionally, Conary will
      automatically remove the invalid entries the first time 0.80.1
      is run.
    * Environment variables are expanded in paths in conary configuration files.
    * localcs now allows the version and flavor to be specified for a trove
    * conary scs --all now behaves the way it used to again
  o Build Changes:
    * Java dependency generation is now enabled; Java dependency enforcement
      is still disabled.
    * The skipMissingSubDir keyword argument now actually works correctly
      when the subdirectory is missing.
  o Common Changes:
    * Entitlement support has been added as an alternate method of
      authentication.

Changes in 0.80.0:
  o Client Changes:
    * The logic for defining updates across a hierarchy has been completely
      replaced. Instead of rigidly following the trove digraph, we flatten
      the update to choose how troves get updated, and walk the hierarchy
      to determine which updates to actually apply.
    * Dependency resolution could include troves which caused duplicate
      removals for the troves those included troves replace
    * Chroot handling was broken in 0.71.2 and prevented the user name
      lookup code for the chroot from exiting back out of the chroot
    * showchangeset on relative changesets now displays them as jobs.
    * query and queryrep now exclude components if they match their
      package name
    * Conary cleans up rollbacks when a changeset fails to apply.
      Previously, an invalid changeset was saved in the rollback
      stack, which made applying it impossible
    * Removed direct instantiation of NetworkRepositoryClient object; it
      should be created by calling ConaryClient
    * repositoryMap should not contain usernames and passwords now; user
      config file option should hold those instead (user *.rpath.org user pass)
    * If a user name is given without a password the password will be prompted
      for if the repository returns a permissions error
    * added --components parameter to q and rq to not hide components
    * conary update --full-versions --flavors now will work as expected
    * fixed a bug with conary erase foo=/branchname
    * When in multi-threaded mode, the download thread now checks to see
      if the update thread wants to exit.  This fixes many of the
      "timeout waiting for download thread to terminate" messages.
    * Fixed bug where conary erase foo --no-deps wouldn't erase a component
      of foo if it was required by something else
  o Build Changes:
    * Dependencies are now generated for Java .class and .jar files.
      They are not yet enforced, to give time to rebuild Java packages.
    * Java dependency generation has been turned off until 0.80.1 in
      order to wait until there is a deployed version of Conary with
      long dependency handling; some .jar files have so many
      dependencies that they overflowed dependency data structures.
    * CheckDesktopFiles now looks in /usr/share/icons for icons, and
      can find icon names without extensions specified.
    * Build actions which take a subDir keyword argument now also can
      take a skipMissingSubDir keyword argument which, if set to True,
      causes the build action to be skipped if the specified subdirectory
      does not exist.  By default, those build actions will now raise
      an error if the directory does not exist, rather than running in
      the wrong subdirectory as they did previously.
    * You can now cook a recipe that has a superclass that is defined
      locally but a has supersuperclass that is in the repository.  Similarly,
      if you have a superclass that is in the repository but a supersuperclass
      locally, conary will find that as well
    * r.Replace with parameters in the wrong order will now behave correctly
    * The automatic :config component for configuration files has been
      disabled because Conary does not handle files moving between
      troves, and config files were being re-initialized when packages
      were updated.
  o Code structure:
    * queryrep, query, showchangeset, and update --info all use the same
      code to determine how to display their data.  Display.py was changed
      to perform general display operations.
    * query.py added
    * added JobSource concept for searching and manipulating lists of jobs.
    * moved datastore.py into repository module
    * Stubs have been added for adding python and perl dependencies, and
      the stubs have been set to be initially ignored.
    * The internal structure for conary configuration objects has changed
    * A new DYNAMIC size has been added to the StreamSet object.  This will
      cause StreamSet to use either a short or long int to store the size
      of the frozen data that is included in a frozen StreamSet, depending
      on the size of the data being stored.

Changes in 0.71.2
  o Client Changes:
    * The update-conary option has been renamed updateconary per
      bugzilla #428
    * buildPath can be set in contexts
    * cvc co <foo> will work even if there are two foos on the same label with
      different branches.  In that case, it will warn about the older foo
      which it doesn't check out
    * Test mode didn't work for updates and erases which were split into
      multiple jobs
  o Build Changes:
    * Combined the EtcConfig and Config policies, and deprecated
      the EtcConfig policy.
    * All config files default to being put into a :config component.
      This is overridden by any ComponentSpec specifications in the recipe.
    * A use flag has been added for xen defaulting to 'sense prefernot'.  This
      flag should be used to specify flavors for xen domU builds where special
      provisions are made for paravirtualized domU.
    * Added new CheckDesktopFiles policy to catch some more common errors
      in .desktop files.  (For now, it looks for common cases of missing
      icons; more may be added over time.)
    * The Requires policy now interprets synthetic RPATH elements (passed in
      with the rpath= keyword argument) as shell-style globs that are
      interpreted relative first to the destdir and then to the system.

Changes in 0.71.1:
  o Server Changes
    * Added iterTroves() call which iterates over large numbers of troves
      much more efficiently than a single getTrove() call would.
    * Split out FileRetriever object to allow file information to be pulled
      from the repository inside of an iterTroves() loop
    * The web interface shows the troves contained in a group trove instead
      of trying to list all files in a group.
  o Client Changes
    * Config file options that take a path as a value now support ~ for
      home directory substitution
    * Trove.diff() returns a standard job list instead of the previous
      only-used-here format
    * /var/log/conary tracks all update, remove, rollback, and erase events
    * Progress output is simplified when stdout is not a tty (no line
      overwrites)
    * Tracebacks during logged commands get copied to the log
    * Code which checked to see if a shadow has been locally modified didn't
      work for shadows more than a single level deep
    * When you are installing from changesets using --from-files, other troves
      in the changesets can be used for dependency resolution
  o Build Changes (cvc)
    * Additional calls are emulated by the filename_wrapper for the
      r.Run calls.
  o Code Structure
    * Split build/recipe.py into several smaller files
    * Moved OpenPGP keyTable access up call stack so that it can now be
      accessed outside of kid templates.
    * Move epdb code into its own package

Changes in 0.71.0:
  o Code Structure
    * conary now imports all python modules from a toplevel "conary"
      module.  This prevents conary from polluting the module namespace.
  o Client Changes
    * Clone didn't handle shadow version numbers correctly (and could create
      inconsistent version numbers)

Changes in 0.70.5:
  o Client Changes
    * Files changing to config files across distributed repositories now works.
    * The update code uses more consistent use of trove sources, and only
      makes explicit calls to the repository if asked.  This should make it
      possible to create interesting update filters.
    * Clone updated sequences it was iterating over, which is generally
      a bad idea (and caused clone to commit inconsistent troves)
  o Build Changes (cvc)
    * Locally cooked filesets now include file contents, making the
      filesets installable.
    * Fileset cooks now retrieve all of the file objects in a single
      network request per repository.
    * The new NormalizeLibrarySymlinks policy runs the ldconfig program
      in all system library directories.  This ensures that all the
      same symlinks that ldconfig would create when the shlib tag handler
      runs are packaged.  It also warns if ldconfig finds missing files.
    * New argument to r.Run(): "wrapdir" keyword argument behaves much
      like "filewrap" but takes a string argument, which limits the scope of
      %(destdir)s relocation only to the directories under the specified
      wrapdir, which is interpreted relative to %(destdir)s.  Works best
      for applications that install under one single directory, such
      as /opt/<app>
    * Clone, branch, and shadow all take --info now instead of --test
    * ELF files that dlopen() libraries can now be provided with
      synthetic soname dependencies with
      r.Requires('soname: libfoo.so', '/path/to/file')
    * r.Requires now enforces that packages that require a file and
      include that required file must also explicitly provide it. (bz #148)
  o Server Changes
    * Packages added to the repository are checked to ensure the version and
      flavor of all referenced components are the same as for the package

Changes in 0.70.4:
  o Client Changes
    * The trove that satisfies a dependency that is broken by erase is
      now displayed in the "Troves being removed create unresolved
      dependencies" message.
    * Components are now displayed on the same line as their parent
      package in "conary update" output.
    * A new 'interactive' option has been added to conary configuration.
      When set to true, conary will display info about clone, branch,
      update, and erase operations, and then ask before proceding.
  o Build Changes (cvc)
    * The CompilePython action has been fixed to accept macros at the
      beginning of its arguments, fixing a bug new in Conary 0.70.3.
    * The Requires policy can now be given synthetic RPATH elements;
      this is useful when programs are only intended to be run under
      scripts that set LD_LIBRARY_PATH and so do not intrinsically have
      the information they need to find their libraries.
    * Added --test to clone, branch, and shadow commands
    * Clone now supports --skip-build-info for less rigid version checks
      on cloned troves
    * Fixed usage message to better reflect reality
    * Cloning to a branch which already has a version with a compatible
      flavor now works.
    * cpio archive files are now supported for r.addArchive()
  o Repository Changes
    * The repository now serves up stored OpenPGP keys as a "Limited
      Keyserver"; users can retrieve keys, but not search or browse them.
      The keys are available via /getOpenPGPKey?search=KEY_ID. This
      is meant only to allow conary to automatically retrieve OpenPGP
      keys used to sign packages.

Changes in 0.70.3:
  o Client Changes (conary)
    * Conary now works harder to avoid having separate erase/installs,
      instead preferring to link those up into one update when possible.
    * Conary configuration now supports contexts.  Contexts are defined in
      sections starting with a [<name>] line, and provide contextual
      configurations for certain variables, defined in the man page.  All
      configuration options after the [<name>] will be associated with that
      context, and will override the default configuration when that context
      is active.  The current context can be selected by using the --context
      parameter, or by setting the CONARY_CONTEXT environment variable.
    * 'conary config --show-contexts' will display the available contexts
  o Build Changes (cvc)
    * A local cook of a trove foo will ensure that the changeset created is
      installable on your local system, by making sure the version number
      created is unique.
    * The builddir is no longer allowed to appear in ELF RPATHs.
    * The build documentation strings have been significantly updated
      to document the fact that for most strings, a relative path
      is relative to the builddir, but an absolute path is relative
      to the destdir.
    * The ManualConfigure action now sets the standard Configure
      environment.
    * cvc will allow you to cook a trove locally even when you are unable
      to access the trove's source repository
  * Common Changes:
    * Version closeness was improperly measured for troves on different
      branches when then label structure was identical
  o Repository Changes
    * Repository now has a config flag called requireSigs. Setting it to
      True will force all troves to have valid package signatures.  Troves
      lacking this will be rejected.  Enabling this option prevents the
      generation of branches, shadows, or clones since these troves are not
      signed.  It is not recommended that this option be enabled until the
      infrastructure is in place to provide package signatures for all types
      of troves.

Changes in 0.70.2:
  o Client Changes (conary)
    * GnuPG compatible trust metrics for OpenPGP Keys now exists. This
      makes it possible for conary clients to refuse troves that
      aren't properly trusted. The metrics currently in place mimic
      gpg behavior.
    * Running "conary update" in a directory that does not exist no
      longer fails with an error (bugzilla #212).  Note that "cvc
      update" still requires that the current working directory exists
      of course.
    * HTTP error conditions are handled more gracefully when commiting
      a change set. (bugzilla #334)
    * conary more reliably sets a non-zero exit status when an error
      occurs. (bugzilla #312)
    * When performing an update of a group that adds a trove foo,
      search the system for a older version of foo to replace if the
      original update command found a replacement by searching the
      system.
    * New option, "conary update-conary" has been added in an attempt
      to provide a workaround for future drastic protocol revisions
      such as what happened for 0.70
    * Methods for parsing command line update request and changeset requests
      have been added to conaryclient.cmdline
    * A metric for the distance between arbitrary versions on different
      branches has been added, and the code which matches troves changes
      between collections uses this code to give well-defined matches
      for all cases.
    * Rollbacks are now listed with the most recent on top
    * Troves which a group operation tries to remove will be left behind
      if they satisfy dependencies for other troves
    * updateall command respects pins on top-level troves
    * Dependency resolution no longer blows away pinned troves
    * conary update now takes a changeSpec, allowing you to specify both
      the version to remove and the update version, like
      'conary update foo=2.0--3.0'

  o Build Changes (cvc)
    * cvc more reliably sets a non-zero exit status when an error
      occurs. (bugzilla #312)
    * Building groups w/ autoResolve displays the revision of the
      troves which are being included
    * The change to automatically split up hardlink groups into
      per-directory hardlink groups has been reverted.  Instead,
      Conary enforces that link groups do not cross directories, but
      provides an exception mechanism for the rare cases where it is
      appropriate to do so.  The old LinkCount policy was renamed
      LinkType, and the new policy enforcing link group directory
      counting is now called LinkCount.
    * The NormalizeCompression policy no longer causes an error if you
      have two files in the filesystem that differ only by the .gz or
      .bz2 extension.
    * The Provides policy will not longer automatically provide soname
      dependencies for executable files that provide sonames.  A few
      executables do provide sonames, and 0.70.1 provided them as
      harmless extraneous provisions.

   o Repository Changes
     * A new getConaryUrl() method has been implemented to support the
       "conary update-conary" feature
     * Exception handling has been re-worked.  All exception classes
       that are marshaled back to the client are now in the
       repository.errors module.  Some of the most commonly used
       exception classes have been included in their previous modules
       for compatibility until code can be modified to use the new
       repository.errors module.

Changes in 0.70.1:
  * Collection merging didn't handle (admittedly obscure) cases where
    a component on the local system was updated to a new version of a
    trove, and updating that package also tries to update to that version
    but using a different path
  * Redirects are allowed in group cooking as long as the target of the
    redirect is also specified in the group (this allows cleaner handling
    when trying to clean up after label multiplicity)
  * Shorten display for versions and flavors in internal debugging output.
    Make str() output for versions and flavors return formatted strings.
  * ELF files finding non-system libraries via an RPATH did not always
    have the path to the library encoded in their dependency requirement,
    depending on whether the package also included some other (unrelated)
    non-system library.  Futhermore, system paths encoded in an RPATH were
    incorrectly honored.  Both of these bugs have been fixed.
  * Ownership policy now uses macros in the user and group definitions.
  * Symbolic links to shared libraries can now provide path-encoded
    soname dependencies (only manually, never automatically).
  * Removed outdated code with convoluted code for preventing providing
    soname dependencies in some cases; that code has been functionally
    replaced by limiting automatic soname dependencies to system library
    directories.
  * Instead of complaining about hardlinks spanning directories, Conary
    simply creates one link group per directory per hardlinked file.
  * Fixed bug which made source commits fail on cloned source troves

Changes in 0.70.0:
  o The client and server protocol versions have been changed and
    the filecontainer version number updated.
    * Upgrading from previous versions of Conary to 0.70.0 will
      require downloading a old-format changeset file from
      ftp://download.rpath.com/pub/conary/
    * Adding path hash data to TroveInfo overflowed the amount of
      storage space available in a StreamSet when a trove contained
      several thousand files.  In order to accommodate larger data
      stored in StreamSets, we have changed the way data sizes are
      handled.
    * With the changes to StreamSet, LargeStreamSet is obsolete.
      Changeset files used to used LargeStreamSet to represent data.
      Since we now just use a StreamSet, the changeset file format
      changed.
    * Since this version of Conary is incompatible with previous
      versions, we took this opportunity to do database and repository
      migrations that will allow us to make significant code cleanups
      in the near future.

 o Other smaller changes
    * Conary now does the right thing if the same trove is listed
      twice in an update due to recursion (it checks for duplicate
      installs of the same trove).
    * A bug where None would show up in CONARY files when an
      autosource file changed contents but did not change names has
      been fixed.

Changes in 0.62.16:
  * The "conary update" and "conary erase" commands now display the actions
    they take as they run (similar to --info output).
  * The --info output for "conary erase" and "conary update" has been
    reworked to be more user-friendly.
  * Added new conaryrc option signatureKeyMap to choose which signature
    to use when signing based on the label.
  * Fixed a bug where conary would only sign the last trove listed,
    instead of signing all troves listed.
  * The ComponentRequires policy now makes :devellib components require
    :data components if they exist.
  * Don't check for bucket conflicts when resolving during group cooks - if we
    want to check for bucket conflicts in groups, it will be readded in a more
    general way.
  * Removed extra freezes and thaws of files for a 8% improvement in install
    time for absolute change sets (at the cost of some memory, but thanks
    to splitting transactions this should be a good trade off).
  * Added removeIfExist call to miscmodule for some peformance improvement.
  * ELF files that find non-system libraries via an RPATH now have the path
    to the library encoded in their dependency requirement, matching the
    path encoded in the dependency provision.  Before this, the RPATH
    was ignored and the path encoding was only guessed within one source
    package.
  * The LinkCount policy now enforces the requirement that hardlink groups
    contain only files in the same directory as each other; no hardlinks
    between files in different directories are allowed.
  * When updating a group across branches, if a subtrove within the update has
    already been manually moved to the new branch by the user, conary will
    recognize this and sync that trove with the group
  * A new "closed" configuration variable has been added to the
    apache-based networked repository server.  When set, the server
    will always raise a "RepositoryClosed" exception when a client
    attempts to access it.  The configuration variable is a string.
    The string will also be returned to the client.
  * Removed install buckets and replaced with comparisons of hashed path
    values to determine trove compatibility.
  * If a trove is included in an update twice, once directly, and once
    implicitly through recursion, ignore the recursive update.
  * More constraints added to the repository schema
  * Added hasTrove to Items table for faster trove names check

Changes in 0.62.15:
  * The MakeDevices() policy now accepts mode= as a named argument.
  * Added (undocumented) --debug (prints debugging output),
    switched old (undocumented) --debug to now be --debugger (starts debugger
    on initialization)
  * Added debug messages to conaryclient/update.py
  * Cloning to the the same branch works (providing a good way of
    reverting changes)
  * Cloning now updates buildRequirements and loadedTroves in troveInfo
    and enforces their consistency on the target branch
  * Cloning groups is now supported
  * Fix update case where a group update should cause conary to search the
    system for an older version of a trove to replace.
  * If you update a trove foo locally to a new version on the same branch, and
    then update the containing group to a new version on a different branch,
    conary will now update foo to the new branch as well.
  * fix error message when you try to pin as non-root

Changes in 0.62.14:
  * The threading changes in .13 caused some error information to be lost.
    Tracebacks have now been fixed, and the download thread checks much more
    often to see if it needs to exit.
  * Catch InstallBucketConflicts exception

Changes in 0.62.13:
  o Repository Server changes
    * The Schema creation SQL statements have been rewritten in a more
      standardized form. Some indexes have been redefined and a number
      of views have made their way into the default repository schema.
    * The new call troveNamesOnServer can be used now by the netclient
      code for a much faster retrieval of all trove names available on
      all labels on a given server. Server and client protocol numbers
      have changed.
    * The getTroveList() server side function got a rework that should
      result in about a 50% execution time speedup on most queries.
    * The Metadata SQL query has been reworked to join tables in a
      much better order, speeding up the getMetadata call on a
      repository with many versions much faster.

  o Client changes
    * Conary now compresses XML-RPC requests before sending them to
      the repository server.  In order to use compression, the remote
      server must be running Conary 0.62.13 or later.  If the server
      is running an older version, the client will fall back to
      sending uncompressed requests.
    * The database conversion in 0.62.12 did not correct all
      out-of-order file streams.  A new conversion function is in
      0.62.13 that will examine every file stream and ensure that it
      is stored correctly in the database.
    * Versions from the contrib.rpath.com repository are automatically
      rewritten to point to contrib.rpath.org.  NOTE: if you have a
      label from the contrib.rpath.com repository in your
      InstallLabelPath (such as contrib.rpath.com@rpl:devel), you will
      need to modify it to point to contrib.rpath.org.
    * Install bucket handling now works for collections which were not
      fully installed.
    * A bug where database was left locked on exception during install
      when the download thread was still executing has been fixed.
    * The conaryclient code has been split into pieces.
    * Switched rollbacks to local@local:ROLLBACK
    * The main thread no longer blocks forever when the download
      thread fails.
    * Matching referenced troves in collections is no longer dependent
      on sort order of internal dictionaries.

  o Common Repository and Client changes
    * When a changeset is applied to the local system or committed to
      a networked repository, the fileIds are recomputed from the file
      objects and verified.  This prevents corrupted or miscomputed
      changesets from being committed to the repository or applied to
      the local system.

  o Building/Branching changes
    * Many changes have been made to cloning, including sideways
      cloning (creating a clone at the same branch depth as the clone
      source), better cloning with multiple flavors, separate cloning
      of source and binaries, resilience against duplicate troves,
      proper use of existing fileIds during clones, simultaneous
      cloning of multiple troves, and better clonedFrom tracking.
    * The default optflags for x86 changed to remove -mcpu, as it is
      deprecated in gcc.

Changes in 0.62.12:
  * Conary will no longer create a "rootroot" group while installing
    users whose primary group is "root".  It will now call the
    appropriate tag handler for user/group modifications if the tag
    handler is installed.
  * EnforceConfigLogBuildRequirements no longer suggests recursive
    build requirements for packages in which the configure script
    checks to see if the package is already installed.
  * Installing new version of pinned troves leaves the pinned trove in
    place if the two troves have compatible install buckets
  * By default, when you shadow a binary trove, its source is shadowed with it.
  * Instead of a --sources option, cvc shadow and cvc branch now take
    --source-only and --binary-only options that allow you to control whether
    sources or binaries are shadowed.
  * Branch and shadow commands now take an unlimited number of troves
    to branch/shadow.
  * Files sharing versions but with different contents (thanks to flavors)
    got lost when switching from one flavor of a trove to another
  * troves can now be specified for rq, q, and update as <labelpart>/<version>,
    e.g., foo=:rpl1/1.0, or foo=contrib.rpath.com@/2.3-1-2
  * version.hasParent() handles more cases of shadows of shadows correctly.
  * cooking troves into the repository with --flavor <newflavor> now modifies
    the flavor before the recipe is even loaded, not when the recipe's setup
    function is called.
  * add a check to ensure RPATHs in cooked packages do not have %(destdir)s
    or /tmp or /var/tmp in them.
  * EnforceSonameBuildRequirements has been temporarily changed to produce
    warnings instead of errors.
  * Dependncies and flavors didn't order things properly in their frozen forms
  * StreamCollections are now properly ordered

Changes in 0.62.11:
  * InstallBucket policy now allows using macros in component names.
  * The --resume option now works correctly when conary has
    automatically discovered a non-standard path for the main build
    directory.
  * A soname dependency is again generated for libraries outside of
    library directories, but the pathname is now included in the
    dependency.  Within a package, all matching dependencies are
    modified to include the path.  This is useful for cases where
    an application packages private versions of libraries -- the
    dependencies still need to be there so that inter-component
    requirements are honored, but they must not perturb the rest
    of the system.
  * Recursive pinning now behaves itself
  * Switch group recipe syntax to use r.add() instead of r.addTrove,
    r.remove() instead of r.removeTrove(), and add a
    r.setDefaultGroup() command to set the default group.

Changes in 0.62.10:
  * EnforceSonameBuildRequirements enhanced to handle correctly cases
    where more than one trove can resolve a single soname dependency.
  * EnforceConfigLogBuildRequirements now can take exceptions, which
    can be specified either as a filename (such as /usr/bin/bison or
    %(bindir)s/bison) or as a required trove (such as bison:runtime).
  * The trove.Trove initializer no longer allows for a trove to be created
    with a name that has more than one ":" character in it.
  * EnforceSonameBuildRequirements now can take exceptions, which are
    specified as a required trove (such as libfoo:devel) to avoid adding
    to the list of requirements.
  * EnforceSonameBuildRequirements now produces errors for missing build
    requirements, and EnforceConfigLogBuildRequirements now demonstrates
    very few false positives, and so has been updated to warning instead
    of info.
  * Added a check to warn when a trove is installed multiple times from
    the same branch with incompatible install buckets (--no-conflict-check
    overrides this check)
  * Redirects can now redirect to nothing, which allows components to
    disappear gracefully on a redirection
  * A soname dependency is now provided only if the library is in a
    default library directory, or in a directory explicitly added with a
    SharedLibrary(subtrees='/path/to/dir/') call.

Changes in 0.62.9:
  * EnforceConfigLogBuildRequirements policy added.  It looks through
    all config.log files anywhere under the build directory for programs
    that configure has found, and ensures that the transitive closure
    of the build requirements contains each file listed.  (That is, if
    the file /usr/bin/perl has been found, and intltool:runtime is in
    the buildRequires list, and intltool:runtime requires perl, then the
    requirement is satisfied.)  This policy currently produces some false
    positives; the "greylist" that tries to remove false positives needs
    to be expanded.
  * The repository server now uses a repository instance specific key
    cache.  This fixes KeyNotFound errors seen when running multiple
    repositories on one server.

Changes in 0.62.8:
  * The bug, introduced in 0.62.7, that caused Conary to stop short of
    recursing to the innermost troves when handling erasures has been fixed.
  * EnforceSonameBuildRequirements enhanced to use the system database to
    find the right missing build requirements.
  * Make users and groups in a repository such that they may not differ only
    in case, i.e. if user foo exists, user Foo cannot be created.
  * files in /usr/%(lib)s/python/.* are no longer automatically given an
    architecture flavor - if there are architecture-specific files in those
    dirs, they should result in an arch-specific flavor through normal
    means.
  * By default, no OpenPGP signatures will be added to troves when
    doing commits unless a fingerprint is explicitly set in conaryrc.
    Previously, if a keyring existed, the first key found would be used.

Changes in 0.62.7:
  * Some unneeded parts of the sql query in _getTroveList have been removed,
    improving performance.
  * The performance of the default (and most used) case of the
    getAllTroveLeaves has been increased up by using a specialized
    query.
  * Exception handling in the repository when revoked or expired keys
    are used has been corrected.
  * Signature checking now correctly checks the timestamp of the signature
    against the expiration time (if any) of the key that signed it.  If
    the signature timestamp is later than the expiration timestamp,
    the signature is rejected.
  * Pass 'Database is locked' repository errors to the client as a
    RepositoryLocked exception notifying user that the server is busy.
  * The 'yuck' script is no longer installed.
  * ComponentRequires now makes :runtime, :lib, :devellib, and :devel
    components all require their matching :config component if the
    :config component exists.  The :config component is not automatically
    created, but when it exists, it's always going to be because it
    is required by multiple other components.

Changes in 0.62.6:
  * mergeCollections() didn't always handle referenced troves changing
    byDefault status
  * Various cleanups and simplifications have been made to the trove
    removal determination

Changes in 0.62.5:
  * Allow selection of individual troves from change set files via --from-file
  * Recursive queries on local database could get upset by a missing trove
  * Underlying dependency code returns version and flavor for troves with
    broken dependencies
  * Underlying dependency code returns information on what removed trove
    caused a broken dependency
  * Removed --no-deps-recurse option
  * Greatly simplify dependency resolution logic
  * The version portion of a Release (version-sourceCount-buildCount)
    is no longer required to begin with a digit.
  * The Release parsing code has been cleaned up to use consistent
    naming, API documentation, and parse error messages
  * An unhandled exception when signing a trove twice with the same key
    has been fixed.
  * Old (now invalid) changesets are now removed from the changeset
    cache when a digital signature is added to a trove.
  * A package is now counted as empty if it contains only files automatically
    found by the AutoDoc policy.
  * CPackageRecipe now requires elfutils:runtime for eu-strip; this is
    needed for the existing debugedit:runtime requirement to do useful
    work.
  * Removed DistroPackageRecipe and moved its buildRequires list to
    PackageRecipe.  Use clearBuildReqs() to remove any of the base
    requirements for a package.
  * Install buckets are respected during dependency resolution
  * Updated the troveNames() call to a faster query, which should bring
    the run time of the "conary rq" back to a more reasonable limit
  * Race conditions and robustness problems have been fixed in
    the changeset cache.

Changes in 0.62.4:
  * Many places where lots of individual db calls were done to collect
    file objects have been collapsed into batched calls (5-10% speedup
    on some operations)
  * Fixed PGP key submission to not use a hidden form element.
  * Changed PGP key submission to use an xmlrpc call instead of
    modifying the database directly.
  * Added methods to change PGP key/user associations, and thereby
    disable a key.
  * Added an index to dependency resolution for a massive improvement
    on local system dependency performance on large updates.
  * Added the ability to get troves without file lists from the local
    database and use that when getting troves through the changeset
    trove source.
  * Previously, dependency resolution could cause duplicate
    trovesource entries.  This no longer occurs.
  * :lib and :devellib automatically have lib=%(lib)s install buckets.
  * A user management bug in the repository has been fixed.
    Previously, if you deleted a group followed by the user with the
    same name of the group, an unhandled exception occurred.
  * Looking up changeset cache entries in the cache database no longer
    uses exception handling to determine when database entries are
    invalid or stale.
  * The EnforceSonameBuildRequirements policy now recognizes :devellib
    as well as :devel components in buildRequires.

Changes in 0.62.3:
  * Don't link troves to groups when the branch has changed
  * Link new troves to collections (and new collections to old troves) when
    a trove isn't installed but a suitable replacement (meaning on the same
    branch) is available
  * Installing changesets w/ not by default from files broke
  * Fix a bug in the kid template that prevented permissions (ACLs) from being
    deleted from a repository.

Changes in 0.62.2:
  * Further reworkings of update code to be fully based on job sets. The
    absolute flag now defines whether a trove is newly installed or if
    it should be an update from an existing trove (when possible). Network
    changesets and changesets from files are treated almost identically now.
  * Swapped lock terminology for pin
  * Changed table names in database schema to better match the repository
    schema

Changes in 0.62.1:
  * UtilizeGroup fixed
  * conary updateall fixed
  * Disable SHA-1 integrity checks when trove changesets don't include
    files in various places
  * conary now prevents you from cooking empty groups

Changes in 0.62.0:
  * Initial OpenPGP (RFC 2440) based signature support has been
    added. Conary reads public keys from ~/.gnupg/pubring.gpg and
    /etc/conary/pubring.pgp.  Conary reads private keys from
    ~/.gnupg/secring.pgp.  Setting the "signatureKey" configuration
    variable to a key ID will select which key to use from the
    keyring. If signatureKey is not set, and there is a valid private
    keyring, the first key on the keyring will automatically be used
    to sign changesets when committing them to the repository.
    "cvc sign" adds a signature to a trove that already exists in the
    repository.
  * Change set generation on the command line is more flexible. It can generate
    erasure changesets as well as relative to nothing changesets
  * When creating multiple groups from the same recipe using newGroup(),
    Conary now searches all subgroups when resolving dependencies within
    a parent group
  * Conary no longer resolves dependencies for troves with byDefault=False
    (such as :test and :debuginfo).  Conary will now resolve dependencies in
    those troves only if you set checkOnlyByDefaultDeps=False.  When creating
    subgroups using newGroup(), pass the checkOnlyByDefaultDeps flag as an
    argument to the newGroup() function.
  * excludeTroves now applies to troves which have been added to
    already installed collections

Changes in 0.61.12:
  * You can now search for troves by <trove>=<host>@
  * A bug when cooking groups with depCheck = True (introduced in 0.61.10)
    has been fixed.
  * A new r.ByDefault policy controls how components are included in their
    enclosing packages; the default is True except for :test and :debuginfo
    components that default to False.
  * Cloning across repositories works
  * A bug in 'conary update --info' output was fixed

Changes in 0.61.11:
  * A bug that caused a database deadlock when removing entries from the
    changeset cache in the repository server has been fixed.
  * Added RegularExpressionList in conarycfg
  * Added lockTroves configuration option for autolock
  * Recurisvely included troves could be removed incorrectly when those
    troves were already present

Changes in 0.61.10:
  * The conary update command now takes a --sync parameter, documented in
    'man conary'
  * Groups now allow you to create a reference to another cooked trove,
    and use that reference to add troves that are contained in that trove.
    For example, if you want to create a group-python based on the troves in
    an already cooked group-dist, you add a reference to the group-dist in
    group-python, and pass the group-dist reference in when you call
    addTroves.
  * Work has begun towards generalizing the concept of a trove source.
    A class SimpleTroveSource has been added that, when subclassed and given
    access to the troves, will allow you to call findTroves to search that
    source.  The same code is used in update code to unify updating from
    the repository and from changesets, and it is used to provide the search
    capabilities for the local database.
  * Conary now allows all files, not just regular files, to have
    dependencies.  This is necessary for user/group dependencies for
    non-regular files to work.  Packages built with 0.61.10 or later
    that have non-regular files with non-root user or group will not
    be readable by Conary versions 0.61.9 or earlier.
  * Shadowing now preserves the byDefault flag, and handles reshadowing
    collections gracefully now
  * Update preprocessing now works on absolute changesets instead of
    relative ones, providing massive cleanups. Code uses sets of jobs
    instead of changesets for job representation, allowing still more
    cleanups. Many bugs seem to have gone away.

Changes in 0.61.9:
  * Fix a bug added in 0.61.8 that breaks tag handlers

Changes in 0.61.8:
  * Fix a bug introduced in 0.61.7 that occurred when, in the repository,
    either the Users table or Groups table was empty when creating a new group.
  * Add --buildreqs, --flavors options to q and rq.
  * Primary troves should not have their trove change sets overridden by
    items recursively included (and fixed a pile of things this broke).
  * Locally stored change sets can't always get access to pristine files
    from the local filesystem; when it can't, make sure file sha1 checking
    doesn't get upset.
  * Unchanged troves in updated groups could be erased by items in the
    same group on a different branch.
  * The "conary q[uery]" command accepts a --diff option.  When --diff
    is used, the difference between installed and pristine troves is
    displayed.
  * An additional progress callback has been added to show when database
    transactions are committed

Changes in 0.61.7:
  * Several bugs related to updating two troves with the same name have been
    fixed - including branch affinity, flavor affinity, correct handling of
    already updated troves, and correct handling of empty flavors.
  * "conary emerge" as root (or as a user than can apply the changeset
    produced by the build) did not install anything but the toplevel
    package.  This bug has been fixed.
  * No longer hide descriptive TroveNotFound errors behind a generic
    NoNewTroves wrapper.
  * Group recipes can now request that dependencies be resolved and
    added to the group at cook time.  To automatically add required
    troves to a group add "autoResolve = True" to the recipe class.
    Optionally "autoResolveLabelPath" can be set to a list of labels
    to use during dependency resolution.
  * Locally stored rollbacks couldn't handle files changing types. As
    part of the fix, the generic file diff code is now used when creating
    changesets instead of having a special-case wrapper around it
    (fileChangeSet()).
  * The commitaction script and the changemail module did not necessarily
    show the full trailing version for branches and shadows.  (For example,
    /conary.rpath.com@rpl:devel/4.1.25-18/db41/19 showed up as "19"
    instead of "4.1.25-19".)
  * Add a --deps option for conary q.  Make that and conary rq --deps
    recurse over collections.
  * Warn about missing buildRequires entries both for soname dependencies
    and for TagSpecs applied via tag description files.
  * A bug in updating groups that switch the byDefault setting of troves
    has been fixed.
  * Add an updateThreshold config option to control the number of troves to
    include in a download.
  * Ordering didn't work for old packages depending on anything, or for
    dependencies whose provider moved between components.
  * The r.Ownership(), r.UtilizeUser(), and r.UtilizeGroup() now generate
    appropriate dependencies on info-* packages.
  * Updating packages and components installed multiple times could cause
    a component to be removed multiple times (which resulted in a traceback).
  * Fixed a bug that occurred when groups tied to a user were deleted
    without deleting the associated user, then subsequently adding a user
    with the same name.

Changes in 0.61.6:
  * InitialContents turns off EtcConfig, since a file cannot be both
    a config file and an InitialContents file.
  * Reworked repository change sets to directly reference files from the
    contents store.
  * The User() command now takes an optional supplemental= option,
    which provides a list of supplemental groups to which to add
    the user.  (SupplementalGroup() is for groups not associated
    with a user.)
  * The showcs command can now handle components that are referenced
    but not included in a changeset.
  * InfoUserRecipe and InfoGroupRecipe can now be built with buildlogging
    turned on.
  * Conary's internal handling for dyanamically finding new IDs for
    users and groups has been fixed.
  * "conary updateall" now accepts the --test flag.
  * Various fixes were made to the CIL dependency detection code.

Changes in 0.61.5:
  * Added basic clone capability (which only works cloning to parents
    branches and shadows, and on a single host).
  * Now handles degenerate case of packaging unreadable files.
  * A bug that caused conary to ask for the wrong fileId when constructing
    a changeset from multiple repositores has been fixed.
  * Conary now can add users and groups automatically at install time.  If
    there is no taghandler to add a user or a group, conary will add it
    internally as a bootstrapping measure; if there is a taghandler,
    conary will call that instead.  In order to ease transition, Conary
    does not yet create the dependencies on the info- packages; a future
    version of Conary will add those dependencies after the system user
    info- packages have been created.
  * rpm2cpio now handles rpm archives that use bzip2 to compress the
    cpio payload
  * Conary now creates dependencies (provides and requires) for CIL
    files, if mono's monodis is installed on the system or being built
    in the current package.
  * Troves moving between troves could cause conary to attempt double
    erasures
  * The networked repository handles cases where contents are not
    found in the contents store.  The exception is passed back to
    the client.
  * The networked repository handles cases where a file stream is not
    found when the client asks for file contents.  The exception is
    passwd back to the client.
  * An error that caused getPackageBranchPathIds() to return the
    oldest fileIds instead of the youngest fileIds has been corrected.
  * Reworked finding old versions of troves to avoid a single trove
    being removed multiple times

Changes in 0.61.4:
  * %(datadir)s/.../lib/ files will no longer show up in :lib - presumption
    being that anything under %(datadir)s really is arch independenct
  * Creating branches and shadows had a command line parsing bug
  * "cvc newpkg" takes --dir and now complains for unexpected arguments
    (which is used to just ignore)
  * when using flavor affinity for installed troves, merge subarchitecture
    flags
  * group handling didn't always preserve troves which were needed by a
    newly installed trove properly

Changes in 0.61.3:
  * Corrected a bug that snuck in 0.61.2 that caused a temporary SQL table
    to not be temporary, which makes multiple httpd processes fail with
    'database schema changed' errors.

Changes in 0.61.2:
  * Fix a bunch of typos in the authentication checking server side
  * Add permission editing capabilities to the server component and hooks
    in the netclient
  * Overhaul of ACL system so that uniqueness constraints on Troves and
    Labels can be enforced: we now use a special Trove and Label "0 | ALL"
    instead of Null
  * Dependency resolution enforces label ACLs.
  * Module arguments to commitaction are parsed according to shell
    quoting rules.
  * The changemail commitaction module now takes an optional '--from'
    argument.
  * added clearBuildReqs() - will clear all or some of superclass buildreqs
    when cooking.
  * The pickled version of Dependency objects changed, therefore the
    schema version of the changeset cache has been incremented.
  * When Configure() detects a failure and input or output is not a
    tty, all config.log files will be included in the output in order
    to ease debugging from captured log files.
  * Part of the infrastructure for adding users and groups has been added:
    it is possible to create info-<name>:{user,group} packages via
    UserInfoRecipe and GroupInfoRecipe classes.  The User(), Group(),
    and SupplementalGroup() policies are deprecated; those lines should
    move to their own recipes intact (the syntax remains the same).
    The install-time code does not yet install info-* packages first in
    their own transaction; when it does, the Ownership(), UtilizeUser(),
    and UtilizeGroup() policies will create dependencies on the
    appropriate info-* packages.
  * The networked repository server and client code has been changed
    to use the 'deflate' Content-encoding type instead of 'zlib',
    which makes the code RFC 2616 (HTTP 1.1) compliant.
  * A new function called hasUnresolvedSymbols() has been added to the
    elf module.  This could be useful for a contributor to implement a
    policy that checks to make sure that shared libraries do not have
    unresolved symbols.  Additional code could be written to check
    binaries too.
  * cvc checkout, update, and commit now show progress when communicating
    with the repository server
  * Progress is now displayed while downloading file contents from a
    repository (such as when assembling a changeset that is distributed
    across multiple repositories)

Changes in 0.61.1:
  * Cleaned up error message which results from Conary not being able to
    determine which trove to remove when a new one is installed
  * Dependency object use slots
  * Hash values for DependencySet, Version, and Branch objects are cached
  * UIDs and GIDs that cannot be mapped to symbolic names no
    longer cause the buildpackage code to traceback.  The ownerships
    from the filesystem were never used anyway, so it's safe to assume
    that all files are owned by root:root
  * Implemented proper updateall
  * Files in troves are downloadable from the repository browser.
  * Troves in the repository browser are separated by first letter
    instead of showing all troves in one page.

Changes in 0.61.0:
  * New functionality for maintaining user groups: renaming and updating
    members
  * Added repository interfaces for deleting users and groups
  * Added a repository iterator function to list the members of a group
  * The web interface to the Conary repository now has a repository
    contents browser, accessible either from the main page (if you are
    logged into the web interface), or from the /browse url. Example:
        http://conary.example.com/conary/browse
  * A bug preventing all access to the web interface if an anonymous
    user existed has been fixed.
  * "Large" updates are split into multiple pieces which are downloaded
     and installed independently of one another
  * Trove updates are tracked through collections
  * Group handling completely rewritten to function as a three way merge
    instead of a set of heuristics
  * Trove removal handles references troves which are referenced by multiple
    collections
  * Rollback format unified for local and nonlocal rollbacks
  * Dependency ordering forces collections to be installed after all of their
    referenced troves (allowing simple restarts)
  * Database migration removes stale versions
  * --replace-files marks the replaced versions of the files as no longer
    present
  * Troves store information about Install Buckets - not used yet.
    By specifying a component's install bin, which is a set of key-value
    pairs, you can describe whether two versions of a component are
    installable side-by-side.  If two versions of the component share the
    same keys for their install bins, but at least one different value, then
    the components are installable side-by-side.
  * Troves store information about troves loaded when building a recipe
  * Build Requirements are stored with the trove
  * Add isCollection() to TroveInfo
  * Changesets download while instals are going on
  * StreamSet.twm() respects ignoreUnknown now
  * Rollbacks of locally cooked and emerged troves works

Changes in 0.60.12:
  * Previously, if you ran "conary update foo", and foo requires a new
    version of bar, but updating to the new version of bar would break
    existing dependencies of other troves on the system, a very
    unuseful "Troves being removed create unresolved dependencies"
    message would be printed.  Conary now says that "Additional troves
    are needed" instead.  If --resolve is used, it will report the
    troves that have been added before displaying the dependency
    failures caused by erase.
  * Symlinks no longer confuse AutoDoc policy.
  * Autosource files which have changed confused cvc update
  * allow a \ at the end of a line in config files to do line continuations
  * several bugs in the multitag handler have been fixed

Changes in 0.60.11:
  * The '-f' flag was added to the arguments to gzip when
    recompressing compressed files
  * Added progress callbacks for uploading the changeset when cooking
  * Improved automatic mainDir detection for some corner cases.
  * Put development docs back in :devel component (they were
    inadvertantly removed from it by a previous fix).

Changes in 0.60.10:
  * BadFilenames policy absolutely prohibits filenames with newlines
    in them, no exceptions allowed.  Other similarly bad filenames may
    later be forbidden by this policy.
  * UTF8Filenames moved to packagepolicy, where it belongs, and it now
    raises an error instead of printing a warning.
  * Conary now enforces the rule that tag names must have no whitespace
    and must be all alphanumeric characters, -, or _.
  * Conary can now run a single instance of a single tag handler to
    process multiple tags.  The tag description files for each tag
    must point to the same tag handler, and must each specify the
    multitag datasource.  The data is passed to the tag handler on
    standard input using the protocol "tag list for file1\nfile1\n..."
  * Fixed ftp server busy detection when fetching files via URL.

Changes in 0.60.9:
  * The changemail script is replaced by a generic commitaction script
    that loads modules, and a changemail.py module is supplied.  There is
    a backward-compatible changemail script which calls commitaction
    with the changemail.py module.  --email and --*user options now are
    changemail module options, so the commitAction should be specified
    something like this:
    commitAction /.../conary/commitaction --repmap ... --module "/.../conary/changemail --user %(user)s --email foo@example.com --email bar@example.com"
    You can add your own modules and run them all from the same commitaction
    using multiple --module arguments to the commitaction script.
  * Conary can now almost always guess the correct name for the mainDir
    when it is not %(name)s-%(version)s, if the first addArchive()
    instance creates exactly one top-level subdirectory and no other
    top-level files of any sort, in which case it will use that name as
    the mainDir.

Changes in 0.60.8:
  * The changemail script is now actually packaged, in
    /usr/lib{,64}/python2.4/site-packages/conary/changemail
  * Build requirements for superclasses are automatically added to
    subclasses.
  * Build requirements now look at all labels in a version to see if they
    satisfy a build requirement.
  * The NormalizeManPages policy now automatically converts man pages
    encoded in iso-8859-1 to man pages encoded in utf-8.  Additionally,
    it runs faster and no longer calls sed.

Changes in 0.60.7:
  * The changemail script is now distributed with conary, and is called
    with a different calling convention; instead of being called once
    per trove with trove-specific command line options, it is called
    once per commit (of however many troves) and creates more readable
    summary email messages.  Remove --trove, --version, and --flavor
    arguments from your changemail invocations.  Added --user argument
    to changemail; specify in .cnr files as "--user %(user)s".  Or, to
    only print users for source or binary commits, use "--sourceuser
    %(user)s" or "--binaryuser %(user)s", respectively.
  * The cvc rdiff command now recognizes creating a shadow as such.
  * Build requirement tracking is now half-enabled; conary is now able
    to read "buildReqs" tags, but will not yet generate them.
  * Files in /tmp and /var/tmp, and all cvs temporary files, will no
    longer be packaged by default,
  * The addArchive(), addSource(), and addPatch() actions can now fetch
    via HTTPS as well as HTTP and FTP.
  * The repository now handles creating a changeset between two troves
    that both contain a version of a file that is stored on a different
    repository

Changes in 0.60.6:
  * Erasing emerged troves works properly
  * Calling Doc() no longer disables the AutoDoc() policy.
  * A more reliable method is used for finding the port of an
    Apache connection

Changes in 0.60.5:
  * 'conary emerge' works again
  * Distributed group changesets failed when remote troves disappeared
    from the group
  * build logs are now tagged with 'buildlog' tag
  * Conary now handles cases when a directory becomes a symlink when
    applying a changeset.  An error message is displayed which tells the
    user how to apply the update.

Changes in 0.60.4:
  * An error in the automatic database conversion of 0.60.2 systems
    has been corrected.

Changes in 0.60.3:
  * Reimplemented LargeStreamSet in C
  * Added StreamCollection
  * Policies now announce their names in their information, warning,
    debug, and error messages, making it easier to determine how to
    resolve problems.
  * The database conversion for to 0.60.2 didn't work well; a proper
    conversion is now in place

Changes in 0.60.2:
  * Added InitialContent flag
  * Fixed bug which caused servers to leak file descriptors when the sqldb
    was replaced
  * "repquery --deps" output fixed (broken in 0.60.1)
  * Added AutoDoc policy which finds common documentation files and puts
    them in %(thisdocdir)s automatically.
    AutoDoc is disabled by calling
    Doc without calling AutoDoc, which means that existing recipes that
    call Doc will not show changes.
  * getPackageBranchPathIds() now returns version and fileId as well,
    so that the IdGen class can determine if an older version number
    should be assigned to files.  getPackageBranchPathIds() is now the
    primary mechanism for populating the pathId dictionary.
  * The local label methods of the version object have been
    refactored. isLocal() is now onLocalLabel(), isEmerge() is now
    onEmergeLabel(), etc. isOnLocalHost() has been added as a method
    to easily determine if a version only exists in the database
  * Moved logic for explicitly creating a changeset from cscmd.py to the
    ConaryClient object
  * Added the (unused) ability to lock and unlock troves. Ignore this for now.
  * "query --info" behaves much more like "repquery --info" now
  * isSourceVersion() method has been to the Version object
  * most of the remaining erroneous references to "Package" have been
    changed to "Trove" throughout the code.  This includes method
    names such as getPrimaryPackageList() -> getPrimaryTroveList().  Some
    more commonly used methods were left as deprecated thunking methods
  * dependency resolution couldn't resolve a requirement w/o flags against
    a provides w/ flags

Changes in 0.60.1:
  * Support for legacy clients (protocol version 29) has been removed from
    the server
  * The server raises an server-side exception if any client with
    protocol less than 32
  * Updated the URL provided in a server-side client version mismatch
    exception
  * Server-side dependency suggestions return more choices, leaving it
    to the client to sort it all out
  * Client uses timestamps to determine which troves to install when their
    flavors score equally
  * Fixed build-side bug handling meta characters ([,*,etc) in file names
  * "cvc newpkg" now accepts pkgname=label syntax
  * files.contentsChanged() function updated to work with StreamSets
  * Basic local changeset creation, retargeting, and commits work
  * Permissions weren't merged for operations run as non-root users
  * The structure of the repository web interface has been redesigned
    and some authentication UI bugs have been fixed.
  * The repository web interface now requires the conary-web-common package
    to be installed.
  * Committing troves to the repository no longer recompresses non-config
    files
  * Timestamps are set on the server at commit time; the timestamps the
    client assigned is not used (this is to protect against clients with
    a bad idea of time; servers should be consistent, even if they're
    wrong, and as long as time doesn't go backwards on that server all is
    good)
  * Reworked troves to be representable as streams and implement *basic*
    signature capability
  * Local cook versions are now more sensible.

Changes in 0.60.0:
  * Changed changesets to compress individual files instead of the combined
    stream.
  * Cleaned up file content objects to no longer track file sizes.
  * Switched away from TupleStream to StreamSet both for better performance
    and for improved flexibility in the format (at the price of larger
    frozen streams).
  * Troves explicitly provide their own names.
  * Troves can now provide "capability flags", and trove requirements
    can now include references to the capability flags.
    r.ComponentProvides(('ASDF', 'FDSA')) will cause all components built
    from the current recipe to provide the 'ASDF' and 'FDSA' capability
    flags, and r.Requires('/path/to/file', 'foo:runtime(ASDF FDSA)')
    will make /path/to/file require the foo:runtime component built
    with the ASDF and FDSA capability flags.
  * Dependency components can contain : characters now.

Changes in 0.50.14:
  * Dependency checking now returns reordering information (which isn't
    used yet)
  * Allow groups to include other groups defined in the same recipe (but
    explicitly disallow cycles in groups)
  * Fixed bug in building multiple groups with a single recipe when some
    of the groups already exist, but others don't

Changes in 0.50.13:
  * Added automatic :data component for /usr/share, to which you should
    add any platform-independent files that are needed by :lib components
    but not in a libdir-derived path.  These might include configuration
    files and supporting data files needed by both library and runtime
    programs.
  * Added automatic intra-package inter-component dependencies; now within
    a single package, the :devel component will automatically require the
    :lib component if both components exist.  These dependency sets can be
    modified with the ComponentRequires policy.
  * The build/buildpackage.py file has variable and function names changed
    to better match our terminology for packages and components.
  * Change flavor specified in the conaryrc to a flavor path -- accept the
    flavor config parameter multiple times to create a flavor path
  * Added a "filewrap" argument to r.Run() that inserts an LD_PRELOAD
    wrapper that overrides some library funtions to look in %(destdir)s
    first before looking in the filesystem.  This is subject to change
    as we experiment with it!

Changes in 0.50.12:
  * Implemented --quiet for conary update changeset commands, and cvc cook.
    Also implemented the 'quiet' configuration value. This option suppresses
    progress indicators.
  * Split loadRecipe into loadInstalled and loadSuperClass, depending on the
    purpose of the recipe loading.  loadInstalled will examine the local
    system to look for a matching installed trove, and load that version,
    while loadSuperClass will not.
  * Logs of builds are now stored in cooked changesets in the :debuginfo
    component -- generally in
    /usr/src/debug/buildlogs/<name>-<version>-log.bz2, controlled by
    macros.buildlogpath
  * Added lib/logger.py
  * Fixed conarybugz.py to work with Conary's new site-packages location
  * Cleaned up yuck, rpm2cpio, and rpm2ccs scripts to use new "import conary"
    mechanism for finding conary.
  * Check sha1s for all files written into the repository or file system
  * conary scs --deps works again

Changes in 0.50.11:
  * Reworked file addition to local database a bit for better performance
  * Fixed sorting for --info
  * Don't make --info installs require a writeable database
  * Added an exception to group updating, restricting removal of existing
    troves to match the group's contents to troves on the same branch
  * Groups which had the same trove added (via a referenced trove) and
    removed (from the primary trove) got confused
  * conary showcs now takes trove version
  * conary showcs will display erased troves in changesets, and erased troves
    that are referenced but not within the changeset
  * conary changeset now support trove=<version>-- to create a changeset that
    erases the trove
  * Cache user id to name mapping
  * Improved the progress indicators for preparingUpdate and
    creatingDatabaseTransaction
  * Implemented progress indicator on source downloads
  * Fixed bug in update process which caused files to be incorrectly skipped

Changes in 0.50.10:
  * Added callback for creating database transaction, so that it does
    not look like we spend an inordinate amount of time executing tag
    pre scripts.
  * Added findtrove.py to the Makefile so that it is included in
    the distributed version of conary.
  * Added distcheck rule to Makefile to try and avoid missing files in the
    future

Changes in 0.50.9:
  * reimplemented StreamSet in C
  * moved findTroves out to findtrove.py, reworked it to be more modular
  * getSourceVersion now correctly handles branched binaries by looking
    up the branch to find the source component.
  * reimplemented StringStream in C
  * fixed bugs in --info

Changes in 0.50.8:
  * sort update --info alphabetically, display old versions, and display
    a letter summarizing the type of change
  * NormalizeInterpreterPaths() policy now looks in the package currently
    being built, as well as on the installed system, to determine how to
    resolve #!/usr/bin/env scripts.
  * groupName argument to addTrove() can now be a list of group names as
    well as a single group name.
  * --no-recurse works on the erase path
  * fix to walkTroveSet (which was horribly broken)
  * enable (optional) dependency checking when building groups
  * 'cvc cook' error output when there are unresolved build
    requirements is more user friendly
  * filesystem conflicts are handled properly when applying a rollback
  * updating a package to a version that comes from a different
    repository when that package had an uninstalled component works
    now.
  * conary now resides in /usr/$LIB/python$PYVERSION/site-packages/conary/
  * calling r.Replace on a non-regular file results in a warning instead
    of an unhandled exception
  * implemented basic callbacks for update, erase, and changesets

Changes in 0.50.7:
  * Added the XInetdService action to avoid having to include
    /etc/xinetd.d/ files separately, and to make xinetd.d files
    be consistent, making recipe-provided changes less likely to
    conflict with local configuration changes.
  * groups are no longer allowed to contain redirects
  * added setLabelPath to group recipe
  * Allow r.Provides("soname: libfoo.so(FLAGS)", "/some/file") (added
    the "(FLAGS)" part).
  * don't allow spaces and commas in revisions

Changes in 0.50.6:
  * conaryclient.updateChangeSet should have recursed by default
  * Metadata retrieval now works along distributed branches and shadows.
  * reworked troves being added to database to handle missing parts
    of packages and groups properly (and make things faster and more
    elegant)
  * merged update and erase code paths in conaryclient
  * update and erase now take +,- modifiers on trove names
  * added --info to see what an update or erase command will do
  * a single group recipe can now build multiple groups

Changes in 0.50.5:
  * Streams return their value through __call__ instead of value()
  * Reimplemented ShortStream and IntStream in C
  * conary config now takes --show-passwords option, and does not pretty
    print config file values when not printing to screen.  This means that
    conary config > <file> will result in a valid configuration file.
  * Updating groups didn't work when the group referenced troves as new
    which were already installed on the system
  * r.ComponentSpec('somecomponent', '.*') will no longer override the
    file specifications for packaging :debuginfo and :test components.
  * loadRecipe now takes a troveSpec as its first parameter, and uses that
    troveSpec to find the trove on the local system that matches the source
    component that is being loaded.  loadRecipe also automatically searches
    the labels that are parents of the current recipe, so if you shadow a
    recipe, any loadRecipe lines contained in that recipe should still do
    what you want.
  * merge didn't handle files converging
  * merge doesn't need to deal with autosource files
  * diffs between groups failed when members disappeared

Changes in 0.50.4:
  * Most rollback information is stored as a reference to a repository
    instead of storing full rollback data on the local system. The
    localRollbacks flag in conaryrc allows the old behavior to remain.
  * The CONARY state after a merge operation on a shadow now has the
    correct fileId for files that are not different than the parent
    version.
  * Added /usr/lib/conary/conarybugz.py to make it easy to automatically
    populate bugzilla databases from repositories.
  * Sped up Strip, NormalizeInitscriptLocation, NormalizePamConfig,
    TagDescription, and TagHandler policies by limiting them to
    only appropriate directories.
  * Fixed :debuginfo to work with binaries built from more than one
    source file, and made it less aggressive by only stripping debug
    information out to the :debuginfo files, which both makes stack
    traces better without :debuginfo installed and makes libraries
    stripped for :debuginfo more likely to work.
  * When existing fileId's had no streams but the streams are provided
    by a later commit, those streams weren't always merged properly if
    there were multiple files for that fileId
  * conary config output masks user/password info in repository maps
  * the config option useDir has been changed to useDirs, and archDir has been
    changed to archDirs, to allow for tiered use/arch flag definitions, and
    the tweaking of use and arch flag settings.  By default, useDirs and
    archDirs look in /etc/conary/<dir>, followed by /etc/conary/distro/<dir>,
    follwed by ~/.conary/<dir>, where dir is use or arch, depending on the
    context.
  * Arch files can now contain arbitrary macro definitions, and in the future
    will contain values for macros like %(lib)s, which is lib64
    on some platforms.
  * when using --keep-existing, the install label path and install flavor
    are used to determine which version to install instead of using affinity
    to install something close to what you already have.
  * a bug that prevented a changeset from applying to the system when
    the changeset removed a component from a package and the component
    is not installed on the system has been fixed.

Changes in 0.50.3:
  * database findTrove now has an interface that is much closer to the
    repository findTrove function -- this enables conary q to work like
    conary rq.
  * Group handling didn't work for multiple levels of group inclusion.
  * Database.hasTrove() no longer needs to instantiate troves.
  * Fixed overly-aggressive cleaning of the cache.
  * Added repository findTroves call to parallelize findTrove calls.
  * Added the NonMultilibDirectories policy to prevent 32-bit troves from
    utilizing lib64 directories.
  * the NormalizeInterpreterPath policy can now handle unwriteable files
  * fixed the network client code to return file contents properly when
    multiple file contents are requested from the server (bz#50)
  * rewrote Database.getTroveLatestVersion()
  * Added :debuginfo handling in Strip policy, which requires debugging
    to be turned on in optflags and elfutils's eu-strip and debugedit to
    be installed.  Like :test components, :debuginfo components are not
    installed by default.
  * File versions are now properly set to a branched version after a
    merge operation
  * cvc commit aborts again when the current versions of files are not
    the latest versions

Changes in 0.50.2:
  * Any %(lib)s-derived path (/%(lib)s, %(libdir)s, %(krbprefix)s/%(lib)s,
    or %(x11prefix)s/%(lib)s) will now cause the entire package and all
    components to be flavored with the base instruction set flavor, so
    that architecture-sensitive but non-code files in (say) /usr/lib64
    do not show up on 32-bit platforms.
  * Sped up dependency resolution on the client
  * The reworked getFileContents call now asks for contents from the
    correct server when contents from more than one server are requested

Changes in 0.50.1:
  * Add support for trove=<troveVersion> in rq, cvc co, and other places that
    use findTrove
  * Add conary q --info option to display flavors
  * changeset command uses system flavor if no flavor is specified, skips
    troves which are not included in packages and groups by default,
    takes a --no-recurse option, and filters based on the excludeTroves
    configuration setting
  * Added automatic :perl component that works like the :python component,
    and extended the multilib-friendly-or-architecture-neutral policy to
    work with perl as well as python.
  * client/server protocol negotiation is a whole lot smarter now
  * getChangeSet() results in a single URL rather than one per primary trove
  * group, fileset, and redirect recipes have macros that contain the
    buildlabel and buildbranch.
  * fixed a bug with merging absolute change sets which contain config files
  * redirections to troves w/ older versions already installed didn't work
  * the pathId generation code has changed.  For cooked troves, the
    pathId will be the same for any particular version of a path.
    Code must not depend on this behavior, however; it may change in the
    future.

Changes in 0.50.0:
  * Redirections work
  * Sped up group generation
  * Troves which reference other troves (groups and packages) can now specify
    whether a trove is installed by default or not. Packages now reference
    :test, but don't install it by default
  * Added optional 'recurse' parameter to netclient.createChangeSetFile
  * The first argument to the Requires and TagSpec commands can now have
    macros interpolated, as in r.Requires('%(bindir)s/foo', ...)
  * Groups can have requirements now
  * protocol-level getFileContents works on multiple files simultaneously
  * repository log had too many files added to it
  * set instruction set flavor for a cooked trove whenever any Arch flags are
    checked

Changes in 0.14.12:
  * The shadow command looks at buildLabel instead of following
    installLabelPath
  * In some cases, troves with an incompatible flavor were chosen when
    --resolve was used. The proper flavor is now used, or the
    dependency is reported as unsatisfiable.
  * Several more instances of %(lib)s were moved out of the default
    specification for generic components like :runtime and :devel for
    better multilib support.
  * Policy now helps ensure that :python components are either
    architecture-neutral or multilib-friendly.
  * Better error messages for "%(foo)/" (which should be "%(foo)s/")
  * Looking up files in the local database gave erroneous results in
    some cases (this was noticeably primarily when distributed change
    sets were being generated)

Changes in 0.14.11:
  * Local systems store config files in sql tables now.  Use
    /usr/share/conary/convertcontents to convert to the new data store.
    Note that this means that any *config file* managed by conary can be
    read through the main SQL database file in /var/lib/conarydb/conarydb.
  * Actually check build requirements before building, use --no-deps to
    ignore the check.
  * make conary q and conary update convert all flavors to  strong flavors
    for comparison; ~readline becomes readline, and ~!readline becomes
    !readline, so that conary q foo[readline] works as expected.
  * no default flavor is presumed for local operations (erase, q)
  * changed getPackageBranchPathIds to base64 encode the filename in
    order to ensure that the resulting XML-RPC will be UTF-8 clean.
  * localoutofdate renamed to "yuck", a man page added, and the script
    and man page are now installed on the system.
  * rename --use-macro and --use-flavor options for cook to --macro
    and --flavor
  * support new cook syntax: cvc cook <trove>[flavor] to set the troves flavor
    while cooking
  * fixed rq output when iterating over subtroves within a trove or group
  * TroveNotFound exceptions are handled gracefully in cvc.  'conary cook
    foo' will no longer traceback when foo:souce could not be found in
    the repository.
  * Unsynchronized updates work for packages and groups
  * The database is now opened with a 30 second timeout.  This should allow
    better concurrency.
  * added --exclude-troves and excludeTroves conaryrc entry
  * repository .cnr file's commitAction configuration item now has a
    flavor provided to it as %(flavor)s and the default changemail
    script uses it.
  * don't allow the same label to appear twice in sequence in a version

Changes in 0.14.10:
  * FlavorMap sense wasn't set right for base instruction set

Changes in 0.14.9:
  * Shadow Branch objects didn't return parent branches properly. This
    caused incorrect pathId's to show up on cook on shallow shadows.
  * Reworked the code which looks up pathIds to take advantage of a new
    server call (getPackageBranchPathIds) which is faster and looks on
    both the full branch and full parent branches.
  * The Apache repository server now allows mixed ssl and normal requests.
  * Added forceSSL option to apache repository server configuration.
  * The network client code now supports accessing servers over https.
  * Proper salts are used for user passwords.
  * The default value for macros.optflags is "-O2" again, instead of
    an empty string.
  * The http handler in the conary server now sends back proper error
    codes in the case of an authentication error.

Changes in 0.14.8:
  * Fixed bug where streams for commits on distributed branches didn't always
    get set properly
  * reworked findTrove() in repository to return (name, version, flavor)
    tuples instead of full troves
  * Split conary.1 into conary.1 and cvc.1
  * Allow cvc cook trove=<version>
  * remove --target-branch cook option
  * added default :devellib component for architecture-specific devel bits,
    made all files with an architecture-specific multilib path that are
    not in :devellib go into :lib instead of having many of them fall into
    :runtime

Changes in 0.14.7:
  * ELF libraries with sonames that have paths in them are now handled
    sanely, by removing the path (and complaining...)
  * split march into targetArch and unameArch -- requires a new distro-release
  * rework command line arguments to shadow and branch to match how versions
    are normally specified, and allow a flavor specificatoin
  * added --sources to branch and shadow commands

Changes in 0.14.6:
  * fix for generating changesets between repositories
  * policies that look at shared libraries are now multilib-aware,
    fixing shared library permissions and dependency provision
  * autosources didn't work when committing across a shadow

Changes in 0.14.5:
  * allow groups to contain troves with conflicting flavors
  * make repository-side change set caching less buggy
  * fix config files changing to symlinks
  * allow duplicate items to be specified for erase and update
  * changeset command allows flavors to be specified
  * repquery --info shows trove flavor
  * fixed bug with not matching base instruction set flavor

Changes in 0.14.4:
  * several bugs in the 'cvc update' code paths have been fixed
    - it no longer retrieves autosource sources
    - the CONARY file now gets populated entries for autosource files
    - the fileids in CONARY files are now correct after an update
  * several bugs in error handling have been fixed
  * several docstrings have been fixed
  * packagepolicy now automatically adds usermode:runtime requirement to files
    that are dangling symlinks to consolehelper
  * the templating engine for the web interface to the server has been
    changed to kid; kid and elementtree are now required to run a server.
  * the web interface now supports limited editing of ACLs
  * the server now only supports protocol version 26 (it was a mistake
    to leave in support for 24 and 25)
  * old code that supported ancient protocol versions has been
    removed from the server
  * recipes loaded from within recipes follow the label= argument if
    it is given

Changes in 0.14.3:
  * Fixed usage message to no longer print 1 at bottom; improved option
    handling error messages
  * Fixed versions when branching from a shadow
  * The lookaside cache now fetches from the repository into the right
    location and with the right permissions, and fetches manually-added
    as well as automatically-added sources.
  * In recipes, addSource can now take dest='/path/to/file'
  * Change %(servicedir)s location from /var to /srv

Changes in 0.14.2:
  * contents are now stored as diffs when either the new file or the
    old file is empty
  * diffs of numeric streams can now express a change to the value of
    None

Changes in 0.14.1:
  * fixed a typo in lookaside.py that prevented commits from working
  * added a descriptive exception message when fileids in your database
    do not match the fileids in the repository

Changes in 0.14.0
  * added ability for changesets to ignore unknown fields in some places
    (making changesets somewhat less brittle)
  * fixed bug in source handling with non-recipe files in the local directory
  * added framework for generic trove information
  * checkout no longer pulls all sources from the repository
  * used new trove info framework to store the source trove, build time,
    total file size, and version of conary used when building binary
    troves.
  * lib/elf.c no longer uses mmap to read elf files.  Some architectures
    may have elf structures on disk that are not naturally aligned, and
    using mmap to read them won't work.
  * the repository code now uses a 30 second timeout when attempting to
    access the database
  * Have architectures control their march values in the architecture
    config files.
  * add Arch.getCurrentArch() to get the major architecture that is in use
    during a build

Changes in 0.13.3
  * added ability for a contents log file (makes syncing much easier)
  * file tags weren't used on updates
  * "description update" tag action replaced with "handler update"
    (which gets called when either the tag description or the tag handler gets
    updated)
  * "description preremove" tag action replaced with "handler preremove"
  * sources get committed automatically

Changes in 0.13.2
  * reworked use.py code almost entirely.
  * added /etc/conary/arch directory to contain architecture definition files;
    changed /etc/conary/use files to contain more information about how
    flags are used when building.  Flag definitions are no longer in use.py.
  * fixed buildFlavor so that it affects cooking packages as well as
    determining troves to include when cooking a group
  * changed --noclean to --no-clean to be in line with the rest of the
    options; documented it
  * removed Use.foo and Flags.foo options from conary config files.  Macros.foo
    is still there.  Added --use-flavor option to cvc cook which takes a flavor
    and overrides the build flavor while cooking.
  * groups now take flavor strings to determine the flavor of a trove to
    include, not flag sets.
  * dependencies resolution is flavor sensitive now (and uses flavor
    affinity)
  * added trove version/release number to dependency messages
  * renamed classes and methods in versions.py to match current terminology

Changes in 0.13.1
  * repquery wasn't filtering by flavor properly (exposed by a bug fix
    in 0.13.0)

Changes in 0.13.0
  * removed importrpm.py
  * diffs between a file object that has a non-empty provides or requires
    to a file object that has an empty provides or requires are now properly
    generated and applied.
  * added checks to validate merged file objects against the fileIds
    in the changeset
  * implemented shadows
  * framework for redirects in place
  * removed (unused) parentId field from Branches repository table

Changes in 0.12.5
  * reworked dependency resolution a bit for a big speedup in the server
  * moved destdir to %(builddir)s/_ROOT_
  * made macros.destdir available during the unpacking of sources
  * source commands (r.addAction, etc.), if given absolute paths for
    their dir keywords, will perform their actions in the destdir instead
    of the builddir
  * most build commands (r.Make, r.Create, etc.), will work in either builddir
    or destdir, depending on whether they are given relative or absolute
    paths
  * add dir keyword for r.Run
  * include /usr/bin/rpm2cpio

Changes in 0.12.4
  * set more arch flags for x86 and x86_64
  * troves can have multiple instruction set flavors now
  * flipped around use: and is: sections of flavor strings
  * Version and Branch object completely separated

Changes in 0.12.3
  * conary verify updated to new API so that it works again
  * conary q (with no arguments) works again

Changes in 0.12.2
  * added getTroveVersionsByBranch
  * make better use of _mergeQueryResults
  * moved version affinity into findTrove from ConaryClient
  * fixed branch affinity so that it's actually branch affinity instead of
    label affinity
  * rdiff changes for 0.12.0 broke negative numbers for oldVersion
  * rdiff diff'd based on label instead of branch
  * update has flavor affinity now
  * flavors can now be specified on the command line for update, erase
    repquery, and query
  * unspecified flavor flags got scores of zero, which was wrong
  * added python code for flavor scoring (useful for the client)
  * repository queries didn't work properly when looking for multiple flavors
    of a single version
  * fix for updating multiple flavors of a single version of a trove
    simultaneously
  * reworked getTroveVersionList and getAllTroveVersions for per-trove
    flavor filtering

Changes in 0.12.1
  * repquery and query always showed dependency information
  * getTroveLeavesByBranch did extra demarshalling of the flavor
  * repquery didn't deal with nonexistant troves well
  * dependency failures on erase didn't reassemble dependency flags properly
  * fixed bug in dependency sets creation which caused dependency flags
    to get mangled
  * added a check to prevent mangled flags from getting committed

Changes in 0.12.0
  * document config command, and display supplied macro/use/arch information
    in output
  * repository acl's work for almost everything
  * anonymous access must be explicitly enabled by creating an acl for
    user 'anonymous' with password 'anonymous'
  * server side flavor scoring used
  * queries reworked for flavor matching

Changes in 0.11.10.1
  * move to python2.4
  * repository caching (which isn't used yet) didn't track the recurse flag

Changes in 0.11.10
  * changed flavor tracking when loadRecipe() is used to only track
    flavors in loaded recipes that are superclasses of the recipe
    class in the loading recipe.  (e.g. loading python.recipe to get
    the distribution python version will not add all of the python
    recipe's flavor information to the loading recipe class, as long
    as the loading recipe does not subclass the Python class.)
  * add conary verify command for comparing the local system's state to
    the state it was in at install time
  * when a trove is installed for the first time, it comes from a single
    repository
  * didn't handle file types changing on update
  * fixed problem assigning depNums
  * components disappearing from troves caused problems in relative changesets
  * files moving from removed troves in changesets caused update to fail

Changes in 0.11.9
  * change the order of permissions setting (chmod after chown)
    because some versions of the Linux kernel remove setuid/gid bits
    when setting ownership to root

Changes in 0.11.8
  * work around a python bug w/ fdopen() resetting file permissions
  * r.Replace() as an alternative to r.Run("sed -i '...' file")
  * Policy enforcing UTF-8 filenames
  * r.macros.tagdatadir as a standard place to put data just for taghandlers

Changes in 0.11.7
  * changed server.py to take extra config files via --config-file instead
    of as an extra argument
  * extra config files (specified with --config-file) were ignored if they
    didn't exist; issue an error message now
  * Added r.ConsoleHelper() for recipes
  * PAM configuration files shouldn't have paths to modules by default,
    so we remove what used to be the standard path
  * changed repository user authentication to use user groups (currently
    one per user)
  * added password salt
  * restructured repository a bit
  * removed lots of unused code from FilesystemRepository

Changes in 0.11.6
  * branches are created as changesets now instead of as a protocol call
  * merged authdb into primary repository
  * fix for rdiff (broken by flavor rework in 0.11.5)

Changes in 0.11.5
  * Internals reworked to eliminate flavor of None in favor of empty flavor
  * Added (currently unused) code to parse command line flavor specifications
  * static libraries (.a files) get proper flavors now
  * Handle attempts to update already installed troves from absolute
    change sets

Changes in 0.11.4
  * all components built from a single recipe share a common flavor
  * loadRecipe's label= keyword argument can actually take a label
    as well as a hostname

Changes in 0.11.3:
  * optimized a sqlite update statement to use indexed columns
  * added --test to update and erase
  * dependency check didn't handle new components providing the same
    items as old components (broken by 0.11.1 performance enhancements)

Changes in 0.11.2:
  * standalone server was broken by --add-user changes in 0.11.1
  * dependency check no longer allows packages being removed to cause
    dependency failures
  * changed how dependencies are frozen to make the order deterministic
    (so fileId's don't change around)
  * added a database version to the database schema

Changes in 0.11.1:
  * erasing troves enforces dependencies -- this requires a database
    conversion (run the conary-add-filedeps script which fixed the
    conversion to 0.11.0 after updating conary)
  * reworked dependency queries to take advantage of indices for much
    better performance
  * add --add-user to server.py for creating the authdb

Changes in 0.11.0:
  * massive rework of fileId mechanism to allow better flavor support
  * added columns to dependency tables to allow erase dependency checks
    (which are not yet implemented)
  * enabled trove requirements
  * added cvcdesc and the 'describe' command to cvc to generate
    and use metadata XML files.
  * getMetadata follows the branch structure up until it finds metadata
    for the trove.
  * changed getFileContents() to not need trove name or trove version
  * byte-compiled emacs lisp files are transient, like python
    byte-compiled files
  * addSource recipe action now can take a mode= keyword argument
  * cook now enforces having no dash characters in version numbers
  * files are explicitly disallowed from depending on groups, packages,
    or filesets; the only trove dependency that a file or component
    can have is on a component.  Only filesets can depend on filesets.

Changes in 0.10.11:
  * reworked how absolute change sets get converted to relative change
    sets for better efficiency
  * chained dependency resolution caused duplicate troves in the final
    changeset (and a lot of extra work)
  * added --config to stand alone repository
  * source flag wasn't set properly for newly added non-text files
  * flavor information is now printed by "conary query" when multiple
    flavors of the same version of a trove are installed
  * "conary repquery --all" flavor output formatting has been improved

Changes in 0.10.10:
  * changesets get downloaded into a single (meta) file instead of lots
    of separate files
  * fix several bugs in the freshmeat record parsing
  * add a freshmeat project page URL to the metadata by default
  * add a "source" item to metadata
  * the server implementation of troveNames() was horrible
  * enabled file dependencies

Changes in 0.10.9:
  * fixed some authorization issues with the xml-rpc repository interface
  * the web management interface for the repository works now; see
    http://wiki.specifix.com/ConaryConversion for information on how
    to convert existing authdb's to support this
  * fixed a bug with distributed branches
  * users can change their passwords through the repository's web api
  * improved logic apachehooks use to find top level URL
  * fixed bug in server side repository resolution

Changes in 0.10.8:
  * changed iterAllTroves() to troveNames(), which searches a single
    label instead of the whole repository
  * reworked http authentication and CGI request handling and added the
    beginning of a web interface to the repository for user administration
    and metadata management.

Changes in 0.10.7:
  * dependency sql code reworked to use temporary tables
  * new macro called "servicedir" that defines the location for
    service data (%(servicedir)s{ftp,http,etc})
  * added busy wait to sqlite3 python binding when executing SQL
    statements on a busy database

Changes in 0.10.6:
  * Lots of bug fixes for distributed branching
  * Some code rearrangement
  * The start of metadata support code is now included

Changes in 0.10.5:
  * The local database is used for fetching file information (but not
    contents), reducing network traffic when creating change sets
    across repositories.
  * Update works on troves which were locally cooked or emerged
  * Internal changes to move toward getFileContents() working in batches
    rather then on individual files. For now this prevents the repository
    from copying files between the content store and /tmp to serve them.
  * Arch flags are now included in flavors
  * Emerge follows the installLabelPath instead of the buildLabel
  * The extended debugger has been extensively modified
  * Conary can handle filenames with '%' in them
  * The showcs command has been significantly updated, and the updates
    are documented in the conary.1 manpage
  * New syntax for flags distinguishes requirements from "optimized for";
    see http://wiki.specifix.com/FlavorRankSpec

Changes in 0.10.4:
  * Bug fixes for updating from absolute change sets (which basically
    just didn't work for troves which contained config files)
  * Bug fixes for distributed branching
  * The database is used for fetching trove information (but not yet
    file information) when the client constructs change sets across
    distributed branches
  * various other bug fixes

Changes in 0.10.3:
  * this version introduces changes to the network protocol for
    obtaining file contents and changeset generation. The client
    protocol version number has increased, so version 0.10.3 can only
    communicate with servers running the server from 0.10.3. The
    server remains backward compatible with older clients.
  * a warning message is now displayed when the user attempts to
    create a branch that already exists on a trove.
  * the correct trove names are displayed when automatically resolving
    dependencies
  * packages no longer get the union of all the dependency information
    of the components they contain.  This information would have to be
    recalculated if a user installed a package then removed a
    component afterward.
  * a package policy check was added to reject any world-writable
    executable file.
  * r.TagSpec('tagname', exceptions='filter') now overrides a match by
    another r.TagSpec('tagname', 'filter')
  * more changes to metadata interface
  * various other bug fixes and improvements

Changes in 0.10.2:
  * the repository code is now included in the main conary source
    archive
  * "conary showchangeset" produces a more user-friendly output
  * large responses from the repository server are now compressed
  * the protocol for getFileContents() changed to take a fileId
    instead of the file's path.  The repository code can still handle
    old requests, but the client code now requires the latest
    repository code.
  * bug fixes

Changes in 0.10.1:
  * when applying a changeset, dependency failures are resolved by
    querying servers in the installLabelPath
  * troves that satisfy a dependency can automatically be added to a
    transaction.  This behavior is controlled by the "autoResolve"
    variable in conaryrc or the "--resolve" command line option to
    "conary update"
  * dependency resolution is calculated recursively.  To limit the
    recursion depth to check only first order dependencies, a
    "--no-deps-recurse" option has been added to "conary update"
  * "conary repquery" now takes a "--deps" argument, which prints the
    Requires and Provides information for the trove that is being
    queried.
  * changes have been made to the build side of Conary to facilitate
    building recipes that use cross compilers
  * symlinks now get the appropriate ownership set when they are
    restored
  * groups can now specify which flavor of a trove to include
  * repository queries that don't need file information no longer ask
    the repository for files.
  * various bug fixes and cleanups

Changes in 0.10.0:
  * dependency checking is now performed before changesets are
    applied.  This uses new tables in the local system's database.
    If you are using a database created by a version of Conary older
    than 0.10.0, it must be converted before it can be used.  See:
      http://wiki.specifix.com/ConaryConversion
    for details
  * Shared library dependency information in changesets is now stored
    in a different format.  This means that repositories that use old
    versions of Conary will be unable to give valid changesets to
    Conary 0.10.0 or later.  Therefore, the protocol version number has
    been increased.
  * --no-deps argument added
  * "cvc co" is now a synonym for "cvc checkout"

Changes in 0.9.6:
  * dependency enforcement infrastructure has been added (the code is
    currently disabled)
  * bug fixes
    * applying a changeset that un-hardlinks files now works
    * conary rq [trove] --info now works
    * running "conary update [trove]" when more than one flavor of
      [trove] exists no longer tracebacks.  It installs both flavors
      of the trove (which is not always the desired behavior - this
      will be addressed later)
    * only files with execute permissions are checked for
      #!interpreter.
    * "conary rq [trove] --ls" no longer tracebacks when [trove]
      exists in more than one repository
    * various code cleanups

Changes in 0.9.5:
  * new methods for specifying dependency information in recipes have
    been added
  * #! interpreters get added as dependencies
  * local flag overrides now work
  * cvc cook --resume can be used multiple times
  * conary invokes gpg with --no-options to avoid creating or using
    ~/.gnupg

Changes in 0.9.4:
  * fixes to cvc annotate
  * flavors and dependency generation code has been refactored to be
    policy based
  * better error handling when invalid changeset files are given to
    conary
  * minor code cleanups

Changes in 0.9.3:
  * New "cvc annotate" feature
  * Man page updates
  * Changesets which remove a file and replace it now apply correctly.
  * "cvc update" no longer complains and fails to update the CONARY
    state file properly  when ownerships differ
  * FileId generation now looks for previous versions of all the
    packages that have just been created, not just the name of the
    recipe.
  * Cooking as root is no longer allowed
  * Miscellaneous bug fixes.

Changes in 0.9.2:
 * Bug fixes:
   * Applying changesets that have more than one hard link groups
     sharing the same contents sha1 works now.
 * Build changes:
   * Recipes can now create new top level packages.

Changes in 0.9.1:
 * Bug fixes:
   * Applying a changeset that has a flavor which is a superset of the
     previous version's flavor now works.
   * Parsing optional arguments to command line parameters that appear as
     the last thing on the command line works
 * Build changes:
   * Package policy now checks to ensure that files in /etc/cron.*/*
     are executable
 * Update changes:
   * Conary no longer complains if a transient file has been modified
     on disk but no longer exists in a new version of a component.
 * Miscellaneous changes:
   * Version 1 on-disk changeset file support has been removed.

Changes in 0.9.0:
 * protocol versioning is much more granular now allowing for backwards
   compatible versions of functions
 * changeset command now generates changesets for multiple troves spread
   across multiple repositories
 * change sets are transferred as a set of independent change sets now
   (laying the groundwork for repository change set caching, with which
   this version will work just fine)

Changes in 0.8.3:
 * Man page updates.
 * The "conary query" command now accepts multiple arguments for
   troves and paths
 * Fixed "conary erase" command which was broken in 0.8.2

Changes in 0.8.2:
 * You can now install multiple troves at once (even a combination of
   changeset files and troves from repositories), and the entire
   action is recorded in a single rollback (this required a change in
   command-line arguments for updating troves).
 * The beginnings of support for searching multiple repositories
 * Miscellaneous code cleanup and bug fixes.

Changes in 0.8.1:
 * The source code has been re-arranged for easier maintenance, and
   conary has been split into two programs: conary and cvc.
 * Better error messages and debugging tracebacks

Changes in 0.8.0:
 * A new changeset format supports hard links but requires staged update.
 * The new changeset format also collapses duplicate contents even
   when hardlinks are not used.
 * By default, rc?.d/{K,S}* symlinks are no longer packaged. The
   chkconfig program is relied on to create them at package
   install/update time. Init scripts are explicitly required to
   support the chkconfig protocol by default
 * Improved error messages
 * Several bug fixes.

Changes in 0.7.7:
 * Extended debugger saves and emails
 * Tracebacks now include arguments and locals
 * More size optimizations were made when applying changesets
 * Applying absolute changesets when a trove is already installed is
   now much more efficient than it was
 * Self-referential symlinks raise a packaging exception.
 * Several bugs fixes.

Changes in 0.7.6:
 * Installation
   * Hardlink handling
   * enhanced debugging capabilities (including saving a debugging
     state file to enable remote debugging)

   * using binary file ids and iterators for significant memory savings
   * and runtime support for the x86.x86_64 sub-architecture
 * Cooking
   * more robust handling of the --resume option
   * policy normalization of where app-defaults files go.

Changes in 0.7.5:
 * Hard links are implemented (but not yet enabled, in order to
   preserve changeset compatibility for now).
 * Several bugs have been fixed for installing and cooking.

Changes in 0.7.4:
 * Fileids are now stored and transmitted in binary rather than
   encoded.
 * Better handling of multiple versions of packages/troves installed
   at the same time
 * Missing file handling improvements
 * Recipe inheritance is now possible between repositories
 * Enhanced Interrupted builds
 * The dynamic tag protocol was slightly modified
 * Added Arch.x86.amd64 and Arch.x86.em64t
 * several bugs fixes

Changes in 0.7.0:
 * sqlite3 is used for the database
 * better handling of multiple packages with the same name installed at once.

Changes in 0.6.6:
 * repository protocol update
 * changeset format update
 * added the ability to resume halted local builds
 * added the ability to easily package build-time tests to run at
   install time to qualify new/changed environments
 * better handling of packaged .pyc/.pyo files
 * better shared library handling
 * improved inline documentation
 * optimizations for both space and time
 * numerous bugfixes<|MERGE_RESOLUTION|>--- conflicted
+++ resolved
@@ -1,5 +1,4 @@
 Changes in @NEW@:
-=======
   o Client Changes:
     * Added the "cvc set" command to change files between binary and
       text mode for files in source components.
@@ -33,7 +32,6 @@
     * Error handling when manipulating entitlements via XML-RPC has
       been improved. (CNY-692)
 
-<<<<<<< HEAD
   o Optimizations
     * The getFileContents and getFileVersions server side calls have
       been optimized for faster execution
@@ -43,10 +41,7 @@
     * Several SQL queries have been updated for PostgreSQL compatibility
     * dbstore now has support for executemany()
 
-Changes in 1.0.30:
-=======
 Changes in 1.1.3:
->>>>>>> 2329fedb
   o System Update Changes:
     These changes make Conary much more robust when applying updates
     that move files from one package to another.
