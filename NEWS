Changes in @NEW@:
<<<<<<< HEAD
  o Bug Fixes:
    * Fixed a bug when that caused a traceback when moving an unmodified 
     shadow to tip via promoting. (CNY-2441)
    * Don't modify cfg.tmpDir when calling addSvnSnapshot (CNY-2401)
  o Client Changes:
    * Conary will now use the proxy settings stored in its local configuration
      when loading remote configuration files. (CNY-2363)
    * The rollback API now raises a RollbackError instead of returning
      non-zero on errors. (CNY-1643)
  o Build Changes:
    * Policies that move files in destdir now track path translations
      so files will end up in the correct package or component. (CNY-1679)

Changes in 1.2.14:
=======
>>>>>>> 8195d1fb
  o Client Changes:
    * PGP keys having some self signatures that fail to pass are
      no longer failing, as long as at least one self signature passes.
      (CNY-2439)
    * The client enforces the trust model using the internal
      implementation of OpenPGP. (CNY-1895)

Changes in 2.0.3:
  o Build Changes:
    * PGP version 3 keys are now supported for verification of
      package signatures. According to RFC4880, version 3 keys are
      deprecated. (CNY-2420)
    * Superclasses are now loaded from the filesystem. Superclasses
      can now be cooked. Doing so will make a changeset that installs
      the recipe itself on the filesystem. (CNY-983)
    * When building packages, Conary now reads /etc/ld.so.conf.d/*.conf
      files to determine whether to include the path in the dependency.
      (CNY-2433)
    * The /etc/ld.so.conf.d/*.conf handling added to Conary 1.2.13
      introduced a bug that could erase necessary entries from
      ld.so.conf in some circumstances.  This bug has been
      resolved. (CNY-2440)
    * Spaces in URLs are now automatically escaped. (CNY-2389)
    * The Requires() policy now inspects Lib: and Lib.private:
      pkg-config keywords in .pc files to find library files, and
      where it finds them, it adds appropriate Conary trove
      requirements to the .pc files. (CNY-2370)

  o Client Changes:
    * The implementation of the util.mkdirChain function has been
      changed to no longer use exceptions internally to signal that the
      directory already exists. Raising exceptions is a relatively
      expensive operation that slows down the data store. Exceptions are
      still used internally in the very infrequent case of intermediate
      directories not existing. (CNY-2405)
    * Conary will not downgrade packages if no version is specified by
      the user, but, due to an out of date mirror or other reasons, the
      update available for a package is older than the currently
      installed package. (CNY-2402)
    * Conary now recognizes /etc/ld.so.conf.d/*.conf files, adding an
      include line to /etc/ld.so.conf if they exist, and does not add
      new duplicate entries to /etc/ld.so.conf for directories already
      specified in /etc/ld.so.conf.d/*.conf files. (CNY-2432)
    * A getDatabase() method has been added to the ConaryClient class.
      This method returns the local system database object. Code that
      needs to query the local system database should use this method
      to obtain the database object. (CNY-2316)

  o Bug Fixes:
    * A bug that caused an unhandled exception when adding a new role
      in the Conary repository web interface has been fixed.

Changes in 2.0.2:
  o Build Changes:
    * PGP version 2 signatures are now properly parsed. Version 2
      signatures are documented in the outdated RFC1991 and are
      considered deprecated, but some PGP keys contain them.
      (CNY-2417)

Changes in 2.0.1:
  o Build Changes:
    * The Requires() policy now inspects Lib: and Lib.private:
      pkg-config keywords in .pc files to find library files, and
      where it finds them, it adds appropriate Conary trove
      requirements to the .pc files. (CNY-2370)

  o Bug Fixes:
    * An update bug that could result in a trove integrity error has
      been fixed. The issue would occur when updating packages where,
      for some files, the only changes are to file versions. (CNY-2403)

Changes in 2.0.0:
  o Major Changes:
    * The way Conary handles architecture flavors has been changed,
      primarily for better support for multilib systems that support
      having both 32-bit and 64-bit packages installed.
    * The Conary repository Access Control List capabilities have been
      significantly upgraded to support per-trove ACLs. Trove
      permissions are cached and recalculated whenever the ACLs change
      or new troves are added to the repository, for better scaling
      and fast changeset retrieval.
    * All dependencies on the GnuPG "gpg" program have been removed;
      Conary now implements the required OpenPGP functionality
      internally.

  o Optimizations:
    * Conary 2.0 is significantly faster for many repository commit
      operations.  Some "cvc promote" operations, in particular,
      have a 200% performance improvement.  Some group commit
      operations are 75% faster.  Creating a new shadow can be as much
      as 100% faster.  Details of some of the changes that provide
      the improvement are below.
    * Committing to repositories has been reworked to pull all
      modified streams from the repository or database with one
      query. (CNY-2053)
    * Unchanged stream sets now return None on diff.  This prevents
      the Conary repository from having to do unnecessary work to
      retrieve the "old" version of a stream and apply a diff when
      nothing actually changed.
    * Unchanged file streams are now 2-byte, backwards compatible,
      sequences instead of more complex representations of "nothing
      changed".
    * The commit code (both client and server) recognizes unchanged
      files and does not merge stream sets for them.
    * Distributed changeset creation no longer recompresses file
      contents.
    * "cvc promote" no longer recompresses non-config files during
      changeset assembly. (CNY-2202)
    * "cvc promote" now gets file contents and streams from changesets
      when a lot of them are needed from the same trove. (CNY-2202)
    * Changesets that represent a "cvc promote" operation have been
      changed to be relative to either the source of the promote (if
      promoting within a server) or to the current version on the
      target. (CNY-2202)
    * The "cvc shadow" command now commits relative changesets when
      the shadow is made to the same repository as the original trove.
    * The Conary client now tries to perform update jobs as close to
      updateThreshold (without going over) as practical for a
      noticeable performance improvement. (CNY-2283)
    * Committing changesets to the repository has been modified to
      check for files which don't have contents available (during a
      promote or shadow, for example) with one SQL query. Previously,
      a single SQL query was used to check for each file. (CNY-2053)

  o Build Changes:
    * Conary will now ignore flavoring and requirements from ELF
      libraries that are built for architectures other than the
      architecture that is being built for.  This avoids a common
      problem where a single extra (unused) sparc file library
      causes an entire package to be flavored to be installed on
      systems that support both x86 and sparc instruction sets,
      as that configuration is not meaningful. (CNY-1717)
    * The rarely used "cvc describe" command line interface has been
      removed. (CNY-2357)
    * The rarely used "cvcdesc" script has been removed. (CNY-2357)
    * Spaces in URLs provided in source actions such as addArchive
      are now automatically escaped to make them legal URLs. (CNY-2389)
    * The "cvc promote" command now uses the labels and branches
      specified in the "from" section of any promote as the place to
      search for packages (CNY-2235).
    * The PackageSpec documentation incorrectly stated that you could
      pass both package and component information to it; this has
      been corrected to properly redirect to ComponentSpec for this
      usage. (CNY-2387)

  o Client Changes:
    * The "getTroveLatestByLabel" client-side call has been added.
    * Most repository exceptions are demarshalled using logic in the
      exception class itself rather than in a large if/elif block.
      (CNY-747)
    * The "troveNames" and "troveNamesByServer" methods now accept a
      "troveTypes" argument, and by default return only troves that
      are present. (CNY-1838)
    * The mirror client supports a --fast-sync flag which will only
      scan for new troves in the source and skip the time-expensive
      scans for changed trove info records. (CNY-1756)
    * The mirror client supports a --absolute flag which will make it
      use only absolute changesets to mirror content. (CNY-1755)
    * The rollback stack code has been split into a separate class.
      (CNY-2061)
    * A new "conary rmrollback" command that removes old rollbacks has
      been added. (CNY-2061)
    * Rollback objects now have an "isLocal" method to tell whether
      applying that rollback will require repository access. (CNY-2077)
    * Conary now allows a biarch system to have one flavor that
      expresses both the x86 and x86_64 support. The flavorPreferences
      configuration option informs conary to prefer x86_64 packages.
      This change allows group building to automatically resolve x86
      packages. (CNY-525)
    * Conary no longer uses gnupg for OpenPGP key management. (CNY-2349)
    * Conary clients no longer send an absolute URI when talking
      directly to a repository server. (CNY-2324)
    * Many repository permission handling methods have been renamed
      for consistency. For a complete list, see doc/PROTOCOL.versions
      in the Conary source code. (CNY-2298)
    * Setting/resetting the admin field permission is now handled by the
      setUserGroupIsAdmin() call instead of addAcl/editAcl. (CNY-1782)

  o Server Changes:
    * The scoring for target flavor sets has been fixed. (CNY-1539)
    * The (unimplemented) concept of caps for permissions has been
      removed.
    * Server methods have been decorated with the
      @requireClientProtocol decorator.
    * The "usergroups" term has been replaced with "roles" in the
      repository web user interface. (CNY-1973)
    * Server exceptions have been reworked to have marshalling logic in
      the exception class instead of in a large if/elif block. (CNY-747)
    * Server exceptions are marshalled in the proxy layer now instead of
      in both the proxy and server layers.
    * When the repository database is locked, "RepositoryLocked"
      exceptions are now returned for all code paths. (CNY-1596)
    * The repository call log now tracks changeset cache misses. (CNY-1843)
    * Repositories no longer pass anonymous hints to the proxy layer.
      The hint has been False since Conary 1.1.29.
    * The "troveNames" method now filters by using the "troveTypes"
      argument. (CNY-1838)
    * The "getPackageBranchPathIds" method no longer requires access
      to the entire version history of a package; it returns the
      pathIds and fileIds for troves the user is allowed to
      see. Previously, an InsufficientPermission exception was raised
      if part of the version history of a package was not visible to
      the user. (CNY-2038)
    * The repository call log now records the time required to service
      the request. (CNY-2305)
    * A "serializeCommits" boolean server configuration option has been
      added.  This is best turned on for repositories used for development,
      but is unneeded for repositories that are mirrors. (CNY-2285)

  o Protocol Changes:
    * The XML-RPC protocol now allows passing keyword arguments for
      exceptions.  (CNY-747)
    * XML-RPC return values no longer include the "useAnonymous" flag.

Changes in 1.2.12:
  o Client Changes:
    * A getDatabase() method has been added to the ConaryClient class.
      This method returns the local system database object. Code that
      needs to query the local system database should use this method
      to obtain the database object. (CNY-2316)

  o Build Changes:
    * Spaces in URLs are now automatically escaped. (CNY-2389)
    * The Requires() policy now inspects Lib: and Lib.private:
      pkg-config keywords in .pc files to find library files, and
      where it finds them, it adds appropriate Conary trove
      requirements to the .pc files. (CNY-2370)

  o Bug Fixes:
    * The PackageSpec documentation incorrectly stated that you could
      pass both package and component information to it; this has
      been corrected to properly redirect to ComponentSpec for this
      usage. (CNY-2387)
    * An update bug that could result in a trove integrity error has
      been fixed. The issue would occur when updating packages where,
      for some files, the only changes are to file versions. (CNY-2403)

Changes in 1.2.11:
  o Client Changes:
    * The error message printed when Conary encounters an unhandled
      exception has been changed to reflect the fact that the common
      case is merely poor handling of the error condition, rather than
      another bug.  It has also been reformatted to display better in
      rITS. (CNY-2265)
    * The "conary-debug" script that collects information to help
      debug a crash has been enhanced to include the recently-added
      manifest file. (CNY-2338)

  o Build Changes:
    * PythonSetup synopsis now mentions the setupName keyword
      argument. (CNY-2360)
    * The conary.1 manual page now documents the purpose of the
      /etc/conary/components directory. (CNY-2361)
    * The clearBuildReqs() function now has a synonym called
      clearBuildRequires() and the clearCrossReqs() function now has a
      synonym called clearCrossRequires().  The old function names
      will be deprecated in the future. (CNY-834)

  o Bug Fixes:
    * When building groups, r.addCopy() now respects the groupName
      flag. (CNY-2345)
    * The searchPath parameter in group methods now works when it
      contains packages (before it worked only with labels). (CNY-2372)
    * A bug that was preventing users with colons in their passwords
      to use the web interface has been fixed. (CNY-2374)
    * Attempting to add entitlements for unknown entitlement classes
      now raises an UnknownEntitlementGroup exception. (CNY-2377)
    * Committing source packages that use shell-style brace and
      glob expansion in addPatch() can now be committed to a
      repository. (CNY-1152)

Changes in 1.2.10:
  o Client Changes:
    * The "conary verify" command no longer complains about files which
      have been removed with "conary remove". (CNY-950)
    * Local rollbacks for removals now store the original contents for
      modified config files. (CNY-2350)
    * Permission errors now list both the URL and the repository
      hostname. (CNY-2211)

  o Server Changes:
    * A new boolean server configuration option, serializeCommits,
      has been added to explicitly limit contention in certain cases.
      Successfully enabling it requires a minor schema update. (CNY-2285)
    * Servers in maintenance mode no longer return Internal Server
      Errors to GET requests from clients. (CNY-2229)

  o Build Changes:
    * The addPatch() source action honors shell-style brace and glob
      expansion when sourceDir is defined. (CNY-1152)
    * A new "cvc explain" command has been added. "cvc explain"
      displays the documentation for recipe methods.  For example,
      "cvc explain addSource" shows the on-line documentation for the
      addSource() source action. (CNY-2242)
    * The command line interface to cvc derive (added in Conary 1.2.8)
      has been changed.  It now derives onto your buildLabel by default,
      with a --target option to derive onto a different label.
      The cvc derive interface is subject to further change.

  o Bug Fixes:
    * A bug that caused an exception when inspecting ELF files with a
      standalone ABI has been fixed. (CNY-2333)
    * A bug that caused updates with group scripts to fail when run
      with the '--root' option with a trailing slash in the path has
      been fixed. (CNY-2348)
    * An issue related to file placeholders potentially being lost while
      rewriting rollback changesets has been fixed.

Changes in 1.2.9:
  o Documentation Changes:
    * The documentation strings for the update code have been revised
      to include the most common exceptions raised as part of
      prepareChangeSet and updateChangeSet. (CNY-1732)

  o Build Changes:
    * File level requirements provided by the same file are dropped.
      (CNY-2177)
    * Java dependencies that do not start with a valid TLD are now
      excluded. (CNY-2176)
    * The exceptDeps keyword parameter is now allowed for r.Provides(),
      analogously to r.Requires(). (CNY-1485)
    * The new sourceDir keyword parameter is now available for
      r.addSource(), r.addPatch(), and r.addArchive() to specify that
      the source is found within the maindir. (CNY-1439)
    * LD_LIBRARY_PATH is now set when calling bootstrapped python, in
      order to load the correct python libraries. (CNY-2319)
    * The :config component is built by file location, rather than
      from files marked as config files by the Config policy.
      This means that the configComponent configuration item no
      longer operates. (CNY-2256)

  o Client Changes:
    * A keepRequired config option has been added. This has the same
      effect as always setting the --keep-required flag on update.
      (CNY-569)
    * The error message for erased dependencies is now more explicit
      about what happened to the package that is no longer providing
      dependencies, and where the package with the missing dependencies
      came from. (CNY-2248)
    * We now record the current state of the database to a flat file
      after updates as an extreme recovery mechanism.  (CNY-1801)

  o Bug Fixes:
    * The "logcat" script no longer errors out if the log file is empty
      or contains None for entitlements. (CNY-2252)
    * Repositories running under Apache are now correctly displaying
      the real error when trying to generate the verbose traceback
      emails. (CNY-2320)
    * An update job that includes a critical update and an update to a
      group that includes a pre-update script will no longer run the
      script twice. (CNY-2325)
    * A bug that could cause incorrect SQLite database error messages
      has been fixed. (CNY-1840)

Changes in 1.2.8:
  o Client Changes:
    * Added the cvc derive command. (CNY-2237)
    * A new method, conary.conaryclient.getClient(), has been added to
      allow the creation of a conaryclient with configuration to match
      that would be used with a conary command line client. (CNY-1745)
    * Unhandled exceptions that are raised inside a progress callback
      no longer terminate the update process.  A warning is emitted
      and the update continues. (CNY-2304)

  o Internal Changes:
    * The Conary library now has a parallel implementation to gpg
      for the trust algorithm. (CNY-1988)

  o Bug Fixes:
    * A problem occurring when updating troves sharing a large
      number of identical files has been fixed. (CNY-2273)
    * Repository traceback emails are now more verbose. (CNY-2287)
    * Methods starting with two underscore characters are considered
      internal and are no longer passed to the XML-RPC library for
      marshaling. (CNY-2289)
    * It is now possible to clone a group that contains references to
      both a cloned package and the version that the cloned package
      originated from. (CNY-2302)
    * When data from stdin is provided to a taghandler, but the
      taghandler is missing or fails to read some or all of the data,
      it will no longer result in a database locked error. (CNY-2257)
    * Conary no longer exits with an unhandled exception if /tmp does
      not exist when attempting to run a trove script (e.g., group
      pre/post scripts). (CNY-2303)

  o Client Changes:
    * Added cvc derive as a client-side call (CNY-2237)
    * A new method, conary.conaryclient.getClient(), has been added to
      allow the creation of a conaryclient with configuration to match
      that would be used with a conary command line client. (CNY-1745)
    * CONARY_CLIENT_LOG environment variable can now specify a path for
      a log of all of the repository calls made by the client (use logcat
      to view it) (CNY-2313)

Changes in 1.2.7:

  o Build Changes:
    * The cvc command now prints out the most recent log message from
      the underlying source code control system when creating new
      snapshot archives. (CNY-1778)
    * Conary now has support for cmake, using the r.CMake() build
      action in recipes. (CNY-1321)

  o Bug Fixes:
    * Fixed a traceback that would occur when a component doesn't exist
      even though its containing package does. (CNY-2213)
    * Cloning with --default-only no longer removes references to
      components of packages that are not being cloned. (CNY-2226)
    * A bug that prevented "cvc cook" from being able to look up path
      IDs if a component of the package being built was missing from
      the repository has been fixed. (CNY-2250)
    * PGP keys using unknown string-to-key specifiers (as generated by
      "gpg --export-secret-subkeys" for the corresponding secret key)
      are no longer producing an error when iterating through the
      keyring. (CNY-2258)
    * Embedded signatures in secret subkeys now use the public key's
      cryptographic key, which does not require a passphrase to
      be decoded. (CNY-2224)

Changes in 1.2.6:
  o Build Changes:
    * When cooking packages or groups, conary now displays the methods
      that are called. It also displays the methods that are unused,
      making it easier to see if a function from a superclass has been
      left out. (CNY-2193)

  o Bug Fixes:
    * Use of macros in the r.Link() build action worked only in limited
      cases. (CNY-2209)

  o Client Changes:
    * Mirror mode now includes full file streams in changesets, instead
      of differential streams. (CNY-2210)

Changes in 1.2.5:
  o Client Changes:
    * The OpenPGP implementation now merges PGP keys properly.
      (CNY-1987)
    * The OpenPGP implementation is capable of generating trust
      signatures. (CNY-1990)
    * A bug which could cause troves containing *identical* files to
      become corruped in a system database has been fixed. Note that
      repository databases were not affected. (CNY-2191)

  o Build Changes:
    * MakeDirs now handles trailing '/' characters in directory names.
      (CNY-1526)
    * Using the new provideGroup keyword argument to the r.User()
      method in a UserGroupRecipe, you can now specify that the user's
      primary group needs to be already on the system, rather than be
      added while creating the user. (CNY-2096)

  o Bug Fixes:
    * A bug that resulted in a KeyError when removing a trove from a
      group that has 3 levels of subgroups has been fixed. (CNY-1372)
    * A bug that could result in a decremented source count when
      promoting a package to a sibling of a parent branch has been
      fixed. (CNY-2108)
    * A problem resulting in derived packages corrupting files with the
      same content was fixed. (CNY-2157)
    * A bug that caused internal server errors when retrieving
      changesets that contained compressed file data over 4 GiB in size
      has been fixed. (CNY-2170, CNY-2173)
    * HTTP error codes generated by HTTP proxies are now properly
      interpreted by Conary clients. (CNY-2181)
    * When talking to a repository, Conary proxies will now
      automatically switch the protocol to HTTPS whenever authentication
      information is injected on behalf of the client. (CNY-2184)
    * addSvnSnapshot no longer generates conflicts in the paths for
      temporary checkouts. (CNY-2196)

Changes in 1.2.4:
  o Bug Fixes:
    * A file that was mistakenly ommitted from packaging has been
      added to the build. (CNY-2155)

Changes in 1.2.3:
  o Build Changes:
    * The addSvnSnapshot() source action now has the ability to add
      specific SVN revisions via the 'revision' argument. (CNY-2156)
  o Bug Fixes:
    * An update failure that would occur when two versions of a package
      have been installed, one local, one from a repository, has been
      fixed. (CNY-2127)
    * A regression introduced in 1.2.1 affecting patch files that apply
      multiple changes to the same file has been fixed. (CNY-2142)
    * Group scripts now have file descriptor 0 (stdin) connected to
      /dev/null. Previously, stdin was closed, a potential problem
      for scripts that open file descriptors and then disconnect from
      the terminal. (CNY-2143)

  o Client Changes:
    * Added listkeys, addkey, and getkey commands to cvc for basic
      command line PGP key management. (CNY-2150)

Changes in 1.2.2:
  o Build Changes:
    * Python and Ruby dependencies with lib-specific flags now cause
      the package to be architecture-flavored. (CNY-2110)
    * Groups using setSearchPath now prefer packages on the labels and
      troves listed explicitly in the searchPath over other labels,
      even if the label is specified in the add() command. For example,
      if your searchPath includes foo=conary.rpath.com@rpl:1/1-1-1, then
      r.add('foo', 'conary.rpath.com@rpl:1') in a group recipe will now
      find version 1-1-1 over later versions. Before, it would find the
      latest version in the repository if you specified the label in the
      r.add() command. (CNY-1993)

  o Client Changes:
    * The conary command line now accepts 'rb' as an alias for
      'rollback'.
    * The output of 'rblist' now combines packages and their components
      in a single line (similar to the output of 'update'). (CNY-2134)

  o Bug Fixes:
    * When parsing the GPG keyring, PGP version 2 keys are now ignored.
      (CNY-2115)
    * Direct key signatures for PGP keys are now accepted. (CNY-2120)
    * Source control recipe actions such as addMercurialSnapshot()
      no longer produce directory names that can collide with
      a trove with the same name on a different label, producing
      a snapshot of a different source control repository. (CNY-2124)
    * Tag scripts are now closing file descriptors larger than 2
      before calling a function from the exec family. (CNY-2114)
    * A bug in determining the correct version for packages when
      multiple branches of that package exist on the same label has
      been fixed. (CNY-2128)
    * Multiple entitlements to the same host name are now properly
      handled. (CNY-2105)
    * The URL sent back to the client when connecting through an
      HTTP proxy is now correctly computed by repositories. (CNY-2117)
    * setSearchPath now searches the leaves for every source in the
      search path before falling back and searching the rest of the
      repository. Before, it would search the leaves for each label,
      then the rest of the labels, and finally groups. (CNY-2131)

Changes in 1.2.1:
  o Build Changes:
    * The addGitSnapshot() source action is now available. (CNY-1965)
    * Cooking derived packages no longer warns about their
      experimental state. (CNY-2092)
    * loadInstalled does not search the local database for a matching
      package on checkin, but instead searches the repository. This
      makes it easier to develop packages that are correct, with the
      potential of not building on the current machine. (CNY-2027)

  o Client Changes:
    * The Conary client is now less aggressive in sending keepalive
      packets with long-running requests. (CNY-2104)
    * Promote and clone callbacks are more verbose. (CNY-2063)

  o Bug Fixes:
    * Schema migration for the Latest table now correctly handles
      branches that end in redirects. (CNY-2081)
    * Adding a large number of user maps is now more efficient
      if the new addServerGlobs method is used. (CNY-2083)
    * Redirects between branches on the same label, which were
      necessary before Conary 1.2.0, are again handled correctly.
      (CNY-2103)
    * The 'conary updateall' command again properly handles the
      --replace-files command-line argument. (CNY-2112)
    * Patches are no longer partially applied when building. A
      partially applying patch results now in a failure. (CNY-2017)
    * A bug which caused Conary to incorrectly determine the flags
      for python dependencies on 64-bit systems has been fixed.
      (CNY-2091)
    * Ruby dependencies now function properly in a bootstrap build
      of the ruby package. (CNY-2109)

Changes in 1.2.0:
  o Build Changes:
    * A bug which caused Conary to compute python dependencies
      incorrectly when using an external version of python (such
      as when building python itself) has been fixed. (CNY-2087)

Changes in 1.1.96:
  o Server Changes
    * External entitlement servers can now specify per-entitlement
      timeouts and automatic retry values (CNY-2060)

  o Client Changes:
    * Update journal did not have an entry for hard links which were
      made to targets which already existed on the system, causing
      system corruption if the journal had to be rolled back. (CNY-1671)
    * The critical update information now includes enough data to
      re-create the original update job. (CNY-1608)
    * Unknown trove info types in the database are properly stored in
      extracted trove info. (CNY-2059)
    * diff and patch now support files without trailing newlines.
      (CNY-1979)

  o Build Changes:
    * More paths (/usr/lib/.*-sharp.*/) have been added to :cil
      components. (CNY-2080)
    * Path ID lookups now ignore permission errors; in such a case, a
      new path ID is computed. (CNY-1911)
    * Conary now handles python files that specify a python interpreter
      that is not available on the system or in the builddir.  It will
      print a warning and not attempt to compute dependency information
      for those files. (CNY-2050)
    * loadSuperClass and loadInstalled now print out name, version
      flavor of the package that was used when loading. (CNY-1967)

  o Bug Fixes:
    * When running in threaded mode, don't install signal handlers,
      since that is not supported. (CNY-2040)
    * URLs returned by prepareChangeSet, getChangeSet, and
      getFileContents are all based on the URL the client used to call
      the repository instead of built internally by the repository.
      (CNY-2034)
    * An issue that was preventing the repository server, under certain
      circumstances, to determine the proper URL to use has been fixed.
      (CNY-2056, CNY-2058)
    * A regression from Conary 1.1.34 related to self-signature
      verification on private PGP keys has been fixed. (CNY-2047)
    * An issue related to Conary proxies running in non-SSL mode,
      talking to SSL-enabled repository servers has been fixed.
      (CNY-2067)
    * Related to CNY-2034, Conary proxies are now properly computing
      the return URL. (CNY-2069)
    * The client is now properly computing the downloaded file's
      digest if a size limit was specified. (CNY-2072)
    * A regression from Conary 1.1.94 that caused some local cooks to
      fail to be installable due to incorrect primary trove information
      has been fixed (CNY-2078)

  o Other Changes
    * InodeStreams and FileStreams now preserve unknown elements,
      allowing future additions to those without breaking fileId
      computation. (CNY-1971)

Changes in 1.1.95:
  o Server Changes
    * A bug which triggered an exception while migrating postgresql
      repositories has been fixed. (CNY-1912)
    * The getNewTroveInfo call works faster for mirror operations.
      (CNY-2006)
    * An issue that prevented the server from responding with the
      proper error message when in maintenance mode has been fixed.
      (CNY-2005)
    * An issue that was affecting cooking performance when looking
      up path IDs has been fixed. (CNY-1996)

  o Client Changes:
    * A bug which prevented the mirror client from using hidden commits
      when mirroring to a single target has been fixed. (CNY-1981)
    * Clone/promote no longer complains when a buildreq is not also
      being cloned to the new location. (CNY-1844)
    * Turned off flavorPreferences for 1.2 release, as they are not
      quite ready. (CNY-2023)

  o Bug Fixes:
    * Bootstrapping python can now find system conary when using the
      bootstrapped python to determine python dependencies. (CNY-2001)
    * A bug in findTroves when using partial labels, introduced as
      part of 1.1.90, has been fixed. (CNY-2011)
    * cvc operations no longer trace back when the current working
      directory can no longer be accessed. (CNY-2014)
    * Redirects to nothing are now displayed when using --trove-flags.
      (CNY-2025)
    * Stack frames now wrap long lines to make them easier to read.
      (CNY-2016)
    * Comparison of VersionSequence objects is now more robust.
      (CNY-2020)
    * Autosourced files added to both a shadow and its parent now merge
      properly. (CNY-1856)

Changes in 1.1.94:
  o Bug Fixes:
    * Python extension modules installed at the top level of the Python
      search path no longer produce a traceback when computing
      dependencies. (CNY-1995)

Changes in 1.1.93:
  o Build Changes:
    * Filesets now accept macros. (CNY-148)
    * crossRequires are now ignored when not cross compiling. (CNY-1950)
    * Malformed .jar files are now ignored when computing Java
      dependencies. Previously, Conary exited with an error while
      attempting to process them. (CNY-1983)
    * Conary dependencies are no longer attempted when cross-compiling,
      and when bootstrapping python, modules are now sought in system
      python directories as well as in the destdir. (CNY-1986)
    * Python extension modules (.so files) now expose the proper
      dependencies by providing, for example, itertools (the true
      name) as well as itertoolsmodule (as it has previously), but
      requiring the shorter name if it is available on the system.
      (CNY-1077)

  o Client Changes:
    * The cvc promote and clone commands are now more efficient and do
      not download unnecessary packages. This also makes it possible
      to clone packages where access to some of the included troves
      is unavailable at the time of the promote or clone operation.
      (CNY-1913)
    * A bug which prevented the mirror client from using hidden commits
      when mirroring to a single target has been fixed. (CNY-1981)
    * Filesets are now cloneable. (CNY-1297)

  o Server Changes
    * A bug which triggered an exception while migrating postgresql
      repositories has been fixed. (CNY-1912)

  o Bug Fixes:
    * The clone and promote commands now work when cloning over removed
      packages. (CNY-1955)
    * searchPath will now provide only the best flavor match when
      matching against groups with more than one version of a package
      available. Previously, it would return all matches. (CNY-1881)

Changes in 1.1.92:
  o Bug Fixes:
    * ccs2tar correctly handles changesets with duplicate contents and
      hard links. (CNY-1953)
    * An error in the way attributes of ServerProxy classes get
      marshaled has been fixed. (CNY-1956)
    * If local flags (e.g. kernel.smp) are defined in /etc/conary/use,
      cooking no longer produces a traceback. (CNY-1963)
    * The last trove source in a trove source stack is now properly
      passed flavor information. (CNY-1969)
    * Derived packages properly handle files that were not flavored due
      to an exception in the upstream packages. (CNY-1954)
    * The transport layer is automatically encoding non-ASCII strings
      into XMLRPC Binary objects. (CNY-1932)
    * An error that was causing warnings to be printed while cooking
      groups has been fixed. (CNY-1957)

  o Server Changes
    * A bug which triggered an exception while migrating postgresql
      repositories has been fixed. (CNY-1912)

  o Build Changes:
    * Mono (CIL) files are now placed in :cil components by default.
      (CNY-1821)

  o Other Changes
    * The transport layer is using BoundedStringIO objects for
      compression, decompression and XMLRPC encoding/decoding, to
      avoid excessive memory consumption. (CNY-1968)

Changes in 1.1.91:
  o Client Changes:
    * A new configuration option, "flavorPreferences", has been added.
      The client uses this list of flavors in trove selection.
      (CNY-1710)
    * Large files are now compressed on disk instead of in memory when
      creating rollbacks. (CNY-1896)
    * The Conary client API is now more careful with releasing open
      file descriptors. (CNY-1834)
    * The "migrate" mode has changed to overwrite changes made to
      files that are not yet owned by Conary, but already exist on the
      system, as well managed, non-configuration files that have
      changed. (CNY-1868)
    * When signals are received during updates, the journal is now
      rolled back before conary terminates. (CNY-1393)
    * A 'cvc checkout' of multiple projects uses far fewer repository
      calls now, and uses a single changeset.
    * The 'cvc update' and 'cvc diff' commands now accept a source
      version argument without a source count. (CNY-1921)

Changes in 1.1.35:
  o Client Changes:
    * Unknown trove info types in the database are stored in extracted
      trove info properly (CNY-2059)
    * diff and patch now support files without trailing newlines (CNY-1979)

Changes in 1.1.34:
  o Build Changes:
    * The default settings from r.add() will now override the default
      settings from an r.addAll() (CNY-1882)
    * Looking up path IDs is now stop when all files have been found,
      instead of always walking the shadow hierarchy. (CNY-1911)

  o Bug Fixes:
    * A bug that caused an error message in the rPath Appliance
      Platform Agent (rAPA) when using an entitlement generator has
      been fixed. (CNY-1946)

Changes in 1.1.33:
  o Build Changes:
    * The addArchive() source action now handles xpi archives. (CNY-1793)
    * Unknown flags are now ignored when calling loadRecipe with a
      flavor, instead of printing a traceback.

  o Update Changes:
    * Updates to groups are now allowed to be merged with other groups
      in update jobs, reducing the number of jobs that are used for
      updates.

  o Client Changes:
    * Cloning now always increments group version counts, mimicing
      the behavior of group cooking. (CNY-1724)
    * When promoting, --all-flavors is now on by default.  However, if
      a flavor to promote or clone is specified, promotes will be
      limited by that flavor. (CNY-1535)
    * Several commands, such as promote, update and rq, now take an
      --exact-flavors flag.  If specified, the flavors for each trove
      must match exactly - no system flavor or heuristic is used to
      find the trove you want. (CNY-1829)
    * If there is a problem with domain name resolution, conary will
      retry 5 times. However, if the connection fails after those
      attempts, future connection requests will now fail after one try.
      (CNY-1814)

  o Bug Fixes:
    * The SQLite "ANALYZE" command is no longer run on local SQLite
      databases. Any data stored by the "ANALYZE" command will be
      removed from the local database unless it is being accessed
      read-only. Database performance is poor on databases with
      "ANALYZE" data in them. (CNY-778)
    * Some bugs related to installing relative changesets were fixed.
      These bugs would manifest themselves by making relative changesets
      not installable when the network was down. (CNY-1814)

Changes in 1.1.32:
  o Client Changes:
    * A getDownloadSizes() method has been added to the ConaryClient
      object to determine the over-the-wire transfer size of the jobs
      in an UpdateJob object.  Call requires a single repository be
      the source of the entire update. (CNY-1757)
    * cvc reports a more accurate error message when the CONARY file in
      the current directory is not a regular file

  o Server Changes:
    * A "infoOnly" parameter to has been added to the getChangeSet()
      repository method in protocol version 51. (CNY-1757)
    * The list of repository methods is now automatically generated
      instead of statically listed. (CNY-1781)
  
  o Bug Fixes:
    * The addSvnSnapshot() source action now uses the lookaside directory
      for generating the snapshot, instead of using the remote repository.
      (CNY-1777)
    * A bug that prevented unused entries in the Versions table of the
      system Conary database from being cleaned up after erasures has
      been fixed.
    * A bug that caused changes in the byDefault status of a trove to
      be omitted from local rollbacks has been fixed. (CNY-1796)

Changes in 1.1.31.4:
  o Server changes:
    * Setting "forceSSL" once again requires a HTTPS connection be
      used when authentication data is passed to an Apache based
      Conary Repository. (CNY-1880)
    * A bug that caused incorrect values for sourceItemId and
      clonedFromId to be used when groups and components were
      committed as part of one changeset has been fixed. (CNY-1903)
    * A bug that caused the Latest table to be rebuilt incorrectly
      when migrating to schema version 15.0 has been fixed.
      (CNY-1909)

  o Build Changes:
    * Redirects will now be followed in group recipes. Previously,
      including redirects would result in an error. (CNY-1693)
    * Derived recipes can now be based on troves which have files
      that have the same content (SHA1) as each other but are
      members of different link groups (are not intended to be
      installed as hard links to each other). (CNY-1733)
    * Derived packages now work properly if the troves they are based
      on contain dangling symlinks. (CNY-1914)
    * Symbolic links that have not changed in a derived package are
      now correctly ignored by policies that are not interested in
      unmodified files. (CNY-1879)
    * The build flavor string used for building a trove is now stored
      as part of that trove's troveInfo field. (CNY-1678)
    * Looking up path IDs now stops when all files have been found,
      instead of always walking the shadow hierarchy. (CNY-1911)
    * multilib cooks set only Arch.x86_64. (CNY-1711)

  o Bug Fixes:
    * The new OpenPGP parsing code now accepts Version 3 keys and
      signatures, without verifying them. (CNY-1931)
    * A file descriptor leak in the getFileContents method has been
      fixed.
    * If ignoreErrors is set for a configuration file, that setting is
      now honored for contexts as well.
    * Troves with large numbers of identical files now erase faster,
      thanks to a SQL fix in sqldb.iterFiles. (CNY-1937)
    * Python dependency determination now properly ignores filenames
      like "python.so" when looking for version flags. (CNY-1940)
    * Conary now correctly avoids assuming that standard I/O files
      are objects with fileno() methods. Previously, calling
      Conary interfaces with non-file objects associated with
      standard input, output, or error could trace back. (CNY-1946)
    * The --buildreqs option for 'conary q' now functions when
      multiple build requirements have the same name.
    * An issue related to the flavor preferences list not being
      properly populated when a group was cooked has been fixed.
      (CNY-1951)

  o Other Changes:
    * Conary tracebacks now report values for each variable in the
      local namespace in each frame. (CNY-1922)
    * select() calls have been replaced with poll() for higher
      efficiency. (CNY-1933)

Changes in 1.1.90:
  o Major Changes:
    * Label multiplicity, in which a trove on the same label
      appearing on multiple branches was understood as meaning that
      all the trove can be installed at once, is being generally
      deprecated.  Instead, a newer trove on a different branch that
      ends with the same label as an older trove will be considered
      together with and generally preferred to the older trove.
      Branch affinity, in which Conary keeps packages from the same
      branch during an update, is therefore replaced with label
      affinity, in which Conary keeps packages from the same label
      during an update.  Many of the individual changes in this
      version are parts of implementing this general change in
      behavior.

  o Client Changes:
    * Added getTroveLatestByLabel as a client-side call.
    * Label lookups pick the latest version which matches instead of
      the latest version on each branch.
    * Replaced branch affinity with label affinity.
    * getAllTroveLeavesByLabel() filters results by server names to
      eliminate spurious results from repositories which host multiple
      server names. (CNY-1771)
    * The cvc and conary commands now ignore broken pipes on standard
      output instead of producing a traceback. (CNY-1853)
    * Redirects follow the label of the branch they were built with
      instead of the branch itself.
    * Building redirects to a branch is now deprecated; redirects should
      point to labels instead. (CNY-1857)
    * The --replace-files option has been split into
      --replace-managed-files, --replace-unmanaged-files,
      --replace-modified-files, and --replace-config-files. The original
      option is still accepted, and is equivalent to specifying all four
      of the new options simultaneously (CNY-1270)
    * When updating, conary will never automatically drop an architecture
      from an installed trove (unless you specify the flavor to update to 
      explicitly).  (CNY-1714)
    * Dependency resolution now allows updates to go across branches if the
      branches are on the same label.
    * Dependency resolution now follows the same "never drop an architecture"
      rule as other update code. (CNY-1713).
    * Added --show-files parameter to "conary config" to display where
      configuration items came from.
    * Newly installed transient files now silently replace files which are
      otherwise unowned. (CNY-1841)

  o Build Changes:
    * The cvc update command can now update multiple directories
      simultaneously.
    * Java files are now put in a :java component by default. (CNY-527)
    * Python dependencies now include flags designating the major version
      of python involved, as well as a flag distinguishing the target
      architecture library directory (normally "lib" or "lib64") to
      enhance update reliability.  When building a bootstrap python
      or using a different python executable than Conary is running
      with, Conary will use an external python process to determine
      python dependencies. (CNY-1517)
    * Ruby dependencies are now generated, and Ruby modules are placed
      in a :ruby component by default.  Flags are included in the
      dependencies similar to the Python flags, except that they are
      not conditional. (CNY-612)
    * Ensure that two binaries with the same source count but different
      build counts end up with the same build count after cloning. (CNY-1871)

  o Scripts Changes:
    * Repository database migration scripts have been integrated into a 
      common unit.

  o Bug Fixes:
    * Fix a bug in commit code that made r.macros.buildlabel unusable because
      you could not commit recipes that used it.  (CNY-1752)
    * An internal class, _AbstractPackageRecipe, has been renamed to
      AbstractPackageRecipe, in order to allow the inclusion of its
      methods in its subclasses' documentation pages.  The old name is
      still available for compatibility with older modules.  (CNY-1848)
    * Multiple entitlements can be stored for a single hostname or glob
      (previously only the last hostname for a particular hostname/glob
      would be used). (CNY-1825)
    * Cloning the source component for filesets is now allowed.
    * includeConfigFile now sorts files that are matched in globs
    * The default settings from r.add() will now override the default
      settings from an r.addAll() (CNY-1882)
    * Cloning no longer downloads components that won't be cloned (CNY-1891)

  o Other changes:
    * The showchangeset script now displays information on redirect
      troves.

Changes in 1.1.31.3:
  o Server changes:
    * Added EntitlementTimeout exception to notify clients that an
      entitlement has timed out from the authentication cache (CNY-1862)
    * Added remote_ip to user and entitlement based external authentication
      checks (CNY-1864)
    * Fixed bug in proxy which prevented remote_ip from being passed to
      internal repository

  o Client changes:
    * Reread entitlements from disk when EntitlementTimeout is received
      (CNY-1862)

  o Other changes:
    * Logcat now works for calls which passed lists of entitlements

Changes in 1.1.31.2:
  o Proxy changes:
    * Proxy can now inject entitlements and user authentication on behalf
      of clients (CNY-1836)

Changes in 1.1.31.1:
  o Bug Fix:
    * Proxies used wrong getChangeSet call for old protocol versions (CNY-1803)

Changes in 1.1.31:
  o Bug Fix:
    * A bug that caused an Internal Server Error when a Conary proxy
      attempted to convert a changeset for an older client when the
      upstream Conary repository was not running 1.1.29 or later has
      been fixed. (CNY-1792)

Changes in 1.1.30:
  o Bug Fixes:
    * The version cache for upstream servers in the Conary proxy
      incorrectly included user information in the URL, causing
      KeyErrors when users were switched to anonymous. (CNY-1787)
    * An issue related to the formatting of repository map entries
      has been fixed. (CNY-1788)
    * The Conary proxy no longer supports protocol version 41
      (and hasn't for a few releases).
    * An issue that was affecting the performance of the getChangeSet
      API call on Conary proxies running in an apache environment
      has been fixed.

Changes in 1.1.29:
  o Client Changes:
    * In conaryrc files, repositoryMap entries can now use wildcards
      for the server name.
    * Multiple entitlements can now be sent to each server.
    * Server names in entitlements may include wildcards.
    * Entitlements may be placed in conaryrc files now using
      'entitlement server entitlement'. "conary config" displays
      entitlement information.
    * A bug that limited a single MetadataItem to less than 64 KiB has
      been fixed.  Conary 1.1.29 will produce metadata that will not
      be visible to older clients.  Likewise, metadata produced by
      older clients will not be visible to Conary 1.1.29 and later
      clients. (CNY-1746)
    * Metadata items can now store strings with NUL characters in
      them. (CNY-1750)
    * The client API will now raise an InsufficientPermission error
      instead of an OpenError when the client's entitlements are
      not allowing access. (CNY-1738)

  o Build Changes:
    * Refreshed autosource files are now displayed by 'cvc revert' and
      'cvc diff'. (CNY-1647)
    * Support for the Bazaar revision control system has been added via
      r.addBzrSnapshot(). (requires bzr >= 0.16).

  o Server Changes:
    * (Nearly) all repository operations are now performed using the
      permissions of the anonymous user in addition to the permission
      set for any user authentication information which is present.
    * Path names in the entitlementsDirectory no longer have any
      meaning. All entitlements are read, and the serverName in the
      XML for the entitlement is used to determine which server to
      send the entitlement too.
    * Entitlement classes are no longer used as part of authentication;
      they may still be specified, but repositories now look up the
      class(es) for an entitlement based on the key.

  o Internal Changes:
    * The restart information, necessary for Conary to resume execution
      after a critical update is applied, now includes the original
      command line. The way this information is stored is incompatible
      with very old versions of Conary.  Downgrading from Conary
      version 1.1.29 (or newer) to version 1.1.11 (or older) is known
      to fail. (CNY-1758)

  o Bug Fixes:
    * 'conary rblist' no longer produces a stack trace if the
      installLabelPath configuration option is not set. (CNY-1731)
    * A bug that caused an "Error parsing label" error message when
      invoking "cvc commit" on a group recipe that used
      r.setSearchPath(str(r.labelPath[0]), ...) has been
      fixed. (CNY-1740)
    * Proxy errors are now reported in the client, for easier
      debugging. (CNY-1313)
    * A bug that caused an "Unknown error downloading changeset" error
      when applying an update job that contained two different
      versions of the same trove has been fixed. (CNY-1742)
    * Adding redirects which pointed to otherwise-unused branches
      corrupted the database by creating a branch without corresponding
      label information.
    * When critical updates are present in an update job that has
      previously downloaded all the changesets, Conary will no longer
      unnecessarily re-download the troves. (CNY-1763)
    * TroveChangeSet.isRollbackFence() now returns the correct answer
      if the trove changeset does not contain absolute trove
      info. (CNY-1762)
    * A bug related to entitlement directories containing unreadable
      files has been fixed. (CNY-1765)
    * A bug that prevented epydoc from producing documentation on
      the Conary code has been fixed. (CNY-1772)
    * Conary will temporarily fall back to reading unsigned group
      script information from changeset files that are created by
      Conary < 1.1.24.  Once rBuilder creates changesets with a newer
      version of Conary, this change will be reverted. (CNY-1762)
    * Changeset files are now written as absolute paths in the
      changeset index file. (CNY-1776)
    * Entitlement configuratioon lines continue to accept an entitlement
      class for backwards compatibility purposes. (CNY-1786)

Changes in 1.1.28:
  o Documentation Changes:
    * Incorrect references to createGroup have been fixed. (CNY-1700)

  o Build Changes:
    * Files added with in the repository and locally no longer cause
      'cvc update' to fail as long as the files have the same fileId.
      (CNY-1428)
    * r.Link allows full paths to be specified for the target of the
      link as long as the directory matches the source of the link.
      (CNY-751)
    * "cvc mv" has been added as a synonym for "cvc rename".
    * r.addCvsSnapshot() now works correctly with anonymous,
      pserver-based, servers. Previously, cvs checkout would fail due
      to strange characters being in the destination directory.
    * r.add*Snapshot() will now raise errors if the shell commands they
      are executing fail for any reason

  o Bug Fixes:
    * An index has been added to improve the performance of various
      file stream related queries in a Conary repository. (CNY-1704)
    * Directories in binary directories are no longer (incorrectly)
      provided. (CNY-1721)
    * "conary update" now works with read-only changesets. (CNY-1681)
    * the setTroveInfo call refuses to update missing troves (CNY-1741)

  o Server Changes:
    * getChangeSet call now returns supplemental information
      (trovesNeeded, filesNeeded, and removedTroves) for each individual
      job separately, instead of combining them for the entire job list.
    * proxy now combines all upstream changeset requests into a single
      job request for servers running this version or later. (CNY-1716)
    * mirrorMode wasn't passed through to changeset fingerprint calls
      from the caching code.

Changes in 1.1.27:
  o New Features:
    * All group cooks for one source must be done as a large cvc cook
      action instead of one-by-one. (CNY-1303)
    * Group flavors are much shorter if you turn on the config item
      "shortenGroupFlavors".  Some flags, like
      vmware and xen and architecture flags, are always included in a
      group flavor. (CNY-1641)
    * The Conary client is now able to access the network using
      authenticated HTTP proxies. (CNY-1687)

  o Build Changes:
    * A new recipe method, r.MakeFIFO(), is available which will create
      a named pipe at a specified location. (CNY-1597).

  o Internal Changes:
    * Flags for update jobs changed from a bitmask to a class.
    * Removed vestigial support for file label priority paths.

  o Bug fixes:
    * Patch code no longer fails when trailing context is missing at
      the end of the file. (CNY-1638)
    * Files with no permissions set (chmod 0) confused Conary due to
      improper checks for None. (CNY-1678)
    * Errors in the changeset downloading code are no longer ignored
      by the client. (CNY-1682)
    * An error in the resumption of a build has been fixed. (CNY-1684)
    * The introduction of mirrorMode during changeset cration (CNY-1570)
      caused the generation of empty diffs in some cases. mirrorMode now
      includes full contents for all files instead of generating diffs
      (CNY-1699)
    * If you're promoting two flavors of the same version of the same trove,
      they will now always have the same version on the target branch.
      (CNY-1692)

Changes in 1.1.26:
  o New Features:
    * The listcachedir script has been added to help with maintenance
      tasks for the repository changeset cache. (CNY-1469)
    * Conary proxies are now adding an HTTP Via: header. (CNY-1604)

  o Internal Changes:
    * Creating changesets supports a 'mirrorMode', which includes file
      contents of files if their version has changed (even if the sha1
      of those contents are the same). Mirroring uses this to ensure
      complete contents. (CNY-1570)

  o Client Changes:
    * A potential race condition where an update could change the state
      of the Conary database while the rollback code is executing has
      been fixed. Note that as part of the fix for CNY-1591, the update
      and rollback operations cannot commit at the same time; the fix
      further ensures long-running operations detect the state change.
      (CNY-1624)

  o Bug fixes:
    * Manipulating source components now works better when a source
      component has been marked removed.
    * A problem related to the way shim clients use the ServerProxy
      object has been fixed. (CNY-1668)

Changes in 1.1.25:
  o New Feature:
    * Conary now supports a "searchPath" configuration option, which
      operates like the installLabelPath configuration option but can
      contain both packages and labels.  For example:
      "searchPath group-os contrib.rpath.org@rpl:1" can be used to
      configure conary to first install the version of a package
      referenced in group-os, then to fall back to installing from
      contrib.rpath.org@rpl:1. (CNY-1571)

  o Build Changes:
    * GroupRecipe.add*Script now accepts a path to the script as the
      initial parameter.
    * r.addArchive() now supports a preserveOwnership parameter.  When
      set to True, owners and groups from cpio, rpm, and tar archives
      are used as the owners and groups in the final package.
      (CNY-927)
    * A new "cvc revert" command has been added that reverts any local
      changes made in the current directory. (CNY-1222)
    * GroupRecipe.addCopy() copies compatibility classes and group
      scripts onto to groups.  New copyScripts and
      copyCompatibilityScripts options to GroupRecipe.addCopy() and
      GroupRecipe.addAll() can be used to change this
      behavior. (CNY-1642)
    * A new build r.IncludeLicense() action has been added. This build
      action will take either a directory structure of licenses or a
      single license file, normalize its contents, and place it in a
      directory in /usr/share/known-licenses, which will be used at a
      later date by conary-policy.  This method is only useful for
      organizations maintaining a set of packages as part of a Linux
      OS platform.

  o Client Changes:
    * An explicit commit lock is now used to prevent overlapping
      updates and rollbacks.  (CNY-1591)
    * The conaryclient module now exposes ChangeSetFromFile to
      instantiate ReadOnlyChangeSet objects from .ccs
      files. (CNY-1578)
    * "conary q --debug --info" now also displays information about
      where a trove was cloned from if it exists.
    * Redirects with multiple targets can now be built and installed.
      (CNY-1554)
    * Conary repositories now support creating changesets that contain
      files whose compressed contents are greater than or equal to 4
      GiB in size.  Old versions of Conary that attempt to access a
      changeset that contains a compressed file larger than 4 GiB in
      size will report a error of "assert(subMagic == SUBFILE_MAGIC)".
      Previously, an overflow error occurred. (CNY-1572)

  o Internal Changes:
    * Conary clients can now request a specific changeset format
      version from a Conary repository.  This feature requires Conary
      protocol version 48.  This allows one to use new Conary clients
      to generate changesets understood by older clients. (CNY-1544)
    * Internal recipe source management moved into the generic
      Recipe() class from PackageRecipeClass().

  o Server Changes:
    * Standalone Conary repositories or proxies can be run in SSL mode
      if m2crypto is installed and the configuration options "useSSL",
      "sslCert", and "sslKey" are properly set. (CNY-1649)

  o Bug Fixes:
    * A bug that sometimes caused "user/group does not exist - using
      root" messages to be displayed when running "cvc update" created
      new files has been fixed. (CNY-763)
    * The flavor of a derived package (which is an experimental
      feature) built from unflavored package is now properly set to
      unflavored. (CNY-1506)
    * Macros in arguments to the version control system recipe class
      commands are now properly expanded. (CNY-1614)
    * The Conary client will now bypass proxies running on remote
      machines with repositories running on localhost. (CNY-1621)
    * "cvc promote" no longer displays some warnings that were rarely
      helpful unless invoked with the --debug argument. (CNY-1581)
    * A bug that caused the storage of unneeded "unknown" entries in
      the TroveInfo table has been fixed. (CNY-1613)
    * A regression in "cvc annotate" that would produce a traceback
      for not finding a SequenceMatcher class in fixeddifflib was
      fixed.  (CNY-1625)
    * Build commands that invoke shell commands now perform shell
      quoting properly.  Thanks to Pavel Volkovitskiy for finding the
      bugs and submitting the patch. (CNY-1627)
    * Mirroring using group recursion has been fixed. (CNY-1629)
    * Mirroring using group recursion no longer creates
      cross-repository relative changesets. (CNY-1640)
    * r.Install will now replace files which are read-only. (CNY-1634)
    * A bug that caused an unhandled exception when creating a local
      rollback for a trove that had missing troveinfo has been fixed.
    * Attempting to run "cvc merge" in a directory which was not
      already at the tip of a shadow no longer causes a confusing
      error message.  Previously the message was "working directory is
      already based on head of branch"; now the message is "working
      directory is not at the tip of the shadow".
    * cvc commands which need to instantiate the recipe object (merge,
      refresh, and commit) no longer fail if unknown use flags are
      used by the recipe.
    * Running the command to mark a trove as removed from the
      repository on a trove that has already been marked as removed no
      longer results in an error. (CNY-1654)
    * "conary rdiff" now works properly when multiple flavors of the
      same trove are present in the same group. (CNY-1605)
    * "conary rdiff" no longer produces an error if the same file is
      present on different labels. (CNY-1623)
    * A bug that caused inconsistent behavior when troves are pinned
      has been fixed.  Previously, if an update operation would change
      the version of a pinned trove to a version included in a group
      that is installed on the system, the pin would not
      hold. (CNY-1652)
    * A bug that caused an unhandled exception in the Conary update
      code when shared contents to a file in a link group are
      duplicated in the changeset due to distributed contents has been
      fixed.

Changes in 1.1.24.1:
  o Release Correction
    * The source archive for 1.1.24 was not built from the tag for
      1.1.24 in the Mercurial repository.  1.1.24.1 is built from the
      1.1.24 tag.

Changes in 1.1.24:
  o New Feature:
    * Conary 1.1.24 introduces the framework needed to implement a new
      metadata design for Conary.  The new metadata feature allows
      various information such as description to be set for a trove.
      New XML-RPC interfaces, getNewTroveInfo() and setTroveInfo(),
      have been added to facilitate mirroring metadata.
      addMetadataItems() has been added to allow metadata to be added
      to a trove after it has been built. (CNY-1577)

  o Client Changes:
    * The Conary client now distinguishes between an upstream Conary
      proxy and a plain HTTP proxy. This is so we can properly handle
      SSL traffic through an HTTP proxy using the CONNECT HTTP method.
      As such, there is now a "conaryProxy" configuration variable, in
      addition to the "proxy" variable. (CNY-1550)
    * The "proxy" (and newly introduced "conaryProxy") variables can
      be turned off by setting them to "None". (CNY-1378)
    * Clients requesting the inclusion of configuration files residing
      on the network now upload their version. This opens up the
      possibility for the server to serve different configuration
      files to different client generations. (CNY-1588)
    * Configuration variables "localRollbacks" and "pinTroves" get
      used as defaults when applying an update job; they can be
      explicitly overridden. (CNY-1583)

  o Bug Fixes:
    * A bug in the way the proxy configuration variable is set has
      been fixed. (CNY-1586)
    * A bug that caused a traceback when rolling back group updates
      from rollback changesets created when the "localRollback"
      configuration option was set has been fixed. (CNY-1590)
    * A bug that caused a traceback when applying a local rollback
      changeset with a locally modified file has been fixed.  Conary
      needed to create the directory that the locally modified file
      resides in first. (CNY-1444)
    * Applying rollbacks could attempt to invalidate the rollback stack,
      which would cause corruption of the rollback stack (CNY-1587)

Changes in 1.1.23:
  o Client Changes:
    * A new command, "conary rdiff", has been added. This allows one
      to inspect the differences between any two troves with the same
      name. (CNY-855)

  o Build Changes:
    * Conary recipes can now directly reference source code through
      version control systems.  The new r.addMercurialSnapshot(),
      r.addCvsSnapshot(), and r.addSvnSnapshot() source actions check
      out repositories and create snapshots.  They are integrated with
      the "cvc refresh" command for fetching more recent source code
      from version control repositories. (CNY-1)
    * The r.replace() function in group recipes now supports the
      searchPath parameter. (CNY-1574)

  o Bug Fixes:
    * A corner case affecting server-side matching of troves against
      negative flavors has been fixed. (CNY-641)
    * A bug in the StreamSet thaw code that prevented frozen StreamSet
      objects with a tag value greater than 128 from being thawed
      properly has been fixed.
    * A bug has been fixed that prevented creating a diff of a Trove
      object that contained troveInfo with unknown data. (CNY-1569)
    * A bug in the logic used by Conary to determine whether or not
      the rollback stack should be invalidated based on group update
      scripts has been fixed. (CNY-1564)
    * A bug that caused an unhandled exception in a Conary proxy when
      it attempted to create a changeset from a pre-Conary-1.1.x
      server has been fixed.
    * Small race condition in populating the cache for both
      repositories and proxies has been fixed (CNY-1576)

Changes in 1.1.22:
  o Major Changes:
    * Group troves can now declare an (integer) compatibility class
      which is used to automatically invalidate rollbacks (existing
      groups are considered to be in compatibility class zero). When a
      group is upgraded to a new group which has a different
      compatibility class, the rollback stack is invalidated unless
      the group also contains postRollback script which can rollback
      to the version being updated. Postrollback scripts can now be
      defined with a list of compatibility versions they are able to
      roll back to. Old invalidateRollback parameter for some group
      scripts is no longer supported.

  o Client Changes:
    * To take advantage of Conary's ability to apply the critical
      update set and restart before applying the rest of the updates,
      three new API calls have been added: newUpdateJob,
      prepareUpdateJob and applyUpdateJob. (CNY-1454)
    * A new argument, --no-restart, has been added to conary. This has
      to be used in conjunction with --root and allows one to skip the
      restarts after applying critical updates when installing in a
      chroot. (CNY-1458)
    * Proxy configuration parameter is now of the form 'proxy protocol
      url' (i.e. 'proxy http http://proxy.some.com'), and allows
      separate proxies to be configured for http and https. If old
      'proxy url' form is used, separate proxies are configured for
      http and https rather than a single proxy being using for both
      protocols. Users who need the old behavior should set explicit
      configure the same proxy for both protocols.

    * Conary no longer runs group scripts when "--just-db" is
      specified on the command line.
    * The conary.conaryclient.mirror.mirrorRepository() function now
      accepts a list of target repositories.

  o Build Changes:
    * Conary has tools in place through a new cross flag and a new
      "target" flavor to support better defining of cross compiling
      builds.  (CNY-1003)
    * Configuration files are again allowed to have executable bits
      set, but configuration files with executable bits set are not
      included in the :config component even if the :config component
      is being created. (CNY-1260, CNY-1540)

  o Proxy Changes:
    * A proxy can now be configured to use an http proxy for all
      outgoing requests. The 'proxy' configuration item is supported
      in a manner identical to the client.
    * The (unused) ability for a standalone server to act as both a
      proxy and a standalone server has been removed; this removes the
      standalone proxies dependence on the X-Conary-Servername header.

  o Internal Changes:
    * The createTrigger() method of dbstore drivers no longer accepts
      the "pinned" keyword parameter.
    * SeekableNestedFile and FileContainer objects no longer depend on
      the file pointer for reads; pread() is used everywhere.  This
      allows the underlying file descriptors to be shared between
      objects or between threads.
    * Repository schema now understands the concept of minor and major
      schema revisions. (CNY-811)

  o Bug Fixes:
    * A bug in proxy code that caused conary to use https through a
      proxy when http was desired has been fixed. (CNY-1530)
    * A bug in clone/promote relating to cloning when there are
      flavors on the clone label that are superset of the current
      flavor, but the current flavor doesn't exist has been
      fixed. (RMK-415)
    * A race condition related to the multithreaded Conary client,
      where one thread could modify an unprotected variable assumed
      immutable by a different thread has been fixed. (CNY-1450)
    * If the database is locked, Conary will no longer display a stack
      trace, but an error message. (CNY-1292)
    * The Conary library now uses a built-in difflib if the system's
      difflib is not patched for recursion. (CNY-1377)
    * Mirroring troves marked as removed from repositories running on
      MySQL has been fixed. (CNY-1193)
    * Repository cooks now sets the subprocess' stdin to /dev/null to
      avoid hanging while waiting from stdin. (CNY-783)
    * Trove.verifyDigests() no longer fails erroneously if a signature
      version 0 digest has not been calculated and set in
      troveInfo. (CNY-1552)
    * A bug in changeset reset() which affected reusing changesets in
      merges has been fixed. (CNY-1534)
    * A bug in changeset based trove sources where the underlying
      changesets never got reset has been fixed. (CNY-1534)

Changes in 1.1.21:
  o Repository Changes:
    * A "hidden" keyword argument has been added to the
      commitChangeSet() and hasTroves() method.  This allows mirror
      users to commit troves which will never be displayed to users.
      The presentHiddenTroves() call makes all hidden troves
      visible.  The XML-RPC protocol version is now 46.

  o Internal Changes:
    * StreamSet operations in C now use a common StreamSet_GetSSD()
      function which creates the _streamDict object if it does not yet
      exist.  This fixes crashes in rare cases where a
      StreamSet.find() class method is used before any instances of
      that StreamSet have been created. (CNY-1524)
    * Numeric StreamSet types can now have values set to None (which
      indicates that there is no value set at all).  Additionally, if
      passed an empty string to the thaw() method, the value is set to
      None. (CNY-1366)

  o Bug Fixes:
    * A bug in commitChangeSet() which returned a "file not found"
      error when the user had insufficient permission for the commit
      operation has been fixed.
    * A bug that caused Conary to raise an unhandled exception when
      updating a trove that has missing TroveInfo data in the local
      database.  When new types are added to TroveInfo, older versions
      of Conary omit the new data from the database.  Once a version
      of Conary is used that understands the new data types, the
      missing data is restored to the previously incomplete trove.
    * Handling user permissions when committing under certain 
      circumstances against a Conary 1.1.20 was fixed. (CNY-1488)

Changes in 1.1.20:
  o Major Changes:
    * Groups can now include scripts which are automatically run
      before an install, after an install, after an update, and after
      a rollback.  Documentation on how to add these scripts to groups
      will be posted to wiki.rpath.com shortly.  Unlike tag handlers,
      these scripts are not inherently reversible; therefore if a post
      update script is executed, the rollback stack will be reset.  The
      rollback information is still stored in the rollback directory,
      but the "conary rollback" and "conary rblist" commands will no
      longer be able to access the previous rollbacks.

      Only Conary repositories running version 1.1.20 or later can
      store these scripts.  If the repository is not running the
      minimum required version, a "changeset being committed needs a
      newer repository server" error will be produced.

      If an older version of Conary downloads a group that has a
      script associated with it, the scripts will be silently ignored.
      Future versions of Conary may add a "Requires: trove:
      conary(group-scripts)" dependency to groups that have scripts
      associated with them. (CNY-1461)

    * Support for versioned trove signatures has been added. (CNY-1477)
    * Version 1 signatures have been added which use a SHA256 digest
      that includes the frozen form of unknown troveInfo
      segments. (CNY-1186)
    * Unknown troveInfo segments are stored in both the repository and
      local database and restored properly. (CNY-1186)

  o Client Changes:
    * Hashes of the directories in which a trove places files are now
      computed and stored in troveInfo. (CNY-857)
    * A --file-flavors option has been added to "conary query/q",
      "conary repquery/rq", and "conary showcs/scs". (CNY-1507)
    * The ability to promote using branches and to promote to siblings
      of parents has been added.  For example, you can now promote
      from /A//B to /C without first cloning uphill to A. (CNY-1513)

  o Build Changes:
    * When Conary calls an external program (python, perl, monodis) to
      determine file dependencies and that program is not a part of
      the package being built, it will warn if that external program
      is not provided by a component in build requirements. (CNY-1492)

  o Internal Changes:
    * The conary.lib.elf module can now be built against libelf
      version 0.8.0 or later as well as the libelf implementation
      provided by elfutils.  libelf can be downloaded from
      http://www.mr511.de/software/ (CNY-1501)
    * The Conary client API has a new method disconnectRepos() that
      allows one to cut access to the networked repositories.  A
      RepositoryError exception is raised if network access is
      attempted. (CNY-1474)

  o Bug Fixes:
    * StreamSet objects didn't work with inheritance because the C
      implementation treated an internal variable as inheritable when
      it should have been treated as a class variable.
    * Attempting to create a shadowed Version object that reference a
      label that is already uphill are now issues a proper error
      message. (CNY-847)
    * Running the "conary rblist" command as non-root now produces a
      proper error message. (CNY-1453)
    * Badly-formatted parentVersion strings in derived packages
      (experimental) no longer cause a stacktrace.
    * Previous versions of Conary would fail to find the UID or GID of
      a newly created user if "--root" was specified on the command
      line and C library components had not yet been installed.
      Conary would erroneously fall back to using UID 0 or GID 0
      (root) instead.  (CNY-1515)
    * A traceback that occurred when a lookaside repository cache has
      not been defined when initializing a derived package recipe
      object has been fixed. (CNY-1509)
    * The Conary network repository client no longer attempts to use a
      proxy if the repository is residing on the local machine.
    * A bug in the freezing of update jobs has been fixed. (CNY-1521)
    * r.addPatch()'s optional argument "extraArgs" will now do the right
      thing if passed a single string instead of a tuple or list.

Changes in 1.1.19:
  o Client Changes:
    * A new "cvc promote" command has been added. "cvc promote" is a
      special type of cloning based on group structure.  For more
      information on promote, see the JIRA issue until documentation
      on the wiki is updated.  (CNY-1304)
    * An "--all-flavors" option has been added to "cvc promote" which
      promotes all flavors of the latest version of the listed
      troves. (CNY-1440)
    * A programmatic interface for performing partial clones, where
      only some components out of a package are cloned based on
      byDefault settings, has been added. (CNY-1389)
    * Conary changesets can now deal with changesets that contain
      package components that share identical file contents, pathId,
      and fileId combinations. (CNY-1253)
    * The "proxy" configuration parameter will now work for standard
      http proxies such as Squid.  Previously the "proxy"
      configuration parameter could only specify a Conary repository
      proxy.  Environments that require all HTTP and HTTPS traffic
      pass through a proxy must continue to use they "http_proxy"
      environment variable, as the "proxy" configuration variable is
      only used for Conary repository calls.  Source downloads in cvc,
      for example, will only use the http_proxy environment variable.
    * Due to limitations in Apache 2.0, the Conary client will now use
      HTTP/1.1 "chunked" Transfer-encoding when committing changesets
      larger than 2 GiB.
    * An "applyRollback()" method has been added to the ConaryClient
      class. (CNY-1455)

  o Server Changes:
    * The repository cache has been completely reworked. This fixes
      problems with authorization and the cache, and has the side
      benefit of unifying the proxy code for the repository and the
      proxy. The cacheDB repository configuration parameter is
      obsolete and will cause a warning on startup. changesetCacheDir
      should now be used instead, and tmpwatch should be configured to
      clean up both the changesetCacheDir and tmpDir
      directories. (CNY-1387)
    * The repository now properly commits changesets where multiple
      troves reference the same (pathId,fileId) key. (CNY-1414)
    * The standalone server can now decode "Transfer-encoding:
      chunked" PUT requests from clients.
    * Apache based repository servers now send changeset file contents
      using the "req.write()" method instead of the "req.sendfile()"
      method when file contents are larger than 2 GiB.  This works
      around limitations in Apache 2.0.
    * The list of sizes returned by the getChangeSet() and
      getFileContents() repository methods are now returned as a list
      of strings instead of a list of integers.  XML-RPC integers can
      only hold values less than 2147483648 (a signed integer).
    * A Conary repository will now raise an exception if a client
      requests a changeset that is larger than 2 GiB in total size or
      file contents larger than 2 GiB in size and does not support the
      new version 44 protocol required to work around this limitation.

  o Build Changes:
    * A "vmware" flavor has been added to the default set of flavors.
      A trove with a vmware flavor should be intended to run as a
      VMware guest. (CNY-1421)
    * If there's a conflict when loading installed troves, the latest
      trove will be picked.
    * The loadInstalled() recipe function will now search the
      installLabelPath for troves to load when it cannot find them any
      other way.
    * A "overrideLoad" keyword parameter has been added to the
      loadInstalled() and loadSuperClass() recipe functions.  This can
      be used to override the default search mechanism.

  o Bug Fixes:
    * Local flags are now cleared after each group cook, meaning that
      multipass group cooks will have the correct local
      flavor. (CNY-1400)
    * Dependency resolution in group cooks now also take advantage of
      the group cache. (CNY-1386)
    * Changesets for source troves with missing files (because the
      file is missing from the upstream server or the upstream server
      is unavailable) are now properly written to changeset
      files. (CNY-1415)
    * Derived packages, which are still experimental, now correctly
      handle multiple architectures built from the same
      source. (CNY-1423)
    * The loadInstalled() recipe function now always works even if you
      have multiple versions of a package installed from multiple
      branches.
    * Trove names are now checked for legal characters. (CNY-1358)
    * A minor bug related to file uploads on the error codepath was
      fixed.  (CNY-1442)
    * A bug in "cvc promote" that caused it to fail when the source
      components added due to --with-sources were in conflict.  This
      could happen, for example, when different flavors of a binary
      were cooked from different source versions and all flavors to be
      cloned to the new label at the same time (CNY-1443)
    * A bug in the CfgQuotedLineList class' display function has been
      fixed.
    * Flavored items in a job list are now correctly frozen when
      writing out an update job. (CNY-1479)
    * A default UpdateCallback() is set if an update callback hasn't
      been specified when invoking the applyUpdate() method of
      ConaryClient. (CNY-1497)
    * "cvc cook --macros" works as expected now, by defining a macro (as
      passed in on the command line with --macro) per line. (CNY-1062)
    * Committing to a Conary repository when using a standard HTTP
      proxy functions properly.  A change in 1.1.18 introduced this
      incompatibility.
    * The redirect build code has been refactored.  Bugs related to
      building flavored redirects have been fixed. (CNY-727)

Changes in 1.1.18:
  o Major Changes:
    * Changesets are now indexed by a pathId,fileId combination instead of
      just by pathId. This should eliminate the vast majority of conflicts
      when creating groups containing multiple flavors of the same trove.
      Old clients will be served old-format changesets by the repository,
      and new clients continue to support old format changesets. Old and
      new format changes can be merged into a single changeset (CNY-1314).

  o Client Changes:
    * The conary rblist --flavors command now properly displays trove
      flavors. (CNY-1255)
    * When resolving dependencies while updating, conary will now search 
      the latest versions of packages for every label in your installLabelPath
      first before searching the histories of those labels.  This should make
      sure that conary prefers installing maintained troves over unmaintained 
      ones. (CNY-1312)
    * The Conary client API now has a new call, iterRollbacksList(), iterating
      over the rollback name and object. (CNY-1390)
    * Added the --just-db argument to the conary rollback command. (CNY-1398)

  o Build Changes:
    * A list of rPath mirrors for source components has been added.
    * Group recipes now support a setSearchPath method.  This provides a way
      to tell groups how to find and resolve packages by specifying a list
      containing either packages or labels. (CNY-1316)
    * The group addAll command supports "flatten" - a way to cause all troves
      in all subgroups to be included directly in the top level group - 
      flattening any structure created by intermediate groups.
    * Groups now allow you to use the commands "removeTrovesAlsoInGroup"
      and "removeTrovesAlsoInNewGroup".  These commands subtract out the
      troves included within the specified group from the currently
      active group. (CNY-1380)
    * Checking dependencies is now faster when building groups.
    * When resolving dependencies in groups, conary will now search the
      latest trove in every label in your label/search path before
      searching back in the history of that label. (CNY-1312)
    * Added moveComponents and copyComponents to group syntax. (CNY-1231)
    * Derived packages (experimental) can now change files between
      Config, InitialContents, and Transient, and can set new files
      to be any of those types.  They can call UtilizeUser and
      UtilizeGroup.  They can create new tag handlers and tag
      description files (but not make a file from the parent no longer
      be a tag handler or tag description, except by removing the file
      entirely), and add new tags to new and pre-existing files when
      TagSpec is called (but not remove existing tags from files). (CNY-1283)
    * Derived packages (experimental) can now run nearly all build and
      source actions. (CNY-1284)
    * Derived packages (experimental) now inherit byDefault settings from
      the parent (CNY-1401), but can override them in the child (CNY-1283).
    * Derived packages (experimental) now handle multiple binary packages
      built from a single source package, including overriding binary
      package name assignment in the derived package. (CNY-1399)

  o Server Changes:
    * Two new calls have been added to the server API -
      getTroveReferences and getTroveDescendants. (CNY-1349)
    * The proxy server proxies "put" calls now.
    * Cleaned up string compression code in changeset merging.

  o Bug Fixes:
    * Fixed a bug where an invalid flavor at the command line would result
      in a traceback. (CNY-1070)
    * Added an exception to allow redirect recipe names to have any format -
      including those usually reserved for group- and info- packages.
    * Removed a harmful assert that kept trove source stacks from working w/o
      installLabelPaths in some cases. (CNY-1351)
    * The cfg.root item is always stored internally as an absolute path,
      even if it is specified as a relative path. (CNY-1276)
    * cvc now properly cleans up 000-permission files from the old build 
      directory. (CNY-1359)

  o Internal Changes:
    * Changesets in an update job can be downloaded in a step separate from
      the installation. Additionally, update jobs can be frozen and reapplied
      later. (CNY-1300)
    * UpdateJob objects are now versioned for a specific state of the Conary
      database, and can be applied only if the state of the database has not
      changed. (CNY-1300)
    * Public keys can now be retrieved from a directory, with each key stored
      in a separate file. (CNY-1299)
    * Troves now track their direct parent they were cloned from, instead of
      the source-of-all-clones. (CNY-1294)

Changes in 1.1.17:
  o New Feature:
    * A caching proxy has been implemented for Conary.  A proxy server
      caches changesets as clients request them.  This can
      dramatically improve the performance of Conary when a subsequent
      request is made for the same changeset.

      The server is implemented using the existing standalone and
      Apache-based Conary repository server modules. Two new Conary
      repository configuration variables, "proxyDB" and
      "proxyContentsDir" have been created to define the proxy
      database and contents store.

      To configure the Conary client to use a proxy, a new "proxy"
      configuration variable has been added to the conaryrc file.
      Generic HTTP proxies should still be configured using the
      "http_proxy" environment variable.

      In order to facilitate authentication and proxy cache
      invalidation features, new Conary repository methods have been
      introduced.  This means that the Conary proxy requires that
      repositories it connects to run Conary version 1.1.17 or later.
      The Conary proxy is considered experimental.  Therefore future
      versions of Conary may not be able to communicate with the proxy
      as implemented in Conary 1.1.17.

  o Client Changes:
    * Filesystem permissions on rollback data restrict access to the
      owner of the database (normally root). (CNY-1289)
    * The Conary client now sends data across an idle connection to a
      Conary repository.  This will keep the connection alive when the
      repository is behind a firewall or proxy that has short timeouts
      for idle connections. (CNY-1045)
    * The error message produced by Conary when a progress callback
      method raises an unhandled exception has been improved.

  o Build Changes:
    * cvc cook --show-buildreqs works properly now.  Thanks to Pavel
      Volkovitskiy for reporting the issue and providing the
      patch. (CNY-1196)
    * The flags for other packages that are specified in the build
      flavor are now available when cooking as a part of the
      PackageFlags object.  For example, if you wish to check to see
      if kernel.pae is set, you can add "if PackageFlags.kernel.pae:".
      Note that such checks do not affect the final flavor of your
      build, and should be used with care. (CNY-1201)
    * Component and package selection by manifest, as with the
      "package=" option, could fail when large numbers of files were
      found; this bug has been resolved. (CNY-1339)
    * You can now add a labelPath to a group r.add() line by
      specifying a labelPath keyword argument.  For example:
         r.add('conary', labelPath=['conary-unstable.rpath.org@rpl:1',
                                    'conary.rpath.com@rpl:1'])
    * Repeated shadow merges now fail with an error suggesting a
      commit.  Previously, the merge operation would be attempted
      again. (CNY-1278)

  o Server Changes:
    * Conary repositories no longer allow users or groups to be
      created with names that include characters other than those
      defined in the Portable Filename Character Set.
    * Server side functions that work on large datasets (getTroveSigs
      and setTroveSigs) are now using batched SQL operations for faster
      throughput. (CNY-1118, CNY-1243)
    * The code that commits groups to the repository has been reworked
      to significantly reduce the number of SQL queries executed.
      (CNY-1273)
    * Including a symbolic link in the path to the temporary now
      returns an error immediately at startup. (CNY-958)
    * Errors opening a to-be-committed changeset now have the internal
      exception logged and CommitError returned to the client (CNY-1182)
    * Cached Changesets are now versioned depending on the client's
      version.  This allows for the same changeset to be cached for
      different client generations. (CNY-1203)

  o Internal Changes:
    * A StringStream can now be set from a Unicode object.  The
      StringStream stores the UTF-8 encoding of the Unicode
      object. (CNY-366)
    * The ByteStream and LongLongStream classes have been
      reimplemented in C.  Modifications have been made to the
      NumericStream types implemented in C so that they can be used as
      base classes in Python.
    * PathID lookups are now done by file prefix and file ID. This
      allows for identifying files in different package flavors or in
      versions older than the latest one. (CNY-1203)
    * StreamSet objects can now preserve unknown elements of the stream
      instead of silently skipping them. Those elements are retained for
      freeze(), letting the older stream object exactly replicate the
      frozen stream of the newer object. Unknown elements are preserved
      through merges into old object as long as the old object has not
      been locally modified.

  o Bug Fixes:
    * Conary now displays a useful error message when it is unable to
      parse a "user" line in a configuration line.  Previously Conary
      would raise an unhandled exception. (CNY-1267)
    * Mirror configurations no longer use /etc/conary/entitlements/ as
      the default location to read entitlements used to mirror.
      Normally the entitlements used to mirror are different than the
      entitlements required to update the system.  Therefore they
      should not be used when attempting to access source or target
      repositories when mirroring. (CNY-1239)
    * "cvc emerge" now displays error messages when the underlying
      cook process results in an exception.  Previously, an unhandled
      exception message was generated. (CNY-995)
    * Derived packages now support setuid and setgid files. (CNY-1281)
    * You can no longer accidentally include a group in itself by
      using addAll. (CNY-1123, CNY-1124)
    * An error message is produced when troves could not be found
      during "conary migrate" in the same manner they are alerted
      during a "conary update".  Previously these errors were
      masked. (CNY-1171)
    * A bug that caused update failures when a changeset held file
      contents that were both InitialContents and a normal file has
      been fixed. (CNY-1084)
    * Filesets now honor buildFlavor. (CNY-1127)
    * The TroveSource class tried to raise a DuplicateTrove exception,
      which doesn't exist. It now raises InternalConaryError instead.
      (CNY-1197)
    * A proper error is now produced when Conary is unable to create
      the directory for the local database due to a permission
      failure. (CNY-953)
    * Group recipes could sometimes include a trove for dependency
      resolution but not move to include the package directly in the
      group that is doing dependency resolution.  Now the package and
      component both are always included immediately in the group that
      is resolving dependencies. (CNY-1305)
    * A "no new troves available" error message is now given when
      there are no new versions to migrate to (CNY-1246)
    * Attempting to clone without name or contact information set now
      gives a proper error message. (CNY-1315)
    * The client code no longer exits with a sys.exit(0) if one of the
      callbacks fails. (CNY-1271)
    * When multiple labels of a trove exist in a group and that group is 
      being searched for that trove, conary will no longer arbitrarily pick
      one of the labels to return.
    * A bug in the default update callback class that causes a hang
      when unhandled exceptions occur has been fixed.
    * Cloning a trove multiple times that was already cloned no longer
      increments the source count. (CNY-1335)
    * The Conary network client erroneously specified the latest
      protocol version it knew about when calling a server, even if
      the server couldn't understand that version. (CNY-1345)

Changes in 1.1.16:
  o Server Changes:
    * The repository now returns recursive changesets with special
      "removed" trove changesets if a trove is missing or has been
      removed.  This allows the client to determine if it has the
      needed troves to perform an update.  Previously, the repository
      would raise an exception, which prevented updates from mirrors
      with byDefault=False troves (such as :debuginfo) excluded.
    * A getTroveInfo() method has been added to the Conary repository
      server.
    * Repository changeset cache database operations are now retried
      before giving up (CNY-1143)

  o Client Changes:
    * A new "isMissing" trove flag has been added.  This flag is set
      by a Conary repository when a Trove is missing.  This allows the
      client to display an appropriate message when it attempts to
      update from an incomplete mirror.
    * Including a configuration file from an unreachable URL will now
      reasonably time out instead of hanging for 3 minutes (the default TCP
      connection timeout). (CNY-1161)
    * Conary will now correctly erase a trove whose files have changed owners
      or groups to values not mapped to users or groups on the current system.
      (CNY-1071)
    * Conary will now display files that are transient as transient when
      --tags is used.
    * Support for the new getTroveInfo() method has been added to the
      Conary repository client.

  o Build changes:
    * The "cvc cook" command will now log a message when deleting old
      build trees to make way for an upcoming build.
    * The "cvc refresh" command will now print a warning instead of
      failing with an error when an attempt to refresh a
      non-autosourced file is made. (CNY-1160)
    * The BuildPackageRecipe class now requires file:runtime, which is
      needed to run many configure scripts. (CNY-1259)
    * Configuration files are now automatically added to :config
      components only if they do not have any executable bits
      set. (CNY-1260)

  o Bug Fixes:
    * Conary 1.1.14 and 1.1.15 failed to update when encountering the
      multitag protocol; this regression is resolved. (CNY-1257)
    * The logparse module now correctly parses python tracebacks in
      conary log files. (CNY-1258)

Changes in 1.1.15:
  o Client Changes:
    * On the update path, errors and warnings are now handled by callbacks.
      This allows applications using the Conary API to capture and process
      them as appropriate. (CNY-1184)

  o Bug Fixes:
    * "conary erase --help" now displays options as "Erase Options"
      instead of "Update Options". (CNY-1090)

  o Build Changes:
    * Change in assembling recipe namespace changed how unknown recipe
      attributes were handled (they appeared as None instead of raising
      an Attribute Error).
    * Packaged directories are no longer included in :lib components
      because doing so can create multilib failures.  (CNY-1199)

Changes in 1.1.14:
  o Client Changes:
    * Tag handler output is now redirected to a callback. The command line
      callback places "[ tag ]" in front of the output from each tag handler
      to help with debugging. (CNY-906)
    * All filesystem operations are journaled now to allow recovery if an
      unexpected failure occurs. "conary revert" has been added to recover
      from cases where the journal is left behind unexpectedly. (CNY-1010)

  o Build Changes:
    * cvc will no longer fail if the EDITOR environment variable points
      to an invalid editor. (CNY-688)
    * Redirects now build erase redirects for package components which
      existed in the past but have disappeared on head. (CNY-453)
    * The TagSpec policy now checks the transitive closure of build
      requirements when determining whether the build requirements
      are sufficient to ensure that a needed tag description will
      be installed. (CNY-1109)
    * Repositories can now be made read-only to allow for maintenance.
      (CNY-659)
    * PIE executables, which appear to be shared libraries in binary
      directories, will no longer export soname dependencies. (CNY-1128)
    * ELF files in %(testdir)s and %(debuglibdir)s will no longer export
      soname provides.  (CNY-1138, CNY-1139)
    * cvc is now able to check out source troves that have been shadowed from
      a branch that no longer contains the files. (CNY-462)
    * The Install recipe class now has the ability to copy symbolic links.
      (CNY-288)
    * The output produced by cvc when attempting to find the
      appropriate patch level when applying a patch has been
      improved. (CNY-588)
    * When cooking (either from a recipe or from the repository),
      cvc will always use the (auto)source files from the repository,
      instead of re-downloading them. This allows for rebuilds from
      recipes even if the upstream source is no longer available,
      without using the cvc cook --prep command first to cache the
      repository copies. (Auto)sources can still be re-downloaded
      using cvc refresh. (CNY-31)
    * The ordering for the rules used to determine which component a
      file should be in was reversed when a file was under /usr/share
      but had /lib/ somewhere in the path name. (CNY-1155)
    * The cvc add command will now refuse to add symbolic links that
      are absolute, dangling, pointing to files outside of the current
      directory or pointing to files that are not tracked by Conary.
      (CNY-468)
    * Use objects now record which file on system define them. (CNY-1179)
    * ExcludeDirectories built-in policy will now remove the empty
      directories it has excluded from the _ROOT_ in order to prevent
      later policies from thinking they are going to be on the target
      system. (CNY-1195)

  o Internal changes:
    * Conary now supports being built against an internal copy of the
      sqlite3 library for cases when the system sqlite3 is not the
      optimal version for Conary.
    * The repository schema's string types are no longer restricted to
      arbitrary sizes for backends that support indexing larger strings
      than MySQL's InnoDB storage engine. (CNY-1054)

  o Bug Fixes:
    * The SQL query that implements the getTrovesByPath() repository
      method has been reworked to avoid slow queries under
      MySQL. (CNY-1178)
    * Builds that resulted in changesets containing the same file
      in different locations would fail to commit if the files differed
      only by mtime. (CNY-1114)
    * The mirror script now correctly handles the cases where
      the PathIdConflict errors are raised by certain source repositories
      during mirroring. (CNY-426)
    * The mirror script now can correctly mirror removed troves when a
      removed and regular versions appear in the same mirror chunk.
    * Perl dependency strings containing double colons are now properly
      accepted on the command line. (CNY-1132)
    * The cvc stat command now correctly displays the usage information
      when extra arguments are specified. (CNY-1126)
    * The conary update --apply-critical command will now behave correctly
      if the update job contains linked troves (besides the conary package
      which is the source of critical updates). Linked troves are troves
      with overlapping paths.  (CNY-1115)
    * A GET request to the "changeset" URL of a repository server that
      does not supply any arguments no longer results in an Internal
      Server Error.  The repository can be configured to send email to
      an email address with debugging information. (CNY-1142)
    * When checking to make sure that the URL used to upload a
      changeset matches the repository base URL, both URLs are now
      normalized before the comparison is made. (CNY-1140)
    * The conary.lib.logparse module now provides the correct date
      strings for each logged event.
    * The Conary command line argument parser checks for the --help
      option earlier.  This corrects some instances where commands
      like "conary rq --help" would not display help. (CNY-1153)
    * The conary [command] --help --verbose command now correctly
      displays verbose option help.
    * Conary no longer fails with an unhandled exception when the 
      local database is locked.  A useful error message is now
      produced. (CNY-1175)
    * The cvc annotate command now attributes the correct name to the
      person who committed the initial revision of a file. (CNY-1066)
    * Conary will give a better error message if you try to run the
      conary emerge command without conary-build installed. (CNY-995)

Changes in 1.1.13:
  o Build Changes:
    * All files in "binary directories" now provide their path as a
      file: dependency. This allows more flexibility for files that
      have requirements such as "file: /usr/bin/cp". (CNY-930)
    * A addRemoveRedirect() method has been added to the
      RedirectRecipe class to allow redirecting packages to nothing
      (which causes them to be erased on update). The client code has
      been updated to remove package components properly for this
      case.  (CNY-764)

  o Bug Fixes:
    * Config files, though added to the :config component by default
      (CNY-172), can now be appropriately overridden by
      ComponentSpec. (CNY-1107)
    * ELF files that have no DT_NEEDED or DT_SONAME entries no longer
      cause Conary to trace back attempting to discover the ELF
      ABI. (CNY-1072)
    * Conary will no longer attempt to update troves in the namespace
      "local" when using updateall.
    * Redirect recipes which contain conflicting redirects now give an
      error message instead of a traceback. (CNY-449)
    * The previous fix for CNY-699 wrongly encoded the soname rather
      than the filename in provisions for symbolic links to shared
      libraries when the shared library had a soname.  Additionally,
      symlinks from directories not in the system shared library path
      to ELF shared libraries in directories in the shared library
      path wrongly caused internal dependencies to have the full path
      to the symlink encoded in the shared library requirement.  These
      bugs have been resolved. (CNY-1088)

Changes in 1.1.12:
  o Client Changes:
    * A signature callback has been added, which allows one to catch
      the troves with bad signatures and react appropriately (display
      an error message, lower trust level, etc). (CNY-1008)
    * The conary.lib.logparse module has been added to provide
      parsed access to conary log files. (CNY-1075)

  o Build Changes:
    * "cvc cook" is now more efficient in looking up files that are
      part of the built troves (CNY-1008).
    * A "commitRelativeChangeset" configuration variable has been
      added to control whether Conary creates relative or absolute
      changesets when cooking.  It defaults to True, but can be
      changed to False to cause Conary to cook and commit absolute
      changesets. (CNY-912)
    * A list of X.org mirrors has been added to the default mirrors.
    * "cvc diff" now returns an return code of 2 on error, 1 if there
      are differences, and 0 if there are no differences. (CNY-938)
    * An "addResolveSource" method has been added to GroupRecipe.
      This will change how dependency resolution is done when building
      a group.  Instead of searching the label path defined in the
      group for solutions, the resolve source will be searched
      instead. This allows you to resolve dependencies against a
      particular version of a group. (CNY-1061)
    * Cloning multiple flavors of the same package in a single step is
      now possible. (CNY-1080)
    * Perl dependencies now include provides for .ph files, as well as
      .pl and .pm files, found in the perl @INC path. (CNY-1083)

  o Bug Fixes
    * The previous fix for CNY-699 introduced two errors in handling
      shared library dependencies that were not in shared library
      paths and thus need to have their paths encoded.  These bugs
      have been resolved. (CNY-1088)
    * The build time in the troveInfo page of the repository browser
      is now displayed properly as "(unknown)" if a trove has no build
      time set. (CNY-990)
    * dbsh now properly loads the schema when one of the .show
      commands is executed. (CNY-1064)
    * The Conary client version is saved before the re-execution of
      conary that follows the application of a critical
      update. (CNY-1034)
    * A condition that was causing sys.exit() to not terminate the
      server process when running in coverage mode has been
      fixed. (CNY-1038)
    * If a configuration value is a list and has a non-empty default,
      appending values to that default does not reset that list to
      empty (Conary itself never triggers this case, but rMake does
      with defaultBuildReqs). (CNY-1078)
    * FileContainers don't store the path of the filecontainer in the
      gzip header for contents which are being transparently compressed
      by the object
    * Creating referential changesets obtained the path of files in the
      data store multiple times. When one content store in a round-robin
      content store configuration is corrupt, that would lead to inconsistent
      changesets. Instead, we will include those corrupt contents in
      a valid changeset and let the install content validation catch the
      problem.

Changes in 1.1.11:
  o Client Changes:
    * "conary help [command]" now displays the usage message for
      the command.
    * The --help options will now display a smaller number of flags by
      default, and more when the --verbose flag is added.
    * A getUpdateItemList() method has been added to the ConaryClient
      class.  It returns a list of top level troves on the local
      system. (CNY-1025)
    * "conary rq package:source --tags" will now show an "autosource"
      tag on autosourced files.
    * Conary now correctly uses "KB/s" instead of "Kb/s" when
      displaying transfer rates. (CNY-330)
    * conary rblist is now more readable, and supports --labels and
      --full-versions. (CNY-410)

  o Build Changes:
    * When using "cvc refresh" to refresh autosourced files, the
      refresh flag is now reset after the commit.  Previously, the
      file would continue to be refreshed on subsequent commits.
    * When using "cvc commit", cvc no longer downloads autosourced
      files which haven't changed (CNY-611, CNY-463)
    * Files that were previously marked as autosource files can now be
      made a regular file by calling "cvc add".
    * When using "cvc remove" to remove a file from the local checkout
      directory and the file is still specified in the recipe file as
      being automatically downloaded, the file will now be switched to
      an autosource file (preserving the pathId).
    * The autosource state is now stored explicitly in CONARY files.
    * CONARY files now use textual identifiers for flags instead of
      digits.
    * "cvc refresh" no longer downloads all autosource files.  Only
      the file(s) specified are downloaded.
    * Files removed with "cvc remove" are no longer erroneously
      re-added when committing changes to the repository.  This used
      to happen when the file was in the previous version of the
      source component and also present in the lookaside
      cache. (CNY-601)
    * Conary now produces a warning instead of an error when an
      unknown use flag is specified in the buildFlavor configuration
      variable.  It will still produce an error if the unknown use
      flag is accessed in the recipe.
    * Package builds now create relative changesets for components instead
      of absolute changesets, reducing the size of the upload to the
      repository (CNY-912)
    * The download code in cvc now accepts cookies.  This is required
      to download files from Colabnet sites. (CNY-321)
    * The download code in cvc can now handle basic HTTP
      authentication. (CNY-981)
    * Shared libraries and symlinks to shared libraries provide their
      filenames as soname dependency provisions, as well as DT_SONAME
      records listed within the shared library, if any. (CNY-699)
    * Malformed regular expressions passed as exceptDeps arguments to
      the r.Requires policy are now reported gracefully. (CNY-942)
    * A list of GNOME mirrors has been added to the default mirrors.
    * Commit log messages may now be provided with the "cvc --log-file"
      command, with support for standard input using the filename "-".
      (CNY-937)
    * The default ComponentSpec information is now loaded from
      files in the /etc/conary/components/ directory tree, and the
      defaults can now be overridden on a per-distribution basis in
      the /etc/conary/distro/components/ directory tree. (CNY-317)
    * Freeform documentation from /usr/share/doc is now included
      in the new ":supdoc" component instead of the ":doc" component
      by default. (CNY-883)
    * Configuration files are now put into a ":config" component to
      make it easier to override them.  This configuration can be
      disabled by setting the configComponent configuration item
      to False. (CNY-172)
    * Empty directories that have owner or group information explicitly
      set are now included in packages by default. (CNY-724)

  o Bugfixes:
    * Files added in both the repository and locally with cvc now give
      an error message on update rather than corrupting the CONARY
      file (CNY-1024)
    * Adding a file locally and then merging that file from upstream
      now causes an error as expected (it would traceback
      before). (CNY-1021)
    * Cooking a group recipe that defines an empty groups with
      resolveDependencies set no longer results in a traceback.
      Conary will display an error message as expected. (CNY-1030)
    * Specifying a bad protocol in a repositoryMap entry (a protocol
      other than http or https) no longer causes an unhandled
      exception. (CNY-932)
    * When migrating, conary now utilizes update mode with all updates
      explicitly specified when re-executing after critical updates.
      Previously, the migration failed if a critical update was
      applied. (CNY-980)
    * Infinite loops are now detected when including configuration
      files. (CNY-914)
    * Temporary files created when critical updates are applied are
      now cleaned up. (CNY-1012)
    * Conary repositories now detect when changesets that are being
      committed are missing files. (CNY-749)
    * Conary now prints an error message when trying to write a
      changeset file to a location that cannot be written (directory,
      read-only file etc.). (CNY-903)

Changes in 1.1.10:
  o Bugfixes:
    * A warning message produced when attempting to retrieve a OpenPGP
      key has been fixed.  The warning was introduced in CNY-589.

Changes in 1.1.9:
  o Client Changes:
    * The usage message displayed when running "conary" or "cvc" has
      been simplified and improved. (CNY-560)
    * When choosing how to match up troves with the same name, conary now
      takes paths into account, if there's a choice to make between matching
      up two old troves that are otherwise equivalent with a new trove, conary
      will choose the one that shares paths with the new trove. (CNY-819)
    * Conary will now allow "conary migrate --info" and "conary migrate
      --interactive" without displaying usage information. (CNY-985)
    * Conary now only warns about being able to execute gpg if a
      signature trust threshold has been set. (CNY-589)
    * Fixed cvcdesc after the refactoring of configuration options. (CNY-984)

  o Server Changes:
    * PostgreSQL support has been finalized and some SQL queries have
      been updated in the repository code for PostgreSQL
      compatibility.  PostgreSQL will be officially supported in a
      future release of Conary.
    * The repository browser is now viewable by Internet Explorer.

  o Build Changes:
    * cvc now allows files to be switched from autosource to normal
      and from normal to autosourced. (CNY-946)
    * Recipes will now automatically inherit a major_version macro,
      which is defined to be the first two decimal-seperated parts of
      the upstream version, combined with a decimal. For example, a
      version string of 2.16.1.3 would have a major_version of
      2.16. (CNY-629)
    * A list of KDE mirrors has been added to the default mirror
      configuration. (CNY-895)
    * If a group is cooked twice at the same command line, for example
      "cvc cook group-dist[ssl] group-dist[!ssl]", then conary will
      cache the trove found during the first group cook and use it for
      subsequent group cooks. (CNY-818)
    * Unpacking a tarball now preserved permissions only when
      unpacking into the root proxy, not unpacking sources into the
      build directory. (CNY-998)

  o Code Cleanups
    * The command line options common between cvc and conary are now
      defined in one place.
    * The code to add options to the command line parser for an option
      has been refactored to remove duplication.

  o Bug Fixes:
    * A bug that caused an Internal Server Error when marking a group
      :source component as removed in a repository has been fixed.
    * A bug that caused group cook with a replace or remove with a
      flavor and no matching trove to emit a traceback instead of a
      warning has been fixed. (CNY-977)
    * A bug that caused an unhandled exception when two packages with
      the same name require a trove that was being erased has been
      fixed.
    * Timeouts that occur when attempting to read the XML-RPC request
      from a client are now logged and return an exception (instead of
      causing a unhandled exception in the server).

Changes in 1.1.8:
  o Bug Fixes:
    * The fix for CNY-926, which allows a ShimNetClient to create
      changes directly from an in-process Conary Repository, did not
      properly merge changesets when multiple servers were involved.
    * The r.setByDefault() method in group recipes was broken in
      1.0.34.  It would cause a traceback.  This has been fixed.

Changes in 1.1.7:
  o Client Changes:
    * You can now delete troves, update from changeset files, and
      update with a full version specified without an installLabelPath
      set. (CNY-281)
    * "conary rm" has been added as an alias for the "conary remove"
      command. (CNY-952)
    * Conary now produces an error message when an invalid context is
      specified. (CNY-890)
    * User settings in a context will override but not remove user
      settings from the main conary configuration file. (CNY-972)

  o Build (cvc) Changes:
    * "cvc cook --prep" now warns about missing dependencies instead
      of raising an error.  "cvc cook --download" does not warn or
      error. (CNY-787)
    * In a group recipe, if you use r.remove() to remove a component
      from a package in a group (which marks the component
      byDefault=False), and the package no longer contains any
      byDefault=True components, the package itself will also be made
      byDefault=False. This avoids installing packages with no
      components on the system. (CNY-774)
    * Previously, Java files that have no discoverable provided or
      required interfaces (for example, due to EAR dependencies)
      caused a traceback.  Conary now handles this case correctly and
      does not traceback.
    * Merging when the current version is already based on the parent
      version now gives an error message instead of writing out an
      incorrect CONARY file (CNY-968)

  o Bug Fixes:
    * Erases of critical troves is no longer considered a reason to
      restart Conary.
    * A bug triggered when a critical update of a trove depended on an
      erase has been fixed.
    * A bug that caused changesets to be invalidated from the
      changeset cache when signatures were not modified by
      setTroveSigs() has been fixed.
    * A bug that caused an Internal Server Error (ISE) when attempting
      to browse the files in a shadowed component via the Conary
      repository browser has been fixed. (CNY-926)
    * A bug introduced 1.0.32 that affected the ability to update two
      troves due to the same broken dependency when using
      "resolveLevel 2" has been fixed.  This bug affected the ability
      to simply run "conary update conary" when conary-build and
      conary-repository will both installed. (CNY-949)
    * Conary will now display config lines that are equivalent to the
      default configuration value but are set explicitly by the
      user. (CNY-959)
    * Specifying "includeConfigFile" within a context will now include
      the file also within that context. (CNY-622)
    * A memory leak in conary.lib.misc.depSplit() has been fixed.
    * The client no longer loops forever trying to create
      cross-repository relative changesets when the trove is missing
      from one of the repositories. (CNY-948)
    * Repositories no longer return empty troves when
      createChangeSet() is called on troves which are referenced
      within the repository but present on a remote repository.
      (CNY-948)
    * Repository queries no longer return matches for troves which are
      referenced by groups but are not present in the
      repository. (CNY-947)
    * Specifying a root (through conaryrc configuration or the
      "--root" command line parameter) that is not a directory no
      longer results in an unhandled exception. (CNY-814)
    * Renaming and changing a source file no longer results in
      tracebacks on "cvc update" and "cvc merge" (CNY-944, CNY-967)

Changes in 1.1.6:
  o Client Changes:
    * The "cvc" and "conary" command line programs have new command
      line argument aliases.  They accept "-r" as an alias for
      "--root" and "-c" as an alias for "--config".  Commands that
      accept "--info" now accept "-i" as an alias.
    * Contexts can now override any configuration option. (CNY-812)
    * The meaning of the "--components" command line option has
      changed to be more intuitive.  For example, "conary q
      --components" will show all the components for all packages,
      indented as expected. (CNY-822)

  o Build (cvc) Changes:
    * "cvc commit -m'commit message'" is now accepted.  Previously, a
      space was required between the -m and the message.
    * Permissions are now preserved by tar when extracting a tar
      archive added with r.addArchive().
    * The Requires policy now parses pkg-config files more reliably.
    * "cvc cook" now has a "--download" option, which fetches the
      applicable sources from upstream or from the repository and then
      stops. (CNY-837)
    * If cooking a group results in conflicts, the error message will now
      show you the reason why the troves in conflict were included in the
      group. (CNY-876)
    * A new r.addCopy() command is now available to group recipes.  It
      performs the actions required to create a new group, add all of
      the troves from a different group, and add the new group to the
      current group. (CNY-360)
    * In a group recipe, if r.replace() or r.remove() does nothing, a
      warning message is given unless the keyword allowNoMatches is
      used. (CNY-931)
    * In a group recipe, if r.replace() would match against a package
      included inside another group that you are not building, conary
      will warn that replace cannot possibly do anything and will
      suggest using r.addCopy() to resolve the problem. (CNY-360)
    * The Autoconf() build action now enforces buildRequirements of
      automake:runtime and autoconf:runtime if used. (CNY-672)
    * All build actions that enforce buildRequires additions now report
      them through the reportMissingBuildRequires summary policy.

  o Optimizations:
    * Retrieving a large number of troves without files from the local
      database has been sped up by 30%. (CNY-907)
    * On one test machine: "conary q --troves" is 2 times
      faster. "conary q", "conary q --deps" and "conary q --info" are
      30% faster.  "conary q --troves --recurse" is 4-6 times faster.

  o Bug Fixes:
    * r.Replace() no longer fails when a glob matches a dangling
      symlink.  It now reports that no action is taking on the
      dangling symlink due to it being a non-regular file.  This is
      the same behavior as running r.Replace() on non-dangling
      symlinks.

Changes in 1.1.5:
  o Optimizations
    * Duplicate trove instantiations have been removed. Build requires are
      no longer thawed out of abstract change sets, and methods were added
      to get dependency and path hash information directly from trove
      change set objects. These changes combined for a 50% speedup on
      update --info of a large group into an empty root and saved a few
      megs of memory as well (CNY-892)
    * The changes in the previous version of Conary in how XML-RPC
      responses are decompressed actually made Conary slower.  These
      changes have been reverted.

  o Build (cvc) Changes:
    * The Requires() policy now reads pkg-config files and converts the
      "Requires:" lines in them into trove dependencies, removing the
      need to specify those dependencies manually. (CNY-896)
    * Files in /etc/conary/macros.d/ are now loaded in sorted order
      after initial macros are read from /etc/conary/macros. (CNY-878)

  o Bug Fixes:
    * Conary now runs tagscripts correctly when passed a relative root 
      parameter (CNY-416).
    * cvc log now works when there are multiple branches matching for the
      same trove on the same label.
    * Fixed resolveLevel 2 so that it does not try to update packages that
      are already a part of the update. (CNY-886, CNY-780)
    * Fixed resolveLevel 2 so that it does not repeatedly try to perform 
      the same update. (CNY-887)
    * cvc cook | less now leaves less in control of the terminal. (CNY-802)
    * The download thread terminating during an update is now a fatal
      error.
    * The web interface to a conary repository will now print an error
      message instead of a traceback when adding an entitlement class
      with access to a group that does not exist.
    * Parent troves in repository changeset caches are now invalidated
      when a member trove is invalidated (CNY-746)
    * cvc cook group now limits the number of path conflicts displayed for 
      one trove to 10. (CNY-910)
    * Conary update now respects local changes when a group update occurs
      along with the update of the switched trove.  For example, switch
      foo to be installed from another branch instead of the default, 
      and then update foo and its containing group at the same time would
      cause conary to try to reinstall the original foo (resulting in path
      conflicts). (CNY-915)
    * loadRecipe now selects the most recent of two recipes available
      in the case where there are multiple choices due to label
      multiplicity. (CNY-918)

Changes in 1.1.4:
  o Client Changes:
    * Conary now restarts itself after updating critical conary
      components (currently, that consists of conary).  Hooks have
      been added for other components using the conary api to specify
      other troves as critical.  Also, hooks have been added for other
      components to specify a trove to update last. (CNY-805, CNY-808)
    * Conary now warns the user when they will be causing label
      conflicts - that is when an operation would cause two different
      branches of development for a single trove to end up with the
      same trailing label.  Since most conary operations are label
      based, such label conflicts can be confusing to work with and
      are almost never desireable - except in those few cases where
      they are necessary.  (CNY-796)
    * The conary repository client now retries when a DNS lookup of a
      server hostname fails with a "temporary failure in name
      resolution" error.

  o Optimizations
    * The getFileContents() and getFileVersions() server side calls
      have been optimized for faster execution.
    * The SQL query in getTroveList() has been sped up by a 3-5x factor.
    * dbstore now has support for executemany()
    * Inserts into local database now use executemany().

  o Server Changes
    * Several SQL queries have been updated for PostgreSQL compatibility

  o Build (cvc) Changes:
    * The "cvc add" command no longer assumes files it doesn't know to
      be binary are text files; there are lists for both binary and
      text types, and files which are added which aren't in either
      list need to be added with "--text" or "--binary". (CNY-838)
    * A "cvc set" command has been added to change files between
      binary and text mode for files in source components.
    * The "cvc diff" command no longer tries to display the contents
      of autosource files. (CNY-866)
    * The "cvc annotate" command no longer displays pathIds in the
      error message for the specified path not being included in the
      source trove.  It displays the path name instead.
    * The "cvc annotate" command now gives an error when it is run on
      a binary file.
    * A "cvc refresh" command has been added.  It allows you to
      request that cvc fetch new upstream versions of files referenced
      by URL.  Thanks to Pavel Volkovitskiy for the initial
      implementation of this feature. (CNY-743)
    * The "cvc newpkg" command and the PackageSpec policy now disallow
      certain potentially confusing characters in trove
      names. (CNY-842)
    * The PythonSetup() build action has been modified to be more
      consistent with other build actions. The "setupName" paramater
      has been added, which can specify a command to run (defaults to
      "setup.py"). The first argument, similar to Configure(), passes
      arguments to the command being specified by setupName. (CNY-355)
    * The "cvc commit" command now recognizes .html, .css, .kid, and .cfg
      as extensions that identify text files. (CNY-891)
    * The PythonSetup build action has been modified to make it
      clearer what its "dir" and "rootDir" options specify. (CNY-328)

  o Bug Fixes:
    * Conary commands no longer perform an unnecessary database check
      on the local system. (CNY-571)
    * A bug that could allow conary to consider a no-op update as an
      install (and could result in tracebacks in some situations) has
      been fixed. (CNY-845)
    * If you've made a local modification to a package and then try to
      downgrade it later, Conary will now downgrade included
      components as well. (CNY-836)
    * The error message produced by "cvc cook" when a source component
      exists on multiple branches with the same trailing label has
      been improved. (CNY-714)
    * Error handling when manipulating entitlements via XML-RPC has
      been improved. (CNY-692)
    * The usage message displayed when running "conary changeset" has
      been corrected. (CNY-864)
    * Conary no longer tracebacks when a disconnected cook tries to
      load a superclass.  Conary also gives better messages when the
      loaded recipe has a traceback.  Thanks to David Coulthart for
      the core of this patch. (CNY-518, CNY-713)
    * A bug in soname dependency scoring has been fixed.  Dependency
      scoring when multiple sonames were being scored would simply use
      the value of the last soname, instead of the cumulative score.
      Note that the dependencies that did not match at all would still
      return as not matching, so this bug only affected Conary's
      ability to select the best match.
    * A bug in architecture dependency scoring has been fixed.
      Matching architectures are now counted as having a positive
      value, so that when performing dependency resolution on an
      x86_64 machine, troves that have flavor "is: x86_64 x86" will be
      preferred to those with flavor "is: x86".
    * The PythonSetup command ignored any C compiler macros that had
      been set.  The template has been changed to use them in the same
      way that Configure() uses them; as environment variables.
    * The warning message produced when r.Replace() refuses to modify
      a non-regular file now includes the path, as intended.
      (CNY-844)
    * A traceback that occurred when a resolveLevel 2 update resulted
      in a component being erased has been fixed. (CNY-879)
    * Conary now works around a possible threading deadlock when
      exceptions are raised in Threading.join().  The bug is in the
      standard Python threading library, and is fixed in 2.4.3.
      Conary will use a workaround when running under older versions
      of Python. (CNY-795)
    * Checks have been added to the XML-RPC transport system to see if
      an abort has been requested while waiting for a response from
      the server.  This allows the main thread to terminate the
      changeset download thread if it is waiting for an XML-RPC
      response from the server.  (CNY-795)
    * A bug in Conary's handling of an unusual case when multiple
      files being installed share the same content, and one of the
      files has been erased locally has been fixed.
    * A traceback that occurred when a manually removed file switches
      packages during an update has been fixed. (CNY-869)
    * When you remove a file and replace it with a directory, Conary
      now treats it as a removal. (CNY-872)
    * Conary's OpenPGP implementation now dynamically uses RIPEMD if
      it is available from PyCrpyto.  Some PyCrypto builds don't
      include RIPEMD hash support. (CNY-868)
    * A bug that allowed merging changesets with conflicting file
      contents for configuration files with the same pathId has been
      fixed.  Applying the resulting merged changeset caused
      IntegrityErrors.  (CNY-888)

  o Optimizations
    * The getFileContents and getFileVersions server side calls have
      been optimized for faster execution
    * The SQL query in getTroveList has been sped up by a 3-5x factor.
    * dbstore now has support for executemany()
    * Inserts into local database now use executemany().

  o Server Changes
    * Several SQL queries have been updated for PostgreSQL compatibility

Changes in 1.1.3:
  o System Update Changes:
    These changes make Conary much more robust when applying updates
    that move files from one package to another.

    * Components that modify the same files are now required to be in
      the same update job.  For example, if a file moves from
      component a:runtime to component b:runtime, the erase of
      component a:runtime and the install of component b:runtime will
      occur at the same time. (CNY-758).
    * Files moving between components as part of a single job are now
      treated as file updates instead of separate add/remove events.
      (CNY-750, CNY-786, CNY-359)

  o Client Changes:
    * The source component is now displayed in "conary rq --info"
      output.
    * Entitlements can now be passed into ConaryClient and
      NetworkRepositoryClient objects directly. (CNY-640)
    * Exceptions raised in callback functions are now issued as
      warnings and the current job is finished before
      existing. KeyboardInterrupts and SystemExits are handled
      immediately. (CNY-806)
    * The "--debug" command line flag now provides information that is
      useful to the end-user during the update process.  The
      "--debug=all" flag will provide output that is useful to conary
      developers.
    * The output of "--debug" has been modified when performing
      dependency resolution.  The output should be more helpful to end
      users.  Also rearranged the output given when dependencies
      fail. (CNY-779)
    * Config files and diffs are no longer cached in ram during installs;
      they are now reread from the changeset whenever they are needed
      (CNY-821)
    * Binary conflicts no longer cause a traceback in cvc update
      (CNY-644,CNY-785)

  o Optimizations
    On a test system, "conary updateall --info" is around 24% faster
    than previous versions of Conary.

    * The SQL query used to retrieve troves from the local database
      has been optimized.  The new code is nearly four times faster
      for operations like "conary q group-dist --info".
    * The SQL query in getTroveContainers() used to determine the
      parent package(s) and groups(s) of a set of troves as recorded
      in the local database has been optimized.  The new code is
      almost 95 times faster. (0.2 seconds versus 19 seconds)
    * The code in getCompleteTroveSet() that creates Version and
      Flavor objects from entries in the database now caches the
      created object.  This is approximately a 4.5 times speed
      up. (2.10 seconds versus 9.4 seconds)
    * The code in iterUpdateContainerInfo has had similar version
      and flavor caching optimizations that make the code about 
      2.5 times faster (from 10 seconds to 4 seconds).

  o Server Changes:
    The Conary repository server now sends a InvalidClientVersion
    exception when a conary 1.0.x client attempts to manipulate an
    entitlement through addEntitlement() or deleteEntitlement().

  o Build (cvc) Changes:
    * "cvc merge" and "cvc update" are now more verbose when
      patching. (CNY-406)
    * "cvc clone" now requires that you specify a message when cloning
      source components unless you specify --message.  It also gives
      more output about what it is doing (CNY-766, CNY-430).
    * "cvc clone" now has a --test parameter that runs through all
      steps of cloning without performing the clone.  --info is now
      more lightweight - it no longer downloads all of the file
      contents that would be cloned.
    * "cvc clone" now has a --full-recurse parameter that controls how
      recursion is performed.  Cloning a group no longer recurses by
      default.  The only way that a recursive group clone could
      succeed is if all troves in the group came from the same branch.
      This is almost never the case.
    * The "cvc cook" command now prints the flavor being built,
      as well as the version. (CNY-817)
    * The command line argument parsing in "cvc" has been modified.
      To use the "--resume" command line argument to specify that you
      wish to resume at a particular location, you must use
      "--resume=<loc>".  "--resume <loc>" will not work anymore.  This
      removes an ambiguity in how we parse optional parameters in
      Conary.
    * The PythonSetup build action no longer provides the older
      --single-version-externally-managed argument, and instead
      provides the --prefix, --install-purelib, --install-platlib,
      and --install-data arguments, which can be overridden with the
      purelib, platlib, and data keyword arguments, respectively.  This
      allows it to work correctly with a greater number of packages.
      It also provides the option of providing a "purePython=False"
      argument for python packages that mix architecture-specific
      and architecture-neutral files, and tries to automatically
      discover cases when it should be provided. (CNY-809)
    * Python dependencies were previously incorrectly calculated
      for certain module path elements added in some Python C
      code (for example, contents of the lib-dynload directory);
      these errors are now resolved by using external python
      to find system path elements. (CNY-813)
    * /etc/conary/mirrors/gnu has been added to enable mirror://
      references to the GNU mirror system.
    * The GNU mirror list was then significantly expanded and
      re-sorted.  (CNY-824)
    * /etc/conary/mirrors/cpan has been added to enable mirror://
      references to the Comprehensive Perl Archive network mirror
      system.
    * In group recipes, the methods r.add(), r.addAll(), and
      r.addNewGroup() have been modified to accept the use= parameter,
      which defaults to True (CNY-830).

  o Bug Fixes:
    * A bug that caused a traceback in the web interface when a
      non-admin user attempts to manage their entitlement classes has
      been fixed. (CNY-798)
    * "conary rq" (with no arguments) no longer hides troves if the
      flavor that matches the system flavor is not built for the
      latest version. (CNY-784)
    * "cvc cook" now displays the correct label of the thing it is
      building, even when it is not the build label.
    * Running "cvc update" in a directory that has been created with
      "cvc newpkg" but has not yet been committed to the repository
      will now fail with an appropriate error message instead of
      displaying a traceback. (CNY-715)
    * Conary can now apply updates that change a file that is not a
      directory to a directory.
    * Currently version objects are cached to optimize Conary.
      Unfortunately, version objects are mutable objects.  That means
      that if two different pieces of code are given the same version
      object, modifications made by one part of the code could affect
      the other inadvertently.  A warning message has been added to
      the version object when setting or resetting timestamps to make
      developers aware of the problem.  Developers should copy the
      version object before calling setTimeStamps(),
      resetTimeStamps(), incrementSourceCount(), or
      incrementBuildCount() on it.  When creating a version object
      from a string and time stamp set, use the timeStamps= keyword
      argument to versions.VersionFromString() to avoid the copy.  In
      a later version of Conary, version objects will be immutable.
      New methods will be introduced that return new modified objects.
    * Conary no longer hangs waiting for the download thread when an error
      occured in the download thread which caused it to terminate.
    * "conary migrate" now returns an error much earlier if you are
      not using interactive mode. (CNY-826)
    * Files removed from troves (most often by --replace-files) are now
      properly skipped on updates to that trove when the file didn't change
      between versions. (CNY-828)
    * includeConfigFile now gives a much better error message when it
      cannot include a config file. (CNY-618)

Changes in 1.1.2:
  o Bug Fixes:
    * Conary now removes sources from the lookaside before unpacking SRPMs to
      ensure that the source referenced from the SRPM is actually contained in
      the SRPM. (CNY-771)
    * Errors found in the recipe while checking in will now display file name
      and line number information along with the error found.
    * The trove browser no longer shows duplicate entries for multihomed
      repositories.
    * A bug that kept sqlite-based 64-bit mirrors from being used as a source 
      for further mirrors has been fixed.

  o Build Changes:
    * Conary no longer prints policy error messages three times; it
      now prints each error immediately when it is found, and then
      summarizes all policy errors once (instead of twice) at the
      end of the build process. (CNY-776)

Changes in 1.1.1:
  o Client Changes:
    * Migrate no longer replaces by default as if --replace-files was
      specified. (CNY-769)

  o Server Changes:
    * The log retrieval function now returns a HTTP_NOT_IMPLEMENTED
      (501) instead of a HTTP_NOT_FOUND (404) if the logFile
      directive is not configured.

  o Build Changes:
    * Conary now recognizes that pkgconfig finds its files in
      /usr/share/pkgconfig as well as /usr/lib*/pkgconfig. (CNY-754)
    * /etc/conary/mirrors/cran has been added to enable mirror://
      references to the Comprehensive R Archive Network. (CNY-761)

  o Bug Fixes:
    * Conary now resets the timeStamps in all cases when
      getSourceVersion is called (CNY-708).
    * SQLite ANALYZE locks the database after it is run, causing
      updates to fail.
    * A bug that caused lists such as installLabelPath in
      configuration files to be parsed incorrectly when more than one
      space was between list elements has been fixed
    * A bug that caused Locally changed files to no be marked properly
      in rollbacks that were stored locally (including rollbacks for
      locally built troves) has been fixed. (CNY-645)
    * A bug that could cause "cvc cook" to create groups that include
      components needed to resolve dependencies that are already
      included not-by-default has been fixed.
    * A bug that caused a traceback message when adding a user through
      the web interface has been fixed.

Changes in 1.1.0:
  o 1.1 Release Overview

    Conary 1.1.0 is the first version in the 1.1 series.  New
    functionality has been added to Conary that required modifications
    to the repository database schema and XML-RPC protocol.  A Conary
    1.1.x-compatible client is required to access many of the new
    features.  The XML-RPC interface includes version information so
    that old clients continue to work with new servers, and new
    clients continue to work with old servers.

    New Features:
      * Conary can now remove packages and components from a
        repository server.  This is a privileged operation and should
        not normally be used.  Only users with a special "can remove"
        ACL can remove from the repository.  As removing something
        from a Conary repository is an act of last resort and modifies
        repository internals, the command line option will not appear
        in the reference documentation.  rPath will assist users that
        need more information.
      * Conary can now query the repository by path.  Use
        "conary repquery --path /path/to/find" to find components that
        include a particular path.
      * Several enhancements were added to the entitlement management
        facilities in a Conary repository.
      * Conary can now redirect a group.

  Detailed changes follow:

  o Server Changes:
    * Entitlement keys were artificially limited to 63 characters in
      length.  This restriction has been raised to the max length
      permitted in the database column (255).
    * Entitlement classes can now provide access to multiple access
      groups (and updated the web UI to support that) (CNY-600)
    * addEntitlement() and deleteEntitlement() repository calls replaced
      by addEntitlements and deleteEntitlements calls.  These calls
      operate on more than one entitlement simultaneously.
    * Added getTroveLeavesByPath() and getTroveVersionsByPath(). (for
      CNY-74)
    * Conary now checks to ensure you have write access to all the
      things the client is trying to commit before you send them
      across the wire. (CNY-616)
    * deleteAcl() and listAcls() methods have been added to
      ConaryClient.

  o Client Changes:
    * "conary rq" now supports "--path", which allows you to search
      for troves in the repository by path. (CNY-74)
    * "conary rq" now has a "--show-removed" option that allows you to
      see removed trove markers.  A [Removed] flag will be displayed
      when the --trove-flags option is added.

  o Bug Fixes:
    * Conary now resets the timeStamps in all cases when
      getSourceVersion is called (CNY-708).
    * SQLite ANALYZE locks the database after it is run, causing
      updates to fail.
    * A bug that caused lists such as installLabelPath in
      configuration files to be parsed incorrectly when more than one
      space was between list elements has been fixed
    * A bug that caused Locally changed files to no be marked properly
      in rollbacks that were stored locally (including rollbacks for
      locally built troves) has been fixed. (CNY-645)
    * A bug that could cause "cvc cook" to create groups that include
      components needed to resolve dependencies that are already
      included not-by-default has been fixed.

Changes in 1.0.27:
  o Client Changes:
    * A "files preupdate" tag script method has been Implemented which
      gets run before tagged files are installed or changed. (CNY-636)
    * A bug that could cause "--replace-files" to remove ownership
      from every file in a trove has been fixed. (CNY-733)

    * Multiple bugs where using "--replace-files" could result in the
      new file having no owner have been fixed. (CNY-733)
    * The logcat script now supports revision 1 log entries.
    * The logcat script is now installed to /usr/share/conary/logcat

  o Build Changes:
    * Improved handling of the "package=" keyword argument for build
      actions.  In particular, made it available to all build actions,
      removed double-applying macros to the package specification,
      and fixed failure in cases like "MakeInstall(dir=doesnotexist,
      skipMissingDir=True, package=...)". (CNY-737, CNY-738)
    * The lookaside cache now looks in the repository for local sources
      when doing a repository cook. (CNY-744)
    * The mirror:// pseudo-URL handling now detects bad mirrors that
      provide an HTML document instead of the real archive when a
      full archive name is provided; previously, it did so only when
      guessing an archive name.  Thanks to Pavel Volkovitskiy for this
      fix. (CNY-745)
    * The Flavor policy has been slightly optimized for speed.

  o Server Changes:
    * ACL patterns now match to the end of the trove name instead of
      partial strings (CNY-719)

  o Bug Fixes:
    * The Conary repository server now invalidates changeset cache
      entries when adding a digital signature to a previously mirrored
      trove.
    * A bug that caused the mirror code to traceback when no callback
      function was provided to it has been fixed. (CNY-728)
    * Rolling back changes when the current trove has gone missing from
      the server now causes the client to generate the changeset to apply
      based on the trove stored in the local database (CNY-693)

Changes in 1.0.26:
  o Build Changes:
    * When cooking a group, adding "--debug" to the "cvc cook" command
      line now displays detailed information about why a component is
      being included to solve a dependency. (CNY-711)
    * The mirror:// functionality introduced in Conary 1.0.25 had two
      small bugs, one of which prevented mirror:// pseudo-URLs from
      working.  These bugs are now fixed, thanks to Pavel
      Volkovitskiy. (CNY-704)
    * The "cvc cook" command now announces which label it is building
      at the beginning of the cook, making it easier to catch mistakes
      early. Thanks to Pavel Volkovitskiy for this fix. (CNY-615)
    * The source actions (addSource, addArchive, etc.) can now take
      a "package=" argument like the build actions do.  Thanks to
      Pavel Volkovitskiy for contributing this capability.  (CNY-665)
    * The "preMake" option had a bad test for the ';' character; this
      test has been fixed and extended to include && and ||.
      thanks to Pavel Volkovitskiy for this fix. (CNY-580)
    * Many actions had a variety of options (dir=, subdir=, and
      subDir=) for specifying which directory to affect.  These have
      been converted to all prefer "dir=", though compatibility
      with older recipes is retained by continuing to allow the
      subDir= and subdir= options in cases where they have been
      allowed in the past. Thanks to Pavel Volkovitskiy for this
      enhancement. (CNY-668)

Changes in 1.0.26:
  o Server Changes:
    * The Conary web interface now provides a method to rely solely on
      a remote repository server to do authentication checks. (CNY-705)
    * The ACL checks on file contents and file object methods have
      been improved. (CNY-700)
    * Assertions have been added to prevent redirect entries from
      being added to normal troves.
    * An assertion has been added to ensure that redirects specify a
      branch, not a version.
    * The server returns a new FileStreamsMissing exception when the
      client requests file streams with getFileVersion or
      getFileVersions and the requested file stream is not present in
      the repository database. (CNY-721)
    * getFileVersions() now raises FileStreamMissing when it is given
      invalid request.
    * getFileContents() now raises a new FileHasNoContents exception
      when contents are requested for a file type which has no
      contents (such as a symlink).

  o Bug Fixes:
    * A bug that could cause "conary updateall" to attempt to erase
      the same trove twice due to a local update has been fixed.
      (CNY-603)
    * Attempts to target a clone to a version are now caught.  Only
      branches are valid clone targets. (CNY-709)
    * A bug that caused Trove() equality checks to fail when comparing
      redirects has been fixed.
    * A bug that caused the flavor of a redirect to be store
      improperly in the repository database has been fixed.
    * The resha1 script now properly skips troves which aren't present
      in the repository.
    * Conary 1.0.24 incorporated a fix for CNY-684 to correct behavior
      when storing src.rpm files rather than their contents.  The fix
      worked for local builds but not for commits to repositories.
      Conary 1.0.26 includes a fix that corrects the behavior when
      committing to a repository as well. (CNY-684)
    * A bug that prevented flavored redirects from being loaded from
      the repository database has been fixed.
    * "Conary migrate" now will follow redirects. (CNY-722)

Changes in 1.0.25:
  o Build Changes:
    * The addArchive() source action will search for reasonably-named
      archive files based on the name and version if given a URL ending
      with a "/" character. Thanks to Pavel Volkovitskiy for the
      initial implementation. (CNY-671)
    * All source actions, when given a URL that starts with "mirror://",
      will search a set of mirrors based on files in the mirrorDirs
      configuration entry, with default files provided in the
      /etc/conary/mirrors/ directory. Thanks to Pavel Volkovitskiy for
      the initial implementation. (CNY-171)
    * Symbolic links are now allowed to provide a soname even if they
      reference an ELF file only indirectly through other symbolic
      links.  Previously, a symbolic link could only provide a soname
      if it directly referenced an ELF file. (CNY-696)

  o Bug Fixes:
    * A bug that caused unhandled exceptions when downloading the file
      contents needed for a distributed changeset in threaded mode has
      been fixed. This bug was introduced in 1.0.24. (CNY-701)

Changes in 1.0.24:
  o Server Changes:
    * The server binary access log can now be downloaded by an
      administrator by visiting the http://servername/conary/log
      URL. Once the log is accessed it is rotated automatically by the
      repository server. Subsequent accesses to the log URL will only
      yield log entries added since the last access. (CNY-638)
    * The Users and Groups tab in the web management UI is no longer
      highlighted when administrators change their passwords.

  o Client Changes:
    * A --what-provides option has been added to "conary query" and
      "conary repquery".
    * A bug that installed extra components of a package that is being
      installed instead of updated due to the existing package being
      pinned has been fixed. (CNY-682)

  o Build Changes:
    * When pulling files out of a src.rpm file, Conary now stores the
      src.rpm file itself in the repository rather than the files
      pulled from it. (CNY-684)
    * Mono dependency version mappings are now discovered in CIL policy
      .config files. (CNY-686)
    * The internal util.literalRegex() function has been replaced by
      use of re.escape(). (CNY-634)

  o Bug Fixes:
    * The Conary Repository web interface no longer returns a
      HTTP_FORBIDDEN (403) when a bad password is given by the user.
      This allows the user to re-try authentication.
    * The --signatures and --buildreqs flags now work with "conary
      showcs".  (CNY-642)
    * A bug in the NetworkRepositoryClient default pwPrompt mechanism
      has been fixed.
    * Error messages when entitlements fail to load have been
      improved. (CNY-662)
    * The repository client no longer caches repository access info
      when the attempt to access was unsuccessful. (CNY-673, affects
      CNY-578)
    * A bug that caused x86 flavored troves from being updated
      properly when using "conary updateall" on an x86_64 system has
      been fixed. (CNY-628)
    * A bug that caused migrate behavior to not respect pins when the
      pinned troves were set to be erased (CNY-680).
    * Calling r.ComponentSpec(':foo') works again; it is exactly
      equivalent to r.ComponentSpec('foo'). (CNY-637)
    * Calling r.Move() with only one argument now fails explicitly
      rather than silently doing nothing. (CNY-614)

Changes in 1.0.23:
  o API Additions:
    * The interface to create, list and delete access groups and
      modify the users therein through is now exposed though
      ConaryClient.
    * The interface to delete entitlement groups is now exposed
      through ConaryClient.

  o Client Changes:
    * "conary updateall" now accepts the --keep-required command line
      argument.
    * the mirror script now provides download/commit feedback using
      display callbacks like other conary commands
    * the excludeTroves config option will now keep fresh installs from
      happening when an update job is split due to a pinned trove.

  o Server Changes:
    * The repository database migration code now reports an error when
      trying to migrate old-style redirects.  The code to perform the
      migration is incomplete and creates invalid new-style
      redirects.  If you have a repository with old-style redirects,
      contact rPath for assistance with your migration. (CNY-590)

  o Bug Fixes:
    * Subdirectories within source components are now better supported.
      Specifically, different subdirectories with the same filename will
      now work. (CNY-617)
    * The util.literalRegex() function now escapes parenthesis characters.
      (CNY-630)
    * Manifest files now handle file names containing "%" characters.
      Fix from Pavel Volkovitskiy. (CNY-627)
    * Fixed a bug in migrate that caused its behavior to shift when migrating 
      to the same version that is currently installed.
    * Fixed a bug in the logcat script that caused the entitlement field to
      display the user information instead. (CNY-629)

  o Build Changes:
    * The r.addArchive() source action can now unpack Rock Ridge and
      Joliet ISO images, with some limitations. (CNY-625)

Changes in 1.0.22:
  o Client Changes:
    * Conary now has hooks for allowing you to be prompted for both name
      and password when necessary.
    * Conary will no longer report a traceback when trying to perform 
      dependency resolution against repositories that are not available.
      Instead, it will print out a warning. (CNY-578)

  o Build Changes:
    * It is now possible to set environment variables to use within
      Conary builds from within conary configuration files, using the
      new "environment" configuration item.  Thanks to Pavel
      Volkovitskiy for implementing this feature. (CNY-592)
    * In previous versions of Conary, calls to r.PackageSpec() would
      improperly override previous calls to r.ComponentSpec(); now
      the ordering is preserved.  Thanks to Pavel Volkovitskiy for 
      this fix. (CNY-613)

  o Bug Fixes:
    * A bug that would allow recursively generated changesets to
      potentially have missing redirect flags has been fixed.
    * A bug in redirect handling when the branch changed but the trove
      name didn't has been fixed - conary will do a better job of
      determining what jobs to perform in this situation. (CNY-599, CNY-602)
    * Errors relating to PGP now just display the error instead of causing 
      conary to traceback. (CNY-591)
    * Conary sync on a locally cooked trove will no longer traceback (CNY-568)
    * --from-file and sync now work together.
    * An AssertionError that was occasionally reached by incorrect repository
      setups is now a ConaryInternalError
    * A bug when updating to a locally cooked trove when the user had 
      manually removed files has been fixed. (CNY-604)
    * CONARY files that are not accessible will no longer cause conary to
      traceback when trying to read context from them. (CNY-456)
    * signatureKeyMap configuration entries are now checked to ensure
      they are valid. (CNY-531)

Changes in 1.0.21:
  o Client Changes:
    * The "conary migrate" command has changed behavior significantly
      in order to make it more useful for updating a system to exactly
      match a different group.  However, this change makes it much
      less useful for updating normal systems.  "conary migrate"
      should not be used without first reading the man page
      description of its behavior.  The old migrate behavior is now
      available by using "conary sync --full".  "conary syncchildren"
      has been renamed to "conary sync", and its behavior has also
      been modified slightly as a result.  The old behavior is
      available by using "conary sync --current". Please read the man
      page for a full description of the "sync" command as well.  (CNY-477)

  o Build Changes:
    * A "package" keyword parameter has been added to build actions,
      which specifies the package and/or component to which to assign
      the files that are added (not modified or deleted) by that build
      action.  For example, r.MakeInstall(package="foo") will place
      all the new files installed by the MakeInstall action into the
      "foo" package.  Thanks to Pavel Volkovitskiy for contributing
      this capability.  (CNY-562)
    * A "httpHeaders" keyword parameter has been added to the
      r.addArchive(), r.addPatch(), and r.addSource() source actions
      so that headers can be added to the HTTP request.

  o Bug Fixes:
    * The r.addPatch() build action no longer depends on nohup to
      create a file in the current directory (a bug introduced in
      conary 1.0.19). (CNY-575)
    * Commits with missing files no longer traceback. (CNY-455)
    * A bug that caused "#!/usr/bin/env /bin/bash" to not be
      normalized to /bin/bash by the NormalizeInterpreterPaths policy
      has been fixed.
    * A bug that prevented Conary from being able to download files
      that contain '&' or ';' characters has been fixed.  This allows
      Conary to download sources from cgi-bin URLs.
    * "cvc merge" no longer fails to merge changes from the parent
      branch when the shadowed version doesn't exist on the parent
      branch.

Changes in 1.0.20:
  o Build Changes:
    * "jvmdir", "javadir", "javadocdir", and "thisjavadocdir" have
       been added to the default set of macros.
    * A r.JavaDoc() build action has been added.  It funtions
      exactly like the "r.Doc()" build action, except it coppies into
      "%(thisjavadocdir)s".
    * When the r.addArchive() source action attempts to guess the main
      directory in which to build, it now recognizes when when sources
      have been added in an order that defeats its algorithm and provides
      a helpful error message. (CNY-557)

  o Client Changes:
    * A --tag-script parameter has been added to the rollback
      command. (CNY-519)

  o Bug Fixes:
    * A bug in clone behavior that caused Conary to try to clone
      excessive troves has been fixed.  If you were cloning uphill
      from branch /a/b to /a, and a buildreq was satisfied by a trove
      on /a//c, Conary would try to clone the buildreq to /a as well.
      (CNY-499)
    * A bug in the "r.Ant()" and "r.JavaCompile()" build actions which
      caused the CLASSPATH variable to get mangled has been fixed.
    * A bug in 'r.ClassPath()' that caused a traceback has been fixed.
    * A bug that caused the "change password" tab to be displayed when
      browsing the repository via the web as an anonymous user has
      been fixed.
    * The web service code no longer permits the anonymous user to
      view the "change password" (/conary/chPassForm) form.
    * The r.addPatch() source action no longer hangs when presented
      with large patches, which fixes a bug introduced in Conary
      1.0.19.

Changes in 1.0.19:
  o API Change:
    * In order to fully represent empty flavors in Conary, a new Flavor
      object class has been added.  Previously, DependencySet objects
      were used to store flavor information.  Unfortunately it was not
      possible to distinguish "empty flavor" from "flavor not specified".
      When dealing with thawing frozen flavors, use ThawFlavor() instead
      of ThawDependencySet().  When testing to see if a flavor is empty,
      use the isEmpty() method of the flavor object.

  o Client Changes:
    * The default resolveLevel setting is now 2, this means that
      conary will try to update troves that would otherwise cause an
      update to fail.  See the conary man page for more details.
    * Multiple bugs have been fixed in interactive prompting for user
      passwords (CNY-466):
      - Password prompts are based on the server name portion of the
        label being accessed, not the actual hostname of the server
        (these are often different when repositoryMaps are used).
      - When no password callback is available, the operation will
        fail with an open error (which is identical to what would
        happen if no user name was present) instead of giving a
        traceback.
      - The download thread uses the passwords which the original
        thread obtained from the user.
      - The download thread is able to prompt for passwords from the
        user if distributed changesets require access to additional
        repositories.

  o Build Changes:
    * "r.Ant()", "r.JavaCompile()", and "r.ClassPath()" build actions
      have been added to support building java with conary.
    * "r.addPatch()" will now determine the patchlevel without users
      needing to add level= in the r.addPatch() call. The level
      parameter is still honored, but should not be needed.
    * "cvc cook --show-buildreqs" now displays build requirements
      inherited from parent recipe classes. (CNY-520)
    * The output of "cvc diff" and "cvc rdiff" can now be used as an
      input to patch when files are added between two versions. (CNY-424)
    * Use flags have been added for dom0 and domU.  They default to
      "sense prefernot".  The domU flag should be used to build
      binaries specific to Xen domU environments where special
      provisions are made for paravirtualization.  The dom0 flag
      should be used to build binaries specific to Xen dom0
      environments where special provisions are made for the
      hypervisor.  The existing "xen" flag should be used to build
      binaries specific to Xen which apply equally to Xen dom0 and
      domU environments.
    * Warning message for modes specified without an initial "0" have
      been improved to include the path that is affected. (CNY-530)

  o Server Changes:
    * Use the term Entitlement Class in all conary repository web interfaces
      replacing Entitlement Group.

  o Bugs Fixed:
    * The Conary Repository now returns an error to a client when
      committing duplicate troves that have an empty flavor. (CNY-476)
    * When checking out a source trove from a repository using
      "cvc checkout", the user is no longer warned about not being able
      to change the ownership of the files checked out.
    * A bug has been fixed in conary's determination of what troves
      had been updated locally.  This bug caused "conary updateall" to
      consider many x86 troves as needing to be updated separately
      instead of as a part of group-dist.  This could cause updateall
      failures. (CNY-497)
    * A bug that caused 'conary q tmpwatch:runtime --recurse' to traceback
      has been fixed (CNY-460)
    * Interactive mode now handles EOF by assuming it means 'no';
      thanks go to David Coulthart for the patch. (CNY-391)
    * Configuration settings in contexts can now be overridden from
      the command line. (CNY-22)
    * Redirect changesets now have primary troves, meaning they will
      display better when using "conary showchangeset". (CNY-450)
    * User's passwords are now masked when using "cvc context" (unless
      --show-passwords is specified). (CNY-471)
    * Removed excess output from commitaction which was caused by a
      change in option parsing code (CNY-405)

Changes in 1.0.18:
  o Client Changes:
    * Trying to shadow a cooked redirect now results in an error. (CNY-447)
    * A --keep-required option has been added to tell Conary to leave
      troves installed when removing them would break
      dependencies. This used to be the default behavior; Conary now
      issues a dependency error instead. (CNY-6)
    * "delete-entitlement" and "list-entitlements" options have been
      added to the "manageents" script.

  o Build Changes:
    * Python dependencies are now generated for .pyc files as well as
      for .py files. (CNY-459)

  o Server Changes:
    * Support for deleting entitlements, listing the entitlement
      groups a user can manage, and removing the ACL which lets a group
      manage an entitlement group has been added.
    * Entitlement management has been added to the Conary repository
      web interface. (CNY-483)

  o Bug Fixes:
    * The "list-groups" option to the "manageents" script has been
      corrected to list the groups the user can manage instead of the
      groups that user belongs to.

Changes in 1.0.17:
  o Client Changes:
    * Individual file removals performed by "conary remove" now create
      rollbacks. (CNY-7)
    * The repository mirroring client supports two new configuration
      options:
      - matchTroves is a regexp list that limits what troves will be
        mirrored based on the trove names;
      - recurseGroups takes a boolean value (True/False) which will
        cause the miror client to recurse through a groups and mirror
        everything that they include into the target repository.

  o Server Changes:
    * A single conary repository can host multiple serverNames. In the
      Conary repository's configuration file, the serverName directive
      can now specify a space separated list of valid server names
      which will be accepted and served from that repository. (CNY-16)

Changes in 1.0.16
  o Build Changes:
    * A check has been added to "cvc commit" that ensures a .recipe
      file exists in the CONARY state file.
    * Recipe classes can now set an "abstractBaseClass" class
      variable.  When set, Conary will not require a setup() method in
      the class.  This is used for creating superclass recipes where
      setup() methods are not needed.

  o Server Changes:
    * A new "entitlementCheckURL" configuration option has been added.
      This is a hook that allows external validation of entitlements.
    * The Conary Repository web interface look and feel has been
      updated.  The interface will look incorrect unless
      conary-web-common 1.0 or later is installed.

  o Bug Fixes:
    * When running "cvc log" on a newly created source component, cvc now
      errors gracefully instead of tracing back. (bz #863)
    * Conary now changes to the / directory before running tag
      scripts. (bz #1134)
    * "cvc co foo=invalidversionstring" now gives a more helpful error
      message. (bz #1037)
    * Cloning binary troves uphill now correctly checks for the source
      trove uphill.
    * A bug that would cause "conary migrate" to raise a KeyError when
      updating a group that referenced the same trove twice (through
      two subgroups) has been fixed.
    * A bug that caused miscalculations when determining whether a
      shadow has been modified has been fixed.
    * A number of bugs affecting resetting distributed changesets have
      been fixed.
    * A bug in the MySQL dbstore driver that caused the wrong
      character encoding to be used when switching databases has been
      fixed.
    * A bug where running updateall when one of the two groups that
      reference a trove has no update caused an erase of that trove to
      be requested has been fixed (CNY-748).

Changes in 1.0.15
  o Client Changes:
    * When writing files as non-root, Conary will no longer create
      files setuid or setgid unless the uid/gid creating the file
      matches the username/groupname in the package.
    * Conary now checks the rollback count argument for non-positive
      numbers and numbers greater then the number of rollbacks
      available. (bz #1072)
    * The entitlement parser has been reimplemented using expat
      instead of a hand-coded parser.  A correctly formatted
      entitlement file should now be enclosed in an
      <entitlement></entitlement> element.  Conary will continue to
      work with files that do not contain the toplevel <entitlement>
      element.

  o Build Changes:
    * Support has been added for recipe templates.  Now when running
      "cvc newpkg", cvc will automatically create a recipe from a
      template specified by the recipeTemplate configuration
      option. (bz #671, #1059)
    * Policy objects can now accept globs and brace expansions when
      specifying subtrees.
    * Cross-compile builds now provide CONFIG_SITE files to enable
      cross-compiling programs that require external site config
      files.  The default site config files are included.
    * The "cvc checkout" command can now check out multiple source
      troves in a single invocation.

  o Server Changes:
    * An "externalPasswordURL" configuration option has been added,
      which tells the server to call an external URL for password
      verification.  When this option is used, user passwords stored
      in the repository are ignored, and those passwords cannot be
      changed.
    * An authentication cache has been added, which is enabled by
      setting The authCacheTimeout configuration to the number of
      seconds the cache entry should be valid for.

  o Bug Fixes:
    * A bug that caused using groupName parameter with r.replace() to
      traceback has been fixed. (bz #1066)
    * Minimally corrupted/incorrect conary state files will no longer cause 
      conary to traceback. (bz #1107)
    * A bug that prevented upload progress from being displayed when
      using "cvc commit" has been fixed. (bz #969)

Changes in 1.0.14:
  o Client Changes:
    * Conary now creates shadows instead of branches when cooking onto
      a target label.  This means, for example, that local cooks will
      result in a shadow instead of a branch.
    * Conary now creates shadows on the local label when creating rollbacks
      instead of branches.
    * The branch command has been removed.  Any potential branch should be 
      done with a shadow instead.
    * The verify command now shows local changes on a local shadow instead
      of a local branch
    * Local changesets create diffs against a local shadow (instead of
      a branch) and --target for the commit command retargets to a shadow
    * User conaryrc entries are now searched from most specific target to
      least specific (bz #997)
    * A fresh install of a group will cause all of its contained components 
      to be installed or upgraded as well, without reference to what is 
      currently installed on your system -- no trove will be skipped because
      it is referenced by other troves on your system but not installed.
    * Changeset generation across distributed shadows now force file 
      information to be absolute instead of relative when the files are on
      different servers, eliminating server crosstalk on source checkin and
      when committing local changesets. (bz #1033)
    * Cvc merge now takes a revision, to allow you merge only up to a certain
      point instead of to head.

  o Server Changes:
    * Removed the ability for the server to log updates to its contents
      store (mirroring has made this capability obsolete)
    * logFile configuration directive now logs all XML calls
    * Split user management out from core authorization object
    * All user management calls are based on user and group names now
    * The user management web interface for the repository now allows
      the administrator to enable and disable mirroring for groups

  o Bug Fixes:
    * Conary will not traceback if you try to update to a trove with a name
      that matches a filesystem path that you don't have access to (bz #1010).
    * Conary will not raise an exception if a standard config file (~/.conaryrc,
      for example) exists but is not accessible.
    * cvc no longer allows . and .. to be added to source troves (bz #1014)
    * cvc remove handles removing directories (bz #1014)
    * conary rollback no longer tracebacks if you do not have write access to
      the conary database.
    * deeply shadowed versions would fail when performing some version 
      operations.  This caused, for example, local cooks of shadowed troves
      to fail.
    * using loadInstalled with a multiarch trove no longer tracebacks (bz #1039)
    * group recipes that include a trove explicitly byDefault False could result
      in a trove when cooked that had the components of that trove byDefault
      True.
    * Stop sending duplicate Host: headers, proxies (at least squid) mangle 
      these into one host header, causing failures when accessing rbuilder
      repositories that depend on that host header (bz #795)
    * The Symlink() build action should not enforce symlinks not
      dangling, and should instead rely solely on the DanglingSymlinks
      policy.
    * A bug that caused conary to treat a reference as an install when it
      should have been an update due to a miscalculation of what local updates
      had been made on the system has been fixed.

Changes in 1.0.13:
  o Client Changes:
    * A new "conary migrate" command for updating troves has been
      added.  "conary migrate" is useful for circumstances when you
      want to update the software state on a system to be synchronized
      with the default state of a group.  To do this, "conary migrate"
      calculates the changeset required to: 1) update the trove (if an
      update is available); 2) install any missing included troves; 3)
      synchronize included troves that have a mismatched version; 4)
      remove any referenced troves that are not installed by default.
    * The includeConfigFiles configuration directive now accepts http
      and https URLs.  This allows organizations to set up centralized
      site-wide conary configuration.
    * Conary now gives a more detailed error message when a changeset
      attempts to replace an empty directory with a file and
      --replace-files is not specified.

  o Build Changes:
    * The addSource source action will now replace existing files,
      rather than replacing their contents.  This implies that the
      mode of the existing file will not be inherited, and an
      existing read-only file will not prevent addSource from
      working.
    * The internal setModes policy now reports "suid/sgid" only for
      files that are setuid or setgid, rather than all files which
      have an explicitly set mode.  (bz #935)
    * TagSpec no longer will print out ignored TagSpec matches twice,
      once for tags specified in the recipe, and once for tags
      discovered in /etc/conary/tags/*.  (bz #902)
    * TagSpec will now summarize all its suggested additions to
      buildRequires in a single line.  (bz #868)
    * A new reportMissingBuildRequires policy has been added to summarize
      all suggested additions to buildRequires in a single line at the
      end of the entire build process, to make it easier to enhance the
      buildRequires list via cut-and-paste.  (bz #869)

  o Bug Fixes:
    * A bug that caused conary to traceback when a file on the file
      system is owned by unknown uid/gid has been fixed.  Conary will
      now print an error message instead.  (bz #977)
    * A bug that caused conary to traceback when an unknown Use flag
      was used when cooking has been fixed.  Previously, "cvc cook
      --flavor 'foobar'" would create a traceback.  Conary now says
      'Error setting build flag values: No Such Use Flag foobar'.
      (bz #982)
    * Pinned troves are now excluded from updateall operations.
      Previously conary would try to find updates for pinned troves.
    * Conary now handles applying rollbacks which include overlapping
      files correctly.  Previously --replace-files was required to
      apply these rollbacks.
    * the config file directive includeConfigFile is no longer case sensitive 
      (bz #995)

Changes in 1.0.12:
  o Client changes:
    * The rollback command now applies rollbacks up to and including
      the rollback number specified on the command line. It also
      allows the user to specify the number of rollbacks to apply
      (from the top of the stack) instead of which rollback to
      apply. (bz #884)
    * Previously, the code path for installing files as part of a new
      trove required an exception to be handled.  The code has been
      refactored to eliminate the exception in order to reduce install
      times.

  o Build Changes:
    * The cvc command now has a --show-buildreqs option that prints all
      build requirements.  The --no-deps argument for cvc has been
      aliased to --ignore-buildreqs for consistency.

  o Bug Fixes:
    * Installing into a relative root <e.g. --root foo> when running
      as root no longer generates a traceback. (bz #873)
    * Replaced files are now stored in rollbacks. (bz #915)
    * File conflicts are now also detected via the database, not just
      via real file conflicts in the filesystem.
    * A bug that resulted in multiple troves owning a file has been fixed.
    * Rollbacks of troves that were cooked locally will no longer
      raise a TroveIntegrityError.
    * The "conary remove" command no longer generates a traceback when
      the filename given cannot be unlinked. (bz #887)
    * The missing usage message displayed when "cvc" and "conary" are
      run with no command line arguments has been restored.
    * Rollbacks for initial contents files didn't work; applying
      rollbacks now ignores that flag to get the correct contents on
      disk. (bz #924)
    * The patch implementation now properly gives up on patch hunks
      which include changed lines-to-erase, which avoids erasing lines
      which did not appear in the origial version of the file. (bz
      #949)
    * Previously, when a normal error occurred while prepping sources
      for cooking (extracting sources from source archives, for
      example), conary would treat it as a major internal error.  Now
      the error message is simply printed to the screen instead.
    * A typo in a macro will now result in a more helpful error
      message.
    * A bug that caused a traceback when performing "conary rq" on an
      x86_64 box with a large installLabelPath where only an x86
      flavor of a trove was available on one label in the
      installLabelPath has been fixed (bz #961).
    * Conary no longer creates a rollback status file when one isn't
      needed.  This allows /var/lib/conarydb to be on read-only media
      and have queries continue to work/.
    * Reworked "conary remove" to improve error messages and fix
      problems with multiple files being specified, broken symlinks,
      and relative paths (bz #853, #854)
    * The mirror script's --test mode now works correctly instead of
      doing a single iteration and stopping.

Changes in 1.0.11:
  o Client Changes:
    * Conary will now allow generic options to be placed before the command
      you are giving to conary.  For example, 'conary --root=/foo query'
      will now work.
    * the remove command no longer removes file tags from files for no good 
      reason
    * rollbacks now restore files from other troves which are replaced as part
      of an update (thanks to, say, --replace-files or identical contents)
    * --replace-files now marks files as owned by the trove which used to
      claim them
    * You can now kill conary with SIGUSR1 to make conary enter a debugger
      when you Ctrl-C (or a SIGINT is raised)
    * --debug-all now enters a debugger in more situations, including option
      parsing fails, and when you hit Ctrl-C.
    * added ccs2tar, which will convert most absolute changesets (like those
      that cook produces) into tarballs
    * Troves now don't require dependencies that are provided by themselves.
      As troves are built with this new behavior, it should significantly speed
      up dependency resolution.
    * added a script to recalculate the sha1s on a server (after a label
      rename, for instance)
    * added a script to calculate an md5 password (for use in an info recipe,
      for example)

  o Build Changes:
    * Conary now supports a saltedPassword option to r.User in user info-
      packages.  Full use of this option will require that a new shadow package
      be installed.

  o Bug Fixes:
    * command-line configurations now override context settings

  o Build Changes:

Changes in 1.0.10:
  o Client Changes
    * Given a system based on rPath linux where you only installed
      !smp kernels, conary would eventually start installing smp
      kernels on your system, due to the way the update algorithm
      would determine whether you should install a newly available
      trove.  Conary now respects flavor affinity in this case and
      does not install the smp kernel.
    * Mirror configuration files can now specify uploadRateLimit and
      downloadRateLimit.
    * Updates utilizing changeset files are now split into multiple
      jobs properly, allowing changeset files which create users to
      work proprely.
    * "conary rollback" now displays progress information that matches
      the "conary update" progress information.
    * added --with-sources option for clone

  o Bug Fixes:
    * A bug that caused an assertion error when switching from an
      incomplete trove to a complete trove has been fixed.
    * A bug in perl dependencies that caused extra directories to be
      considered part of the dependency has been fixed.
    * A bug affecting updates where a pinned, partially installed
      package was supposed to be updated due to dependency resolution
      has been fixed.
    * A bug that prevented updates from working when part of a locally
      cooked package was replaced with a non-locally cooked component
      has been fixed.  The bug was introduced in Conary 1.0.8.
    * A bug that caused a segfault when providing an invalid type to
      StringStream has been fixed.
    * The troveInfo web page in the repository browser now displays
      useful error messages instead of traceback messages.  The
      troveInfo page also handles both frozen and non-frozen version
      strings.
    * A bug that caused conary to download unnecessary files when checking out
      shadow sources has been fixed.
    * A bug that caused "cvc rdiff" between versions of a trove that
      were on different hosts to fail has been fixed.
    * Fixed a bug when determining local file system changes involving a file 
      or directory with mtime 0.
    * The --signature-key option was restored

Changes in 1.0.9:
  o Client Changes:
    * A new dependency resolution method has been added which can be turned
      on by setting resolveLevel to 2 in your conarycfg:  If updating trove 'a'
      removes a dependency needed by trove 'b', attempt to update 'b' to
      solve the dependency issue.  This will allow 'conary update conary'
      to work as expected when you have conary-build installed, for example.
    * Switched to using more of optparse's capabilities, including --help
      messages.
    * One short option has been added, cvc -m for message.

  o Bug Fixes:
    * Recipes that use loadRecipe('foo') and rely on conary to look upstream
      to find their branch now work correctly when committing.
    * A bug affecting systems with multiple groups referencing the same troves,
      where the groups are out of sync, has been fixed.
    * the mirror client now correctly handles duplicate items returned in
      trove lists by older servers
    * A bug that caused the mirror client to loop indefinitely when
      doing a --full-trove-sync has been fixed
    * conary rq --trove-flags will now display redirect info even if you
      do not specify --troves (bug #877)
    * dep resolution now support --flavors --full-versions output (bug #751)
    * cvc merge no longer tracebacks if files were added on both upstream
      and on the shadow
    * admin web access for the server doesn't require write permission for
      operations which also require admin access (bug #833)
    * A bug that caused r.remove() in a group to fail if the trove being
      removed was recursively included from another group has been fixed.
    * Conary update tmpwatch -tmpwatch:debuginfo will now erase 
      tmpwatch:debuginfo.
    * An ordering bug that caused info packages to not be updated with their
      components has been fixed.
    * Updates will now happen in a more consistent order based on an
      alphabetic sort.
    * the repository server now handles database deadlocks when committing
       changesets
  o Server Changes:
    * getNewSigList and getNewTroveList could return troveLists with
      duplicate entries

  o Documentation Changes:
    * The inline documentation for recipes has been significantly
      improved and expanded, including many new usage examples.

Changes in 1.0.8
  o Client changes:
    * Conary will now replace symlinks and regular files as long as their
      contents agree (bug #626)

  o Bug Fixes:
    * An error in the method of determining what local changes have been 
      made has been fixed.

Changes in 1.0.7:
  o Client changes:
    * A better method of determining what local changes have been made to a
      local system has been implemented, improving conary's behavior when
      updating.

  o Bugfixes:
    * A bug that caused the user to be prompted for their OpenPGP
      passphrase when building on a target label that does not match
      any signatureKeyMap entry has been fixed.  Previously, if you
      had a signatureKeyMap entry for conary.example.com, and your
      buildLabel was set to conary.example.com@rpl:devel, you would be
      prompted to enter a passphrase even when cooking locally to the
      local@local:COOK label.
    * Dependency resolution will no longer cause a trove to switch
      branches.
    * If a component is kept when performing dependency resolution
      because it is still needed, it's package will be kept as well if
      possible.
    * "conary q --path" now expands symlinks found in the path to the
      file in question. (bug #855)
    * Committing a changeset that provided duplicate file streams for
      streams the server previously referenced from other servers no
      longer causes a traceback.
    * Conary's patch implementation how handles patches which are
      already applied. (bug #640)
    * A server error triggered when using long flavor strings in
      server queries has been fixed.

  o Build fixes:
    * Group cooking now produces output to make it easier to tell what
      is happening.  The --debug flag can be used to get a more
      detailed log of what troves are being included.

  o Server changes:
    * The server traceLog now logs more information about the
      repository calls


Changes in 1.0.6:
  o Repository changes:
    * The commitaction script now accepts the standard conary arguments
      --config and --config-file.

  o Bugfixes:
    * cvc merge on a non-shadow no longer returns a traceback (bz# 792),
      and cvc context foo does not return a traceback when context foo does
      not exist (bz #757)  Fixed by David Coulthart.
    * A bug that caused new OpenPGP keys to be skipped when troves
      were filtered out during mirroring has been fixed.
    * opening invalid changesets now gives a good error message instead of
      a traceback
    * removed obsolete changemail script
    * Exceptions which display fileId's display them as hex sha1s now
      instead of as python strings
    * A bug where including a redirect in a group that has autoResolve 
      caused conary to traceback has been fixed.
    * A bug that kept conary from prompting for your password when committing
      has been fixed.
    * A bug that randomized the order of the labels in the  installLabelPath 
      in some error messages has been fixed.

  o Build fixes:
    * The default ComponentSpec for :perl components now include files
      in site_perl as well as in vendor_perl.
    * Ruby uses /usr/share/ri for its documentation system, so all files
      in %(datadir)s/ri are now included in the default :doc ComponentSpec.

Changes in 1.0.5:
  o Performance improvements:
    * The use of copy.deepcopy() has been eliminated from the
      dependency code.  The new routines are up to 80% faster for
      operations like DependencySet.copy().
    * Removing files looks directly into the file stream of the file
      being removed when cleaning up config file contents rather than
      thawing the full file stream.
    * Getting a single trove from the database without files returned file
      information anyway
    * Trove.applyChangeSet() optionally skips merging file information
    * Cache troves on the update/erase path to avoid duplicate fetchs from
      the local database

  o Bugfixes
    * Installing from a changeset needlessly relied on troves from the 
      database having file information while processing redirects
    * Extraneous dependency cache checks have been removed from the
      addDep() path.
    * When removing files, conary now looks up the file flags directly
      in the file stream in order to clean up config file contents.
      Previously the entire file stream was thawed, which is much more
      resource intensive.

  o Build fixes:
    * r.addArchive() now supports rpms with bzip2-compressed payloads.

Changes in 1.0.4:
  o Performance improvements:
    * The speed of erasing troves with many dependencies has been
      significantly improved.
    * The join order of tables is forced through the use of
      STRAIGHT_JOIN in TroveStore.iterTroves() to work around some
      MySQL optimizer shortcomings.
    * An --analyze command line option has been added to the
      stand-alone server (server.py) to re-ANALYZE the SQL tables for
      MySQL and SQLite.  This can significantly improve repository
      performance in some cases.
    * The changes made to dependency string parsing were a loss in
      some cases due to inefficiency in PyArg_ParseTuple().
      Performance sensitive paths in misc.c now parse the arguments
      directly.

  o Bugfixes:
    * An Apache-based conary repository server no longer logs
      tracebacks in error_log when a client disconnects before all
      data is sent.
    * A bug that caused cross repository commits of changesets that involved
      a branched trove to fail in some cases has been fixed.
    * If an entitlement is used for repository access, it is now sent
      over HTTPS instead of HTTP by default.
    * The conary emerge command no longer attempts to write to the root
      user's conary log file.
    * conary showcs --all now shows not-by-default troves.
    * Previously, there was no way using showcs to display only the troves
      actually in a changeset - conary would by default access the repository
      to fill in any missing troves.  Now, you must specify the
      --recurse-repository option to cause conary to search the repository
      for missing troves.  The --trove-flags option will now display when a
      trove is missing in a changeset.
    * A bug that caused showcs --all to display file lists even when --ls
      was not specified has been fixed.
    * When mirroring, you are now allowed to commit a trove that does
      not have a SHA1 checksum set.  This is an accurate replication
      of the data coming from the source repository.
    * A bug affecting multiple uses of r.replace() in a group recipe has been
      fixed.
    * A bug that caused components not to be erased when their packages were 
      erased when a group referencing those packages was installed has been 
      fixed.

Changes in 1.0.3
  o Client changes:
    * Conary displays full paths when in the error message generated
      when it can't open a log file rather than leaving out the root 
      directory.

  o Performance improvements:
    * A find() class method has been added to StreamSet which enables
      member lookups without complete thawing.
    * The code path for committing filestreams to repositories now
      uses find() to minimize file stream thaws.
    * DBstore now supports precompiled SQL statements for SQLite.
    * Retrieving troves from the local system database no longer
      returns file information when file information is not requested.
    * Dependencies, dependency sets, StreamCollections, file
      dictionaries, and referenced file lists now use C parsing code
      for stream thawing.
    * Extraneous trove instantiations on the system update path have
      been eliminated.
    * Adding troves to the local database now uses temporary tables to
      batch the insertions.

  o Bugfixes:
    * A bug that caused a mismatch between file objects and fileIds
      when cloning a trove has been fixed.

Changes in 1.0.2:
  o Bugfixes:
    * A bug that caused redirects to fail to build when multiple
      flavors of a trove exist has been fixed.
    * A bug with cooking flavored redirects has been fixed.
    * The cvc command no longer enforces managed policy with --prep.
    * A bug that caused disttools based python packages to be built as
      .egg files has been fixed.  This bug was introduced in conary
      0.94.
    * A bug that prevented checking in a recipe that deleted policy
      has been fixed.
    * A bug that prevented entitlements from being recognized by an
      Apache conary repository server when no username and password
      were set for a server has been fixed.
    * A bug that prevented errors from being returned to the client
      if it attempts to add an invalid entitlement key or has
      insufficient permission to add the entitlement key has been
      fixed.  An InvalidEntitlement exception has been added.
    * A repository bug prevented the mirror client from obtaining a
      full list of new troves available for mirorring has been fixed.
    * A bug in cooking groups caused the groups resulting from an
      r.addAll() to not respect the original group's byDefault
      settings in some cases has been fixed.

Changes in 1.0.1:
  o Database schema migration
    * Over time, the Conary system database schema has undergone
      several revisions.  Conary has done incremental schema
      migrations to bring old databases in line with the new schema as
      much as possible, but some remnants of the old schema remain.
      When Conary 1.0.1 runs for the first time, the database will be
      reloaded with a fresh schema.  This corrects errors that can
      occur due to incorrect SQL data types in table definitions.  An
      old copy of the database will be saved as "conarydb-pre-schema-update".

Changes in 1.0:
  o Bugfixes
    * A bug that allowed a group to be installed before children of
      its children were installed has been fixed.  This ensures this
      if a an update is partially completed, it can be restarted from
      where it left off.
    * A bug in python dependencies that sometimes resulted in a plain 
      python: __init__ dependency has been fixed.
    * A bug that dropped additional r.UtilizeUser matches for a file after
      the first one has been fixed.
    * Accessing a repository with the wrong server name no longer
      results in an Internal Server Error.  The error is marshaled
      back to the client.

Changes in 0.97.1:
  o Bugfixes
    * A bug has been fixed that allowed the "incomplete" flag to be
      unset in the database when applying changesets of troves that
      have no "incomplete" flag.  This resulted in "StopIteration"
      exceptions when updating the trove.
    * A bug has been fixed in the code that selects the OpenPGP key
      to be used for signing changesets at cook time.

Changes in 0.97:
  o Client changes:
    * All troves that are committed to repository through commits,
      cooks, branches, shadows, and clones, now always have SHA1
      checksums calculated for them.
    * Trove objects now have a version number set in them.  The
      version number is increased when the data types in the Trove
      object are modified.  This is required to ensure that a Conary
      database or repository has the capability of storing all the
      information in a Trove.  All trove data must be present in order
      to re-calculate SHA1 checksums.  If a local system understands
      version 1 of the Trove object, and a repository server sends a
      changeset that contains a version 2 Trove, an "incomplete" flag
      will be set for trove's entry in the database.  When accessing
      that trove later for merging in an update, the client will go
      back and retrieve the pristine Trove data from the repository
      server so it will have all the data needed to preform three way
      merges and signature verification.

  o Repository changes:
    * Repositories will now reject commits whose troves do not have
      correct SHA1 checksums.

Changes in 0.96:
  o Client changes:
    * conary rq now does not use affinity by default, use --affinity to turn
      it on.  The rq --compatible-troves flag has disappeared.  Now 
      you can switch between displaying all troves that match your system 
      flavor and that match affinity flavor by switching between
      --available-troves with and without the --affinity flag.
    * conary q now displays installed, not by default troves by default,
      but skips missing troves.
    * Fixed an update bug where updating an x86 library on an x86_64 system
      would cause conary to switch other x86_64 components for that library
      to x86 versions.
    * update job output is compressed again
    * Fixed an update bug where if you had made a local change to foo, and then 
      updated a group that pointed to an earlier version of that trove,
      the trove could get downgraded

  o Other changes:
    * Mirroring now mirrors trove signature

Changes in 0.95:
  o Client changes:
    * The "conary verify" command now handles non-regular files with
      provides and requires (for example, symlinks to shared libraries
      that provide sonames).
    * The "conary showchangeset" command now takes --recurse and
      --no-recurse arguments.
    * All info-* packages are now updated in their own individual jobs;
      this is required for their dependencies to be reliable.
    * The conary syncchildren command now will install new packages
      when appropriate.

  o Repository changes:
    * Additional logging has been added to the repository server.
      Logging is controlled by the "traceLog" config file variable,
      which takes a logging level and log path as arguments.
    * Conary now detects MySQL Database Locked errors and will retry
      the operation a configurable number of times.  The "deadlockRetry"
      configuration variable controls the number of retries and
      defaults to 5.

  o Build changes:
    * Conary now uses site.py to find all possible correct elements of
      sys.path when generating python provides and requires.  Previously,
      new elements added via .pth files in the package being built would
      be ignored for that package.
    * The PythonSetup() build action now works properly with setup.py
      files that use "from setuptools import..." instead of "import
      setuptools".

  o Other changes:
    * The conarybugz.py script has been restored to functionality by
      moving to the conaryclient interface for accessing the
      repository.

Changes in 0.94:

  o Redirects no longer point to a specific trove; they now redirect
    to a branch. The client chooses the latest version on that branch
    which is compatible with the local system.

  o Bug Fixes
    * A bug in getNewTroveList() that could cause duplicate
      troves to be returned has been fixed.
    * A bug that caused a repository server running under Apache to
      fail with an Internal Server Error (500) when a client requested
      a changeset file that does not exist has been fixed.
    * Conary no longer displays an error when attempting to write to a
      broken pipe.  (bug #474)
    * Conary now respects branch affinity when moving from old-style
      groups to new-style groups.

  o Client changes:
    * The query/repquery/showcs command line options have been
      reworked.  See the conary man page for details.
    * When "cvc merge" is used to merge changes made on the parent
      branch with changes made on a shadow, conary now records the
      version from the parent branch that was used for the merge.
      This is required to allow conary to handle changing the upstream
      version on a shadow.  It is also useful for accounting
      purposes.  (bug #220)
    * "conary emerge" can now be performed on a recipe file.
      Previously you were required to emerge from a repository. (bug
      #526)
    * Progress is now displayed as conary applies a rollback. (bug #363)
    * Java, Perl, and Python dependencies are now enforced by default.

  o Build changes
    * PythonSetup() no longer passes the --single-version-externally-managed
      argument to setup.py when it uses distutils instead of setuptools.

Changes in 0.93:
  o Bug Fixes
    * A bug in the "conary verify" code sometimes resulted in an
      unhandled TroveIntegrity exception when local modifications were
      made on the system. (bug #507)
    * Usernames and passwords with RFC 2396 reserved characters (such
      as '/') are now handled properly. (bug #587)

  o Server changes
    * Standalone server reports warnings for unsupported configuration options
      instead of exiting with a traceback.
    * Compatibility for repositoryDir has been removed.
    * A bug caused queries for multiple flavors of the same trove
      to return incorrect results has been fixed.
    * Apache hooks now ignore IOErrors when writing changesets to the
      client.  These normally occur when the client closes the
      connection before all the data is sent.

  o Client changes
    * SHA1 checksums are now computed for source checkins and local
      change set commits.
    * Flavor affinity is now more relaxed when updating troves.  For
      example, if you have a trove with flavor that requires sse2 but
      your system flavor is ~!sse2, conary will only prefer troves
      with sse2 enabled instead of requiring it.

  o Build changes
    * PythonSetup() now correctly requires python-setuptools:python
      instead of python-setuptools:runtime.
    * Automatic python dependency provision now searches more directories
      to better support multilib python.
    * Conary now defaults to building in ~/conary/builds instead of
      /var/tmp/conary/builds, and caching in ~/conary/cache instead
      of /var/cache/conary.

Changes in 0.92:
  o Package Building Changes:
    * Conary policy has been split out into the conary-policy package.
      (Some policy was left in conary proper; it is needed for
      internal packaging work.)
    * Conary prints out the name of each policy as it runs, making it
      possible to see which policies take the most time.
    * BuildLog files no longer contain lines that end with \r.
    * A new 'emergeUser' config item has been added.  Conary will
      change to this user when emerging packages as root.
    * --no-deps is now accepted by 'conary emerge'.

  o Group Building Changes:
    * A bug has been fixed in dependency checking when using
      autoResolve where deleted weak troves would be included in
      autoResolve and depChecks.

  o Client changes:
    * Conary can now rate limit uploads and downloads.  The rate limit
      is controlled by the "uploadRateLimit" and "downloadRateLimit"
      configuration variables, which is expressed in bytes per second.
      Also, Conary displays the transfer rate when uploading and
      downloading.  Thanks to Pavel Volkovitskiy for these features.
    * The client didn't write config files for merged changesets in
      the right order, which could result in changesets which could
      not be committed to a repository.
    * Fixed a bug in the update code caused conary to behave
      incorrectly when updating groups.  Conary would install
      components of troves that were not installed.

  o General Bug Fixes
    * Conary did not include the trove sha1 in the troveinfo diff
      unconditionally.  This prevents clients from being able to
      update when a repository is forced to recalculate sha1
      signatures.

Changes in 0.91:
  o Bugfixes
    * A bug was fixed the code that freezes path hashes.  Previously,
      path hashes were not sorted in the frozen representation.  Code
      to fix the frozen path hashes in databases and repositories has
      beed added.
  o Build
    * added cleanAfterCook config that controls whether conary tries to
      clean up after a successful build

Changes in 0.90.0:
  o Code Structure/Architecture Changes:
    * Conary now has the concept of "weak references", where a weak reference
      allows conary to be able to recognize the relationship between a
      collection and the children of collections it contains.  This allows
      us to add several new features to conary, documented in Client and Build
      changes.
    * SQL operations have been migrated to the dbstore driver to allow
      for an easier switch of the database backends for the server side.
    * Various query and code structure optimizations have been
      implemented to allow running under MySQL and PostgreSQL.

  o Documentation Changes:
    * Added summaries about updateall in the conary man page and added
      information about the command-line options for conary rq.
    * Clarified behavior of "conary shadow --source-only" with respect to
      rPath bug #500.
    * Added synonyms for cvc and conary commands which have shortcuts
      (ex: checkout and co).
    * Added man page entry about cvc clone.

  o Package Building Changes:
    * Build logs now contain unexpanded macros, since not all macros
      may be defined when the build log is initially created.
    * The emerge command can now accept version strings.
    * The RemoveNonPackageFiles policy now removes fonts.cache*,
      fonts.dir, and fonts.scale files, since they are always
      handled by tag handlers.
    * The Make() build action can now take a makeName keyword argument
      for cases when the normal Make() handling is exactly right but
      a different make program is required (nmake, qmake, etc.).
    * The new PythonSetup() build action uses very recent versions
      of the python setuptools package to install python programs
      which have a setup.py that uses either the old disttools or
      new setuptools package.
    * fixed bug #bz470: loadInstalled('foo') will now work when you have
      installed a local cook of foo.

  o Group Building Changes:
    * add() now takes a "components" option.  r.add(<package>,
      components=['devel', 'runtime'])  will install <package>, but only the
      'runtime' and 'devel' components of <package> by default.
    * remove() can now 'remove' troves within child troves.
    * When a component is added, (either via r.add() or dep resolution)
      is automatically added as well (though not all its sibling components)
    * A new r.removeComponents(<complist>) command has been added.  It
      allows you to create a group where all devel components are
      byDefault False, for example: r.removeComponents(['devel',
      'devellib']).
    * The installPath used to build a group in is now stored in troveInfo.
    * r.addAll() now recurses through all the included groups
      and creates local versions of them as well by default.
    * A new r.replace(<name>, <newversion>, <newflavor>) command has
      been added.  It removes all versions of name from all groups in
      the recipe and replaces them with the version found by searching
      for newVersion, newFlavor.

  o Client Changes:
    * When committing source changes in interactive mode, conary will ask you
      you to confirm the commit.
    * A new configuration option, autoResolvePackages, tells conary to install
      the packages that include the components needed for dep resolution.
    * You can now install locally cooked groups.
    * If foo is a redirect to bar, and you run 'conary update foo' when
      foo is not installed on your system, conary will act as if you had
      typed 'conary update bar'.  Previously, it would act as if you had typed
      'conary update bar --no-recurse'.

  o Config Changes:
    * Conary config handling now supports comments at the end of config lines.
      # can be escaped by a \ to use a literal # in a configuration option.
    * Default macros used in cooking are now stored in /etc/conary/macros.
      The 'defaultMacros' parameter determines where cvc searches for macro
      definitions.
    * Conary configuration now searches for configuration files in 
      /etc/conary/conf.d/ after reading in /etc/conaryrc

  o Server Changes:
    * Creating changesets atomically moves complete changesets into place.
    * The contents store no longer reference counts entries.
    * Added support for trove marks to support mirroring.  A client
      can use a trove mark to ask the server for any trove that has
      been added since the last trove mark mirrored.
    * Added the hasTroves() interface to support mirroring.  This allows
      the mirror client to make sure that the target mirror does not
      already have a trove that is a candidate for mirroring from the
      source repository.
    * Added support for traceback emails from the repository server.
    * The repository contents store was reworked to avoid reading
      precompressed gzipped data twice (once to double check the uncompressed
      contents sha1 and once to copy the file in place).
    * We have changed the way schema creation and migration is handled
      in the repository code. For administrative and data safety reasons,
      schema upgrades and installs can be performed from now on only by
      running the standalone server (conary/server/server.py --migrate),
      thus avoiding race conditions previously created by having multiple
      Apache processes trying to deal with the SQL schema updates.

   o Command Changes
    * A new script that mirrors repositories has been added.  It is in
      the scripts/ directory in the source distribution of Conary.

Changes in 0.80.4:
  o Build Changes:
    * PackageRecipe has been changed to follow our change to split
      conary into three packages.
    * x86_64 packaging elimintated the conary:lib component to follow x86
      (those files now belong in conary-build:lib)

Changes in 0.80.3:
  o Client Changes:
    * The internal branch source and branch binary flags were changed
      to a bitmask.
    * The warning message printed when multiple branches match a cvc
      checkout command has been improved.
    * Only interactive mode can create binary shadows and branches, and
      a warning is displayed before they are created (since source branches
      are normally the right thing to use).

  o Build Changes:
    * Files in subdirectories named "tmp" are no longer automatically
      excluded from packaging, except for /tmp and /var/tmp.
    * DanglingSymlinks now traverses intermediate symlinks; a symlink
      to a symlink to a symlink will no longer confuse it.

Changes in 0.80.2:
  o Client Changes:
    * Bugs in "conary update foo=<old>--<new>" behavior have been
      fixed.
    * "cvc co foo=<label>" will now work even if you don't have a
      buildLabel set
    * "conary showcs" will now work more nicely with group changesets.
    * "conary showcs --all" no longer shows ids and sha1s.
    * We now never erase pinned items until they are explicitly unpinned.
    * "conary verify" and "conary q --diff" work again.
    * "conary q tmpwatch --components" will display the components
      installed for a package.
    * The pinTroves config item behavior has been fixed.  It now
      consistently pins all troves that match a pinTrove line.
    * When a trove is left on the system because of dependency resolution
      during an update, a warning message is printed.
    * Command line configuration, such as --config
      'buildLabel conary.rpath.com@rpl:devel', now overrides context
      configuration.

  o Server Changes:
    * The repository server now retries a request as an anonymous user
      if the provided user authentication information does not allow
      a client request to succeed.
    * When using "server.py --add-user" to add a user to a repository
      server, the user will only be given admin privileges if --admin
      is added to the command line.  Previously, all users added with
      server.py had admin privileges.  Additionally, if the username
      being added is "anonymous", write access is not granted.

  o Build Changes:
    * It is now possible for a recipe to request that specific
      individual requirements be removed from files using the
      exceptDeps keyword argument to r.Requires().  Previously
      you had to accept all the dependencies generated by r.Requires()
      or none of them.
    * r.Replace() now takes a lines=<regexp> argument, to match a line based
      on a regexp.
    * The EnforceJavaBuildRequirements policy has been added.  When
      you are packaging precompiled Java software where you have
      .class/.jar files but no .java files, you can use "del
      EnforceJavaBuildRequirements" to prevent this from policy from
      generating false positives.
    * The EnforceCILBuildRequirements policy has been added.
    * Enforce*BuildRequirements now warn when a package has requirements
      which they don't fulfill themselves and which are not fulfilled by
      the system database.  (for example, soname dependencies from linking
      against libraries that are not managed by Conary on the system.)
    * Automated Perl dependencies have been added, for both provides
      and requires.  They are not yet enforced, in order to give time
      to adapt while perl packages are being re-built.
    * The EnforcePerlBuildRequirements policy has been added.
      Failures found by this policy may be caused by packages on the
      system not having been rebuilt yet with Perl dependencies, but
      could also show bugs in the Perl dependency code.
    * Automated Python dependencies have been added, for both provides
      and requires.  Like Perl dependencies, they are not yet
      enforced.
    * The EnforcePythonBuildRequirements policy has been added, with
      the same caveats as EnforcePerlBuildRequirements.
    * Conary now writes more information about the build environment
      to the build log when cooking.
    * A bug that caused r.Requires('file:runtime') to create a file
      dependency on 'runtime' instead of trove dependency on
      'file:runtime' has been fixed.
    * Java dependencies now properly ignore array elements in all cases,
      removing false Java dependencies like "[[I" and "[[B".


Changes in 0.80.1:
  o Client Changes:
    * User names and passwords are no longer allowed in repository maps;
      "user" configuration entries must be used instead.
    * The clone command now allows you to clone a binary onto the same
      branch, without having to reclone the source.
    * The TroveInfo table on the client is getting corrupted with
      LoadedTrove and BuildReq entries for components.  These entries
      are only valid on packages.  Code was added to catch when this
      happens to aid debugging.  Additionally, Conary will
      automatically remove the invalid entries the first time 0.80.1
      is run.
    * Environment variables are expanded in paths in conary configuration files.
    * localcs now allows the version and flavor to be specified for a trove
    * conary scs --all now behaves the way it used to again
  o Build Changes:
    * Java dependency generation is now enabled; Java dependency enforcement
      is still disabled.
    * The skipMissingSubDir keyword argument now actually works correctly
      when the subdirectory is missing.
  o Common Changes:
    * Entitlement support has been added as an alternate method of
      authentication.

Changes in 0.80.0:
  o Client Changes:
    * The logic for defining updates across a hierarchy has been completely
      replaced. Instead of rigidly following the trove digraph, we flatten
      the update to choose how troves get updated, and walk the hierarchy
      to determine which updates to actually apply.
    * Dependency resolution could include troves which caused duplicate
      removals for the troves those included troves replace
    * Chroot handling was broken in 0.71.2 and prevented the user name
      lookup code for the chroot from exiting back out of the chroot
    * showchangeset on relative changesets now displays them as jobs.
    * query and queryrep now exclude components if they match their
      package name
    * Conary cleans up rollbacks when a changeset fails to apply.
      Previously, an invalid changeset was saved in the rollback
      stack, which made applying it impossible
    * Removed direct instantiation of NetworkRepositoryClient object; it
      should be created by calling ConaryClient
    * repositoryMap should not contain usernames and passwords now; user
      config file option should hold those instead (user *.rpath.org user pass)
    * If a user name is given without a password the password will be prompted
      for if the repository returns a permissions error
    * added --components parameter to q and rq to not hide components
    * conary update --full-versions --flavors now will work as expected
    * fixed a bug with conary erase foo=/branchname
    * When in multi-threaded mode, the download thread now checks to see
      if the update thread wants to exit.  This fixes many of the
      "timeout waiting for download thread to terminate" messages.
    * Fixed bug where conary erase foo --no-deps wouldn't erase a component
      of foo if it was required by something else
  o Build Changes:
    * Dependencies are now generated for Java .class and .jar files.
      They are not yet enforced, to give time to rebuild Java packages.
    * Java dependency generation has been turned off until 0.80.1 in
      order to wait until there is a deployed version of Conary with
      long dependency handling; some .jar files have so many
      dependencies that they overflowed dependency data structures.
    * CheckDesktopFiles now looks in /usr/share/icons for icons, and
      can find icon names without extensions specified.
    * Build actions which take a subDir keyword argument now also can
      take a skipMissingSubDir keyword argument which, if set to True,
      causes the build action to be skipped if the specified subdirectory
      does not exist.  By default, those build actions will now raise
      an error if the directory does not exist, rather than running in
      the wrong subdirectory as they did previously.
    * You can now cook a recipe that has a superclass that is defined
      locally but a has supersuperclass that is in the repository.  Similarly,
      if you have a superclass that is in the repository but a supersuperclass
      locally, conary will find that as well
    * r.Replace with parameters in the wrong order will now behave correctly
    * The automatic :config component for configuration files has been
      disabled because Conary does not handle files moving between
      troves, and config files were being re-initialized when packages
      were updated.
  o Code structure:
    * queryrep, query, showchangeset, and update --info all use the same
      code to determine how to display their data.  Display.py was changed
      to perform general display operations.
    * query.py added
    * added JobSource concept for searching and manipulating lists of jobs.
    * moved datastore.py into repository module
    * Stubs have been added for adding python and perl dependencies, and
      the stubs have been set to be initially ignored.
    * The internal structure for conary configuration objects has changed
    * A new DYNAMIC size has been added to the StreamSet object.  This will
      cause StreamSet to use either a short or long int to store the size
      of the frozen data that is included in a frozen StreamSet, depending
      on the size of the data being stored.

Changes in 0.71.2
  o Client Changes:
    * The update-conary option has been renamed updateconary per
      bugzilla #428
    * buildPath can be set in contexts
    * cvc co <foo> will work even if there are two foos on the same label with
      different branches.  In that case, it will warn about the older foo
      which it doesn't check out
    * Test mode didn't work for updates and erases which were split into
      multiple jobs
  o Build Changes:
    * Combined the EtcConfig and Config policies, and deprecated
      the EtcConfig policy.
    * All config files default to being put into a :config component.
      This is overridden by any ComponentSpec specifications in the recipe.
    * A use flag has been added for xen defaulting to 'sense prefernot'.  This
      flag should be used to specify flavors for xen domU builds where special
      provisions are made for paravirtualized domU.
    * Added new CheckDesktopFiles policy to catch some more common errors
      in .desktop files.  (For now, it looks for common cases of missing
      icons; more may be added over time.)
    * The Requires policy now interprets synthetic RPATH elements (passed in
      with the rpath= keyword argument) as shell-style globs that are
      interpreted relative first to the destdir and then to the system.

Changes in 0.71.1:
  o Server Changes
    * Added iterTroves() call which iterates over large numbers of troves
      much more efficiently than a single getTrove() call would.
    * Split out FileRetriever object to allow file information to be pulled
      from the repository inside of an iterTroves() loop
    * The web interface shows the troves contained in a group trove instead
      of trying to list all files in a group.
  o Client Changes
    * Config file options that take a path as a value now support ~ for
      home directory substitution
    * Trove.diff() returns a standard job list instead of the previous
      only-used-here format
    * /var/log/conary tracks all update, remove, rollback, and erase events
    * Progress output is simplified when stdout is not a tty (no line
      overwrites)
    * Tracebacks during logged commands get copied to the log
    * Code which checked to see if a shadow has been locally modified didn't
      work for shadows more than a single level deep
    * When you are installing from changesets using --from-files, other troves
      in the changesets can be used for dependency resolution
  o Build Changes (cvc)
    * Additional calls are emulated by the filename_wrapper for the
      r.Run calls.
  o Code Structure
    * Split build/recipe.py into several smaller files
    * Moved OpenPGP keyTable access up call stack so that it can now be
      accessed outside of kid templates.
    * Move epdb code into its own package

Changes in 0.71.0:
  o Code Structure
    * conary now imports all python modules from a toplevel "conary"
      module.  This prevents conary from polluting the module namespace.
  o Client Changes
    * Clone didn't handle shadow version numbers correctly (and could create
      inconsistent version numbers)

Changes in 0.70.5:
  o Client Changes
    * Files changing to config files across distributed repositories now works.
    * The update code uses more consistent use of trove sources, and only
      makes explicit calls to the repository if asked.  This should make it
      possible to create interesting update filters.
    * Clone updated sequences it was iterating over, which is generally
      a bad idea (and caused clone to commit inconsistent troves)
  o Build Changes (cvc)
    * Locally cooked filesets now include file contents, making the
      filesets installable.
    * Fileset cooks now retrieve all of the file objects in a single
      network request per repository.
    * The new NormalizeLibrarySymlinks policy runs the ldconfig program
      in all system library directories.  This ensures that all the
      same symlinks that ldconfig would create when the shlib tag handler
      runs are packaged.  It also warns if ldconfig finds missing files.
    * New argument to r.Run(): "wrapdir" keyword argument behaves much
      like "filewrap" but takes a string argument, which limits the scope of
      %(destdir)s relocation only to the directories under the specified
      wrapdir, which is interpreted relative to %(destdir)s.  Works best
      for applications that install under one single directory, such
      as /opt/<app>
    * Clone, branch, and shadow all take --info now instead of --test
    * ELF files that dlopen() libraries can now be provided with
      synthetic soname dependencies with
      r.Requires('soname: libfoo.so', '/path/to/file')
    * r.Requires now enforces that packages that require a file and
      include that required file must also explicitly provide it. (bz #148)
  o Server Changes
    * Packages added to the repository are checked to ensure the version and
      flavor of all referenced components are the same as for the package

Changes in 0.70.4:
  o Client Changes
    * The trove that satisfies a dependency that is broken by erase is
      now displayed in the "Troves being removed create unresolved
      dependencies" message.
    * Components are now displayed on the same line as their parent
      package in "conary update" output.
    * A new 'interactive' option has been added to conary configuration.
      When set to true, conary will display info about clone, branch,
      update, and erase operations, and then ask before proceding.
  o Build Changes (cvc)
    * The CompilePython action has been fixed to accept macros at the
      beginning of its arguments, fixing a bug new in Conary 0.70.3.
    * The Requires policy can now be given synthetic RPATH elements;
      this is useful when programs are only intended to be run under
      scripts that set LD_LIBRARY_PATH and so do not intrinsically have
      the information they need to find their libraries.
    * Added --test to clone, branch, and shadow commands
    * Clone now supports --skip-build-info for less rigid version checks
      on cloned troves
    * Fixed usage message to better reflect reality
    * Cloning to a branch which already has a version with a compatible
      flavor now works.
    * cpio archive files are now supported for r.addArchive()
  o Repository Changes
    * The repository now serves up stored OpenPGP keys as a "Limited
      Keyserver"; users can retrieve keys, but not search or browse them.
      The keys are available via /getOpenPGPKey?search=KEY_ID. This
      is meant only to allow conary to automatically retrieve OpenPGP
      keys used to sign packages.

Changes in 0.70.3:
  o Client Changes (conary)
    * Conary now works harder to avoid having separate erase/installs,
      instead preferring to link those up into one update when possible.
    * Conary configuration now supports contexts.  Contexts are defined in
      sections starting with a [<name>] line, and provide contextual
      configurations for certain variables, defined in the man page.  All
      configuration options after the [<name>] will be associated with that
      context, and will override the default configuration when that context
      is active.  The current context can be selected by using the --context
      parameter, or by setting the CONARY_CONTEXT environment variable.
    * 'conary config --show-contexts' will display the available contexts
  o Build Changes (cvc)
    * A local cook of a trove foo will ensure that the changeset created is
      installable on your local system, by making sure the version number
      created is unique.
    * The builddir is no longer allowed to appear in ELF RPATHs.
    * The build documentation strings have been significantly updated
      to document the fact that for most strings, a relative path
      is relative to the builddir, but an absolute path is relative
      to the destdir.
    * The ManualConfigure action now sets the standard Configure
      environment.
    * cvc will allow you to cook a trove locally even when you are unable
      to access the trove's source repository
  * Common Changes:
    * Version closeness was improperly measured for troves on different
      branches when then label structure was identical
  o Repository Changes
    * Repository now has a config flag called requireSigs. Setting it to
      True will force all troves to have valid package signatures.  Troves
      lacking this will be rejected.  Enabling this option prevents the
      generation of branches, shadows, or clones since these troves are not
      signed.  It is not recommended that this option be enabled until the
      infrastructure is in place to provide package signatures for all types
      of troves.

Changes in 0.70.2:
  o Client Changes (conary)
    * GnuPG compatible trust metrics for OpenPGP Keys now exists. This
      makes it possible for conary clients to refuse troves that
      aren't properly trusted. The metrics currently in place mimic
      gpg behavior.
    * Running "conary update" in a directory that does not exist no
      longer fails with an error (bugzilla #212).  Note that "cvc
      update" still requires that the current working directory exists
      of course.
    * HTTP error conditions are handled more gracefully when commiting
      a change set. (bugzilla #334)
    * conary more reliably sets a non-zero exit status when an error
      occurs. (bugzilla #312)
    * When performing an update of a group that adds a trove foo,
      search the system for a older version of foo to replace if the
      original update command found a replacement by searching the
      system.
    * New option, "conary update-conary" has been added in an attempt
      to provide a workaround for future drastic protocol revisions
      such as what happened for 0.70
    * Methods for parsing command line update request and changeset requests
      have been added to conaryclient.cmdline
    * A metric for the distance between arbitrary versions on different
      branches has been added, and the code which matches troves changes
      between collections uses this code to give well-defined matches
      for all cases.
    * Rollbacks are now listed with the most recent on top
    * Troves which a group operation tries to remove will be left behind
      if they satisfy dependencies for other troves
    * updateall command respects pins on top-level troves
    * Dependency resolution no longer blows away pinned troves
    * conary update now takes a changeSpec, allowing you to specify both
      the version to remove and the update version, like
      'conary update foo=2.0--3.0'

  o Build Changes (cvc)
    * cvc more reliably sets a non-zero exit status when an error
      occurs. (bugzilla #312)
    * Building groups w/ autoResolve displays the revision of the
      troves which are being included
    * The change to automatically split up hardlink groups into
      per-directory hardlink groups has been reverted.  Instead,
      Conary enforces that link groups do not cross directories, but
      provides an exception mechanism for the rare cases where it is
      appropriate to do so.  The old LinkCount policy was renamed
      LinkType, and the new policy enforcing link group directory
      counting is now called LinkCount.
    * The NormalizeCompression policy no longer causes an error if you
      have two files in the filesystem that differ only by the .gz or
      .bz2 extension.
    * The Provides policy will not longer automatically provide soname
      dependencies for executable files that provide sonames.  A few
      executables do provide sonames, and 0.70.1 provided them as
      harmless extraneous provisions.

   o Repository Changes
     * A new getConaryUrl() method has been implemented to support the
       "conary update-conary" feature
     * Exception handling has been re-worked.  All exception classes
       that are marshaled back to the client are now in the
       repository.errors module.  Some of the most commonly used
       exception classes have been included in their previous modules
       for compatibility until code can be modified to use the new
       repository.errors module.

Changes in 0.70.1:
  * Collection merging didn't handle (admittedly obscure) cases where
    a component on the local system was updated to a new version of a
    trove, and updating that package also tries to update to that version
    but using a different path
  * Redirects are allowed in group cooking as long as the target of the
    redirect is also specified in the group (this allows cleaner handling
    when trying to clean up after label multiplicity)
  * Shorten display for versions and flavors in internal debugging output.
    Make str() output for versions and flavors return formatted strings.
  * ELF files finding non-system libraries via an RPATH did not always
    have the path to the library encoded in their dependency requirement,
    depending on whether the package also included some other (unrelated)
    non-system library.  Futhermore, system paths encoded in an RPATH were
    incorrectly honored.  Both of these bugs have been fixed.
  * Ownership policy now uses macros in the user and group definitions.
  * Symbolic links to shared libraries can now provide path-encoded
    soname dependencies (only manually, never automatically).
  * Removed outdated code with convoluted code for preventing providing
    soname dependencies in some cases; that code has been functionally
    replaced by limiting automatic soname dependencies to system library
    directories.
  * Instead of complaining about hardlinks spanning directories, Conary
    simply creates one link group per directory per hardlinked file.
  * Fixed bug which made source commits fail on cloned source troves

Changes in 0.70.0:
  o The client and server protocol versions have been changed and
    the filecontainer version number updated.
    * Upgrading from previous versions of Conary to 0.70.0 will
      require downloading a old-format changeset file from
      ftp://download.rpath.com/pub/conary/
    * Adding path hash data to TroveInfo overflowed the amount of
      storage space available in a StreamSet when a trove contained
      several thousand files.  In order to accommodate larger data
      stored in StreamSets, we have changed the way data sizes are
      handled.
    * With the changes to StreamSet, LargeStreamSet is obsolete.
      Changeset files used to used LargeStreamSet to represent data.
      Since we now just use a StreamSet, the changeset file format
      changed.
    * Since this version of Conary is incompatible with previous
      versions, we took this opportunity to do database and repository
      migrations that will allow us to make significant code cleanups
      in the near future.

 o Other smaller changes
    * Conary now does the right thing if the same trove is listed
      twice in an update due to recursion (it checks for duplicate
      installs of the same trove).
    * A bug where None would show up in CONARY files when an
      autosource file changed contents but did not change names has
      been fixed.

Changes in 0.62.16:
  * The "conary update" and "conary erase" commands now display the actions
    they take as they run (similar to --info output).
  * The --info output for "conary erase" and "conary update" has been
    reworked to be more user-friendly.
  * Added new conaryrc option signatureKeyMap to choose which signature
    to use when signing based on the label.
  * Fixed a bug where conary would only sign the last trove listed,
    instead of signing all troves listed.
  * The ComponentRequires policy now makes :devellib components require
    :data components if they exist.
  * Don't check for bucket conflicts when resolving during group cooks - if we
    want to check for bucket conflicts in groups, it will be readded in a more
    general way.
  * Removed extra freezes and thaws of files for a 8% improvement in install
    time for absolute change sets (at the cost of some memory, but thanks
    to splitting transactions this should be a good trade off).
  * Added removeIfExist call to miscmodule for some peformance improvement.
  * ELF files that find non-system libraries via an RPATH now have the path
    to the library encoded in their dependency requirement, matching the
    path encoded in the dependency provision.  Before this, the RPATH
    was ignored and the path encoding was only guessed within one source
    package.
  * The LinkCount policy now enforces the requirement that hardlink groups
    contain only files in the same directory as each other; no hardlinks
    between files in different directories are allowed.
  * When updating a group across branches, if a subtrove within the update has
    already been manually moved to the new branch by the user, conary will
    recognize this and sync that trove with the group
  * A new "closed" configuration variable has been added to the
    apache-based networked repository server.  When set, the server
    will always raise a "RepositoryClosed" exception when a client
    attempts to access it.  The configuration variable is a string.
    The string will also be returned to the client.
  * Removed install buckets and replaced with comparisons of hashed path
    values to determine trove compatibility.
  * If a trove is included in an update twice, once directly, and once
    implicitly through recursion, ignore the recursive update.
  * More constraints added to the repository schema
  * Added hasTrove to Items table for faster trove names check

Changes in 0.62.15:
  * The MakeDevices() policy now accepts mode= as a named argument.
  * Added (undocumented) --debug (prints debugging output),
    switched old (undocumented) --debug to now be --debugger (starts debugger
    on initialization)
  * Added debug messages to conaryclient/update.py
  * Cloning to the the same branch works (providing a good way of
    reverting changes)
  * Cloning now updates buildRequirements and loadedTroves in troveInfo
    and enforces their consistency on the target branch
  * Cloning groups is now supported
  * Fix update case where a group update should cause conary to search the
    system for an older version of a trove to replace.
  * If you update a trove foo locally to a new version on the same branch, and
    then update the containing group to a new version on a different branch,
    conary will now update foo to the new branch as well.
  * fix error message when you try to pin as non-root

Changes in 0.62.14:
  * The threading changes in .13 caused some error information to be lost.
    Tracebacks have now been fixed, and the download thread checks much more
    often to see if it needs to exit.
  * Catch InstallBucketConflicts exception

Changes in 0.62.13:
  o Repository Server changes
    * The Schema creation SQL statements have been rewritten in a more
      standardized form. Some indexes have been redefined and a number
      of views have made their way into the default repository schema.
    * The new call troveNamesOnServer can be used now by the netclient
      code for a much faster retrieval of all trove names available on
      all labels on a given server. Server and client protocol numbers
      have changed.
    * The getTroveList() server side function got a rework that should
      result in about a 50% execution time speedup on most queries.
    * The Metadata SQL query has been reworked to join tables in a
      much better order, speeding up the getMetadata call on a
      repository with many versions much faster.

  o Client changes
    * Conary now compresses XML-RPC requests before sending them to
      the repository server.  In order to use compression, the remote
      server must be running Conary 0.62.13 or later.  If the server
      is running an older version, the client will fall back to
      sending uncompressed requests.
    * The database conversion in 0.62.12 did not correct all
      out-of-order file streams.  A new conversion function is in
      0.62.13 that will examine every file stream and ensure that it
      is stored correctly in the database.
    * Versions from the contrib.rpath.com repository are automatically
      rewritten to point to contrib.rpath.org.  NOTE: if you have a
      label from the contrib.rpath.com repository in your
      InstallLabelPath (such as contrib.rpath.com@rpl:devel), you will
      need to modify it to point to contrib.rpath.org.
    * Install bucket handling now works for collections which were not
      fully installed.
    * A bug where database was left locked on exception during install
      when the download thread was still executing has been fixed.
    * The conaryclient code has been split into pieces.
    * Switched rollbacks to local@local:ROLLBACK
    * The main thread no longer blocks forever when the download
      thread fails.
    * Matching referenced troves in collections is no longer dependent
      on sort order of internal dictionaries.

  o Common Repository and Client changes
    * When a changeset is applied to the local system or committed to
      a networked repository, the fileIds are recomputed from the file
      objects and verified.  This prevents corrupted or miscomputed
      changesets from being committed to the repository or applied to
      the local system.

  o Building/Branching changes
    * Many changes have been made to cloning, including sideways
      cloning (creating a clone at the same branch depth as the clone
      source), better cloning with multiple flavors, separate cloning
      of source and binaries, resilience against duplicate troves,
      proper use of existing fileIds during clones, simultaneous
      cloning of multiple troves, and better clonedFrom tracking.
    * The default optflags for x86 changed to remove -mcpu, as it is
      deprecated in gcc.

Changes in 0.62.12:
  * Conary will no longer create a "rootroot" group while installing
    users whose primary group is "root".  It will now call the
    appropriate tag handler for user/group modifications if the tag
    handler is installed.
  * EnforceConfigLogBuildRequirements no longer suggests recursive
    build requirements for packages in which the configure script
    checks to see if the package is already installed.
  * Installing new version of pinned troves leaves the pinned trove in
    place if the two troves have compatible install buckets
  * By default, when you shadow a binary trove, its source is shadowed with it.
  * Instead of a --sources option, cvc shadow and cvc branch now take
    --source-only and --binary-only options that allow you to control whether
    sources or binaries are shadowed.
  * Branch and shadow commands now take an unlimited number of troves
    to branch/shadow.
  * Files sharing versions but with different contents (thanks to flavors)
    got lost when switching from one flavor of a trove to another
  * troves can now be specified for rq, q, and update as <labelpart>/<version>,
    e.g., foo=:rpl1/1.0, or foo=contrib.rpath.com@/2.3-1-2
  * version.hasParent() handles more cases of shadows of shadows correctly.
  * cooking troves into the repository with --flavor <newflavor> now modifies
    the flavor before the recipe is even loaded, not when the recipe's setup
    function is called.
  * add a check to ensure RPATHs in cooked packages do not have %(destdir)s
    or /tmp or /var/tmp in them.
  * EnforceSonameBuildRequirements has been temporarily changed to produce
    warnings instead of errors.
  * Dependncies and flavors didn't order things properly in their frozen forms
  * StreamCollections are now properly ordered

Changes in 0.62.11:
  * InstallBucket policy now allows using macros in component names.
  * The --resume option now works correctly when conary has
    automatically discovered a non-standard path for the main build
    directory.
  * A soname dependency is again generated for libraries outside of
    library directories, but the pathname is now included in the
    dependency.  Within a package, all matching dependencies are
    modified to include the path.  This is useful for cases where
    an application packages private versions of libraries -- the
    dependencies still need to be there so that inter-component
    requirements are honored, but they must not perturb the rest
    of the system.
  * Recursive pinning now behaves itself
  * Switch group recipe syntax to use r.add() instead of r.addTrove,
    r.remove() instead of r.removeTrove(), and add a
    r.setDefaultGroup() command to set the default group.

Changes in 0.62.10:
  * EnforceSonameBuildRequirements enhanced to handle correctly cases
    where more than one trove can resolve a single soname dependency.
  * EnforceConfigLogBuildRequirements now can take exceptions, which
    can be specified either as a filename (such as /usr/bin/bison or
    %(bindir)s/bison) or as a required trove (such as bison:runtime).
  * The trove.Trove initializer no longer allows for a trove to be created
    with a name that has more than one ":" character in it.
  * EnforceSonameBuildRequirements now can take exceptions, which are
    specified as a required trove (such as libfoo:devel) to avoid adding
    to the list of requirements.
  * EnforceSonameBuildRequirements now produces errors for missing build
    requirements, and EnforceConfigLogBuildRequirements now demonstrates
    very few false positives, and so has been updated to warning instead
    of info.
  * Added a check to warn when a trove is installed multiple times from
    the same branch with incompatible install buckets (--no-conflict-check
    overrides this check)
  * Redirects can now redirect to nothing, which allows components to
    disappear gracefully on a redirection
  * A soname dependency is now provided only if the library is in a
    default library directory, or in a directory explicitly added with a
    SharedLibrary(subtrees='/path/to/dir/') call.

Changes in 0.62.9:
  * EnforceConfigLogBuildRequirements policy added.  It looks through
    all config.log files anywhere under the build directory for programs
    that configure has found, and ensures that the transitive closure
    of the build requirements contains each file listed.  (That is, if
    the file /usr/bin/perl has been found, and intltool:runtime is in
    the buildRequires list, and intltool:runtime requires perl, then the
    requirement is satisfied.)  This policy currently produces some false
    positives; the "greylist" that tries to remove false positives needs
    to be expanded.
  * The repository server now uses a repository instance specific key
    cache.  This fixes KeyNotFound errors seen when running multiple
    repositories on one server.

Changes in 0.62.8:
  * The bug, introduced in 0.62.7, that caused Conary to stop short of
    recursing to the innermost troves when handling erasures has been fixed.
  * EnforceSonameBuildRequirements enhanced to use the system database to
    find the right missing build requirements.
  * Make users and groups in a repository such that they may not differ only
    in case, i.e. if user foo exists, user Foo cannot be created.
  * files in /usr/%(lib)s/python/.* are no longer automatically given an
    architecture flavor - if there are architecture-specific files in those
    dirs, they should result in an arch-specific flavor through normal
    means.
  * By default, no OpenPGP signatures will be added to troves when
    doing commits unless a fingerprint is explicitly set in conaryrc.
    Previously, if a keyring existed, the first key found would be used.

Changes in 0.62.7:
  * Some unneeded parts of the sql query in _getTroveList have been removed,
    improving performance.
  * The performance of the default (and most used) case of the
    getAllTroveLeaves has been increased up by using a specialized
    query.
  * Exception handling in the repository when revoked or expired keys
    are used has been corrected.
  * Signature checking now correctly checks the timestamp of the signature
    against the expiration time (if any) of the key that signed it.  If
    the signature timestamp is later than the expiration timestamp,
    the signature is rejected.
  * Pass 'Database is locked' repository errors to the client as a
    RepositoryLocked exception notifying user that the server is busy.
  * The 'yuck' script is no longer installed.
  * ComponentRequires now makes :runtime, :lib, :devellib, and :devel
    components all require their matching :config component if the
    :config component exists.  The :config component is not automatically
    created, but when it exists, it's always going to be because it
    is required by multiple other components.

Changes in 0.62.6:
  * mergeCollections() didn't always handle referenced troves changing
    byDefault status
  * Various cleanups and simplifications have been made to the trove
    removal determination

Changes in 0.62.5:
  * Allow selection of individual troves from change set files via --from-file
  * Recursive queries on local database could get upset by a missing trove
  * Underlying dependency code returns version and flavor for troves with
    broken dependencies
  * Underlying dependency code returns information on what removed trove
    caused a broken dependency
  * Removed --no-deps-recurse option
  * Greatly simplify dependency resolution logic
  * The version portion of a Release (version-sourceCount-buildCount)
    is no longer required to begin with a digit.
  * The Release parsing code has been cleaned up to use consistent
    naming, API documentation, and parse error messages
  * An unhandled exception when signing a trove twice with the same key
    has been fixed.
  * Old (now invalid) changesets are now removed from the changeset
    cache when a digital signature is added to a trove.
  * A package is now counted as empty if it contains only files automatically
    found by the AutoDoc policy.
  * CPackageRecipe now requires elfutils:runtime for eu-strip; this is
    needed for the existing debugedit:runtime requirement to do useful
    work.
  * Removed DistroPackageRecipe and moved its buildRequires list to
    PackageRecipe.  Use clearBuildReqs() to remove any of the base
    requirements for a package.
  * Install buckets are respected during dependency resolution
  * Updated the troveNames() call to a faster query, which should bring
    the run time of the "conary rq" back to a more reasonable limit
  * Race conditions and robustness problems have been fixed in
    the changeset cache.

Changes in 0.62.4:
  * Many places where lots of individual db calls were done to collect
    file objects have been collapsed into batched calls (5-10% speedup
    on some operations)
  * Fixed PGP key submission to not use a hidden form element.
  * Changed PGP key submission to use an xmlrpc call instead of
    modifying the database directly.
  * Added methods to change PGP key/user associations, and thereby
    disable a key.
  * Added an index to dependency resolution for a massive improvement
    on local system dependency performance on large updates.
  * Added the ability to get troves without file lists from the local
    database and use that when getting troves through the changeset
    trove source.
  * Previously, dependency resolution could cause duplicate
    trovesource entries.  This no longer occurs.
  * :lib and :devellib automatically have lib=%(lib)s install buckets.
  * A user management bug in the repository has been fixed.
    Previously, if you deleted a group followed by the user with the
    same name of the group, an unhandled exception occurred.
  * Looking up changeset cache entries in the cache database no longer
    uses exception handling to determine when database entries are
    invalid or stale.
  * The EnforceSonameBuildRequirements policy now recognizes :devellib
    as well as :devel components in buildRequires.

Changes in 0.62.3:
  * Don't link troves to groups when the branch has changed
  * Link new troves to collections (and new collections to old troves) when
    a trove isn't installed but a suitable replacement (meaning on the same
    branch) is available
  * Installing changesets w/ not by default from files broke
  * Fix a bug in the kid template that prevented permissions (ACLs) from being
    deleted from a repository.

Changes in 0.62.2:
  * Further reworkings of update code to be fully based on job sets. The
    absolute flag now defines whether a trove is newly installed or if
    it should be an update from an existing trove (when possible). Network
    changesets and changesets from files are treated almost identically now.
  * Swapped lock terminology for pin
  * Changed table names in database schema to better match the repository
    schema

Changes in 0.62.1:
  * UtilizeGroup fixed
  * conary updateall fixed
  * Disable SHA-1 integrity checks when trove changesets don't include
    files in various places
  * conary now prevents you from cooking empty groups

Changes in 0.62.0:
  * Initial OpenPGP (RFC 2440) based signature support has been
    added. Conary reads public keys from ~/.gnupg/pubring.gpg and
    /etc/conary/pubring.pgp.  Conary reads private keys from
    ~/.gnupg/secring.pgp.  Setting the "signatureKey" configuration
    variable to a key ID will select which key to use from the
    keyring. If signatureKey is not set, and there is a valid private
    keyring, the first key on the keyring will automatically be used
    to sign changesets when committing them to the repository.
    "cvc sign" adds a signature to a trove that already exists in the
    repository.
  * Change set generation on the command line is more flexible. It can generate
    erasure changesets as well as relative to nothing changesets
  * When creating multiple groups from the same recipe using newGroup(),
    Conary now searches all subgroups when resolving dependencies within
    a parent group
  * Conary no longer resolves dependencies for troves with byDefault=False
    (such as :test and :debuginfo).  Conary will now resolve dependencies in
    those troves only if you set checkOnlyByDefaultDeps=False.  When creating
    subgroups using newGroup(), pass the checkOnlyByDefaultDeps flag as an
    argument to the newGroup() function.
  * excludeTroves now applies to troves which have been added to
    already installed collections

Changes in 0.61.12:
  * You can now search for troves by <trove>=<host>@
  * A bug when cooking groups with depCheck = True (introduced in 0.61.10)
    has been fixed.
  * A new r.ByDefault policy controls how components are included in their
    enclosing packages; the default is True except for :test and :debuginfo
    components that default to False.
  * Cloning across repositories works
  * A bug in 'conary update --info' output was fixed

Changes in 0.61.11:
  * A bug that caused a database deadlock when removing entries from the
    changeset cache in the repository server has been fixed.
  * Added RegularExpressionList in conarycfg
  * Added lockTroves configuration option for autolock
  * Recurisvely included troves could be removed incorrectly when those
    troves were already present

Changes in 0.61.10:
  * The conary update command now takes a --sync parameter, documented in
    'man conary'
  * Groups now allow you to create a reference to another cooked trove,
    and use that reference to add troves that are contained in that trove.
    For example, if you want to create a group-python based on the troves in
    an already cooked group-dist, you add a reference to the group-dist in
    group-python, and pass the group-dist reference in when you call
    addTroves.
  * Work has begun towards generalizing the concept of a trove source.
    A class SimpleTroveSource has been added that, when subclassed and given
    access to the troves, will allow you to call findTroves to search that
    source.  The same code is used in update code to unify updating from
    the repository and from changesets, and it is used to provide the search
    capabilities for the local database.
  * Conary now allows all files, not just regular files, to have
    dependencies.  This is necessary for user/group dependencies for
    non-regular files to work.  Packages built with 0.61.10 or later
    that have non-regular files with non-root user or group will not
    be readable by Conary versions 0.61.9 or earlier.
  * Shadowing now preserves the byDefault flag, and handles reshadowing
    collections gracefully now
  * Update preprocessing now works on absolute changesets instead of
    relative ones, providing massive cleanups. Code uses sets of jobs
    instead of changesets for job representation, allowing still more
    cleanups. Many bugs seem to have gone away.

Changes in 0.61.9:
  * Fix a bug added in 0.61.8 that breaks tag handlers

Changes in 0.61.8:
  * Fix a bug introduced in 0.61.7 that occurred when, in the repository,
    either the Users table or Groups table was empty when creating a new group.
  * Add --buildreqs, --flavors options to q and rq.
  * Primary troves should not have their trove change sets overridden by
    items recursively included (and fixed a pile of things this broke).
  * Locally stored change sets can't always get access to pristine files
    from the local filesystem; when it can't, make sure file sha1 checking
    doesn't get upset.
  * Unchanged troves in updated groups could be erased by items in the
    same group on a different branch.
  * The "conary q[uery]" command accepts a --diff option.  When --diff
    is used, the difference between installed and pristine troves is
    displayed.
  * An additional progress callback has been added to show when database
    transactions are committed

Changes in 0.61.7:
  * Several bugs related to updating two troves with the same name have been
    fixed - including branch affinity, flavor affinity, correct handling of
    already updated troves, and correct handling of empty flavors.
  * "conary emerge" as root (or as a user than can apply the changeset
    produced by the build) did not install anything but the toplevel
    package.  This bug has been fixed.
  * No longer hide descriptive TroveNotFound errors behind a generic
    NoNewTroves wrapper.
  * Group recipes can now request that dependencies be resolved and
    added to the group at cook time.  To automatically add required
    troves to a group add "autoResolve = True" to the recipe class.
    Optionally "autoResolveLabelPath" can be set to a list of labels
    to use during dependency resolution.
  * Locally stored rollbacks couldn't handle files changing types. As
    part of the fix, the generic file diff code is now used when creating
    changesets instead of having a special-case wrapper around it
    (fileChangeSet()).
  * The commitaction script and the changemail module did not necessarily
    show the full trailing version for branches and shadows.  (For example,
    /conary.rpath.com@rpl:devel/4.1.25-18/db41/19 showed up as "19"
    instead of "4.1.25-19".)
  * Add a --deps option for conary q.  Make that and conary rq --deps
    recurse over collections.
  * Warn about missing buildRequires entries both for soname dependencies
    and for TagSpecs applied via tag description files.
  * A bug in updating groups that switch the byDefault setting of troves
    has been fixed.
  * Add an updateThreshold config option to control the number of troves to
    include in a download.
  * Ordering didn't work for old packages depending on anything, or for
    dependencies whose provider moved between components.
  * The r.Ownership(), r.UtilizeUser(), and r.UtilizeGroup() now generate
    appropriate dependencies on info-* packages.
  * Updating packages and components installed multiple times could cause
    a component to be removed multiple times (which resulted in a traceback).
  * Fixed a bug that occurred when groups tied to a user were deleted
    without deleting the associated user, then subsequently adding a user
    with the same name.

Changes in 0.61.6:
  * InitialContents turns off EtcConfig, since a file cannot be both
    a config file and an InitialContents file.
  * Reworked repository change sets to directly reference files from the
    contents store.
  * The User() command now takes an optional supplemental= option,
    which provides a list of supplemental groups to which to add
    the user.  (SupplementalGroup() is for groups not associated
    with a user.)
  * The showcs command can now handle components that are referenced
    but not included in a changeset.
  * InfoUserRecipe and InfoGroupRecipe can now be built with buildlogging
    turned on.
  * Conary's internal handling for dyanamically finding new IDs for
    users and groups has been fixed.
  * "conary updateall" now accepts the --test flag.
  * Various fixes were made to the CIL dependency detection code.

Changes in 0.61.5:
  * Added basic clone capability (which only works cloning to parents
    branches and shadows, and on a single host).
  * Now handles degenerate case of packaging unreadable files.
  * A bug that caused conary to ask for the wrong fileId when constructing
    a changeset from multiple repositores has been fixed.
  * Conary now can add users and groups automatically at install time.  If
    there is no taghandler to add a user or a group, conary will add it
    internally as a bootstrapping measure; if there is a taghandler,
    conary will call that instead.  In order to ease transition, Conary
    does not yet create the dependencies on the info- packages; a future
    version of Conary will add those dependencies after the system user
    info- packages have been created.
  * rpm2cpio now handles rpm archives that use bzip2 to compress the
    cpio payload
  * Conary now creates dependencies (provides and requires) for CIL
    files, if mono's monodis is installed on the system or being built
    in the current package.
  * Troves moving between troves could cause conary to attempt double
    erasures
  * The networked repository handles cases where contents are not
    found in the contents store.  The exception is passed back to
    the client.
  * The networked repository handles cases where a file stream is not
    found when the client asks for file contents.  The exception is
    passwd back to the client.
  * An error that caused getPackageBranchPathIds() to return the
    oldest fileIds instead of the youngest fileIds has been corrected.
  * Reworked finding old versions of troves to avoid a single trove
    being removed multiple times

Changes in 0.61.4:
  * %(datadir)s/.../lib/ files will no longer show up in :lib - presumption
    being that anything under %(datadir)s really is arch independenct
  * Creating branches and shadows had a command line parsing bug
  * "cvc newpkg" takes --dir and now complains for unexpected arguments
    (which is used to just ignore)
  * when using flavor affinity for installed troves, merge subarchitecture
    flags
  * group handling didn't always preserve troves which were needed by a
    newly installed trove properly

Changes in 0.61.3:
  * Corrected a bug that snuck in 0.61.2 that caused a temporary SQL table
    to not be temporary, which makes multiple httpd processes fail with
    'database schema changed' errors.

Changes in 0.61.2:
  * Fix a bunch of typos in the authentication checking server side
  * Add permission editing capabilities to the server component and hooks
    in the netclient
  * Overhaul of ACL system so that uniqueness constraints on Troves and
    Labels can be enforced: we now use a special Trove and Label "0 | ALL"
    instead of Null
  * Dependency resolution enforces label ACLs.
  * Module arguments to commitaction are parsed according to shell
    quoting rules.
  * The changemail commitaction module now takes an optional '--from'
    argument.
  * added clearBuildReqs() - will clear all or some of superclass buildreqs
    when cooking.
  * The pickled version of Dependency objects changed, therefore the
    schema version of the changeset cache has been incremented.
  * When Configure() detects a failure and input or output is not a
    tty, all config.log files will be included in the output in order
    to ease debugging from captured log files.
  * Part of the infrastructure for adding users and groups has been added:
    it is possible to create info-<name>:{user,group} packages via
    UserInfoRecipe and GroupInfoRecipe classes.  The User(), Group(),
    and SupplementalGroup() policies are deprecated; those lines should
    move to their own recipes intact (the syntax remains the same).
    The install-time code does not yet install info-* packages first in
    their own transaction; when it does, the Ownership(), UtilizeUser(),
    and UtilizeGroup() policies will create dependencies on the
    appropriate info-* packages.
  * The networked repository server and client code has been changed
    to use the 'deflate' Content-encoding type instead of 'zlib',
    which makes the code RFC 2616 (HTTP 1.1) compliant.
  * A new function called hasUnresolvedSymbols() has been added to the
    elf module.  This could be useful for a contributor to implement a
    policy that checks to make sure that shared libraries do not have
    unresolved symbols.  Additional code could be written to check
    binaries too.
  * cvc checkout, update, and commit now show progress when communicating
    with the repository server
  * Progress is now displayed while downloading file contents from a
    repository (such as when assembling a changeset that is distributed
    across multiple repositories)

Changes in 0.61.1:
  * Cleaned up error message which results from Conary not being able to
    determine which trove to remove when a new one is installed
  * Dependency object use slots
  * Hash values for DependencySet, Version, and Branch objects are cached
  * UIDs and GIDs that cannot be mapped to symbolic names no
    longer cause the buildpackage code to traceback.  The ownerships
    from the filesystem were never used anyway, so it's safe to assume
    that all files are owned by root:root
  * Implemented proper updateall
  * Files in troves are downloadable from the repository browser.
  * Troves in the repository browser are separated by first letter
    instead of showing all troves in one page.

Changes in 0.61.0:
  * New functionality for maintaining user groups: renaming and updating
    members
  * Added repository interfaces for deleting users and groups
  * Added a repository iterator function to list the members of a group
  * The web interface to the Conary repository now has a repository
    contents browser, accessible either from the main page (if you are
    logged into the web interface), or from the /browse url. Example:
        http://conary.example.com/conary/browse
  * A bug preventing all access to the web interface if an anonymous
    user existed has been fixed.
  * "Large" updates are split into multiple pieces which are downloaded
     and installed independently of one another
  * Trove updates are tracked through collections
  * Group handling completely rewritten to function as a three way merge
    instead of a set of heuristics
  * Trove removal handles references troves which are referenced by multiple
    collections
  * Rollback format unified for local and nonlocal rollbacks
  * Dependency ordering forces collections to be installed after all of their
    referenced troves (allowing simple restarts)
  * Database migration removes stale versions
  * --replace-files marks the replaced versions of the files as no longer
    present
  * Troves store information about Install Buckets - not used yet.
    By specifying a component's install bin, which is a set of key-value
    pairs, you can describe whether two versions of a component are
    installable side-by-side.  If two versions of the component share the
    same keys for their install bins, but at least one different value, then
    the components are installable side-by-side.
  * Troves store information about troves loaded when building a recipe
  * Build Requirements are stored with the trove
  * Add isCollection() to TroveInfo
  * Changesets download while instals are going on
  * StreamSet.twm() respects ignoreUnknown now
  * Rollbacks of locally cooked and emerged troves works

Changes in 0.60.12:
  * Previously, if you ran "conary update foo", and foo requires a new
    version of bar, but updating to the new version of bar would break
    existing dependencies of other troves on the system, a very
    unuseful "Troves being removed create unresolved dependencies"
    message would be printed.  Conary now says that "Additional troves
    are needed" instead.  If --resolve is used, it will report the
    troves that have been added before displaying the dependency
    failures caused by erase.
  * Symlinks no longer confuse AutoDoc policy.
  * Autosource files which have changed confused cvc update
  * allow a \ at the end of a line in config files to do line continuations
  * several bugs in the multitag handler have been fixed

Changes in 0.60.11:
  * The '-f' flag was added to the arguments to gzip when
    recompressing compressed files
  * Added progress callbacks for uploading the changeset when cooking
  * Improved automatic mainDir detection for some corner cases.
  * Put development docs back in :devel component (they were
    inadvertantly removed from it by a previous fix).

Changes in 0.60.10:
  * BadFilenames policy absolutely prohibits filenames with newlines
    in them, no exceptions allowed.  Other similarly bad filenames may
    later be forbidden by this policy.
  * UTF8Filenames moved to packagepolicy, where it belongs, and it now
    raises an error instead of printing a warning.
  * Conary now enforces the rule that tag names must have no whitespace
    and must be all alphanumeric characters, -, or _.
  * Conary can now run a single instance of a single tag handler to
    process multiple tags.  The tag description files for each tag
    must point to the same tag handler, and must each specify the
    multitag datasource.  The data is passed to the tag handler on
    standard input using the protocol "tag list for file1\nfile1\n..."
  * Fixed ftp server busy detection when fetching files via URL.

Changes in 0.60.9:
  * The changemail script is replaced by a generic commitaction script
    that loads modules, and a changemail.py module is supplied.  There is
    a backward-compatible changemail script which calls commitaction
    with the changemail.py module.  --email and --*user options now are
    changemail module options, so the commitAction should be specified
    something like this:
    commitAction /.../conary/commitaction --repmap ... --module "/.../conary/changemail --user %(user)s --email foo@example.com --email bar@example.com"
    You can add your own modules and run them all from the same commitaction
    using multiple --module arguments to the commitaction script.
  * Conary can now almost always guess the correct name for the mainDir
    when it is not %(name)s-%(version)s, if the first addArchive()
    instance creates exactly one top-level subdirectory and no other
    top-level files of any sort, in which case it will use that name as
    the mainDir.

Changes in 0.60.8:
  * The changemail script is now actually packaged, in
    /usr/lib{,64}/python2.4/site-packages/conary/changemail
  * Build requirements for superclasses are automatically added to
    subclasses.
  * Build requirements now look at all labels in a version to see if they
    satisfy a build requirement.
  * The NormalizeManPages policy now automatically converts man pages
    encoded in iso-8859-1 to man pages encoded in utf-8.  Additionally,
    it runs faster and no longer calls sed.

Changes in 0.60.7:
  * The changemail script is now distributed with conary, and is called
    with a different calling convention; instead of being called once
    per trove with trove-specific command line options, it is called
    once per commit (of however many troves) and creates more readable
    summary email messages.  Remove --trove, --version, and --flavor
    arguments from your changemail invocations.  Added --user argument
    to changemail; specify in .cnr files as "--user %(user)s".  Or, to
    only print users for source or binary commits, use "--sourceuser
    %(user)s" or "--binaryuser %(user)s", respectively.
  * The cvc rdiff command now recognizes creating a shadow as such.
  * Build requirement tracking is now half-enabled; conary is now able
    to read "buildReqs" tags, but will not yet generate them.
  * Files in /tmp and /var/tmp, and all cvs temporary files, will no
    longer be packaged by default,
  * The addArchive(), addSource(), and addPatch() actions can now fetch
    via HTTPS as well as HTTP and FTP.
  * The repository now handles creating a changeset between two troves
    that both contain a version of a file that is stored on a different
    repository

Changes in 0.60.6:
  * Erasing emerged troves works properly
  * Calling Doc() no longer disables the AutoDoc() policy.
  * A more reliable method is used for finding the port of an
    Apache connection

Changes in 0.60.5:
  * 'conary emerge' works again
  * Distributed group changesets failed when remote troves disappeared
    from the group
  * build logs are now tagged with 'buildlog' tag
  * Conary now handles cases when a directory becomes a symlink when
    applying a changeset.  An error message is displayed which tells the
    user how to apply the update.

Changes in 0.60.4:
  * An error in the automatic database conversion of 0.60.2 systems
    has been corrected.

Changes in 0.60.3:
  * Reimplemented LargeStreamSet in C
  * Added StreamCollection
  * Policies now announce their names in their information, warning,
    debug, and error messages, making it easier to determine how to
    resolve problems.
  * The database conversion for to 0.60.2 didn't work well; a proper
    conversion is now in place

Changes in 0.60.2:
  * Added InitialContent flag
  * Fixed bug which caused servers to leak file descriptors when the sqldb
    was replaced
  * "repquery --deps" output fixed (broken in 0.60.1)
  * Added AutoDoc policy which finds common documentation files and puts
    them in %(thisdocdir)s automatically.
    AutoDoc is disabled by calling
    Doc without calling AutoDoc, which means that existing recipes that
    call Doc will not show changes.
  * getPackageBranchPathIds() now returns version and fileId as well,
    so that the IdGen class can determine if an older version number
    should be assigned to files.  getPackageBranchPathIds() is now the
    primary mechanism for populating the pathId dictionary.
  * The local label methods of the version object have been
    refactored. isLocal() is now onLocalLabel(), isEmerge() is now
    onEmergeLabel(), etc. isOnLocalHost() has been added as a method
    to easily determine if a version only exists in the database
  * Moved logic for explicitly creating a changeset from cscmd.py to the
    ConaryClient object
  * Added the (unused) ability to lock and unlock troves. Ignore this for now.
  * "query --info" behaves much more like "repquery --info" now
  * isSourceVersion() method has been to the Version object
  * most of the remaining erroneous references to "Package" have been
    changed to "Trove" throughout the code.  This includes method
    names such as getPrimaryPackageList() -> getPrimaryTroveList().  Some
    more commonly used methods were left as deprecated thunking methods
  * dependency resolution couldn't resolve a requirement w/o flags against
    a provides w/ flags

Changes in 0.60.1:
  * Support for legacy clients (protocol version 29) has been removed from
    the server
  * The server raises an server-side exception if any client with
    protocol less than 32
  * Updated the URL provided in a server-side client version mismatch
    exception
  * Server-side dependency suggestions return more choices, leaving it
    to the client to sort it all out
  * Client uses timestamps to determine which troves to install when their
    flavors score equally
  * Fixed build-side bug handling meta characters ([,*,etc) in file names
  * "cvc newpkg" now accepts pkgname=label syntax
  * files.contentsChanged() function updated to work with StreamSets
  * Basic local changeset creation, retargeting, and commits work
  * Permissions weren't merged for operations run as non-root users
  * The structure of the repository web interface has been redesigned
    and some authentication UI bugs have been fixed.
  * The repository web interface now requires the conary-web-common package
    to be installed.
  * Committing troves to the repository no longer recompresses non-config
    files
  * Timestamps are set on the server at commit time; the timestamps the
    client assigned is not used (this is to protect against clients with
    a bad idea of time; servers should be consistent, even if they're
    wrong, and as long as time doesn't go backwards on that server all is
    good)
  * Reworked troves to be representable as streams and implement *basic*
    signature capability
  * Local cook versions are now more sensible.

Changes in 0.60.0:
  * Changed changesets to compress individual files instead of the combined
    stream.
  * Cleaned up file content objects to no longer track file sizes.
  * Switched away from TupleStream to StreamSet both for better performance
    and for improved flexibility in the format (at the price of larger
    frozen streams).
  * Troves explicitly provide their own names.
  * Troves can now provide "capability flags", and trove requirements
    can now include references to the capability flags.
    r.ComponentProvides(('ASDF', 'FDSA')) will cause all components built
    from the current recipe to provide the 'ASDF' and 'FDSA' capability
    flags, and r.Requires('/path/to/file', 'foo:runtime(ASDF FDSA)')
    will make /path/to/file require the foo:runtime component built
    with the ASDF and FDSA capability flags.
  * Dependency components can contain : characters now.

Changes in 0.50.14:
  * Dependency checking now returns reordering information (which isn't
    used yet)
  * Allow groups to include other groups defined in the same recipe (but
    explicitly disallow cycles in groups)
  * Fixed bug in building multiple groups with a single recipe when some
    of the groups already exist, but others don't

Changes in 0.50.13:
  * Added automatic :data component for /usr/share, to which you should
    add any platform-independent files that are needed by :lib components
    but not in a libdir-derived path.  These might include configuration
    files and supporting data files needed by both library and runtime
    programs.
  * Added automatic intra-package inter-component dependencies; now within
    a single package, the :devel component will automatically require the
    :lib component if both components exist.  These dependency sets can be
    modified with the ComponentRequires policy.
  * The build/buildpackage.py file has variable and function names changed
    to better match our terminology for packages and components.
  * Change flavor specified in the conaryrc to a flavor path -- accept the
    flavor config parameter multiple times to create a flavor path
  * Added a "filewrap" argument to r.Run() that inserts an LD_PRELOAD
    wrapper that overrides some library funtions to look in %(destdir)s
    first before looking in the filesystem.  This is subject to change
    as we experiment with it!

Changes in 0.50.12:
  * Implemented --quiet for conary update changeset commands, and cvc cook.
    Also implemented the 'quiet' configuration value. This option suppresses
    progress indicators.
  * Split loadRecipe into loadInstalled and loadSuperClass, depending on the
    purpose of the recipe loading.  loadInstalled will examine the local
    system to look for a matching installed trove, and load that version,
    while loadSuperClass will not.
  * Logs of builds are now stored in cooked changesets in the :debuginfo
    component -- generally in
    /usr/src/debug/buildlogs/<name>-<version>-log.bz2, controlled by
    macros.buildlogpath
  * Added lib/logger.py
  * Fixed conarybugz.py to work with Conary's new site-packages location
  * Cleaned up yuck, rpm2cpio, and rpm2ccs scripts to use new "import conary"
    mechanism for finding conary.
  * Check sha1s for all files written into the repository or file system
  * conary scs --deps works again

Changes in 0.50.11:
  * Reworked file addition to local database a bit for better performance
  * Fixed sorting for --info
  * Don't make --info installs require a writeable database
  * Added an exception to group updating, restricting removal of existing
    troves to match the group's contents to troves on the same branch
  * Groups which had the same trove added (via a referenced trove) and
    removed (from the primary trove) got confused
  * conary showcs now takes trove version
  * conary showcs will display erased troves in changesets, and erased troves
    that are referenced but not within the changeset
  * conary changeset now support trove=<version>-- to create a changeset that
    erases the trove
  * Cache user id to name mapping
  * Improved the progress indicators for preparingUpdate and
    creatingDatabaseTransaction
  * Implemented progress indicator on source downloads
  * Fixed bug in update process which caused files to be incorrectly skipped

Changes in 0.50.10:
  * Added callback for creating database transaction, so that it does
    not look like we spend an inordinate amount of time executing tag
    pre scripts.
  * Added findtrove.py to the Makefile so that it is included in
    the distributed version of conary.
  * Added distcheck rule to Makefile to try and avoid missing files in the
    future

Changes in 0.50.9:
  * reimplemented StreamSet in C
  * moved findTroves out to findtrove.py, reworked it to be more modular
  * getSourceVersion now correctly handles branched binaries by looking
    up the branch to find the source component.
  * reimplemented StringStream in C
  * fixed bugs in --info

Changes in 0.50.8:
  * sort update --info alphabetically, display old versions, and display
    a letter summarizing the type of change
  * NormalizeInterpreterPaths() policy now looks in the package currently
    being built, as well as on the installed system, to determine how to
    resolve #!/usr/bin/env scripts.
  * groupName argument to addTrove() can now be a list of group names as
    well as a single group name.
  * --no-recurse works on the erase path
  * fix to walkTroveSet (which was horribly broken)
  * enable (optional) dependency checking when building groups
  * 'cvc cook' error output when there are unresolved build
    requirements is more user friendly
  * filesystem conflicts are handled properly when applying a rollback
  * updating a package to a version that comes from a different
    repository when that package had an uninstalled component works
    now.
  * conary now resides in /usr/$LIB/python$PYVERSION/site-packages/conary/
  * calling r.Replace on a non-regular file results in a warning instead
    of an unhandled exception
  * implemented basic callbacks for update, erase, and changesets

Changes in 0.50.7:
  * Added the XInetdService action to avoid having to include
    /etc/xinetd.d/ files separately, and to make xinetd.d files
    be consistent, making recipe-provided changes less likely to
    conflict with local configuration changes.
  * groups are no longer allowed to contain redirects
  * added setLabelPath to group recipe
  * Allow r.Provides("soname: libfoo.so(FLAGS)", "/some/file") (added
    the "(FLAGS)" part).
  * don't allow spaces and commas in revisions

Changes in 0.50.6:
  * conaryclient.updateChangeSet should have recursed by default
  * Metadata retrieval now works along distributed branches and shadows.
  * reworked troves being added to database to handle missing parts
    of packages and groups properly (and make things faster and more
    elegant)
  * merged update and erase code paths in conaryclient
  * update and erase now take +,- modifiers on trove names
  * added --info to see what an update or erase command will do
  * a single group recipe can now build multiple groups

Changes in 0.50.5:
  * Streams return their value through __call__ instead of value()
  * Reimplemented ShortStream and IntStream in C
  * conary config now takes --show-passwords option, and does not pretty
    print config file values when not printing to screen.  This means that
    conary config > <file> will result in a valid configuration file.
  * Updating groups didn't work when the group referenced troves as new
    which were already installed on the system
  * r.ComponentSpec('somecomponent', '.*') will no longer override the
    file specifications for packaging :debuginfo and :test components.
  * loadRecipe now takes a troveSpec as its first parameter, and uses that
    troveSpec to find the trove on the local system that matches the source
    component that is being loaded.  loadRecipe also automatically searches
    the labels that are parents of the current recipe, so if you shadow a
    recipe, any loadRecipe lines contained in that recipe should still do
    what you want.
  * merge didn't handle files converging
  * merge doesn't need to deal with autosource files
  * diffs between groups failed when members disappeared

Changes in 0.50.4:
  * Most rollback information is stored as a reference to a repository
    instead of storing full rollback data on the local system. The
    localRollbacks flag in conaryrc allows the old behavior to remain.
  * The CONARY state after a merge operation on a shadow now has the
    correct fileId for files that are not different than the parent
    version.
  * Added /usr/lib/conary/conarybugz.py to make it easy to automatically
    populate bugzilla databases from repositories.
  * Sped up Strip, NormalizeInitscriptLocation, NormalizePamConfig,
    TagDescription, and TagHandler policies by limiting them to
    only appropriate directories.
  * Fixed :debuginfo to work with binaries built from more than one
    source file, and made it less aggressive by only stripping debug
    information out to the :debuginfo files, which both makes stack
    traces better without :debuginfo installed and makes libraries
    stripped for :debuginfo more likely to work.
  * When existing fileId's had no streams but the streams are provided
    by a later commit, those streams weren't always merged properly if
    there were multiple files for that fileId
  * conary config output masks user/password info in repository maps
  * the config option useDir has been changed to useDirs, and archDir has been
    changed to archDirs, to allow for tiered use/arch flag definitions, and
    the tweaking of use and arch flag settings.  By default, useDirs and
    archDirs look in /etc/conary/<dir>, followed by /etc/conary/distro/<dir>,
    follwed by ~/.conary/<dir>, where dir is use or arch, depending on the
    context.
  * Arch files can now contain arbitrary macro definitions, and in the future
    will contain values for macros like %(lib)s, which is lib64
    on some platforms.
  * when using --keep-existing, the install label path and install flavor
    are used to determine which version to install instead of using affinity
    to install something close to what you already have.
  * a bug that prevented a changeset from applying to the system when
    the changeset removed a component from a package and the component
    is not installed on the system has been fixed.

Changes in 0.50.3:
  * database findTrove now has an interface that is much closer to the
    repository findTrove function -- this enables conary q to work like
    conary rq.
  * Group handling didn't work for multiple levels of group inclusion.
  * Database.hasTrove() no longer needs to instantiate troves.
  * Fixed overly-aggressive cleaning of the cache.
  * Added repository findTroves call to parallelize findTrove calls.
  * Added the NonMultilibDirectories policy to prevent 32-bit troves from
    utilizing lib64 directories.
  * the NormalizeInterpreterPath policy can now handle unwriteable files
  * fixed the network client code to return file contents properly when
    multiple file contents are requested from the server (bz#50)
  * rewrote Database.getTroveLatestVersion()
  * Added :debuginfo handling in Strip policy, which requires debugging
    to be turned on in optflags and elfutils's eu-strip and debugedit to
    be installed.  Like :test components, :debuginfo components are not
    installed by default.
  * File versions are now properly set to a branched version after a
    merge operation
  * cvc commit aborts again when the current versions of files are not
    the latest versions

Changes in 0.50.2:
  * Any %(lib)s-derived path (/%(lib)s, %(libdir)s, %(krbprefix)s/%(lib)s,
    or %(x11prefix)s/%(lib)s) will now cause the entire package and all
    components to be flavored with the base instruction set flavor, so
    that architecture-sensitive but non-code files in (say) /usr/lib64
    do not show up on 32-bit platforms.
  * Sped up dependency resolution on the client
  * The reworked getFileContents call now asks for contents from the
    correct server when contents from more than one server are requested

Changes in 0.50.1:
  * Add support for trove=<troveVersion> in rq, cvc co, and other places that
    use findTrove
  * Add conary q --info option to display flavors
  * changeset command uses system flavor if no flavor is specified, skips
    troves which are not included in packages and groups by default,
    takes a --no-recurse option, and filters based on the excludeTroves
    configuration setting
  * Added automatic :perl component that works like the :python component,
    and extended the multilib-friendly-or-architecture-neutral policy to
    work with perl as well as python.
  * client/server protocol negotiation is a whole lot smarter now
  * getChangeSet() results in a single URL rather than one per primary trove
  * group, fileset, and redirect recipes have macros that contain the
    buildlabel and buildbranch.
  * fixed a bug with merging absolute change sets which contain config files
  * redirections to troves w/ older versions already installed didn't work
  * the pathId generation code has changed.  For cooked troves, the
    pathId will be the same for any particular version of a path.
    Code must not depend on this behavior, however; it may change in the
    future.

Changes in 0.50.0:
  * Redirections work
  * Sped up group generation
  * Troves which reference other troves (groups and packages) can now specify
    whether a trove is installed by default or not. Packages now reference
    :test, but don't install it by default
  * Added optional 'recurse' parameter to netclient.createChangeSetFile
  * The first argument to the Requires and TagSpec commands can now have
    macros interpolated, as in r.Requires('%(bindir)s/foo', ...)
  * Groups can have requirements now
  * protocol-level getFileContents works on multiple files simultaneously
  * repository log had too many files added to it
  * set instruction set flavor for a cooked trove whenever any Arch flags are
    checked

Changes in 0.14.12:
  * The shadow command looks at buildLabel instead of following
    installLabelPath
  * In some cases, troves with an incompatible flavor were chosen when
    --resolve was used. The proper flavor is now used, or the
    dependency is reported as unsatisfiable.
  * Several more instances of %(lib)s were moved out of the default
    specification for generic components like :runtime and :devel for
    better multilib support.
  * Policy now helps ensure that :python components are either
    architecture-neutral or multilib-friendly.
  * Better error messages for "%(foo)/" (which should be "%(foo)s/")
  * Looking up files in the local database gave erroneous results in
    some cases (this was noticeably primarily when distributed change
    sets were being generated)

Changes in 0.14.11:
  * Local systems store config files in sql tables now.  Use
    /usr/share/conary/convertcontents to convert to the new data store.
    Note that this means that any *config file* managed by conary can be
    read through the main SQL database file in /var/lib/conarydb/conarydb.
  * Actually check build requirements before building, use --no-deps to
    ignore the check.
  * make conary q and conary update convert all flavors to  strong flavors
    for comparison; ~readline becomes readline, and ~!readline becomes
    !readline, so that conary q foo[readline] works as expected.
  * no default flavor is presumed for local operations (erase, q)
  * changed getPackageBranchPathIds to base64 encode the filename in
    order to ensure that the resulting XML-RPC will be UTF-8 clean.
  * localoutofdate renamed to "yuck", a man page added, and the script
    and man page are now installed on the system.
  * rename --use-macro and --use-flavor options for cook to --macro
    and --flavor
  * support new cook syntax: cvc cook <trove>[flavor] to set the troves flavor
    while cooking
  * fixed rq output when iterating over subtroves within a trove or group
  * TroveNotFound exceptions are handled gracefully in cvc.  'conary cook
    foo' will no longer traceback when foo:souce could not be found in
    the repository.
  * Unsynchronized updates work for packages and groups
  * The database is now opened with a 30 second timeout.  This should allow
    better concurrency.
  * added --exclude-troves and excludeTroves conaryrc entry
  * repository .cnr file's commitAction configuration item now has a
    flavor provided to it as %(flavor)s and the default changemail
    script uses it.
  * don't allow the same label to appear twice in sequence in a version

Changes in 0.14.10:
  * FlavorMap sense wasn't set right for base instruction set

Changes in 0.14.9:
  * Shadow Branch objects didn't return parent branches properly. This
    caused incorrect pathId's to show up on cook on shallow shadows.
  * Reworked the code which looks up pathIds to take advantage of a new
    server call (getPackageBranchPathIds) which is faster and looks on
    both the full branch and full parent branches.
  * The Apache repository server now allows mixed ssl and normal requests.
  * Added forceSSL option to apache repository server configuration.
  * The network client code now supports accessing servers over https.
  * Proper salts are used for user passwords.
  * The default value for macros.optflags is "-O2" again, instead of
    an empty string.
  * The http handler in the conary server now sends back proper error
    codes in the case of an authentication error.

Changes in 0.14.8:
  * Fixed bug where streams for commits on distributed branches didn't always
    get set properly
  * reworked findTrove() in repository to return (name, version, flavor)
    tuples instead of full troves
  * Split conary.1 into conary.1 and cvc.1
  * Allow cvc cook trove=<version>
  * remove --target-branch cook option
  * added default :devellib component for architecture-specific devel bits,
    made all files with an architecture-specific multilib path that are
    not in :devellib go into :lib instead of having many of them fall into
    :runtime

Changes in 0.14.7:
  * ELF libraries with sonames that have paths in them are now handled
    sanely, by removing the path (and complaining...)
  * split march into targetArch and unameArch -- requires a new distro-release
  * rework command line arguments to shadow and branch to match how versions
    are normally specified, and allow a flavor specificatoin
  * added --sources to branch and shadow commands

Changes in 0.14.6:
  * fix for generating changesets between repositories
  * policies that look at shared libraries are now multilib-aware,
    fixing shared library permissions and dependency provision
  * autosources didn't work when committing across a shadow

Changes in 0.14.5:
  * allow groups to contain troves with conflicting flavors
  * make repository-side change set caching less buggy
  * fix config files changing to symlinks
  * allow duplicate items to be specified for erase and update
  * changeset command allows flavors to be specified
  * repquery --info shows trove flavor
  * fixed bug with not matching base instruction set flavor

Changes in 0.14.4:
  * several bugs in the 'cvc update' code paths have been fixed
    - it no longer retrieves autosource sources
    - the CONARY file now gets populated entries for autosource files
    - the fileids in CONARY files are now correct after an update
  * several bugs in error handling have been fixed
  * several docstrings have been fixed
  * packagepolicy now automatically adds usermode:runtime requirement to files
    that are dangling symlinks to consolehelper
  * the templating engine for the web interface to the server has been
    changed to kid; kid and elementtree are now required to run a server.
  * the web interface now supports limited editing of ACLs
  * the server now only supports protocol version 26 (it was a mistake
    to leave in support for 24 and 25)
  * old code that supported ancient protocol versions has been
    removed from the server
  * recipes loaded from within recipes follow the label= argument if
    it is given

Changes in 0.14.3:
  * Fixed usage message to no longer print 1 at bottom; improved option
    handling error messages
  * Fixed versions when branching from a shadow
  * The lookaside cache now fetches from the repository into the right
    location and with the right permissions, and fetches manually-added
    as well as automatically-added sources.
  * In recipes, addSource can now take dest='/path/to/file'
  * Change %(servicedir)s location from /var to /srv

Changes in 0.14.2:
  * contents are now stored as diffs when either the new file or the
    old file is empty
  * diffs of numeric streams can now express a change to the value of
    None

Changes in 0.14.1:
  * fixed a typo in lookaside.py that prevented commits from working
  * added a descriptive exception message when fileids in your database
    do not match the fileids in the repository

Changes in 0.14.0
  * added ability for changesets to ignore unknown fields in some places
    (making changesets somewhat less brittle)
  * fixed bug in source handling with non-recipe files in the local directory
  * added framework for generic trove information
  * checkout no longer pulls all sources from the repository
  * used new trove info framework to store the source trove, build time,
    total file size, and version of conary used when building binary
    troves.
  * lib/elf.c no longer uses mmap to read elf files.  Some architectures
    may have elf structures on disk that are not naturally aligned, and
    using mmap to read them won't work.
  * the repository code now uses a 30 second timeout when attempting to
    access the database
  * Have architectures control their march values in the architecture
    config files.
  * add Arch.getCurrentArch() to get the major architecture that is in use
    during a build

Changes in 0.13.3
  * added ability for a contents log file (makes syncing much easier)
  * file tags weren't used on updates
  * "description update" tag action replaced with "handler update"
    (which gets called when either the tag description or the tag handler gets
    updated)
  * "description preremove" tag action replaced with "handler preremove"
  * sources get committed automatically

Changes in 0.13.2
  * reworked use.py code almost entirely.
  * added /etc/conary/arch directory to contain architecture definition files;
    changed /etc/conary/use files to contain more information about how
    flags are used when building.  Flag definitions are no longer in use.py.
  * fixed buildFlavor so that it affects cooking packages as well as
    determining troves to include when cooking a group
  * changed --noclean to --no-clean to be in line with the rest of the
    options; documented it
  * removed Use.foo and Flags.foo options from conary config files.  Macros.foo
    is still there.  Added --use-flavor option to cvc cook which takes a flavor
    and overrides the build flavor while cooking.
  * groups now take flavor strings to determine the flavor of a trove to
    include, not flag sets.
  * dependencies resolution is flavor sensitive now (and uses flavor
    affinity)
  * added trove version/release number to dependency messages
  * renamed classes and methods in versions.py to match current terminology

Changes in 0.13.1
  * repquery wasn't filtering by flavor properly (exposed by a bug fix
    in 0.13.0)

Changes in 0.13.0
  * removed importrpm.py
  * diffs between a file object that has a non-empty provides or requires
    to a file object that has an empty provides or requires are now properly
    generated and applied.
  * added checks to validate merged file objects against the fileIds
    in the changeset
  * implemented shadows
  * framework for redirects in place
  * removed (unused) parentId field from Branches repository table

Changes in 0.12.5
  * reworked dependency resolution a bit for a big speedup in the server
  * moved destdir to %(builddir)s/_ROOT_
  * made macros.destdir available during the unpacking of sources
  * source commands (r.addAction, etc.), if given absolute paths for
    their dir keywords, will perform their actions in the destdir instead
    of the builddir
  * most build commands (r.Make, r.Create, etc.), will work in either builddir
    or destdir, depending on whether they are given relative or absolute
    paths
  * add dir keyword for r.Run
  * include /usr/bin/rpm2cpio

Changes in 0.12.4
  * set more arch flags for x86 and x86_64
  * troves can have multiple instruction set flavors now
  * flipped around use: and is: sections of flavor strings
  * Version and Branch object completely separated

Changes in 0.12.3
  * conary verify updated to new API so that it works again
  * conary q (with no arguments) works again

Changes in 0.12.2
  * added getTroveVersionsByBranch
  * make better use of _mergeQueryResults
  * moved version affinity into findTrove from ConaryClient
  * fixed branch affinity so that it's actually branch affinity instead of
    label affinity
  * rdiff changes for 0.12.0 broke negative numbers for oldVersion
  * rdiff diff'd based on label instead of branch
  * update has flavor affinity now
  * flavors can now be specified on the command line for update, erase
    repquery, and query
  * unspecified flavor flags got scores of zero, which was wrong
  * added python code for flavor scoring (useful for the client)
  * repository queries didn't work properly when looking for multiple flavors
    of a single version
  * fix for updating multiple flavors of a single version of a trove
    simultaneously
  * reworked getTroveVersionList and getAllTroveVersions for per-trove
    flavor filtering

Changes in 0.12.1
  * repquery and query always showed dependency information
  * getTroveLeavesByBranch did extra demarshalling of the flavor
  * repquery didn't deal with nonexistant troves well
  * dependency failures on erase didn't reassemble dependency flags properly
  * fixed bug in dependency sets creation which caused dependency flags
    to get mangled
  * added a check to prevent mangled flags from getting committed

Changes in 0.12.0
  * document config command, and display supplied macro/use/arch information
    in output
  * repository acl's work for almost everything
  * anonymous access must be explicitly enabled by creating an acl for
    user 'anonymous' with password 'anonymous'
  * server side flavor scoring used
  * queries reworked for flavor matching

Changes in 0.11.10.1
  * move to python2.4
  * repository caching (which isn't used yet) didn't track the recurse flag

Changes in 0.11.10
  * changed flavor tracking when loadRecipe() is used to only track
    flavors in loaded recipes that are superclasses of the recipe
    class in the loading recipe.  (e.g. loading python.recipe to get
    the distribution python version will not add all of the python
    recipe's flavor information to the loading recipe class, as long
    as the loading recipe does not subclass the Python class.)
  * add conary verify command for comparing the local system's state to
    the state it was in at install time
  * when a trove is installed for the first time, it comes from a single
    repository
  * didn't handle file types changing on update
  * fixed problem assigning depNums
  * components disappearing from troves caused problems in relative changesets
  * files moving from removed troves in changesets caused update to fail

Changes in 0.11.9
  * change the order of permissions setting (chmod after chown)
    because some versions of the Linux kernel remove setuid/gid bits
    when setting ownership to root

Changes in 0.11.8
  * work around a python bug w/ fdopen() resetting file permissions
  * r.Replace() as an alternative to r.Run("sed -i '...' file")
  * Policy enforcing UTF-8 filenames
  * r.macros.tagdatadir as a standard place to put data just for taghandlers

Changes in 0.11.7
  * changed server.py to take extra config files via --config-file instead
    of as an extra argument
  * extra config files (specified with --config-file) were ignored if they
    didn't exist; issue an error message now
  * Added r.ConsoleHelper() for recipes
  * PAM configuration files shouldn't have paths to modules by default,
    so we remove what used to be the standard path
  * changed repository user authentication to use user groups (currently
    one per user)
  * added password salt
  * restructured repository a bit
  * removed lots of unused code from FilesystemRepository

Changes in 0.11.6
  * branches are created as changesets now instead of as a protocol call
  * merged authdb into primary repository
  * fix for rdiff (broken by flavor rework in 0.11.5)

Changes in 0.11.5
  * Internals reworked to eliminate flavor of None in favor of empty flavor
  * Added (currently unused) code to parse command line flavor specifications
  * static libraries (.a files) get proper flavors now
  * Handle attempts to update already installed troves from absolute
    change sets

Changes in 0.11.4
  * all components built from a single recipe share a common flavor
  * loadRecipe's label= keyword argument can actually take a label
    as well as a hostname

Changes in 0.11.3:
  * optimized a sqlite update statement to use indexed columns
  * added --test to update and erase
  * dependency check didn't handle new components providing the same
    items as old components (broken by 0.11.1 performance enhancements)

Changes in 0.11.2:
  * standalone server was broken by --add-user changes in 0.11.1
  * dependency check no longer allows packages being removed to cause
    dependency failures
  * changed how dependencies are frozen to make the order deterministic
    (so fileId's don't change around)
  * added a database version to the database schema

Changes in 0.11.1:
  * erasing troves enforces dependencies -- this requires a database
    conversion (run the conary-add-filedeps script which fixed the
    conversion to 0.11.0 after updating conary)
  * reworked dependency queries to take advantage of indices for much
    better performance
  * add --add-user to server.py for creating the authdb

Changes in 0.11.0:
  * massive rework of fileId mechanism to allow better flavor support
  * added columns to dependency tables to allow erase dependency checks
    (which are not yet implemented)
  * enabled trove requirements
  * added cvcdesc and the 'describe' command to cvc to generate
    and use metadata XML files.
  * getMetadata follows the branch structure up until it finds metadata
    for the trove.
  * changed getFileContents() to not need trove name or trove version
  * byte-compiled emacs lisp files are transient, like python
    byte-compiled files
  * addSource recipe action now can take a mode= keyword argument
  * cook now enforces having no dash characters in version numbers
  * files are explicitly disallowed from depending on groups, packages,
    or filesets; the only trove dependency that a file or component
    can have is on a component.  Only filesets can depend on filesets.

Changes in 0.10.11:
  * reworked how absolute change sets get converted to relative change
    sets for better efficiency
  * chained dependency resolution caused duplicate troves in the final
    changeset (and a lot of extra work)
  * added --config to stand alone repository
  * source flag wasn't set properly for newly added non-text files
  * flavor information is now printed by "conary query" when multiple
    flavors of the same version of a trove are installed
  * "conary repquery --all" flavor output formatting has been improved

Changes in 0.10.10:
  * changesets get downloaded into a single (meta) file instead of lots
    of separate files
  * fix several bugs in the freshmeat record parsing
  * add a freshmeat project page URL to the metadata by default
  * add a "source" item to metadata
  * the server implementation of troveNames() was horrible
  * enabled file dependencies

Changes in 0.10.9:
  * fixed some authorization issues with the xml-rpc repository interface
  * the web management interface for the repository works now; see
    http://wiki.specifix.com/ConaryConversion for information on how
    to convert existing authdb's to support this
  * fixed a bug with distributed branches
  * users can change their passwords through the repository's web api
  * improved logic apachehooks use to find top level URL
  * fixed bug in server side repository resolution

Changes in 0.10.8:
  * changed iterAllTroves() to troveNames(), which searches a single
    label instead of the whole repository
  * reworked http authentication and CGI request handling and added the
    beginning of a web interface to the repository for user administration
    and metadata management.

Changes in 0.10.7:
  * dependency sql code reworked to use temporary tables
  * new macro called "servicedir" that defines the location for
    service data (%(servicedir)s{ftp,http,etc})
  * added busy wait to sqlite3 python binding when executing SQL
    statements on a busy database

Changes in 0.10.6:
  * Lots of bug fixes for distributed branching
  * Some code rearrangement
  * The start of metadata support code is now included

Changes in 0.10.5:
  * The local database is used for fetching file information (but not
    contents), reducing network traffic when creating change sets
    across repositories.
  * Update works on troves which were locally cooked or emerged
  * Internal changes to move toward getFileContents() working in batches
    rather then on individual files. For now this prevents the repository
    from copying files between the content store and /tmp to serve them.
  * Arch flags are now included in flavors
  * Emerge follows the installLabelPath instead of the buildLabel
  * The extended debugger has been extensively modified
  * Conary can handle filenames with '%' in them
  * The showcs command has been significantly updated, and the updates
    are documented in the conary.1 manpage
  * New syntax for flags distinguishes requirements from "optimized for";
    see http://wiki.specifix.com/FlavorRankSpec

Changes in 0.10.4:
  * Bug fixes for updating from absolute change sets (which basically
    just didn't work for troves which contained config files)
  * Bug fixes for distributed branching
  * The database is used for fetching trove information (but not yet
    file information) when the client constructs change sets across
    distributed branches
  * various other bug fixes

Changes in 0.10.3:
  * this version introduces changes to the network protocol for
    obtaining file contents and changeset generation. The client
    protocol version number has increased, so version 0.10.3 can only
    communicate with servers running the server from 0.10.3. The
    server remains backward compatible with older clients.
  * a warning message is now displayed when the user attempts to
    create a branch that already exists on a trove.
  * the correct trove names are displayed when automatically resolving
    dependencies
  * packages no longer get the union of all the dependency information
    of the components they contain.  This information would have to be
    recalculated if a user installed a package then removed a
    component afterward.
  * a package policy check was added to reject any world-writable
    executable file.
  * r.TagSpec('tagname', exceptions='filter') now overrides a match by
    another r.TagSpec('tagname', 'filter')
  * more changes to metadata interface
  * various other bug fixes and improvements

Changes in 0.10.2:
  * the repository code is now included in the main conary source
    archive
  * "conary showchangeset" produces a more user-friendly output
  * large responses from the repository server are now compressed
  * the protocol for getFileContents() changed to take a fileId
    instead of the file's path.  The repository code can still handle
    old requests, but the client code now requires the latest
    repository code.
  * bug fixes

Changes in 0.10.1:
  * when applying a changeset, dependency failures are resolved by
    querying servers in the installLabelPath
  * troves that satisfy a dependency can automatically be added to a
    transaction.  This behavior is controlled by the "autoResolve"
    variable in conaryrc or the "--resolve" command line option to
    "conary update"
  * dependency resolution is calculated recursively.  To limit the
    recursion depth to check only first order dependencies, a
    "--no-deps-recurse" option has been added to "conary update"
  * "conary repquery" now takes a "--deps" argument, which prints the
    Requires and Provides information for the trove that is being
    queried.
  * changes have been made to the build side of Conary to facilitate
    building recipes that use cross compilers
  * symlinks now get the appropriate ownership set when they are
    restored
  * groups can now specify which flavor of a trove to include
  * repository queries that don't need file information no longer ask
    the repository for files.
  * various bug fixes and cleanups

Changes in 0.10.0:
  * dependency checking is now performed before changesets are
    applied.  This uses new tables in the local system's database.
    If you are using a database created by a version of Conary older
    than 0.10.0, it must be converted before it can be used.  See:
      http://wiki.specifix.com/ConaryConversion
    for details
  * Shared library dependency information in changesets is now stored
    in a different format.  This means that repositories that use old
    versions of Conary will be unable to give valid changesets to
    Conary 0.10.0 or later.  Therefore, the protocol version number has
    been increased.
  * --no-deps argument added
  * "cvc co" is now a synonym for "cvc checkout"

Changes in 0.9.6:
  * dependency enforcement infrastructure has been added (the code is
    currently disabled)
  * bug fixes
    * applying a changeset that un-hardlinks files now works
    * conary rq [trove] --info now works
    * running "conary update [trove]" when more than one flavor of
      [trove] exists no longer tracebacks.  It installs both flavors
      of the trove (which is not always the desired behavior - this
      will be addressed later)
    * only files with execute permissions are checked for
      #!interpreter.
    * "conary rq [trove] --ls" no longer tracebacks when [trove]
      exists in more than one repository
    * various code cleanups

Changes in 0.9.5:
  * new methods for specifying dependency information in recipes have
    been added
  * #! interpreters get added as dependencies
  * local flag overrides now work
  * cvc cook --resume can be used multiple times
  * conary invokes gpg with --no-options to avoid creating or using
    ~/.gnupg

Changes in 0.9.4:
  * fixes to cvc annotate
  * flavors and dependency generation code has been refactored to be
    policy based
  * better error handling when invalid changeset files are given to
    conary
  * minor code cleanups

Changes in 0.9.3:
  * New "cvc annotate" feature
  * Man page updates
  * Changesets which remove a file and replace it now apply correctly.
  * "cvc update" no longer complains and fails to update the CONARY
    state file properly  when ownerships differ
  * FileId generation now looks for previous versions of all the
    packages that have just been created, not just the name of the
    recipe.
  * Cooking as root is no longer allowed
  * Miscellaneous bug fixes.

Changes in 0.9.2:
 * Bug fixes:
   * Applying changesets that have more than one hard link groups
     sharing the same contents sha1 works now.
 * Build changes:
   * Recipes can now create new top level packages.

Changes in 0.9.1:
 * Bug fixes:
   * Applying a changeset that has a flavor which is a superset of the
     previous version's flavor now works.
   * Parsing optional arguments to command line parameters that appear as
     the last thing on the command line works
 * Build changes:
   * Package policy now checks to ensure that files in /etc/cron.*/*
     are executable
 * Update changes:
   * Conary no longer complains if a transient file has been modified
     on disk but no longer exists in a new version of a component.
 * Miscellaneous changes:
   * Version 1 on-disk changeset file support has been removed.

Changes in 0.9.0:
 * protocol versioning is much more granular now allowing for backwards
   compatible versions of functions
 * changeset command now generates changesets for multiple troves spread
   across multiple repositories
 * change sets are transferred as a set of independent change sets now
   (laying the groundwork for repository change set caching, with which
   this version will work just fine)

Changes in 0.8.3:
 * Man page updates.
 * The "conary query" command now accepts multiple arguments for
   troves and paths
 * Fixed "conary erase" command which was broken in 0.8.2

Changes in 0.8.2:
 * You can now install multiple troves at once (even a combination of
   changeset files and troves from repositories), and the entire
   action is recorded in a single rollback (this required a change in
   command-line arguments for updating troves).
 * The beginnings of support for searching multiple repositories
 * Miscellaneous code cleanup and bug fixes.

Changes in 0.8.1:
 * The source code has been re-arranged for easier maintenance, and
   conary has been split into two programs: conary and cvc.
 * Better error messages and debugging tracebacks

Changes in 0.8.0:
 * A new changeset format supports hard links but requires staged update.
 * The new changeset format also collapses duplicate contents even
   when hardlinks are not used.
 * By default, rc?.d/{K,S}* symlinks are no longer packaged. The
   chkconfig program is relied on to create them at package
   install/update time. Init scripts are explicitly required to
   support the chkconfig protocol by default
 * Improved error messages
 * Several bug fixes.

Changes in 0.7.7:
 * Extended debugger saves and emails
 * Tracebacks now include arguments and locals
 * More size optimizations were made when applying changesets
 * Applying absolute changesets when a trove is already installed is
   now much more efficient than it was
 * Self-referential symlinks raise a packaging exception.
 * Several bugs fixes.

Changes in 0.7.6:
 * Installation
   * Hardlink handling
   * enhanced debugging capabilities (including saving a debugging
     state file to enable remote debugging)

   * using binary file ids and iterators for significant memory savings
   * and runtime support for the x86.x86_64 sub-architecture
 * Cooking
   * more robust handling of the --resume option
   * policy normalization of where app-defaults files go.

Changes in 0.7.5:
 * Hard links are implemented (but not yet enabled, in order to
   preserve changeset compatibility for now).
 * Several bugs have been fixed for installing and cooking.

Changes in 0.7.4:
 * Fileids are now stored and transmitted in binary rather than
   encoded.
 * Better handling of multiple versions of packages/troves installed
   at the same time
 * Missing file handling improvements
 * Recipe inheritance is now possible between repositories
 * Enhanced Interrupted builds
 * The dynamic tag protocol was slightly modified
 * Added Arch.x86.amd64 and Arch.x86.em64t
 * several bugs fixes

Changes in 0.7.0:
 * sqlite3 is used for the database
 * better handling of multiple packages with the same name installed at once.

Changes in 0.6.6:
 * repository protocol update
 * changeset format update
 * added the ability to resume halted local builds
 * added the ability to easily package build-time tests to run at
   install time to qualify new/changed environments
 * better handling of packaged .pyc/.pyo files
 * better shared library handling
 * improved inline documentation
 * optimizations for both space and time
 * numerous bugfixes<|MERGE_RESOLUTION|>--- conflicted
+++ resolved
@@ -1,27 +1,21 @@
 Changes in @NEW@:
-<<<<<<< HEAD
-  o Bug Fixes:
-    * Fixed a bug when that caused a traceback when moving an unmodified 
-     shadow to tip via promoting. (CNY-2441)
-    * Don't modify cfg.tmpDir when calling addSvnSnapshot (CNY-2401)
   o Client Changes:
     * Conary will now use the proxy settings stored in its local configuration
       when loading remote configuration files. (CNY-2363)
     * The rollback API now raises a RollbackError instead of returning
       non-zero on errors. (CNY-1643)
-  o Build Changes:
-    * Policies that move files in destdir now track path translations
-      so files will end up in the correct package or component. (CNY-1679)
-
-Changes in 1.2.14:
-=======
->>>>>>> 8195d1fb
-  o Client Changes:
     * PGP keys having some self signatures that fail to pass are
       no longer failing, as long as at least one self signature passes.
       (CNY-2439)
     * The client enforces the trust model using the internal
       implementation of OpenPGP. (CNY-1895)
+  o Build Changes:
+    * Policies that move files in destdir now track path translations
+      so files will end up in the correct package or component. (CNY-1679)
+  o Bug Fixes:
+    * Fixed a bug when that caused a traceback when moving an unmodified 
+     shadow to tip via promoting. (CNY-2441)
+    * Don't modify cfg.tmpDir when calling addSvnSnapshot (CNY-2401)
 
 Changes in 2.0.3:
   o Build Changes:
