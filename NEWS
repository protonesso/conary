--- conflicted
+++ resolved
@@ -1,5 +1,4 @@
-<<<<<<< HEAD
-Changes in 1.2.15:
+Changes in 2.0.4:
   o Bug Fixes:
     * Moving an unmodified shadow to tip via cvc promote no longer causes
       an error. (CNY-2441)
@@ -12,34 +11,16 @@
   o Client Changes:
     * Conary will now use the proxy settings stored in its local
       configuration when loading remote configuration files. (CNY-2363)
-  o Build Changes:
-    * Policies that move files in destdir now track path changes they
-      make so that files will end up in the correct package or component
-      after being moved, when "package=" or "component=" has been used
-      in a build action. (CNY-1679)
-=======
-Changes in @NEW@:
-  o Client Changes:
-    * Conary will now use the proxy settings stored in its local configuration
-      when loading remote configuration files. (CNY-2363)
-    * The rollback API now raises a RollbackError instead of returning
-      non-zero on errors. (CNY-1643)
     * PGP keys having some self signatures that fail to pass are
       no longer failing, as long as at least one self signature passes.
       (CNY-2439)
     * The client enforces the trust model using the internal
       implementation of OpenPGP. (CNY-1895)
   o Build Changes:
-    * Policies that move files in destdir now track path translations
-      so files will end up in the correct package or component. (CNY-1679)
-  o Bug Fixes:
-    * Fixed a bug when that caused a traceback when moving an unmodified 
-     shadow to tip via promoting. (CNY-2441)
-    * Don't modify cfg.tmpDir when calling addSvnSnapshot (CNY-2401)
-    * Fixed a rare bug in which dependency resolution would fail when
-      a dependency that used to be provided by one installed package
-      is now provided by two new packages. (CNY-2459)
->>>>>>> 21083ec4
+    * Policies that move files in destdir now track path changes they
+      make so that files will end up in the correct package or component
+      after being moved, when "package=" or "component=" has been used
+      in a build action. (CNY-1679)
 
 Changes in 2.0.3:
   o Build Changes:
