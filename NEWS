Changes in 1.1:
  o Server Changes:
    * Entitlement classes can now provide access to multiple access
      groups
<<<<<<< HEAD
    * addEntitlement and deleteEntitlement repository calls replaced 
      by addEntitlements and deleteEntitlements calls
=======
  o Client Changes:
    * Conary now supports a --path kw.
>>>>>>> 3df23326

Changes in @NEW@:
  o API Additions:
    * The interface to create, list and delete access groups and
      modify the users therein through is now exposed though
      ConaryClient.
    * The interface to delete entitlement groups is now exposed
      through ConaryClient.

  o Client Changes:
    * "conary updateall" now accepts the --keep-required command line
      argument.

  o Server Changes:
    * The repository database migration code now reports an error when
      trying to migrate old-style redirects.  The code to perform the
      migration is incomplete and creates invalid new-style
      redirects.  If you have a repository with old-style redirects,
      contact rPath for assistance with your migration. (CNY-590)

  o Bug Fixes:
    * Subdirectories within source components are now better supported.
      Specifically, different subdirectories with the same filename will
      now work. (CNY-617)
    * The util.literalRegex() function now escapes parenthesis characters.
      (CNY-630)
    * Manifest files now handle file names containing "%" characters.
      Fix from Pavel Volkovitskiy. (CNY-627)

Changes in 1.0.22:
  o Client Changes:
    * Conary now has hooks for allowing you to be prompted for both name
      and password when necessary.
    * Conary will no longer report a traceback when trying to perform 
      dependency resolution against repositories that are not available.
      Instead, it will print out a warning. (CNY-578)

  o Build Changes:
    * It is now possible to set environment variables to use within
      Conary builds from within conary configuration files, using the
      new "environment" configuration item.  Thanks to Pavel
      Volkovitskiy for implementing this feature. (CNY-592)
    * In previous versions of Conary, calls to r.PackageSpec() would
      improperly override previous calls to r.ComponentSpec(); now
      the ordering is preserved.  Thanks to Pavel Volkovitskiy for 
      this fix. (CNY-613)

  o Bug Fixes:
    * A bug that would allow recursively generated changesets to
      potentially have missing redirect flags has been fixed.
    * A bug in redirect handling when the branch changed but the trove
      name didn't has been fixed - conary will do a better job of
      determining what jobs to perform in this situation. (CNY-599, CNY-602)
    * Errors relating to PGP now just display the error instead of causing 
      conary to traceback. (CNY-591)
    * Conary sync on a locally cooked trove will no longer traceback (CNY-568)
    * --from-file and sync now work together.
    * An AssertionError that was occasionally reached by incorrect repository
      setups is now a ConaryInternalError
    * A bug when updating to a locally cooked trove when the user had 
      manually removed files has been fixed. (CNY-604)
    * CONARY files that are not accessible will no longer cause conary to
      traceback when trying to read context from them. (CNY-456)
    * signatureKeyMap configuration entries are now checked to ensure
      they are valid. (CNY-531)

Changes in 1.0.21:
  o Client Changes:
    * The "conary migrate" command has changed behavior significantly
      in order to make it more useful for updating a system to exactly
      match a different group.  However, this change makes it much
      less useful for updating normal systems.  "conary migrate"
      should not be used without first reading the man page
      description of its behavior.  The old migrate behavior is now
      available by using "conary sync --full".  "conary syncchildren"
      has been renamed to "conary sync", and its behavior has also
      been modified slightly as a result.  The old behavior is
      available by using "conary sync --current". Please read the man
      page for a full description of the "sync" command as well.  (CNY-477)

  o Build Changes:
    * A "package" keyword parameter has been added to build actions,
      which specifies the package and/or component to which to assign
      the files that are added (not modified or deleted) by that build
      action.  For example, r.MakeInstall(package="foo") will place
      all the new files installed by the MakeInstall action into the
      "foo" package.  Thanks to Pavel Volkovitskiy for contributing
      this capability.  (CNY-562)
    * A "httpHeaders" keyword parameter has been added to the
      r.addArchive(), r.addPatch(), and r.addSource() source actions
      so that headers can be added to the HTTP request.

  o Bug Fixes:
    * The r.addPatch() build action no longer depends on nohup to
      create a file in the current directory (a bug introduced in
      conary 1.0.19). (CNY-575)
    * Commits with missing files no longer traceback. (CNY-455)
    * A bug that caused "#!/usr/bin/env /bin/bash" to not be
      normalized to /bin/bash by the NormalizeInterpreterPaths policy
      has been fixed.
    * A bug that prevented Conary from being able to download files
      that contain '&' or ';' characters has been fixed.  This allows
      Conary to download sources from cgi-bin URLs.
    * "cvc merge" no longer fails to merge changes from the parent
      branch when the shadowed version doesn't exist on the parent
      branch.

Changes in 1.0.20:
  o Build Changes:
    * "jvmdir", "javadir", "javadocdir", and "thisjavadocdir" have
       been added to the default set of macros.
    * A r.JavaDoc() build action has been added.  It funtions
      exactly like the "r.Doc()" build action, except it coppies into
      "%(thisjavadocdir)s".
    * When the r.addArchive() source action attempts to guess the main
      directory in which to build, it now recognizes when when sources
      have been added in an order that defeats its algorithm and provides
      a helpful error message. (CNY-557)

  o Client Changes:
    * A --tag-script parameter has been added to the rollback
      command. (CNY-519)

  o Bug Fixes:
    * A bug in clone behavior that caused Conary to try to clone
      excessive troves has been fixed.  If you were cloning uphill
      from branch /a/b to /a, and a buildreq was satisfied by a trove
      on /a//c, Conary would try to clone the buildreq to /a as well.
      (CNY-499)
    * A bug in the "r.Ant()" and "r.JavaCompile()" build actions which
      caused the CLASSPATH variable to get mangled has been fixed.
    * A bug in 'r.ClassPath()' that caused a traceback has been fixed.
    * A bug that caused the "change password" tab to be displayed when
      browsing the repository via the web as an anonymous user has
      been fixed.
    * The web service code no longer permits the anonymous user to
      view the "change password" (/conary/chPassForm) form.
    * The r.addPatch() source action no longer hangs when presented
      with large patches, which fixes a bug introduced in Conary
      1.0.19.

Changes in 1.0.19:
  o API Change:
    * In order to fully represent empty flavors in Conary, a new Flavor
      object class has been added.  Previously, DependencySet objects
      were used to store flavor information.  Unfortunately it was not
      possible to distinguish "empty flavor" from "flavor not specified".
      When dealing with thawing frozen flavors, use ThawFlavor() instead
      of ThawDependencySet().  When testing to see if a flavor is empty,
      use the isEmpty() method of the flavor object.

  o Client Changes:
    * The default resolveLevel setting is now 2, this means that
      conary will try to update troves that would otherwise cause an
      update to fail.  See the conary man page for more details.
    * Multiple bugs have been fixed in interactive prompting for user
      passwords (CNY-466):
      - Password prompts are based on the server name portion of the
        label being accessed, not the actual hostname of the server
        (these are often different when repositoryMaps are used).
      - When no password callback is available, the operation will
        fail with an open error (which is identical to what would
        happen if no user name was present) instead of giving a
        traceback.
      - The download thread uses the passwords which the original
        thread obtained from the user.
      - The download thread is able to prompt for passwords from the
        user if distributed changesets require access to additional
        repositories.

  o Build Changes:
    * "r.Ant()", "r.JavaCompile()", and "r.ClassPath()" build actions
      have been added to support building java with conary.
    * "r.addPatch()" will now determine the patchlevel without users
      needing to add level= in the r.addPatch() call. The level
      parameter is still honored, but should not be needed.
    * "cvc cook --show-buildreqs" now displays build requirements
      inherited from parent recipe classes. (CNY-520)
    * The output of "cvc diff" and "cvc rdiff" can now be used as an
      input to patch when files are added between two versions. (CNY-424)
    * Use flags have been added for dom0 and domU.  They default to
      "sense prefernot".  The domU flag should be used to build
      binaries specific to Xen domU environments where special
      provisions are made for paravirtualization.  The dom0 flag
      should be used to build binaries specific to Xen dom0
      environments where special provisions are made for the
      hypervisor.  The existing "xen" flag should be used to build
      binaries specific to Xen which apply equally to Xen dom0 and
      domU environments.
    * Warning message for modes specified without an initial "0" have
      been improved to include the path that is affected. (CNY-530)

  o Server Changes:
    * Use the term Entitlement Class in all conary repository web interfaces
      replacing Entitlement Group.

  o Bugs Fixed:
    * The Conary Repository now returns an error to a client when
      committing duplicate troves that have an empty flavor. (CNY-476)
    * When checking out a source trove from a repository using
      "cvc checkout", the user is no longer warned about not being able
      to change the ownership of the files checked out.
    * A bug has been fixed in conary's determination of what troves
      had been updated locally.  This bug caused "conary updateall" to
      consider many x86 troves as needing to be updated separately
      instead of as a part of group-dist.  This could cause updateall
      failures. (CNY-497)
    * A bug that caused 'conary q tmpwatch:runtime --recurse' to traceback
      has been fixed (CNY-460)
    * Interactive mode now handles EOF by assuming it means 'no';
      thanks go to David Coulthart for the patch. (CNY-391)
    * Configuration settings in contexts can now be overridden from
      the command line. (CNY-22)
    * Redirect changesets now have primary troves, meaning they will
      display better when using "conary showchangeset". (CNY-450)
    * User's passwords are now masked when using "cvc context" (unless
      --show-passwords is specified). (CNY-471)
    * Removed excess output from commitaction which was caused by a
      change in option parsing code (CNY-405)

Changes in 1.0.18:
  o Client Changes:
    * Trying to shadow a cooked redirect now results in an error. (CNY-447)
    * A --keep-required option has been added to tell Conary to leave
      troves installed when removing them would break
      dependencies. This used to be the default behavior; Conary now
      issues a dependency error instead. (CNY-6)
    * "delete-entitlement" and "list-entitlements" options have been
      added to the "manageents" script.

  o Build Changes:
    * Python dependencies are now generated for .pyc files as well as
      for .py files. (CNY-459)

  o Server Changes:
    * Support for deleting entitlements, listing the entitlement
      groups a user can manage, and removing the ACL which lets a group
      manage an entitlement group has been added.
    * Entitlement management has been added to the Conary repository
      web interface. (CNY-483)

  o Bug Fixes:
    * The "list-groups" option to the "manageents" script has been
      corrected to list the groups the user can manage instead of the
      groups that user belongs to.

Changes in 1.0.17:
  o Client Changes:
    * Individual file removals performed by "conary remove" now create
      rollbacks. (CNY-7)
    * The repository mirroring client supports two new configuration
      options:
      - matchTroves is a regexp list that limits what troves will be
        mirrored based on the trove names;
      - recurseGroups takes a boolean value (True/False) which will
        cause the miror client to recurse through a groups and mirror
        everything that they include into the target repository.

  o Server Changes:
    * A single conary repository can host multiple serverNames. In the
      Conary repository's configuration file, the serverName directive
      can now specify a space separated list of valid server names
      which will be accepted and served from that repository. (CNY-16)

Changes in 1.0.16
  o Build Changes:
    * A check has been added to "cvc commit" that ensures a .recipe
      file exists in the CONARY state file.
    * Recipe classes can now set an "abstractBaseClass" class
      variable.  When set, Conary will not require a setup() method in
      the class.  This is used for creating superclass recipes where
      setup() methods are not needed.

  o Server Changes:
    * A new "entitlementCheckURL" configuration option has been added.
      This is a hook that allows external validation of entitlements.
    * The Conary Repository web interface look and feel has been
      updated.  The interface will look incorrect unless
      conary-web-common 1.0 or later is installed.

  o Bug Fixes:
    * When running "cvc log" on a newly created source component, cvc now
      errors gracefully instead of tracing back. (bz #863)
    * Conary now changes to the / directory before running tag
      scripts. (bz #1134)
    * "cvc co foo=invalidversionstring" now gives a more helpful error
      message. (bz #1037)
    * Cloning binary troves uphill now correctly checks for the source
      trove uphill.
    * A bug that would cause "conary migrate" to raise a KeyError when
      updating a group that referenced the same trove twice (through
      two subgroups) has been fixed.
    * A bug that caused miscalculations when determining whether a
      shadow has been modified has been fixed.
    * A number of bugs affecting resetting distributed changesets have
      been fixed.
    * A bug in the MySQL dbstore driver that caused the wrong
      character encoding to be used when switching databases has been
      fixed.

Changes in 1.0.15
  o Client Changes:
    * When writing files as non-root, Conary will no longer create
      files setuid or setgid unless the uid/gid creating the file
      matches the username/groupname in the package.
    * Conary now checks the rollback count argument for non-positive
      numbers and numbers greater then the number of rollbacks
      available. (bz #1072)
    * The entitlement parser has been reimplemented using expat
      instead of a hand-coded parser.  A correctly formatted
      entitlement file should now be enclosed in an
      <entitlement></entitlement> element.  Conary will continue to
      work with files that do not contain the toplevel <entitlement>
      element.

  o Build Changes:
    * Support has been added for recipe templates.  Now when running
      "cvc newpkg", cvc will automatically create a recipe from a
      template specified by the recipeTemplate configuration
      option. (bz #671, #1059)
    * Policy objects can now accept globs and brace expansions when
      specifying subtrees.
    * Cross-compile builds now provide CONFIG_SITE files to enable
      cross-compiling programs that require external site config
      files.  The default site config files are included.
    * The "cvc checkout" command can now check out multiple source
      troves in a single invocation.

  o Server Changes:
    * An "externalPasswordURL" configuration option has been added,
      which tells the server to call an external URL for password
      verification.  When this option is used, user passwords stored
      in the repository are ignored, and those passwords cannot be
      changed.
    * An authentication cache has been added, which is enabled by
      setting The authCacheTimeout configuration to the number of
      seconds the cache entry should be valid for.

  o Bug Fixes:
    * A bug that caused using groupName parameter with r.replace() to
      traceback has been fixed. (bz #1066)
    * Minimally corrupted/incorrect conary state files will no longer cause 
      conary to traceback. (bz #1107)
    * A bug that prevented upload progress from being displayed when
      using "cvc commit" has been fixed. (bz #969)

Changes in 1.0.14:
  o Client Changes:
    * Conary now creates shadows instead of branches when cooking onto
      a target label.  This means, for example, that local cooks will
      result in a shadow instead of a branch.
    * Conary now creates shadows on the local label when creating rollbacks
      instead of branches.
    * The branch command has been removed.  Any potential branch should be 
      done with a shadow instead.
    * The verify command now shows local changes on a local shadow instead
      of a local branch
    * Local changesets create diffs against a local shadow (instead of
      a branch) and --target for the commit command retargets to a shadow
    * User conaryrc entries are now searched from most specific target to
      least specific (bz #997)
    * A fresh install of a group will cause all of its contained components 
      to be installed or upgraded as well, without reference to what is 
      currently installed on your system -- no trove will be skipped because
      it is referenced by other troves on your system but not installed.
    * Changeset generation across distributed shadows now force file 
      information to be absolute instead of relative when the files are on
      different servers, eliminating server crosstalk on source checkin and
      when committing local changesets. (bz #1033)
    * Cvc merge now takes a revision, to allow you merge only up to a certain
      point instead of to head.

  o Server Changes:
    * Removed the ability for the server to log updates to its contents
      store (mirroring has made this capability obsolete)
    * logFile configuration directive now logs all XML calls
    * Split user management out from core authorization object
    * All user management calls are based on user and group names now
    * The user management web interface for the repository now allows
      the administrator to enable and disable mirroring for groups

  o Bug Fixes:
    * Conary will not traceback if you try to update to a trove with a name
      that matches a filesystem path that you don't have access to (bz #1010).
    * Conary will not raise an exception if a standard config file (~/.conaryrc,
      for example) exists but is not accessible.
    * cvc no longer allows . and .. to be added to source troves (bz #1014)
    * cvc remove handles removing directories (bz #1014)
    * conary rollback no longer tracebacks if you do not have write access to
      the conary database.
    * deeply shadowed versions would fail when performing some version 
      operations.  This caused, for example, local cooks of shadowed troves
      to fail.
    * using loadInstalled with a multiarch trove no longer tracebacks (bz #1039)
    * group recipes that include a trove explicitly byDefault False could result
      in a trove when cooked that had the components of that trove byDefault
      True.
    * Stop sending duplicate Host: headers, proxies (at least squid) mangle 
      these into one host header, causing failures when accessing rbuilder
      repositories that depend on that host header (bz #795)
    * The Symlink() build action should not enforce symlinks not
      dangling, and should instead rely solely on the DanglingSymlinks
      policy.
    * A bug that caused conary to treat a reference as an install when it
      should have been an update due to a miscalculation of what local updates
      had been made on the system has been fixed.

Changes in 1.0.13:
  o Client Changes:
    * A new "conary migrate" command for updating troves has been
      added.  "conary migrate" is useful for circumstances when you
      want to update the software state on a system to be synchronized
      with the default state of a group.  To do this, "conary migrate"
      calculates the changeset required to: 1) update the trove (if an
      update is available); 2) install any missing included troves; 3)
      synchronize included troves that have a mismatched version; 4)
      remove any referenced troves that are not installed by default.
    * The includeConfigFiles configuration directive now accepts http
      and https URLs.  This allows organizations to set up centralized
      site-wide conary configuration.
    * Conary now gives a more detailed error message when a changeset
      attempts to replace an empty directory with a file and
      --replace-files is not specified.

  o Build Changes:
    * The addSource source action will now replace existing files,
      rather than replacing their contents.  This implies that the
      mode of the existing file will not be inherited, and an
      existing read-only file will not prevent addSource from
      working.
    * The internal setModes policy now reports "suid/sgid" only for
      files that are setuid or setgid, rather than all files which
      have an explicitly set mode.  (bz #935)
    * TagSpec no longer will print out ignored TagSpec matches twice,
      once for tags specified in the recipe, and once for tags
      discovered in /etc/conary/tags/*.  (bz #902)
    * TagSpec will now summarize all its suggested additions to
      buildRequires in a single line.  (bz #868)
    * A new reportMissingBuildRequires policy has been added to summarize
      all suggested additions to buildRequires in a single line at the
      end of the entire build process, to make it easier to enhance the
      buildRequires list via cut-and-paste.  (bz #869)

  o Bug Fixes:
    * A bug that caused conary to traceback when a file on the file
      system is owned by unknown uid/gid has been fixed.  Conary will
      now print an error message instead.  (bz #977)
    * A bug that caused conary to traceback when an unknown Use flag
      was used when cooking has been fixed.  Previously, "cvc cook
      --flavor 'foobar'" would create a traceback.  Conary now says
      'Error setting build flag values: No Such Use Flag foobar'.
      (bz #982)
    * Pinned troves are now excluded from updateall operations.
      Previously conary would try to find updates for pinned troves.
    * Conary now handles applying rollbacks which include overlapping
      files correctly.  Previously --replace-files was required to
      apply these rollbacks.
    * the config file directive includeConfigFile is no longer case sensitive 
      (bz #995)

Changes in 1.0.12:
  o Client changes:
    * The rollback command now applies rollbacks up to and including
      the rollback number specified on the command line. It also
      allows the user to specify the number of rollbacks to apply
      (from the top of the stack) instead of which rollback to
      apply. (bz #884)
    * Previously, the code path for installing files as part of a new
      trove required an exception to be handled.  The code has been
      refactored to eliminate the exception in order to reduce install
      times.

  o Build Changes:
    * The cvc command now has a --show-buildreqs option that prints all
      build requirements.  The --no-deps argument for cvc has been
      aliased to --ignore-buildreqs for consistency.

  o Bug Fixes:
    * Installing into a relative root <e.g. --root foo> when running
      as root no longer generates a traceback. (bz #873)
    * Replaced files are now stored in rollbacks. (bz #915)
    * File conflicts are now also detected via the database, not just
      via real file conflicts in the filesystem.
    * A bug that resulted in multiple troves owning a file has been fixed.
    * Rollbacks of troves that were cooked locally will no longer
      raise a TroveIntegrityError.
    * The "conary remove" command no longer generates a traceback when
      the filename given cannot be unlinked. (bz #887)
    * The missing usage message displayed when "cvc" and "conary" are
      run with no command line arguments has been restored.
    * Rollbacks for initial contents files didn't work; applying
      rollbacks now ignores that flag to get the correct contents on
      disk. (bz #924)
    * The patch implementation now properly gives up on patch hunks
      which include changed lines-to-erase, which avoids erasing lines
      which did not appear in the origial version of the file. (bz
      #949)
    * Previously, when a normal error occurred while prepping sources
      for cooking (extracting sources from source archives, for
      example), conary would treat it as a major internal error.  Now
      the error message is simply printed to the screen instead.
    * A typo in a macro will now result in a more helpful error
      message.
    * A bug that caused a traceback when performing "conary rq" on an
      x86_64 box with a large installLabelPath where only an x86
      flavor of a trove was available on one label in the
      installLabelPath has been fixed (bz #961).
    * Conary no longer creates a rollback status file when one isn't
      needed.  This allows /var/lib/conarydb to be on read-only media
      and have queries continue to work/.
    * Reworked "conary remove" to improve error messages and fix
      problems with multiple files being specified, broken symlinks,
      and relative paths (bz #853, #854)
    * The mirror script's --test mode now works correctly instead of
      doing a single iteration and stopping.

Changes in 1.0.11:
  o Client Changes:
    * Conary will now allow generic options to be placed before the command
      you are giving to conary.  For example, 'conary --root=/foo query'
      will now work.
    * the remove command no longer removes file tags from files for no good 
      reason
    * rollbacks now restore files from other troves which are replaced as part
      of an update (thanks to, say, --replace-files or identical contents)
    * --replace-files now marks files as owned by the trove which used to
      claim them
    * You can now kill conary with SIGUSR1 to make conary enter a debugger
      when you Ctrl-C (or a SIGINT is raised)
    * --debug-all now enters a debugger in more situations, including option
      parsing fails, and when you hit Ctrl-C.
    * added ccs2tar, which will convert most absolute changesets (like those
      that cook produces) into tarballs
    * Troves now don't require dependencies that are provided by themselves.
      As troves are built with this new behavior, it should significantly speed
      up dependency resolution.
    * added a script to recalculate the sha1s on a server (after a label
      rename, for instance)
    * added a script to calculate an md5 password (for use in an info recipe,
      for example)

  o Build Changes:
    * Conary now supports a saltedPassword option to r.User in user info-
      packages.  Full use of this option will require that a new shadow package
      be installed.

  o Bug Fixes:
    * command-line configurations now override context settings

  o Build Changes:

Changes in 1.0.10:
  o Client Changes
    * Given a system based on rPath linux where you only installed
      !smp kernels, conary would eventually start installing smp
      kernels on your system, due to the way the update algorithm
      would determine whether you should install a newly available
      trove.  Conary now respects flavor affinity in this case and
      does not install the smp kernel.
    * Mirror configuration files can now specify uploadRateLimit and
      downloadRateLimit.
    * Updates utilizing changeset files are now split into multiple
      jobs properly, allowing changeset files which create users to
      work proprely.
    * "conary rollback" now displays progress information that matches
      the "conary update" progress information.
    * added --with-sources option for clone

  o Bug Fixes:
    * A bug that caused an assertion error when switching from an
      incomplete trove to a complete trove has been fixed.
    * A bug in perl dependencies that caused extra directories to be
      considered part of the dependency has been fixed.
    * A bug affecting updates where a pinned, partially installed
      package was supposed to be updated due to dependency resolution
      has been fixed.
    * A bug that prevented updates from working when part of a locally
      cooked package was replaced with a non-locally cooked component
      has been fixed.  The bug was introduced in Conary 1.0.8.
    * A bug that caused a segfault when providing an invalid type to
      StringStream has been fixed.
    * The troveInfo web page in the repository browser now displays
      useful error messages instead of traceback messages.  The
      troveInfo page also handles both frozen and non-frozen version
      strings.
    * A bug that caused conary to download unnecessary files when checking out
      shadow sources has been fixed.
    * A bug that caused "cvc rdiff" between versions of a trove that
      were on different hosts to fail has been fixed.
    * Fixed a bug when determining local file system changes involving a file 
      or directory with mtime 0.
    * The --signature-key option was restored

Changes in 1.0.9:
  o Client Changes:
    * A new dependency resolution method has been added which can be turned
      on by setting resolveLevel to 2 in your conarycfg:  If updating trove 'a'
      removes a dependency needed by trove 'b', attempt to update 'b' to
      solve the dependency issue.  This will allow 'conary update conary'
      to work as expected when you have conary-build installed, for example.
    * Switched to using more of optparse's capabilities, including --help
      messages.
    * One short option has been added, cvc -m for message.

  o Bug Fixes:
    * Recipes that use loadRecipe('foo') and rely on conary to look upstream
      to find their branch now work correctly when committing.
    * A bug affecting systems with multiple groups referencing the same troves,
      where the groups are out of sync, has been fixed.
    * the mirror client now correctly handles duplicate items returned in
      trove lists by older servers
    * A bug that caused the mirror client to loop indefinitely when
      doing a --full-trove-sync has been fixed
    * conary rq --trove-flags will now display redirect info even if you
      do not specify --troves (bug #877)
    * dep resolution now support --flavors --full-versions output (bug #751)
    * cvc merge no longer tracebacks if files were added on both upstream
      and on the shadow
    * admin web access for the server doesn't require write permission for
      operations which also require admin access (bug #833)
    * A bug that caused r.remove() in a group to fail if the trove being
      removed was recursively included from another group has been fixed.
    * Conary update tmpwatch -tmpwatch:debuginfo will now erase 
      tmpwatch:debuginfo.
    * An ordering bug that caused info packages to not be updated with their
      components has been fixed.
    * Updates will now happen in a more consistent order based on an
      alphabetic sort.
    * the repository server now handles database deadlocks when committing
       changesets
  o Server Changes:
    * getNewSigList and getNewTroveList could return troveLists with
      duplicate entries

  o Documentation Changes:
    * The inline documentation for recipes has been significantly
      improved and expanded, including many new usage examples.

Changes in 1.0.8
  o Client changes:
    * Conary will now replace symlinks and regular files as long as their
      contents agree (bug #626)

  o Bug Fixes:
    * An error in the method of determining what local changes have been 
      made has been fixed.

Changes in 1.0.7:
  o Client changes:
    * A better method of determining what local changes have been made to a
      local system has been implemented, improving conary's behavior when
      updating.

  o Bugfixes:
    * A bug that caused the user to be prompted for their OpenPGP
      passphrase when building on a target label that does not match
      any signatureKeyMap entry has been fixed.  Previously, if you
      had a signatureKeyMap entry for conary.example.com, and your
      buildLabel was set to conary.example.com@rpl:devel, you would be
      prompted to enter a passphrase even when cooking locally to the
      local@local:COOK label.
    * Dependency resolution will no longer cause a trove to switch
      branches.
    * If a component is kept when performing dependency resolution
      because it is still needed, it's package will be kept as well if
      possible.
    * "conary q --path" now expands symlinks found in the path to the
      file in question. (bug #855)
    * Committing a changeset that provided duplicate file streams for
      streams the server previously referenced from other servers no
      longer causes a traceback.
    * Conary's patch implementation how handles patches which are
      already applied. (bug #640)
    * A server error triggered when using long flavor strings in
      server queries has been fixed.

  o Build fixes:
    * Group cooking now produces output to make it easier to tell what
      is happening.  The --debug flag can be used to get a more
      detailed log of what troves are being included.

  o Server changes:
    * The server traceLog now logs more information about the
      repository calls


Changes in 1.0.6:
  o Repository changes:
    * The commitaction script now accepts the standard conary arguments
      --config and --config-file.

  o Bugfixes:
    * cvc merge on a non-shadow no longer returns a traceback (bz# 792),
      and cvc context foo does not return a traceback when context foo does
      not exist (bz #757)  Fixed by David Coulthart.
    * A bug that caused new OpenPGP keys to be skipped when troves
      were filtered out during mirroring has been fixed.
    * opening invalid changesets now gives a good error message instead of
      a traceback
    * removed obsolete changemail script
    * Exceptions which display fileId's display them as hex sha1s now
      instead of as python strings
    * A bug where including a redirect in a group that has autoResolve 
      caused conary to traceback has been fixed.
    * A bug that kept conary from prompting for your password when committing
      has been fixed.
    * A bug that randomized the order of the labels in the  installLabelPath 
      in some error messages has been fixed.

  o Build fixes:
    * The default ComponentSpec for :perl components now include files
      in site_perl as well as in vendor_perl.
    * Ruby uses /usr/share/ri for its documentation system, so all files
      in %(datadir)s/ri are now included in the default :doc ComponentSpec.

Changes in 1.0.5:
  o Performance improvements:
    * The use of copy.deepcopy() has been eliminated from the
      dependency code.  The new routines are up to 80% faster for
      operations like DependencySet.copy().
    * Removing files looks directly into the file stream of the file
      being removed when cleaning up config file contents rather than
      thawing the full file stream.
    * Getting a single trove from the database without files returned file
      information anyway
    * Trove.applyChangeSet() optionally skips merging file information
    * Cache troves on the update/erase path to avoid duplicate fetchs from
      the local database

  o Bugfixes
    * Installing from a changeset needlessly relied on troves from the 
      database having file information while processing redirects
    * Extraneous dependency cache checks have been removed from the
      addDep() path.
    * When removing files, conary now looks up the file flags directly
      in the file stream in order to clean up config file contents.
      Previously the entire file stream was thawed, which is much more
      resource intensive.

  o Build fixes:
    * r.addArchive() now supports rpms with bzip2-compressed payloads.

Changes in 1.0.4:
  o Performance improvements:
    * The speed of erasing troves with many dependencies has been
      significantly improved.
    * The join order of tables is forced through the use of
      STRAIGHT_JOIN in TroveStore.iterTroves() to work around some
      MySQL optimizer shortcomings.
    * An --analyze command line option has been added to the
      stand-alone server (server.py) to re-ANALYZE the SQL tables for
      MySQL and SQLite.  This can significantly improve repository
      performance in some cases.
    * The changes made to dependency string parsing were a loss in
      some cases due to inefficiency in PyArg_ParseTuple().
      Performance sensitive paths in misc.c now parse the arguments
      directly.

  o Bugfixes:
    * An Apache-based conary repository server no longer logs
      tracebacks in error_log when a client disconnects before all
      data is sent.
    * A bug that caused cross repository commits of changesets that involved
      a branched trove to fail in some cases has been fixed.
    * If an entitlement is used for repository access, it is now sent
      over HTTPS instead of HTTP by default.
    * The conary emerge command no longer attempts to write to the root
      user's conary log file.
    * conary showcs --all now shows not-by-default troves.
    * Previously, there was no way using showcs to display only the troves
      actually in a changeset - conary would by default access the repository
      to fill in any missing troves.  Now, you must specify the
      --recurse-repository option to cause conary to search the repository
      for missing troves.  The --trove-flags option will now display when a
      trove is missing in a changeset.
    * A bug that caused showcs --all to display file lists even when --ls
      was not specified has been fixed.
    * When mirroring, you are now allowed to commit a trove that does
      not have a SHA1 checksum set.  This is an accurate replication
      of the data coming from the source repository.
    * A bug affecting multiple uses of r.replace() in a group recipe has been
      fixed.
    * A bug that caused components not to be erased when their packages were 
      erased when a group referencing those packages was installed has been 
      fixed.

Changes in 1.0.3
  o Client changes:
    * Conary displays full paths when in the error message generated
      when it can't open a log file rather than leaving out the root 
      directory.

  o Performance improvements:
    * A find() class method has been added to StreamSet which enables
      member lookups without complete thawing.
    * The code path for committing filestreams to repositories now
      uses find() to minimize file stream thaws.
    * DBstore now supports precompiled SQL statements for SQLite.
    * Retrieving troves from the local system database no longer
      returns file information when file information is not requested.
    * Dependencies, dependency sets, StreamCollections, file
      dictionaries, and referenced file lists now use C parsing code
      for stream thawing.
    * Extraneous trove instantiations on the system update path have
      been eliminated.
    * Adding troves to the local database now uses temporary tables to
      batch the insertions.

  o Bugfixes:
    * A bug that caused a mismatch between file objects and fileIds
      when cloning a trove has been fixed.

Changes in 1.0.2:
  o Bugfixes:
    * A bug that caused redirects to fail to build when multiple
      flavors of a trove exist has been fixed.
    * A bug with cooking flavored redirects has been fixed.
    * The cvc command no longer enforces managed policy with --prep.
    * A bug that caused disttools based python packages to be built as
      .egg files has been fixed.  This bug was introduced in conary
      0.94.
    * A bug that prevented checking in a recipe that deleted policy
      has been fixed.
    * A bug that prevented entitlements from being recognized by an
      Apache conary repository server when no username and password
      were set for a server has been fixed.
    * A bug that prevented errors from being returned to the client
      if it attempts to add an invalid entitlement key or has
      insufficient permission to add the entitlement key has been
      fixed.  An InvalidEntitlement exception has been added.
    * A repository bug prevented the mirror client from obtaining a
      full list of new troves available for mirorring has been fixed.
    * A bug in cooking groups caused the groups resulting from an
      r.addAll() to not respect the original group's byDefault
      settings in some cases has been fixed.

Changes in 1.0.1:
  o Database schema migration
    * Over time, the Conary system database schema has undergone
      several revisions.  Conary has done incremental schema
      migrations to bring old databases in line with the new schema as
      much as possible, but some remnants of the old schema remain.
      When Conary 1.0.1 runs for the first time, the database will be
      reloaded with a fresh schema.  This corrects errors that can
      occur due to incorrect SQL data types in table definitions.  An
      old copy of the database will be saved as "conarydb-pre-schema-update".

Changes in 1.0:
  o Bugfixes
    * A bug that allowed a group to be installed before children of
      its children were installed has been fixed.  This ensures this
      if a an update is partially completed, it can be restarted from
      where it left off.
    * A bug in python dependencies that sometimes resulted in a plain 
      python: __init__ dependency has been fixed.
    * A bug that dropped additional r.UtilizeUser matches for a file after
      the first one has been fixed.
    * Accessing a repository with the wrong server name no longer
      results in an Internal Server Error.  The error is marshaled
      back to the client.

Changes in 0.97.1:
  o Bugfixes
    * A bug has been fixed that allowed the "incomplete" flag to be
      unset in the database when applying changesets of troves that
      have no "incomplete" flag.  This resulted in "StopIteration"
      exceptions when updating the trove.
    * A bug has been fixed in the code that selects the OpenPGP key
      to be used for signing changesets at cook time.

Changes in 0.97:
  o Client changes:
    * All troves that are committed to repository through commits,
      cooks, branches, shadows, and clones, now always have SHA1
      checksums calculated for them.
    * Trove objects now have a version number set in them.  The
      version number is increased when the data types in the Trove
      object are modified.  This is required to ensure that a Conary
      database or repository has the capability of storing all the
      information in a Trove.  All trove data must be present in order
      to re-calculate SHA1 checksums.  If a local system understands
      version 1 of the Trove object, and a repository server sends a
      changeset that contains a version 2 Trove, an "incomplete" flag
      will be set for trove's entry in the database.  When accessing
      that trove later for merging in an update, the client will go
      back and retrieve the pristine Trove data from the repository
      server so it will have all the data needed to preform three way
      merges and signature verification.

  o Repository changes:
    * Repositories will now reject commits whose troves do not have
      correct SHA1 checksums.

Changes in 0.96:
  o Client changes:
    * conary rq now does not use affinity by default, use --affinity to turn
      it on.  The rq --compatible-troves flag has disappeared.  Now 
      you can switch between displaying all troves that match your system 
      flavor and that match affinity flavor by switching between
      --available-troves with and without the --affinity flag.
    * conary q now displays installed, not by default troves by default,
      but skips missing troves.
    * Fixed an update bug where updating an x86 library on an x86_64 system
      would cause conary to switch other x86_64 components for that library
      to x86 versions.
    * update job output is compressed again
    * Fixed an update bug where if you had made a local change to foo, and then 
      updated a group that pointed to an earlier version of that trove,
      the trove could get downgraded

  o Other changes:
    * Mirroring now mirrors trove signature

Changes in 0.95:
  o Client changes:
    * The "conary verify" command now handles non-regular files with
      provides and requires (for example, symlinks to shared libraries
      that provide sonames).
    * The "conary showchangeset" command now takes --recurse and
      --no-recurse arguments.
    * All info-* packages are now updated in their own individual jobs;
      this is required for their dependencies to be reliable.
    * The conary syncchildren command now will install new packages
      when appropriate.

  o Repository changes:
    * Additional logging has been added to the repository server.
      Logging is controlled by the "traceLog" config file variable,
      which takes a logging level and log path as arguments.
    * Conary now detects MySQL Database Locked errors and will retry
      the operation a configurable number of times.  The "deadlockRetry"
      configuration variable controls the number of retries and
      defaults to 5.

  o Build changes:
    * Conary now uses site.py to find all possible correct elements of
      sys.path when generating python provides and requires.  Previously,
      new elements added via .pth files in the package being built would
      be ignored for that package.
    * The PythonSetup() build action now works properly with setup.py
      files that use "from setuptools import..." instead of "import
      setuptools".

  o Other changes:
    * The conarybugz.py script has been restored to functionality by
      moving to the conaryclient interface for accessing the
      repository.

Changes in 0.94:

  o Redirects no longer point to a specific trove; they now redirect
    to a branch. The client chooses the latest version on that branch
    which is compatible with the local system.

  o Bug Fixes
    * A bug in getNewTroveList() that could cause duplicate
      troves to be returned has been fixed.
    * A bug that caused a repository server running under Apache to
      fail with an Internal Server Error (500) when a client requested
      a changeset file that does not exist has been fixed.
    * Conary no longer displays an error when attempting to write to a
      broken pipe.  (bug #474)
    * Conary now respects branch affinity when moving from old-style
      groups to new-style groups.

  o Client changes:
    * The query/repquery/showcs command line options have been
      reworked.  See the conary man page for details.
    * When "cvc merge" is used to merge changes made on the parent
      branch with changes made on a shadow, conary now records the
      version from the parent branch that was used for the merge.
      This is required to allow conary to handle changing the upstream
      version on a shadow.  It is also useful for accounting
      purposes.  (bug #220)
    * "conary emerge" can now be performed on a recipe file.
      Previously you were required to emerge from a repository. (bug
      #526)
    * Progress is now displayed as conary applies a rollback. (bug #363)
    * Java, Perl, and Python dependencies are now enforced by default.

  o Build changes
    * PythonSetup() no longer passes the --single-version-externally-managed
      argument to setup.py when it uses distutils instead of setuptools.

Changes in 0.93:
  o Bug Fixes
    * A bug in the "conary verify" code sometimes resulted in an
      unhandled TroveIntegrity exception when local modifications were
      made on the system. (bug #507)
    * Usernames and passwords with RFC 2396 reserved characters (such
      as '/') are now handled properly. (bug #587)

  o Server changes
    * Standalone server reports warnings for unsupported configuration options
      instead of exiting with a traceback.
    * Compatibility for repositoryDir has been removed.
    * A bug caused queries for multiple flavors of the same trove
      to return incorrect results has been fixed.
    * Apache hooks now ignore IOErrors when writing changesets to the
      client.  These normally occur when the client closes the
      connection before all the data is sent.

  o Client changes
    * SHA1 checksums are now computed for source checkins and local
      change set commits.
    * Flavor affinity is now more relaxed when updating troves.  For
      example, if you have a trove with flavor that requires sse2 but
      your system flavor is ~!sse2, conary will only prefer troves
      with sse2 enabled instead of requiring it.

  o Build changes
    * PythonSetup() now correctly requires python-setuptools:python
      instead of python-setuptools:runtime.
    * Automatic python dependency provision now searches more directories
      to better support multilib python.
    * Conary now defaults to building in ~/conary/builds instead of
      /var/tmp/conary/builds, and caching in ~/conary/cache instead
      of /var/cache/conary.

Changes in 0.92:
  o Package Building Changes:
    * Conary policy has been split out into the conary-policy package.
      (Some policy was left in conary proper; it is needed for
      internal packaging work.)
    * Conary prints out the name of each policy as it runs, making it
      possible to see which policies take the most time.
    * BuildLog files no longer contain lines that end with \r.
    * A new 'emergeUser' config item has been added.  Conary will
      change to this user when emerging packages as root.
    * --no-deps is now accepted by 'conary emerge'.

  o Group Building Changes:
    * A bug has been fixed in dependency checking when using
      autoResolve where deleted weak troves would be included in
      autoResolve and depChecks.

  o Client changes:
    * Conary can now rate limit uploads and downloads.  The rate limit
      is controlled by the "uploadRateLimit" and "downloadRateLimit"
      configuration variables, which is expressed in bytes per second.
      Also, Conary displays the transfer rate when uploading and
      downloading.  Thanks to Pavel Volkovitskiy for these features.
    * The client didn't write config files for merged changesets in
      the right order, which could result in changesets which could
      not be committed to a repository.
    * Fixed a bug in the update code caused conary to behave
      incorrectly when updating groups.  Conary would install
      components of troves that were not installed.

  o General Bug Fixes
    * Conary did not include the trove sha1 in the troveinfo diff
      unconditionally.  This prevents clients from being able to
      update when a repository is forced to recalculate sha1
      signatures.

Changes in 0.91:
  o Bugfixes
    * A bug was fixed the code that freezes path hashes.  Previously,
      path hashes were not sorted in the frozen representation.  Code
      to fix the frozen path hashes in databases and repositories has
      beed added.
  o Build
    * added cleanAfterCook config that controls whether conary tries to
      clean up after a successful build

Changes in 0.90.0:
  o Code Structure/Architecture Changes:
    * Conary now has the concept of "weak references", where a weak reference
      allows conary to be able to recognize the relationship between a
      collection and the children of collections it contains.  This allows
      us to add several new features to conary, documented in Client and Build
      changes.
    * SQL operations have been migrated to the dbstore driver to allow
      for an easier switch of the database backends for the server side.
    * Various query and code structure optimizations have been
      implemented to allow running under MySQL and PostgreSQL.

  o Documentation Changes:
    * Added summaries about updateall in the conary man page and added
      information about the command-line options for conary rq.
    * Clarified behavior of "conary shadow --source-only" with respect to
      rPath bug #500.
    * Added synonyms for cvc and conary commands which have shortcuts
      (ex: checkout and co).
    * Added man page entry about cvc clone.

  o Package Building Changes:
    * Build logs now contain unexpanded macros, since not all macros
      may be defined when the build log is initially created.
    * The emerge command can now accept version strings.
    * The RemoveNonPackageFiles policy now removes fonts.cache*,
      fonts.dir, and fonts.scale files, since they are always
      handled by tag handlers.
    * The Make() build action can now take a makeName keyword argument
      for cases when the normal Make() handling is exactly right but
      a different make program is required (nmake, qmake, etc.).
    * The new PythonSetup() build action uses very recent versions
      of the python setuptools package to install python programs
      which have a setup.py that uses either the old disttools or
      new setuptools package.
    * fixed bug #bz470: loadInstalled('foo') will now work when you have
      installed a local cook of foo.

  o Group Building Changes:
    * add() now takes a "components" option.  r.add(<package>,
      components=['devel', 'runtime'])  will install <package>, but only the
      'runtime' and 'devel' components of <package> by default.
    * remove() can now 'remove' troves within child troves.
    * When a component is added, (either via r.add() or dep resolution)
      is automatically added as well (though not all its sibling components)
    * A new r.removeComponents(<complist>) command has been added.  It
      allows you to create a group where all devel components are
      byDefault False, for example: r.removeComponents(['devel',
      'devellib']).
    * The installPath used to build a group in is now stored in troveInfo.
    * r.addAll() now recurses through all the included groups
      and creates local versions of them as well by default.
    * A new r.replace(<name>, <newversion>, <newflavor>) command has
      been added.  It removes all versions of name from all groups in
      the recipe and replaces them with the version found by searching
      for newVersion, newFlavor.

  o Client Changes:
    * When committing source changes in interactive mode, conary will ask you
      you to confirm the commit.
    * A new configuration option, autoResolvePackages, tells conary to install
      the packages that include the components needed for dep resolution.
    * You can now install locally cooked groups.
    * If foo is a redirect to bar, and you run 'conary update foo' when
      foo is not installed on your system, conary will act as if you had
      typed 'conary update bar'.  Previously, it would act as if you had typed
      'conary update bar --no-recurse'.

  o Config Changes:
    * Conary config handling now supports comments at the end of config lines.
      # can be escaped by a \ to use a literal # in a configuration option.
    * Default macros used in cooking are now stored in /etc/conary/macros.
      The 'defaultMacros' parameter determines where cvc searches for macro
      definitions.
    * Conary configuration now searches for configuration files in 
      /etc/conary/conf.d/ after reading in /etc/conaryrc

  o Server Changes:
    * Creating changesets atomically moves complete changesets into place.
    * The contents store no longer reference counts entries.
    * Added support for trove marks to support mirroring.  A client
      can use a trove mark to ask the server for any trove that has
      been added since the last trove mark mirrored.
    * Added the hasTroves() interface to support mirroring.  This allows
      the mirror client to make sure that the target mirror does not
      already have a trove that is a candidate for mirroring from the
      source repository.
    * Added support for traceback emails from the repository server.
    * The repository contents store was reworked to avoid reading
      precompressed gzipped data twice (once to double check the uncompressed
      contents sha1 and once to copy the file in place).
    * We have changed the way schema creation and migration is handled
      in the repository code. For administrative and data safety reasons,
      schema upgrades and installs can be performed from now on only by
      running the standalone server (conary/server/server.py --migrate),
      thus avoiding race conditions previously created by having multiple
      Apache processes trying to deal with the SQL schema updates.

   o Command Changes
    * A new script that mirrors repositories has been added.  It is in
      the scripts/ directory in the source distribution of Conary.

Changes in 0.80.4:
  o Build Changes:
    * PackageRecipe has been changed to follow our change to split
      conary into three packages.
    * x86_64 packaging elimintated the conary:lib component to follow x86
      (those files now belong in conary-build:lib)

Changes in 0.80.3:
  o Client Changes:
    * The internal branch source and branch binary flags were changed
      to a bitmask.
    * The warning message printed when multiple branches match a cvc
      checkout command has been improved.
    * Only interactive mode can create binary shadows and branches, and
      a warning is displayed before they are created (since source branches
      are normally the right thing to use).

  o Build Changes:
    * Files in subdirectories named "tmp" are no longer automatically
      excluded from packaging, except for /tmp and /var/tmp.
    * DanglingSymlinks now traverses intermediate symlinks; a symlink
      to a symlink to a symlink will no longer confuse it.

Changes in 0.80.2:
  o Client Changes:
    * Bugs in "conary update foo=<old>--<new>" behavior have been
      fixed.
    * "cvc co foo=<label>" will now work even if you don't have a
      buildLabel set
    * "conary showcs" will now work more nicely with group changesets.
    * "conary showcs --all" no longer shows ids and sha1s.
    * We now never erase pinned items until they are explicitly unpinned.
    * "conary verify" and "conary q --diff" work again.
    * "conary q tmpwatch --components" will display the components
      installed for a package.
    * The pinTroves config item behavior has been fixed.  It now
      consistently pins all troves that match a pinTrove line.
    * When a trove is left on the system because of dependency resolution
      during an update, a warning message is printed.
    * Command line configuration, such as --config
      'buildLabel conary.rpath.com@rpl:devel', now overrides context
      configuration.

  o Server Changes:
    * The repository server now retries a request as an anonymous user
      if the provided user authentication information does not allow
      a client request to succeed.
    * When using "server.py --add-user" to add a user to a repository
      server, the user will only be given admin privileges if --admin
      is added to the command line.  Previously, all users added with
      server.py had admin privileges.  Additionally, if the username
      being added is "anonymous", write access is not granted.

  o Build Changes:
    * It is now possible for a recipe to request that specific
      individual requirements be removed from files using the
      exceptDeps keyword argument to r.Requires().  Previously
      you had to accept all the dependencies generated by r.Requires()
      or none of them.
    * r.Replace() now takes a lines=<regexp> argument, to match a line based
      on a regexp.
    * The EnforceJavaBuildRequirements policy has been added.  When
      you are packaging precompiled Java software where you have
      .class/.jar files but no .java files, you can use "del
      EnforceJavaBuildRequirements" to prevent this from policy from
      generating false positives.
    * The EnforceCILBuildRequirements policy has been added.
    * Enforce*BuildRequirements now warn when a package has requirements
      which they don't fulfill themselves and which are not fulfilled by
      the system database.  (for example, soname dependencies from linking
      against libraries that are not managed by Conary on the system.)
    * Automated Perl dependencies have been added, for both provides
      and requires.  They are not yet enforced, in order to give time
      to adapt while perl packages are being re-built.
    * The EnforcePerlBuildRequirements policy has been added.
      Failures found by this policy may be caused by packages on the
      system not having been rebuilt yet with Perl dependencies, but
      could also show bugs in the Perl dependency code.
    * Automated Python dependencies have been added, for both provides
      and requires.  Like Perl dependencies, they are not yet
      enforced.
    * The EnforcePythonBuildRequirements policy has been added, with
      the same caveats as EnforcePerlBuildRequirements.
    * Conary now writes more information about the build environment
      to the build log when cooking.
    * A bug that caused r.Requires('file:runtime') to create a file
      dependency on 'runtime' instead of trove dependency on
      'file:runtime' has been fixed.
    * Java dependencies now properly ignore array elements in all cases,
      removing false Java dependencies like "[[I" and "[[B".


Changes in 0.80.1:
  o Client Changes:
    * User names and passwords are no longer allowed in repository maps;
      "user" configuration entries must be used instead.
    * The clone command now allows you to clone a binary onto the same
      branch, without having to reclone the source.
    * The TroveInfo table on the client is getting corrupted with
      LoadedTrove and BuildReq entries for components.  These entries
      are only valid on packages.  Code was added to catch when this
      happens to aid debugging.  Additionally, Conary will
      automatically remove the invalid entries the first time 0.80.1
      is run.
    * Environment variables are expanded in paths in conary configuration files.
    * localcs now allows the version and flavor to be specified for a trove
    * conary scs --all now behaves the way it used to again
  o Build Changes:
    * Java dependency generation is now enabled; Java dependency enforcement
      is still disabled.
    * The skipMissingSubDir keyword argument now actually works correctly
      when the subdirectory is missing.
  o Common Changes:
    * Entitlement support has been added as an alternate method of
      authentication.

Changes in 0.80.0:
  o Client Changes:
    * The logic for defining updates across a hierarchy has been completely
      replaced. Instead of rigidly following the trove digraph, we flatten
      the update to choose how troves get updated, and walk the hierarchy
      to determine which updates to actually apply.
    * Dependency resolution could include troves which caused duplicate
      removals for the troves those included troves replace
    * Chroot handling was broken in 0.71.2 and prevented the user name
      lookup code for the chroot from exiting back out of the chroot
    * showchangeset on relative changesets now displays them as jobs.
    * query and queryrep now exclude components if they match their
      package name
    * Conary cleans up rollbacks when a changeset fails to apply.
      Previously, an invalid changeset was saved in the rollback
      stack, which made applying it impossible
    * Removed direct instantiation of NetworkRepositoryClient object; it
      should be created by calling ConaryClient
    * repositoryMap should not contain usernames and passwords now; user
      config file option should hold those instead (user *.rpath.org user pass)
    * If a user name is given without a password the password will be prompted
      for if the repository returns a permissions error
    * added --components parameter to q and rq to not hide components
    * conary update --full-versions --flavors now will work as expected
    * fixed a bug with conary erase foo=/branchname
    * When in multi-threaded mode, the download thread now checks to see
      if the update thread wants to exit.  This fixes many of the
      "timeout waiting for download thread to terminate" messages.
    * Fixed bug where conary erase foo --no-deps wouldn't erase a component
      of foo if it was required by something else
  o Build Changes:
    * Dependencies are now generated for Java .class and .jar files.
      They are not yet enforced, to give time to rebuild Java packages.
    * Java dependency generation has been turned off until 0.80.1 in
      order to wait until there is a deployed version of Conary with
      long dependency handling; some .jar files have so many
      dependencies that they overflowed dependency data structures.
    * CheckDesktopFiles now looks in /usr/share/icons for icons, and
      can find icon names without extensions specified.
    * Build actions which take a subDir keyword argument now also can
      take a skipMissingSubDir keyword argument which, if set to True,
      causes the build action to be skipped if the specified subdirectory
      does not exist.  By default, those build actions will now raise
      an error if the directory does not exist, rather than running in
      the wrong subdirectory as they did previously.
    * You can now cook a recipe that has a superclass that is defined
      locally but a has supersuperclass that is in the repository.  Similarly,
      if you have a superclass that is in the repository but a supersuperclass
      locally, conary will find that as well
    * r.Replace with parameters in the wrong order will now behave correctly
    * The automatic :config component for configuration files has been
      disabled because Conary does not handle files moving between
      troves, and config files were being re-initialized when packages
      were updated.
  o Code structure:
    * queryrep, query, showchangeset, and update --info all use the same
      code to determine how to display their data.  Display.py was changed
      to perform general display operations.
    * query.py added
    * added JobSource concept for searching and manipulating lists of jobs.
    * moved datastore.py into repository module
    * Stubs have been added for adding python and perl dependencies, and
      the stubs have been set to be initially ignored.
    * The internal structure for conary configuration objects has changed
    * A new DYNAMIC size has been added to the StreamSet object.  This will
      cause StreamSet to use either a short or long int to store the size
      of the frozen data that is included in a frozen StreamSet, depending
      on the size of the data being stored.

Changes in 0.71.2
  o Client Changes:
    * The update-conary option has been renamed updateconary per
      bugzilla #428
    * buildPath can be set in contexts
    * cvc co <foo> will work even if there are two foos on the same label with
      different branches.  In that case, it will warn about the older foo
      which it doesn't check out
    * Test mode didn't work for updates and erases which were split into
      multiple jobs
  o Build Changes:
    * Combined the EtcConfig and Config policies, and deprecated
      the EtcConfig policy.
    * All config files default to being put into a :config component.
      This is overridden by any ComponentSpec specifications in the recipe.
    * A use flag has been added for xen defaulting to 'sense prefernot'.  This
      flag should be used to specify flavors for xen domU builds where special
      provisions are made for paravirtualized domU.
    * Added new CheckDesktopFiles policy to catch some more common errors
      in .desktop files.  (For now, it looks for common cases of missing
      icons; more may be added over time.)
    * The Requires policy now interprets synthetic RPATH elements (passed in
      with the rpath= keyword argument) as shell-style globs that are
      interpreted relative first to the destdir and then to the system.

Changes in 0.71.1:
  o Server Changes
    * Added iterTroves() call which iterates over large numbers of troves
      much more efficiently than a single getTrove() call would.
    * Split out FileRetriever object to allow file information to be pulled
      from the repository inside of an iterTroves() loop
    * The web interface shows the troves contained in a group trove instead
      of trying to list all files in a group.
  o Client Changes
    * Config file options that take a path as a value now support ~ for
      home directory substitution
    * Trove.diff() returns a standard job list instead of the previous
      only-used-here format
    * /var/log/conary tracks all update, remove, rollback, and erase events
    * Progress output is simplified when stdout is not a tty (no line
      overwrites)
    * Tracebacks during logged commands get copied to the log
    * Code which checked to see if a shadow has been locally modified didn't
      work for shadows more than a single level deep
    * When you are installing from changesets using --from-files, other troves
      in the changesets can be used for dependency resolution
  o Build Changes (cvc)
    * Additional calls are emulated by the filename_wrapper for the
      r.Run calls.
  o Code Structure
    * Split build/recipe.py into several smaller files
    * Moved OpenPGP keyTable access up call stack so that it can now be
      accessed outside of kid templates.
    * Move epdb code into its own package

Changes in 0.71.0:
  o Code Structure
    * conary now imports all python modules from a toplevel "conary"
      module.  This prevents conary from polluting the module namespace.
  o Client Changes
    * Clone didn't handle shadow version numbers correctly (and could create
      inconsistent version numbers)

Changes in 0.70.5:
  o Client Changes
    * Files changing to config files across distributed repositories now works.
    * The update code uses more consistent use of trove sources, and only
      makes explicit calls to the repository if asked.  This should make it
      possible to create interesting update filters.
    * Clone updated sequences it was iterating over, which is generally
      a bad idea (and caused clone to commit inconsistent troves)
  o Build Changes (cvc)
    * Locally cooked filesets now include file contents, making the
      filesets installable.
    * Fileset cooks now retrieve all of the file objects in a single
      network request per repository.
    * The new NormalizeLibrarySymlinks policy runs the ldconfig program
      in all system library directories.  This ensures that all the
      same symlinks that ldconfig would create when the shlib tag handler
      runs are packaged.  It also warns if ldconfig finds missing files.
    * New argument to r.Run(): "wrapdir" keyword argument behaves much
      like "filewrap" but takes a string argument, which limits the scope of
      %(destdir)s relocation only to the directories under the specified
      wrapdir, which is interpreted relative to %(destdir)s.  Works best
      for applications that install under one single directory, such
      as /opt/<app>
    * Clone, branch, and shadow all take --info now instead of --test
    * ELF files that dlopen() libraries can now be provided with
      synthetic soname dependencies with
      r.Requires('soname: libfoo.so', '/path/to/file')
    * r.Requires now enforces that packages that require a file and
      include that required file must also explicitly provide it. (bz #148)
  o Server Changes
    * Packages added to the repository are checked to ensure the version and
      flavor of all referenced components are the same as for the package

Changes in 0.70.4:
  o Client Changes
    * The trove that satisfies a dependency that is broken by erase is
      now displayed in the "Troves being removed create unresolved
      dependencies" message.
    * Components are now displayed on the same line as their parent
      package in "conary update" output.
    * A new 'interactive' option has been added to conary configuration.
      When set to true, conary will display info about clone, branch,
      update, and erase operations, and then ask before proceding.
  o Build Changes (cvc)
    * The CompilePython action has been fixed to accept macros at the
      beginning of its arguments, fixing a bug new in Conary 0.70.3.
    * The Requires policy can now be given synthetic RPATH elements;
      this is useful when programs are only intended to be run under
      scripts that set LD_LIBRARY_PATH and so do not intrinsically have
      the information they need to find their libraries.
    * Added --test to clone, branch, and shadow commands
    * Clone now supports --skip-build-info for less rigid version checks
      on cloned troves
    * Fixed usage message to better reflect reality
    * Cloning to a branch which already has a version with a compatible
      flavor now works.
    * cpio archive files are now supported for r.addArchive()
  o Repository Changes
    * The repository now serves up stored OpenPGP keys as a "Limited
      Keyserver"; users can retrieve keys, but not search or browse them.
      The keys are available via /getOpenPGPKey?search=KEY_ID. This
      is meant only to allow conary to automatically retrieve OpenPGP
      keys used to sign packages.

Changes in 0.70.3:
  o Client Changes (conary)
    * Conary now works harder to avoid having separate erase/installs,
      instead preferring to link those up into one update when possible.
    * Conary configuration now supports contexts.  Contexts are defined in
      sections starting with a [<name>] line, and provide contextual
      configurations for certain variables, defined in the man page.  All
      configuration options after the [<name>] will be associated with that
      context, and will override the default configuration when that context
      is active.  The current context can be selected by using the --context
      parameter, or by setting the CONARY_CONTEXT environment variable.
    * 'conary config --show-contexts' will display the available contexts
  o Build Changes (cvc)
    * A local cook of a trove foo will ensure that the changeset created is
      installable on your local system, by making sure the version number
      created is unique.
    * The builddir is no longer allowed to appear in ELF RPATHs.
    * The build documentation strings have been significantly updated
      to document the fact that for most strings, a relative path
      is relative to the builddir, but an absolute path is relative
      to the destdir.
    * The ManualConfigure action now sets the standard Configure
      environment.
    * cvc will allow you to cook a trove locally even when you are unable
      to access the trove's source repository
  * Common Changes:
    * Version closeness was improperly measured for troves on different
      branches when then label structure was identical
  o Repository Changes
    * Repository now has a config flag called requireSigs. Setting it to
      True will force all troves to have valid package signatures.  Troves
      lacking this will be rejected.  Enabling this option prevents the
      generation of branches, shadows, or clones since these troves are not
      signed.  It is not recommended that this option be enabled until the
      infrastructure is in place to provide package signatures for all types
      of troves.

Changes in 0.70.2:
  o Client Changes (conary)
    * GnuPG compatible trust metrics for OpenPGP Keys now exists. This
      makes it possible for conary clients to refuse troves that
      aren't properly trusted. The metrics currently in place mimic
      gpg behavior.
    * Running "conary update" in a directory that does not exist no
      longer fails with an error (bugzilla #212).  Note that "cvc
      update" still requires that the current working directory exists
      of course.
    * HTTP error conditions are handled more gracefully when commiting
      a change set. (bugzilla #334)
    * conary more reliably sets a non-zero exit status when an error
      occurs. (bugzilla #312)
    * When performing an update of a group that adds a trove foo,
      search the system for a older version of foo to replace if the
      original update command found a replacement by searching the
      system.
    * New option, "conary update-conary" has been added in an attempt
      to provide a workaround for future drastic protocol revisions
      such as what happened for 0.70
    * Methods for parsing command line update request and changeset requests
      have been added to conaryclient.cmdline
    * A metric for the distance between arbitrary versions on different
      branches has been added, and the code which matches troves changes
      between collections uses this code to give well-defined matches
      for all cases.
    * Rollbacks are now listed with the most recent on top
    * Troves which a group operation tries to remove will be left behind
      if they satisfy dependencies for other troves
    * updateall command respects pins on top-level troves
    * Dependency resolution no longer blows away pinned troves
    * conary update now takes a changeSpec, allowing you to specify both
      the version to remove and the update version, like
      'conary update foo=2.0--3.0'

  o Build Changes (cvc)
    * cvc more reliably sets a non-zero exit status when an error
      occurs. (bugzilla #312)
    * Building groups w/ autoResolve displays the revision of the
      troves which are being included
    * The change to automatically split up hardlink groups into
      per-directory hardlink groups has been reverted.  Instead,
      Conary enforces that link groups do not cross directories, but
      provides an exception mechanism for the rare cases where it is
      appropriate to do so.  The old LinkCount policy was renamed
      LinkType, and the new policy enforcing link group directory
      counting is now called LinkCount.
    * The NormalizeCompression policy no longer causes an error if you
      have two files in the filesystem that differ only by the .gz or
      .bz2 extension.
    * The Provides policy will not longer automatically provide soname
      dependencies for executable files that provide sonames.  A few
      executables do provide sonames, and 0.70.1 provided them as
      harmless extraneous provisions.

   o Repository Changes
     * A new getConaryUrl() method has been implemented to support the
       "conary update-conary" feature
     * Exception handling has been re-worked.  All exception classes
       that are marshaled back to the client are now in the
       repository.errors module.  Some of the most commonly used
       exception classes have been included in their previous modules
       for compatibility until code can be modified to use the new
       repository.errors module.

Changes in 0.70.1:
  * Collection merging didn't handle (admittedly obscure) cases where
    a component on the local system was updated to a new version of a
    trove, and updating that package also tries to update to that version
    but using a different path
  * Redirects are allowed in group cooking as long as the target of the
    redirect is also specified in the group (this allows cleaner handling
    when trying to clean up after label multiplicity)
  * Shorten display for versions and flavors in internal debugging output.
    Make str() output for versions and flavors return formatted strings.
  * ELF files finding non-system libraries via an RPATH did not always
    have the path to the library encoded in their dependency requirement,
    depending on whether the package also included some other (unrelated)
    non-system library.  Futhermore, system paths encoded in an RPATH were
    incorrectly honored.  Both of these bugs have been fixed.
  * Ownership policy now uses macros in the user and group definitions.
  * Symbolic links to shared libraries can now provide path-encoded
    soname dependencies (only manually, never automatically).
  * Removed outdated code with convoluted code for preventing providing
    soname dependencies in some cases; that code has been functionally
    replaced by limiting automatic soname dependencies to system library
    directories.
  * Instead of complaining about hardlinks spanning directories, Conary
    simply creates one link group per directory per hardlinked file.
  * Fixed bug which made source commits fail on cloned source troves

Changes in 0.70.0:
  o The client and server protocol versions have been changed and
    the filecontainer version number updated.
    * Upgrading from previous versions of Conary to 0.70.0 will
      require downloading a old-format changeset file from
      ftp://download.rpath.com/pub/conary/
    * Adding path hash data to TroveInfo overflowed the amount of
      storage space available in a StreamSet when a trove contained
      several thousand files.  In order to accommodate larger data
      stored in StreamSets, we have changed the way data sizes are
      handled.
    * With the changes to StreamSet, LargeStreamSet is obsolete.
      Changeset files used to used LargeStreamSet to represent data.
      Since we now just use a StreamSet, the changeset file format
      changed.
    * Since this version of Conary is incompatible with previous
      versions, we took this opportunity to do database and repository
      migrations that will allow us to make significant code cleanups
      in the near future.

 o Other smaller changes
    * Conary now does the right thing if the same trove is listed
      twice in an update due to recursion (it checks for duplicate
      installs of the same trove).
    * A bug where None would show up in CONARY files when an
      autosource file changed contents but did not change names has
      been fixed.

Changes in 0.62.16:
  * The "conary update" and "conary erase" commands now display the actions
    they take as they run (similar to --info output).
  * The --info output for "conary erase" and "conary update" has been
    reworked to be more user-friendly.
  * Added new conaryrc option signatureKeyMap to choose which signature
    to use when signing based on the label.
  * Fixed a bug where conary would only sign the last trove listed,
    instead of signing all troves listed.
  * The ComponentRequires policy now makes :devellib components require
    :data components if they exist.
  * Don't check for bucket conflicts when resolving during group cooks - if we
    want to check for bucket conflicts in groups, it will be readded in a more
    general way.
  * Removed extra freezes and thaws of files for a 8% improvement in install
    time for absolute change sets (at the cost of some memory, but thanks
    to splitting transactions this should be a good trade off).
  * Added removeIfExist call to miscmodule for some peformance improvement.
  * ELF files that find non-system libraries via an RPATH now have the path
    to the library encoded in their dependency requirement, matching the
    path encoded in the dependency provision.  Before this, the RPATH
    was ignored and the path encoding was only guessed within one source
    package.
  * The LinkCount policy now enforces the requirement that hardlink groups
    contain only files in the same directory as each other; no hardlinks
    between files in different directories are allowed.
  * When updating a group across branches, if a subtrove within the update has
    already been manually moved to the new branch by the user, conary will
    recognize this and sync that trove with the group
  * A new "closed" configuration variable has been added to the
    apache-based networked repository server.  When set, the server
    will always raise a "RepositoryClosed" exception when a client
    attempts to access it.  The configuration variable is a string.
    The string will also be returned to the client.
  * Removed install buckets and replaced with comparisons of hashed path
    values to determine trove compatibility.
  * If a trove is included in an update twice, once directly, and once
    implicitly through recursion, ignore the recursive update.
  * More constraints added to the repository schema
  * Added hasTrove to Items table for faster trove names check

Changes in 0.62.15:
  * The MakeDevices() policy now accepts mode= as a named argument.
  * Added (undocumented) --debug (prints debugging output),
    switched old (undocumented) --debug to now be --debugger (starts debugger
    on initialization)
  * Added debug messages to conaryclient/update.py
  * Cloning to the the same branch works (providing a good way of
    reverting changes)
  * Cloning now updates buildRequirements and loadedTroves in troveInfo
    and enforces their consistency on the target branch
  * Cloning groups is now supported
  * Fix update case where a group update should cause conary to search the
    system for an older version of a trove to replace.
  * If you update a trove foo locally to a new version on the same branch, and
    then update the containing group to a new version on a different branch,
    conary will now update foo to the new branch as well.
  * fix error message when you try to pin as non-root

Changes in 0.62.14:
  * The threading changes in .13 caused some error information to be lost.
    Tracebacks have now been fixed, and the download thread checks much more
    often to see if it needs to exit.
  * Catch InstallBucketConflicts exception

Changes in 0.62.13:
  o Repository Server changes
    * The Schema creation SQL statements have been rewritten in a more
      standardized form. Some indexes have been redefined and a number
      of views have made their way into the default repository schema.
    * The new call troveNamesOnServer can be used now by the netclient
      code for a much faster retrieval of all trove names available on
      all labels on a given server. Server and client protocol numbers
      have changed.
    * The getTroveList() server side function got a rework that should
      result in about a 50% execution time speedup on most queries.
    * The Metadata SQL query has been reworked to join tables in a
      much better order, speeding up the getMetadata call on a
      repository with many versions much faster.

  o Client changes
    * Conary now compresses XML-RPC requests before sending them to
      the repository server.  In order to use compression, the remote
      server must be running Conary 0.62.13 or later.  If the server
      is running an older version, the client will fall back to
      sending uncompressed requests.
    * The database conversion in 0.62.12 did not correct all
      out-of-order file streams.  A new conversion function is in
      0.62.13 that will examine every file stream and ensure that it
      is stored correctly in the database.
    * Versions from the contrib.rpath.com repository are automatically
      rewritten to point to contrib.rpath.org.  NOTE: if you have a
      label from the contrib.rpath.com repository in your
      InstallLabelPath (such as contrib.rpath.com@rpl:devel), you will
      need to modify it to point to contrib.rpath.org.
    * Install bucket handling now works for collections which were not
      fully installed.
    * A bug where database was left locked on exception during install
      when the download thread was still executing has been fixed.
    * The conaryclient code has been split into pieces.
    * Switched rollbacks to local@local:ROLLBACK
    * The main thread no longer blocks forever when the download
      thread fails.
    * Matching referenced troves in collections is no longer dependent
      on sort order of internal dictionaries.

  o Common Repository and Client changes
    * When a changeset is applied to the local system or committed to
      a networked repository, the fileIds are recomputed from the file
      objects and verified.  This prevents corrupted or miscomputed
      changesets from being committed to the repository or applied to
      the local system.

  o Building/Branching changes
    * Many changes have been made to cloning, including sideways
      cloning (creating a clone at the same branch depth as the clone
      source), better cloning with multiple flavors, separate cloning
      of source and binaries, resilience against duplicate troves,
      proper use of existing fileIds during clones, simultaneous
      cloning of multiple troves, and better clonedFrom tracking.
    * The default optflags for x86 changed to remove -mcpu, as it is
      deprecated in gcc.

Changes in 0.62.12:
  * Conary will no longer create a "rootroot" group while installing
    users whose primary group is "root".  It will now call the
    appropriate tag handler for user/group modifications if the tag
    handler is installed.
  * EnforceConfigLogBuildRequirements no longer suggests recursive
    build requirements for packages in which the configure script
    checks to see if the package is already installed.
  * Installing new version of pinned troves leaves the pinned trove in
    place if the two troves have compatible install buckets
  * By default, when you shadow a binary trove, its source is shadowed with it.
  * Instead of a --sources option, cvc shadow and cvc branch now take
    --source-only and --binary-only options that allow you to control whether
    sources or binaries are shadowed.
  * Branch and shadow commands now take an unlimited number of troves
    to branch/shadow.
  * Files sharing versions but with different contents (thanks to flavors)
    got lost when switching from one flavor of a trove to another
  * troves can now be specified for rq, q, and update as <labelpart>/<version>,
    e.g., foo=:rpl1/1.0, or foo=contrib.rpath.com@/2.3-1-2
  * version.hasParent() handles more cases of shadows of shadows correctly.
  * cooking troves into the repository with --flavor <newflavor> now modifies
    the flavor before the recipe is even loaded, not when the recipe's setup
    function is called.
  * add a check to ensure RPATHs in cooked packages do not have %(destdir)s
    or /tmp or /var/tmp in them.
  * EnforceSonameBuildRequirements has been temporarily changed to produce
    warnings instead of errors.
  * Dependncies and flavors didn't order things properly in their frozen forms
  * StreamCollections are now properly ordered

Changes in 0.62.11:
  * InstallBucket policy now allows using macros in component names.
  * The --resume option now works correctly when conary has
    automatically discovered a non-standard path for the main build
    directory.
  * A soname dependency is again generated for libraries outside of
    library directories, but the pathname is now included in the
    dependency.  Within a package, all matching dependencies are
    modified to include the path.  This is useful for cases where
    an application packages private versions of libraries -- the
    dependencies still need to be there so that inter-component
    requirements are honored, but they must not perturb the rest
    of the system.
  * Recursive pinning now behaves itself
  * Switch group recipe syntax to use r.add() instead of r.addTrove,
    r.remove() instead of r.removeTrove(), and add a
    r.setDefaultGroup() command to set the default group.

Changes in 0.62.10:
  * EnforceSonameBuildRequirements enhanced to handle correctly cases
    where more than one trove can resolve a single soname dependency.
  * EnforceConfigLogBuildRequirements now can take exceptions, which
    can be specified either as a filename (such as /usr/bin/bison or
    %(bindir)s/bison) or as a required trove (such as bison:runtime).
  * The trove.Trove initializer no longer allows for a trove to be created
    with a name that has more than one ":" character in it.
  * EnforceSonameBuildRequirements now can take exceptions, which are
    specified as a required trove (such as libfoo:devel) to avoid adding
    to the list of requirements.
  * EnforceSonameBuildRequirements now produces errors for missing build
    requirements, and EnforceConfigLogBuildRequirements now demonstrates
    very few false positives, and so has been updated to warning instead
    of info.
  * Added a check to warn when a trove is installed multiple times from
    the same branch with incompatible install buckets (--no-conflict-check
    overrides this check)
  * Redirects can now redirect to nothing, which allows components to
    disappear gracefully on a redirection
  * A soname dependency is now provided only if the library is in a
    default library directory, or in a directory explicitly added with a
    SharedLibrary(subtrees='/path/to/dir/') call.

Changes in 0.62.9:
  * EnforceConfigLogBuildRequirements policy added.  It looks through
    all config.log files anywhere under the build directory for programs
    that configure has found, and ensures that the transitive closure
    of the build requirements contains each file listed.  (That is, if
    the file /usr/bin/perl has been found, and intltool:runtime is in
    the buildRequires list, and intltool:runtime requires perl, then the
    requirement is satisfied.)  This policy currently produces some false
    positives; the "greylist" that tries to remove false positives needs
    to be expanded.
  * The repository server now uses a repository instance specific key
    cache.  This fixes KeyNotFound errors seen when running multiple
    repositories on one server.

Changes in 0.62.8:
  * The bug, introduced in 0.62.7, that caused Conary to stop short of
    recursing to the innermost troves when handling erasures has been fixed.
  * EnforceSonameBuildRequirements enhanced to use the system database to
    find the right missing build requirements.
  * Make users and groups in a repository such that they may not differ only
    in case, i.e. if user foo exists, user Foo cannot be created.
  * files in /usr/%(lib)s/python/.* are no longer automatically given an
    architecture flavor - if there are architecture-specific files in those
    dirs, they should result in an arch-specific flavor through normal
    means.
  * By default, no OpenPGP signatures will be added to troves when
    doing commits unless a fingerprint is explicitly set in conaryrc.
    Previously, if a keyring existed, the first key found would be used.

Changes in 0.62.7:
  * Some unneeded parts of the sql query in _getTroveList have been removed,
    improving performance.
  * The performance of the default (and most used) case of the
    getAllTroveLeaves has been increased up by using a specialized
    query.
  * Exception handling in the repository when revoked or expired keys
    are used has been corrected.
  * Signature checking now correctly checks the timestamp of the signature
    against the expiration time (if any) of the key that signed it.  If
    the signature timestamp is later than the expiration timestamp,
    the signature is rejected.
  * Pass 'Database is locked' repository errors to the client as a
    RepositoryLocked exception notifying user that the server is busy.
  * The 'yuck' script is no longer installed.
  * ComponentRequires now makes :runtime, :lib, :devellib, and :devel
    components all require their matching :config component if the
    :config component exists.  The :config component is not automatically
    created, but when it exists, it's always going to be because it
    is required by multiple other components.

Changes in 0.62.6:
  * mergeCollections() didn't always handle referenced troves changing
    byDefault status
  * Various cleanups and simplifications have been made to the trove
    removal determination

Changes in 0.62.5:
  * Allow selection of individual troves from change set files via --from-file
  * Recursive queries on local database could get upset by a missing trove
  * Underlying dependency code returns version and flavor for troves with
    broken dependencies
  * Underlying dependency code returns information on what removed trove
    caused a broken dependency
  * Removed --no-deps-recurse option
  * Greatly simplify dependency resolution logic
  * The version portion of a Release (version-sourceCount-buildCount)
    is no longer required to begin with a digit.
  * The Release parsing code has been cleaned up to use consistent
    naming, API documentation, and parse error messages
  * An unhandled exception when signing a trove twice with the same key
    has been fixed.
  * Old (now invalid) changesets are now removed from the changeset
    cache when a digital signature is added to a trove.
  * A package is now counted as empty if it contains only files automatically
    found by the AutoDoc policy.
  * CPackageRecipe now requires elfutils:runtime for eu-strip; this is
    needed for the existing debugedit:runtime requirement to do useful
    work.
  * Removed DistroPackageRecipe and moved its buildRequires list to
    PackageRecipe.  Use clearBuildReqs() to remove any of the base
    requirements for a package.
  * Install buckets are respected during dependency resolution
  * Updated the troveNames() call to a faster query, which should bring
    the run time of the "conary rq" back to a more reasonable limit
  * Race conditions and robustness problems have been fixed in
    the changeset cache.

Changes in 0.62.4:
  * Many places where lots of individual db calls were done to collect
    file objects have been collapsed into batched calls (5-10% speedup
    on some operations)
  * Fixed PGP key submission to not use a hidden form element.
  * Changed PGP key submission to use an xmlrpc call instead of
    modifying the database directly.
  * Added methods to change PGP key/user associations, and thereby
    disable a key.
  * Added an index to dependency resolution for a massive improvement
    on local system dependency performance on large updates.
  * Added the ability to get troves without file lists from the local
    database and use that when getting troves through the changeset
    trove source.
  * Previously, dependency resolution could cause duplicate
    trovesource entries.  This no longer occurs.
  * :lib and :devellib automatically have lib=%(lib)s install buckets.
  * A user management bug in the repository has been fixed.
    Previously, if you deleted a group followed by the user with the
    same name of the group, an unhandled exception occurred.
  * Looking up changeset cache entries in the cache database no longer
    uses exception handling to determine when database entries are
    invalid or stale.
  * The EnforceSonameBuildRequirements policy now recognizes :devellib
    as well as :devel components in buildRequires.

Changes in 0.62.3:
  * Don't link troves to groups when the branch has changed
  * Link new troves to collections (and new collections to old troves) when
    a trove isn't installed but a suitable replacement (meaning on the same
    branch) is available
  * Installing changesets w/ not by default from files broke
  * Fix a bug in the kid template that prevented permissions (ACLs) from being
    deleted from a repository.

Changes in 0.62.2:
  * Further reworkings of update code to be fully based on job sets. The
    absolute flag now defines whether a trove is newly installed or if
    it should be an update from an existing trove (when possible). Network
    changesets and changesets from files are treated almost identically now.
  * Swapped lock terminology for pin
  * Changed table names in database schema to better match the repository
    schema

Changes in 0.62.1:
  * UtilizeGroup fixed
  * conary updateall fixed
  * Disable SHA-1 integrity checks when trove changesets don't include
    files in various places
  * conary now prevents you from cooking empty groups

Changes in 0.62.0:
  * Initial OpenPGP (RFC 2440) based signature support has been
    added. Conary reads public keys from ~/.gnupg/pubring.gpg and
    /etc/conary/pubring.pgp.  Conary reads private keys from
    ~/.gnupg/secring.pgp.  Setting the "signatureKey" configuration
    variable to a key ID will select which key to use from the
    keyring. If signatureKey is not set, and there is a valid private
    keyring, the first key on the keyring will automatically be used
    to sign changesets when committing them to the repository.
    "cvc sign" adds a signature to a trove that already exists in the
    repository.
  * Change set generation on the command line is more flexible. It can generate
    erasure changesets as well as relative to nothing changesets
  * When creating multiple groups from the same recipe using newGroup(),
    Conary now searches all subgroups when resolving dependencies within
    a parent group
  * Conary no longer resolves dependencies for troves with byDefault=False
    (such as :test and :debuginfo).  Conary will now resolve dependencies in
    those troves only if you set checkOnlyByDefaultDeps=False.  When creating
    subgroups using newGroup(), pass the checkOnlyByDefaultDeps flag as an
    argument to the newGroup() function.
  * excludeTroves now applies to troves which have been added to
    already installed collections

Changes in 0.61.12:
  * You can now search for troves by <trove>=<host>@
  * A bug when cooking groups with depCheck = True (introduced in 0.61.10)
    has been fixed.
  * A new r.ByDefault policy controls how components are included in their
    enclosing packages; the default is True except for :test and :debuginfo
    components that default to False.
  * Cloning across repositories works
  * A bug in 'conary update --info' output was fixed

Changes in 0.61.11:
  * A bug that caused a database deadlock when removing entries from the
    changeset cache in the repository server has been fixed.
  * Added RegularExpressionList in conarycfg
  * Added lockTroves configuration option for autolock
  * Recurisvely included troves could be removed incorrectly when those
    troves were already present

Changes in 0.61.10:
  * The conary update command now takes a --sync parameter, documented in
    'man conary'
  * Groups now allow you to create a reference to another cooked trove,
    and use that reference to add troves that are contained in that trove.
    For example, if you want to create a group-python based on the troves in
    an already cooked group-dist, you add a reference to the group-dist in
    group-python, and pass the group-dist reference in when you call
    addTroves.
  * Work has begun towards generalizing the concept of a trove source.
    A class SimpleTroveSource has been added that, when subclassed and given
    access to the troves, will allow you to call findTroves to search that
    source.  The same code is used in update code to unify updating from
    the repository and from changesets, and it is used to provide the search
    capabilities for the local database.
  * Conary now allows all files, not just regular files, to have
    dependencies.  This is necessary for user/group dependencies for
    non-regular files to work.  Packages built with 0.61.10 or later
    that have non-regular files with non-root user or group will not
    be readable by Conary versions 0.61.9 or earlier.
  * Shadowing now preserves the byDefault flag, and handles reshadowing
    collections gracefully now
  * Update preprocessing now works on absolute changesets instead of
    relative ones, providing massive cleanups. Code uses sets of jobs
    instead of changesets for job representation, allowing still more
    cleanups. Many bugs seem to have gone away.

Changes in 0.61.9:
  * Fix a bug added in 0.61.8 that breaks tag handlers

Changes in 0.61.8:
  * Fix a bug introduced in 0.61.7 that occurred when, in the repository,
    either the Users table or Groups table was empty when creating a new group.
  * Add --buildreqs, --flavors options to q and rq.
  * Primary troves should not have their trove change sets overridden by
    items recursively included (and fixed a pile of things this broke).
  * Locally stored change sets can't always get access to pristine files
    from the local filesystem; when it can't, make sure file sha1 checking
    doesn't get upset.
  * Unchanged troves in updated groups could be erased by items in the
    same group on a different branch.
  * The "conary q[uery]" command accepts a --diff option.  When --diff
    is used, the difference between installed and pristine troves is
    displayed.
  * An additional progress callback has been added to show when database
    transactions are committed

Changes in 0.61.7:
  * Several bugs related to updating two troves with the same name have been
    fixed - including branch affinity, flavor affinity, correct handling of
    already updated troves, and correct handling of empty flavors.
  * "conary emerge" as root (or as a user than can apply the changeset
    produced by the build) did not install anything but the toplevel
    package.  This bug has been fixed.
  * No longer hide descriptive TroveNotFound errors behind a generic
    NoNewTroves wrapper.
  * Group recipes can now request that dependencies be resolved and
    added to the group at cook time.  To automatically add required
    troves to a group add "autoResolve = True" to the recipe class.
    Optionally "autoResolveLabelPath" can be set to a list of labels
    to use during dependency resolution.
  * Locally stored rollbacks couldn't handle files changing types. As
    part of the fix, the generic file diff code is now used when creating
    changesets instead of having a special-case wrapper around it
    (fileChangeSet()).
  * The commitaction script and the changemail module did not necessarily
    show the full trailing version for branches and shadows.  (For example,
    /conary.rpath.com@rpl:devel/4.1.25-18/db41/19 showed up as "19"
    instead of "4.1.25-19".)
  * Add a --deps option for conary q.  Make that and conary rq --deps
    recurse over collections.
  * Warn about missing buildRequires entries both for soname dependencies
    and for TagSpecs applied via tag description files.
  * A bug in updating groups that switch the byDefault setting of troves
    has been fixed.
  * Add an updateThreshold config option to control the number of troves to
    include in a download.
  * Ordering didn't work for old packages depending on anything, or for
    dependencies whose provider moved between components.
  * The r.Ownership(), r.UtilizeUser(), and r.UtilizeGroup() now generate
    appropriate dependencies on info-* packages.
  * Updating packages and components installed multiple times could cause
    a component to be removed multiple times (which resulted in a traceback).
  * Fixed a bug that occurred when groups tied to a user were deleted
    without deleting the associated user, then subsequently adding a user
    with the same name.

Changes in 0.61.6:
  * InitialContents turns off EtcConfig, since a file cannot be both
    a config file and an InitialContents file.
  * Reworked repository change sets to directly reference files from the
    contents store.
  * The User() command now takes an optional supplemental= option,
    which provides a list of supplemental groups to which to add
    the user.  (SupplementalGroup() is for groups not associated
    with a user.)
  * The showcs command can now handle components that are referenced
    but not included in a changeset.
  * InfoUserRecipe and InfoGroupRecipe can now be built with buildlogging
    turned on.
  * Conary's internal handling for dyanamically finding new IDs for
    users and groups has been fixed.
  * "conary updateall" now accepts the --test flag.
  * Various fixes were made to the CIL dependency detection code.

Changes in 0.61.5:
  * Added basic clone capability (which only works cloning to parents
    branches and shadows, and on a single host).
  * Now handles degenerate case of packaging unreadable files.
  * A bug that caused conary to ask for the wrong fileId when constructing
    a changeset from multiple repositores has been fixed.
  * Conary now can add users and groups automatically at install time.  If
    there is no taghandler to add a user or a group, conary will add it
    internally as a bootstrapping measure; if there is a taghandler,
    conary will call that instead.  In order to ease transition, Conary
    does not yet create the dependencies on the info- packages; a future
    version of Conary will add those dependencies after the system user
    info- packages have been created.
  * rpm2cpio now handles rpm archives that use bzip2 to compress the
    cpio payload
  * Conary now creates dependencies (provides and requires) for CIL
    files, if mono's monodis is installed on the system or being built
    in the current package.
  * Troves moving between troves could cause conary to attempt double
    erasures
  * The networked repository handles cases where contents are not
    found in the contents store.  The exception is passed back to
    the client.
  * The networked repository handles cases where a file stream is not
    found when the client asks for file contents.  The exception is
    passwd back to the client.
  * An error that caused getPackageBranchPathIds() to return the
    oldest fileIds instead of the youngest fileIds has been corrected.
  * Reworked finding old versions of troves to avoid a single trove
    being removed multiple times

Changes in 0.61.4:
  * %(datadir)s/.../lib/ files will no longer show up in :lib - presumption
    being that anything under %(datadir)s really is arch independenct
  * Creating branches and shadows had a command line parsing bug
  * "cvc newpkg" takes --dir and now complains for unexpected arguments
    (which is used to just ignore)
  * when using flavor affinity for installed troves, merge subarchitecture
    flags
  * group handling didn't always preserve troves which were needed by a
    newly installed trove properly

Changes in 0.61.3:
  * Corrected a bug that snuck in 0.61.2 that caused a temporary SQL table
    to not be temporary, which makes multiple httpd processes fail with
    'database schema changed' errors.

Changes in 0.61.2:
  * Fix a bunch of typos in the authentication checking server side
  * Add permission editing capabilities to the server component and hooks
    in the netclient
  * Overhaul of ACL system so that uniqueness constraints on Troves and
    Labels can be enforced: we now use a special Trove and Label "0 | ALL"
    instead of Null
  * Dependency resolution enforces label ACLs.
  * Module arguments to commitaction are parsed according to shell
    quoting rules.
  * The changemail commitaction module now takes an optional '--from'
    argument.
  * added clearBuildReqs() - will clear all or some of superclass buildreqs
    when cooking.
  * The pickled version of Dependency objects changed, therefore the
    schema version of the changeset cache has been incremented.
  * When Configure() detects a failure and input or output is not a
    tty, all config.log files will be included in the output in order
    to ease debugging from captured log files.
  * Part of the infrastructure for adding users and groups has been added:
    it is possible to create info-<name>:{user,group} packages via
    UserInfoRecipe and GroupInfoRecipe classes.  The User(), Group(),
    and SupplementalGroup() policies are deprecated; those lines should
    move to their own recipes intact (the syntax remains the same).
    The install-time code does not yet install info-* packages first in
    their own transaction; when it does, the Ownership(), UtilizeUser(),
    and UtilizeGroup() policies will create dependencies on the
    appropriate info-* packages.
  * The networked repository server and client code has been changed
    to use the 'deflate' Content-encoding type instead of 'zlib',
    which makes the code RFC 2616 (HTTP 1.1) compliant.
  * A new function called hasUnresolvedSymbols() has been added to the
    elf module.  This could be useful for a contributor to implement a
    policy that checks to make sure that shared libraries do not have
    unresolved symbols.  Additional code could be written to check
    binaries too.
  * cvc checkout, update, and commit now show progress when communicating
    with the repository server
  * Progress is now displayed while downloading file contents from a
    repository (such as when assembling a changeset that is distributed
    across multiple repositories)

Changes in 0.61.1:
  * Cleaned up error message which results from Conary not being able to
    determine which trove to remove when a new one is installed
  * Dependency object use slots
  * Hash values for DependencySet, Version, and Branch objects are cached
  * UIDs and GIDs that cannot be mapped to symbolic names no
    longer cause the buildpackage code to traceback.  The ownerships
    from the filesystem were never used anyway, so it's safe to assume
    that all files are owned by root:root
  * Implemented proper updateall
  * Files in troves are downloadable from the repository browser.
  * Troves in the repository browser are separated by first letter
    instead of showing all troves in one page.

Changes in 0.61.0:
  * New functionality for maintaining user groups: renaming and updating
    members
  * Added repository interfaces for deleting users and groups
  * Added a repository iterator function to list the members of a group
  * The web interface to the Conary repository now has a repository
    contents browser, accessible either from the main page (if you are
    logged into the web interface), or from the /browse url. Example:
        http://conary.example.com/conary/browse
  * A bug preventing all access to the web interface if an anonymous
    user existed has been fixed.
  * "Large" updates are split into multiple pieces which are downloaded
     and installed independently of one another
  * Trove updates are tracked through collections
  * Group handling completely rewritten to function as a three way merge
    instead of a set of heuristics
  * Trove removal handles references troves which are referenced by multiple
    collections
  * Rollback format unified for local and nonlocal rollbacks
  * Dependency ordering forces collections to be installed after all of their
    referenced troves (allowing simple restarts)
  * Database migration removes stale versions
  * --replace-files marks the replaced versions of the files as no longer
    present
  * Troves store information about Install Buckets - not used yet.
    By specifying a component's install bin, which is a set of key-value
    pairs, you can describe whether two versions of a component are
    installable side-by-side.  If two versions of the component share the
    same keys for their install bins, but at least one different value, then
    the components are installable side-by-side.
  * Troves store information about troves loaded when building a recipe
  * Build Requirements are stored with the trove
  * Add isCollection() to TroveInfo
  * Changesets download while instals are going on
  * StreamSet.twm() respects ignoreUnknown now
  * Rollbacks of locally cooked and emerged troves works

Changes in 0.60.12:
  * Previously, if you ran "conary update foo", and foo requires a new
    version of bar, but updating to the new version of bar would break
    existing dependencies of other troves on the system, a very
    unuseful "Troves being removed create unresolved dependencies"
    message would be printed.  Conary now says that "Additional troves
    are needed" instead.  If --resolve is used, it will report the
    troves that have been added before displaying the dependency
    failures caused by erase.
  * Symlinks no longer confuse AutoDoc policy.
  * Autosource files which have changed confused cvc update
  * allow a \ at the end of a line in config files to do line continuations
  * several bugs in the multitag handler have been fixed

Changes in 0.60.11:
  * The '-f' flag was added to the arguments to gzip when
    recompressing compressed files
  * Added progress callbacks for uploading the changeset when cooking
  * Improved automatic mainDir detection for some corner cases.
  * Put development docs back in :devel component (they were
    inadvertantly removed from it by a previous fix).

Changes in 0.60.10:
  * BadFilenames policy absolutely prohibits filenames with newlines
    in them, no exceptions allowed.  Other similarly bad filenames may
    later be forbidden by this policy.
  * UTF8Filenames moved to packagepolicy, where it belongs, and it now
    raises an error instead of printing a warning.
  * Conary now enforces the rule that tag names must have no whitespace
    and must be all alphanumeric characters, -, or _.
  * Conary can now run a single instance of a single tag handler to
    process multiple tags.  The tag description files for each tag
    must point to the same tag handler, and must each specify the
    multitag datasource.  The data is passed to the tag handler on
    standard input using the protocol "tag list for file1\nfile1\n..."
  * Fixed ftp server busy detection when fetching files via URL.

Changes in 0.60.9:
  * The changemail script is replaced by a generic commitaction script
    that loads modules, and a changemail.py module is supplied.  There is
    a backward-compatible changemail script which calls commitaction
    with the changemail.py module.  --email and --*user options now are
    changemail module options, so the commitAction should be specified
    something like this:
    commitAction /.../conary/commitaction --repmap ... --module "/.../conary/changemail --user %(user)s --email foo@example.com --email bar@example.com"
    You can add your own modules and run them all from the same commitaction
    using multiple --module arguments to the commitaction script.
  * Conary can now almost always guess the correct name for the mainDir
    when it is not %(name)s-%(version)s, if the first addArchive()
    instance creates exactly one top-level subdirectory and no other
    top-level files of any sort, in which case it will use that name as
    the mainDir.

Changes in 0.60.8:
  * The changemail script is now actually packaged, in
    /usr/lib{,64}/python2.4/site-packages/conary/changemail
  * Build requirements for superclasses are automatically added to
    subclasses.
  * Build requirements now look at all labels in a version to see if they
    satisfy a build requirement.
  * The NormalizeManPages policy now automatically converts man pages
    encoded in iso-8859-1 to man pages encoded in utf-8.  Additionally,
    it runs faster and no longer calls sed.

Changes in 0.60.7:
  * The changemail script is now distributed with conary, and is called
    with a different calling convention; instead of being called once
    per trove with trove-specific command line options, it is called
    once per commit (of however many troves) and creates more readable
    summary email messages.  Remove --trove, --version, and --flavor
    arguments from your changemail invocations.  Added --user argument
    to changemail; specify in .cnr files as "--user %(user)s".  Or, to
    only print users for source or binary commits, use "--sourceuser
    %(user)s" or "--binaryuser %(user)s", respectively.
  * The cvc rdiff command now recognizes creating a shadow as such.
  * Build requirement tracking is now half-enabled; conary is now able
    to read "buildReqs" tags, but will not yet generate them.
  * Files in /tmp and /var/tmp, and all cvs temporary files, will no
    longer be packaged by default,
  * The addArchive(), addSource(), and addPatch() actions can now fetch
    via HTTPS as well as HTTP and FTP.
  * The repository now handles creating a changeset between two troves
    that both contain a version of a file that is stored on a different
    repository

Changes in 0.60.6:
  * Erasing emerged troves works properly
  * Calling Doc() no longer disables the AutoDoc() policy.
  * A more reliable method is used for finding the port of an
    Apache connection

Changes in 0.60.5:
  * 'conary emerge' works again
  * Distributed group changesets failed when remote troves disappeared
    from the group
  * build logs are now tagged with 'buildlog' tag
  * Conary now handles cases when a directory becomes a symlink when
    applying a changeset.  An error message is displayed which tells the
    user how to apply the update.

Changes in 0.60.4:
  * An error in the automatic database conversion of 0.60.2 systems
    has been corrected.

Changes in 0.60.3:
  * Reimplemented LargeStreamSet in C
  * Added StreamCollection
  * Policies now announce their names in their information, warning,
    debug, and error messages, making it easier to determine how to
    resolve problems.
  * The database conversion for to 0.60.2 didn't work well; a proper
    conversion is now in place

Changes in 0.60.2:
  * Added InitialContent flag
  * Fixed bug which caused servers to leak file descriptors when the sqldb
    was replaced
  * "repquery --deps" output fixed (broken in 0.60.1)
  * Added AutoDoc policy which finds common documentation files and puts
    them in %(thisdocdir)s automatically.
    AutoDoc is disabled by calling
    Doc without calling AutoDoc, which means that existing recipes that
    call Doc will not show changes.
  * getPackageBranchPathIds() now returns version and fileId as well,
    so that the IdGen class can determine if an older version number
    should be assigned to files.  getPackageBranchPathIds() is now the
    primary mechanism for populating the pathId dictionary.
  * The local label methods of the version object have been
    refactored. isLocal() is now onLocalLabel(), isEmerge() is now
    onEmergeLabel(), etc. isOnLocalHost() has been added as a method
    to easily determine if a version only exists in the database
  * Moved logic for explicitly creating a changeset from cscmd.py to the
    ConaryClient object
  * Added the (unused) ability to lock and unlock troves. Ignore this for now.
  * "query --info" behaves much more like "repquery --info" now
  * isSourceVersion() method has been to the Version object
  * most of the remaining erroneous references to "Package" have been
    changed to "Trove" throughout the code.  This includes method
    names such as getPrimaryPackageList() -> getPrimaryTroveList().  Some
    more commonly used methods were left as deprecated thunking methods
  * dependency resolution couldn't resolve a requirement w/o flags against
    a provides w/ flags

Changes in 0.60.1:
  * Support for legacy clients (protocol version 29) has been removed from
    the server
  * The server raises an server-side exception if any client with
    protocol less than 32
  * Updated the URL provided in a server-side client version mismatch
    exception
  * Server-side dependency suggestions return more choices, leaving it
    to the client to sort it all out
  * Client uses timestamps to determine which troves to install when their
    flavors score equally
  * Fixed build-side bug handling meta characters ([,*,etc) in file names
  * "cvc newpkg" now accepts pkgname=label syntax
  * files.contentsChanged() function updated to work with StreamSets
  * Basic local changeset creation, retargeting, and commits work
  * Permissions weren't merged for operations run as non-root users
  * The structure of the repository web interface has been redesigned
    and some authentication UI bugs have been fixed.
  * The repository web interface now requires the conary-web-common package
    to be installed.
  * Committing troves to the repository no longer recompresses non-config
    files
  * Timestamps are set on the server at commit time; the timestamps the
    client assigned is not used (this is to protect against clients with
    a bad idea of time; servers should be consistent, even if they're
    wrong, and as long as time doesn't go backwards on that server all is
    good)
  * Reworked troves to be representable as streams and implement *basic*
    signature capability
  * Local cook versions are now more sensible.

Changes in 0.60.0:
  * Changed changesets to compress individual files instead of the combined
    stream.
  * Cleaned up file content objects to no longer track file sizes.
  * Switched away from TupleStream to StreamSet both for better performance
    and for improved flexibility in the format (at the price of larger
    frozen streams).
  * Troves explicitly provide their own names.
  * Troves can now provide "capability flags", and trove requirements
    can now include references to the capability flags.
    r.ComponentProvides(('ASDF', 'FDSA')) will cause all components built
    from the current recipe to provide the 'ASDF' and 'FDSA' capability
    flags, and r.Requires('/path/to/file', 'foo:runtime(ASDF FDSA)')
    will make /path/to/file require the foo:runtime component built
    with the ASDF and FDSA capability flags.
  * Dependency components can contain : characters now.

Changes in 0.50.14:
  * Dependency checking now returns reordering information (which isn't
    used yet)
  * Allow groups to include other groups defined in the same recipe (but
    explicitly disallow cycles in groups)
  * Fixed bug in building multiple groups with a single recipe when some
    of the groups already exist, but others don't

Changes in 0.50.13:
  * Added automatic :data component for /usr/share, to which you should
    add any platform-independent files that are needed by :lib components
    but not in a libdir-derived path.  These might include configuration
    files and supporting data files needed by both library and runtime
    programs.
  * Added automatic intra-package inter-component dependencies; now within
    a single package, the :devel component will automatically require the
    :lib component if both components exist.  These dependency sets can be
    modified with the ComponentRequires policy.
  * The build/buildpackage.py file has variable and function names changed
    to better match our terminology for packages and components.
  * Change flavor specified in the conaryrc to a flavor path -- accept the
    flavor config parameter multiple times to create a flavor path
  * Added a "filewrap" argument to r.Run() that inserts an LD_PRELOAD
    wrapper that overrides some library funtions to look in %(destdir)s
    first before looking in the filesystem.  This is subject to change
    as we experiment with it!

Changes in 0.50.12:
  * Implemented --quiet for conary update changeset commands, and cvc cook.
    Also implemented the 'quiet' configuration value. This option suppresses
    progress indicators.
  * Split loadRecipe into loadInstalled and loadSuperClass, depending on the
    purpose of the recipe loading.  loadInstalled will examine the local
    system to look for a matching installed trove, and load that version,
    while loadSuperClass will not.
  * Logs of builds are now stored in cooked changesets in the :debuginfo
    component -- generally in
    /usr/src/debug/buildlogs/<name>-<version>-log.bz2, controlled by
    macros.buildlogpath
  * Added lib/logger.py
  * Fixed conarybugz.py to work with Conary's new site-packages location
  * Cleaned up yuck, rpm2cpio, and rpm2ccs scripts to use new "import conary"
    mechanism for finding conary.
  * Check sha1s for all files written into the repository or file system
  * conary scs --deps works again

Changes in 0.50.11:
  * Reworked file addition to local database a bit for better performance
  * Fixed sorting for --info
  * Don't make --info installs require a writeable database
  * Added an exception to group updating, restricting removal of existing
    troves to match the group's contents to troves on the same branch
  * Groups which had the same trove added (via a referenced trove) and
    removed (from the primary trove) got confused
  * conary showcs now takes trove version
  * conary showcs will display erased troves in changesets, and erased troves
    that are referenced but not within the changeset
  * conary changeset now support trove=<version>-- to create a changeset that
    erases the trove
  * Cache user id to name mapping
  * Improved the progress indicators for preparingUpdate and
    creatingDatabaseTransaction
  * Implemented progress indicator on source downloads
  * Fixed bug in update process which caused files to be incorrectly skipped

Changes in 0.50.10:
  * Added callback for creating database transaction, so that it does
    not look like we spend an inordinate amount of time executing tag
    pre scripts.
  * Added findtrove.py to the Makefile so that it is included in
    the distributed version of conary.
  * Added distcheck rule to Makefile to try and avoid missing files in the
    future

Changes in 0.50.9:
  * reimplemented StreamSet in C
  * moved findTroves out to findtrove.py, reworked it to be more modular
  * getSourceVersion now correctly handles branched binaries by looking
    up the branch to find the source component.
  * reimplemented StringStream in C
  * fixed bugs in --info

Changes in 0.50.8:
  * sort update --info alphabetically, display old versions, and display
    a letter summarizing the type of change
  * NormalizeInterpreterPaths() policy now looks in the package currently
    being built, as well as on the installed system, to determine how to
    resolve #!/usr/bin/env scripts.
  * groupName argument to addTrove() can now be a list of group names as
    well as a single group name.
  * --no-recurse works on the erase path
  * fix to walkTroveSet (which was horribly broken)
  * enable (optional) dependency checking when building groups
  * 'cvc cook' error output when there are unresolved build
    requirements is more user friendly
  * filesystem conflicts are handled properly when applying a rollback
  * updating a package to a version that comes from a different
    repository when that package had an uninstalled component works
    now.
  * conary now resides in /usr/$LIB/python$PYVERSION/site-packages/conary/
  * calling r.Replace on a non-regular file results in a warning instead
    of an unhandled exception
  * implemented basic callbacks for update, erase, and changesets

Changes in 0.50.7:
  * Added the XInetdService action to avoid having to include
    /etc/xinetd.d/ files separately, and to make xinetd.d files
    be consistent, making recipe-provided changes less likely to
    conflict with local configuration changes.
  * groups are no longer allowed to contain redirects
  * added setLabelPath to group recipe
  * Allow r.Provides("soname: libfoo.so(FLAGS)", "/some/file") (added
    the "(FLAGS)" part).
  * don't allow spaces and commas in revisions

Changes in 0.50.6:
  * conaryclient.updateChangeSet should have recursed by default
  * Metadata retrieval now works along distributed branches and shadows.
  * reworked troves being added to database to handle missing parts
    of packages and groups properly (and make things faster and more
    elegant)
  * merged update and erase code paths in conaryclient
  * update and erase now take +,- modifiers on trove names
  * added --info to see what an update or erase command will do
  * a single group recipe can now build multiple groups

Changes in 0.50.5:
  * Streams return their value through __call__ instead of value()
  * Reimplemented ShortStream and IntStream in C
  * conary config now takes --show-passwords option, and does not pretty
    print config file values when not printing to screen.  This means that
    conary config > <file> will result in a valid configuration file.
  * Updating groups didn't work when the group referenced troves as new
    which were already installed on the system
  * r.ComponentSpec('somecomponent', '.*') will no longer override the
    file specifications for packaging :debuginfo and :test components.
  * loadRecipe now takes a troveSpec as its first parameter, and uses that
    troveSpec to find the trove on the local system that matches the source
    component that is being loaded.  loadRecipe also automatically searches
    the labels that are parents of the current recipe, so if you shadow a
    recipe, any loadRecipe lines contained in that recipe should still do
    what you want.
  * merge didn't handle files converging
  * merge doesn't need to deal with autosource files
  * diffs between groups failed when members disappeared

Changes in 0.50.4:
  * Most rollback information is stored as a reference to a repository
    instead of storing full rollback data on the local system. The
    localRollbacks flag in conaryrc allows the old behavior to remain.
  * The CONARY state after a merge operation on a shadow now has the
    correct fileId for files that are not different than the parent
    version.
  * Added /usr/lib/conary/conarybugz.py to make it easy to automatically
    populate bugzilla databases from repositories.
  * Sped up Strip, NormalizeInitscriptLocation, NormalizePamConfig,
    TagDescription, and TagHandler policies by limiting them to
    only appropriate directories.
  * Fixed :debuginfo to work with binaries built from more than one
    source file, and made it less aggressive by only stripping debug
    information out to the :debuginfo files, which both makes stack
    traces better without :debuginfo installed and makes libraries
    stripped for :debuginfo more likely to work.
  * When existing fileId's had no streams but the streams are provided
    by a later commit, those streams weren't always merged properly if
    there were multiple files for that fileId
  * conary config output masks user/password info in repository maps
  * the config option useDir has been changed to useDirs, and archDir has been
    changed to archDirs, to allow for tiered use/arch flag definitions, and
    the tweaking of use and arch flag settings.  By default, useDirs and
    archDirs look in /etc/conary/<dir>, followed by /etc/conary/distro/<dir>,
    follwed by ~/.conary/<dir>, where dir is use or arch, depending on the
    context.
  * Arch files can now contain arbitrary macro definitions, and in the future
    will contain values for macros like %(lib)s, which is lib64
    on some platforms.
  * when using --keep-existing, the install label path and install flavor
    are used to determine which version to install instead of using affinity
    to install something close to what you already have.
  * a bug that prevented a changeset from applying to the system when
    the changeset removed a component from a package and the component
    is not installed on the system has been fixed.

Changes in 0.50.3:
  * database findTrove now has an interface that is much closer to the
    repository findTrove function -- this enables conary q to work like
    conary rq.
  * Group handling didn't work for multiple levels of group inclusion.
  * Database.hasTrove() no longer needs to instantiate troves.
  * Fixed overly-aggressive cleaning of the cache.
  * Added repository findTroves call to parallelize findTrove calls.
  * Added the NonMultilibDirectories policy to prevent 32-bit troves from
    utilizing lib64 directories.
  * the NormalizeInterpreterPath policy can now handle unwriteable files
  * fixed the network client code to return file contents properly when
    multiple file contents are requested from the server (bz#50)
  * rewrote Database.getTroveLatestVersion()
  * Added :debuginfo handling in Strip policy, which requires debugging
    to be turned on in optflags and elfutils's eu-strip and debugedit to
    be installed.  Like :test components, :debuginfo components are not
    installed by default.
  * File versions are now properly set to a branched version after a
    merge operation
  * cvc commit aborts again when the current versions of files are not
    the latest versions

Changes in 0.50.2:
  * Any %(lib)s-derived path (/%(lib)s, %(libdir)s, %(krbprefix)s/%(lib)s,
    or %(x11prefix)s/%(lib)s) will now cause the entire package and all
    components to be flavored with the base instruction set flavor, so
    that architecture-sensitive but non-code files in (say) /usr/lib64
    do not show up on 32-bit platforms.
  * Sped up dependency resolution on the client
  * The reworked getFileContents call now asks for contents from the
    correct server when contents from more than one server are requested

Changes in 0.50.1:
  * Add support for trove=<troveVersion> in rq, cvc co, and other places that
    use findTrove
  * Add conary q --info option to display flavors
  * changeset command uses system flavor if no flavor is specified, skips
    troves which are not included in packages and groups by default,
    takes a --no-recurse option, and filters based on the excludeTroves
    configuration setting
  * Added automatic :perl component that works like the :python component,
    and extended the multilib-friendly-or-architecture-neutral policy to
    work with perl as well as python.
  * client/server protocol negotiation is a whole lot smarter now
  * getChangeSet() results in a single URL rather than one per primary trove
  * group, fileset, and redirect recipes have macros that contain the
    buildlabel and buildbranch.
  * fixed a bug with merging absolute change sets which contain config files
  * redirections to troves w/ older versions already installed didn't work
  * the pathId generation code has changed.  For cooked troves, the
    pathId will be the same for any particular version of a path.
    Code must not depend on this behavior, however; it may change in the
    future.

Changes in 0.50.0:
  * Redirections work
  * Sped up group generation
  * Troves which reference other troves (groups and packages) can now specify
    whether a trove is installed by default or not. Packages now reference
    :test, but don't install it by default
  * Added optional 'recurse' parameter to netclient.createChangeSetFile
  * The first argument to the Requires and TagSpec commands can now have
    macros interpolated, as in r.Requires('%(bindir)s/foo', ...)
  * Groups can have requirements now
  * protocol-level getFileContents works on multiple files simultaneously
  * repository log had too many files added to it
  * set instruction set flavor for a cooked trove whenever any Arch flags are
    checked

Changes in 0.14.12:
  * The shadow command looks at buildLabel instead of following
    installLabelPath
  * In some cases, troves with an incompatible flavor were chosen when
    --resolve was used. The proper flavor is now used, or the
    dependency is reported as unsatisfiable.
  * Several more instances of %(lib)s were moved out of the default
    specification for generic components like :runtime and :devel for
    better multilib support.
  * Policy now helps ensure that :python components are either
    architecture-neutral or multilib-friendly.
  * Better error messages for "%(foo)/" (which should be "%(foo)s/")
  * Looking up files in the local database gave erroneous results in
    some cases (this was noticeably primarily when distributed change
    sets were being generated)

Changes in 0.14.11:
  * Local systems store config files in sql tables now.  Use
    /usr/share/conary/convertcontents to convert to the new data store.
    Note that this means that any *config file* managed by conary can be
    read through the main SQL database file in /var/lib/conarydb/conarydb.
  * Actually check build requirements before building, use --no-deps to
    ignore the check.
  * make conary q and conary update convert all flavors to  strong flavors
    for comparison; ~readline becomes readline, and ~!readline becomes
    !readline, so that conary q foo[readline] works as expected.
  * no default flavor is presumed for local operations (erase, q)
  * changed getPackageBranchPathIds to base64 encode the filename in
    order to ensure that the resulting XML-RPC will be UTF-8 clean.
  * localoutofdate renamed to "yuck", a man page added, and the script
    and man page are now installed on the system.
  * rename --use-macro and --use-flavor options for cook to --macro
    and --flavor
  * support new cook syntax: cvc cook <trove>[flavor] to set the troves flavor
    while cooking
  * fixed rq output when iterating over subtroves within a trove or group
  * TroveNotFound exceptions are handled gracefully in cvc.  'conary cook
    foo' will no longer traceback when foo:souce could not be found in
    the repository.
  * Unsynchronized updates work for packages and groups
  * The database is now opened with a 30 second timeout.  This should allow
    better concurrency.
  * added --exclude-troves and excludeTroves conaryrc entry
  * repository .cnr file's commitAction configuration item now has a
    flavor provided to it as %(flavor)s and the default changemail
    script uses it.
  * don't allow the same label to appear twice in sequence in a version

Changes in 0.14.10:
  * FlavorMap sense wasn't set right for base instruction set

Changes in 0.14.9:
  * Shadow Branch objects didn't return parent branches properly. This
    caused incorrect pathId's to show up on cook on shallow shadows.
  * Reworked the code which looks up pathIds to take advantage of a new
    server call (getPackageBranchPathIds) which is faster and looks on
    both the full branch and full parent branches.
  * The Apache repository server now allows mixed ssl and normal requests.
  * Added forceSSL option to apache repository server configuration.
  * The network client code now supports accessing servers over https.
  * Proper salts are used for user passwords.
  * The default value for macros.optflags is "-O2" again, instead of
    an empty string.
  * The http handler in the conary server now sends back proper error
    codes in the case of an authentication error.

Changes in 0.14.8:
  * Fixed bug where streams for commits on distributed branches didn't always
    get set properly
  * reworked findTrove() in repository to return (name, version, flavor)
    tuples instead of full troves
  * Split conary.1 into conary.1 and cvc.1
  * Allow cvc cook trove=<version>
  * remove --target-branch cook option
  * added default :devellib component for architecture-specific devel bits,
    made all files with an architecture-specific multilib path that are
    not in :devellib go into :lib instead of having many of them fall into
    :runtime

Changes in 0.14.7:
  * ELF libraries with sonames that have paths in them are now handled
    sanely, by removing the path (and complaining...)
  * split march into targetArch and unameArch -- requires a new distro-release
  * rework command line arguments to shadow and branch to match how versions
    are normally specified, and allow a flavor specificatoin
  * added --sources to branch and shadow commands

Changes in 0.14.6:
  * fix for generating changesets between repositories
  * policies that look at shared libraries are now multilib-aware,
    fixing shared library permissions and dependency provision
  * autosources didn't work when committing across a shadow

Changes in 0.14.5:
  * allow groups to contain troves with conflicting flavors
  * make repository-side change set caching less buggy
  * fix config files changing to symlinks
  * allow duplicate items to be specified for erase and update
  * changeset command allows flavors to be specified
  * repquery --info shows trove flavor
  * fixed bug with not matching base instruction set flavor

Changes in 0.14.4:
  * several bugs in the 'cvc update' code paths have been fixed
    - it no longer retrieves autosource sources
    - the CONARY file now gets populated entries for autosource files
    - the fileids in CONARY files are now correct after an update
  * several bugs in error handling have been fixed
  * several docstrings have been fixed
  * packagepolicy now automatically adds usermode:runtime requirement to files
    that are dangling symlinks to consolehelper
  * the templating engine for the web interface to the server has been
    changed to kid; kid and elementtree are now required to run a server.
  * the web interface now supports limited editing of ACLs
  * the server now only supports protocol version 26 (it was a mistake
    to leave in support for 24 and 25)
  * old code that supported ancient protocol versions has been
    removed from the server
  * recipes loaded from within recipes follow the label= argument if
    it is given

Changes in 0.14.3:
  * Fixed usage message to no longer print 1 at bottom; improved option
    handling error messages
  * Fixed versions when branching from a shadow
  * The lookaside cache now fetches from the repository into the right
    location and with the right permissions, and fetches manually-added
    as well as automatically-added sources.
  * In recipes, addSource can now take dest='/path/to/file'
  * Change %(servicedir)s location from /var to /srv

Changes in 0.14.2:
  * contents are now stored as diffs when either the new file or the
    old file is empty
  * diffs of numeric streams can now express a change to the value of
    None

Changes in 0.14.1:
  * fixed a typo in lookaside.py that prevented commits from working
  * added a descriptive exception message when fileids in your database
    do not match the fileids in the repository

Changes in 0.14.0
  * added ability for changesets to ignore unknown fields in some places
    (making changesets somewhat less brittle)
  * fixed bug in source handling with non-recipe files in the local directory
  * added framework for generic trove information
  * checkout no longer pulls all sources from the repository
  * used new trove info framework to store the source trove, build time,
    total file size, and version of conary used when building binary
    troves.
  * lib/elf.c no longer uses mmap to read elf files.  Some architectures
    may have elf structures on disk that are not naturally aligned, and
    using mmap to read them won't work.
  * the repository code now uses a 30 second timeout when attempting to
    access the database
  * Have architectures control their march values in the architecture
    config files.
  * add Arch.getCurrentArch() to get the major architecture that is in use
    during a build

Changes in 0.13.3
  * added ability for a contents log file (makes syncing much easier)
  * file tags weren't used on updates
  * "description update" tag action replaced with "handler update"
    (which gets called when either the tag description or the tag handler gets
    updated)
  * "description preremove" tag action replaced with "handler preremove"
  * sources get committed automatically

Changes in 0.13.2
  * reworked use.py code almost entirely.
  * added /etc/conary/arch directory to contain architecture definition files;
    changed /etc/conary/use files to contain more information about how
    flags are used when building.  Flag definitions are no longer in use.py.
  * fixed buildFlavor so that it affects cooking packages as well as
    determining troves to include when cooking a group
  * changed --noclean to --no-clean to be in line with the rest of the
    options; documented it
  * removed Use.foo and Flags.foo options from conary config files.  Macros.foo
    is still there.  Added --use-flavor option to cvc cook which takes a flavor
    and overrides the build flavor while cooking.
  * groups now take flavor strings to determine the flavor of a trove to
    include, not flag sets.
  * dependencies resolution is flavor sensitive now (and uses flavor
    affinity)
  * added trove version/release number to dependency messages
  * renamed classes and methods in versions.py to match current terminology

Changes in 0.13.1
  * repquery wasn't filtering by flavor properly (exposed by a bug fix
    in 0.13.0)

Changes in 0.13.0
  * removed importrpm.py
  * diffs between a file object that has a non-empty provides or requires
    to a file object that has an empty provides or requires are now properly
    generated and applied.
  * added checks to validate merged file objects against the fileIds
    in the changeset
  * implemented shadows
  * framework for redirects in place
  * removed (unused) parentId field from Branches repository table

Changes in 0.12.5
  * reworked dependency resolution a bit for a big speedup in the server
  * moved destdir to %(builddir)s/_ROOT_
  * made macros.destdir available during the unpacking of sources
  * source commands (r.addAction, etc.), if given absolute paths for
    their dir keywords, will perform their actions in the destdir instead
    of the builddir
  * most build commands (r.Make, r.Create, etc.), will work in either builddir
    or destdir, depending on whether they are given relative or absolute
    paths
  * add dir keyword for r.Run
  * include /usr/bin/rpm2cpio

Changes in 0.12.4
  * set more arch flags for x86 and x86_64
  * troves can have multiple instruction set flavors now
  * flipped around use: and is: sections of flavor strings
  * Version and Branch object completely separated

Changes in 0.12.3
  * conary verify updated to new API so that it works again
  * conary q (with no arguments) works again

Changes in 0.12.2
  * added getTroveVersionsByBranch
  * make better use of _mergeQueryResults
  * moved version affinity into findTrove from ConaryClient
  * fixed branch affinity so that it's actually branch affinity instead of
    label affinity
  * rdiff changes for 0.12.0 broke negative numbers for oldVersion
  * rdiff diff'd based on label instead of branch
  * update has flavor affinity now
  * flavors can now be specified on the command line for update, erase
    repquery, and query
  * unspecified flavor flags got scores of zero, which was wrong
  * added python code for flavor scoring (useful for the client)
  * repository queries didn't work properly when looking for multiple flavors
    of a single version
  * fix for updating multiple flavors of a single version of a trove
    simultaneously
  * reworked getTroveVersionList and getAllTroveVersions for per-trove
    flavor filtering

Changes in 0.12.1
  * repquery and query always showed dependency information
  * getTroveLeavesByBranch did extra demarshalling of the flavor
  * repquery didn't deal with nonexistant troves well
  * dependency failures on erase didn't reassemble dependency flags properly
  * fixed bug in dependency sets creation which caused dependency flags
    to get mangled
  * added a check to prevent mangled flags from getting committed

Changes in 0.12.0
  * document config command, and display supplied macro/use/arch information
    in output
  * repository acl's work for almost everything
  * anonymous access must be explicitly enabled by creating an acl for
    user 'anonymous' with password 'anonymous'
  * server side flavor scoring used
  * queries reworked for flavor matching

Changes in 0.11.10.1
  * move to python2.4
  * repository caching (which isn't used yet) didn't track the recurse flag

Changes in 0.11.10
  * changed flavor tracking when loadRecipe() is used to only track
    flavors in loaded recipes that are superclasses of the recipe
    class in the loading recipe.  (e.g. loading python.recipe to get
    the distribution python version will not add all of the python
    recipe's flavor information to the loading recipe class, as long
    as the loading recipe does not subclass the Python class.)
  * add conary verify command for comparing the local system's state to
    the state it was in at install time
  * when a trove is installed for the first time, it comes from a single
    repository
  * didn't handle file types changing on update
  * fixed problem assigning depNums
  * components disappearing from troves caused problems in relative changesets
  * files moving from removed troves in changesets caused update to fail

Changes in 0.11.9
  * change the order of permissions setting (chmod after chown)
    because some versions of the Linux kernel remove setuid/gid bits
    when setting ownership to root

Changes in 0.11.8
  * work around a python bug w/ fdopen() resetting file permissions
  * r.Replace() as an alternative to r.Run("sed -i '...' file")
  * Policy enforcing UTF-8 filenames
  * r.macros.tagdatadir as a standard place to put data just for taghandlers

Changes in 0.11.7
  * changed server.py to take extra config files via --config-file instead
    of as an extra argument
  * extra config files (specified with --config-file) were ignored if they
    didn't exist; issue an error message now
  * Added r.ConsoleHelper() for recipes
  * PAM configuration files shouldn't have paths to modules by default,
    so we remove what used to be the standard path
  * changed repository user authentication to use user groups (currently
    one per user)
  * added password salt
  * restructured repository a bit
  * removed lots of unused code from FilesystemRepository

Changes in 0.11.6
  * branches are created as changesets now instead of as a protocol call
  * merged authdb into primary repository
  * fix for rdiff (broken by flavor rework in 0.11.5)

Changes in 0.11.5
  * Internals reworked to eliminate flavor of None in favor of empty flavor
  * Added (currently unused) code to parse command line flavor specifications
  * static libraries (.a files) get proper flavors now
  * Handle attempts to update already installed troves from absolute
    change sets

Changes in 0.11.4
  * all components built from a single recipe share a common flavor
  * loadRecipe's label= keyword argument can actually take a label
    as well as a hostname

Changes in 0.11.3:
  * optimized a sqlite update statement to use indexed columns
  * added --test to update and erase
  * dependency check didn't handle new components providing the same
    items as old components (broken by 0.11.1 performance enhancements)

Changes in 0.11.2:
  * standalone server was broken by --add-user changes in 0.11.1
  * dependency check no longer allows packages being removed to cause
    dependency failures
  * changed how dependencies are frozen to make the order deterministic
    (so fileId's don't change around)
  * added a database version to the database schema

Changes in 0.11.1:
  * erasing troves enforces dependencies -- this requires a database
    conversion (run the conary-add-filedeps script which fixed the
    conversion to 0.11.0 after updating conary)
  * reworked dependency queries to take advantage of indices for much
    better performance
  * add --add-user to server.py for creating the authdb

Changes in 0.11.0:
  * massive rework of fileId mechanism to allow better flavor support
  * added columns to dependency tables to allow erase dependency checks
    (which are not yet implemented)
  * enabled trove requirements
  * added cvcdesc and the 'describe' command to cvc to generate
    and use metadata XML files.
  * getMetadata follows the branch structure up until it finds metadata
    for the trove.
  * changed getFileContents() to not need trove name or trove version
  * byte-compiled emacs lisp files are transient, like python
    byte-compiled files
  * addSource recipe action now can take a mode= keyword argument
  * cook now enforces having no dash characters in version numbers
  * files are explicitly disallowed from depending on groups, packages,
    or filesets; the only trove dependency that a file or component
    can have is on a component.  Only filesets can depend on filesets.

Changes in 0.10.11:
  * reworked how absolute change sets get converted to relative change
    sets for better efficiency
  * chained dependency resolution caused duplicate troves in the final
    changeset (and a lot of extra work)
  * added --config to stand alone repository
  * source flag wasn't set properly for newly added non-text files
  * flavor information is now printed by "conary query" when multiple
    flavors of the same version of a trove are installed
  * "conary repquery --all" flavor output formatting has been improved

Changes in 0.10.10:
  * changesets get downloaded into a single (meta) file instead of lots
    of separate files
  * fix several bugs in the freshmeat record parsing
  * add a freshmeat project page URL to the metadata by default
  * add a "source" item to metadata
  * the server implementation of troveNames() was horrible
  * enabled file dependencies

Changes in 0.10.9:
  * fixed some authorization issues with the xml-rpc repository interface
  * the web management interface for the repository works now; see
    http://wiki.specifix.com/ConaryConversion for information on how
    to convert existing authdb's to support this
  * fixed a bug with distributed branches
  * users can change their passwords through the repository's web api
  * improved logic apachehooks use to find top level URL
  * fixed bug in server side repository resolution

Changes in 0.10.8:
  * changed iterAllTroves() to troveNames(), which searches a single
    label instead of the whole repository
  * reworked http authentication and CGI request handling and added the
    beginning of a web interface to the repository for user administration
    and metadata management.

Changes in 0.10.7:
  * dependency sql code reworked to use temporary tables
  * new macro called "servicedir" that defines the location for
    service data (%(servicedir)s{ftp,http,etc})
  * added busy wait to sqlite3 python binding when executing SQL
    statements on a busy database

Changes in 0.10.6:
  * Lots of bug fixes for distributed branching
  * Some code rearrangement
  * The start of metadata support code is now included

Changes in 0.10.5:
  * The local database is used for fetching file information (but not
    contents), reducing network traffic when creating change sets
    across repositories.
  * Update works on troves which were locally cooked or emerged
  * Internal changes to move toward getFileContents() working in batches
    rather then on individual files. For now this prevents the repository
    from copying files between the content store and /tmp to serve them.
  * Arch flags are now included in flavors
  * Emerge follows the installLabelPath instead of the buildLabel
  * The extended debugger has been extensively modified
  * Conary can handle filenames with '%' in them
  * The showcs command has been significantly updated, and the updates
    are documented in the conary.1 manpage
  * New syntax for flags distinguishes requirements from "optimized for";
    see http://wiki.specifix.com/FlavorRankSpec

Changes in 0.10.4:
  * Bug fixes for updating from absolute change sets (which basically
    just didn't work for troves which contained config files)
  * Bug fixes for distributed branching
  * The database is used for fetching trove information (but not yet
    file information) when the client constructs change sets across
    distributed branches
  * various other bug fixes

Changes in 0.10.3:
  * this version introduces changes to the network protocol for
    obtaining file contents and changeset generation. The client
    protocol version number has increased, so version 0.10.3 can only
    communicate with servers running the server from 0.10.3. The
    server remains backward compatible with older clients.
  * a warning message is now displayed when the user attempts to
    create a branch that already exists on a trove.
  * the correct trove names are displayed when automatically resolving
    dependencies
  * packages no longer get the union of all the dependency information
    of the components they contain.  This information would have to be
    recalculated if a user installed a package then removed a
    component afterward.
  * a package policy check was added to reject any world-writable
    executable file.
  * r.TagSpec('tagname', exceptions='filter') now overrides a match by
    another r.TagSpec('tagname', 'filter')
  * more changes to metadata interface
  * various other bug fixes and improvements

Changes in 0.10.2:
  * the repository code is now included in the main conary source
    archive
  * "conary showchangeset" produces a more user-friendly output
  * large responses from the repository server are now compressed
  * the protocol for getFileContents() changed to take a fileId
    instead of the file's path.  The repository code can still handle
    old requests, but the client code now requires the latest
    repository code.
  * bug fixes

Changes in 0.10.1:
  * when applying a changeset, dependency failures are resolved by
    querying servers in the installLabelPath
  * troves that satisfy a dependency can automatically be added to a
    transaction.  This behavior is controlled by the "autoResolve"
    variable in conaryrc or the "--resolve" command line option to
    "conary update"
  * dependency resolution is calculated recursively.  To limit the
    recursion depth to check only first order dependencies, a
    "--no-deps-recurse" option has been added to "conary update"
  * "conary repquery" now takes a "--deps" argument, which prints the
    Requires and Provides information for the trove that is being
    queried.
  * changes have been made to the build side of Conary to facilitate
    building recipes that use cross compilers
  * symlinks now get the appropriate ownership set when they are
    restored
  * groups can now specify which flavor of a trove to include
  * repository queries that don't need file information no longer ask
    the repository for files.
  * various bug fixes and cleanups

Changes in 0.10.0:
  * dependency checking is now performed before changesets are
    applied.  This uses new tables in the local system's database.
    If you are using a database created by a version of Conary older
    than 0.10.0, it must be converted before it can be used.  See:
      http://wiki.specifix.com/ConaryConversion
    for details
  * Shared library dependency information in changesets is now stored
    in a different format.  This means that repositories that use old
    versions of Conary will be unable to give valid changesets to
    Conary 0.10.0 or later.  Therefore, the protocol version number has
    been increased.
  * --no-deps argument added
  * "cvc co" is now a synonym for "cvc checkout"

Changes in 0.9.6:
  * dependency enforcement infrastructure has been added (the code is
    currently disabled)
  * bug fixes
    * applying a changeset that un-hardlinks files now works
    * conary rq [trove] --info now works
    * running "conary update [trove]" when more than one flavor of
      [trove] exists no longer tracebacks.  It installs both flavors
      of the trove (which is not always the desired behavior - this
      will be addressed later)
    * only files with execute permissions are checked for
      #!interpreter.
    * "conary rq [trove] --ls" no longer tracebacks when [trove]
      exists in more than one repository
    * various code cleanups

Changes in 0.9.5:
  * new methods for specifying dependency information in recipes have
    been added
  * #! interpreters get added as dependencies
  * local flag overrides now work
  * cvc cook --resume can be used multiple times
  * conary invokes gpg with --no-options to avoid creating or using
    ~/.gnupg

Changes in 0.9.4:
  * fixes to cvc annotate
  * flavors and dependency generation code has been refactored to be
    policy based
  * better error handling when invalid changeset files are given to
    conary
  * minor code cleanups

Changes in 0.9.3:
  * New "cvc annotate" feature
  * Man page updates
  * Changesets which remove a file and replace it now apply correctly.
  * "cvc update" no longer complains and fails to update the CONARY
    state file properly  when ownerships differ
  * FileId generation now looks for previous versions of all the
    packages that have just been created, not just the name of the
    recipe.
  * Cooking as root is no longer allowed
  * Miscellaneous bug fixes.

Changes in 0.9.2:
 * Bug fixes:
   * Applying changesets that have more than one hard link groups
     sharing the same contents sha1 works now.
 * Build changes:
   * Recipes can now create new top level packages.

Changes in 0.9.1:
 * Bug fixes:
   * Applying a changeset that has a flavor which is a superset of the
     previous version's flavor now works.
   * Parsing optional arguments to command line parameters that appear as
     the last thing on the command line works
 * Build changes:
   * Package policy now checks to ensure that files in /etc/cron.*/*
     are executable
 * Update changes:
   * Conary no longer complains if a transient file has been modified
     on disk but no longer exists in a new version of a component.
 * Miscellaneous changes:
   * Version 1 on-disk changeset file support has been removed.

Changes in 0.9.0:
 * protocol versioning is much more granular now allowing for backwards
   compatible versions of functions
 * changeset command now generates changesets for multiple troves spread
   across multiple repositories
 * change sets are transferred as a set of independent change sets now
   (laying the groundwork for repository change set caching, with which
   this version will work just fine)

Changes in 0.8.3:
 * Man page updates.
 * The "conary query" command now accepts multiple arguments for
   troves and paths
 * Fixed "conary erase" command which was broken in 0.8.2

Changes in 0.8.2:
 * You can now install multiple troves at once (even a combination of
   changeset files and troves from repositories), and the entire
   action is recorded in a single rollback (this required a change in
   command-line arguments for updating troves).
 * The beginnings of support for searching multiple repositories
 * Miscellaneous code cleanup and bug fixes.

Changes in 0.8.1:
 * The source code has been re-arranged for easier maintenance, and
   conary has been split into two programs: conary and cvc.
 * Better error messages and debugging tracebacks

Changes in 0.8.0:
 * A new changeset format supports hard links but requires staged update.
 * The new changeset format also collapses duplicate contents even
   when hardlinks are not used.
 * By default, rc?.d/{K,S}* symlinks are no longer packaged. The
   chkconfig program is relied on to create them at package
   install/update time. Init scripts are explicitly required to
   support the chkconfig protocol by default
 * Improved error messages
 * Several bug fixes.

Changes in 0.7.7:
 * Extended debugger saves and emails
 * Tracebacks now include arguments and locals
 * More size optimizations were made when applying changesets
 * Applying absolute changesets when a trove is already installed is
   now much more efficient than it was
 * Self-referential symlinks raise a packaging exception.
 * Several bugs fixes.

Changes in 0.7.6:
 * Installation
   * Hardlink handling
   * enhanced debugging capabilities (including saving a debugging
     state file to enable remote debugging)

   * using binary file ids and iterators for significant memory savings
   * and runtime support for the x86.x86_64 sub-architecture
 * Cooking
   * more robust handling of the --resume option
   * policy normalization of where app-defaults files go.

Changes in 0.7.5:
 * Hard links are implemented (but not yet enabled, in order to
   preserve changeset compatibility for now).
 * Several bugs have been fixed for installing and cooking.

Changes in 0.7.4:
 * Fileids are now stored and transmitted in binary rather than
   encoded.
 * Better handling of multiple versions of packages/troves installed
   at the same time
 * Missing file handling improvements
 * Recipe inheritance is now possible between repositories
 * Enhanced Interrupted builds
 * The dynamic tag protocol was slightly modified
 * Added Arch.x86.amd64 and Arch.x86.em64t
 * several bugs fixes

Changes in 0.7.0:
 * sqlite3 is used for the database
 * better handling of multiple packages with the same name installed at once.

Changes in 0.6.6:
 * repository protocol update
 * changeset format update
 * added the ability to resume halted local builds
 * added the ability to easily package build-time tests to run at
   install time to qualify new/changed environments
 * better handling of packaged .pyc/.pyo files
 * better shared library handling
 * improved inline documentation
 * optimizations for both space and time
 * numerous bugfixes<|MERGE_RESOLUTION|>--- conflicted
+++ resolved
@@ -2,13 +2,11 @@
   o Server Changes:
     * Entitlement classes can now provide access to multiple access
       groups
-<<<<<<< HEAD
     * addEntitlement and deleteEntitlement repository calls replaced 
       by addEntitlements and deleteEntitlements calls
-=======
+
   o Client Changes:
     * Conary now supports a --path kw.
->>>>>>> 3df23326
 
 Changes in @NEW@:
   o API Additions:
