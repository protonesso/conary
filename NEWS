Changes in @NEW@:
  o Client Changes:
    * On the update path, errors and warnings are now handled by callbacks.
      This allows applications using the Conary API to capture and process
      them as appropriate. (CNY-1184)

<<<<<<< HEAD
  o Bug Fixes:
    * "conary erase --help" now displays options as "Erase Options"
      instead of "Update Options". (CNY-1090)

Changes in 1.1.14:
=======
  o Build Changes:
    * Change in assembling recipe namespace changed how unknown recipe
      attributes were handled (they appeared as None instead of raising
      an Attribute Error).

Changes in 1.0.41:
>>>>>>> a4657612
  o Client Changes:
    * Tag handler output is now redirected to a callback. The command line
      callback places "[ tag ]" in front of the output from each tag handler
      to help with debugging. (CNY-906)
    * All filesystem operations are journaled now to allow recovery if an
      unexpected failure occurs. "conary revert" has been added to recover
      from cases where the journal is left behind unexpectedly. (CNY-1010)

  o Build Changes:
    * cvc will no longer fail if the EDITOR environment variable points
      to an invalid editor. (CNY-688)
    * Redirects now build erase redirects for package components which
      existed in the past but have disappeared on head. (CNY-453)
    * The TagSpec policy now checks the transitive closure of build
      requirements when determining whether the build requirements
      are sufficient to ensure that a needed tag description will
      be installed. (CNY-1109)
    * Repositories can now be made read-only to allow for maintenance.
      (CNY-659)
    * PIE executables, which appear to be shared libraries in binary
      directories, will no longer export soname dependencies. (CNY-1128)
    * ELF files in %(testdir)s and %(debuglibdir)s will no longer export
      soname provides.  (CNY-1138, CNY-1139)
    * cvc is now able to check out source troves that have been shadowed from
      a branch that no longer contains the files. (CNY-462)
    * The Install recipe class now has the ability to copy symbolic links.
      (CNY-288)
    * The output produced by cvc when attempting to find the
      appropriate patch level when applying a patch has been
      improved. (CNY-588)
    * When cooking (either from a recipe or from the repository),
      cvc will always use the (auto)source files from the repository,
      instead of re-downloading them. This allows for rebuilds from
      recipes even if the upstream source is no longer available,
      without using the cvc cook --prep command first to cache the
      repository copies. (Auto)sources can still be re-downloaded
      using cvc refresh. (CNY-31)
    * The ordering for the rules used to determine which component a
      file should be in was reversed when a file was under /usr/share
      but had /lib/ somewhere in the path name. (CNY-1155)
    * The cvc add command will now refuse to add symbolic links that
      are absolute, dangling, pointing to files outside of the current
      directory or pointing to files that are not tracked by Conary.
      (CNY-468)
    * Use objects now record which file on system define them. (CNY-1179)
    * ExcludeDirectories built-in policy will now remove the empty
      directories it has excluded from the _ROOT_ in order to prevent
      later policies from thinking they are going to be on the target
      system. (CNY-1195)

  o Internal changes:
    * Conary now supports being built against an internal copy of the
      sqlite3 library for cases when the system sqlite3 is not the
      optimal version for Conary.
    * The repository schema's string types are no longer restricted to
      arbitrary sizes for backends that support indexing larger strings
      than MySQL's InnoDB storage engine. (CNY-1054)

  o Bug Fixes:
    * The SQL query that implements the getTrovesByPath() repository
      method has been reworked to avoid slow queries under
      MySQL. (CNY-1178)
    * Builds that resulted in changesets containing the same file
      in different locations would fail to commit if the files differed
      only by mtime. (CNY-1114)
    * The mirror script now correctly handles the cases where
      the PathIdConflict errors are raised by certain source repositories
      during mirroring. (CNY-426)
    * The mirror script now can correctly mirror removed troves when a
      removed and regular versions appear in the same mirror chunk.
    * Perl dependency strings containing double colons are now properly
      accepted on the command line. (CNY-1132)
    * The cvc stat command now correctly displays the usage information
      when extra arguments are specified. (CNY-1126)
    * The conary update --apply-critical command will now behave correctly
      if the update job contains linked troves (besides the conary package
      which is the source of critical updates). Linked troves are troves
      with overlapping paths.  (CNY-1115)
    * A GET request to the "changeset" URL of a repository server that
      does not supply any arguments no longer results in an Internal
      Server Error.  The repository can be configured to send email to
      an email address with debugging information. (CNY-1142)
    * When checking to make sure that the URL used to upload a
      changeset matches the repository base URL, both URLs are now
      normalized before the comparison is made. (CNY-1140)
    * The conary.lib.logparse module now provides the correct date
      strings for each logged event.
    * The Conary command line argument parser checks for the --help
      option earlier.  This corrects some instances where commands
      like "conary rq --help" would not display help. (CNY-1153)
    * The conary [command] --help --verbose command now correctly
      displays verbose option help.
    * Conary no longer fails with an unhandled exception when the 
      local database is locked.  A useful error message is now
      produced. (CNY-1175)
    * The cvc annotate command now attributes the correct name to the
      person who committed the initial revision of a file. (CNY-1066)
    * Conary will give a better error message if you try to run the
      conary emerge command without conary-build installed. (CNY-995)

Changes in 1.1.13:
  o Build Changes:
    * All files in "binary directories" now provide their path as a
      file: dependency. This allows more flexibility for files that
      have requirements such as "file: /usr/bin/cp". (CNY-930)
    * A addRemoveRedirect() method has been added to the
      RedirectRecipe class to allow redirecting packages to nothing
      (which causes them to be erased on update). The client code has
      been updated to remove package components properly for this
      case.  (CNY-764)

  o Bug Fixes:
    * Config files, though added to the :config component by default
      (CNY-172), can now be appropriately overridden by
      ComponentSpec. (CNY-1107)
    * ELF files that have no DT_NEEDED or DT_SONAME entries no longer
      cause Conary to trace back attempting to discover the ELF
      ABI. (CNY-1072)
    * Conary will no longer attempt to update troves in the namespace
      "local" when using updateall.
    * Redirect recipes which contain conflicting redirects now give an
      error message instead of a traceback. (CNY-449)
    * The previous fix for CNY-699 wrongly encoded the soname rather
      than the filename in provisions for symbolic links to shared
      libraries when the shared library had a soname.  Additionally,
      symlinks from directories not in the system shared library path
      to ELF shared libraries in directories in the shared library
      path wrongly caused internal dependencies to have the full path
      to the symlink encoded in the shared library requirement.  These
      bugs have been resolved. (CNY-1088)

Changes in 1.1.12:
  o Client Changes:
    * A signature callback has been added, which allows one to catch
      the troves with bad signatures and react appropriately (display
      an error message, lower trust level, etc). (CNY-1008)
    * The conary.lib.logparse module has been added to provide
      parsed access to conary log files. (CNY-1075)

  o Build Changes:
    * "cvc cook" is now more efficient in looking up files that are
      part of the built troves (CNY-1008).
    * A "commitRelativeChangeset" configuration variable has been
      added to control whether Conary creates relative or absolute
      changesets when cooking.  It defaults to True, but can be
      changed to False to cause Conary to cook and commit absolute
      changesets. (CNY-912)
    * A list of X.org mirrors has been added to the default mirrors.
    * "cvc diff" now returns an return code of 2 on error, 1 if there
      are differences, and 0 if there are no differences. (CNY-938)
    * An "addResolveSource" method has been added to GroupRecipe.
      This will change how dependency resolution is done when building
      a group.  Instead of searching the label path defined in the
      group for solutions, the resolve source will be searched
      instead. This allows you to resolve dependencies against a
      particular version of a group. (CNY-1061)
    * Cloning multiple flavors of the same package in a single step is
      now possible. (CNY-1080)
    * Perl dependencies now include provides for .ph files, as well as
      .pl and .pm files, found in the perl @INC path. (CNY-1083)

  o Bug Fixes
    * The previous fix for CNY-699 introduced two errors in handling
      shared library dependencies that were not in shared library
      paths and thus need to have their paths encoded.  These bugs
      have been resolved. (CNY-1088)
    * The build time in the troveInfo page of the repository browser
      is now displayed properly as "(unknown)" if a trove has no build
      time set. (CNY-990)
    * dbsh now properly loads the schema when one of the .show
      commands is executed. (CNY-1064)
    * The Conary client version is saved before the re-execution of
      conary that follows the application of a critical
      update. (CNY-1034)
    * A condition that was causing sys.exit() to not terminate the
      server process when running in coverage mode has been
      fixed. (CNY-1038)
    * If a configuration value is a list and has a non-empty default,
      appending values to that default does not reset that list to
      empty (Conary itself never triggers this case, but rMake does
      with defaultBuildReqs). (CNY-1078)
    * FileContainers don't store the path of the filecontainer in the
      gzip header for contents which are being transparently compressed
      by the object
    * Creating referential changesets obtained the path of files in the
      data store multiple times. When one content store in a round-robin
      content store configuration is corrupt, that would lead to inconsistent
      changesets. Instead, we will include those corrupt contents in
      a valid changeset and let the install content validation catch the
      problem.

Changes in 1.1.11:
  o Client Changes:
    * "conary help [command]" now displays the usage message for
      the command.
    * The --help options will now display a smaller number of flags by
      default, and more when the --verbose flag is added.
    * A getUpdateItemList() method has been added to the ConaryClient
      class.  It returns a list of top level troves on the local
      system. (CNY-1025)
    * "conary rq package:source --tags" will now show an "autosource"
      tag on autosourced files.
    * Conary now correctly uses "KB/s" instead of "Kb/s" when
      displaying transfer rates. (CNY-330)
    * conary rblist is now more readable, and supports --labels and
      --full-versions. (CNY-410)

  o Build Changes:
    * When using "cvc refresh" to refresh autosourced files, the
      refresh flag is now reset after the commit.  Previously, the
      file would continue to be refreshed on subsequent commits.
    * When using "cvc commit", cvc no longer downloads autosourced
      files which haven't changed (CNY-611, CNY-463)
    * Files that were previously marked as autosource files can now be
      made a regular file by calling "cvc add".
    * When using "cvc remove" to remove a file from the local checkout
      directory and the file is still specified in the recipe file as
      being automatically downloaded, the file will now be switched to
      an autosource file (preserving the pathId).
    * The autosource state is now stored explicitly in CONARY files.
    * CONARY files now use textual identifiers for flags instead of
      digits.
    * "cvc refresh" no longer downloads all autosource files.  Only
      the file(s) specified are downloaded.
    * Files removed with "cvc remove" are no longer erroneously
      re-added when committing changes to the repository.  This used
      to happen when the file was in the previous version of the
      source component and also present in the lookaside
      cache. (CNY-601)
    * Conary now produces a warning instead of an error when an
      unknown use flag is specified in the buildFlavor configuration
      variable.  It will still produce an error if the unknown use
      flag is accessed in the recipe.
    * Package builds now create relative changesets for components instead
      of absolute changesets, reducing the size of the upload to the
      repository (CNY-912)
    * The download code in cvc now accepts cookies.  This is required
      to download files from Colabnet sites. (CNY-321)
    * The download code in cvc can now handle basic HTTP
      authentication. (CNY-981)
    * Shared libraries and symlinks to shared libraries provide their
      filenames as soname dependency provisions, as well as DT_SONAME
      records listed within the shared library, if any. (CNY-699)
    * Malformed regular expressions passed as exceptDeps arguments to
      the r.Requires policy are now reported gracefully. (CNY-942)
    * A list of GNOME mirrors has been added to the default mirrors.
    * Commit log messages may now be provided with the "cvc --log-file"
      command, with support for standard input using the filename "-".
      (CNY-937)
    * The default ComponentSpec information is now loaded from
      files in the /etc/conary/components/ directory tree, and the
      defaults can now be overridden on a per-distribution basis in
      the /etc/conary/distro/components/ directory tree. (CNY-317)
    * Freeform documentation from /usr/share/doc is now included
      in the new ":supdoc" component instead of the ":doc" component
      by default. (CNY-883)
    * Configuration files are now put into a ":config" component to
      make it easier to override them.  This configuration can be
      disabled by setting the configComponent configuration item
      to False. (CNY-172)
    * Empty directories that have owner or group information explicitly
      set are now included in packages by default. (CNY-724)

  o Bugfixes:
    * Files added in both the repository and locally with cvc now give
      an error message on update rather than corrupting the CONARY
      file (CNY-1024)
    * Adding a file locally and then merging that file from upstream
      now causes an error as expected (it would traceback
      before). (CNY-1021)
    * Cooking a group recipe that defines an empty groups with
      resolveDependencies set no longer results in a traceback.
      Conary will display an error message as expected. (CNY-1030)
    * Specifying a bad protocol in a repositoryMap entry (a protocol
      other than http or https) no longer causes an unhandled
      exception. (CNY-932)
    * When migrating, conary now utilizes update mode with all updates
      explicitly specified when re-executing after critical updates.
      Previously, the migration failed if a critical update was
      applied. (CNY-980)
    * Infinite loops are now detected when including configuration
      files. (CNY-914)
    * Temporary files created when critical updates are applied are
      now cleaned up. (CNY-1012)
    * Conary repositories now detect when changesets that are being
      committed are missing files. (CNY-749)
    * Conary now prints an error message when trying to write a
      changeset file to a location that cannot be written (directory,
      read-only file etc.). (CNY-903)

Changes in 1.1.10:
  o Bugfixes:
    * A warning message produced when attempting to retrieve a OpenPGP
      key has been fixed.  The warning was introduced in CNY-589.

Changes in 1.1.9:
  o Client Changes:
    * The usage message displayed when running "conary" or "cvc" has
      been simplified and improved. (CNY-560)
    * When choosing how to match up troves with the same name, conary now
      takes paths into account, if there's a choice to make between matching
      up two old troves that are otherwise equivalent with a new trove, conary
      will choose the one that shares paths with the new trove. (CNY-819)
    * Conary will now allow "conary migrate --info" and "conary migrate
      --interactive" without displaying usage information. (CNY-985)
    * Conary now only warns about being able to execute gpg if a
      signature trust threshold has been set. (CNY-589)
    * Fixed cvcdesc after the refactoring of configuration options. (CNY-984)

  o Server Changes:
    * PostgreSQL support has been finalized and some SQL queries have
      been updated in the repository code for PostgreSQL
      compatibility.  PostgreSQL will be officially supported in a
      future release of Conary.
    * The repository browser is now viewable by Internet Explorer.

  o Build Changes:
    * cvc now allows files to be switched from autosource to normal
      and from normal to autosourced. (CNY-946)
    * Recipes will now automatically inherit a major_version macro,
      which is defined to be the first two decimal-seperated parts of
      the upstream version, combined with a decimal. For example, a
      version string of 2.16.1.3 would have a major_version of
      2.16. (CNY-629)
    * A list of KDE mirrors has been added to the default mirror
      configuration. (CNY-895)
    * If a group is cooked twice at the same command line, for example
      "cvc cook group-dist[ssl] group-dist[!ssl]", then conary will
      cache the trove found during the first group cook and use it for
      subsequent group cooks. (CNY-818)
    * Unpacking a tarball now preserved permissions only when
      unpacking into the root proxy, not unpacking sources into the
      build directory. (CNY-998)

  o Code Cleanups
    * The command line options common between cvc and conary are now
      defined in one place.
    * The code to add options to the command line parser for an option
      has been refactored to remove duplication.

  o Bug Fixes:
    * A bug that caused an Internal Server Error when marking a group
      :source component as removed in a repository has been fixed.
    * A bug that caused group cook with a replace or remove with a
      flavor and no matching trove to emit a traceback instead of a
      warning has been fixed. (CNY-977)
    * A bug that caused an unhandled exception when two packages with
      the same name require a trove that was being erased has been
      fixed.
    * Timeouts that occur when attempting to read the XML-RPC request
      from a client are now logged and return an exception (instead of
      causing a unhandled exception in the server).

Changes in 1.1.8:
  o Bug Fixes:
    * The fix for CNY-926, which allows a ShimNetClient to create
      changes directly from an in-process Conary Repository, did not
      properly merge changesets when multiple servers were involved.
    * The r.setByDefault() method in group recipes was broken in
      1.0.34.  It would cause a traceback.  This has been fixed.

Changes in 1.1.7:
  o Client Changes:
    * You can now delete troves, update from changeset files, and
      update with a full version specified without an installLabelPath
      set. (CNY-281)
    * "conary rm" has been added as an alias for the "conary remove"
      command. (CNY-952)
    * Conary now produces an error message when an invalid context is
      specified. (CNY-890)
    * User settings in a context will override but not remove user
      settings from the main conary configuration file. (CNY-972)

  o Build (cvc) Changes:
    * "cvc cook --prep" now warns about missing dependencies instead
      of raising an error.  "cvc cook --download" does not warn or
      error. (CNY-787)
    * In a group recipe, if you use r.remove() to remove a component
      from a package in a group (which marks the component
      byDefault=False), and the package no longer contains any
      byDefault=True components, the package itself will also be made
      byDefault=False. This avoids installing packages with no
      components on the system. (CNY-774)
    * Previously, Java files that have no discoverable provided or
      required interfaces (for example, due to EAR dependencies)
      caused a traceback.  Conary now handles this case correctly and
      does not traceback.
    * Merging when the current version is already based on the parent
      version now gives an error message instead of writing out an
      incorrect CONARY file (CNY-968)

  o Bug Fixes:
    * Erases of critical troves is no longer considered a reason to
      restart Conary.
    * A bug triggered when a critical update of a trove depended on an
      erase has been fixed.
    * A bug that caused changesets to be invalidated from the
      changeset cache when signatures were not modified by
      setTroveSigs() has been fixed.
    * A bug that caused an Internal Server Error (ISE) when attempting
      to browse the files in a shadowed component via the Conary
      repository browser has been fixed. (CNY-926)
    * A bug introduced 1.0.32 that affected the ability to update two
      troves due to the same broken dependency when using
      "resolveLevel 2" has been fixed.  This bug affected the ability
      to simply run "conary update conary" when conary-build and
      conary-repository will both installed. (CNY-949)
    * Conary will now display config lines that are equivalent to the
      default configuration value but are set explicitly by the
      user. (CNY-959)
    * Specifying "includeConfigFile" within a context will now include
      the file also within that context. (CNY-622)
    * A memory leak in conary.lib.misc.depSplit() has been fixed.
    * The client no longer loops forever trying to create
      cross-repository relative changesets when the trove is missing
      from one of the repositories. (CNY-948)
    * Repositories no longer return empty troves when
      createChangeSet() is called on troves which are referenced
      within the repository but present on a remote repository.
      (CNY-948)
    * Repository queries no longer return matches for troves which are
      referenced by groups but are not present in the
      repository. (CNY-947)
    * Specifying a root (through conaryrc configuration or the
      "--root" command line parameter) that is not a directory no
      longer results in an unhandled exception. (CNY-814)
    * Renaming and changing a source file no longer results in
      tracebacks on "cvc update" and "cvc merge" (CNY-944, CNY-967)

Changes in 1.1.6:
  o Client Changes:
    * The "cvc" and "conary" command line programs have new command
      line argument aliases.  They accept "-r" as an alias for
      "--root" and "-c" as an alias for "--config".  Commands that
      accept "--info" now accept "-i" as an alias.
    * Contexts can now override any configuration option. (CNY-812)
    * The meaning of the "--components" command line option has
      changed to be more intuitive.  For example, "conary q
      --components" will show all the components for all packages,
      indented as expected. (CNY-822)

  o Build (cvc) Changes:
    * "cvc commit -m'commit message'" is now accepted.  Previously, a
      space was required between the -m and the message.
    * Permissions are now preserved by tar when extracting a tar
      archive added with r.addArchive().
    * The Requires policy now parses pkg-config files more reliably.
    * "cvc cook" now has a "--download" option, which fetches the
      applicable sources from upstream or from the repository and then
      stops. (CNY-837)
    * If cooking a group results in conflicts, the error message will now
      show you the reason why the troves in conflict were included in the
      group. (CNY-876)
    * A new r.addCopy() command is now available to group recipes.  It
      performs the actions required to create a new group, add all of
      the troves from a different group, and add the new group to the
      current group. (CNY-360)
    * In a group recipe, if r.replace() or r.remove() does nothing, a
      warning message is given unless the keyword allowNoMatches is
      used. (CNY-931)
    * In a group recipe, if r.replace() would match against a package
      included inside another group that you are not building, conary
      will warn that replace cannot possibly do anything and will
      suggest using r.addCopy() to resolve the problem. (CNY-360)
    * The Autoconf() build action now enforces buildRequirements of
      automake:runtime and autoconf:runtime if used. (CNY-672)
    * All build actions that enforce buildRequires additions now report
      them through the reportMissingBuildRequires summary policy.

  o Optimizations:
    * Retrieving a large number of troves without files from the local
      database has been sped up by 30%. (CNY-907)
    * On one test machine: "conary q --troves" is 2 times
      faster. "conary q", "conary q --deps" and "conary q --info" are
      30% faster.  "conary q --troves --recurse" is 4-6 times faster.

  o Bug Fixes:
    * r.Replace() no longer fails when a glob matches a dangling
      symlink.  It now reports that no action is taking on the
      dangling symlink due to it being a non-regular file.  This is
      the same behavior as running r.Replace() on non-dangling
      symlinks.

Changes in 1.1.5:
  o Optimizations
    * Duplicate trove instantiations have been removed. Build requires are
      no longer thawed out of abstract change sets, and methods were added
      to get dependency and path hash information directly from trove
      change set objects. These changes combined for a 50% speedup on
      update --info of a large group into an empty root and saved a few
      megs of memory as well (CNY-892)
    * The changes in the previous version of Conary in how XML-RPC
      responses are decompressed actually made Conary slower.  These
      changes have been reverted.

  o Build (cvc) Changes:
    * The Requires() policy now reads pkg-config files and converts the
      "Requires:" lines in them into trove dependencies, removing the
      need to specify those dependencies manually. (CNY-896)
    * Files in /etc/conary/macros.d/ are now loaded in sorted order
      after initial macros are read from /etc/conary/macros. (CNY-878)

  o Bug Fixes:
    * Conary now runs tagscripts correctly when passed a relative root 
      parameter (CNY-416).
    * cvc log now works when there are multiple branches matching for the
      same trove on the same label.
    * Fixed resolveLevel 2 so that it does not try to update packages that
      are already a part of the update. (CNY-886, CNY-780)
    * Fixed resolveLevel 2 so that it does not repeatedly try to perform 
      the same update. (CNY-887)
    * cvc cook | less now leaves less in control of the terminal. (CNY-802)
    * The download thread terminating during an update is now a fatal
      error.
    * The web interface to a conary repository will now print an error
      message instead of a traceback when adding an entitlement class
      with access to a group that does not exist.
    * Parent troves in repository changeset caches are now invalidated
      when a member trove is invalidated (CNY-746)
    * cvc cook group now limits the number of path conflicts displayed for 
      one trove to 10. (CNY-910)
    * Conary update now respects local changes when a group update occurs
      along with the update of the switched trove.  For example, switch
      foo to be installed from another branch instead of the default, 
      and then update foo and its containing group at the same time would
      cause conary to try to reinstall the original foo (resulting in path
      conflicts). (CNY-915)
    * loadRecipe now selects the most recent of two recipes available
      in the case where there are multiple choices due to label
      multiplicity. (CNY-918)

Changes in 1.1.4:
  o Client Changes:
    * Conary now restarts itself after updating critical conary
      components (currently, that consists of conary).  Hooks have
      been added for other components using the conary api to specify
      other troves as critical.  Also, hooks have been added for other
      components to specify a trove to update last. (CNY-805, CNY-808)
    * Conary now warns the user when they will be causing label
      conflicts - that is when an operation would cause two different
      branches of development for a single trove to end up with the
      same trailing label.  Since most conary operations are label
      based, such label conflicts can be confusing to work with and
      are almost never desireable - except in those few cases where
      they are necessary.  (CNY-796)
    * The conary repository client now retries when a DNS lookup of a
      server hostname fails with a "temporary failure in name
      resolution" error.

  o Optimizations
    * The getFileContents() and getFileVersions() server side calls
      have been optimized for faster execution.
    * The SQL query in getTroveList() has been sped up by a 3-5x factor.
    * dbstore now has support for executemany()
    * Inserts into local database now use executemany().

  o Server Changes
    * Several SQL queries have been updated for PostgreSQL compatibility

  o Build (cvc) Changes:
    * The "cvc add" command no longer assumes files it doesn't know to
      be binary are text files; there are lists for both binary and
      text types, and files which are added which aren't in either
      list need to be added with "--text" or "--binary". (CNY-838)
    * A "cvc set" command has been added to change files between
      binary and text mode for files in source components.
    * The "cvc diff" command no longer tries to display the contents
      of autosource files. (CNY-866)
    * The "cvc annotate" command no longer displays pathIds in the
      error message for the specified path not being included in the
      source trove.  It displays the path name instead.
    * The "cvc annotate" command now gives an error when it is run on
      a binary file.
    * A "cvc refresh" command has been added.  It allows you to
      request that cvc fetch new upstream versions of files referenced
      by URL.  Thanks to Pavel Volkovitskiy for the initial
      implementation of this feature. (CNY-743)
    * The "cvc newpkg" command and the PackageSpec policy now disallow
      certain potentially confusing characters in trove
      names. (CNY-842)
    * The PythonSetup() build action has been modified to be more
      consistent with other build actions. The "setupName" paramater
      has been added, which can specify a command to run (defaults to
      "setup.py"). The first argument, similar to Configure(), passes
      arguments to the command being specified by setupName. (CNY-355)
    * The "cvc commit" command now recognizes .html, .css, .kid, and .cfg
      as extensions that identify text files. (CNY-891)
    * The PythonSetup build action has been modified to make it
      clearer what its "dir" and "rootDir" options specify. (CNY-328)

  o Bug Fixes:
    * Conary commands no longer perform an unnecessary database check
      on the local system. (CNY-571)
    * A bug that could allow conary to consider a no-op update as an
      install (and could result in tracebacks in some situations) has
      been fixed. (CNY-845)
    * If you've made a local modification to a package and then try to
      downgrade it later, Conary will now downgrade included
      components as well. (CNY-836)
    * The error message produced by "cvc cook" when a source component
      exists on multiple branches with the same trailing label has
      been improved. (CNY-714)
    * Error handling when manipulating entitlements via XML-RPC has
      been improved. (CNY-692)
    * The usage message displayed when running "conary changeset" has
      been corrected. (CNY-864)
    * Conary no longer tracebacks when a disconnected cook tries to
      load a superclass.  Conary also gives better messages when the
      loaded recipe has a traceback.  Thanks to David Coulthart for
      the core of this patch. (CNY-518, CNY-713)
    * A bug in soname dependency scoring has been fixed.  Dependency
      scoring when multiple sonames were being scored would simply use
      the value of the last soname, instead of the cumulative score.
      Note that the dependencies that did not match at all would still
      return as not matching, so this bug only affected Conary's
      ability to select the best match.
    * A bug in architecture dependency scoring has been fixed.
      Matching architectures are now counted as having a positive
      value, so that when performing dependency resolution on an
      x86_64 machine, troves that have flavor "is: x86_64 x86" will be
      preferred to those with flavor "is: x86".
    * The PythonSetup command ignored any C compiler macros that had
      been set.  The template has been changed to use them in the same
      way that Configure() uses them; as environment variables.
    * The warning message produced when r.Replace() refuses to modify
      a non-regular file now includes the path, as intended.
      (CNY-844)
    * A traceback that occurred when a resolveLevel 2 update resulted
      in a component being erased has been fixed. (CNY-879)
    * Conary now works around a possible threading deadlock when
      exceptions are raised in Threading.join().  The bug is in the
      standard Python threading library, and is fixed in 2.4.3.
      Conary will use a workaround when running under older versions
      of Python. (CNY-795)
    * Checks have been added to the XML-RPC transport system to see if
      an abort has been requested while waiting for a response from
      the server.  This allows the main thread to terminate the
      changeset download thread if it is waiting for an XML-RPC
      response from the server.  (CNY-795)
    * A bug in Conary's handling of an unusual case when multiple
      files being installed share the same content, and one of the
      files has been erased locally has been fixed.
    * A traceback that occurred when a manually removed file switches
      packages during an update has been fixed. (CNY-869)
    * When you remove a file and replace it with a directory, Conary
      now treats it as a removal. (CNY-872)
    * Conary's OpenPGP implementation now dynamically uses RIPEMD if
      it is available from PyCrpyto.  Some PyCrypto builds don't
      include RIPEMD hash support. (CNY-868)
    * A bug that allowed merging changesets with conflicting file
      contents for configuration files with the same pathId has been
      fixed.  Applying the resulting merged changeset caused
      IntegrityErrors.  (CNY-888)

  o Optimizations
    * The getFileContents and getFileVersions server side calls have
      been optimized for faster execution
    * The SQL query in getTroveList has been sped up by a 3-5x factor.
    * dbstore now has support for executemany()
    * Inserts into local database now use executemany().

  o Server Changes
    * Several SQL queries have been updated for PostgreSQL compatibility

Changes in 1.1.3:
  o System Update Changes:
    These changes make Conary much more robust when applying updates
    that move files from one package to another.

    * Components that modify the same files are now required to be in
      the same update job.  For example, if a file moves from
      component a:runtime to component b:runtime, the erase of
      component a:runtime and the install of component b:runtime will
      occur at the same time. (CNY-758).
    * Files moving between components as part of a single job are now
      treated as file updates instead of separate add/remove events.
      (CNY-750, CNY-786, CNY-359)

  o Client Changes:
    * The source component is now displayed in "conary rq --info"
      output.
    * Entitlements can now be passed into ConaryClient and
      NetworkRepositoryClient objects directly. (CNY-640)
    * Exceptions raised in callback functions are now issued as
      warnings and the current job is finished before
      existing. KeyboardInterrupts and SystemExits are handled
      immediately. (CNY-806)
    * The "--debug" command line flag now provides information that is
      useful to the end-user during the update process.  The
      "--debug=all" flag will provide output that is useful to conary
      developers.
    * The output of "--debug" has been modified when performing
      dependency resolution.  The output should be more helpful to end
      users.  Also rearranged the output given when dependencies
      fail. (CNY-779)
    * Config files and diffs are no longer cached in ram during installs;
      they are now reread from the changeset whenever they are needed
      (CNY-821)
    * Binary conflicts no longer cause a traceback in cvc update
      (CNY-644,CNY-785)

  o Optimizations
    On a test system, "conary updateall --info" is around 24% faster
    than previous versions of Conary.

    * The SQL query used to retrieve troves from the local database
      has been optimized.  The new code is nearly four times faster
      for operations like "conary q group-dist --info".
    * The SQL query in getTroveContainers() used to determine the
      parent package(s) and groups(s) of a set of troves as recorded
      in the local database has been optimized.  The new code is
      almost 95 times faster. (0.2 seconds versus 19 seconds)
    * The code in getCompleteTroveSet() that creates Version and
      Flavor objects from entries in the database now caches the
      created object.  This is approximately a 4.5 times speed
      up. (2.10 seconds versus 9.4 seconds)
    * The code in iterUpdateContainerInfo has had similar version
      and flavor caching optimizations that make the code about 
      2.5 times faster (from 10 seconds to 4 seconds).

  o Server Changes:
    The Conary repository server now sends a InvalidClientVersion
    exception when a conary 1.0.x client attempts to manipulate an
    entitlement through addEntitlement() or deleteEntitlement().

  o Build (cvc) Changes:
    * "cvc merge" and "cvc update" are now more verbose when
      patching. (CNY-406)
    * "cvc clone" now requires that you specify a message when cloning
      source components unless you specify --message.  It also gives
      more output about what it is doing (CNY-766, CNY-430).
    * "cvc clone" now has a --test parameter that runs through all
      steps of cloning without performing the clone.  --info is now
      more lightweight - it no longer downloads all of the file
      contents that would be cloned.
    * "cvc clone" now has a --full-recurse parameter that controls how
      recursion is performed.  Cloning a group no longer recurses by
      default.  The only way that a recursive group clone could
      succeed is if all troves in the group came from the same branch.
      This is almost never the case.
    * The "cvc cook" command now prints the flavor being built,
      as well as the version. (CNY-817)
    * The command line argument parsing in "cvc" has been modified.
      To use the "--resume" command line argument to specify that you
      wish to resume at a particular location, you must use
      "--resume=<loc>".  "--resume <loc>" will not work anymore.  This
      removes an ambiguity in how we parse optional parameters in
      Conary.
    * The PythonSetup build action no longer provides the older
      --single-version-externally-managed argument, and instead
      provides the --prefix, --install-purelib, --install-platlib,
      and --install-data arguments, which can be overridden with the
      purelib, platlib, and data keyword arguments, respectively.  This
      allows it to work correctly with a greater number of packages.
      It also provides the option of providing a "purePython=False"
      argument for python packages that mix architecture-specific
      and architecture-neutral files, and tries to automatically
      discover cases when it should be provided. (CNY-809)
    * Python dependencies were previously incorrectly calculated
      for certain module path elements added in some Python C
      code (for example, contents of the lib-dynload directory);
      these errors are now resolved by using external python
      to find system path elements. (CNY-813)
    * /etc/conary/mirrors/gnu has been added to enable mirror://
      references to the GNU mirror system.
    * The GNU mirror list was then significantly expanded and
      re-sorted.  (CNY-824)
    * /etc/conary/mirrors/cpan has been added to enable mirror://
      references to the Comprehensive Perl Archive network mirror
      system.
    * In group recipes, the methods r.add(), r.addAll(), and
      r.addNewGroup() have been modified to accept the use= parameter,
      which defaults to True (CNY-830).

  o Bug Fixes:
    * A bug that caused a traceback in the web interface when a
      non-admin user attempts to manage their entitlement classes has
      been fixed. (CNY-798)
    * "conary rq" (with no arguments) no longer hides troves if the
      flavor that matches the system flavor is not built for the
      latest version. (CNY-784)
    * "cvc cook" now displays the correct label of the thing it is
      building, even when it is not the build label.
    * Running "cvc update" in a directory that has been created with
      "cvc newpkg" but has not yet been committed to the repository
      will now fail with an appropriate error message instead of
      displaying a traceback. (CNY-715)
    * Conary can now apply updates that change a file that is not a
      directory to a directory.
    * Currently version objects are cached to optimize Conary.
      Unfortunately, version objects are mutable objects.  That means
      that if two different pieces of code are given the same version
      object, modifications made by one part of the code could affect
      the other inadvertently.  A warning message has been added to
      the version object when setting or resetting timestamps to make
      developers aware of the problem.  Developers should copy the
      version object before calling setTimeStamps(),
      resetTimeStamps(), incrementSourceCount(), or
      incrementBuildCount() on it.  When creating a version object
      from a string and time stamp set, use the timeStamps= keyword
      argument to versions.VersionFromString() to avoid the copy.  In
      a later version of Conary, version objects will be immutable.
      New methods will be introduced that return new modified objects.
    * Conary no longer hangs waiting for the download thread when an error
      occured in the download thread which caused it to terminate.
    * "conary migrate" now returns an error much earlier if you are
      not using interactive mode. (CNY-826)
    * Files removed from troves (most often by --replace-files) are now
      properly skipped on updates to that trove when the file didn't change
      between versions. (CNY-828)
    * includeConfigFile now gives a much better error message when it
      cannot include a config file. (CNY-618)

Changes in 1.1.2:
  o Bug Fixes:
    * Conary now removes sources from the lookaside before unpacking SRPMs to
      ensure that the source referenced from the SRPM is actually contained in
      the SRPM. (CNY-771)
    * Errors found in the recipe while checking in will now display file name
      and line number information along with the error found.
    * The trove browser no longer shows duplicate entries for multihomed
      repositories.
    * A bug that kept sqlite-based 64-bit mirrors from being used as a source 
      for further mirrors has been fixed.

  o Build Changes:
    * Conary no longer prints policy error messages three times; it
      now prints each error immediately when it is found, and then
      summarizes all policy errors once (instead of twice) at the
      end of the build process. (CNY-776)

Changes in 1.1.1:
  o Client Changes:
    * Migrate no longer replaces by default as if --replace-files was
      specified. (CNY-769)

  o Server Changes:
    * The log retrieval function now returns a HTTP_NOT_IMPLEMENTED
      (501) instead of a HTTP_NOT_FOUND (404) if the logFile
      directive is not configured.

  o Build Changes:
    * Conary now recognizes that pkgconfig finds its files in
      /usr/share/pkgconfig as well as /usr/lib*/pkgconfig. (CNY-754)
    * /etc/conary/mirrors/cran has been added to enable mirror://
      references to the Comprehensive R Archive Network. (CNY-761)

  o Bug Fixes:
    * Conary now resets the timeStamps in all cases when
      getSourceVersion is called (CNY-708).
    * SQLite ANALYZE locks the database after it is run, causing
      updates to fail.
    * A bug that caused lists such as installLabelPath in
      configuration files to be parsed incorrectly when more than one
      space was between list elements has been fixed
    * A bug that caused Locally changed files to no be marked properly
      in rollbacks that were stored locally (including rollbacks for
      locally built troves) has been fixed. (CNY-645)
    * A bug that could cause "cvc cook" to create groups that include
      components needed to resolve dependencies that are already
      included not-by-default has been fixed.
    * A bug that caused a traceback message when adding a user through
      the web interface has been fixed.

Changes in 1.1.0:
  o 1.1 Release Overview

    Conary 1.1.0 is the first version in the 1.1 series.  New
    functionality has been added to Conary that required modifications
    to the repository database schema and XML-RPC protocol.  A Conary
    1.1.x-compatible client is required to access many of the new
    features.  The XML-RPC interface includes version information so
    that old clients continue to work with new servers, and new
    clients continue to work with old servers.

    New Features:
      * Conary can now remove packages and components from a
        repository server.  This is a privileged operation and should
        not normally be used.  Only users with a special "can remove"
        ACL can remove from the repository.  As removing something
        from a Conary repository is an act of last resort and modifies
        repository internals, the command line option will not appear
        in the reference documentation.  rPath will assist users that
        need more information.
      * Conary can now query the repository by path.  Use
        "conary repquery --path /path/to/find" to find components that
        include a particular path.
      * Several enhancements were added to the entitlement management
        facilities in a Conary repository.
      * Conary can now redirect a group.

  Detailed changes follow:

  o Server Changes:
    * Entitlement keys were artificially limited to 63 characters in
      length.  This restriction has been raised to the max length
      permitted in the database column (255).
    * Entitlement classes can now provide access to multiple access
      groups (and updated the web UI to support that) (CNY-600)
    * addEntitlement() and deleteEntitlement() repository calls replaced
      by addEntitlements and deleteEntitlements calls.  These calls
      operate on more than one entitlement simultaneously.
    * Added getTroveLeavesByPath() and getTroveVersionsByPath(). (for
      CNY-74)
    * Conary now checks to ensure you have write access to all the
      things the client is trying to commit before you send them
      across the wire. (CNY-616)
    * deleteAcl() and listAcls() methods have been added to
      ConaryClient.

  o Client Changes:
    * "conary rq" now supports "--path", which allows you to search
      for troves in the repository by path. (CNY-74)
    * "conary rq" now has a "--show-removed" option that allows you to
      see removed trove markers.  A [Removed] flag will be displayed
      when the --trove-flags option is added.

  o Bug Fixes:
    * Conary now resets the timeStamps in all cases when
      getSourceVersion is called (CNY-708).
    * SQLite ANALYZE locks the database after it is run, causing
      updates to fail.
    * A bug that caused lists such as installLabelPath in
      configuration files to be parsed incorrectly when more than one
      space was between list elements has been fixed
    * A bug that caused Locally changed files to no be marked properly
      in rollbacks that were stored locally (including rollbacks for
      locally built troves) has been fixed. (CNY-645)
    * A bug that could cause "cvc cook" to create groups that include
      components needed to resolve dependencies that are already
      included not-by-default has been fixed.

Changes in 1.0.27:
  o Client Changes:
    * A "files preupdate" tag script method has been Implemented which
      gets run before tagged files are installed or changed. (CNY-636)
    * A bug that could cause "--replace-files" to remove ownership
      from every file in a trove has been fixed. (CNY-733)

    * Multiple bugs where using "--replace-files" could result in the
      new file having no owner have been fixed. (CNY-733)
    * The logcat script now supports revision 1 log entries.
    * The logcat script is now installed to /usr/share/conary/logcat

  o Build Changes:
    * Improved handling of the "package=" keyword argument for build
      actions.  In particular, made it available to all build actions,
      removed double-applying macros to the package specification,
      and fixed failure in cases like "MakeInstall(dir=doesnotexist,
      skipMissingDir=True, package=...)". (CNY-737, CNY-738)
    * The lookaside cache now looks in the repository for local sources
      when doing a repository cook. (CNY-744)
    * The mirror:// pseudo-URL handling now detects bad mirrors that
      provide an HTML document instead of the real archive when a
      full archive name is provided; previously, it did so only when
      guessing an archive name.  Thanks to Pavel Volkovitskiy for this
      fix. (CNY-745)
    * The Flavor policy has been slightly optimized for speed.

  o Server Changes:
    * ACL patterns now match to the end of the trove name instead of
      partial strings (CNY-719)

  o Bug Fixes:
    * The Conary repository server now invalidates changeset cache
      entries when adding a digital signature to a previously mirrored
      trove.
    * A bug that caused the mirror code to traceback when no callback
      function was provided to it has been fixed. (CNY-728)
    * Rolling back changes when the current trove has gone missing from
      the server now causes the client to generate the changeset to apply
      based on the trove stored in the local database (CNY-693)

Changes in 1.0.26:
  o Build Changes:
    * When cooking a group, adding "--debug" to the "cvc cook" command
      line now displays detailed information about why a component is
      being included to solve a dependency. (CNY-711)
    * The mirror:// functionality introduced in Conary 1.0.25 had two
      small bugs, one of which prevented mirror:// pseudo-URLs from
      working.  These bugs are now fixed, thanks to Pavel
      Volkovitskiy. (CNY-704)
    * The "cvc cook" command now announces which label it is building
      at the beginning of the cook, making it easier to catch mistakes
      early. Thanks to Pavel Volkovitskiy for this fix. (CNY-615)
    * The source actions (addSource, addArchive, etc.) can now take
      a "package=" argument like the build actions do.  Thanks to
      Pavel Volkovitskiy for contributing this capability.  (CNY-665)
    * The "preMake" option had a bad test for the ';' character; this
      test has been fixed and extended to include && and ||.
      thanks to Pavel Volkovitskiy for this fix. (CNY-580)
    * Many actions had a variety of options (dir=, subdir=, and
      subDir=) for specifying which directory to affect.  These have
      been converted to all prefer "dir=", though compatibility
      with older recipes is retained by continuing to allow the
      subDir= and subdir= options in cases where they have been
      allowed in the past. Thanks to Pavel Volkovitskiy for this
      enhancement. (CNY-668)

Changes in 1.0.26:
  o Server Changes:
    * The Conary web interface now provides a method to rely solely on
      a remote repository server to do authentication checks. (CNY-705)
    * The ACL checks on file contents and file object methods have
      been improved. (CNY-700)
    * Assertions have been added to prevent redirect entries from
      being added to normal troves.
    * An assertion has been added to ensure that redirects specify a
      branch, not a version.
    * The server returns a new FileStreamsMissing exception when the
      client requests file streams with getFileVersion or
      getFileVersions and the requested file stream is not present in
      the repository database. (CNY-721)
    * getFileVersions() now raises FileStreamMissing when it is given
      invalid request.
    * getFileContents() now raises a new FileHasNoContents exception
      when contents are requested for a file type which has no
      contents (such as a symlink).

  o Bug Fixes:
    * A bug that could cause "conary updateall" to attempt to erase
      the same trove twice due to a local update has been fixed.
      (CNY-603)
    * Attempts to target a clone to a version are now caught.  Only
      branches are valid clone targets. (CNY-709)
    * A bug that caused Trove() equality checks to fail when comparing
      redirects has been fixed.
    * A bug that caused the flavor of a redirect to be store
      improperly in the repository database has been fixed.
    * The resha1 script now properly skips troves which aren't present
      in the repository.
    * Conary 1.0.24 incorporated a fix for CNY-684 to correct behavior
      when storing src.rpm files rather than their contents.  The fix
      worked for local builds but not for commits to repositories.
      Conary 1.0.26 includes a fix that corrects the behavior when
      committing to a repository as well. (CNY-684)
    * A bug that prevented flavored redirects from being loaded from
      the repository database has been fixed.
    * "Conary migrate" now will follow redirects. (CNY-722)

Changes in 1.0.25:
  o Build Changes:
    * The addArchive() source action will search for reasonably-named
      archive files based on the name and version if given a URL ending
      with a "/" character. Thanks to Pavel Volkovitskiy for the
      initial implementation. (CNY-671)
    * All source actions, when given a URL that starts with "mirror://",
      will search a set of mirrors based on files in the mirrorDirs
      configuration entry, with default files provided in the
      /etc/conary/mirrors/ directory. Thanks to Pavel Volkovitskiy for
      the initial implementation. (CNY-171)
    * Symbolic links are now allowed to provide a soname even if they
      reference an ELF file only indirectly through other symbolic
      links.  Previously, a symbolic link could only provide a soname
      if it directly referenced an ELF file. (CNY-696)

  o Bug Fixes:
    * A bug that caused unhandled exceptions when downloading the file
      contents needed for a distributed changeset in threaded mode has
      been fixed. This bug was introduced in 1.0.24. (CNY-701)

Changes in 1.0.24:
  o Server Changes:
    * The server binary access log can now be downloaded by an
      administrator by visiting the http://servername/conary/log
      URL. Once the log is accessed it is rotated automatically by the
      repository server. Subsequent accesses to the log URL will only
      yield log entries added since the last access. (CNY-638)
    * The Users and Groups tab in the web management UI is no longer
      highlighted when administrators change their passwords.

  o Client Changes:
    * A --what-provides option has been added to "conary query" and
      "conary repquery".
    * A bug that installed extra components of a package that is being
      installed instead of updated due to the existing package being
      pinned has been fixed. (CNY-682)

  o Build Changes:
    * When pulling files out of a src.rpm file, Conary now stores the
      src.rpm file itself in the repository rather than the files
      pulled from it. (CNY-684)
    * Mono dependency version mappings are now discovered in CIL policy
      .config files. (CNY-686)
    * The internal util.literalRegex() function has been replaced by
      use of re.escape(). (CNY-634)

  o Bug Fixes:
    * The Conary Repository web interface no longer returns a
      HTTP_FORBIDDEN (403) when a bad password is given by the user.
      This allows the user to re-try authentication.
    * The --signatures and --buildreqs flags now work with "conary
      showcs".  (CNY-642)
    * A bug in the NetworkRepositoryClient default pwPrompt mechanism
      has been fixed.
    * Error messages when entitlements fail to load have been
      improved. (CNY-662)
    * The repository client no longer caches repository access info
      when the attempt to access was unsuccessful. (CNY-673, affects
      CNY-578)
    * A bug that caused x86 flavored troves from being updated
      properly when using "conary updateall" on an x86_64 system has
      been fixed. (CNY-628)
    * A bug that caused migrate behavior to not respect pins when the
      pinned troves were set to be erased (CNY-680).
    * Calling r.ComponentSpec(':foo') works again; it is exactly
      equivalent to r.ComponentSpec('foo'). (CNY-637)
    * Calling r.Move() with only one argument now fails explicitly
      rather than silently doing nothing. (CNY-614)

Changes in 1.0.23:
  o API Additions:
    * The interface to create, list and delete access groups and
      modify the users therein through is now exposed though
      ConaryClient.
    * The interface to delete entitlement groups is now exposed
      through ConaryClient.

  o Client Changes:
    * "conary updateall" now accepts the --keep-required command line
      argument.
    * the mirror script now provides download/commit feedback using
      display callbacks like other conary commands
    * the excludeTroves config option will now keep fresh installs from
      happening when an update job is split due to a pinned trove.

  o Server Changes:
    * The repository database migration code now reports an error when
      trying to migrate old-style redirects.  The code to perform the
      migration is incomplete and creates invalid new-style
      redirects.  If you have a repository with old-style redirects,
      contact rPath for assistance with your migration. (CNY-590)

  o Bug Fixes:
    * Subdirectories within source components are now better supported.
      Specifically, different subdirectories with the same filename will
      now work. (CNY-617)
    * The util.literalRegex() function now escapes parenthesis characters.
      (CNY-630)
    * Manifest files now handle file names containing "%" characters.
      Fix from Pavel Volkovitskiy. (CNY-627)
    * Fixed a bug in migrate that caused its behavior to shift when migrating 
      to the same version that is currently installed.
    * Fixed a bug in the logcat script that caused the entitlement field to
      display the user information instead. (CNY-629)

  o Build Changes:
    * The r.addArchive() source action can now unpack Rock Ridge and
      Joliet ISO images, with some limitations. (CNY-625)

Changes in 1.0.22:
  o Client Changes:
    * Conary now has hooks for allowing you to be prompted for both name
      and password when necessary.
    * Conary will no longer report a traceback when trying to perform 
      dependency resolution against repositories that are not available.
      Instead, it will print out a warning. (CNY-578)

  o Build Changes:
    * It is now possible to set environment variables to use within
      Conary builds from within conary configuration files, using the
      new "environment" configuration item.  Thanks to Pavel
      Volkovitskiy for implementing this feature. (CNY-592)
    * In previous versions of Conary, calls to r.PackageSpec() would
      improperly override previous calls to r.ComponentSpec(); now
      the ordering is preserved.  Thanks to Pavel Volkovitskiy for 
      this fix. (CNY-613)

  o Bug Fixes:
    * A bug that would allow recursively generated changesets to
      potentially have missing redirect flags has been fixed.
    * A bug in redirect handling when the branch changed but the trove
      name didn't has been fixed - conary will do a better job of
      determining what jobs to perform in this situation. (CNY-599, CNY-602)
    * Errors relating to PGP now just display the error instead of causing 
      conary to traceback. (CNY-591)
    * Conary sync on a locally cooked trove will no longer traceback (CNY-568)
    * --from-file and sync now work together.
    * An AssertionError that was occasionally reached by incorrect repository
      setups is now a ConaryInternalError
    * A bug when updating to a locally cooked trove when the user had 
      manually removed files has been fixed. (CNY-604)
    * CONARY files that are not accessible will no longer cause conary to
      traceback when trying to read context from them. (CNY-456)
    * signatureKeyMap configuration entries are now checked to ensure
      they are valid. (CNY-531)

Changes in 1.0.21:
  o Client Changes:
    * The "conary migrate" command has changed behavior significantly
      in order to make it more useful for updating a system to exactly
      match a different group.  However, this change makes it much
      less useful for updating normal systems.  "conary migrate"
      should not be used without first reading the man page
      description of its behavior.  The old migrate behavior is now
      available by using "conary sync --full".  "conary syncchildren"
      has been renamed to "conary sync", and its behavior has also
      been modified slightly as a result.  The old behavior is
      available by using "conary sync --current". Please read the man
      page for a full description of the "sync" command as well.  (CNY-477)

  o Build Changes:
    * A "package" keyword parameter has been added to build actions,
      which specifies the package and/or component to which to assign
      the files that are added (not modified or deleted) by that build
      action.  For example, r.MakeInstall(package="foo") will place
      all the new files installed by the MakeInstall action into the
      "foo" package.  Thanks to Pavel Volkovitskiy for contributing
      this capability.  (CNY-562)
    * A "httpHeaders" keyword parameter has been added to the
      r.addArchive(), r.addPatch(), and r.addSource() source actions
      so that headers can be added to the HTTP request.

  o Bug Fixes:
    * The r.addPatch() build action no longer depends on nohup to
      create a file in the current directory (a bug introduced in
      conary 1.0.19). (CNY-575)
    * Commits with missing files no longer traceback. (CNY-455)
    * A bug that caused "#!/usr/bin/env /bin/bash" to not be
      normalized to /bin/bash by the NormalizeInterpreterPaths policy
      has been fixed.
    * A bug that prevented Conary from being able to download files
      that contain '&' or ';' characters has been fixed.  This allows
      Conary to download sources from cgi-bin URLs.
    * "cvc merge" no longer fails to merge changes from the parent
      branch when the shadowed version doesn't exist on the parent
      branch.

Changes in 1.0.20:
  o Build Changes:
    * "jvmdir", "javadir", "javadocdir", and "thisjavadocdir" have
       been added to the default set of macros.
    * A r.JavaDoc() build action has been added.  It funtions
      exactly like the "r.Doc()" build action, except it coppies into
      "%(thisjavadocdir)s".
    * When the r.addArchive() source action attempts to guess the main
      directory in which to build, it now recognizes when when sources
      have been added in an order that defeats its algorithm and provides
      a helpful error message. (CNY-557)

  o Client Changes:
    * A --tag-script parameter has been added to the rollback
      command. (CNY-519)

  o Bug Fixes:
    * A bug in clone behavior that caused Conary to try to clone
      excessive troves has been fixed.  If you were cloning uphill
      from branch /a/b to /a, and a buildreq was satisfied by a trove
      on /a//c, Conary would try to clone the buildreq to /a as well.
      (CNY-499)
    * A bug in the "r.Ant()" and "r.JavaCompile()" build actions which
      caused the CLASSPATH variable to get mangled has been fixed.
    * A bug in 'r.ClassPath()' that caused a traceback has been fixed.
    * A bug that caused the "change password" tab to be displayed when
      browsing the repository via the web as an anonymous user has
      been fixed.
    * The web service code no longer permits the anonymous user to
      view the "change password" (/conary/chPassForm) form.
    * The r.addPatch() source action no longer hangs when presented
      with large patches, which fixes a bug introduced in Conary
      1.0.19.

Changes in 1.0.19:
  o API Change:
    * In order to fully represent empty flavors in Conary, a new Flavor
      object class has been added.  Previously, DependencySet objects
      were used to store flavor information.  Unfortunately it was not
      possible to distinguish "empty flavor" from "flavor not specified".
      When dealing with thawing frozen flavors, use ThawFlavor() instead
      of ThawDependencySet().  When testing to see if a flavor is empty,
      use the isEmpty() method of the flavor object.

  o Client Changes:
    * The default resolveLevel setting is now 2, this means that
      conary will try to update troves that would otherwise cause an
      update to fail.  See the conary man page for more details.
    * Multiple bugs have been fixed in interactive prompting for user
      passwords (CNY-466):
      - Password prompts are based on the server name portion of the
        label being accessed, not the actual hostname of the server
        (these are often different when repositoryMaps are used).
      - When no password callback is available, the operation will
        fail with an open error (which is identical to what would
        happen if no user name was present) instead of giving a
        traceback.
      - The download thread uses the passwords which the original
        thread obtained from the user.
      - The download thread is able to prompt for passwords from the
        user if distributed changesets require access to additional
        repositories.

  o Build Changes:
    * "r.Ant()", "r.JavaCompile()", and "r.ClassPath()" build actions
      have been added to support building java with conary.
    * "r.addPatch()" will now determine the patchlevel without users
      needing to add level= in the r.addPatch() call. The level
      parameter is still honored, but should not be needed.
    * "cvc cook --show-buildreqs" now displays build requirements
      inherited from parent recipe classes. (CNY-520)
    * The output of "cvc diff" and "cvc rdiff" can now be used as an
      input to patch when files are added between two versions. (CNY-424)
    * Use flags have been added for dom0 and domU.  They default to
      "sense prefernot".  The domU flag should be used to build
      binaries specific to Xen domU environments where special
      provisions are made for paravirtualization.  The dom0 flag
      should be used to build binaries specific to Xen dom0
      environments where special provisions are made for the
      hypervisor.  The existing "xen" flag should be used to build
      binaries specific to Xen which apply equally to Xen dom0 and
      domU environments.
    * Warning message for modes specified without an initial "0" have
      been improved to include the path that is affected. (CNY-530)

  o Server Changes:
    * Use the term Entitlement Class in all conary repository web interfaces
      replacing Entitlement Group.

  o Bugs Fixed:
    * The Conary Repository now returns an error to a client when
      committing duplicate troves that have an empty flavor. (CNY-476)
    * When checking out a source trove from a repository using
      "cvc checkout", the user is no longer warned about not being able
      to change the ownership of the files checked out.
    * A bug has been fixed in conary's determination of what troves
      had been updated locally.  This bug caused "conary updateall" to
      consider many x86 troves as needing to be updated separately
      instead of as a part of group-dist.  This could cause updateall
      failures. (CNY-497)
    * A bug that caused 'conary q tmpwatch:runtime --recurse' to traceback
      has been fixed (CNY-460)
    * Interactive mode now handles EOF by assuming it means 'no';
      thanks go to David Coulthart for the patch. (CNY-391)
    * Configuration settings in contexts can now be overridden from
      the command line. (CNY-22)
    * Redirect changesets now have primary troves, meaning they will
      display better when using "conary showchangeset". (CNY-450)
    * User's passwords are now masked when using "cvc context" (unless
      --show-passwords is specified). (CNY-471)
    * Removed excess output from commitaction which was caused by a
      change in option parsing code (CNY-405)

Changes in 1.0.18:
  o Client Changes:
    * Trying to shadow a cooked redirect now results in an error. (CNY-447)
    * A --keep-required option has been added to tell Conary to leave
      troves installed when removing them would break
      dependencies. This used to be the default behavior; Conary now
      issues a dependency error instead. (CNY-6)
    * "delete-entitlement" and "list-entitlements" options have been
      added to the "manageents" script.

  o Build Changes:
    * Python dependencies are now generated for .pyc files as well as
      for .py files. (CNY-459)

  o Server Changes:
    * Support for deleting entitlements, listing the entitlement
      groups a user can manage, and removing the ACL which lets a group
      manage an entitlement group has been added.
    * Entitlement management has been added to the Conary repository
      web interface. (CNY-483)

  o Bug Fixes:
    * The "list-groups" option to the "manageents" script has been
      corrected to list the groups the user can manage instead of the
      groups that user belongs to.

Changes in 1.0.17:
  o Client Changes:
    * Individual file removals performed by "conary remove" now create
      rollbacks. (CNY-7)
    * The repository mirroring client supports two new configuration
      options:
      - matchTroves is a regexp list that limits what troves will be
        mirrored based on the trove names;
      - recurseGroups takes a boolean value (True/False) which will
        cause the miror client to recurse through a groups and mirror
        everything that they include into the target repository.

  o Server Changes:
    * A single conary repository can host multiple serverNames. In the
      Conary repository's configuration file, the serverName directive
      can now specify a space separated list of valid server names
      which will be accepted and served from that repository. (CNY-16)

Changes in 1.0.16
  o Build Changes:
    * A check has been added to "cvc commit" that ensures a .recipe
      file exists in the CONARY state file.
    * Recipe classes can now set an "abstractBaseClass" class
      variable.  When set, Conary will not require a setup() method in
      the class.  This is used for creating superclass recipes where
      setup() methods are not needed.

  o Server Changes:
    * A new "entitlementCheckURL" configuration option has been added.
      This is a hook that allows external validation of entitlements.
    * The Conary Repository web interface look and feel has been
      updated.  The interface will look incorrect unless
      conary-web-common 1.0 or later is installed.

  o Bug Fixes:
    * When running "cvc log" on a newly created source component, cvc now
      errors gracefully instead of tracing back. (bz #863)
    * Conary now changes to the / directory before running tag
      scripts. (bz #1134)
    * "cvc co foo=invalidversionstring" now gives a more helpful error
      message. (bz #1037)
    * Cloning binary troves uphill now correctly checks for the source
      trove uphill.
    * A bug that would cause "conary migrate" to raise a KeyError when
      updating a group that referenced the same trove twice (through
      two subgroups) has been fixed.
    * A bug that caused miscalculations when determining whether a
      shadow has been modified has been fixed.
    * A number of bugs affecting resetting distributed changesets have
      been fixed.
    * A bug in the MySQL dbstore driver that caused the wrong
      character encoding to be used when switching databases has been
      fixed.
    * A bug where running updateall when one of the two groups that
      reference a trove has no update caused an erase of that trove to
      be requested has been fixed (CNY-748).

Changes in 1.0.15
  o Client Changes:
    * When writing files as non-root, Conary will no longer create
      files setuid or setgid unless the uid/gid creating the file
      matches the username/groupname in the package.
    * Conary now checks the rollback count argument for non-positive
      numbers and numbers greater then the number of rollbacks
      available. (bz #1072)
    * The entitlement parser has been reimplemented using expat
      instead of a hand-coded parser.  A correctly formatted
      entitlement file should now be enclosed in an
      <entitlement></entitlement> element.  Conary will continue to
      work with files that do not contain the toplevel <entitlement>
      element.

  o Build Changes:
    * Support has been added for recipe templates.  Now when running
      "cvc newpkg", cvc will automatically create a recipe from a
      template specified by the recipeTemplate configuration
      option. (bz #671, #1059)
    * Policy objects can now accept globs and brace expansions when
      specifying subtrees.
    * Cross-compile builds now provide CONFIG_SITE files to enable
      cross-compiling programs that require external site config
      files.  The default site config files are included.
    * The "cvc checkout" command can now check out multiple source
      troves in a single invocation.

  o Server Changes:
    * An "externalPasswordURL" configuration option has been added,
      which tells the server to call an external URL for password
      verification.  When this option is used, user passwords stored
      in the repository are ignored, and those passwords cannot be
      changed.
    * An authentication cache has been added, which is enabled by
      setting The authCacheTimeout configuration to the number of
      seconds the cache entry should be valid for.

  o Bug Fixes:
    * A bug that caused using groupName parameter with r.replace() to
      traceback has been fixed. (bz #1066)
    * Minimally corrupted/incorrect conary state files will no longer cause 
      conary to traceback. (bz #1107)
    * A bug that prevented upload progress from being displayed when
      using "cvc commit" has been fixed. (bz #969)

Changes in 1.0.14:
  o Client Changes:
    * Conary now creates shadows instead of branches when cooking onto
      a target label.  This means, for example, that local cooks will
      result in a shadow instead of a branch.
    * Conary now creates shadows on the local label when creating rollbacks
      instead of branches.
    * The branch command has been removed.  Any potential branch should be 
      done with a shadow instead.
    * The verify command now shows local changes on a local shadow instead
      of a local branch
    * Local changesets create diffs against a local shadow (instead of
      a branch) and --target for the commit command retargets to a shadow
    * User conaryrc entries are now searched from most specific target to
      least specific (bz #997)
    * A fresh install of a group will cause all of its contained components 
      to be installed or upgraded as well, without reference to what is 
      currently installed on your system -- no trove will be skipped because
      it is referenced by other troves on your system but not installed.
    * Changeset generation across distributed shadows now force file 
      information to be absolute instead of relative when the files are on
      different servers, eliminating server crosstalk on source checkin and
      when committing local changesets. (bz #1033)
    * Cvc merge now takes a revision, to allow you merge only up to a certain
      point instead of to head.

  o Server Changes:
    * Removed the ability for the server to log updates to its contents
      store (mirroring has made this capability obsolete)
    * logFile configuration directive now logs all XML calls
    * Split user management out from core authorization object
    * All user management calls are based on user and group names now
    * The user management web interface for the repository now allows
      the administrator to enable and disable mirroring for groups

  o Bug Fixes:
    * Conary will not traceback if you try to update to a trove with a name
      that matches a filesystem path that you don't have access to (bz #1010).
    * Conary will not raise an exception if a standard config file (~/.conaryrc,
      for example) exists but is not accessible.
    * cvc no longer allows . and .. to be added to source troves (bz #1014)
    * cvc remove handles removing directories (bz #1014)
    * conary rollback no longer tracebacks if you do not have write access to
      the conary database.
    * deeply shadowed versions would fail when performing some version 
      operations.  This caused, for example, local cooks of shadowed troves
      to fail.
    * using loadInstalled with a multiarch trove no longer tracebacks (bz #1039)
    * group recipes that include a trove explicitly byDefault False could result
      in a trove when cooked that had the components of that trove byDefault
      True.
    * Stop sending duplicate Host: headers, proxies (at least squid) mangle 
      these into one host header, causing failures when accessing rbuilder
      repositories that depend on that host header (bz #795)
    * The Symlink() build action should not enforce symlinks not
      dangling, and should instead rely solely on the DanglingSymlinks
      policy.
    * A bug that caused conary to treat a reference as an install when it
      should have been an update due to a miscalculation of what local updates
      had been made on the system has been fixed.

Changes in 1.0.13:
  o Client Changes:
    * A new "conary migrate" command for updating troves has been
      added.  "conary migrate" is useful for circumstances when you
      want to update the software state on a system to be synchronized
      with the default state of a group.  To do this, "conary migrate"
      calculates the changeset required to: 1) update the trove (if an
      update is available); 2) install any missing included troves; 3)
      synchronize included troves that have a mismatched version; 4)
      remove any referenced troves that are not installed by default.
    * The includeConfigFiles configuration directive now accepts http
      and https URLs.  This allows organizations to set up centralized
      site-wide conary configuration.
    * Conary now gives a more detailed error message when a changeset
      attempts to replace an empty directory with a file and
      --replace-files is not specified.

  o Build Changes:
    * The addSource source action will now replace existing files,
      rather than replacing their contents.  This implies that the
      mode of the existing file will not be inherited, and an
      existing read-only file will not prevent addSource from
      working.
    * The internal setModes policy now reports "suid/sgid" only for
      files that are setuid or setgid, rather than all files which
      have an explicitly set mode.  (bz #935)
    * TagSpec no longer will print out ignored TagSpec matches twice,
      once for tags specified in the recipe, and once for tags
      discovered in /etc/conary/tags/*.  (bz #902)
    * TagSpec will now summarize all its suggested additions to
      buildRequires in a single line.  (bz #868)
    * A new reportMissingBuildRequires policy has been added to summarize
      all suggested additions to buildRequires in a single line at the
      end of the entire build process, to make it easier to enhance the
      buildRequires list via cut-and-paste.  (bz #869)

  o Bug Fixes:
    * A bug that caused conary to traceback when a file on the file
      system is owned by unknown uid/gid has been fixed.  Conary will
      now print an error message instead.  (bz #977)
    * A bug that caused conary to traceback when an unknown Use flag
      was used when cooking has been fixed.  Previously, "cvc cook
      --flavor 'foobar'" would create a traceback.  Conary now says
      'Error setting build flag values: No Such Use Flag foobar'.
      (bz #982)
    * Pinned troves are now excluded from updateall operations.
      Previously conary would try to find updates for pinned troves.
    * Conary now handles applying rollbacks which include overlapping
      files correctly.  Previously --replace-files was required to
      apply these rollbacks.
    * the config file directive includeConfigFile is no longer case sensitive 
      (bz #995)

Changes in 1.0.12:
  o Client changes:
    * The rollback command now applies rollbacks up to and including
      the rollback number specified on the command line. It also
      allows the user to specify the number of rollbacks to apply
      (from the top of the stack) instead of which rollback to
      apply. (bz #884)
    * Previously, the code path for installing files as part of a new
      trove required an exception to be handled.  The code has been
      refactored to eliminate the exception in order to reduce install
      times.

  o Build Changes:
    * The cvc command now has a --show-buildreqs option that prints all
      build requirements.  The --no-deps argument for cvc has been
      aliased to --ignore-buildreqs for consistency.

  o Bug Fixes:
    * Installing into a relative root <e.g. --root foo> when running
      as root no longer generates a traceback. (bz #873)
    * Replaced files are now stored in rollbacks. (bz #915)
    * File conflicts are now also detected via the database, not just
      via real file conflicts in the filesystem.
    * A bug that resulted in multiple troves owning a file has been fixed.
    * Rollbacks of troves that were cooked locally will no longer
      raise a TroveIntegrityError.
    * The "conary remove" command no longer generates a traceback when
      the filename given cannot be unlinked. (bz #887)
    * The missing usage message displayed when "cvc" and "conary" are
      run with no command line arguments has been restored.
    * Rollbacks for initial contents files didn't work; applying
      rollbacks now ignores that flag to get the correct contents on
      disk. (bz #924)
    * The patch implementation now properly gives up on patch hunks
      which include changed lines-to-erase, which avoids erasing lines
      which did not appear in the origial version of the file. (bz
      #949)
    * Previously, when a normal error occurred while prepping sources
      for cooking (extracting sources from source archives, for
      example), conary would treat it as a major internal error.  Now
      the error message is simply printed to the screen instead.
    * A typo in a macro will now result in a more helpful error
      message.
    * A bug that caused a traceback when performing "conary rq" on an
      x86_64 box with a large installLabelPath where only an x86
      flavor of a trove was available on one label in the
      installLabelPath has been fixed (bz #961).
    * Conary no longer creates a rollback status file when one isn't
      needed.  This allows /var/lib/conarydb to be on read-only media
      and have queries continue to work/.
    * Reworked "conary remove" to improve error messages and fix
      problems with multiple files being specified, broken symlinks,
      and relative paths (bz #853, #854)
    * The mirror script's --test mode now works correctly instead of
      doing a single iteration and stopping.

Changes in 1.0.11:
  o Client Changes:
    * Conary will now allow generic options to be placed before the command
      you are giving to conary.  For example, 'conary --root=/foo query'
      will now work.
    * the remove command no longer removes file tags from files for no good 
      reason
    * rollbacks now restore files from other troves which are replaced as part
      of an update (thanks to, say, --replace-files or identical contents)
    * --replace-files now marks files as owned by the trove which used to
      claim them
    * You can now kill conary with SIGUSR1 to make conary enter a debugger
      when you Ctrl-C (or a SIGINT is raised)
    * --debug-all now enters a debugger in more situations, including option
      parsing fails, and when you hit Ctrl-C.
    * added ccs2tar, which will convert most absolute changesets (like those
      that cook produces) into tarballs
    * Troves now don't require dependencies that are provided by themselves.
      As troves are built with this new behavior, it should significantly speed
      up dependency resolution.
    * added a script to recalculate the sha1s on a server (after a label
      rename, for instance)
    * added a script to calculate an md5 password (for use in an info recipe,
      for example)

  o Build Changes:
    * Conary now supports a saltedPassword option to r.User in user info-
      packages.  Full use of this option will require that a new shadow package
      be installed.

  o Bug Fixes:
    * command-line configurations now override context settings

  o Build Changes:

Changes in 1.0.10:
  o Client Changes
    * Given a system based on rPath linux where you only installed
      !smp kernels, conary would eventually start installing smp
      kernels on your system, due to the way the update algorithm
      would determine whether you should install a newly available
      trove.  Conary now respects flavor affinity in this case and
      does not install the smp kernel.
    * Mirror configuration files can now specify uploadRateLimit and
      downloadRateLimit.
    * Updates utilizing changeset files are now split into multiple
      jobs properly, allowing changeset files which create users to
      work proprely.
    * "conary rollback" now displays progress information that matches
      the "conary update" progress information.
    * added --with-sources option for clone

  o Bug Fixes:
    * A bug that caused an assertion error when switching from an
      incomplete trove to a complete trove has been fixed.
    * A bug in perl dependencies that caused extra directories to be
      considered part of the dependency has been fixed.
    * A bug affecting updates where a pinned, partially installed
      package was supposed to be updated due to dependency resolution
      has been fixed.
    * A bug that prevented updates from working when part of a locally
      cooked package was replaced with a non-locally cooked component
      has been fixed.  The bug was introduced in Conary 1.0.8.
    * A bug that caused a segfault when providing an invalid type to
      StringStream has been fixed.
    * The troveInfo web page in the repository browser now displays
      useful error messages instead of traceback messages.  The
      troveInfo page also handles both frozen and non-frozen version
      strings.
    * A bug that caused conary to download unnecessary files when checking out
      shadow sources has been fixed.
    * A bug that caused "cvc rdiff" between versions of a trove that
      were on different hosts to fail has been fixed.
    * Fixed a bug when determining local file system changes involving a file 
      or directory with mtime 0.
    * The --signature-key option was restored

Changes in 1.0.9:
  o Client Changes:
    * A new dependency resolution method has been added which can be turned
      on by setting resolveLevel to 2 in your conarycfg:  If updating trove 'a'
      removes a dependency needed by trove 'b', attempt to update 'b' to
      solve the dependency issue.  This will allow 'conary update conary'
      to work as expected when you have conary-build installed, for example.
    * Switched to using more of optparse's capabilities, including --help
      messages.
    * One short option has been added, cvc -m for message.

  o Bug Fixes:
    * Recipes that use loadRecipe('foo') and rely on conary to look upstream
      to find their branch now work correctly when committing.
    * A bug affecting systems with multiple groups referencing the same troves,
      where the groups are out of sync, has been fixed.
    * the mirror client now correctly handles duplicate items returned in
      trove lists by older servers
    * A bug that caused the mirror client to loop indefinitely when
      doing a --full-trove-sync has been fixed
    * conary rq --trove-flags will now display redirect info even if you
      do not specify --troves (bug #877)
    * dep resolution now support --flavors --full-versions output (bug #751)
    * cvc merge no longer tracebacks if files were added on both upstream
      and on the shadow
    * admin web access for the server doesn't require write permission for
      operations which also require admin access (bug #833)
    * A bug that caused r.remove() in a group to fail if the trove being
      removed was recursively included from another group has been fixed.
    * Conary update tmpwatch -tmpwatch:debuginfo will now erase 
      tmpwatch:debuginfo.
    * An ordering bug that caused info packages to not be updated with their
      components has been fixed.
    * Updates will now happen in a more consistent order based on an
      alphabetic sort.
    * the repository server now handles database deadlocks when committing
       changesets
  o Server Changes:
    * getNewSigList and getNewTroveList could return troveLists with
      duplicate entries

  o Documentation Changes:
    * The inline documentation for recipes has been significantly
      improved and expanded, including many new usage examples.

Changes in 1.0.8
  o Client changes:
    * Conary will now replace symlinks and regular files as long as their
      contents agree (bug #626)

  o Bug Fixes:
    * An error in the method of determining what local changes have been 
      made has been fixed.

Changes in 1.0.7:
  o Client changes:
    * A better method of determining what local changes have been made to a
      local system has been implemented, improving conary's behavior when
      updating.

  o Bugfixes:
    * A bug that caused the user to be prompted for their OpenPGP
      passphrase when building on a target label that does not match
      any signatureKeyMap entry has been fixed.  Previously, if you
      had a signatureKeyMap entry for conary.example.com, and your
      buildLabel was set to conary.example.com@rpl:devel, you would be
      prompted to enter a passphrase even when cooking locally to the
      local@local:COOK label.
    * Dependency resolution will no longer cause a trove to switch
      branches.
    * If a component is kept when performing dependency resolution
      because it is still needed, it's package will be kept as well if
      possible.
    * "conary q --path" now expands symlinks found in the path to the
      file in question. (bug #855)
    * Committing a changeset that provided duplicate file streams for
      streams the server previously referenced from other servers no
      longer causes a traceback.
    * Conary's patch implementation how handles patches which are
      already applied. (bug #640)
    * A server error triggered when using long flavor strings in
      server queries has been fixed.

  o Build fixes:
    * Group cooking now produces output to make it easier to tell what
      is happening.  The --debug flag can be used to get a more
      detailed log of what troves are being included.

  o Server changes:
    * The server traceLog now logs more information about the
      repository calls


Changes in 1.0.6:
  o Repository changes:
    * The commitaction script now accepts the standard conary arguments
      --config and --config-file.

  o Bugfixes:
    * cvc merge on a non-shadow no longer returns a traceback (bz# 792),
      and cvc context foo does not return a traceback when context foo does
      not exist (bz #757)  Fixed by David Coulthart.
    * A bug that caused new OpenPGP keys to be skipped when troves
      were filtered out during mirroring has been fixed.
    * opening invalid changesets now gives a good error message instead of
      a traceback
    * removed obsolete changemail script
    * Exceptions which display fileId's display them as hex sha1s now
      instead of as python strings
    * A bug where including a redirect in a group that has autoResolve 
      caused conary to traceback has been fixed.
    * A bug that kept conary from prompting for your password when committing
      has been fixed.
    * A bug that randomized the order of the labels in the  installLabelPath 
      in some error messages has been fixed.

  o Build fixes:
    * The default ComponentSpec for :perl components now include files
      in site_perl as well as in vendor_perl.
    * Ruby uses /usr/share/ri for its documentation system, so all files
      in %(datadir)s/ri are now included in the default :doc ComponentSpec.

Changes in 1.0.5:
  o Performance improvements:
    * The use of copy.deepcopy() has been eliminated from the
      dependency code.  The new routines are up to 80% faster for
      operations like DependencySet.copy().
    * Removing files looks directly into the file stream of the file
      being removed when cleaning up config file contents rather than
      thawing the full file stream.
    * Getting a single trove from the database without files returned file
      information anyway
    * Trove.applyChangeSet() optionally skips merging file information
    * Cache troves on the update/erase path to avoid duplicate fetchs from
      the local database

  o Bugfixes
    * Installing from a changeset needlessly relied on troves from the 
      database having file information while processing redirects
    * Extraneous dependency cache checks have been removed from the
      addDep() path.
    * When removing files, conary now looks up the file flags directly
      in the file stream in order to clean up config file contents.
      Previously the entire file stream was thawed, which is much more
      resource intensive.

  o Build fixes:
    * r.addArchive() now supports rpms with bzip2-compressed payloads.

Changes in 1.0.4:
  o Performance improvements:
    * The speed of erasing troves with many dependencies has been
      significantly improved.
    * The join order of tables is forced through the use of
      STRAIGHT_JOIN in TroveStore.iterTroves() to work around some
      MySQL optimizer shortcomings.
    * An --analyze command line option has been added to the
      stand-alone server (server.py) to re-ANALYZE the SQL tables for
      MySQL and SQLite.  This can significantly improve repository
      performance in some cases.
    * The changes made to dependency string parsing were a loss in
      some cases due to inefficiency in PyArg_ParseTuple().
      Performance sensitive paths in misc.c now parse the arguments
      directly.

  o Bugfixes:
    * An Apache-based conary repository server no longer logs
      tracebacks in error_log when a client disconnects before all
      data is sent.
    * A bug that caused cross repository commits of changesets that involved
      a branched trove to fail in some cases has been fixed.
    * If an entitlement is used for repository access, it is now sent
      over HTTPS instead of HTTP by default.
    * The conary emerge command no longer attempts to write to the root
      user's conary log file.
    * conary showcs --all now shows not-by-default troves.
    * Previously, there was no way using showcs to display only the troves
      actually in a changeset - conary would by default access the repository
      to fill in any missing troves.  Now, you must specify the
      --recurse-repository option to cause conary to search the repository
      for missing troves.  The --trove-flags option will now display when a
      trove is missing in a changeset.
    * A bug that caused showcs --all to display file lists even when --ls
      was not specified has been fixed.
    * When mirroring, you are now allowed to commit a trove that does
      not have a SHA1 checksum set.  This is an accurate replication
      of the data coming from the source repository.
    * A bug affecting multiple uses of r.replace() in a group recipe has been
      fixed.
    * A bug that caused components not to be erased when their packages were 
      erased when a group referencing those packages was installed has been 
      fixed.

Changes in 1.0.3
  o Client changes:
    * Conary displays full paths when in the error message generated
      when it can't open a log file rather than leaving out the root 
      directory.

  o Performance improvements:
    * A find() class method has been added to StreamSet which enables
      member lookups without complete thawing.
    * The code path for committing filestreams to repositories now
      uses find() to minimize file stream thaws.
    * DBstore now supports precompiled SQL statements for SQLite.
    * Retrieving troves from the local system database no longer
      returns file information when file information is not requested.
    * Dependencies, dependency sets, StreamCollections, file
      dictionaries, and referenced file lists now use C parsing code
      for stream thawing.
    * Extraneous trove instantiations on the system update path have
      been eliminated.
    * Adding troves to the local database now uses temporary tables to
      batch the insertions.

  o Bugfixes:
    * A bug that caused a mismatch between file objects and fileIds
      when cloning a trove has been fixed.

Changes in 1.0.2:
  o Bugfixes:
    * A bug that caused redirects to fail to build when multiple
      flavors of a trove exist has been fixed.
    * A bug with cooking flavored redirects has been fixed.
    * The cvc command no longer enforces managed policy with --prep.
    * A bug that caused disttools based python packages to be built as
      .egg files has been fixed.  This bug was introduced in conary
      0.94.
    * A bug that prevented checking in a recipe that deleted policy
      has been fixed.
    * A bug that prevented entitlements from being recognized by an
      Apache conary repository server when no username and password
      were set for a server has been fixed.
    * A bug that prevented errors from being returned to the client
      if it attempts to add an invalid entitlement key or has
      insufficient permission to add the entitlement key has been
      fixed.  An InvalidEntitlement exception has been added.
    * A repository bug prevented the mirror client from obtaining a
      full list of new troves available for mirorring has been fixed.
    * A bug in cooking groups caused the groups resulting from an
      r.addAll() to not respect the original group's byDefault
      settings in some cases has been fixed.

Changes in 1.0.1:
  o Database schema migration
    * Over time, the Conary system database schema has undergone
      several revisions.  Conary has done incremental schema
      migrations to bring old databases in line with the new schema as
      much as possible, but some remnants of the old schema remain.
      When Conary 1.0.1 runs for the first time, the database will be
      reloaded with a fresh schema.  This corrects errors that can
      occur due to incorrect SQL data types in table definitions.  An
      old copy of the database will be saved as "conarydb-pre-schema-update".

Changes in 1.0:
  o Bugfixes
    * A bug that allowed a group to be installed before children of
      its children were installed has been fixed.  This ensures this
      if a an update is partially completed, it can be restarted from
      where it left off.
    * A bug in python dependencies that sometimes resulted in a plain 
      python: __init__ dependency has been fixed.
    * A bug that dropped additional r.UtilizeUser matches for a file after
      the first one has been fixed.
    * Accessing a repository with the wrong server name no longer
      results in an Internal Server Error.  The error is marshaled
      back to the client.

Changes in 0.97.1:
  o Bugfixes
    * A bug has been fixed that allowed the "incomplete" flag to be
      unset in the database when applying changesets of troves that
      have no "incomplete" flag.  This resulted in "StopIteration"
      exceptions when updating the trove.
    * A bug has been fixed in the code that selects the OpenPGP key
      to be used for signing changesets at cook time.

Changes in 0.97:
  o Client changes:
    * All troves that are committed to repository through commits,
      cooks, branches, shadows, and clones, now always have SHA1
      checksums calculated for them.
    * Trove objects now have a version number set in them.  The
      version number is increased when the data types in the Trove
      object are modified.  This is required to ensure that a Conary
      database or repository has the capability of storing all the
      information in a Trove.  All trove data must be present in order
      to re-calculate SHA1 checksums.  If a local system understands
      version 1 of the Trove object, and a repository server sends a
      changeset that contains a version 2 Trove, an "incomplete" flag
      will be set for trove's entry in the database.  When accessing
      that trove later for merging in an update, the client will go
      back and retrieve the pristine Trove data from the repository
      server so it will have all the data needed to preform three way
      merges and signature verification.

  o Repository changes:
    * Repositories will now reject commits whose troves do not have
      correct SHA1 checksums.

Changes in 0.96:
  o Client changes:
    * conary rq now does not use affinity by default, use --affinity to turn
      it on.  The rq --compatible-troves flag has disappeared.  Now 
      you can switch between displaying all troves that match your system 
      flavor and that match affinity flavor by switching between
      --available-troves with and without the --affinity flag.
    * conary q now displays installed, not by default troves by default,
      but skips missing troves.
    * Fixed an update bug where updating an x86 library on an x86_64 system
      would cause conary to switch other x86_64 components for that library
      to x86 versions.
    * update job output is compressed again
    * Fixed an update bug where if you had made a local change to foo, and then 
      updated a group that pointed to an earlier version of that trove,
      the trove could get downgraded

  o Other changes:
    * Mirroring now mirrors trove signature

Changes in 0.95:
  o Client changes:
    * The "conary verify" command now handles non-regular files with
      provides and requires (for example, symlinks to shared libraries
      that provide sonames).
    * The "conary showchangeset" command now takes --recurse and
      --no-recurse arguments.
    * All info-* packages are now updated in their own individual jobs;
      this is required for their dependencies to be reliable.
    * The conary syncchildren command now will install new packages
      when appropriate.

  o Repository changes:
    * Additional logging has been added to the repository server.
      Logging is controlled by the "traceLog" config file variable,
      which takes a logging level and log path as arguments.
    * Conary now detects MySQL Database Locked errors and will retry
      the operation a configurable number of times.  The "deadlockRetry"
      configuration variable controls the number of retries and
      defaults to 5.

  o Build changes:
    * Conary now uses site.py to find all possible correct elements of
      sys.path when generating python provides and requires.  Previously,
      new elements added via .pth files in the package being built would
      be ignored for that package.
    * The PythonSetup() build action now works properly with setup.py
      files that use "from setuptools import..." instead of "import
      setuptools".

  o Other changes:
    * The conarybugz.py script has been restored to functionality by
      moving to the conaryclient interface for accessing the
      repository.

Changes in 0.94:

  o Redirects no longer point to a specific trove; they now redirect
    to a branch. The client chooses the latest version on that branch
    which is compatible with the local system.

  o Bug Fixes
    * A bug in getNewTroveList() that could cause duplicate
      troves to be returned has been fixed.
    * A bug that caused a repository server running under Apache to
      fail with an Internal Server Error (500) when a client requested
      a changeset file that does not exist has been fixed.
    * Conary no longer displays an error when attempting to write to a
      broken pipe.  (bug #474)
    * Conary now respects branch affinity when moving from old-style
      groups to new-style groups.

  o Client changes:
    * The query/repquery/showcs command line options have been
      reworked.  See the conary man page for details.
    * When "cvc merge" is used to merge changes made on the parent
      branch with changes made on a shadow, conary now records the
      version from the parent branch that was used for the merge.
      This is required to allow conary to handle changing the upstream
      version on a shadow.  It is also useful for accounting
      purposes.  (bug #220)
    * "conary emerge" can now be performed on a recipe file.
      Previously you were required to emerge from a repository. (bug
      #526)
    * Progress is now displayed as conary applies a rollback. (bug #363)
    * Java, Perl, and Python dependencies are now enforced by default.

  o Build changes
    * PythonSetup() no longer passes the --single-version-externally-managed
      argument to setup.py when it uses distutils instead of setuptools.

Changes in 0.93:
  o Bug Fixes
    * A bug in the "conary verify" code sometimes resulted in an
      unhandled TroveIntegrity exception when local modifications were
      made on the system. (bug #507)
    * Usernames and passwords with RFC 2396 reserved characters (such
      as '/') are now handled properly. (bug #587)

  o Server changes
    * Standalone server reports warnings for unsupported configuration options
      instead of exiting with a traceback.
    * Compatibility for repositoryDir has been removed.
    * A bug caused queries for multiple flavors of the same trove
      to return incorrect results has been fixed.
    * Apache hooks now ignore IOErrors when writing changesets to the
      client.  These normally occur when the client closes the
      connection before all the data is sent.

  o Client changes
    * SHA1 checksums are now computed for source checkins and local
      change set commits.
    * Flavor affinity is now more relaxed when updating troves.  For
      example, if you have a trove with flavor that requires sse2 but
      your system flavor is ~!sse2, conary will only prefer troves
      with sse2 enabled instead of requiring it.

  o Build changes
    * PythonSetup() now correctly requires python-setuptools:python
      instead of python-setuptools:runtime.
    * Automatic python dependency provision now searches more directories
      to better support multilib python.
    * Conary now defaults to building in ~/conary/builds instead of
      /var/tmp/conary/builds, and caching in ~/conary/cache instead
      of /var/cache/conary.

Changes in 0.92:
  o Package Building Changes:
    * Conary policy has been split out into the conary-policy package.
      (Some policy was left in conary proper; it is needed for
      internal packaging work.)
    * Conary prints out the name of each policy as it runs, making it
      possible to see which policies take the most time.
    * BuildLog files no longer contain lines that end with \r.
    * A new 'emergeUser' config item has been added.  Conary will
      change to this user when emerging packages as root.
    * --no-deps is now accepted by 'conary emerge'.

  o Group Building Changes:
    * A bug has been fixed in dependency checking when using
      autoResolve where deleted weak troves would be included in
      autoResolve and depChecks.

  o Client changes:
    * Conary can now rate limit uploads and downloads.  The rate limit
      is controlled by the "uploadRateLimit" and "downloadRateLimit"
      configuration variables, which is expressed in bytes per second.
      Also, Conary displays the transfer rate when uploading and
      downloading.  Thanks to Pavel Volkovitskiy for these features.
    * The client didn't write config files for merged changesets in
      the right order, which could result in changesets which could
      not be committed to a repository.
    * Fixed a bug in the update code caused conary to behave
      incorrectly when updating groups.  Conary would install
      components of troves that were not installed.

  o General Bug Fixes
    * Conary did not include the trove sha1 in the troveinfo diff
      unconditionally.  This prevents clients from being able to
      update when a repository is forced to recalculate sha1
      signatures.

Changes in 0.91:
  o Bugfixes
    * A bug was fixed the code that freezes path hashes.  Previously,
      path hashes were not sorted in the frozen representation.  Code
      to fix the frozen path hashes in databases and repositories has
      beed added.
  o Build
    * added cleanAfterCook config that controls whether conary tries to
      clean up after a successful build

Changes in 0.90.0:
  o Code Structure/Architecture Changes:
    * Conary now has the concept of "weak references", where a weak reference
      allows conary to be able to recognize the relationship between a
      collection and the children of collections it contains.  This allows
      us to add several new features to conary, documented in Client and Build
      changes.
    * SQL operations have been migrated to the dbstore driver to allow
      for an easier switch of the database backends for the server side.
    * Various query and code structure optimizations have been
      implemented to allow running under MySQL and PostgreSQL.

  o Documentation Changes:
    * Added summaries about updateall in the conary man page and added
      information about the command-line options for conary rq.
    * Clarified behavior of "conary shadow --source-only" with respect to
      rPath bug #500.
    * Added synonyms for cvc and conary commands which have shortcuts
      (ex: checkout and co).
    * Added man page entry about cvc clone.

  o Package Building Changes:
    * Build logs now contain unexpanded macros, since not all macros
      may be defined when the build log is initially created.
    * The emerge command can now accept version strings.
    * The RemoveNonPackageFiles policy now removes fonts.cache*,
      fonts.dir, and fonts.scale files, since they are always
      handled by tag handlers.
    * The Make() build action can now take a makeName keyword argument
      for cases when the normal Make() handling is exactly right but
      a different make program is required (nmake, qmake, etc.).
    * The new PythonSetup() build action uses very recent versions
      of the python setuptools package to install python programs
      which have a setup.py that uses either the old disttools or
      new setuptools package.
    * fixed bug #bz470: loadInstalled('foo') will now work when you have
      installed a local cook of foo.

  o Group Building Changes:
    * add() now takes a "components" option.  r.add(<package>,
      components=['devel', 'runtime'])  will install <package>, but only the
      'runtime' and 'devel' components of <package> by default.
    * remove() can now 'remove' troves within child troves.
    * When a component is added, (either via r.add() or dep resolution)
      is automatically added as well (though not all its sibling components)
    * A new r.removeComponents(<complist>) command has been added.  It
      allows you to create a group where all devel components are
      byDefault False, for example: r.removeComponents(['devel',
      'devellib']).
    * The installPath used to build a group in is now stored in troveInfo.
    * r.addAll() now recurses through all the included groups
      and creates local versions of them as well by default.
    * A new r.replace(<name>, <newversion>, <newflavor>) command has
      been added.  It removes all versions of name from all groups in
      the recipe and replaces them with the version found by searching
      for newVersion, newFlavor.

  o Client Changes:
    * When committing source changes in interactive mode, conary will ask you
      you to confirm the commit.
    * A new configuration option, autoResolvePackages, tells conary to install
      the packages that include the components needed for dep resolution.
    * You can now install locally cooked groups.
    * If foo is a redirect to bar, and you run 'conary update foo' when
      foo is not installed on your system, conary will act as if you had
      typed 'conary update bar'.  Previously, it would act as if you had typed
      'conary update bar --no-recurse'.

  o Config Changes:
    * Conary config handling now supports comments at the end of config lines.
      # can be escaped by a \ to use a literal # in a configuration option.
    * Default macros used in cooking are now stored in /etc/conary/macros.
      The 'defaultMacros' parameter determines where cvc searches for macro
      definitions.
    * Conary configuration now searches for configuration files in 
      /etc/conary/conf.d/ after reading in /etc/conaryrc

  o Server Changes:
    * Creating changesets atomically moves complete changesets into place.
    * The contents store no longer reference counts entries.
    * Added support for trove marks to support mirroring.  A client
      can use a trove mark to ask the server for any trove that has
      been added since the last trove mark mirrored.
    * Added the hasTroves() interface to support mirroring.  This allows
      the mirror client to make sure that the target mirror does not
      already have a trove that is a candidate for mirroring from the
      source repository.
    * Added support for traceback emails from the repository server.
    * The repository contents store was reworked to avoid reading
      precompressed gzipped data twice (once to double check the uncompressed
      contents sha1 and once to copy the file in place).
    * We have changed the way schema creation and migration is handled
      in the repository code. For administrative and data safety reasons,
      schema upgrades and installs can be performed from now on only by
      running the standalone server (conary/server/server.py --migrate),
      thus avoiding race conditions previously created by having multiple
      Apache processes trying to deal with the SQL schema updates.

   o Command Changes
    * A new script that mirrors repositories has been added.  It is in
      the scripts/ directory in the source distribution of Conary.

Changes in 0.80.4:
  o Build Changes:
    * PackageRecipe has been changed to follow our change to split
      conary into three packages.
    * x86_64 packaging elimintated the conary:lib component to follow x86
      (those files now belong in conary-build:lib)

Changes in 0.80.3:
  o Client Changes:
    * The internal branch source and branch binary flags were changed
      to a bitmask.
    * The warning message printed when multiple branches match a cvc
      checkout command has been improved.
    * Only interactive mode can create binary shadows and branches, and
      a warning is displayed before they are created (since source branches
      are normally the right thing to use).

  o Build Changes:
    * Files in subdirectories named "tmp" are no longer automatically
      excluded from packaging, except for /tmp and /var/tmp.
    * DanglingSymlinks now traverses intermediate symlinks; a symlink
      to a symlink to a symlink will no longer confuse it.

Changes in 0.80.2:
  o Client Changes:
    * Bugs in "conary update foo=<old>--<new>" behavior have been
      fixed.
    * "cvc co foo=<label>" will now work even if you don't have a
      buildLabel set
    * "conary showcs" will now work more nicely with group changesets.
    * "conary showcs --all" no longer shows ids and sha1s.
    * We now never erase pinned items until they are explicitly unpinned.
    * "conary verify" and "conary q --diff" work again.
    * "conary q tmpwatch --components" will display the components
      installed for a package.
    * The pinTroves config item behavior has been fixed.  It now
      consistently pins all troves that match a pinTrove line.
    * When a trove is left on the system because of dependency resolution
      during an update, a warning message is printed.
    * Command line configuration, such as --config
      'buildLabel conary.rpath.com@rpl:devel', now overrides context
      configuration.

  o Server Changes:
    * The repository server now retries a request as an anonymous user
      if the provided user authentication information does not allow
      a client request to succeed.
    * When using "server.py --add-user" to add a user to a repository
      server, the user will only be given admin privileges if --admin
      is added to the command line.  Previously, all users added with
      server.py had admin privileges.  Additionally, if the username
      being added is "anonymous", write access is not granted.

  o Build Changes:
    * It is now possible for a recipe to request that specific
      individual requirements be removed from files using the
      exceptDeps keyword argument to r.Requires().  Previously
      you had to accept all the dependencies generated by r.Requires()
      or none of them.
    * r.Replace() now takes a lines=<regexp> argument, to match a line based
      on a regexp.
    * The EnforceJavaBuildRequirements policy has been added.  When
      you are packaging precompiled Java software where you have
      .class/.jar files but no .java files, you can use "del
      EnforceJavaBuildRequirements" to prevent this from policy from
      generating false positives.
    * The EnforceCILBuildRequirements policy has been added.
    * Enforce*BuildRequirements now warn when a package has requirements
      which they don't fulfill themselves and which are not fulfilled by
      the system database.  (for example, soname dependencies from linking
      against libraries that are not managed by Conary on the system.)
    * Automated Perl dependencies have been added, for both provides
      and requires.  They are not yet enforced, in order to give time
      to adapt while perl packages are being re-built.
    * The EnforcePerlBuildRequirements policy has been added.
      Failures found by this policy may be caused by packages on the
      system not having been rebuilt yet with Perl dependencies, but
      could also show bugs in the Perl dependency code.
    * Automated Python dependencies have been added, for both provides
      and requires.  Like Perl dependencies, they are not yet
      enforced.
    * The EnforcePythonBuildRequirements policy has been added, with
      the same caveats as EnforcePerlBuildRequirements.
    * Conary now writes more information about the build environment
      to the build log when cooking.
    * A bug that caused r.Requires('file:runtime') to create a file
      dependency on 'runtime' instead of trove dependency on
      'file:runtime' has been fixed.
    * Java dependencies now properly ignore array elements in all cases,
      removing false Java dependencies like "[[I" and "[[B".


Changes in 0.80.1:
  o Client Changes:
    * User names and passwords are no longer allowed in repository maps;
      "user" configuration entries must be used instead.
    * The clone command now allows you to clone a binary onto the same
      branch, without having to reclone the source.
    * The TroveInfo table on the client is getting corrupted with
      LoadedTrove and BuildReq entries for components.  These entries
      are only valid on packages.  Code was added to catch when this
      happens to aid debugging.  Additionally, Conary will
      automatically remove the invalid entries the first time 0.80.1
      is run.
    * Environment variables are expanded in paths in conary configuration files.
    * localcs now allows the version and flavor to be specified for a trove
    * conary scs --all now behaves the way it used to again
  o Build Changes:
    * Java dependency generation is now enabled; Java dependency enforcement
      is still disabled.
    * The skipMissingSubDir keyword argument now actually works correctly
      when the subdirectory is missing.
  o Common Changes:
    * Entitlement support has been added as an alternate method of
      authentication.

Changes in 0.80.0:
  o Client Changes:
    * The logic for defining updates across a hierarchy has been completely
      replaced. Instead of rigidly following the trove digraph, we flatten
      the update to choose how troves get updated, and walk the hierarchy
      to determine which updates to actually apply.
    * Dependency resolution could include troves which caused duplicate
      removals for the troves those included troves replace
    * Chroot handling was broken in 0.71.2 and prevented the user name
      lookup code for the chroot from exiting back out of the chroot
    * showchangeset on relative changesets now displays them as jobs.
    * query and queryrep now exclude components if they match their
      package name
    * Conary cleans up rollbacks when a changeset fails to apply.
      Previously, an invalid changeset was saved in the rollback
      stack, which made applying it impossible
    * Removed direct instantiation of NetworkRepositoryClient object; it
      should be created by calling ConaryClient
    * repositoryMap should not contain usernames and passwords now; user
      config file option should hold those instead (user *.rpath.org user pass)
    * If a user name is given without a password the password will be prompted
      for if the repository returns a permissions error
    * added --components parameter to q and rq to not hide components
    * conary update --full-versions --flavors now will work as expected
    * fixed a bug with conary erase foo=/branchname
    * When in multi-threaded mode, the download thread now checks to see
      if the update thread wants to exit.  This fixes many of the
      "timeout waiting for download thread to terminate" messages.
    * Fixed bug where conary erase foo --no-deps wouldn't erase a component
      of foo if it was required by something else
  o Build Changes:
    * Dependencies are now generated for Java .class and .jar files.
      They are not yet enforced, to give time to rebuild Java packages.
    * Java dependency generation has been turned off until 0.80.1 in
      order to wait until there is a deployed version of Conary with
      long dependency handling; some .jar files have so many
      dependencies that they overflowed dependency data structures.
    * CheckDesktopFiles now looks in /usr/share/icons for icons, and
      can find icon names without extensions specified.
    * Build actions which take a subDir keyword argument now also can
      take a skipMissingSubDir keyword argument which, if set to True,
      causes the build action to be skipped if the specified subdirectory
      does not exist.  By default, those build actions will now raise
      an error if the directory does not exist, rather than running in
      the wrong subdirectory as they did previously.
    * You can now cook a recipe that has a superclass that is defined
      locally but a has supersuperclass that is in the repository.  Similarly,
      if you have a superclass that is in the repository but a supersuperclass
      locally, conary will find that as well
    * r.Replace with parameters in the wrong order will now behave correctly
    * The automatic :config component for configuration files has been
      disabled because Conary does not handle files moving between
      troves, and config files were being re-initialized when packages
      were updated.
  o Code structure:
    * queryrep, query, showchangeset, and update --info all use the same
      code to determine how to display their data.  Display.py was changed
      to perform general display operations.
    * query.py added
    * added JobSource concept for searching and manipulating lists of jobs.
    * moved datastore.py into repository module
    * Stubs have been added for adding python and perl dependencies, and
      the stubs have been set to be initially ignored.
    * The internal structure for conary configuration objects has changed
    * A new DYNAMIC size has been added to the StreamSet object.  This will
      cause StreamSet to use either a short or long int to store the size
      of the frozen data that is included in a frozen StreamSet, depending
      on the size of the data being stored.

Changes in 0.71.2
  o Client Changes:
    * The update-conary option has been renamed updateconary per
      bugzilla #428
    * buildPath can be set in contexts
    * cvc co <foo> will work even if there are two foos on the same label with
      different branches.  In that case, it will warn about the older foo
      which it doesn't check out
    * Test mode didn't work for updates and erases which were split into
      multiple jobs
  o Build Changes:
    * Combined the EtcConfig and Config policies, and deprecated
      the EtcConfig policy.
    * All config files default to being put into a :config component.
      This is overridden by any ComponentSpec specifications in the recipe.
    * A use flag has been added for xen defaulting to 'sense prefernot'.  This
      flag should be used to specify flavors for xen domU builds where special
      provisions are made for paravirtualized domU.
    * Added new CheckDesktopFiles policy to catch some more common errors
      in .desktop files.  (For now, it looks for common cases of missing
      icons; more may be added over time.)
    * The Requires policy now interprets synthetic RPATH elements (passed in
      with the rpath= keyword argument) as shell-style globs that are
      interpreted relative first to the destdir and then to the system.

Changes in 0.71.1:
  o Server Changes
    * Added iterTroves() call which iterates over large numbers of troves
      much more efficiently than a single getTrove() call would.
    * Split out FileRetriever object to allow file information to be pulled
      from the repository inside of an iterTroves() loop
    * The web interface shows the troves contained in a group trove instead
      of trying to list all files in a group.
  o Client Changes
    * Config file options that take a path as a value now support ~ for
      home directory substitution
    * Trove.diff() returns a standard job list instead of the previous
      only-used-here format
    * /var/log/conary tracks all update, remove, rollback, and erase events
    * Progress output is simplified when stdout is not a tty (no line
      overwrites)
    * Tracebacks during logged commands get copied to the log
    * Code which checked to see if a shadow has been locally modified didn't
      work for shadows more than a single level deep
    * When you are installing from changesets using --from-files, other troves
      in the changesets can be used for dependency resolution
  o Build Changes (cvc)
    * Additional calls are emulated by the filename_wrapper for the
      r.Run calls.
  o Code Structure
    * Split build/recipe.py into several smaller files
    * Moved OpenPGP keyTable access up call stack so that it can now be
      accessed outside of kid templates.
    * Move epdb code into its own package

Changes in 0.71.0:
  o Code Structure
    * conary now imports all python modules from a toplevel "conary"
      module.  This prevents conary from polluting the module namespace.
  o Client Changes
    * Clone didn't handle shadow version numbers correctly (and could create
      inconsistent version numbers)

Changes in 0.70.5:
  o Client Changes
    * Files changing to config files across distributed repositories now works.
    * The update code uses more consistent use of trove sources, and only
      makes explicit calls to the repository if asked.  This should make it
      possible to create interesting update filters.
    * Clone updated sequences it was iterating over, which is generally
      a bad idea (and caused clone to commit inconsistent troves)
  o Build Changes (cvc)
    * Locally cooked filesets now include file contents, making the
      filesets installable.
    * Fileset cooks now retrieve all of the file objects in a single
      network request per repository.
    * The new NormalizeLibrarySymlinks policy runs the ldconfig program
      in all system library directories.  This ensures that all the
      same symlinks that ldconfig would create when the shlib tag handler
      runs are packaged.  It also warns if ldconfig finds missing files.
    * New argument to r.Run(): "wrapdir" keyword argument behaves much
      like "filewrap" but takes a string argument, which limits the scope of
      %(destdir)s relocation only to the directories under the specified
      wrapdir, which is interpreted relative to %(destdir)s.  Works best
      for applications that install under one single directory, such
      as /opt/<app>
    * Clone, branch, and shadow all take --info now instead of --test
    * ELF files that dlopen() libraries can now be provided with
      synthetic soname dependencies with
      r.Requires('soname: libfoo.so', '/path/to/file')
    * r.Requires now enforces that packages that require a file and
      include that required file must also explicitly provide it. (bz #148)
  o Server Changes
    * Packages added to the repository are checked to ensure the version and
      flavor of all referenced components are the same as for the package

Changes in 0.70.4:
  o Client Changes
    * The trove that satisfies a dependency that is broken by erase is
      now displayed in the "Troves being removed create unresolved
      dependencies" message.
    * Components are now displayed on the same line as their parent
      package in "conary update" output.
    * A new 'interactive' option has been added to conary configuration.
      When set to true, conary will display info about clone, branch,
      update, and erase operations, and then ask before proceding.
  o Build Changes (cvc)
    * The CompilePython action has been fixed to accept macros at the
      beginning of its arguments, fixing a bug new in Conary 0.70.3.
    * The Requires policy can now be given synthetic RPATH elements;
      this is useful when programs are only intended to be run under
      scripts that set LD_LIBRARY_PATH and so do not intrinsically have
      the information they need to find their libraries.
    * Added --test to clone, branch, and shadow commands
    * Clone now supports --skip-build-info for less rigid version checks
      on cloned troves
    * Fixed usage message to better reflect reality
    * Cloning to a branch which already has a version with a compatible
      flavor now works.
    * cpio archive files are now supported for r.addArchive()
  o Repository Changes
    * The repository now serves up stored OpenPGP keys as a "Limited
      Keyserver"; users can retrieve keys, but not search or browse them.
      The keys are available via /getOpenPGPKey?search=KEY_ID. This
      is meant only to allow conary to automatically retrieve OpenPGP
      keys used to sign packages.

Changes in 0.70.3:
  o Client Changes (conary)
    * Conary now works harder to avoid having separate erase/installs,
      instead preferring to link those up into one update when possible.
    * Conary configuration now supports contexts.  Contexts are defined in
      sections starting with a [<name>] line, and provide contextual
      configurations for certain variables, defined in the man page.  All
      configuration options after the [<name>] will be associated with that
      context, and will override the default configuration when that context
      is active.  The current context can be selected by using the --context
      parameter, or by setting the CONARY_CONTEXT environment variable.
    * 'conary config --show-contexts' will display the available contexts
  o Build Changes (cvc)
    * A local cook of a trove foo will ensure that the changeset created is
      installable on your local system, by making sure the version number
      created is unique.
    * The builddir is no longer allowed to appear in ELF RPATHs.
    * The build documentation strings have been significantly updated
      to document the fact that for most strings, a relative path
      is relative to the builddir, but an absolute path is relative
      to the destdir.
    * The ManualConfigure action now sets the standard Configure
      environment.
    * cvc will allow you to cook a trove locally even when you are unable
      to access the trove's source repository
  * Common Changes:
    * Version closeness was improperly measured for troves on different
      branches when then label structure was identical
  o Repository Changes
    * Repository now has a config flag called requireSigs. Setting it to
      True will force all troves to have valid package signatures.  Troves
      lacking this will be rejected.  Enabling this option prevents the
      generation of branches, shadows, or clones since these troves are not
      signed.  It is not recommended that this option be enabled until the
      infrastructure is in place to provide package signatures for all types
      of troves.

Changes in 0.70.2:
  o Client Changes (conary)
    * GnuPG compatible trust metrics for OpenPGP Keys now exists. This
      makes it possible for conary clients to refuse troves that
      aren't properly trusted. The metrics currently in place mimic
      gpg behavior.
    * Running "conary update" in a directory that does not exist no
      longer fails with an error (bugzilla #212).  Note that "cvc
      update" still requires that the current working directory exists
      of course.
    * HTTP error conditions are handled more gracefully when commiting
      a change set. (bugzilla #334)
    * conary more reliably sets a non-zero exit status when an error
      occurs. (bugzilla #312)
    * When performing an update of a group that adds a trove foo,
      search the system for a older version of foo to replace if the
      original update command found a replacement by searching the
      system.
    * New option, "conary update-conary" has been added in an attempt
      to provide a workaround for future drastic protocol revisions
      such as what happened for 0.70
    * Methods for parsing command line update request and changeset requests
      have been added to conaryclient.cmdline
    * A metric for the distance between arbitrary versions on different
      branches has been added, and the code which matches troves changes
      between collections uses this code to give well-defined matches
      for all cases.
    * Rollbacks are now listed with the most recent on top
    * Troves which a group operation tries to remove will be left behind
      if they satisfy dependencies for other troves
    * updateall command respects pins on top-level troves
    * Dependency resolution no longer blows away pinned troves
    * conary update now takes a changeSpec, allowing you to specify both
      the version to remove and the update version, like
      'conary update foo=2.0--3.0'

  o Build Changes (cvc)
    * cvc more reliably sets a non-zero exit status when an error
      occurs. (bugzilla #312)
    * Building groups w/ autoResolve displays the revision of the
      troves which are being included
    * The change to automatically split up hardlink groups into
      per-directory hardlink groups has been reverted.  Instead,
      Conary enforces that link groups do not cross directories, but
      provides an exception mechanism for the rare cases where it is
      appropriate to do so.  The old LinkCount policy was renamed
      LinkType, and the new policy enforcing link group directory
      counting is now called LinkCount.
    * The NormalizeCompression policy no longer causes an error if you
      have two files in the filesystem that differ only by the .gz or
      .bz2 extension.
    * The Provides policy will not longer automatically provide soname
      dependencies for executable files that provide sonames.  A few
      executables do provide sonames, and 0.70.1 provided them as
      harmless extraneous provisions.

   o Repository Changes
     * A new getConaryUrl() method has been implemented to support the
       "conary update-conary" feature
     * Exception handling has been re-worked.  All exception classes
       that are marshaled back to the client are now in the
       repository.errors module.  Some of the most commonly used
       exception classes have been included in their previous modules
       for compatibility until code can be modified to use the new
       repository.errors module.

Changes in 0.70.1:
  * Collection merging didn't handle (admittedly obscure) cases where
    a component on the local system was updated to a new version of a
    trove, and updating that package also tries to update to that version
    but using a different path
  * Redirects are allowed in group cooking as long as the target of the
    redirect is also specified in the group (this allows cleaner handling
    when trying to clean up after label multiplicity)
  * Shorten display for versions and flavors in internal debugging output.
    Make str() output for versions and flavors return formatted strings.
  * ELF files finding non-system libraries via an RPATH did not always
    have the path to the library encoded in their dependency requirement,
    depending on whether the package also included some other (unrelated)
    non-system library.  Futhermore, system paths encoded in an RPATH were
    incorrectly honored.  Both of these bugs have been fixed.
  * Ownership policy now uses macros in the user and group definitions.
  * Symbolic links to shared libraries can now provide path-encoded
    soname dependencies (only manually, never automatically).
  * Removed outdated code with convoluted code for preventing providing
    soname dependencies in some cases; that code has been functionally
    replaced by limiting automatic soname dependencies to system library
    directories.
  * Instead of complaining about hardlinks spanning directories, Conary
    simply creates one link group per directory per hardlinked file.
  * Fixed bug which made source commits fail on cloned source troves

Changes in 0.70.0:
  o The client and server protocol versions have been changed and
    the filecontainer version number updated.
    * Upgrading from previous versions of Conary to 0.70.0 will
      require downloading a old-format changeset file from
      ftp://download.rpath.com/pub/conary/
    * Adding path hash data to TroveInfo overflowed the amount of
      storage space available in a StreamSet when a trove contained
      several thousand files.  In order to accommodate larger data
      stored in StreamSets, we have changed the way data sizes are
      handled.
    * With the changes to StreamSet, LargeStreamSet is obsolete.
      Changeset files used to used LargeStreamSet to represent data.
      Since we now just use a StreamSet, the changeset file format
      changed.
    * Since this version of Conary is incompatible with previous
      versions, we took this opportunity to do database and repository
      migrations that will allow us to make significant code cleanups
      in the near future.

 o Other smaller changes
    * Conary now does the right thing if the same trove is listed
      twice in an update due to recursion (it checks for duplicate
      installs of the same trove).
    * A bug where None would show up in CONARY files when an
      autosource file changed contents but did not change names has
      been fixed.

Changes in 0.62.16:
  * The "conary update" and "conary erase" commands now display the actions
    they take as they run (similar to --info output).
  * The --info output for "conary erase" and "conary update" has been
    reworked to be more user-friendly.
  * Added new conaryrc option signatureKeyMap to choose which signature
    to use when signing based on the label.
  * Fixed a bug where conary would only sign the last trove listed,
    instead of signing all troves listed.
  * The ComponentRequires policy now makes :devellib components require
    :data components if they exist.
  * Don't check for bucket conflicts when resolving during group cooks - if we
    want to check for bucket conflicts in groups, it will be readded in a more
    general way.
  * Removed extra freezes and thaws of files for a 8% improvement in install
    time for absolute change sets (at the cost of some memory, but thanks
    to splitting transactions this should be a good trade off).
  * Added removeIfExist call to miscmodule for some peformance improvement.
  * ELF files that find non-system libraries via an RPATH now have the path
    to the library encoded in their dependency requirement, matching the
    path encoded in the dependency provision.  Before this, the RPATH
    was ignored and the path encoding was only guessed within one source
    package.
  * The LinkCount policy now enforces the requirement that hardlink groups
    contain only files in the same directory as each other; no hardlinks
    between files in different directories are allowed.
  * When updating a group across branches, if a subtrove within the update has
    already been manually moved to the new branch by the user, conary will
    recognize this and sync that trove with the group
  * A new "closed" configuration variable has been added to the
    apache-based networked repository server.  When set, the server
    will always raise a "RepositoryClosed" exception when a client
    attempts to access it.  The configuration variable is a string.
    The string will also be returned to the client.
  * Removed install buckets and replaced with comparisons of hashed path
    values to determine trove compatibility.
  * If a trove is included in an update twice, once directly, and once
    implicitly through recursion, ignore the recursive update.
  * More constraints added to the repository schema
  * Added hasTrove to Items table for faster trove names check

Changes in 0.62.15:
  * The MakeDevices() policy now accepts mode= as a named argument.
  * Added (undocumented) --debug (prints debugging output),
    switched old (undocumented) --debug to now be --debugger (starts debugger
    on initialization)
  * Added debug messages to conaryclient/update.py
  * Cloning to the the same branch works (providing a good way of
    reverting changes)
  * Cloning now updates buildRequirements and loadedTroves in troveInfo
    and enforces their consistency on the target branch
  * Cloning groups is now supported
  * Fix update case where a group update should cause conary to search the
    system for an older version of a trove to replace.
  * If you update a trove foo locally to a new version on the same branch, and
    then update the containing group to a new version on a different branch,
    conary will now update foo to the new branch as well.
  * fix error message when you try to pin as non-root

Changes in 0.62.14:
  * The threading changes in .13 caused some error information to be lost.
    Tracebacks have now been fixed, and the download thread checks much more
    often to see if it needs to exit.
  * Catch InstallBucketConflicts exception

Changes in 0.62.13:
  o Repository Server changes
    * The Schema creation SQL statements have been rewritten in a more
      standardized form. Some indexes have been redefined and a number
      of views have made their way into the default repository schema.
    * The new call troveNamesOnServer can be used now by the netclient
      code for a much faster retrieval of all trove names available on
      all labels on a given server. Server and client protocol numbers
      have changed.
    * The getTroveList() server side function got a rework that should
      result in about a 50% execution time speedup on most queries.
    * The Metadata SQL query has been reworked to join tables in a
      much better order, speeding up the getMetadata call on a
      repository with many versions much faster.

  o Client changes
    * Conary now compresses XML-RPC requests before sending them to
      the repository server.  In order to use compression, the remote
      server must be running Conary 0.62.13 or later.  If the server
      is running an older version, the client will fall back to
      sending uncompressed requests.
    * The database conversion in 0.62.12 did not correct all
      out-of-order file streams.  A new conversion function is in
      0.62.13 that will examine every file stream and ensure that it
      is stored correctly in the database.
    * Versions from the contrib.rpath.com repository are automatically
      rewritten to point to contrib.rpath.org.  NOTE: if you have a
      label from the contrib.rpath.com repository in your
      InstallLabelPath (such as contrib.rpath.com@rpl:devel), you will
      need to modify it to point to contrib.rpath.org.
    * Install bucket handling now works for collections which were not
      fully installed.
    * A bug where database was left locked on exception during install
      when the download thread was still executing has been fixed.
    * The conaryclient code has been split into pieces.
    * Switched rollbacks to local@local:ROLLBACK
    * The main thread no longer blocks forever when the download
      thread fails.
    * Matching referenced troves in collections is no longer dependent
      on sort order of internal dictionaries.

  o Common Repository and Client changes
    * When a changeset is applied to the local system or committed to
      a networked repository, the fileIds are recomputed from the file
      objects and verified.  This prevents corrupted or miscomputed
      changesets from being committed to the repository or applied to
      the local system.

  o Building/Branching changes
    * Many changes have been made to cloning, including sideways
      cloning (creating a clone at the same branch depth as the clone
      source), better cloning with multiple flavors, separate cloning
      of source and binaries, resilience against duplicate troves,
      proper use of existing fileIds during clones, simultaneous
      cloning of multiple troves, and better clonedFrom tracking.
    * The default optflags for x86 changed to remove -mcpu, as it is
      deprecated in gcc.

Changes in 0.62.12:
  * Conary will no longer create a "rootroot" group while installing
    users whose primary group is "root".  It will now call the
    appropriate tag handler for user/group modifications if the tag
    handler is installed.
  * EnforceConfigLogBuildRequirements no longer suggests recursive
    build requirements for packages in which the configure script
    checks to see if the package is already installed.
  * Installing new version of pinned troves leaves the pinned trove in
    place if the two troves have compatible install buckets
  * By default, when you shadow a binary trove, its source is shadowed with it.
  * Instead of a --sources option, cvc shadow and cvc branch now take
    --source-only and --binary-only options that allow you to control whether
    sources or binaries are shadowed.
  * Branch and shadow commands now take an unlimited number of troves
    to branch/shadow.
  * Files sharing versions but with different contents (thanks to flavors)
    got lost when switching from one flavor of a trove to another
  * troves can now be specified for rq, q, and update as <labelpart>/<version>,
    e.g., foo=:rpl1/1.0, or foo=contrib.rpath.com@/2.3-1-2
  * version.hasParent() handles more cases of shadows of shadows correctly.
  * cooking troves into the repository with --flavor <newflavor> now modifies
    the flavor before the recipe is even loaded, not when the recipe's setup
    function is called.
  * add a check to ensure RPATHs in cooked packages do not have %(destdir)s
    or /tmp or /var/tmp in them.
  * EnforceSonameBuildRequirements has been temporarily changed to produce
    warnings instead of errors.
  * Dependncies and flavors didn't order things properly in their frozen forms
  * StreamCollections are now properly ordered

Changes in 0.62.11:
  * InstallBucket policy now allows using macros in component names.
  * The --resume option now works correctly when conary has
    automatically discovered a non-standard path for the main build
    directory.
  * A soname dependency is again generated for libraries outside of
    library directories, but the pathname is now included in the
    dependency.  Within a package, all matching dependencies are
    modified to include the path.  This is useful for cases where
    an application packages private versions of libraries -- the
    dependencies still need to be there so that inter-component
    requirements are honored, but they must not perturb the rest
    of the system.
  * Recursive pinning now behaves itself
  * Switch group recipe syntax to use r.add() instead of r.addTrove,
    r.remove() instead of r.removeTrove(), and add a
    r.setDefaultGroup() command to set the default group.

Changes in 0.62.10:
  * EnforceSonameBuildRequirements enhanced to handle correctly cases
    where more than one trove can resolve a single soname dependency.
  * EnforceConfigLogBuildRequirements now can take exceptions, which
    can be specified either as a filename (such as /usr/bin/bison or
    %(bindir)s/bison) or as a required trove (such as bison:runtime).
  * The trove.Trove initializer no longer allows for a trove to be created
    with a name that has more than one ":" character in it.
  * EnforceSonameBuildRequirements now can take exceptions, which are
    specified as a required trove (such as libfoo:devel) to avoid adding
    to the list of requirements.
  * EnforceSonameBuildRequirements now produces errors for missing build
    requirements, and EnforceConfigLogBuildRequirements now demonstrates
    very few false positives, and so has been updated to warning instead
    of info.
  * Added a check to warn when a trove is installed multiple times from
    the same branch with incompatible install buckets (--no-conflict-check
    overrides this check)
  * Redirects can now redirect to nothing, which allows components to
    disappear gracefully on a redirection
  * A soname dependency is now provided only if the library is in a
    default library directory, or in a directory explicitly added with a
    SharedLibrary(subtrees='/path/to/dir/') call.

Changes in 0.62.9:
  * EnforceConfigLogBuildRequirements policy added.  It looks through
    all config.log files anywhere under the build directory for programs
    that configure has found, and ensures that the transitive closure
    of the build requirements contains each file listed.  (That is, if
    the file /usr/bin/perl has been found, and intltool:runtime is in
    the buildRequires list, and intltool:runtime requires perl, then the
    requirement is satisfied.)  This policy currently produces some false
    positives; the "greylist" that tries to remove false positives needs
    to be expanded.
  * The repository server now uses a repository instance specific key
    cache.  This fixes KeyNotFound errors seen when running multiple
    repositories on one server.

Changes in 0.62.8:
  * The bug, introduced in 0.62.7, that caused Conary to stop short of
    recursing to the innermost troves when handling erasures has been fixed.
  * EnforceSonameBuildRequirements enhanced to use the system database to
    find the right missing build requirements.
  * Make users and groups in a repository such that they may not differ only
    in case, i.e. if user foo exists, user Foo cannot be created.
  * files in /usr/%(lib)s/python/.* are no longer automatically given an
    architecture flavor - if there are architecture-specific files in those
    dirs, they should result in an arch-specific flavor through normal
    means.
  * By default, no OpenPGP signatures will be added to troves when
    doing commits unless a fingerprint is explicitly set in conaryrc.
    Previously, if a keyring existed, the first key found would be used.

Changes in 0.62.7:
  * Some unneeded parts of the sql query in _getTroveList have been removed,
    improving performance.
  * The performance of the default (and most used) case of the
    getAllTroveLeaves has been increased up by using a specialized
    query.
  * Exception handling in the repository when revoked or expired keys
    are used has been corrected.
  * Signature checking now correctly checks the timestamp of the signature
    against the expiration time (if any) of the key that signed it.  If
    the signature timestamp is later than the expiration timestamp,
    the signature is rejected.
  * Pass 'Database is locked' repository errors to the client as a
    RepositoryLocked exception notifying user that the server is busy.
  * The 'yuck' script is no longer installed.
  * ComponentRequires now makes :runtime, :lib, :devellib, and :devel
    components all require their matching :config component if the
    :config component exists.  The :config component is not automatically
    created, but when it exists, it's always going to be because it
    is required by multiple other components.

Changes in 0.62.6:
  * mergeCollections() didn't always handle referenced troves changing
    byDefault status
  * Various cleanups and simplifications have been made to the trove
    removal determination

Changes in 0.62.5:
  * Allow selection of individual troves from change set files via --from-file
  * Recursive queries on local database could get upset by a missing trove
  * Underlying dependency code returns version and flavor for troves with
    broken dependencies
  * Underlying dependency code returns information on what removed trove
    caused a broken dependency
  * Removed --no-deps-recurse option
  * Greatly simplify dependency resolution logic
  * The version portion of a Release (version-sourceCount-buildCount)
    is no longer required to begin with a digit.
  * The Release parsing code has been cleaned up to use consistent
    naming, API documentation, and parse error messages
  * An unhandled exception when signing a trove twice with the same key
    has been fixed.
  * Old (now invalid) changesets are now removed from the changeset
    cache when a digital signature is added to a trove.
  * A package is now counted as empty if it contains only files automatically
    found by the AutoDoc policy.
  * CPackageRecipe now requires elfutils:runtime for eu-strip; this is
    needed for the existing debugedit:runtime requirement to do useful
    work.
  * Removed DistroPackageRecipe and moved its buildRequires list to
    PackageRecipe.  Use clearBuildReqs() to remove any of the base
    requirements for a package.
  * Install buckets are respected during dependency resolution
  * Updated the troveNames() call to a faster query, which should bring
    the run time of the "conary rq" back to a more reasonable limit
  * Race conditions and robustness problems have been fixed in
    the changeset cache.

Changes in 0.62.4:
  * Many places where lots of individual db calls were done to collect
    file objects have been collapsed into batched calls (5-10% speedup
    on some operations)
  * Fixed PGP key submission to not use a hidden form element.
  * Changed PGP key submission to use an xmlrpc call instead of
    modifying the database directly.
  * Added methods to change PGP key/user associations, and thereby
    disable a key.
  * Added an index to dependency resolution for a massive improvement
    on local system dependency performance on large updates.
  * Added the ability to get troves without file lists from the local
    database and use that when getting troves through the changeset
    trove source.
  * Previously, dependency resolution could cause duplicate
    trovesource entries.  This no longer occurs.
  * :lib and :devellib automatically have lib=%(lib)s install buckets.
  * A user management bug in the repository has been fixed.
    Previously, if you deleted a group followed by the user with the
    same name of the group, an unhandled exception occurred.
  * Looking up changeset cache entries in the cache database no longer
    uses exception handling to determine when database entries are
    invalid or stale.
  * The EnforceSonameBuildRequirements policy now recognizes :devellib
    as well as :devel components in buildRequires.

Changes in 0.62.3:
  * Don't link troves to groups when the branch has changed
  * Link new troves to collections (and new collections to old troves) when
    a trove isn't installed but a suitable replacement (meaning on the same
    branch) is available
  * Installing changesets w/ not by default from files broke
  * Fix a bug in the kid template that prevented permissions (ACLs) from being
    deleted from a repository.

Changes in 0.62.2:
  * Further reworkings of update code to be fully based on job sets. The
    absolute flag now defines whether a trove is newly installed or if
    it should be an update from an existing trove (when possible). Network
    changesets and changesets from files are treated almost identically now.
  * Swapped lock terminology for pin
  * Changed table names in database schema to better match the repository
    schema

Changes in 0.62.1:
  * UtilizeGroup fixed
  * conary updateall fixed
  * Disable SHA-1 integrity checks when trove changesets don't include
    files in various places
  * conary now prevents you from cooking empty groups

Changes in 0.62.0:
  * Initial OpenPGP (RFC 2440) based signature support has been
    added. Conary reads public keys from ~/.gnupg/pubring.gpg and
    /etc/conary/pubring.pgp.  Conary reads private keys from
    ~/.gnupg/secring.pgp.  Setting the "signatureKey" configuration
    variable to a key ID will select which key to use from the
    keyring. If signatureKey is not set, and there is a valid private
    keyring, the first key on the keyring will automatically be used
    to sign changesets when committing them to the repository.
    "cvc sign" adds a signature to a trove that already exists in the
    repository.
  * Change set generation on the command line is more flexible. It can generate
    erasure changesets as well as relative to nothing changesets
  * When creating multiple groups from the same recipe using newGroup(),
    Conary now searches all subgroups when resolving dependencies within
    a parent group
  * Conary no longer resolves dependencies for troves with byDefault=False
    (such as :test and :debuginfo).  Conary will now resolve dependencies in
    those troves only if you set checkOnlyByDefaultDeps=False.  When creating
    subgroups using newGroup(), pass the checkOnlyByDefaultDeps flag as an
    argument to the newGroup() function.
  * excludeTroves now applies to troves which have been added to
    already installed collections

Changes in 0.61.12:
  * You can now search for troves by <trove>=<host>@
  * A bug when cooking groups with depCheck = True (introduced in 0.61.10)
    has been fixed.
  * A new r.ByDefault policy controls how components are included in their
    enclosing packages; the default is True except for :test and :debuginfo
    components that default to False.
  * Cloning across repositories works
  * A bug in 'conary update --info' output was fixed

Changes in 0.61.11:
  * A bug that caused a database deadlock when removing entries from the
    changeset cache in the repository server has been fixed.
  * Added RegularExpressionList in conarycfg
  * Added lockTroves configuration option for autolock
  * Recurisvely included troves could be removed incorrectly when those
    troves were already present

Changes in 0.61.10:
  * The conary update command now takes a --sync parameter, documented in
    'man conary'
  * Groups now allow you to create a reference to another cooked trove,
    and use that reference to add troves that are contained in that trove.
    For example, if you want to create a group-python based on the troves in
    an already cooked group-dist, you add a reference to the group-dist in
    group-python, and pass the group-dist reference in when you call
    addTroves.
  * Work has begun towards generalizing the concept of a trove source.
    A class SimpleTroveSource has been added that, when subclassed and given
    access to the troves, will allow you to call findTroves to search that
    source.  The same code is used in update code to unify updating from
    the repository and from changesets, and it is used to provide the search
    capabilities for the local database.
  * Conary now allows all files, not just regular files, to have
    dependencies.  This is necessary for user/group dependencies for
    non-regular files to work.  Packages built with 0.61.10 or later
    that have non-regular files with non-root user or group will not
    be readable by Conary versions 0.61.9 or earlier.
  * Shadowing now preserves the byDefault flag, and handles reshadowing
    collections gracefully now
  * Update preprocessing now works on absolute changesets instead of
    relative ones, providing massive cleanups. Code uses sets of jobs
    instead of changesets for job representation, allowing still more
    cleanups. Many bugs seem to have gone away.

Changes in 0.61.9:
  * Fix a bug added in 0.61.8 that breaks tag handlers

Changes in 0.61.8:
  * Fix a bug introduced in 0.61.7 that occurred when, in the repository,
    either the Users table or Groups table was empty when creating a new group.
  * Add --buildreqs, --flavors options to q and rq.
  * Primary troves should not have their trove change sets overridden by
    items recursively included (and fixed a pile of things this broke).
  * Locally stored change sets can't always get access to pristine files
    from the local filesystem; when it can't, make sure file sha1 checking
    doesn't get upset.
  * Unchanged troves in updated groups could be erased by items in the
    same group on a different branch.
  * The "conary q[uery]" command accepts a --diff option.  When --diff
    is used, the difference between installed and pristine troves is
    displayed.
  * An additional progress callback has been added to show when database
    transactions are committed

Changes in 0.61.7:
  * Several bugs related to updating two troves with the same name have been
    fixed - including branch affinity, flavor affinity, correct handling of
    already updated troves, and correct handling of empty flavors.
  * "conary emerge" as root (or as a user than can apply the changeset
    produced by the build) did not install anything but the toplevel
    package.  This bug has been fixed.
  * No longer hide descriptive TroveNotFound errors behind a generic
    NoNewTroves wrapper.
  * Group recipes can now request that dependencies be resolved and
    added to the group at cook time.  To automatically add required
    troves to a group add "autoResolve = True" to the recipe class.
    Optionally "autoResolveLabelPath" can be set to a list of labels
    to use during dependency resolution.
  * Locally stored rollbacks couldn't handle files changing types. As
    part of the fix, the generic file diff code is now used when creating
    changesets instead of having a special-case wrapper around it
    (fileChangeSet()).
  * The commitaction script and the changemail module did not necessarily
    show the full trailing version for branches and shadows.  (For example,
    /conary.rpath.com@rpl:devel/4.1.25-18/db41/19 showed up as "19"
    instead of "4.1.25-19".)
  * Add a --deps option for conary q.  Make that and conary rq --deps
    recurse over collections.
  * Warn about missing buildRequires entries both for soname dependencies
    and for TagSpecs applied via tag description files.
  * A bug in updating groups that switch the byDefault setting of troves
    has been fixed.
  * Add an updateThreshold config option to control the number of troves to
    include in a download.
  * Ordering didn't work for old packages depending on anything, or for
    dependencies whose provider moved between components.
  * The r.Ownership(), r.UtilizeUser(), and r.UtilizeGroup() now generate
    appropriate dependencies on info-* packages.
  * Updating packages and components installed multiple times could cause
    a component to be removed multiple times (which resulted in a traceback).
  * Fixed a bug that occurred when groups tied to a user were deleted
    without deleting the associated user, then subsequently adding a user
    with the same name.

Changes in 0.61.6:
  * InitialContents turns off EtcConfig, since a file cannot be both
    a config file and an InitialContents file.
  * Reworked repository change sets to directly reference files from the
    contents store.
  * The User() command now takes an optional supplemental= option,
    which provides a list of supplemental groups to which to add
    the user.  (SupplementalGroup() is for groups not associated
    with a user.)
  * The showcs command can now handle components that are referenced
    but not included in a changeset.
  * InfoUserRecipe and InfoGroupRecipe can now be built with buildlogging
    turned on.
  * Conary's internal handling for dyanamically finding new IDs for
    users and groups has been fixed.
  * "conary updateall" now accepts the --test flag.
  * Various fixes were made to the CIL dependency detection code.

Changes in 0.61.5:
  * Added basic clone capability (which only works cloning to parents
    branches and shadows, and on a single host).
  * Now handles degenerate case of packaging unreadable files.
  * A bug that caused conary to ask for the wrong fileId when constructing
    a changeset from multiple repositores has been fixed.
  * Conary now can add users and groups automatically at install time.  If
    there is no taghandler to add a user or a group, conary will add it
    internally as a bootstrapping measure; if there is a taghandler,
    conary will call that instead.  In order to ease transition, Conary
    does not yet create the dependencies on the info- packages; a future
    version of Conary will add those dependencies after the system user
    info- packages have been created.
  * rpm2cpio now handles rpm archives that use bzip2 to compress the
    cpio payload
  * Conary now creates dependencies (provides and requires) for CIL
    files, if mono's monodis is installed on the system or being built
    in the current package.
  * Troves moving between troves could cause conary to attempt double
    erasures
  * The networked repository handles cases where contents are not
    found in the contents store.  The exception is passed back to
    the client.
  * The networked repository handles cases where a file stream is not
    found when the client asks for file contents.  The exception is
    passwd back to the client.
  * An error that caused getPackageBranchPathIds() to return the
    oldest fileIds instead of the youngest fileIds has been corrected.
  * Reworked finding old versions of troves to avoid a single trove
    being removed multiple times

Changes in 0.61.4:
  * %(datadir)s/.../lib/ files will no longer show up in :lib - presumption
    being that anything under %(datadir)s really is arch independenct
  * Creating branches and shadows had a command line parsing bug
  * "cvc newpkg" takes --dir and now complains for unexpected arguments
    (which is used to just ignore)
  * when using flavor affinity for installed troves, merge subarchitecture
    flags
  * group handling didn't always preserve troves which were needed by a
    newly installed trove properly

Changes in 0.61.3:
  * Corrected a bug that snuck in 0.61.2 that caused a temporary SQL table
    to not be temporary, which makes multiple httpd processes fail with
    'database schema changed' errors.

Changes in 0.61.2:
  * Fix a bunch of typos in the authentication checking server side
  * Add permission editing capabilities to the server component and hooks
    in the netclient
  * Overhaul of ACL system so that uniqueness constraints on Troves and
    Labels can be enforced: we now use a special Trove and Label "0 | ALL"
    instead of Null
  * Dependency resolution enforces label ACLs.
  * Module arguments to commitaction are parsed according to shell
    quoting rules.
  * The changemail commitaction module now takes an optional '--from'
    argument.
  * added clearBuildReqs() - will clear all or some of superclass buildreqs
    when cooking.
  * The pickled version of Dependency objects changed, therefore the
    schema version of the changeset cache has been incremented.
  * When Configure() detects a failure and input or output is not a
    tty, all config.log files will be included in the output in order
    to ease debugging from captured log files.
  * Part of the infrastructure for adding users and groups has been added:
    it is possible to create info-<name>:{user,group} packages via
    UserInfoRecipe and GroupInfoRecipe classes.  The User(), Group(),
    and SupplementalGroup() policies are deprecated; those lines should
    move to their own recipes intact (the syntax remains the same).
    The install-time code does not yet install info-* packages first in
    their own transaction; when it does, the Ownership(), UtilizeUser(),
    and UtilizeGroup() policies will create dependencies on the
    appropriate info-* packages.
  * The networked repository server and client code has been changed
    to use the 'deflate' Content-encoding type instead of 'zlib',
    which makes the code RFC 2616 (HTTP 1.1) compliant.
  * A new function called hasUnresolvedSymbols() has been added to the
    elf module.  This could be useful for a contributor to implement a
    policy that checks to make sure that shared libraries do not have
    unresolved symbols.  Additional code could be written to check
    binaries too.
  * cvc checkout, update, and commit now show progress when communicating
    with the repository server
  * Progress is now displayed while downloading file contents from a
    repository (such as when assembling a changeset that is distributed
    across multiple repositories)

Changes in 0.61.1:
  * Cleaned up error message which results from Conary not being able to
    determine which trove to remove when a new one is installed
  * Dependency object use slots
  * Hash values for DependencySet, Version, and Branch objects are cached
  * UIDs and GIDs that cannot be mapped to symbolic names no
    longer cause the buildpackage code to traceback.  The ownerships
    from the filesystem were never used anyway, so it's safe to assume
    that all files are owned by root:root
  * Implemented proper updateall
  * Files in troves are downloadable from the repository browser.
  * Troves in the repository browser are separated by first letter
    instead of showing all troves in one page.

Changes in 0.61.0:
  * New functionality for maintaining user groups: renaming and updating
    members
  * Added repository interfaces for deleting users and groups
  * Added a repository iterator function to list the members of a group
  * The web interface to the Conary repository now has a repository
    contents browser, accessible either from the main page (if you are
    logged into the web interface), or from the /browse url. Example:
        http://conary.example.com/conary/browse
  * A bug preventing all access to the web interface if an anonymous
    user existed has been fixed.
  * "Large" updates are split into multiple pieces which are downloaded
     and installed independently of one another
  * Trove updates are tracked through collections
  * Group handling completely rewritten to function as a three way merge
    instead of a set of heuristics
  * Trove removal handles references troves which are referenced by multiple
    collections
  * Rollback format unified for local and nonlocal rollbacks
  * Dependency ordering forces collections to be installed after all of their
    referenced troves (allowing simple restarts)
  * Database migration removes stale versions
  * --replace-files marks the replaced versions of the files as no longer
    present
  * Troves store information about Install Buckets - not used yet.
    By specifying a component's install bin, which is a set of key-value
    pairs, you can describe whether two versions of a component are
    installable side-by-side.  If two versions of the component share the
    same keys for their install bins, but at least one different value, then
    the components are installable side-by-side.
  * Troves store information about troves loaded when building a recipe
  * Build Requirements are stored with the trove
  * Add isCollection() to TroveInfo
  * Changesets download while instals are going on
  * StreamSet.twm() respects ignoreUnknown now
  * Rollbacks of locally cooked and emerged troves works

Changes in 0.60.12:
  * Previously, if you ran "conary update foo", and foo requires a new
    version of bar, but updating to the new version of bar would break
    existing dependencies of other troves on the system, a very
    unuseful "Troves being removed create unresolved dependencies"
    message would be printed.  Conary now says that "Additional troves
    are needed" instead.  If --resolve is used, it will report the
    troves that have been added before displaying the dependency
    failures caused by erase.
  * Symlinks no longer confuse AutoDoc policy.
  * Autosource files which have changed confused cvc update
  * allow a \ at the end of a line in config files to do line continuations
  * several bugs in the multitag handler have been fixed

Changes in 0.60.11:
  * The '-f' flag was added to the arguments to gzip when
    recompressing compressed files
  * Added progress callbacks for uploading the changeset when cooking
  * Improved automatic mainDir detection for some corner cases.
  * Put development docs back in :devel component (they were
    inadvertantly removed from it by a previous fix).

Changes in 0.60.10:
  * BadFilenames policy absolutely prohibits filenames with newlines
    in them, no exceptions allowed.  Other similarly bad filenames may
    later be forbidden by this policy.
  * UTF8Filenames moved to packagepolicy, where it belongs, and it now
    raises an error instead of printing a warning.
  * Conary now enforces the rule that tag names must have no whitespace
    and must be all alphanumeric characters, -, or _.
  * Conary can now run a single instance of a single tag handler to
    process multiple tags.  The tag description files for each tag
    must point to the same tag handler, and must each specify the
    multitag datasource.  The data is passed to the tag handler on
    standard input using the protocol "tag list for file1\nfile1\n..."
  * Fixed ftp server busy detection when fetching files via URL.

Changes in 0.60.9:
  * The changemail script is replaced by a generic commitaction script
    that loads modules, and a changemail.py module is supplied.  There is
    a backward-compatible changemail script which calls commitaction
    with the changemail.py module.  --email and --*user options now are
    changemail module options, so the commitAction should be specified
    something like this:
    commitAction /.../conary/commitaction --repmap ... --module "/.../conary/changemail --user %(user)s --email foo@example.com --email bar@example.com"
    You can add your own modules and run them all from the same commitaction
    using multiple --module arguments to the commitaction script.
  * Conary can now almost always guess the correct name for the mainDir
    when it is not %(name)s-%(version)s, if the first addArchive()
    instance creates exactly one top-level subdirectory and no other
    top-level files of any sort, in which case it will use that name as
    the mainDir.

Changes in 0.60.8:
  * The changemail script is now actually packaged, in
    /usr/lib{,64}/python2.4/site-packages/conary/changemail
  * Build requirements for superclasses are automatically added to
    subclasses.
  * Build requirements now look at all labels in a version to see if they
    satisfy a build requirement.
  * The NormalizeManPages policy now automatically converts man pages
    encoded in iso-8859-1 to man pages encoded in utf-8.  Additionally,
    it runs faster and no longer calls sed.

Changes in 0.60.7:
  * The changemail script is now distributed with conary, and is called
    with a different calling convention; instead of being called once
    per trove with trove-specific command line options, it is called
    once per commit (of however many troves) and creates more readable
    summary email messages.  Remove --trove, --version, and --flavor
    arguments from your changemail invocations.  Added --user argument
    to changemail; specify in .cnr files as "--user %(user)s".  Or, to
    only print users for source or binary commits, use "--sourceuser
    %(user)s" or "--binaryuser %(user)s", respectively.
  * The cvc rdiff command now recognizes creating a shadow as such.
  * Build requirement tracking is now half-enabled; conary is now able
    to read "buildReqs" tags, but will not yet generate them.
  * Files in /tmp and /var/tmp, and all cvs temporary files, will no
    longer be packaged by default,
  * The addArchive(), addSource(), and addPatch() actions can now fetch
    via HTTPS as well as HTTP and FTP.
  * The repository now handles creating a changeset between two troves
    that both contain a version of a file that is stored on a different
    repository

Changes in 0.60.6:
  * Erasing emerged troves works properly
  * Calling Doc() no longer disables the AutoDoc() policy.
  * A more reliable method is used for finding the port of an
    Apache connection

Changes in 0.60.5:
  * 'conary emerge' works again
  * Distributed group changesets failed when remote troves disappeared
    from the group
  * build logs are now tagged with 'buildlog' tag
  * Conary now handles cases when a directory becomes a symlink when
    applying a changeset.  An error message is displayed which tells the
    user how to apply the update.

Changes in 0.60.4:
  * An error in the automatic database conversion of 0.60.2 systems
    has been corrected.

Changes in 0.60.3:
  * Reimplemented LargeStreamSet in C
  * Added StreamCollection
  * Policies now announce their names in their information, warning,
    debug, and error messages, making it easier to determine how to
    resolve problems.
  * The database conversion for to 0.60.2 didn't work well; a proper
    conversion is now in place

Changes in 0.60.2:
  * Added InitialContent flag
  * Fixed bug which caused servers to leak file descriptors when the sqldb
    was replaced
  * "repquery --deps" output fixed (broken in 0.60.1)
  * Added AutoDoc policy which finds common documentation files and puts
    them in %(thisdocdir)s automatically.
    AutoDoc is disabled by calling
    Doc without calling AutoDoc, which means that existing recipes that
    call Doc will not show changes.
  * getPackageBranchPathIds() now returns version and fileId as well,
    so that the IdGen class can determine if an older version number
    should be assigned to files.  getPackageBranchPathIds() is now the
    primary mechanism for populating the pathId dictionary.
  * The local label methods of the version object have been
    refactored. isLocal() is now onLocalLabel(), isEmerge() is now
    onEmergeLabel(), etc. isOnLocalHost() has been added as a method
    to easily determine if a version only exists in the database
  * Moved logic for explicitly creating a changeset from cscmd.py to the
    ConaryClient object
  * Added the (unused) ability to lock and unlock troves. Ignore this for now.
  * "query --info" behaves much more like "repquery --info" now
  * isSourceVersion() method has been to the Version object
  * most of the remaining erroneous references to "Package" have been
    changed to "Trove" throughout the code.  This includes method
    names such as getPrimaryPackageList() -> getPrimaryTroveList().  Some
    more commonly used methods were left as deprecated thunking methods
  * dependency resolution couldn't resolve a requirement w/o flags against
    a provides w/ flags

Changes in 0.60.1:
  * Support for legacy clients (protocol version 29) has been removed from
    the server
  * The server raises an server-side exception if any client with
    protocol less than 32
  * Updated the URL provided in a server-side client version mismatch
    exception
  * Server-side dependency suggestions return more choices, leaving it
    to the client to sort it all out
  * Client uses timestamps to determine which troves to install when their
    flavors score equally
  * Fixed build-side bug handling meta characters ([,*,etc) in file names
  * "cvc newpkg" now accepts pkgname=label syntax
  * files.contentsChanged() function updated to work with StreamSets
  * Basic local changeset creation, retargeting, and commits work
  * Permissions weren't merged for operations run as non-root users
  * The structure of the repository web interface has been redesigned
    and some authentication UI bugs have been fixed.
  * The repository web interface now requires the conary-web-common package
    to be installed.
  * Committing troves to the repository no longer recompresses non-config
    files
  * Timestamps are set on the server at commit time; the timestamps the
    client assigned is not used (this is to protect against clients with
    a bad idea of time; servers should be consistent, even if they're
    wrong, and as long as time doesn't go backwards on that server all is
    good)
  * Reworked troves to be representable as streams and implement *basic*
    signature capability
  * Local cook versions are now more sensible.

Changes in 0.60.0:
  * Changed changesets to compress individual files instead of the combined
    stream.
  * Cleaned up file content objects to no longer track file sizes.
  * Switched away from TupleStream to StreamSet both for better performance
    and for improved flexibility in the format (at the price of larger
    frozen streams).
  * Troves explicitly provide their own names.
  * Troves can now provide "capability flags", and trove requirements
    can now include references to the capability flags.
    r.ComponentProvides(('ASDF', 'FDSA')) will cause all components built
    from the current recipe to provide the 'ASDF' and 'FDSA' capability
    flags, and r.Requires('/path/to/file', 'foo:runtime(ASDF FDSA)')
    will make /path/to/file require the foo:runtime component built
    with the ASDF and FDSA capability flags.
  * Dependency components can contain : characters now.

Changes in 0.50.14:
  * Dependency checking now returns reordering information (which isn't
    used yet)
  * Allow groups to include other groups defined in the same recipe (but
    explicitly disallow cycles in groups)
  * Fixed bug in building multiple groups with a single recipe when some
    of the groups already exist, but others don't

Changes in 0.50.13:
  * Added automatic :data component for /usr/share, to which you should
    add any platform-independent files that are needed by :lib components
    but not in a libdir-derived path.  These might include configuration
    files and supporting data files needed by both library and runtime
    programs.
  * Added automatic intra-package inter-component dependencies; now within
    a single package, the :devel component will automatically require the
    :lib component if both components exist.  These dependency sets can be
    modified with the ComponentRequires policy.
  * The build/buildpackage.py file has variable and function names changed
    to better match our terminology for packages and components.
  * Change flavor specified in the conaryrc to a flavor path -- accept the
    flavor config parameter multiple times to create a flavor path
  * Added a "filewrap" argument to r.Run() that inserts an LD_PRELOAD
    wrapper that overrides some library funtions to look in %(destdir)s
    first before looking in the filesystem.  This is subject to change
    as we experiment with it!

Changes in 0.50.12:
  * Implemented --quiet for conary update changeset commands, and cvc cook.
    Also implemented the 'quiet' configuration value. This option suppresses
    progress indicators.
  * Split loadRecipe into loadInstalled and loadSuperClass, depending on the
    purpose of the recipe loading.  loadInstalled will examine the local
    system to look for a matching installed trove, and load that version,
    while loadSuperClass will not.
  * Logs of builds are now stored in cooked changesets in the :debuginfo
    component -- generally in
    /usr/src/debug/buildlogs/<name>-<version>-log.bz2, controlled by
    macros.buildlogpath
  * Added lib/logger.py
  * Fixed conarybugz.py to work with Conary's new site-packages location
  * Cleaned up yuck, rpm2cpio, and rpm2ccs scripts to use new "import conary"
    mechanism for finding conary.
  * Check sha1s for all files written into the repository or file system
  * conary scs --deps works again

Changes in 0.50.11:
  * Reworked file addition to local database a bit for better performance
  * Fixed sorting for --info
  * Don't make --info installs require a writeable database
  * Added an exception to group updating, restricting removal of existing
    troves to match the group's contents to troves on the same branch
  * Groups which had the same trove added (via a referenced trove) and
    removed (from the primary trove) got confused
  * conary showcs now takes trove version
  * conary showcs will display erased troves in changesets, and erased troves
    that are referenced but not within the changeset
  * conary changeset now support trove=<version>-- to create a changeset that
    erases the trove
  * Cache user id to name mapping
  * Improved the progress indicators for preparingUpdate and
    creatingDatabaseTransaction
  * Implemented progress indicator on source downloads
  * Fixed bug in update process which caused files to be incorrectly skipped

Changes in 0.50.10:
  * Added callback for creating database transaction, so that it does
    not look like we spend an inordinate amount of time executing tag
    pre scripts.
  * Added findtrove.py to the Makefile so that it is included in
    the distributed version of conary.
  * Added distcheck rule to Makefile to try and avoid missing files in the
    future

Changes in 0.50.9:
  * reimplemented StreamSet in C
  * moved findTroves out to findtrove.py, reworked it to be more modular
  * getSourceVersion now correctly handles branched binaries by looking
    up the branch to find the source component.
  * reimplemented StringStream in C
  * fixed bugs in --info

Changes in 0.50.8:
  * sort update --info alphabetically, display old versions, and display
    a letter summarizing the type of change
  * NormalizeInterpreterPaths() policy now looks in the package currently
    being built, as well as on the installed system, to determine how to
    resolve #!/usr/bin/env scripts.
  * groupName argument to addTrove() can now be a list of group names as
    well as a single group name.
  * --no-recurse works on the erase path
  * fix to walkTroveSet (which was horribly broken)
  * enable (optional) dependency checking when building groups
  * 'cvc cook' error output when there are unresolved build
    requirements is more user friendly
  * filesystem conflicts are handled properly when applying a rollback
  * updating a package to a version that comes from a different
    repository when that package had an uninstalled component works
    now.
  * conary now resides in /usr/$LIB/python$PYVERSION/site-packages/conary/
  * calling r.Replace on a non-regular file results in a warning instead
    of an unhandled exception
  * implemented basic callbacks for update, erase, and changesets

Changes in 0.50.7:
  * Added the XInetdService action to avoid having to include
    /etc/xinetd.d/ files separately, and to make xinetd.d files
    be consistent, making recipe-provided changes less likely to
    conflict with local configuration changes.
  * groups are no longer allowed to contain redirects
  * added setLabelPath to group recipe
  * Allow r.Provides("soname: libfoo.so(FLAGS)", "/some/file") (added
    the "(FLAGS)" part).
  * don't allow spaces and commas in revisions

Changes in 0.50.6:
  * conaryclient.updateChangeSet should have recursed by default
  * Metadata retrieval now works along distributed branches and shadows.
  * reworked troves being added to database to handle missing parts
    of packages and groups properly (and make things faster and more
    elegant)
  * merged update and erase code paths in conaryclient
  * update and erase now take +,- modifiers on trove names
  * added --info to see what an update or erase command will do
  * a single group recipe can now build multiple groups

Changes in 0.50.5:
  * Streams return their value through __call__ instead of value()
  * Reimplemented ShortStream and IntStream in C
  * conary config now takes --show-passwords option, and does not pretty
    print config file values when not printing to screen.  This means that
    conary config > <file> will result in a valid configuration file.
  * Updating groups didn't work when the group referenced troves as new
    which were already installed on the system
  * r.ComponentSpec('somecomponent', '.*') will no longer override the
    file specifications for packaging :debuginfo and :test components.
  * loadRecipe now takes a troveSpec as its first parameter, and uses that
    troveSpec to find the trove on the local system that matches the source
    component that is being loaded.  loadRecipe also automatically searches
    the labels that are parents of the current recipe, so if you shadow a
    recipe, any loadRecipe lines contained in that recipe should still do
    what you want.
  * merge didn't handle files converging
  * merge doesn't need to deal with autosource files
  * diffs between groups failed when members disappeared

Changes in 0.50.4:
  * Most rollback information is stored as a reference to a repository
    instead of storing full rollback data on the local system. The
    localRollbacks flag in conaryrc allows the old behavior to remain.
  * The CONARY state after a merge operation on a shadow now has the
    correct fileId for files that are not different than the parent
    version.
  * Added /usr/lib/conary/conarybugz.py to make it easy to automatically
    populate bugzilla databases from repositories.
  * Sped up Strip, NormalizeInitscriptLocation, NormalizePamConfig,
    TagDescription, and TagHandler policies by limiting them to
    only appropriate directories.
  * Fixed :debuginfo to work with binaries built from more than one
    source file, and made it less aggressive by only stripping debug
    information out to the :debuginfo files, which both makes stack
    traces better without :debuginfo installed and makes libraries
    stripped for :debuginfo more likely to work.
  * When existing fileId's had no streams but the streams are provided
    by a later commit, those streams weren't always merged properly if
    there were multiple files for that fileId
  * conary config output masks user/password info in repository maps
  * the config option useDir has been changed to useDirs, and archDir has been
    changed to archDirs, to allow for tiered use/arch flag definitions, and
    the tweaking of use and arch flag settings.  By default, useDirs and
    archDirs look in /etc/conary/<dir>, followed by /etc/conary/distro/<dir>,
    follwed by ~/.conary/<dir>, where dir is use or arch, depending on the
    context.
  * Arch files can now contain arbitrary macro definitions, and in the future
    will contain values for macros like %(lib)s, which is lib64
    on some platforms.
  * when using --keep-existing, the install label path and install flavor
    are used to determine which version to install instead of using affinity
    to install something close to what you already have.
  * a bug that prevented a changeset from applying to the system when
    the changeset removed a component from a package and the component
    is not installed on the system has been fixed.

Changes in 0.50.3:
  * database findTrove now has an interface that is much closer to the
    repository findTrove function -- this enables conary q to work like
    conary rq.
  * Group handling didn't work for multiple levels of group inclusion.
  * Database.hasTrove() no longer needs to instantiate troves.
  * Fixed overly-aggressive cleaning of the cache.
  * Added repository findTroves call to parallelize findTrove calls.
  * Added the NonMultilibDirectories policy to prevent 32-bit troves from
    utilizing lib64 directories.
  * the NormalizeInterpreterPath policy can now handle unwriteable files
  * fixed the network client code to return file contents properly when
    multiple file contents are requested from the server (bz#50)
  * rewrote Database.getTroveLatestVersion()
  * Added :debuginfo handling in Strip policy, which requires debugging
    to be turned on in optflags and elfutils's eu-strip and debugedit to
    be installed.  Like :test components, :debuginfo components are not
    installed by default.
  * File versions are now properly set to a branched version after a
    merge operation
  * cvc commit aborts again when the current versions of files are not
    the latest versions

Changes in 0.50.2:
  * Any %(lib)s-derived path (/%(lib)s, %(libdir)s, %(krbprefix)s/%(lib)s,
    or %(x11prefix)s/%(lib)s) will now cause the entire package and all
    components to be flavored with the base instruction set flavor, so
    that architecture-sensitive but non-code files in (say) /usr/lib64
    do not show up on 32-bit platforms.
  * Sped up dependency resolution on the client
  * The reworked getFileContents call now asks for contents from the
    correct server when contents from more than one server are requested

Changes in 0.50.1:
  * Add support for trove=<troveVersion> in rq, cvc co, and other places that
    use findTrove
  * Add conary q --info option to display flavors
  * changeset command uses system flavor if no flavor is specified, skips
    troves which are not included in packages and groups by default,
    takes a --no-recurse option, and filters based on the excludeTroves
    configuration setting
  * Added automatic :perl component that works like the :python component,
    and extended the multilib-friendly-or-architecture-neutral policy to
    work with perl as well as python.
  * client/server protocol negotiation is a whole lot smarter now
  * getChangeSet() results in a single URL rather than one per primary trove
  * group, fileset, and redirect recipes have macros that contain the
    buildlabel and buildbranch.
  * fixed a bug with merging absolute change sets which contain config files
  * redirections to troves w/ older versions already installed didn't work
  * the pathId generation code has changed.  For cooked troves, the
    pathId will be the same for any particular version of a path.
    Code must not depend on this behavior, however; it may change in the
    future.

Changes in 0.50.0:
  * Redirections work
  * Sped up group generation
  * Troves which reference other troves (groups and packages) can now specify
    whether a trove is installed by default or not. Packages now reference
    :test, but don't install it by default
  * Added optional 'recurse' parameter to netclient.createChangeSetFile
  * The first argument to the Requires and TagSpec commands can now have
    macros interpolated, as in r.Requires('%(bindir)s/foo', ...)
  * Groups can have requirements now
  * protocol-level getFileContents works on multiple files simultaneously
  * repository log had too many files added to it
  * set instruction set flavor for a cooked trove whenever any Arch flags are
    checked

Changes in 0.14.12:
  * The shadow command looks at buildLabel instead of following
    installLabelPath
  * In some cases, troves with an incompatible flavor were chosen when
    --resolve was used. The proper flavor is now used, or the
    dependency is reported as unsatisfiable.
  * Several more instances of %(lib)s were moved out of the default
    specification for generic components like :runtime and :devel for
    better multilib support.
  * Policy now helps ensure that :python components are either
    architecture-neutral or multilib-friendly.
  * Better error messages for "%(foo)/" (which should be "%(foo)s/")
  * Looking up files in the local database gave erroneous results in
    some cases (this was noticeably primarily when distributed change
    sets were being generated)

Changes in 0.14.11:
  * Local systems store config files in sql tables now.  Use
    /usr/share/conary/convertcontents to convert to the new data store.
    Note that this means that any *config file* managed by conary can be
    read through the main SQL database file in /var/lib/conarydb/conarydb.
  * Actually check build requirements before building, use --no-deps to
    ignore the check.
  * make conary q and conary update convert all flavors to  strong flavors
    for comparison; ~readline becomes readline, and ~!readline becomes
    !readline, so that conary q foo[readline] works as expected.
  * no default flavor is presumed for local operations (erase, q)
  * changed getPackageBranchPathIds to base64 encode the filename in
    order to ensure that the resulting XML-RPC will be UTF-8 clean.
  * localoutofdate renamed to "yuck", a man page added, and the script
    and man page are now installed on the system.
  * rename --use-macro and --use-flavor options for cook to --macro
    and --flavor
  * support new cook syntax: cvc cook <trove>[flavor] to set the troves flavor
    while cooking
  * fixed rq output when iterating over subtroves within a trove or group
  * TroveNotFound exceptions are handled gracefully in cvc.  'conary cook
    foo' will no longer traceback when foo:souce could not be found in
    the repository.
  * Unsynchronized updates work for packages and groups
  * The database is now opened with a 30 second timeout.  This should allow
    better concurrency.
  * added --exclude-troves and excludeTroves conaryrc entry
  * repository .cnr file's commitAction configuration item now has a
    flavor provided to it as %(flavor)s and the default changemail
    script uses it.
  * don't allow the same label to appear twice in sequence in a version

Changes in 0.14.10:
  * FlavorMap sense wasn't set right for base instruction set

Changes in 0.14.9:
  * Shadow Branch objects didn't return parent branches properly. This
    caused incorrect pathId's to show up on cook on shallow shadows.
  * Reworked the code which looks up pathIds to take advantage of a new
    server call (getPackageBranchPathIds) which is faster and looks on
    both the full branch and full parent branches.
  * The Apache repository server now allows mixed ssl and normal requests.
  * Added forceSSL option to apache repository server configuration.
  * The network client code now supports accessing servers over https.
  * Proper salts are used for user passwords.
  * The default value for macros.optflags is "-O2" again, instead of
    an empty string.
  * The http handler in the conary server now sends back proper error
    codes in the case of an authentication error.

Changes in 0.14.8:
  * Fixed bug where streams for commits on distributed branches didn't always
    get set properly
  * reworked findTrove() in repository to return (name, version, flavor)
    tuples instead of full troves
  * Split conary.1 into conary.1 and cvc.1
  * Allow cvc cook trove=<version>
  * remove --target-branch cook option
  * added default :devellib component for architecture-specific devel bits,
    made all files with an architecture-specific multilib path that are
    not in :devellib go into :lib instead of having many of them fall into
    :runtime

Changes in 0.14.7:
  * ELF libraries with sonames that have paths in them are now handled
    sanely, by removing the path (and complaining...)
  * split march into targetArch and unameArch -- requires a new distro-release
  * rework command line arguments to shadow and branch to match how versions
    are normally specified, and allow a flavor specificatoin
  * added --sources to branch and shadow commands

Changes in 0.14.6:
  * fix for generating changesets between repositories
  * policies that look at shared libraries are now multilib-aware,
    fixing shared library permissions and dependency provision
  * autosources didn't work when committing across a shadow

Changes in 0.14.5:
  * allow groups to contain troves with conflicting flavors
  * make repository-side change set caching less buggy
  * fix config files changing to symlinks
  * allow duplicate items to be specified for erase and update
  * changeset command allows flavors to be specified
  * repquery --info shows trove flavor
  * fixed bug with not matching base instruction set flavor

Changes in 0.14.4:
  * several bugs in the 'cvc update' code paths have been fixed
    - it no longer retrieves autosource sources
    - the CONARY file now gets populated entries for autosource files
    - the fileids in CONARY files are now correct after an update
  * several bugs in error handling have been fixed
  * several docstrings have been fixed
  * packagepolicy now automatically adds usermode:runtime requirement to files
    that are dangling symlinks to consolehelper
  * the templating engine for the web interface to the server has been
    changed to kid; kid and elementtree are now required to run a server.
  * the web interface now supports limited editing of ACLs
  * the server now only supports protocol version 26 (it was a mistake
    to leave in support for 24 and 25)
  * old code that supported ancient protocol versions has been
    removed from the server
  * recipes loaded from within recipes follow the label= argument if
    it is given

Changes in 0.14.3:
  * Fixed usage message to no longer print 1 at bottom; improved option
    handling error messages
  * Fixed versions when branching from a shadow
  * The lookaside cache now fetches from the repository into the right
    location and with the right permissions, and fetches manually-added
    as well as automatically-added sources.
  * In recipes, addSource can now take dest='/path/to/file'
  * Change %(servicedir)s location from /var to /srv

Changes in 0.14.2:
  * contents are now stored as diffs when either the new file or the
    old file is empty
  * diffs of numeric streams can now express a change to the value of
    None

Changes in 0.14.1:
  * fixed a typo in lookaside.py that prevented commits from working
  * added a descriptive exception message when fileids in your database
    do not match the fileids in the repository

Changes in 0.14.0
  * added ability for changesets to ignore unknown fields in some places
    (making changesets somewhat less brittle)
  * fixed bug in source handling with non-recipe files in the local directory
  * added framework for generic trove information
  * checkout no longer pulls all sources from the repository
  * used new trove info framework to store the source trove, build time,
    total file size, and version of conary used when building binary
    troves.
  * lib/elf.c no longer uses mmap to read elf files.  Some architectures
    may have elf structures on disk that are not naturally aligned, and
    using mmap to read them won't work.
  * the repository code now uses a 30 second timeout when attempting to
    access the database
  * Have architectures control their march values in the architecture
    config files.
  * add Arch.getCurrentArch() to get the major architecture that is in use
    during a build

Changes in 0.13.3
  * added ability for a contents log file (makes syncing much easier)
  * file tags weren't used on updates
  * "description update" tag action replaced with "handler update"
    (which gets called when either the tag description or the tag handler gets
    updated)
  * "description preremove" tag action replaced with "handler preremove"
  * sources get committed automatically

Changes in 0.13.2
  * reworked use.py code almost entirely.
  * added /etc/conary/arch directory to contain architecture definition files;
    changed /etc/conary/use files to contain more information about how
    flags are used when building.  Flag definitions are no longer in use.py.
  * fixed buildFlavor so that it affects cooking packages as well as
    determining troves to include when cooking a group
  * changed --noclean to --no-clean to be in line with the rest of the
    options; documented it
  * removed Use.foo and Flags.foo options from conary config files.  Macros.foo
    is still there.  Added --use-flavor option to cvc cook which takes a flavor
    and overrides the build flavor while cooking.
  * groups now take flavor strings to determine the flavor of a trove to
    include, not flag sets.
  * dependencies resolution is flavor sensitive now (and uses flavor
    affinity)
  * added trove version/release number to dependency messages
  * renamed classes and methods in versions.py to match current terminology

Changes in 0.13.1
  * repquery wasn't filtering by flavor properly (exposed by a bug fix
    in 0.13.0)

Changes in 0.13.0
  * removed importrpm.py
  * diffs between a file object that has a non-empty provides or requires
    to a file object that has an empty provides or requires are now properly
    generated and applied.
  * added checks to validate merged file objects against the fileIds
    in the changeset
  * implemented shadows
  * framework for redirects in place
  * removed (unused) parentId field from Branches repository table

Changes in 0.12.5
  * reworked dependency resolution a bit for a big speedup in the server
  * moved destdir to %(builddir)s/_ROOT_
  * made macros.destdir available during the unpacking of sources
  * source commands (r.addAction, etc.), if given absolute paths for
    their dir keywords, will perform their actions in the destdir instead
    of the builddir
  * most build commands (r.Make, r.Create, etc.), will work in either builddir
    or destdir, depending on whether they are given relative or absolute
    paths
  * add dir keyword for r.Run
  * include /usr/bin/rpm2cpio

Changes in 0.12.4
  * set more arch flags for x86 and x86_64
  * troves can have multiple instruction set flavors now
  * flipped around use: and is: sections of flavor strings
  * Version and Branch object completely separated

Changes in 0.12.3
  * conary verify updated to new API so that it works again
  * conary q (with no arguments) works again

Changes in 0.12.2
  * added getTroveVersionsByBranch
  * make better use of _mergeQueryResults
  * moved version affinity into findTrove from ConaryClient
  * fixed branch affinity so that it's actually branch affinity instead of
    label affinity
  * rdiff changes for 0.12.0 broke negative numbers for oldVersion
  * rdiff diff'd based on label instead of branch
  * update has flavor affinity now
  * flavors can now be specified on the command line for update, erase
    repquery, and query
  * unspecified flavor flags got scores of zero, which was wrong
  * added python code for flavor scoring (useful for the client)
  * repository queries didn't work properly when looking for multiple flavors
    of a single version
  * fix for updating multiple flavors of a single version of a trove
    simultaneously
  * reworked getTroveVersionList and getAllTroveVersions for per-trove
    flavor filtering

Changes in 0.12.1
  * repquery and query always showed dependency information
  * getTroveLeavesByBranch did extra demarshalling of the flavor
  * repquery didn't deal with nonexistant troves well
  * dependency failures on erase didn't reassemble dependency flags properly
  * fixed bug in dependency sets creation which caused dependency flags
    to get mangled
  * added a check to prevent mangled flags from getting committed

Changes in 0.12.0
  * document config command, and display supplied macro/use/arch information
    in output
  * repository acl's work for almost everything
  * anonymous access must be explicitly enabled by creating an acl for
    user 'anonymous' with password 'anonymous'
  * server side flavor scoring used
  * queries reworked for flavor matching

Changes in 0.11.10.1
  * move to python2.4
  * repository caching (which isn't used yet) didn't track the recurse flag

Changes in 0.11.10
  * changed flavor tracking when loadRecipe() is used to only track
    flavors in loaded recipes that are superclasses of the recipe
    class in the loading recipe.  (e.g. loading python.recipe to get
    the distribution python version will not add all of the python
    recipe's flavor information to the loading recipe class, as long
    as the loading recipe does not subclass the Python class.)
  * add conary verify command for comparing the local system's state to
    the state it was in at install time
  * when a trove is installed for the first time, it comes from a single
    repository
  * didn't handle file types changing on update
  * fixed problem assigning depNums
  * components disappearing from troves caused problems in relative changesets
  * files moving from removed troves in changesets caused update to fail

Changes in 0.11.9
  * change the order of permissions setting (chmod after chown)
    because some versions of the Linux kernel remove setuid/gid bits
    when setting ownership to root

Changes in 0.11.8
  * work around a python bug w/ fdopen() resetting file permissions
  * r.Replace() as an alternative to r.Run("sed -i '...' file")
  * Policy enforcing UTF-8 filenames
  * r.macros.tagdatadir as a standard place to put data just for taghandlers

Changes in 0.11.7
  * changed server.py to take extra config files via --config-file instead
    of as an extra argument
  * extra config files (specified with --config-file) were ignored if they
    didn't exist; issue an error message now
  * Added r.ConsoleHelper() for recipes
  * PAM configuration files shouldn't have paths to modules by default,
    so we remove what used to be the standard path
  * changed repository user authentication to use user groups (currently
    one per user)
  * added password salt
  * restructured repository a bit
  * removed lots of unused code from FilesystemRepository

Changes in 0.11.6
  * branches are created as changesets now instead of as a protocol call
  * merged authdb into primary repository
  * fix for rdiff (broken by flavor rework in 0.11.5)

Changes in 0.11.5
  * Internals reworked to eliminate flavor of None in favor of empty flavor
  * Added (currently unused) code to parse command line flavor specifications
  * static libraries (.a files) get proper flavors now
  * Handle attempts to update already installed troves from absolute
    change sets

Changes in 0.11.4
  * all components built from a single recipe share a common flavor
  * loadRecipe's label= keyword argument can actually take a label
    as well as a hostname

Changes in 0.11.3:
  * optimized a sqlite update statement to use indexed columns
  * added --test to update and erase
  * dependency check didn't handle new components providing the same
    items as old components (broken by 0.11.1 performance enhancements)

Changes in 0.11.2:
  * standalone server was broken by --add-user changes in 0.11.1
  * dependency check no longer allows packages being removed to cause
    dependency failures
  * changed how dependencies are frozen to make the order deterministic
    (so fileId's don't change around)
  * added a database version to the database schema

Changes in 0.11.1:
  * erasing troves enforces dependencies -- this requires a database
    conversion (run the conary-add-filedeps script which fixed the
    conversion to 0.11.0 after updating conary)
  * reworked dependency queries to take advantage of indices for much
    better performance
  * add --add-user to server.py for creating the authdb

Changes in 0.11.0:
  * massive rework of fileId mechanism to allow better flavor support
  * added columns to dependency tables to allow erase dependency checks
    (which are not yet implemented)
  * enabled trove requirements
  * added cvcdesc and the 'describe' command to cvc to generate
    and use metadata XML files.
  * getMetadata follows the branch structure up until it finds metadata
    for the trove.
  * changed getFileContents() to not need trove name or trove version
  * byte-compiled emacs lisp files are transient, like python
    byte-compiled files
  * addSource recipe action now can take a mode= keyword argument
  * cook now enforces having no dash characters in version numbers
  * files are explicitly disallowed from depending on groups, packages,
    or filesets; the only trove dependency that a file or component
    can have is on a component.  Only filesets can depend on filesets.

Changes in 0.10.11:
  * reworked how absolute change sets get converted to relative change
    sets for better efficiency
  * chained dependency resolution caused duplicate troves in the final
    changeset (and a lot of extra work)
  * added --config to stand alone repository
  * source flag wasn't set properly for newly added non-text files
  * flavor information is now printed by "conary query" when multiple
    flavors of the same version of a trove are installed
  * "conary repquery --all" flavor output formatting has been improved

Changes in 0.10.10:
  * changesets get downloaded into a single (meta) file instead of lots
    of separate files
  * fix several bugs in the freshmeat record parsing
  * add a freshmeat project page URL to the metadata by default
  * add a "source" item to metadata
  * the server implementation of troveNames() was horrible
  * enabled file dependencies

Changes in 0.10.9:
  * fixed some authorization issues with the xml-rpc repository interface
  * the web management interface for the repository works now; see
    http://wiki.specifix.com/ConaryConversion for information on how
    to convert existing authdb's to support this
  * fixed a bug with distributed branches
  * users can change their passwords through the repository's web api
  * improved logic apachehooks use to find top level URL
  * fixed bug in server side repository resolution

Changes in 0.10.8:
  * changed iterAllTroves() to troveNames(), which searches a single
    label instead of the whole repository
  * reworked http authentication and CGI request handling and added the
    beginning of a web interface to the repository for user administration
    and metadata management.

Changes in 0.10.7:
  * dependency sql code reworked to use temporary tables
  * new macro called "servicedir" that defines the location for
    service data (%(servicedir)s{ftp,http,etc})
  * added busy wait to sqlite3 python binding when executing SQL
    statements on a busy database

Changes in 0.10.6:
  * Lots of bug fixes for distributed branching
  * Some code rearrangement
  * The start of metadata support code is now included

Changes in 0.10.5:
  * The local database is used for fetching file information (but not
    contents), reducing network traffic when creating change sets
    across repositories.
  * Update works on troves which were locally cooked or emerged
  * Internal changes to move toward getFileContents() working in batches
    rather then on individual files. For now this prevents the repository
    from copying files between the content store and /tmp to serve them.
  * Arch flags are now included in flavors
  * Emerge follows the installLabelPath instead of the buildLabel
  * The extended debugger has been extensively modified
  * Conary can handle filenames with '%' in them
  * The showcs command has been significantly updated, and the updates
    are documented in the conary.1 manpage
  * New syntax for flags distinguishes requirements from "optimized for";
    see http://wiki.specifix.com/FlavorRankSpec

Changes in 0.10.4:
  * Bug fixes for updating from absolute change sets (which basically
    just didn't work for troves which contained config files)
  * Bug fixes for distributed branching
  * The database is used for fetching trove information (but not yet
    file information) when the client constructs change sets across
    distributed branches
  * various other bug fixes

Changes in 0.10.3:
  * this version introduces changes to the network protocol for
    obtaining file contents and changeset generation. The client
    protocol version number has increased, so version 0.10.3 can only
    communicate with servers running the server from 0.10.3. The
    server remains backward compatible with older clients.
  * a warning message is now displayed when the user attempts to
    create a branch that already exists on a trove.
  * the correct trove names are displayed when automatically resolving
    dependencies
  * packages no longer get the union of all the dependency information
    of the components they contain.  This information would have to be
    recalculated if a user installed a package then removed a
    component afterward.
  * a package policy check was added to reject any world-writable
    executable file.
  * r.TagSpec('tagname', exceptions='filter') now overrides a match by
    another r.TagSpec('tagname', 'filter')
  * more changes to metadata interface
  * various other bug fixes and improvements

Changes in 0.10.2:
  * the repository code is now included in the main conary source
    archive
  * "conary showchangeset" produces a more user-friendly output
  * large responses from the repository server are now compressed
  * the protocol for getFileContents() changed to take a fileId
    instead of the file's path.  The repository code can still handle
    old requests, but the client code now requires the latest
    repository code.
  * bug fixes

Changes in 0.10.1:
  * when applying a changeset, dependency failures are resolved by
    querying servers in the installLabelPath
  * troves that satisfy a dependency can automatically be added to a
    transaction.  This behavior is controlled by the "autoResolve"
    variable in conaryrc or the "--resolve" command line option to
    "conary update"
  * dependency resolution is calculated recursively.  To limit the
    recursion depth to check only first order dependencies, a
    "--no-deps-recurse" option has been added to "conary update"
  * "conary repquery" now takes a "--deps" argument, which prints the
    Requires and Provides information for the trove that is being
    queried.
  * changes have been made to the build side of Conary to facilitate
    building recipes that use cross compilers
  * symlinks now get the appropriate ownership set when they are
    restored
  * groups can now specify which flavor of a trove to include
  * repository queries that don't need file information no longer ask
    the repository for files.
  * various bug fixes and cleanups

Changes in 0.10.0:
  * dependency checking is now performed before changesets are
    applied.  This uses new tables in the local system's database.
    If you are using a database created by a version of Conary older
    than 0.10.0, it must be converted before it can be used.  See:
      http://wiki.specifix.com/ConaryConversion
    for details
  * Shared library dependency information in changesets is now stored
    in a different format.  This means that repositories that use old
    versions of Conary will be unable to give valid changesets to
    Conary 0.10.0 or later.  Therefore, the protocol version number has
    been increased.
  * --no-deps argument added
  * "cvc co" is now a synonym for "cvc checkout"

Changes in 0.9.6:
  * dependency enforcement infrastructure has been added (the code is
    currently disabled)
  * bug fixes
    * applying a changeset that un-hardlinks files now works
    * conary rq [trove] --info now works
    * running "conary update [trove]" when more than one flavor of
      [trove] exists no longer tracebacks.  It installs both flavors
      of the trove (which is not always the desired behavior - this
      will be addressed later)
    * only files with execute permissions are checked for
      #!interpreter.
    * "conary rq [trove] --ls" no longer tracebacks when [trove]
      exists in more than one repository
    * various code cleanups

Changes in 0.9.5:
  * new methods for specifying dependency information in recipes have
    been added
  * #! interpreters get added as dependencies
  * local flag overrides now work
  * cvc cook --resume can be used multiple times
  * conary invokes gpg with --no-options to avoid creating or using
    ~/.gnupg

Changes in 0.9.4:
  * fixes to cvc annotate
  * flavors and dependency generation code has been refactored to be
    policy based
  * better error handling when invalid changeset files are given to
    conary
  * minor code cleanups

Changes in 0.9.3:
  * New "cvc annotate" feature
  * Man page updates
  * Changesets which remove a file and replace it now apply correctly.
  * "cvc update" no longer complains and fails to update the CONARY
    state file properly  when ownerships differ
  * FileId generation now looks for previous versions of all the
    packages that have just been created, not just the name of the
    recipe.
  * Cooking as root is no longer allowed
  * Miscellaneous bug fixes.

Changes in 0.9.2:
 * Bug fixes:
   * Applying changesets that have more than one hard link groups
     sharing the same contents sha1 works now.
 * Build changes:
   * Recipes can now create new top level packages.

Changes in 0.9.1:
 * Bug fixes:
   * Applying a changeset that has a flavor which is a superset of the
     previous version's flavor now works.
   * Parsing optional arguments to command line parameters that appear as
     the last thing on the command line works
 * Build changes:
   * Package policy now checks to ensure that files in /etc/cron.*/*
     are executable
 * Update changes:
   * Conary no longer complains if a transient file has been modified
     on disk but no longer exists in a new version of a component.
 * Miscellaneous changes:
   * Version 1 on-disk changeset file support has been removed.

Changes in 0.9.0:
 * protocol versioning is much more granular now allowing for backwards
   compatible versions of functions
 * changeset command now generates changesets for multiple troves spread
   across multiple repositories
 * change sets are transferred as a set of independent change sets now
   (laying the groundwork for repository change set caching, with which
   this version will work just fine)

Changes in 0.8.3:
 * Man page updates.
 * The "conary query" command now accepts multiple arguments for
   troves and paths
 * Fixed "conary erase" command which was broken in 0.8.2

Changes in 0.8.2:
 * You can now install multiple troves at once (even a combination of
   changeset files and troves from repositories), and the entire
   action is recorded in a single rollback (this required a change in
   command-line arguments for updating troves).
 * The beginnings of support for searching multiple repositories
 * Miscellaneous code cleanup and bug fixes.

Changes in 0.8.1:
 * The source code has been re-arranged for easier maintenance, and
   conary has been split into two programs: conary and cvc.
 * Better error messages and debugging tracebacks

Changes in 0.8.0:
 * A new changeset format supports hard links but requires staged update.
 * The new changeset format also collapses duplicate contents even
   when hardlinks are not used.
 * By default, rc?.d/{K,S}* symlinks are no longer packaged. The
   chkconfig program is relied on to create them at package
   install/update time. Init scripts are explicitly required to
   support the chkconfig protocol by default
 * Improved error messages
 * Several bug fixes.

Changes in 0.7.7:
 * Extended debugger saves and emails
 * Tracebacks now include arguments and locals
 * More size optimizations were made when applying changesets
 * Applying absolute changesets when a trove is already installed is
   now much more efficient than it was
 * Self-referential symlinks raise a packaging exception.
 * Several bugs fixes.

Changes in 0.7.6:
 * Installation
   * Hardlink handling
   * enhanced debugging capabilities (including saving a debugging
     state file to enable remote debugging)

   * using binary file ids and iterators for significant memory savings
   * and runtime support for the x86.x86_64 sub-architecture
 * Cooking
   * more robust handling of the --resume option
   * policy normalization of where app-defaults files go.

Changes in 0.7.5:
 * Hard links are implemented (but not yet enabled, in order to
   preserve changeset compatibility for now).
 * Several bugs have been fixed for installing and cooking.

Changes in 0.7.4:
 * Fileids are now stored and transmitted in binary rather than
   encoded.
 * Better handling of multiple versions of packages/troves installed
   at the same time
 * Missing file handling improvements
 * Recipe inheritance is now possible between repositories
 * Enhanced Interrupted builds
 * The dynamic tag protocol was slightly modified
 * Added Arch.x86.amd64 and Arch.x86.em64t
 * several bugs fixes

Changes in 0.7.0:
 * sqlite3 is used for the database
 * better handling of multiple packages with the same name installed at once.

Changes in 0.6.6:
 * repository protocol update
 * changeset format update
 * added the ability to resume halted local builds
 * added the ability to easily package build-time tests to run at
   install time to qualify new/changed environments
 * better handling of packaged .pyc/.pyo files
 * better shared library handling
 * improved inline documentation
 * optimizations for both space and time
 * numerous bugfixes<|MERGE_RESOLUTION|>--- conflicted
+++ resolved
@@ -4,20 +4,16 @@
       This allows applications using the Conary API to capture and process
       them as appropriate. (CNY-1184)
 
-<<<<<<< HEAD
   o Bug Fixes:
     * "conary erase --help" now displays options as "Erase Options"
       instead of "Update Options". (CNY-1090)
 
-Changes in 1.1.14:
-=======
   o Build Changes:
     * Change in assembling recipe namespace changed how unknown recipe
       attributes were handled (they appeared as None instead of raising
       an Attribute Error).
 
-Changes in 1.0.41:
->>>>>>> a4657612
+Changes in 1.1.14:
   o Client Changes:
     * Tag handler output is now redirected to a callback. The command line
       callback places "[ tag ]" in front of the output from each tag handler
