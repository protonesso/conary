<<<<<<< HEAD
Changes in @NEW@:
  o New Features:
    * Added --diff option to verify command to display local changes as
      a git-formatted diff

  o Internal Changes
    * Optimized StreamCollection diff and __eq__ operations to use frozen
      data if available
    * Merged internals of localcs/verify implementation into new classes

=======
Changes in 2.1.6:
>>>>>>> bc4d15bc
  o Bug Fixes:
    * A bug in the getChangeSetFingerprints call that resulted in
      fingerprints different from those calculated by Conary proxies has
      been corrected.
    * Rollbacks no longer fail if a file type changed before and after
      the relevant update has been appliend. (CNY-3340)
    * Ghost files that are part of rpm capsules are marked as being part
      of the changeset (as opposed to being included in the capsule).
      The proxy code that injects contents was made aware of that, to
      avoid creating incomplete changesets. (CNY-3346)

Changes in 2.1.5:
  o Bug Fixes:
    * PythonSetup now respects the r.macros.pyver if it is set;
      r.macros.pyver now reflects the currently running version of
      python if it is not set by other means. (CNY-3325)
    * The documentation for the Automake build action was corrected.
      (CNY-3329)
    * A bug in unusual commit paths, that would cause repositories to
      not store file contents for contents which were part of capsules
      as well as part of normal troves, was fixed. (CNY-3332)
    * RPM capsules properly update when files stayed the same between
      old and new versions of the RPM. (CNY-3335)
    * Ghost symlinks shared between multiple capsules being packaged
      together as part of the same conary source component no longer
      cause the build to fail. (CNY-3336)

Changes in 2.1.4:
  o Bug Fixes:
    * A redundant check that could trigger an assertion error in
      the lazy cache code has been removed. (CNY-3331)

Changes in 2.1.3
  o New Features:
    * Conary now stores RPM obsolete information as troveinfo data.
      (CNY-3328)

  o Bug Fixes:
    * Building rpm capsules properly eliminates dependencies in the
      RPM namespace that are also discovered by Conary. (CNY-3318)

Changes in 2.1.2:
  o New Features:
    * Conary now runs all destdir policies for capsule packages.
      Previously, it disabled destdir policies to avoid unintentional
      modification; now all destdir policies should take capsules
      into account and some destdir policies are required. (CNY-3320)
    * Scripts from capsules are now written as files that are not
      packaged but are available for inspection during the packaging
      process, and policy can investigate script files. (CNY-3321)

  o Bug Fixes:
    * Committing relative changesets with multiple specifications for
      a single fileId no longer causes a repository traceback when
      those specifications are part of different troves. (CNY-3316)

Changes in 2.1.1:
  o New Features:
    * Added repair command as an experimental feature. (CNY-1800)
    * Files marked as "missingok" in encapsulated RPMs now have that
      status represented by a "MissingOkay" flag on the corresponding
      Conary file object. (CNY-3306)
    * Files from encapsulated RPMs now have the mtime from the
      RPM recorded in troveInfo.  The mtime of last change is
      still used to calculate fileIds, preserving knowledge of
      when meaningful file information has changed. (CNY-3307)
    * Added support in verify and update paths for prelinked
      binaries. (CNY-3298)

  o Bug Fixes:
    * Changeset reassembly for capsules ignores directories. (CNY-3305)
    * Encapsulated symbolic links are represented as having the mode
      that will exist on the filesystem, even if that varies from the
      mode recorded in the capsule. (CNY-3304)
    * Previously, getTroveLeavesByPath() didn't return leaves; it
      returned the most recent trove which includes that path.
      It now returns only leaves (most recent versions) that include
      that path, and if the path is only included in older versions,
      no troves are returned. (CNP-184)

  o Internal Changes:
    * Database connection objects now have a close_fork() method that
      closes the connection without notifying the server.

Changes in 2.1.0:
  o New Features:
    * Conary now allows packages to be installed using foreign package
      managers via wrapped content called capsules. RPM capsule support
      is included in this release. (CNY-3217, CNY-3213)
    * Added ignoreDependencies configuration option, which allows users
      to specify certain dependency classes which should be ignored
      during installs. The default is "abi rpmlib".
    * The xz compression file format is now supported for decompressing
      sources. (CNY-3207)
    * The changemail.py repository commit action module now takes an
      optional --maxsize argument and truncates changemail messages
      to fit. (CNY-3205)
    * The Run build action now does path-based build requirement
      discovery like most build actions. (CNY-3222)
    * Conary now allows identical files to be shared during installs
      and updates. Both troves own the shared files, and they must be
      updated at the same time when the shared files change.
    * Conary now honors the no_proxy environment variable to allow
      direct connections to specific hosts and domains. (CNY-3246)
    * Added excludeCapsuleContents config option for servers.
    * Added ChangeSet.removeCommitted() to filter already-committed
      troves from a changeset.
    * The bootstrap python module dependency discovery proxy now
      provides additional useful informational messages to aid
      debugging.
    * Conary proxies are responsible for reassembling the content for
      changesets containing capsules. (CNY-3228, CNY-3259)
    * The --capsules command line option modifies showchangeset,
      repquery, and query commands to display file information for
      capsules instead of for installed files.
    * A new Conary proxy setting, injectCapsuleContentServers, controls
      changeset content injection for proxies talking only to hosts in
      this list. (CNY-3261)
    * Conary no longer uses regular expressions to represent manifest
      files and other internally-generated lists of files matched by
      policy, and so will not raise OverflowError for manifests with
      many files, or from policy generated from source objects, on
      platforms with a restricted regular expression code size.
      (CNY-3282)
    * The python dependency finder client has been modified to resolve
      incompatibilities on the client side with python 2.3. (CNY-3285)
    * Conary can now read cpio archives directly. (CNY-3280)
    * The Conary repository now provides a method for obtaining commit
      progress updates. "conary commit" now provides progress
      output. (CNY-3290)

  o Build Changes:
    * When cooking groups where checkOnlyByDefaultDeps is set to False,
      added dependencies will now inherit the byDefault setting of the
      depending component. (CNY-3195)
    * The imageGroup flag in group recipes now implies
      checkOnlyByDefaultDeps=False. (CNY-3195)
    * Group search paths may now contain lists or tuples of troves to be
      considered as a single "bucket". (CNY-3286)

  o Bug Fixes:
    * In-core changesets previously could be merged only once into a
      ReadOnlyChangeSet.  After multiple merges, reset() previously
      failed to reset the underlying in-core changeset.  This has been
      fixed.
    * Conary no longer exits with an unhandled KeyError exception if
      an unknown dependency type is encountered in the local database.
      (CNY-3232)
    * Decompression with xz is preferred over unlzma, as CNY-3194
      intended. (CNY-3231)
    * rpm2cpio now correctly handles rpm packages compressed with xz.
      (CNY-3234)
    * Unpacking an RPM with addArchive or addCapsule now functions
      correctly even if the CPIO archive in the RPM contains a
      non-traversable directory. (CNY-3244)
    * When running an external entitlement generator, use /dev/null for
      stdin instead of closing the file descriptor.
    * Added logging to several source actions to ensure that some output
      is provided to make debugging build failures easier.
    * Call lstat() instead of stat() to deal with circular links.
      (CNY-3251)
    * Bootstrapping python dependencies now uses python source intead
      of a version-specific compiled python file.
    * The addCapsule source action properly verifies GPG keys when a
      keyid argument is supplied. (CNY-3258)
    * Commiting signed troves to repositories without signatures no
      longer causes repository tracebacks.
    * Repositories no longer store duplicate file path information when
      a path is committed for the first time by a job which references
      it multiple times.
    * Replacing a symlink with a regular file no longer creates the
      regular file as the target of the symlink.
    * Local rollbacks properly restore file contents when the file was
      replaced by a non-regular file (such as a symlink)
    * Cooks will no longer block indefinitely if a subprocess forks and
      does not exit. (CNY-3284)
    * When startGroup is called, flags will now be properly copied from
      the parent group. (CNY-3287)
    * Replacing a symlink which was part of a loop no longer causes a
      traceback.

  o Internal Changes:
    * A repository's internal getfile function now avoids any database
      access when no files have been requested.
    * Loading troveinfo data uses bulk operations, speeding up
      repository commits.
    * Committing changesets now iterates over troves the changeset is
      relative to, rather than getting them one at a time, significantly
      reducing the number of sql calls.
    * Conary now uses a single call when validating that file objects
      exist in the repository during a commit.
    * Repository commits now handle file paths and file streams
      separately, in order to reduce the size of the temporary tables
      and the commit path.
    * The number of SQL calls used to create the flavors needed by a
      repository commit has been dramatically reduced.
    * No-operation SQL calls during repository commits when no redirects
      are being commited were eliminated.
    * Repository commits now merge all dependencies from the temporary
      tables into the final tables at once rather than once per trove.
    * Repository commits now update permission tables for all new troves
      at once.
    * Updates to latest tables are now done for all troves at once, and
      are based on the current latest entries and the new trove. Formerly
      they were done one at a time based on everything in the repository
      (through a view).
    * The rpmhelper.Header object can now produce dependency sets that
      represent what an RPM requires and provides.
    * A new RPM dependency class has been added. This class is used
      to represent dependencies expressed in RPM packages that cannot
      be mapped directly to a native Conary dependency.
    * Colons in dependency flags are now escaped as \: to allow
      deterministic thawing.
    * CIL dependency parsing uses xml.etree.ElementTree, if available,
      instead of elementree.ElementTree.
    * The LDFLAGS setting is now honored when linking binaries.
    * Trove and TroveChangeSet objects now represent paths as
      directory/basename pairs.
    * Changeset dict of absolute file object changes are now indexed more
      efficiently.
    * StreamCollection classes can now choose to ignore the skipSet when
      freezing for a performance boost
    * Dirnames/basenames are added as a single operation at the beginning
      of a repository commit to make the ids available for the files
      build removing the need for large, complex joins later.

Changes in 2.0.50:
  o Bug Fixes:
    * cvc rdiff now functions correctly on trove versions where no
      previous version exists. (CNY-3218)
    * Updates of multiple flavored groups containing pre-update scripts
      no longer fail after the critical update is applied. The fixed
      Conary issue is related to CNY-3216, but only manifests itself
      when multiple groups are present. (CNY-3219)
    * Path-based action build requirement discovery now functions
      correctly when spaces are present in environment variables or
      adjacent spaces are present before the name of the executable in
      a command string. (CNY-3224)
    * When building local changes, conary would sometimes look through
      the database by fileId to get the path for a file it needed,
      instead of just looking in the filesystem directly. That caused a
      failure when two paths had the same fileId but one of them had
      been removed from the system. (CNY-3226)
    * Building from the repository will no longer attempt to re-download
      autosourced files. (CNY-3221)

  o Internal Changes:
    * Conary will now link against an embedded copy of sqlite if a
      specific version of sqlite has previously been configured and
      built under the conary/pysqlite3/ directory.  At this time,
      the supported version is 3.6.18.

Changes in 2.0.49:
  o Bug Fixes:
    * Updates of flavored groups containing pre-update scripts no
      longer fail to continue after the critical update is applied.
      (CNY-3216)
    * Old rpm packages that do not have a PAYLOADCOMPRESSOR tag in their
      headers are correctly handled. (CNY-3210)

Changes in 2.0.48:
  o Bug Fixes:
    * A bug introduced in the previous release that caused installations
      of device nodes as a non-root user to crash has been fixed.
      (CNY-3208)

Changes in 2.0.47:
  o Bug Fixes:
    * Directory permissions are no longer unnecessarily updated if they
      have not changed. (CNY-3202)
    * A race condition in restoring files that share content has been
      fixed. The race involved changing the contents of the restored
      file before references to that file are restored. (CNY-3203)

Changes in 2.0.46:
  o New Features
    * If python-keyutils is available, cvc will try to interact with
      the user's session keyring. (CNY-3190)
    * Conary now uses xz in preference to unlzma to decompress lzma
      data. (CNY-3194)
    * A new function, parseChangeSpec, that parses a single trove
      update specification such as name=ver1[flv1]--ver2[flv2], was
      added to cmdline.py. (CNY-3197)

  o Internal Changes:
    * The code path leading to getChangeSet was reworked to use
      significantly fewer repository calls, resulting in a massive
      speedup for uncached, large requests.

  o Bug Fixes:
    * PGP passphrases, required for signing troves, are now fetched
      using a callback. (CNY-3189)
    * Repositories running on postgresql can properly handle queries
      for labels sharing the hostname portion. (CNY-3192)
    * The sha1 for files in a repository could be improperly left as
      NULL for some cases involving shadows. This has been fixed,
      and migrating existing repositories to version 17.3 will fix
      existing missing sha1 checksums.
    * Group pre-execution scripts now run exactly before any package
      that is part of the group. Previously, pre-execution scripts
      were run at the very beginning of the update, where the
      probability of their interpreter not being installed was high,
      especially for pre-install scripts. (CNY-2705)
    * Group pre-execution scripts no longer unnecessarily fetch
      information they already have from the repository. (CNY-3196)
    * Password information for XMLRPC server URLs is now hidden in
      tracebacks. (CNY-3198)

Changes in 2.0.45:
  o New Features:
    * The standalone Conary repository server now prints a message if
      it fails to import the Conary REST api.
    * Added the restore command, which restores file ownership to troves
      from which they were removed (because of a remove operation or
      --replace-files).
    * The addGitSnapshot action now accepts a branch= argument.
      (CNY-2368)

  o Internal Changes:
    * Fetching path hashes from a changeset now uses absolute trove info
      when available (which it is for any recent enough server), instead
      of merging differential trove info with database trove info, which
      significantly speeds up update planning.
    * Database operations now use the TRUNCATE command where available,
      which may speed up some repository queries.
    * An internal API used for emulating repository access by certain
      roles previously did not function when given a specific set of
      roles; this has been corrected.

  o Bug Fixes:
    * A consistent exception is now raised when bad XML-RPC data is fed
      into conary's parser on systems without the sgmlop package
      installed. (CNY-3180)
    * An error in handling queries for labels sharing the host name
      component has been fixed. (CNY-3187)

Changes in 2.0.44:
  o New Features:
    * Conary can now be configured with a set of certificate authorities
      (trustedCerts) against which all secure repository access will be
      validated. (CNY-2735)
    * Conary now logs the starting, output, and error exit codes of
      trove scripts to the /var/log/conary file. (CNY-3150)
    * The "conary updateall" command now honors the --just-db
      option. (CNY-3167)
    * The EULA_Conary.txt file has been renamed to
      EULA_Conary_Dual_License.txt in order to highlight the contents
      of the beginning of the file, which describe a choice of license
      terms.  The contents of the file are not changed, and the licenses
      under which Conary may be used are not changed. (CNY-3168)
    * The SetModes build action now takes an optional allowNoMatch
      keyword argument, that causes a warning to be printed instead of
      failing the build when the target file does not exist. (CNY-3171)

  o API Changes:
    * Added removeInvalidRollbacks() to client API. (CNY-2933)
    * The conary.lib.mainhandler.MainHandler.main() method now sets
      sys.excepthook only if the setSysExcepthook method variable
      is True (as it is by default), allowing subclasses to take
      responsibility for setting sys.excepthook differently. (CNY-3170)

  o Bug Fixes:
    * An internal function used for installing files no longer leaks a
      file descriptor on error. (CNY-3152)
    * Unknown errors while retrieving PGP keys for archive verification
      are now gracefully handled. (CNY-3120)
    * The cvc refresh command now ignores negative cache entries.
      (CNY-3157)
    * The cvc sign command properly handles keys specified by key ID, in
      addition to fingerprints. (CNY-3139)
    * The conary updateall --items command now honors --labels,
      --full-versions and --flavors flags. (CNY-3138)
    * The --lsprof option now writes out profiling information even if an
      exception occurs, for both the conary and cvc commands.
    * Dependency numbers in temporary dependency checking tables no longer
      overlap dependency numbers in the persistent database.
    * Dependencies with multiple flags previously were not marked as
      satisfied during dependency resolution passes, forcing extra work
      on subsequent passes.
    * Local rollbacks previously failed to restore contents when a file's
      metadata changed but the contents stayed the same.
    * Generating local rollbacks previously failed for non-root users when
      the file was unreadable due to permissions.
    * The ccs2tar script uses tarfile.open() in a way that is compatible
      with both python 2.4 and 2.6 (CNY-3160)
    * Brace expansion produces results similar to bash. (CNY-3158)
    * Trove searches with invalid (non-ASCII) input no longer cause a
      crash on PostgreSQL-backed repositories. (CNY-3165)
    * Flavor processing in depSetFreeze previously did not properly handle
      return codes from depFreezeRaw, which could lead to a segmentation
      fault. (CNY-3166)
    * Path normalization no longer produces erroneous double-slash entries
      in /etc/ld.so.conf. (CNY-3142)
    * Accessing a server through a Conary proxy that injects entitlements
      now correctly forces the use of SSL. (CNY-3176)

  o Internal Changes:
    * Update handling now looks for preerase trove scripts in the local
      database instead of instantiating full troves from the database and
      looking in those troves.
    * Dependency tables for removed troves are no longer dropped and
      rebuilt during each iteration of dependency solving; they are now
      incrementally built during subsequent iterations.
    * Dependency ordering code now looks in the local database for trove
      references instead of instantiating troves to get that information.
    * Code which decides what referenced troves need to be erased when
      collections are erased now:
        - looks in the local database for trove references instead of
          instantiating troves to get that information.
        - batches reference checks, pin checks, and presence checks
          across troves instead of checking those for each trove
          individually.
    * Fast-pathed code which matches old troves with new troves for the
      case where only a single old trove and a single new trove with
      a given name exist.
    * Graph calculations for dependency ordering now only occur when the
      results are needed instead of for every pass through the dependency
      resolver.
    * Reworked rdiff to not download a full changeset from the
      repository. It now downloads only the config (text) files and diffs
      them on the client. This allows it to show diffs for changes across
      repositories and yields a nice speedup. (CNY-3039)
    * Reworked "conary remove" functionality to generate a changeset for
      the file remove and commit that through the normal update path.
    * During dependency checks for new troves, Conary no longer includes
      every trove which requires a given dependency in the SQL tables.
      Instead, it includes that dependency only once and expands the
      matched requirements when we order troves (which is the only time
      it matters).
    * Added simple caching of path hashes from the database to improve
      performance of large system updates.

Changes in 2.0.43:
  o Internal Changes:
    * Additional information is now included when Conary receives
      corrupt changesets, to assist in diagnosing the cause of
      the changeset corruption. (CNY-2629)

  o Bug Fixes:
    * File paths from changesets are now properly normalized, and the
      rest of the code correctly handles the single-slash prefix in
      the case of installing to the main root directory. This fix
      completes the change introduced in Conary 2.0.41 and reverted
      in Conary 2.0.42, that caused tag handlers to malfunction
      when run by Conary 2.0.41. (CNY-3142)
    * Conary now puts libtool .la files in :devellib components
      by default, rather than in :lib components, for better
      multilib development environment support. (CNY-3143)
    * An internal function, mkdirChain, used to create directories,
      could be subject to a race condition on Python 2.4. This has
      been corrected. (CNY-3145)
    * The documentation for the mode= argument to several build
      actions has been improved to make it clearer to specify an
      octal number. (CNY-3146)
    * The cvc refresh command properly handles URL strings that contain
      username and password specifications. (CNY-3108)

Changes in 2.0.42:
  o Bug Fixes:
    * A previous change that normalized paths before being passed into
     tag handlers has been reverted. (CNY-3141)

Changes in 2.0.41:
  o Bug Fixes:
    * When a derived packages was created incorrectly, Conary could
      sometimes trace back; in these cases, Conary will now print a
      more useful error message. (CNY-3125)
    * Displaying the output from verify spent a significant amount of time
      querying repositories for information which was available in the local
      database. All data accesses for verify are now satisfied locally
      for a significant (10x) speedup in performance).
    * The output for conary verify is more succinct; instead of two
      summary lines per component validated, it now prints one line
      per component that has differences to display. (CNY-2419)
    * Using --verbose on verify now gives some progress indication.
    * Removed improper options for localcs from the man page.
    * Verify significantly sped up.
    * Turned off threading in recreatedb, because threading broke
      for some manifests. (CNY-3128)
    * Rewrote SQL query which removes old dependencies for better performance.
    * The cvc file cache now understand file mode changes as well as 
      content changes. (CNY-3082)
    * Key signatures for archives in source components are no longer checked 
      when the source is in the repository, but rather checked at commit
      time. (CNY-3130)
    * Fixed bug which caused files to be dropped from builds when two
      paths shared the same pathId somewhere in the history of that
      trove. (CNY-3133)
    * Updates and local changeset generation handle troves with renames,
      though cases with multiple versions of such troves being installed
      simultaneously have known shortcomings. (CNY-3134)
    * Updating source directories to versions which added or removed a
      factory now updates the CONARY file properly. (CNY-3073)

  o New Features:
    * Verify now relies on file size and mtime to determine whether files
      have been modified.  The --hash option has been added to verify to
      force sha1s to be used instead.
    * The system database can now return file objects along with troves
      to avoid double walking of the file tables.

  o Internal Changes:
    * TroveSource.walkTroveSet now walks troves in a sorted, depth first order.

Changes in 2.0.40:
  o Bug Fixes:
    * keepRequired now recognizes that local troves may have had files
      removed, preventing file conflicts with incoming troves
    * Fixed formatting error in cvc explain that caused policy actions to be
      listed twice. (CNY-3107)
    * Conary ignores configuration file errors for certain local
      operations including conary query, rblist, and showcs. (CNY-3111)
    * Python flags on a Requires dep now use exactly the flags on the 
      corresponding Provides, rather than being trimmed to match flags on
      python:runtime's Requires deps. (CNY-3030)
    * Disallow characters '"\\()[] in labels

  o New Features:
    * Added getLabelsForHost call, and bumped server protocol to 66. (CNY-2771)
    * Added getFilesFromTrove call, and bumped server protocol to 67. (CNY-3100)
    * Repositories now check the database to see which files already exist
      instead of looking in the filesystem for a noticeable speedup in commit
      time for systems with NFS based data stores.
    * In a GroupRecipe, r.remove now takes a use flag to determine if a trove
      should be removed. This matches the behavior of r.add*. (CNY-3115)
    * Added types to allow creation of sockets and named pipes via
      conaryclient/newtrove.py code paths
    * The "migrate" command now accepts the "--from-file" option (CNY-3114)
    * Standalone and apache servers now pull in REST api from the crest
      project if the code is available. Note that restlib and xobj are
      required for the crest implementation, and that the "baseUri" must
      be specified in the server config file (it's normally /conary).
    * Repository commits now take advantage of knowing which parts of the
      commit have not changed since the old version for better performance
    * The internal OpenPGP implementation can now change passphrases
      on secret keys. (CNY-3123)

Changes in 2.0.39:
  o Bug Fixes:
    * Fixed potential segfault in sqlite bindings when running under
      python 2.6. (CNY-3103)
    * Promoting a binary foo from a to b, and then promoting a group containing
      foo from b to a will no longer cause foo to be unnecessarily repromoted.
      (CNY-3088)
    * Fixed an interaction with loadRecipe overrides used by rmake and
      autoloadRecipes that would cause rmake to not find any matches
      for autoloadRecipes that were included in biarch flavored superclasses.
      (CNY-3090)
    * Redirect components should not have build requires set (CNY-3069)
    * Updates are no longer halted by the signal SIGWINCH, or SIGURG, which are 
      normally ignored. (CNY-3098)
    * getTrovesBySource now returns a list of the accessible binaries associated
      with a source even if the source is not accessible. (CNY-3099)
    * Changeset-based migrations no longer fail when a flavor is dropped
      from the group that is being migrated. (CNY-3101)

  o New Features:
    * Attempting to promote a binary will no longer reclone the binary 
      if a binary is already the latest at the target branch, even if
      there is a later source committed on the target branch. (CNY-3089)

Changes in 2.0.38:
  o Bug Fixes:
    * Conary versions 1.1.20 (April 2007) through 2.0.37, inclusive, use a 
      SHA256 implementation provided by the pycrypto package, which contained 
      an implementation that generates faulty digests for certain message 
      lengths. To compensate, a backward compatibility module that implements 
      bug-for-bug compatibility with the incorrect SHA256 algorithm has been
      added, in order to inter-operate (generate and validate signatures) 
      with Conary versions which use the incorrect SHA256 implementation 
      in pycrypto. (CNY-3086)
           
Changes in 2.0.37:
  o Bug Fixes:
    * Resolved a bug introduced in the 2.0.36 sha1Uncompress function
      that could cause update operations to fail. (CNY-3084)

Changes in 2.0.36:
  o New Features:
    * Policy can now be added per distribution in the directory
      /usr/lib/conary/distro/policy. (CNY-3071)

  o Bug Fixes:
    * More fixes for flavored superclass groups - you can now commit
      recipes when autoloading flavored superclass groups. (CNY-3061)
    * Schema migrations are now transactional, meaning that any failure
      during migration will roll back cleanly where possible. (CNY-2789)
    * If a user removes a file, and then recreates the file as a
      directory, the warning message previously did not include the
      affected path.  This has been fixed. (CNY-3076)
    * Path conflicts generated during group cooks correctly print. (CNY-3079)
    * You can now display buildreqs using --show-buildreqs for other
      types of recipes other than packages (CNY-3075)
    * You can now add archives with files with % in them when perserving 
      ownership. (CNY-3080)
    * All troveInfo is now used to calculate a changeset fingerprint, 
      regardless of the client version specified.  This allows a proxy 
      to expire its cached version when extended trove info is 
      updated. (CNY-3083)
    * Bugs that could cause erroneous error messages in
      conary.lib.misc.sha1Copy() and conary.lib.misc.sha1Uncompress()
      have been fixed.

Changes in 2.0.35:
  o Bug Fixes:
    * setTroveInfo no longer sends extended metadata information to 
      update services that cannot understand it. (CNY-3050)

Changes in 2.0.34:
  o Bug Fixes:
    * You can now have flavored groups for superclass groups - these can
      be created when superclass groups are created as a part of another
      group recipe. This release includes additional fixes over
      those added in 2.0.33.  (CNY-3061)
    * Post-mortem debugging sessions with recipes using --debug-all now start 
      at the point of the innermost exception, making debugging easier.

Changes in 2.0.33:
  o New Features:
    * When adding an XML file (filename ending in ".xml") to a source
      component, it will be added as a text (config) file by default,
      and so changes will be managed with diff/patch merging.  Specify
      the --binary option to avoid merging. (CNY-3045)
    * When adding groups via addAll, conary now reports the exact
      name, version, and flavor of the group being added. (CNY-2977)

  o Bug Fixes:
    * Fixed reporting of errors when using glob objects in actions such as 
      r.Remove. (CNY-3055)
    * Promotion of source components where files have been renamed across
      repositories has been fixed. (CNY-3059)
    * Preserving ownership in tar archives containing files with missing
      intermediate directories now functions. (CNY-3060)
    * Added support for python module discovery in python 2.6, which 
      uses a new PREFIXES variable to determine where to search for modules.
      (CNY-3063)
    * Metadata promotion is more robust in the context of other inaccessible
      or missing older troves. (CNY-2611)
    * Promotion of inidividual components is no longer allowed. (CNY-2941)
    * Fixed a case conaryclient.makeSourceTrove could fail to create
      a trove because it tried to assign it a previously existing version.
      (CNY-3028)
    * You can now have flavored groups for superclass groups - these can
      be created when superclass groups are created as a part of another
      group recipe.  (CNY-3061)
    * A bug that caused an IOError when a repository attempted to
      commit a changeset larger than 2 GiB has been fixed (CNY-3065)

Changes in 2.0.32:
  o New Features:
    * FlavorPreferences now handle s390{,x}. (CNY-3056)

  o Internal Changes:
    * Extended traceback representations display longer strings. (CNY-3053)

  o API Changes:
    * Extended logic in deps.getShortFlavorDescriptors to handle cases where
      prefers vs requires needs to be distinguished. (CNY-3054)
    * checkin.refresh is now a developerApi and takes a new dirName
      parameter. (RBLD-139)

  o Bug Fixes:
    * Git no longer defaults to the master branch, so we now specify the 
      branch when pulling. (CNY-3012)

Changes in 2.0.31:
  o Client Changes:
    * addMetadataItems() automatically creates digests
    * MetadataItem.freeze() no longer creates metadata digests
    * Metadata now has a version 1 digest computed only if it includes
      extended metadata

  o Server Changes:
    * Hide extended metadata from old clients (CNY-3050)
    * addMetadataItems() now rejects metadata items which don't have digests

Changes in 2.0.30:
  o Internal Changes:
    * Refactored the code used for cvc diff and cvc rdiff to provide
      an internal iterator interface that does not directly print
      output, for rBuild. (CNY-3043)

  o Bug Fixes:
    * On multiarch systems, a repository query for all versions of a trove
      could prefer an x86 troves over a multiarch trove, if the x86 flavor
      scored higher against the system flavor (CNY-3041)
    * Conary would unpack 64 bit integers incorrectly on platforms where
      long was 64 bits instead of 32 (CNY-3042)
    * Conary unpacked 16 bit values by treating them as 32 bit values,
      which broke on big endian machines (CNY-3042)
    * Disallow empty trove names and component names
    * Metadata now allows new types to be added, and key/value metadata
      is a new type. Without this troves with key/data metadata attached
      were unuseable by older versions of conary (CNY-3040).
    * Added a new signature type which includes new metadata types.
    * Made Trove.verifyDigests() verify signatures of metadata.
    * A bug that caused python dependencies to not be discovered when
      using alternate versions of python has been fixed (CNY-3029).

Changes in 2.0.29:
  o New Features:
    * cvc diff now optionally takes a set of files to diff.  Note that
      providing a revision now requires the --revision argument, to
      differentiate revisions from files. (CNY-2384)
    * Added --build-log and --show-file parameters to conary rq. (CNY-2584)
    * Group, Fileset, and Redirect recipes now check and record build 
      requirements. (CNY-3016)

  o Client Changes:
    * Support for obtaining changeset fingerprints has been added to
      the network repository client.
    * Transient files whose contents have changed will be restored if the
      file had been previously removed from the local system (CNY-2987)
    * generateStatus() call didn't handle a root parameter properly. This
      didn't cause cvc problems, but didn't work properly within rbuild
      (CNY-3026).

  o Server Changes:
    * Code using a shim client can now more securely "imitate" a user by
      passing in a ValidPasswordToken object in lieu of the actual
      password. (CNY-2968)
    * Writing files into the content store now decompresses and validates
      the sha1 once instead of once per content store. Additionally, file
      creation and the sha1 computation are now done in C instead of python.
    * Significantly reduced the number of SQL queries used to commit groups
      to repositories for a noticeable improvement in commit performance.
    * Temporary tables for commits of collection and files are merged into
      the final tables at the end of the changeset commit instead of
      incrementally following each trove.
    * The original client IP is now used for logging and
      authentication when a request is received from a HTTP proxy.
      (CNY-3006)

  o Bug Fixes:
    * ABI dependencies are no longer checked on erase. (CNY-2991)
    * createSourceTrove now honors filestreams marked as config. (CNY-3011)
    * Subscribing to log messages now works with a system time
      that requires more than 10 characters to represent the seconds
      (after Saturday November 20 2286 17:46:39 UTC). (CNY-3019)
    * Committing now works through restrictive proxies. (CNY-3032)
    * A bug that manifested itself as a TroveNotFound when accessing
      multiple repositories through the same url has been fixed. (CNY-3027)
    * A bug that caused conary to segfault while creating changesets under
      python 2.6 has been fixed. (CNY-3033)
    * An API method nologUpdateSrc has been added, which raises exceptions
      instead of returning None to indicate failure as the old updateSrc method
      did.  (CNY-3035)

Changes in 2.0.28:
  o New Features:
    * Groups now support pre-rollback scripts. (CNY-2908)

  o Server Changes:
    * Added paranoidCommits option which checks trove data has been stored
      properly in the SQL database before allowing the commit to complete.

  o Bug Fixes:
    * Fixed handling of troves erased by an update job which satisfy
      dependencies of packages being installed, so that an error
      message is given instead of an assertion being raised (CNY-2996).

  o Build Changes:
    * The default build requirements for rmake have been added to the
      BaseRequiresPackage base class to allow rMake to build against non-rPath
      Linux platforms (CNY-3005).

  o Other Changes:
    * New PGP signing keys have been added.

Changes in 2.0.27:
  o New Features:
    * Metadata information can now be extracted from debian packages.
      (CNY-2995)

  o Client Changes:
    * The "conary rollback" command now handles --info and --interactive
      flags, which behave similarly to the "conary update" flags. (CNY-820)

  o Bug Fixes:
    * Conary no longer checks for the existence of a db journal on startup,
      making it possible to perform cvc operations while updating your
      system. (CNY-2958)
    * Files with (only) unsatisfied Java requirements that are filtered
      out using r.Requires(exceptDeps) no longer have their provides
      removed. (CNY-3001)
    * A bug that caused the frozen list of trove script compatibility
      information (created if using the "toClass=" keyword argument
      when adding a trove script) to be recorded in a random order has
      been fixed.  Because sorting the list causes a different Trove
      signature digest to be generated, this version of Conary
      introduces version 2 trove signatures.  Conary will ignore
      version 1 trove signatures on old troves that have multiple
      trove script compatibility entries.  (CNY-2997)
    * Conary ignores journal if the database is currently being locked
      by an update.  Its existence does not signify a failed update,
      but rather a currently running one. (CNY-3008)


  o Build Changes:
    * A new type of metadata information, storing key-value pairs,
      is now available. (CNY-2983)

Changes in 2.0.26:
  o Build Changes:
    * The way that factories are cooked has been changed so that buildRequires
      are set (for building in rMake) and so that platforms may override the
      default build requirements. (CNY-2986)

  o Bug Fixes:
    * A bug causing cooks to fail when Perl was not installed on the
      build system has been fixed. (CNY-2989)
    * A bug that prevented Java dependencies from being parsed
      correctly in some cases, for example when given on a "conary rq
      --what-provides" command line, has been fixed.  Previously a
      "bad java dependency: flags required" error message was
      generated. (CNY-2990)

Changes in 2.0.25:
  o Bug Fixes:
    * "conary emerge" no longer emits warnings. (CNY-2835)
    * A bug that prevented proper ownership and permissions from being
      recorded when using r.addArchive(..., perserveOwnership=True)
      and the archive had a prefix of "./" has been fixed.
      Additionally, a bug that could cause permissions to be assigned
      to files with similar paths as those created by addArchive has
      been fixed. (CNY-2953)
    * Promote in 2.0.24 could traceback instead of printing an error message
      if no troves were present to clone.
    * A bug causing addSource to use the wrong file if there was a name
      collision between a filename in an rpm and the source directory
      has been fixed. (CNY-2627)
    * A bug causing createNewSourceTrove to erroneously change pathIds
      has been fixed. (CNY-2971)
    * When installing with the --root option and a trailing '/'
      character provided, Conary previously wrote new entries
      in the ld.so.conf without a leading '/' character.  This
      has been fixed. (CNY-2982)

  o Build Changes:
    * Cross-compiling packages that include perl modules can now
      provide perl: dependencies; the perl @INC path needs to
      be provided via the r.Requires(bootstrapPerlIncPath=...)
      keyword argument. (CNY-2943)
    * Packaging a version of perl that requires libraries in the
      destdir to start but does not use RPATH now succeeds. (CNY-2955)
    * When the perl @INC path includes elements that are symlinks in
      the destdir, the symlinks are now resolved for correct perl:
      provides. (CNY-2949)
    * When discovering perl: dependencies using a bootstrap perl,
      Conary now sets LD_LIBRARY_PATH. (CNY-2959)
    * ComponentRequires now handles :cil, :java, :perl, :python, and :ruby
      components in the same manner it handles :lib. (CNY-2935)
    * The r.addArchive() method can now extract file contents from
      dpkg .deb files when the data is bzip2-compressed. (CNY-2967)
    * Promote now uses hasTroves to check to check the completeness of a
      promote instead of fetching group troves for improved performance.
    * Builtin recipes have been broken out so that there's no need to
      commit conary internals to repository based recipes. BaseRequiresRecipe
      has been introduced. (CNY-2898)
    * Files in /var/log, /var/run, and /var/cache are now automatically marked
      InitialContents. (CNY-2578)
    * Explicit calls to r.Requires are now honored in derived recipes.
      (CNY-1760)
    * The r.addArchive() method can now extract control contents from
      dpkg .deb archive files. (CNY-2967)

  o Client Changes:
    * Shim commitChangeSet() and getFileContents() calls now fall back to
      network access properly

  o Server Changes:
    * Added --lsprof argument to standalone server
    * If a user's mirror permission was granted by the second or subsequent
      role, the anonymous permissions were inappropriately granted to the user
      (CNY-2964)

  o Internal Changes:
    * Reimplemented dependency freezing in C
    * DependencySet objects now store the frozen depenedency by default
      and thaw it only when the thawed objects are needed (CNY-2410)
    * Intern frozen dependency and frozen StringCollection strings (CNY-2410)
    * DependenciesStream and FlavorStream objects now subclass from
      DependenciesSet instead of having a DependenciesSet object as an
      attribute. This saves one object per instance. (CNY-2410)

Changes in 2.0.24:
  o New Features:
    * includeConfigFile now interprets paths relative to the file
      currently being processed, for files and URIs. (CNY-2950)
    * includeConfigFile now supports a ~/path syntax to substitute the
      current user's home directory. (CNY-1650)

  o Client Changes:
    * Added support for getFileContents call to ShimNetClient (CNY-1669)
    * Added support for commitChangeSet and commitChangeSetFile to
      ShimNetClient (CNY-2545)
    * During promote operations use the cloned history for packages for
      the components of those packages as well. (CNY-1867)
    * Promote now uses group weak references to learn about all of the
      components for a package instead of downloading all of the package
      troves for the source. (CNY-1867)

  o Bug Fixes:
    * The ccs2tar script now correctly handles changeset files containing
      directories, symlinks, and other non-regular files. (CNY-2954)

  o Internal Changes:
    * More of the file installation path was moved into C for improved
      performance
    * Added misc.pack() and use it to freeze TroveRefsFilesStream and
      StreamCollection objects
    * Initial step of promote takes advantage of weak references to avoid
      downloading so many packages (CNY-1867,CNY-2410)
    * The shim network client now supports CONARY_CLIENT_LOG environment
      variable
    * Conary update no longer caches all hostnames immediately on
      update - instead hostnames are cached as they are accessed.  This
      avoids unnecessary caches when installing from changesets. (CNY-2832)
    * Track CLONEDFROMLIST in troveInfo now as well as CLONEDFROM. This
      keeps track of the full clone history of a trove, with the most
      recent parent at the end of the list.
    * Use CLONEDFROMLIST instead of CLONEDFROM where available to remove
      the need to follow the cloned from history in time. (CNY-1867)

Changes in 2.0.23:
  o New Features:
    * A new commitaction module that logs to a database the results of
      all commits in to a repository has been added as logaction.py 
      (CNY-2814, CNY-2849)
    * Some trove sources now deal better with being passed a trove name
      of None when using findTroves. (CNY-2923)
    * Added --replace-files, --replace-modified-files, replace-config-files,
      --replace-managed-files to updateall. (CNY-2512)

  o Build Changes:
    * Promote now uses the source trove for packages to determine the
      source trove for components instead of downloading the components
      themselves. (CNY-1867)
    * Promote no longer uses getTroves() to look up clone history; it uses
      getTroveInfo() instead. This provides a significant performance
      improvement as well as a significant RAM savings. (CNY-1867)
    * Checking for recloning (due to changes in referenced trove sets) now
      skips components, improving promote performance. (CNY-1867)
    * The file contents of dpkg .deb files can now be extracted by
      r.addArchive() (CNY-2926)
    * Conary now provides python: dependencies during incompatible
      cross-builds. (CNY-2914)
    * The Transient policy now follows packaging instead of walking
      the filesystem, avoiding inconsistencies caused by side effects
      of other policies. (CNY-2939)
    * When bootstrapping a python that is unable to load the pydeps
      module for python dependency discovery, fall back to the
      cross-compiling case. (CNY-2940)

  o Bug Fixes:
    * Recipes containing a mirror:// style source can be properly committed
      to the repository. (CNY-2848)

  o Internal Changes:
    * Moved findOrdering boolean into DependencyCheck object.
    * Cleaned up graph code during dependency checks to remove redundant
      calls in some (relatively obscure) cases.
    * Reworked MPI-to-long conversion to work on four bytes at a time.
    * TroveChangeSet objects in changesets are now sorted by the
      name/version/flavor of the new trove.
    * Thawing ReferencedTroveSet objects now looks up values with a single
      slice instead of one index at a time for a performance improvement.
    * Check the dependencyCache when thawing Dependency objects before
      thawing them instead of after (helping performance as well as memory
      usage).
    * Use a WeakValueDictionary for the dependencyCache instead of an
      ObjectCache.

Changes in 2.0.22:
  o Build Changes:
    * The loadSuperClass and loadInstalled methods now returns the loaded
      recipe class so that the loaded class can be referenced anonymously.
      This makes factories more flexible. (CNY-2900)
    * The addPatch source action now takes a "filter" keyword argument
      that provides a command line that can modify the patch; for
      example, by calling the filterdiff program. (CNY-2874)
    * Builds previously failed in some circumstances when Conary
      discovered no need only for :runtime components listed in
      buildRequires.  This has been fixed, and error reporting
      improved for similar classes of bugs in the future. (CNY-2904)

  o Client Changes:
    * The new boolean conaryrc option downloadFirst has been added to
      instruct Conary to download all required changesets from the
      repository before proceeding to update steps. (CNY-2808)

  o Bug Fixes:
    * Conary 2.0.20 introduced a bug adding dependencies to postgres-based
      repositories; this has been resolved.
    * Starting in 2.0.20, dependency resolution started locking the
      database unnecessarily.  This affected rmake dependency resolution,
      and is now resolved.
    * Mirroring code now correctly detects when access control changes
      in the source repository require the generation of absolute
      changesets for mirroring. (CNY-2888)
    * A permission check error for users that only have trove access
      entitlements has been fixed. (CNY-2761)
    * A problem with the autoLoadRecipes config option has been fixed.
      (CNY-2909)
    * A permission check problem when trove names are used as trove
      patterns in ACLs has been fixed. (CNY-2913)

Changes in 2.0.21:
  o Build Changes:
    * Added support for RPM payloads which have been compressed with
      lzma.  The /usr/bin/unlzma program must be available to use this
      feature.  (CNY-2834)

  o Client Changes:
    * Added separate s390x architecture. (CNY-2852)
    * An error introduced in 2.0.20 which caused an assertion failure during
      dependency checking has been fixed (CNY-2883)

Changes in 2.0.20:
  o Code Changes:
    * Dependency checking can now be run without computing the dependency
      order
    * Added closeDatabase parameter when creating an updateJob to prevent
      that updateJob from closing the database when it's destroyed. This
      is a workaround to support CNY-1834
    * Build dependency temporary tables incrementally instead of rebuilding
      them each time. This results in speedup for group building approaching
      50%.

  o Bug Fixes:
    * updates after a local update of a package that is referenced in
      multiple groups now function again. (CNY-2882)

Changes in 2.0.19:
  o Bug Fixes:
    * Removed unnecessary repository accesses that were occuring while
      determining local system changes during an update. (CNY-2876)
    * "import os" within recipes now functions again. (CNY-2879)

Changes in 2.0.18:
  o Protocol Changes:
    * The addRoleMember() and getRoleMembers() calls are now exposed
      via XMLRPC. (CNY-2862)
    * Added support for package creator specific data to trove info and
      the getPackageCreatorTroves() repository call (CNY-2855)

  o Bug Fixes:
    * A rare error that occurred when an updating containing several groups
      that contained different versions of the same package has been 
      fixed. (CNY-2860)
    * Some .car format files previously caused builds to fail; this
      has been corrected. (CNY-2871)
    * Tracebacks no longer print each filename twice (bug introduced
      in Conary 2.0.16). (CNY-2872)

  o Build Changes:
    * When the configure script run by r.Configure() or r.ManualConfigure()
      fails, "command not found" messages are highlighted, and possible
      missing buildRequires based on those messages are sought in the
      repository. (CNY-2708)
    * All missing buildRequires found by noticing programs used in source
      actions, build actions, and policies are reported immediately as well
      as summarized at the end of the build, to make it clearer why each
      requirement has been suggested. (CNY-2858)
    * The r.addPatch() method now takes an optional patchName keyword
      argument, which is the name of the patch program to use to apply
      the patch. (CNY-2858)

Changes in 2.0.17:
  o Build Changes:
    * Recipes loaded based on the autoLoadRecipe configuration directive
      are now ordered based on the loadedTroves list in the packages
      containing those recipes. (CNY-2694)
    * The information provided by the "cvc status" command is now
      available through the checkin.generateStatus API call, and
      it now handles new packages that have not yet been checked
      in. (CNY-2843)
    * The "cvc log" command now has a --newer option that prints
      only log messages that are newer than the current checkout,
      and has been modified to be consumable via a new
      checkin.iterLog API call. (CNY-2840)
    * Building factories which haven't been checked in should work now
      (CNY-2757)
    * Specifying checkDeps and resolveDeps no longer causes an extra
      dependency check when building a group
    * Checking out a source trove without a buildLabel set, but with
      a version specified, no longer gives a confusing warning about
      the buildLabel being unset. (CNY-2783)

  o Bug Fixes:
    * A bug that caused a traceback when rolling back the installation
      of a group containing a post-rollback script has been corrected.
      (CNY-2844)
    * A bug that caused a traceback during metadata lookup when
      installing files to a new component has been corrected.  (CNY-2846)
    * A bug causing magic to identify almost every file as a tarfile
      has been fixed. (CNP-135)
    * When rolling back an update started with Conary version 2.0.15 or
      older, that generated multiple rollback points (generally as a
      result of the presence of critical updates as part of the job),
      the rollback scripts are properly executed. (CNY-2845)
   
  o Server Changes:
    * The deleteUserByName() xmlrpc call now only deletes the role
      with a matching name on very limited situations (CNY-2775)

Changes in 2.0.16:
  o Code Changes:
    * magic has been extended to identify tar archives. (CNY-2825)

  o Bug Fixes:
    * Derived packages created from an unmodified shadow now choose
      the correct binary from which to derive. (CNY-2776)
    * A bug that caused conary to traceback when formating strings in the
      syslog logger has been fixed. (CNY-2689)
    * A workaround for a bug in the standard python library that can
      prevent the display of extended debugging information has been
      added.
    * Unmodified shadows will be recognized as already present when
      promoting them to their parent branch.  Previously they would be 
      re-promoted unnecessarily. (CNY-2837)
    * conary update --test no longer executes the tagscripts associated 
      with the update. (CNY-2800)
    * Multi-stage rollbacks correctly execute the post-rollback script
      after all affected troves have been rolled back, instead of between
      stages. (CNY-2829)

  o Build Changes:
    * Info recipe actions (r.User, r.Group, and r.SupplementalGroup) are
      now available in package recipes. (CNY-2723)
    * Python packages now use %(libdir)s instead of %(prefix)s/lib for pure
      Python libraries.  This is an artifact left behind from fixing CNY-2110
      and CNP-121.
    * A bug causing log output to be lost if conary's log module was
      imported in a recipe has been fixed. (CNY-2813)

  o Server Changes:
    * Testing the HTTPS environment variable to know whether a
      connection is secure is now case-insensitive, because existing
      implementations differ in case. (CNY-2838)

Changes in 2.0.15:
  o Code Changes:
    * We've started using a @publicApi decorator to tag methods which
      are part of the public conary API. (CNY-2367)
    * xmldata.py is no longer part of the Conary library. (CNY-2765)

  o Bug Fixes:
    * An incompatibility of the db2db migration script with the latest
      repository schema has been corrected. (CNY-2774)
    * An error in the handling of multiple URLs with addArchive has
      been fixed. (CNY-2778)
    * sys.argv is not defined under mod_python; importing cvc.py should
      no longer fail as a result of using sys.argv as a default argument
      to main(). (CNY-2786)
    * kernel:runtime is no longer included as a critical update when
      updating conary, because we no longer use abi dependencies to order
      updates.  (CNY-2787)
    * repository code handles correctly the removal of groups that
      include troves from other repositories. (CNY-2802)
    * When using sqlite, some temporary tables used the invalid column
      datatype of STRING instead of TEXT. This has been fixed. (CNY-2013)
    * Fixed bug that made the repository code return incomplete data
      for the getPackageBranchPathIds call in certain situations. (CNY-2810)

  o Build Changes:
    * Removed defaultBasePackages configuration option as well as the
      functionality for loading recipes from the filesystem based
      on configuration.
    * Reworked recipe loading to make the code more understandable.
    * Implemented autoLoadRecipes configuration option. (CNY-2694)
    * Using the byDefault parameter to startGroup only determines the
      byDefault setting when the new group is added to its parent group.
      (CNY-2791)

  o Protocol Changes:
    * The commitCheck() xmlrpc API call has been added that will check
      commit permissions for a trovelist before having to send the 
      changeset for commit (CNY-2683)
    * The getPackageBranchPathIds xmlrpc API call accepts now a list of 
      dirnames instead of prefixes for improved performance (CNY-2743)

  o Client Changes:
    * Added an option --exclude-groups to promote that allows the promotion
      of all the packages within a group without the promotion of the group
      itself. (CNY-2801)

Changes in 2.0.14:
  o Bug Fixes:
    * A bug causing python-setuptools to incorrectly appear to be an
      excessive build requirement has been fixed. (CNY-2738)
    * A bug in which python-setuptools was sometimes incorrectly not
      recognized as being needed in buildRequires has been fixed. (CNY-2772)
    * A regression has been fixed that caused rMake to abort when recursing
      through a group recipe that added troves with full versions. (CNY-2768)
    * When reporting possibly excessive buildRequires, not mentioning
      buildRequires at all in the recipe caused Conary to report the
      immediate superclass's buildRequires as the recipe's buildRequires.
      This bug has been resolved. (CNY-2769)
    * A bug that caused the --context flag to not be recognized when
      specified before a command has been fixed. (CNY-2770)
    * A bug that caused buildRequires calculation in TagSpec to be slow has
      been fixed. (CNY-2773)

Changes in 2.0.13:
  o Build Changes:
    * When cooked, factories can now package additional files in their
     :recipe component. (CNY-2748)
    * Moved VersionConflicts to pluggable policy and removed default
      exceptions. (CNY-2716)

  o Client Changes:
    * PGP Keyring location is no longer determined using $HOME, which
      is unreliable; a getpwuid(3) lookup is used instead. (CNY-2722)
    * The number of retries for providing a passphrase when signing
      troves changed from 3 to 5. (CNY-2709)

  o Code Changes:
    * Some incompatibilities with python2.5 have been removed.

  o Bug Fixes:
    * More optimizations for the pathId lookup query times for some
      package builds. (CNY-2742)
    * A bug that caused an InsufficientPermission error when a user
      only has repository access permissions added by trove calls
      getNewTroveList() has been fixed. (CNY-2755)
    * A bug that caused a request to add access to a trove for a role
      to be ignored if the same trove was used previously to grant
      access to a different role has been fixed. (CNY-2758)
    * A bug that caused an InsufficientPermission error when a user
      requests a changeset to which the user has been granted access
      with addTroveAccess has been fixed. (CNY-2760)
    * The XML writer in xmldata.py is now encoding using UTF-8.
      (CNY-2756)

Changes in 2.0.12:
  o Build Changes:
    * Conary now warns about some possibly unused build requirements.
      This requires conary-policy 1.0.16 or later. (CNY-2232)
    * Suggested additions to buildRequires lists are now separately
      encoded in the XML build log. (CNY-2621)
    * Loaded recipe modules are no longer tracked in sys.modules (RPL-2409)
    * The source components needed to build everything in a group can
      now be found when the group uses searchPaths. (CNY-2710)
    * The SubscriptionLogWriter (CNY-2622) sometimes caused builds
      to fail.  This issue has been resolved. (CNY-2717)
    * Group builds now store the searchPath used with the built troves in
      the repository. (CNY-2721)

  o Client Changes:
    * Conary will now re-read /etc/resolv.conf if an error occurs when
      resolving a hostname. (CNY-2703)
    * Conary now caches the result of IP lookups and uses the cached
      results if an IP address lookup fails during an update. (CNY-2260)
    * Migrate now preserves local installs only of groups and kernels.
      Before, all manually-installed components and troves that were
      referenced by the group being migrated would be updated instead
      of erased. (CNY-2569)
    * An API (the createSourceTrove() method of client objects) has
      been added which creates source troves without using the
      conary.checkin module. (CNY-2498)

  o Bug Fixes:
    * The internal function _ensureReadableRollbackStatus now directly
      ensures that it collects the necessary state it needs to succeed
      instead of relying on that state having been previously collected.
      (CNY-2711)
    * Conary repository migration from repository databases created by
      conary 1.2.x has been fixed. (CNY-2731)
    * In rare cases, some output could corrupt logging data during
      builds.  This has been fixed. (CNY-2734)
    * MySQL performance when inserting troves with large numbers of
      files has been fixed. (CNY-2737)

  o Repository Changes:
    * The addUser() xmlrpc call no longer automatically creates a
      matching role. (CNY-2604)

  o Server Changes
    * The repository code and repository schema have been updated to
      allow for faster processing and lookup of file pathIds (CNY-2468)

Changes in 2.0.11:
  o Build Changes:
    * Added 'factory' command to cvc for displaying and changing the factory
      of the currently checked out recipe (CNY-2690)
    * The SubscriptionLogWriter now handles line continuation. (CNY-2693)

  o Bug Fixes:
    * A regression introduced by the build requirements suggestions for
      recipes using r.MakePathsInstall has been fixed. (CNY-2697)
    * A bug that caused a traceback when r.MakeDevices() is called
      with a path that contains 'lib' has been fixed. (CNY-2692)
    * A regression introduced by the multi-URL support for addArchive
      has been fixed. (CNY-2696)

Changes in 2.0.10:
  o Build Changes:
    * An xml formatted log has been added to :debuginfo. This is in
      addition to the human readable log. The xml log contains the same
      information as the human readable log, plus additional contextual
      information useful for formatting the log data. (CNY-2487)
    * AutoResolve defaults to True for image groups. (CNY-2291)
    * Exceptions and inclusions to policies that don't match anything
      will now emit an error. (CNY-2221)
    * A new selective logging facility for policy to use to inspect
      build output has been added. (CNY-2622)
    * It is now possible to pass a list of multiple URLs to addArchive.
      Conary will try to download the source from each URL, in order,
      until it succeeds. (CNY-2505)
    * Recipe actions have now the ability to suggest build requirements.
      (CNY-935)
    * Running "cvc cook" in a directory with a CONARY file now builds the
      sources specified by that checkout.  This is particularly useful for
      source troves which do not provide recipes thanks to a factory.
      (CNY-2642)
    * Conary now looks for factories in the same places it looks for
      superclasses, including the current working directory for local
      cooks. (CNY-2641)
    * Suggesting build requirements produces a warning if the supplied
      command cannot be found in the search path. (CNY-2663)
    * Skip FactoryRecipeClass when loading recipes to make it easier to
      develop factory recipes. (CNY-2666)
    * Checking out multiple sources with a single command line once again
      creates the CONARY files properly. (CNY-2645)
    * The addArchive source action now supports .war and .jar archives.
      (CNY-2684) 

  o Bug Fixes:
    * Previously, rollbacks could restore files from local rollbacks
      by overwriting existing contents rather than replacing the file.
      In addition, the operation was not journaled properly.  (CNY-2596)
    * A bug in finding the sources required to build all the packages for
      a group that omitted replace() packages has been fixed.  This mainly
      affected rmake builds of group recipes. (CNY-2605)
    * An error in the repository that caused a malformed exception to
      be returned to the client when a trove was missing has been
      corrected. (CNY-2624)
    * If launched with sudo, Conary will no longer change the owner
      on the user's PGP keyring, and will use the proper system-wide
      keyring. (CNY-2630)
    * When using PostgreSQL as a repository backend, some queries
      could be executed with poor execution plans (CNY-2639)
    * A bug that caused a local cook (e.g., "cvc cook pkg.recipe") to
      fail at "Copying forward metadata to newly built items..." when
      the Conary repository for that recipe is not available has been
      fixed. (CNY-2640)
    * Checking out source components which used factories now preserves
      the factory
    * Building directly from recipe files which use factories for superclasses
      now works (CNY-2656)
    * The conary rdiff command works correctly for groups that include
      troves from foreign repositories. (CNY-2544)
    * An issue related to the build logger not properly setting the
      logging pseudo-tty in raw mode has been fixed. (CNY-2647)
    * Conary can now parse perl dependencies with periods in them from
      the command line. (CNY-2667)
    * On failure, the proper URL is returned to the Conary client
      library. This fixes a regression introduced in the Conary 2
      codebase, where only the selector part of the URL would be
      returned. (CNY-2517)
    * A source of circular references which could cause unpredictable
      memory usage has been removed. (CNY-2674)
    * Tighten the rules for what characters are allowed in version strings
      (CNY-2657)
    * Fixed a file descriptor leak when using in-memory-only databases.
    * Performance problems when retrieving an uncached changeset with
      a Postgresql backend have a workaround (CNY-2695)

  o Client changes
    * More of the update logic is now protected by the filesystem journal,
      and the journal now cleans up rollback state on failure. (CNY-2592)
    * Conary now displays more progress information during the
      "Preparing changeset request..." phase.  Much of the time in
      this phase is spent communicating with the repository.  Now
      "Requesting changeset ..." and "Downloading" will be shown as
      data is transferred.

Changes in 2.0.9:
  o Bug Fixes:
    * A bug that occasionally caused a thread deadlock when multiple
      threads access the local system Conary database concurrently has
      been fixed. (CNY-2586)
    * Checking out sources unpacks duplicate binary files (CNY-2543)
    * Derived packages use the revision which was shadowed from to find
      the version to derive from instead of the latest on the branch
      (CNY-2577)
    * A bug that occurred when rMake recursed through a group recipe
      that made use of the replace command has been fixed. (CNY-2606)

Changes in 2.0.8:
  o Client Changes:
    * A close() method has been added to UpdateJob objects. It is
      recommended to call the method explicitly instead of relying
      on the object to be collected when going out of scope.
      (CNY-2489)

  o Build Changes:
    * Group recipes now implement a requireLatest command. It can be
      passed as a keyword argument to r.add, r.replace, r.addAll, and
      r.addCopy.  This flag defaults to True. (CNY-1611)
    * requireLatest has also been implemented as a recipe level
      attribute.  Setting requireLatest to False for a recipe will
      affect the default for all calls to r.add, r.replace, r.addAll,
      and r.addCopy. (CNY-1707)
    * Conary now has support for group policies. Policies deriving from
      GroupEnforcementPolicy and ImageGroupEnforcementPolicy will be
      run on groups at the end of the cook process. (CNY-2378)
    * ImageGroup is now an attribute tracked in a group's troveInfo.
      This attribute is set for groups meant to define a complete,
      functional system, and implies that ImageGroupEnforcementPolicy
      group policies have been run for that group, recursively.
      (CNY-2520)
    * The VersionConflicts group policy has been added. This group
      policy enforces that two different versions of a trove will not
      be accidentally included in one install image. (CNY-2371)
    * TroveFilters now exist. Trove filters allow a packager to
      reference particular troves within a group for group policy
      inclusions/exceptions. (CNY-2477)
    * The Conary policy to fix trailing newlines in config files has
      been corrected to handle non-writable config files. (CNY-2559)
    * Conary will now warn if the PGP keyring is not writable, and
      will continue, instead of stopping with an error. (CNY-2555)
    * The "cvc derive" command now creates a reference directory
      named _OLD_ROOT_ alongside _ROOT_ when the --extract argument
      is provided. (CNY-2530)
    * A new group recipe command, startGroup, has been added, which
      calls createGroup, addNewGroup and setDefaultGroup in one step.
      (CNY-2197)
    * The addCvsSnapshot source action no longer caches the HEAD of
      the repository, since cvs export will not use it. (CNY-2568)
    * Macros from config files and from the command line are now
      available to group recipes. (CNY-2574)
    * A new concept, recipe factories, has been implemented. (CNY-2549)
    * Binary packages built from superclass recipes will be unflavored,
      regardless of any flavor-related references in a recipe.
      (CNY-2576)

  o Bug Fixes:
    * Conary no longer loses ownership of changed files when updating
      multiple flavors of the same version of the same package at the same
      time. (CNY-2553)
    * If Conary is running on kernels which, under certain circumstances,
      return EINVAL when calling poll(), the lazy file cache will only
      count the file descriptors it has open itself. (CNY-2571)
    * conary rdiff works correctly for groups that include troves from
      foreign repositories. (CNY-2544)
    * Job invocation information no longer uses null characters,
      which are not allowed in an XML document. (CNY-2580)
    * Updating files which point to other files (due to a PTR in the
      changeset) previously failed when those other files were not
      being installed at the same time (due to a "conary remove"
      on those files, for example). (CNY-2595)
    * Excluding all Java files in the r.Provides policy no longer
      produces a stack trace. (CNY-2594)

Changes in 2.0.7:
  o Build Changes:
    * Handling pkg-config dependencies has been moved to conary-policy.
      (CNP-93)

  o Bug Fixes:
    * When resuming the update after the execution of a critical update,
      Conary will now use the original file replacement flags. This
      corrects file conflict errors in a migrate when a critical update
      was present. (CNY-2513)
    * The lazy file cache was using /proc/self/fd as a method of
      determining the number of open file descriptors for the current
      process. However, under certain circumstances the directory is not
      readable. The lazy file cache now uses a poll(2)-based technique.
      (CNY-2536)
    * If the directory where the public keyring is stored does not exist,
      it is now automatically created. (CNY-2504)

  o Other changes:
    * Reading metadata from RPM files now validates the size of the RPM
      and the sha1 of the full set of metadata.

Changes in 2.0.6:
  o Build Changes:
    * Java dependencies for classes that are not dependency-complete
      are now automatically disabled. To re-enable them, the missing
      dependencies should be added as buildRequires. (CNY-2175)
    * Build actions that do not match anything (r.Move, r.Copy, etc.)
      will now log exactly what they were trying to do. (CNY-2216)

  o Bug Fixes:
    * A minor bug in the display of the password prompt has been fixed.
      (CNY-2497)
    * When x86_64 is specified and a biarch package is available, Conary
      will mention the biarch as an alternative flavor instead of the x86 one.
    * Derived packages will now work on x86_64 systems even if a biarch 
      flavor is specified. (CNY-2494)
    * Signatures of unexpected types on subkeys are now ignored. (CNY-2490)
    * When updating a group which contained a package that used to be
      byDefault False but is now byDefault True, Conary will now install
      the package. (CNY-2507)
    * When using the tagScript argument with the client's applyUpdateJob
      call, the paths to group scripts to be executed are stored relative
      to the root of the installation, instead of absolute. The tag
      script is always supposed to be executed under chroot. (CNY-2523)

  o Server Changes:
    * The serverName configuration option now allows glob-style
      wildcards.  (CNY-2293)
    * Slow SQL queries used to remove unused entries from the
      TroveFiles table and TroveTroves table have been rewritten to
      make some queries faster with repositories implemented with a
      sqlite database. (CNY-2515)

  o Other changes:
    * The file EULA_Conary.txt has been added to clarify that Conary
      is available under two licenses, and to state the conditions
      under which the two licenses apply.

Changes in 2.0.5:
  o Client Changes:
    * Conary now attempts to provide hints about flavor combinations that would
      work if it cannot find a flavor that matches your exact request 
      (CNY-1920).
    * The rollback API now raises a RollbackError instead of returning
      non-zero on errors. (CNY-1643)

  o Build Changes:
    * When file conflicts occur while cooking groups, the deps that
      caused a package to be pulled in are listed. (CNY-2308)
    * Config policy will automatically append a newline to non-binary files.
      Files that are marked as Config and appear to be binary will
      continue to trigger an error as they have previously. (CNY-2422)
    * Perl requirements that are not present on the system or provided by
      the package being built are dropped. (CNY-2180)
    * Two expansion functions have been introduced to package recipes:
      r.glob and r.regexp. These functions return an object that can be
      substituted for any API parameter that calls for a string based
      regexp or glob. (CNY-2222)
    * Group recipe actions like "r.addAll" and "r.addCopy" now record
      the version of the group that is being copied from into the newly
      created group. (CNY-2359)
    * Add code to display new-style metadata through rq, q, and showchangeset,
      as well as propagate that metadata via cooking, promoting, shadowing,
      and committing source packages.  Entering this metadata must still 
      be done through scripts.  (CNY-1808)
    * Added a hook that allows build requirements to be overridden by
      rMake. (CNY-2427)

  o Bug Fixes:
    * Conary no longer tracebacks when building a package that contains 
      a pkgconfig reference to a file in the current package that is in a
      symlinked directory. (CNY-2455)
    * The order in which configuration files are read when a glob was
      passed to includeConfigFile is now deterministic. (CNY-2483)

  o Server Changes:
    * Roles that have the mirror flag set no longer assume anonymous
      fallback for trove access authentication (CNY-2473)

Changes in 2.0.4:
  o Bug Fixes:
    * Moving an unmodified shadow to tip via cvc promote no longer causes
      an error. (CNY-2441)
    * Recipes using addSvnSnapshot no longer modify the conary
      configuration object's tmpDir setting (CNY-2401)
    * Fixed a rare bug in which dependency resolution would fail when
      a dependency that used to be provided by one installed package
      is now provided by two new packages. (CNY-2459)

  o Client Changes:
    * Conary will now use the proxy settings stored in its local
      configuration when loading remote configuration files. (CNY-2363)
    * PGP keys having some self signatures that fail to pass are
      no longer failing, as long as at least one self signature passes.
      (CNY-2439)
    * The client enforces the trust model using the internal
      implementation of OpenPGP. (CNY-1895)

  o Build Changes:
    * Policies that move files in destdir now track path changes they
      make so that files will end up in the correct package or component
      after being moved, when "package=" or "component=" has been used
      in a build action. (CNY-1679)

Changes in 2.0.3:
  o Build Changes:
    * PGP version 3 keys are now supported for verification of
      package signatures. According to RFC4880, version 3 keys are
      deprecated. (CNY-2420)
    * Superclasses are now loaded from the filesystem. Superclasses
      can now be cooked. Doing so will make a changeset that installs
      the recipe itself on the filesystem. (CNY-983)
    * When building packages, Conary now reads /etc/ld.so.conf.d/*.conf
      files to determine whether to include the path in the dependency.
      (CNY-2433)
    * The /etc/ld.so.conf.d/*.conf handling added to Conary 1.2.13
      introduced a bug that could erase necessary entries from
      ld.so.conf in some circumstances.  This bug has been
      resolved. (CNY-2440)
    * Spaces in URLs are now automatically escaped. (CNY-2389)
    * The Requires() policy now inspects Lib: and Lib.private:
      pkg-config keywords in .pc files to find library files, and
      where it finds them, it adds appropriate Conary trove
      requirements to the .pc files. (CNY-2370)

  o Client Changes:
    * The implementation of the util.mkdirChain function has been
      changed to no longer use exceptions internally to signal that the
      directory already exists. Raising exceptions is a relatively
      expensive operation that slows down the data store. Exceptions are
      still used internally in the very infrequent case of intermediate
      directories not existing. (CNY-2405)
    * Conary will not downgrade packages if no version is specified by
      the user, but, due to an out of date mirror or other reasons, the
      update available for a package is older than the currently
      installed package. (CNY-2402)
    * Conary now recognizes /etc/ld.so.conf.d/*.conf files, adding an
      include line to /etc/ld.so.conf if they exist, and does not add
      new duplicate entries to /etc/ld.so.conf for directories already
      specified in /etc/ld.so.conf.d/*.conf files. (CNY-2432)
    * A getDatabase() method has been added to the ConaryClient class.
      This method returns the local system database object. Code that
      needs to query the local system database should use this method
      to obtain the database object. (CNY-2316)

  o Bug Fixes:
    * A bug that caused an unhandled exception when adding a new role
      in the Conary repository web interface has been fixed.

Changes in 2.0.2:
  o Build Changes:
    * PGP version 2 signatures are now properly parsed. Version 2
      signatures are documented in the outdated RFC1991 and are
      considered deprecated, but some PGP keys contain them.
      (CNY-2417)

Changes in 2.0.1:
  o Build Changes:
    * The Requires() policy now inspects Lib: and Lib.private:
      pkg-config keywords in .pc files to find library files, and
      where it finds them, it adds appropriate Conary trove
      requirements to the .pc files. (CNY-2370)

  o Bug Fixes:
    * An update bug that could result in a trove integrity error has
      been fixed. The issue would occur when updating packages where,
      for some files, the only changes are to file versions. (CNY-2403)

Changes in 2.0.0:
  o Major Changes:
    * The way Conary handles architecture flavors has been changed,
      primarily for better support for multilib systems that support
      having both 32-bit and 64-bit packages installed.
    * The Conary repository Access Control List capabilities have been
      significantly upgraded to support per-trove ACLs. Trove
      permissions are cached and recalculated whenever the ACLs change
      or new troves are added to the repository, for better scaling
      and fast changeset retrieval.
    * All dependencies on the GnuPG "gpg" program have been removed;
      Conary now implements the required OpenPGP functionality
      internally.

  o Optimizations:
    * Conary 2.0 is significantly faster for many repository commit
      operations.  Some "cvc promote" operations, in particular,
      have a 200% performance improvement.  Some group commit
      operations are 75% faster.  Creating a new shadow can be as much
      as 100% faster.  Details of some of the changes that provide
      the improvement are below.
    * Committing to repositories has been reworked to pull all
      modified streams from the repository or database with one
      query. (CNY-2053)
    * Unchanged stream sets now return None on diff.  This prevents
      the Conary repository from having to do unnecessary work to
      retrieve the "old" version of a stream and apply a diff when
      nothing actually changed.
    * Unchanged file streams are now 2-byte, backwards compatible,
      sequences instead of more complex representations of "nothing
      changed".
    * The commit code (both client and server) recognizes unchanged
      files and does not merge stream sets for them.
    * Distributed changeset creation no longer recompresses file
      contents.
    * "cvc promote" no longer recompresses non-config files during
      changeset assembly. (CNY-2202)
    * "cvc promote" now gets file contents and streams from changesets
      when a lot of them are needed from the same trove. (CNY-2202)
    * Changesets that represent a "cvc promote" operation have been
      changed to be relative to either the source of the promote (if
      promoting within a server) or to the current version on the
      target. (CNY-2202)
    * The "cvc shadow" command now commits relative changesets when
      the shadow is made to the same repository as the original trove.
    * The Conary client now tries to perform update jobs as close to
      updateThreshold (without going over) as practical for a
      noticeable performance improvement. (CNY-2283)
    * Committing changesets to the repository has been modified to
      check for files which don't have contents available (during a
      promote or shadow, for example) with one SQL query. Previously,
      a single SQL query was used to check for each file. (CNY-2053)

  o Build Changes:
    * Conary will now ignore flavoring and requirements from ELF
      libraries that are built for architectures other than the
      architecture that is being built for.  This avoids a common
      problem where a single extra (unused) sparc file library
      causes an entire package to be flavored to be installed on
      systems that support both x86 and sparc instruction sets,
      as that configuration is not meaningful. (CNY-1717)
    * The rarely used "cvc describe" command line interface has been
      removed. (CNY-2357)
    * The rarely used "cvcdesc" script has been removed. (CNY-2357)
    * Spaces in URLs provided in source actions such as addArchive
      are now automatically escaped to make them legal URLs. (CNY-2389)
    * The "cvc promote" command now uses the labels and branches
      specified in the "from" section of any promote as the place to
      search for packages (CNY-2235).
    * The PackageSpec documentation incorrectly stated that you could
      pass both package and component information to it; this has
      been corrected to properly redirect to ComponentSpec for this
      usage. (CNY-2387)

  o Client Changes:
    * The "getTroveLatestByLabel" client-side call has been added.
    * Most repository exceptions are demarshalled using logic in the
      exception class itself rather than in a large if/elif block.
      (CNY-747)
    * The "troveNames" and "troveNamesByServer" methods now accept a
      "troveTypes" argument, and by default return only troves that
      are present. (CNY-1838)
    * The mirror client supports a --fast-sync flag which will only
      scan for new troves in the source and skip the time-expensive
      scans for changed trove info records. (CNY-1756)
    * The mirror client supports a --absolute flag which will make it
      use only absolute changesets to mirror content. (CNY-1755)
    * The rollback stack code has been split into a separate class.
      (CNY-2061)
    * A new "conary rmrollback" command that removes old rollbacks has
      been added. (CNY-2061)
    * Rollback objects now have an "isLocal" method to tell whether
      applying that rollback will require repository access. (CNY-2077)
    * Conary now allows a biarch system to have one flavor that
      expresses both the x86 and x86_64 support. The flavorPreferences
      configuration option informs conary to prefer x86_64 packages.
      This change allows group building to automatically resolve x86
      packages. (CNY-525)
    * Conary no longer uses gnupg for OpenPGP key management. (CNY-2349)
    * Conary clients no longer send an absolute URI when talking
      directly to a repository server. (CNY-2324)
    * Many repository permission handling methods have been renamed
      for consistency. For a complete list, see doc/PROTOCOL.versions
      in the Conary source code. (CNY-2298)
    * Setting/resetting the admin field permission is now handled by the
      setUserGroupIsAdmin() call instead of addAcl/editAcl. (CNY-1782)

  o Server Changes:
    * The scoring for target flavor sets has been fixed. (CNY-1539)
    * The (unimplemented) concept of caps for permissions has been
      removed.
    * Server methods have been decorated with the
      @requireClientProtocol decorator.
    * The "usergroups" term has been replaced with "roles" in the
      repository web user interface. (CNY-1973)
    * Server exceptions have been reworked to have marshalling logic in
      the exception class instead of in a large if/elif block. (CNY-747)
    * Server exceptions are marshalled in the proxy layer now instead of
      in both the proxy and server layers.
    * When the repository database is locked, "RepositoryLocked"
      exceptions are now returned for all code paths. (CNY-1596)
    * The repository call log now tracks changeset cache misses. (CNY-1843)
    * Repositories no longer pass anonymous hints to the proxy layer.
      The hint has been False since Conary 1.1.29.
    * The "troveNames" method now filters by using the "troveTypes"
      argument. (CNY-1838)
    * The "getPackageBranchPathIds" method no longer requires access
      to the entire version history of a package; it returns the
      pathIds and fileIds for troves the user is allowed to
      see. Previously, an InsufficientPermission exception was raised
      if part of the version history of a package was not visible to
      the user. (CNY-2038)
    * The repository call log now records the time required to service
      the request. (CNY-2305)
    * A "serializeCommits" boolean server configuration option has been
      added.  This is best turned on for repositories used for development,
      but is unneeded for repositories that are mirrors. (CNY-2285)

  o Protocol Changes:
    * The XML-RPC protocol now allows passing keyword arguments for
      exceptions.  (CNY-747)
    * XML-RPC return values no longer include the "useAnonymous" flag.

Changes in 1.2.12:
  o Client Changes:
    * A getDatabase() method has been added to the ConaryClient class.
      This method returns the local system database object. Code that
      needs to query the local system database should use this method
      to obtain the database object. (CNY-2316)

  o Build Changes:
    * Spaces in URLs are now automatically escaped. (CNY-2389)
    * The Requires() policy now inspects Lib: and Lib.private:
      pkg-config keywords in .pc files to find library files, and
      where it finds them, it adds appropriate Conary trove
      requirements to the .pc files. (CNY-2370)

  o Bug Fixes:
    * The PackageSpec documentation incorrectly stated that you could
      pass both package and component information to it; this has
      been corrected to properly redirect to ComponentSpec for this
      usage. (CNY-2387)
    * An update bug that could result in a trove integrity error has
      been fixed. The issue would occur when updating packages where,
      for some files, the only changes are to file versions. (CNY-2403)

Changes in 1.2.11:
  o Client Changes:
    * The error message printed when Conary encounters an unhandled
      exception has been changed to reflect the fact that the common
      case is merely poor handling of the error condition, rather than
      another bug.  It has also been reformatted to display better in
      rITS. (CNY-2265)
    * The "conary-debug" script that collects information to help
      debug a crash has been enhanced to include the recently-added
      manifest file. (CNY-2338)

  o Build Changes:
    * PythonSetup synopsis now mentions the setupName keyword
      argument. (CNY-2360)
    * The conary.1 manual page now documents the purpose of the
      /etc/conary/components directory. (CNY-2361)
    * The clearBuildReqs() function now has a synonym called
      clearBuildRequires() and the clearCrossReqs() function now has a
      synonym called clearCrossRequires().  The old function names
      will be deprecated in the future. (CNY-834)

  o Bug Fixes:
    * When building groups, r.addCopy() now respects the groupName
      flag. (CNY-2345)
    * The searchPath parameter in group methods now works when it
      contains packages (before it worked only with labels). (CNY-2372)
    * A bug that was preventing users with colons in their passwords
      to use the web interface has been fixed. (CNY-2374)
    * Attempting to add entitlements for unknown entitlement classes
      now raises an UnknownEntitlementGroup exception. (CNY-2377)
    * Committing source packages that use shell-style brace and
      glob expansion in addPatch() can now be committed to a
      repository. (CNY-1152)

Changes in 1.2.10:
  o Client Changes:
    * The "conary verify" command no longer complains about files which
      have been removed with "conary remove". (CNY-950)
    * Local rollbacks for removals now store the original contents for
      modified config files. (CNY-2350)
    * Permission errors now list both the URL and the repository
      hostname. (CNY-2211)

  o Server Changes:
    * A new boolean server configuration option, serializeCommits,
      has been added to explicitly limit contention in certain cases.
      Successfully enabling it requires a minor schema update. (CNY-2285)
    * Servers in maintenance mode no longer return Internal Server
      Errors to GET requests from clients. (CNY-2229)

  o Build Changes:
    * The addPatch() source action honors shell-style brace and glob
      expansion when sourceDir is defined. (CNY-1152)
    * A new "cvc explain" command has been added. "cvc explain"
      displays the documentation for recipe methods.  For example,
      "cvc explain addSource" shows the on-line documentation for the
      addSource() source action. (CNY-2242)
    * The command line interface to cvc derive (added in Conary 1.2.8)
      has been changed.  It now derives onto your buildLabel by default,
      with a --target option to derive onto a different label.
      The cvc derive interface is subject to further change.

  o Bug Fixes:
    * A bug that caused an exception when inspecting ELF files with a
      standalone ABI has been fixed. (CNY-2333)
    * A bug that caused updates with group scripts to fail when run
      with the '--root' option with a trailing slash in the path has
      been fixed. (CNY-2348)
    * An issue related to file placeholders potentially being lost while
      rewriting rollback changesets has been fixed.

Changes in 1.2.9:
  o Documentation Changes:
    * The documentation strings for the update code have been revised
      to include the most common exceptions raised as part of
      prepareChangeSet and updateChangeSet. (CNY-1732)

  o Build Changes:
    * File level requirements provided by the same file are dropped.
      (CNY-2177)
    * Java dependencies that do not start with a valid TLD are now
      excluded. (CNY-2176)
    * The exceptDeps keyword parameter is now allowed for r.Provides(),
      analogously to r.Requires(). (CNY-1485)
    * The new sourceDir keyword parameter is now available for
      r.addSource(), r.addPatch(), and r.addArchive() to specify that
      the source is found within the maindir. (CNY-1439)
    * LD_LIBRARY_PATH is now set when calling bootstrapped python, in
      order to load the correct python libraries. (CNY-2319)
    * The :config component is built by file location, rather than
      from files marked as config files by the Config policy.
      This means that the configComponent configuration item no
      longer operates. (CNY-2256)

  o Client Changes:
    * A keepRequired config option has been added. This has the same
      effect as always setting the --keep-required flag on update.
      (CNY-569)
    * The error message for erased dependencies is now more explicit
      about what happened to the package that is no longer providing
      dependencies, and where the package with the missing dependencies
      came from. (CNY-2248)
    * We now record the current state of the database to a flat file
      after updates as an extreme recovery mechanism.  (CNY-1801)

  o Bug Fixes:
    * The "logcat" script no longer errors out if the log file is empty
      or contains None for entitlements. (CNY-2252)
    * Repositories running under Apache are now correctly displaying
      the real error when trying to generate the verbose traceback
      emails. (CNY-2320)
    * An update job that includes a critical update and an update to a
      group that includes a pre-update script will no longer run the
      script twice. (CNY-2325)
    * A bug that could cause incorrect SQLite database error messages
      has been fixed. (CNY-1840)

Changes in 1.2.8:
  o Client Changes:
    * Added the cvc derive command. (CNY-2237)
    * A new method, conary.conaryclient.getClient(), has been added to
      allow the creation of a conaryclient with configuration to match
      that would be used with a conary command line client. (CNY-1745)
    * Unhandled exceptions that are raised inside a progress callback
      no longer terminate the update process.  A warning is emitted
      and the update continues. (CNY-2304)

  o Internal Changes:
    * The Conary library now has a parallel implementation to gpg
      for the trust algorithm. (CNY-1988)

  o Bug Fixes:
    * A problem occurring when updating troves sharing a large
      number of identical files has been fixed. (CNY-2273)
    * Repository traceback emails are now more verbose. (CNY-2287)
    * Methods starting with two underscore characters are considered
      internal and are no longer passed to the XML-RPC library for
      marshaling. (CNY-2289)
    * It is now possible to clone a group that contains references to
      both a cloned package and the version that the cloned package
      originated from. (CNY-2302)
    * When data from stdin is provided to a taghandler, but the
      taghandler is missing or fails to read some or all of the data,
      it will no longer result in a database locked error. (CNY-2257)
    * Conary no longer exits with an unhandled exception if /tmp does
      not exist when attempting to run a trove script (e.g., group
      pre/post scripts). (CNY-2303)

  o Client Changes:
    * Added cvc derive as a client-side call (CNY-2237)
    * A new method, conary.conaryclient.getClient(), has been added to
      allow the creation of a conaryclient with configuration to match
      that would be used with a conary command line client. (CNY-1745)
    * CONARY_CLIENT_LOG environment variable can now specify a path for
      a log of all of the repository calls made by the client (use logcat
      to view it) (CNY-2313)

Changes in 1.2.7:

  o Build Changes:
    * The cvc command now prints out the most recent log message from
      the underlying source code control system when creating new
      snapshot archives. (CNY-1778)
    * Conary now has support for cmake, using the r.CMake() build
      action in recipes. (CNY-1321)

  o Bug Fixes:
    * Fixed a traceback that would occur when a component doesn't exist
      even though its containing package does. (CNY-2213)
    * Cloning with --default-only no longer removes references to
      components of packages that are not being cloned. (CNY-2226)
    * A bug that prevented "cvc cook" from being able to look up path
      IDs if a component of the package being built was missing from
      the repository has been fixed. (CNY-2250)
    * PGP keys using unknown string-to-key specifiers (as generated by
      "gpg --export-secret-subkeys" for the corresponding secret key)
      are no longer producing an error when iterating through the
      keyring. (CNY-2258)
    * Embedded signatures in secret subkeys now use the public key's
      cryptographic key, which does not require a passphrase to
      be decoded. (CNY-2224)

Changes in 1.2.6:
  o Build Changes:
    * When cooking packages or groups, conary now displays the methods
      that are called. It also displays the methods that are unused,
      making it easier to see if a function from a superclass has been
      left out. (CNY-2193)

  o Bug Fixes:
    * Use of macros in the r.Link() build action worked only in limited
      cases. (CNY-2209)

  o Client Changes:
    * Mirror mode now includes full file streams in changesets, instead
      of differential streams. (CNY-2210)

Changes in 1.2.5:
  o Client Changes:
    * The OpenPGP implementation now merges PGP keys properly.
      (CNY-1987)
    * The OpenPGP implementation is capable of generating trust
      signatures. (CNY-1990)
    * A bug which could cause troves containing *identical* files to
      become corruped in a system database has been fixed. Note that
      repository databases were not affected. (CNY-2191)

  o Build Changes:
    * MakeDirs now handles trailing '/' characters in directory names.
      (CNY-1526)
    * Using the new provideGroup keyword argument to the r.User()
      method in a UserGroupRecipe, you can now specify that the user's
      primary group needs to be already on the system, rather than be
      added while creating the user. (CNY-2096)

  o Bug Fixes:
    * A bug that resulted in a KeyError when removing a trove from a
      group that has 3 levels of subgroups has been fixed. (CNY-1372)
    * A bug that could result in a decremented source count when
      promoting a package to a sibling of a parent branch has been
      fixed. (CNY-2108)
    * A problem resulting in derived packages corrupting files with the
      same content was fixed. (CNY-2157)
    * A bug that caused internal server errors when retrieving
      changesets that contained compressed file data over 4 GiB in size
      has been fixed. (CNY-2170, CNY-2173)
    * HTTP error codes generated by HTTP proxies are now properly
      interpreted by Conary clients. (CNY-2181)
    * When talking to a repository, Conary proxies will now
      automatically switch the protocol to HTTPS whenever authentication
      information is injected on behalf of the client. (CNY-2184)
    * addSvnSnapshot no longer generates conflicts in the paths for
      temporary checkouts. (CNY-2196)

Changes in 1.2.4:
  o Bug Fixes:
    * A file that was mistakenly ommitted from packaging has been
      added to the build. (CNY-2155)

Changes in 1.2.3:
  o Build Changes:
    * The addSvnSnapshot() source action now has the ability to add
      specific SVN revisions via the 'revision' argument. (CNY-2156)
  o Bug Fixes:
    * An update failure that would occur when two versions of a package
      have been installed, one local, one from a repository, has been
      fixed. (CNY-2127)
    * A regression introduced in 1.2.1 affecting patch files that apply
      multiple changes to the same file has been fixed. (CNY-2142)
    * Group scripts now have file descriptor 0 (stdin) connected to
      /dev/null. Previously, stdin was closed, a potential problem
      for scripts that open file descriptors and then disconnect from
      the terminal. (CNY-2143)

  o Client Changes:
    * Added listkeys, addkey, and getkey commands to cvc for basic
      command line PGP key management. (CNY-2150)

Changes in 1.2.2:
  o Build Changes:
    * Python and Ruby dependencies with lib-specific flags now cause
      the package to be architecture-flavored. (CNY-2110)
    * Groups using setSearchPath now prefer packages on the labels and
      troves listed explicitly in the searchPath over other labels,
      even if the label is specified in the add() command. For example,
      if your searchPath includes foo=conary.rpath.com@rpl:1/1-1-1, then
      r.add('foo', 'conary.rpath.com@rpl:1') in a group recipe will now
      find version 1-1-1 over later versions. Before, it would find the
      latest version in the repository if you specified the label in the
      r.add() command. (CNY-1993)

  o Client Changes:
    * The conary command line now accepts 'rb' as an alias for
      'rollback'.
    * The output of 'rblist' now combines packages and their components
      in a single line (similar to the output of 'update'). (CNY-2134)

  o Bug Fixes:
    * When parsing the GPG keyring, PGP version 2 keys are now ignored.
      (CNY-2115)
    * Direct key signatures for PGP keys are now accepted. (CNY-2120)
    * Source control recipe actions such as addMercurialSnapshot()
      no longer produce directory names that can collide with
      a trove with the same name on a different label, producing
      a snapshot of a different source control repository. (CNY-2124)
    * Tag scripts are now closing file descriptors larger than 2
      before calling a function from the exec family. (CNY-2114)
    * A bug in determining the correct version for packages when
      multiple branches of that package exist on the same label has
      been fixed. (CNY-2128)
    * Multiple entitlements to the same host name are now properly
      handled. (CNY-2105)
    * The URL sent back to the client when connecting through an
      HTTP proxy is now correctly computed by repositories. (CNY-2117)
    * setSearchPath now searches the leaves for every source in the
      search path before falling back and searching the rest of the
      repository. Before, it would search the leaves for each label,
      then the rest of the labels, and finally groups. (CNY-2131)

Changes in 1.2.1:
  o Build Changes:
    * The addGitSnapshot() source action is now available. (CNY-1965)
    * Cooking derived packages no longer warns about their
      experimental state. (CNY-2092)
    * loadInstalled does not search the local database for a matching
      package on checkin, but instead searches the repository. This
      makes it easier to develop packages that are correct, with the
      potential of not building on the current machine. (CNY-2027)

  o Client Changes:
    * The Conary client is now less aggressive in sending keepalive
      packets with long-running requests. (CNY-2104)
    * Promote and clone callbacks are more verbose. (CNY-2063)

  o Bug Fixes:
    * Schema migration for the Latest table now correctly handles
      branches that end in redirects. (CNY-2081)
    * Adding a large number of user maps is now more efficient
      if the new addServerGlobs method is used. (CNY-2083)
    * Redirects between branches on the same label, which were
      necessary before Conary 1.2.0, are again handled correctly.
      (CNY-2103)
    * The 'conary updateall' command again properly handles the
      --replace-files command-line argument. (CNY-2112)
    * Patches are no longer partially applied when building. A
      partially applying patch results now in a failure. (CNY-2017)
    * A bug which caused Conary to incorrectly determine the flags
      for python dependencies on 64-bit systems has been fixed.
      (CNY-2091)
    * Ruby dependencies now function properly in a bootstrap build
      of the ruby package. (CNY-2109)

Changes in 1.2.0:
  o Build Changes:
    * A bug which caused Conary to compute python dependencies
      incorrectly when using an external version of python (such
      as when building python itself) has been fixed. (CNY-2087)

Changes in 1.1.96:
  o Server Changes
    * External entitlement servers can now specify per-entitlement
      timeouts and automatic retry values (CNY-2060)

  o Client Changes:
    * Update journal did not have an entry for hard links which were
      made to targets which already existed on the system, causing
      system corruption if the journal had to be rolled back. (CNY-1671)
    * The critical update information now includes enough data to
      re-create the original update job. (CNY-1608)
    * Unknown trove info types in the database are properly stored in
      extracted trove info. (CNY-2059)
    * diff and patch now support files without trailing newlines.
      (CNY-1979)

  o Build Changes:
    * More paths (/usr/lib/.*-sharp.*/) have been added to :cil
      components. (CNY-2080)
    * Path ID lookups now ignore permission errors; in such a case, a
      new path ID is computed. (CNY-1911)
    * Conary now handles python files that specify a python interpreter
      that is not available on the system or in the builddir.  It will
      print a warning and not attempt to compute dependency information
      for those files. (CNY-2050)
    * loadSuperClass and loadInstalled now print out name, version
      flavor of the package that was used when loading. (CNY-1967)

  o Bug Fixes:
    * When running in threaded mode, don't install signal handlers,
      since that is not supported. (CNY-2040)
    * URLs returned by prepareChangeSet, getChangeSet, and
      getFileContents are all based on the URL the client used to call
      the repository instead of built internally by the repository.
      (CNY-2034)
    * An issue that was preventing the repository server, under certain
      circumstances, to determine the proper URL to use has been fixed.
      (CNY-2056, CNY-2058)
    * A regression from Conary 1.1.34 related to self-signature
      verification on private PGP keys has been fixed. (CNY-2047)
    * An issue related to Conary proxies running in non-SSL mode,
      talking to SSL-enabled repository servers has been fixed.
      (CNY-2067)
    * Related to CNY-2034, Conary proxies are now properly computing
      the return URL. (CNY-2069)
    * The client is now properly computing the downloaded file's
      digest if a size limit was specified. (CNY-2072)
    * A regression from Conary 1.1.94 that caused some local cooks to
      fail to be installable due to incorrect primary trove information
      has been fixed (CNY-2078)

  o Other Changes
    * InodeStreams and FileStreams now preserve unknown elements,
      allowing future additions to those without breaking fileId
      computation. (CNY-1971)

Changes in 1.1.95:
  o Server Changes
    * A bug which triggered an exception while migrating postgresql
      repositories has been fixed. (CNY-1912)
    * The getNewTroveInfo call works faster for mirror operations.
      (CNY-2006)
    * An issue that prevented the server from responding with the
      proper error message when in maintenance mode has been fixed.
      (CNY-2005)
    * An issue that was affecting cooking performance when looking
      up path IDs has been fixed. (CNY-1996)

  o Client Changes:
    * A bug which prevented the mirror client from using hidden commits
      when mirroring to a single target has been fixed. (CNY-1981)
    * Clone/promote no longer complains when a buildreq is not also
      being cloned to the new location. (CNY-1844)
    * Turned off flavorPreferences for 1.2 release, as they are not
      quite ready. (CNY-2023)

  o Bug Fixes:
    * Bootstrapping python can now find system conary when using the
      bootstrapped python to determine python dependencies. (CNY-2001)
    * A bug in findTroves when using partial labels, introduced as
      part of 1.1.90, has been fixed. (CNY-2011)
    * cvc operations no longer trace back when the current working
      directory can no longer be accessed. (CNY-2014)
    * Redirects to nothing are now displayed when using --trove-flags.
      (CNY-2025)
    * Stack frames now wrap long lines to make them easier to read.
      (CNY-2016)
    * Comparison of VersionSequence objects is now more robust.
      (CNY-2020)
    * Autosourced files added to both a shadow and its parent now merge
      properly. (CNY-1856)

Changes in 1.1.94:
  o Bug Fixes:
    * Python extension modules installed at the top level of the Python
      search path no longer produce a traceback when computing
      dependencies. (CNY-1995)

Changes in 1.1.93:
  o Build Changes:
    * Filesets now accept macros. (CNY-148)
    * crossRequires are now ignored when not cross compiling. (CNY-1950)
    * Malformed .jar files are now ignored when computing Java
      dependencies. Previously, Conary exited with an error while
      attempting to process them. (CNY-1983)
    * Conary dependencies are no longer attempted when cross-compiling,
      and when bootstrapping python, modules are now sought in system
      python directories as well as in the destdir. (CNY-1986)
    * Python extension modules (.so files) now expose the proper
      dependencies by providing, for example, itertools (the true
      name) as well as itertoolsmodule (as it has previously), but
      requiring the shorter name if it is available on the system.
      (CNY-1077)

  o Client Changes:
    * The cvc promote and clone commands are now more efficient and do
      not download unnecessary packages. This also makes it possible
      to clone packages where access to some of the included troves
      is unavailable at the time of the promote or clone operation.
      (CNY-1913)
    * A bug which prevented the mirror client from using hidden commits
      when mirroring to a single target has been fixed. (CNY-1981)
    * Filesets are now cloneable. (CNY-1297)

  o Server Changes
    * A bug which triggered an exception while migrating postgresql
      repositories has been fixed. (CNY-1912)

  o Bug Fixes:
    * The clone and promote commands now work when cloning over removed
      packages. (CNY-1955)
    * searchPath will now provide only the best flavor match when
      matching against groups with more than one version of a package
      available. Previously, it would return all matches. (CNY-1881)

Changes in 1.1.92:
  o Bug Fixes:
    * ccs2tar correctly handles changesets with duplicate contents and
      hard links. (CNY-1953)
    * An error in the way attributes of ServerProxy classes get
      marshaled has been fixed. (CNY-1956)
    * If local flags (e.g. kernel.smp) are defined in /etc/conary/use,
      cooking no longer produces a traceback. (CNY-1963)
    * The last trove source in a trove source stack is now properly
      passed flavor information. (CNY-1969)
    * Derived packages properly handle files that were not flavored due
      to an exception in the upstream packages. (CNY-1954)
    * The transport layer is automatically encoding non-ASCII strings
      into XMLRPC Binary objects. (CNY-1932)
    * An error that was causing warnings to be printed while cooking
      groups has been fixed. (CNY-1957)

  o Server Changes
    * A bug which triggered an exception while migrating postgresql
      repositories has been fixed. (CNY-1912)

  o Build Changes:
    * Mono (CIL) files are now placed in :cil components by default.
      (CNY-1821)

  o Other Changes
    * The transport layer is using BoundedStringIO objects for
      compression, decompression and XMLRPC encoding/decoding, to
      avoid excessive memory consumption. (CNY-1968)

Changes in 1.1.91:
  o Client Changes:
    * A new configuration option, "flavorPreferences", has been added.
      The client uses this list of flavors in trove selection.
      (CNY-1710)
    * Large files are now compressed on disk instead of in memory when
      creating rollbacks. (CNY-1896)
    * The Conary client API is now more careful with releasing open
      file descriptors. (CNY-1834)
    * The "migrate" mode has changed to overwrite changes made to
      files that are not yet owned by Conary, but already exist on the
      system, as well managed, non-configuration files that have
      changed. (CNY-1868)
    * When signals are received during updates, the journal is now
      rolled back before conary terminates. (CNY-1393)
    * A 'cvc checkout' of multiple projects uses far fewer repository
      calls now, and uses a single changeset.
    * The 'cvc update' and 'cvc diff' commands now accept a source
      version argument without a source count. (CNY-1921)

  o Server Changes:
    * Setting "forceSSL" once again requires a HTTPS connection be
      used when authentication data is passed to an Apache based
      Conary Repository. (CNY-1880)
    * A bug that caused incorrect values for sourceItemId and
      clonedFromId to be used when groups and components were
      committed as part of one changeset has been fixed. (CNY-1903)
    * A bug that caused the Latest table to be rebuilt incorrectly
      when migrating to schema version 15.0 has been fixed.
      (CNY-1909)

  o Build Changes:
    * Redirects will now be followed in group recipes. Previously,
      including redirects would result in an error. (CNY-1693)
    * Derived recipes can now be based on troves which have files
      that have the same content (SHA1) as each other but are
      members of different link groups (are not intended to be
      installed as hard links to each other). (CNY-1733)
    * Derived packages now work properly if the troves they are based
      on contain dangling symlinks. (CNY-1914)
    * Symbolic links that have not changed in a derived package are
      now correctly ignored by policies that are not interested in
      unmodified files. (CNY-1879)
    * The build flavor string used for building a trove is now stored
      as part of that trove's troveInfo field. (CNY-1678)
    * Looking up path IDs now stops when all files have been found,
      instead of always walking the shadow hierarchy. (CNY-1911)
    * multilib cooks set only Arch.x86_64. (CNY-1711)

  o Bug Fixes:
    * The new OpenPGP parsing code now accepts Version 3 keys and
      signatures, without verifying them. (CNY-1931)
    * A file descriptor leak in the getFileContents method has been
      fixed.
    * If ignoreErrors is set for a configuration file, that setting is
      now honored for contexts as well.
    * Troves with large numbers of identical files now erase faster,
      thanks to a SQL fix in sqldb.iterFiles. (CNY-1937)
    * Python dependency determination now properly ignores filenames
      like "python.so" when looking for version flags. (CNY-1940)
    * Conary now correctly avoids assuming that standard I/O files
      are objects with fileno() methods. Previously, calling
      Conary interfaces with non-file objects associated with
      standard input, output, or error could trace back. (CNY-1946)
    * The --buildreqs option for 'conary q' now functions when
      multiple build requirements have the same name.
    * An issue related to the flavor preferences list not being
      properly populated when a group was cooked has been fixed.
      (CNY-1951)

  o Other Changes:
    * Conary tracebacks now report values for each variable in the
      local namespace in each frame. (CNY-1922)
    * select() calls have been replaced with poll() for higher
      efficiency. (CNY-1933)

Changes in 1.1.35:
  o Client Changes:
    * Unknown trove info types in the database are stored in extracted
      trove info properly (CNY-2059)
    * diff and patch now support files without trailing newlines (CNY-1979)

Changes in 1.1.34:
  o Build Changes:
    * The default settings from r.add() will now override the default
      settings from an r.addAll() (CNY-1882)
    * Looking up path IDs is now stop when all files have been found,
      instead of always walking the shadow hierarchy. (CNY-1911)

  o Bug Fixes:
    * A bug that caused an error message in the rPath Appliance
      Platform Agent (rAPA) when using an entitlement generator has
      been fixed. (CNY-1946)

Changes in 1.1.33:
  o Build Changes:
    * The addArchive() source action now handles xpi archives. (CNY-1793)
    * Unknown flags are now ignored when calling loadRecipe with a
      flavor, instead of printing a traceback.

  o Update Changes:
    * Updates to groups are now allowed to be merged with other groups
      in update jobs, reducing the number of jobs that are used for
      updates.

  o Client Changes:
    * Cloning now always increments group version counts, mimicing
      the behavior of group cooking. (CNY-1724)
    * When promoting, --all-flavors is now on by default.  However, if
      a flavor to promote or clone is specified, promotes will be
      limited by that flavor. (CNY-1535)
    * Several commands, such as promote, update and rq, now take an
      --exact-flavors flag.  If specified, the flavors for each trove
      must match exactly - no system flavor or heuristic is used to
      find the trove you want. (CNY-1829)
    * If there is a problem with domain name resolution, conary will
      retry 5 times. However, if the connection fails after those
      attempts, future connection requests will now fail after one try.
      (CNY-1814)

  o Bug Fixes:
    * The SQLite "ANALYZE" command is no longer run on local SQLite
      databases. Any data stored by the "ANALYZE" command will be
      removed from the local database unless it is being accessed
      read-only. Database performance is poor on databases with
      "ANALYZE" data in them. (CNY-778)
    * Some bugs related to installing relative changesets were fixed.
      These bugs would manifest themselves by making relative changesets
      not installable when the network was down. (CNY-1814)

Changes in 1.1.32:
  o Client Changes:
    * A getDownloadSizes() method has been added to the ConaryClient
      object to determine the over-the-wire transfer size of the jobs
      in an UpdateJob object.  Call requires a single repository be
      the source of the entire update. (CNY-1757)
    * cvc reports a more accurate error message when the CONARY file in
      the current directory is not a regular file

  o Server Changes:
    * A "infoOnly" parameter to has been added to the getChangeSet()
      repository method in protocol version 51. (CNY-1757)
    * The list of repository methods is now automatically generated
      instead of statically listed. (CNY-1781)
  
  o Bug Fixes:
    * The addSvnSnapshot() source action now uses the lookaside directory
      for generating the snapshot, instead of using the remote repository.
      (CNY-1777)
    * A bug that prevented unused entries in the Versions table of the
      system Conary database from being cleaned up after erasures has
      been fixed.
    * A bug that caused changes in the byDefault status of a trove to
      be omitted from local rollbacks has been fixed. (CNY-1796)

Changes in 1.1.31.4:
  o Server changes:
    * Setting "forceSSL" once again requires a HTTPS connection be
      used when authentication data is passed to an Apache based
      Conary Repository. (CNY-1880)
    * A bug that caused incorrect values for sourceItemId and
      clonedFromId to be used when groups and components were
      committed as part of one changeset has been fixed. (CNY-1903)
    * A bug that caused the Latest table to be rebuilt incorrectly
      when migrating to schema version 15.0 has been fixed.
      (CNY-1909)

  o Client changes:
    * Large files are now compressed on disk instead of in memory when
      creating rollbacks. (CNY-1896)

Changes in 1.1.90:
  o Major Changes:
    * Label multiplicity, in which a trove on the same label
      appearing on multiple branches was understood as meaning that
      all the trove can be installed at once, is being generally
      deprecated.  Instead, a newer trove on a different branch that
      ends with the same label as an older trove will be considered
      together with and generally preferred to the older trove.
      Branch affinity, in which Conary keeps packages from the same
      branch during an update, is therefore replaced with label
      affinity, in which Conary keeps packages from the same label
      during an update.  Many of the individual changes in this
      version are parts of implementing this general change in
      behavior.

  o Client Changes:
    * Added getTroveLatestByLabel as a client-side call.
    * Label lookups pick the latest version which matches instead of
      the latest version on each branch.
    * Replaced branch affinity with label affinity.
    * getAllTroveLeavesByLabel() filters results by server names to
      eliminate spurious results from repositories which host multiple
      server names. (CNY-1771)
    * The cvc and conary commands now ignore broken pipes on standard
      output instead of producing a traceback. (CNY-1853)
    * Redirects follow the label of the branch they were built with
      instead of the branch itself.
    * Building redirects to a branch is now deprecated; redirects should
      point to labels instead. (CNY-1857)
    * The --replace-files option has been split into
      --replace-managed-files, --replace-unmanaged-files,
      --replace-modified-files, and --replace-config-files. The original
      option is still accepted, and is equivalent to specifying all four
      of the new options simultaneously (CNY-1270)
    * When updating, conary will never automatically drop an architecture
      from an installed trove (unless you specify the flavor to update to 
      explicitly).  (CNY-1714)
    * Dependency resolution now allows updates to go across branches if the
      branches are on the same label.
    * Dependency resolution now follows the same "never drop an architecture"
      rule as other update code. (CNY-1713).
    * Added --show-files parameter to "conary config" to display where
      configuration items came from.
    * Newly installed transient files now silently replace files which are
      otherwise unowned. (CNY-1841)

  o Build Changes:
    * The cvc update command can now update multiple directories
      simultaneously.
    * Java files are now put in a :java component by default. (CNY-527)
    * Python dependencies now include flags designating the major version
      of python involved, as well as a flag distinguishing the target
      architecture library directory (normally "lib" or "lib64") to
      enhance update reliability.  When building a bootstrap python
      or using a different python executable than Conary is running
      with, Conary will use an external python process to determine
      python dependencies. (CNY-1517)
    * Ruby dependencies are now generated, and Ruby modules are placed
      in a :ruby component by default.  Flags are included in the
      dependencies similar to the Python flags, except that they are
      not conditional. (CNY-612)
    * Ensure that two binaries with the same source count but different
      build counts end up with the same build count after cloning. (CNY-1871)

  o Scripts Changes:
    * Repository database migration scripts have been integrated into a 
      common unit.

  o Bug Fixes:
    * Fix a bug in commit code that made r.macros.buildlabel unusable because
      you could not commit recipes that used it.  (CNY-1752)
    * An internal class, _AbstractPackageRecipe, has been renamed to
      AbstractPackageRecipe, in order to allow the inclusion of its
      methods in its subclasses' documentation pages.  The old name is
      still available for compatibility with older modules.  (CNY-1848)
    * Multiple entitlements can be stored for a single hostname or glob
      (previously only the last hostname for a particular hostname/glob
      would be used). (CNY-1825)
    * Cloning the source component for filesets is now allowed.
    * includeConfigFile now sorts files that are matched in globs
    * The default settings from r.add() will now override the default
      settings from an r.addAll() (CNY-1882)
    * Cloning no longer downloads components that won't be cloned (CNY-1891)

  o Other changes:
    * The showchangeset script now displays information on redirect
      troves.

Changes in 1.1.31.3:
  o Server changes:
    * Added EntitlementTimeout exception to notify clients that an
      entitlement has timed out from the authentication cache (CNY-1862)
    * Added remote_ip to user and entitlement based external authentication
      checks (CNY-1864)
    * Fixed bug in proxy which prevented remote_ip from being passed to
      internal repository

  o Client changes:
    * Reread entitlements from disk when EntitlementTimeout is received
      (CNY-1862)

  o Other changes:
    * Logcat now works for calls which passed lists of entitlements

Changes in 1.1.31.2:
  o Proxy changes:
    * Proxy can now inject entitlements and user authentication on behalf
      of clients (CNY-1836)

Changes in 1.1.31.1:
  o Bug Fix:
    * Proxies used wrong getChangeSet call for old protocol versions (CNY-1803)

Changes in 1.1.31:
  o Bug Fix:
    * A bug that caused an Internal Server Error when a Conary proxy
      attempted to convert a changeset for an older client when the
      upstream Conary repository was not running 1.1.29 or later has
      been fixed. (CNY-1792)

Changes in 1.1.30:
  o Bug Fixes:
    * The version cache for upstream servers in the Conary proxy
      incorrectly included user information in the URL, causing
      KeyErrors when users were switched to anonymous. (CNY-1787)
    * An issue related to the formatting of repository map entries
      has been fixed. (CNY-1788)
    * The Conary proxy no longer supports protocol version 41
      (and hasn't for a few releases).
    * An issue that was affecting the performance of the getChangeSet
      API call on Conary proxies running in an apache environment
      has been fixed.

Changes in 1.1.29:
  o Client Changes:
    * In conaryrc files, repositoryMap entries can now use wildcards
      for the server name.
    * Multiple entitlements can now be sent to each server.
    * Server names in entitlements may include wildcards.
    * Entitlements may be placed in conaryrc files now using
      'entitlement server entitlement'. "conary config" displays
      entitlement information.
    * A bug that limited a single MetadataItem to less than 64 KiB has
      been fixed.  Conary 1.1.29 will produce metadata that will not
      be visible to older clients.  Likewise, metadata produced by
      older clients will not be visible to Conary 1.1.29 and later
      clients. (CNY-1746)
    * Metadata items can now store strings with NUL characters in
      them. (CNY-1750)
    * The client API will now raise an InsufficientPermission error
      instead of an OpenError when the client's entitlements are
      not allowing access. (CNY-1738)

  o Build Changes:
    * Refreshed autosource files are now displayed by 'cvc revert' and
      'cvc diff'. (CNY-1647)
    * Support for the Bazaar revision control system has been added via
      r.addBzrSnapshot(). (requires bzr >= 0.16).

  o Server Changes:
    * (Nearly) all repository operations are now performed using the
      permissions of the anonymous user in addition to the permission
      set for any user authentication information which is present.
    * Path names in the entitlementsDirectory no longer have any
      meaning. All entitlements are read, and the serverName in the
      XML for the entitlement is used to determine which server to
      send the entitlement too.
    * Entitlement classes are no longer used as part of authentication;
      they may still be specified, but repositories now look up the
      class(es) for an entitlement based on the key.

  o Internal Changes:
    * The restart information, necessary for Conary to resume execution
      after a critical update is applied, now includes the original
      command line. The way this information is stored is incompatible
      with very old versions of Conary.  Downgrading from Conary
      version 1.1.29 (or newer) to version 1.1.11 (or older) is known
      to fail. (CNY-1758)

  o Bug Fixes:
    * 'conary rblist' no longer produces a stack trace if the
      installLabelPath configuration option is not set. (CNY-1731)
    * A bug that caused an "Error parsing label" error message when
      invoking "cvc commit" on a group recipe that used
      r.setSearchPath(str(r.labelPath[0]), ...) has been
      fixed. (CNY-1740)
    * Proxy errors are now reported in the client, for easier
      debugging. (CNY-1313)
    * A bug that caused an "Unknown error downloading changeset" error
      when applying an update job that contained two different
      versions of the same trove has been fixed. (CNY-1742)
    * Adding redirects which pointed to otherwise-unused branches
      corrupted the database by creating a branch without corresponding
      label information.
    * When critical updates are present in an update job that has
      previously downloaded all the changesets, Conary will no longer
      unnecessarily re-download the troves. (CNY-1763)
    * TroveChangeSet.isRollbackFence() now returns the correct answer
      if the trove changeset does not contain absolute trove
      info. (CNY-1762)
    * A bug related to entitlement directories containing unreadable
      files has been fixed. (CNY-1765)
    * A bug that prevented epydoc from producing documentation on
      the Conary code has been fixed. (CNY-1772)
    * Conary will temporarily fall back to reading unsigned group
      script information from changeset files that are created by
      Conary < 1.1.24.  Once rBuilder creates changesets with a newer
      version of Conary, this change will be reverted. (CNY-1762)
    * Changeset files are now written as absolute paths in the
      changeset index file. (CNY-1776)
    * Entitlement configuratioon lines continue to accept an entitlement
      class for backwards compatibility purposes. (CNY-1786)

Changes in 1.1.28:
  o Documentation Changes:
    * Incorrect references to createGroup have been fixed. (CNY-1700)

  o Build Changes:
    * Files added with in the repository and locally no longer cause
      'cvc update' to fail as long as the files have the same fileId.
      (CNY-1428)
    * r.Link allows full paths to be specified for the target of the
      link as long as the directory matches the source of the link.
      (CNY-751)
    * "cvc mv" has been added as a synonym for "cvc rename".
    * r.addCvsSnapshot() now works correctly with anonymous,
      pserver-based, servers. Previously, cvs checkout would fail due
      to strange characters being in the destination directory.
    * r.add*Snapshot() will now raise errors if the shell commands they
      are executing fail for any reason

  o Bug Fixes:
    * An index has been added to improve the performance of various
      file stream related queries in a Conary repository. (CNY-1704)
    * Directories in binary directories are no longer (incorrectly)
      provided. (CNY-1721)
    * "conary update" now works with read-only changesets. (CNY-1681)
    * the setTroveInfo call refuses to update missing troves (CNY-1741)

  o Server Changes:
    * getChangeSet call now returns supplemental information
      (trovesNeeded, filesNeeded, and removedTroves) for each individual
      job separately, instead of combining them for the entire job list.
    * proxy now combines all upstream changeset requests into a single
      job request for servers running this version or later. (CNY-1716)
    * mirrorMode wasn't passed through to changeset fingerprint calls
      from the caching code.

Changes in 1.1.27:
  o New Features:
    * All group cooks for one source must be done as a large cvc cook
      action instead of one-by-one. (CNY-1303)
    * Group flavors are much shorter if you turn on the config item
      "shortenGroupFlavors".  Some flags, like
      vmware and xen and architecture flags, are always included in a
      group flavor. (CNY-1641)
    * The Conary client is now able to access the network using
      authenticated HTTP proxies. (CNY-1687)

  o Build Changes:
    * A new recipe method, r.MakeFIFO(), is available which will create
      a named pipe at a specified location. (CNY-1597).

  o Internal Changes:
    * Flags for update jobs changed from a bitmask to a class.
    * Removed vestigial support for file label priority paths.

  o Bug fixes:
    * Patch code no longer fails when trailing context is missing at
      the end of the file. (CNY-1638)
    * Files with no permissions set (chmod 0) confused Conary due to
      improper checks for None. (CNY-1678)
    * Errors in the changeset downloading code are no longer ignored
      by the client. (CNY-1682)
    * An error in the resumption of a build has been fixed. (CNY-1684)
    * The introduction of mirrorMode during changeset cration (CNY-1570)
      caused the generation of empty diffs in some cases. mirrorMode now
      includes full contents for all files instead of generating diffs
      (CNY-1699)
    * If you're promoting two flavors of the same version of the same trove,
      they will now always have the same version on the target branch.
      (CNY-1692)

Changes in 1.1.26:
  o New Features:
    * The listcachedir script has been added to help with maintenance
      tasks for the repository changeset cache. (CNY-1469)
    * Conary proxies are now adding an HTTP Via: header. (CNY-1604)

  o Internal Changes:
    * Creating changesets supports a 'mirrorMode', which includes file
      contents of files if their version has changed (even if the sha1
      of those contents are the same). Mirroring uses this to ensure
      complete contents. (CNY-1570)

  o Client Changes:
    * A potential race condition where an update could change the state
      of the Conary database while the rollback code is executing has
      been fixed. Note that as part of the fix for CNY-1591, the update
      and rollback operations cannot commit at the same time; the fix
      further ensures long-running operations detect the state change.
      (CNY-1624)

  o Bug fixes:
    * Manipulating source components now works better when a source
      component has been marked removed.
    * A problem related to the way shim clients use the ServerProxy
      object has been fixed. (CNY-1668)

Changes in 1.1.25:
  o New Feature:
    * Conary now supports a "searchPath" configuration option, which
      operates like the installLabelPath configuration option but can
      contain both packages and labels.  For example:
      "searchPath group-os contrib.rpath.org@rpl:1" can be used to
      configure conary to first install the version of a package
      referenced in group-os, then to fall back to installing from
      contrib.rpath.org@rpl:1. (CNY-1571)

  o Build Changes:
    * GroupRecipe.add*Script now accepts a path to the script as the
      initial parameter.
    * r.addArchive() now supports a preserveOwnership parameter.  When
      set to True, owners and groups from cpio, rpm, and tar archives
      are used as the owners and groups in the final package.
      (CNY-927)
    * A new "cvc revert" command has been added that reverts any local
      changes made in the current directory. (CNY-1222)
    * GroupRecipe.addCopy() copies compatibility classes and group
      scripts onto to groups.  New copyScripts and
      copyCompatibilityScripts options to GroupRecipe.addCopy() and
      GroupRecipe.addAll() can be used to change this
      behavior. (CNY-1642)
    * A new build r.IncludeLicense() action has been added. This build
      action will take either a directory structure of licenses or a
      single license file, normalize its contents, and place it in a
      directory in /usr/share/known-licenses, which will be used at a
      later date by conary-policy.  This method is only useful for
      organizations maintaining a set of packages as part of a Linux
      OS platform.

  o Client Changes:
    * An explicit commit lock is now used to prevent overlapping
      updates and rollbacks.  (CNY-1591)
    * The conaryclient module now exposes ChangeSetFromFile to
      instantiate ReadOnlyChangeSet objects from .ccs
      files. (CNY-1578)
    * "conary q --debug --info" now also displays information about
      where a trove was cloned from if it exists.
    * Redirects with multiple targets can now be built and installed.
      (CNY-1554)
    * Conary repositories now support creating changesets that contain
      files whose compressed contents are greater than or equal to 4
      GiB in size.  Old versions of Conary that attempt to access a
      changeset that contains a compressed file larger than 4 GiB in
      size will report a error of "assert(subMagic == SUBFILE_MAGIC)".
      Previously, an overflow error occurred. (CNY-1572)

  o Internal Changes:
    * Conary clients can now request a specific changeset format
      version from a Conary repository.  This feature requires Conary
      protocol version 48.  This allows one to use new Conary clients
      to generate changesets understood by older clients. (CNY-1544)
    * Internal recipe source management moved into the generic
      Recipe() class from PackageRecipeClass().

  o Server Changes:
    * Standalone Conary repositories or proxies can be run in SSL mode
      if m2crypto is installed and the configuration options "useSSL",
      "sslCert", and "sslKey" are properly set. (CNY-1649)

  o Bug Fixes:
    * A bug that sometimes caused "user/group does not exist - using
      root" messages to be displayed when running "cvc update" created
      new files has been fixed. (CNY-763)
    * The flavor of a derived package (which is an experimental
      feature) built from unflavored package is now properly set to
      unflavored. (CNY-1506)
    * Macros in arguments to the version control system recipe class
      commands are now properly expanded. (CNY-1614)
    * The Conary client will now bypass proxies running on remote
      machines with repositories running on localhost. (CNY-1621)
    * "cvc promote" no longer displays some warnings that were rarely
      helpful unless invoked with the --debug argument. (CNY-1581)
    * A bug that caused the storage of unneeded "unknown" entries in
      the TroveInfo table has been fixed. (CNY-1613)
    * A regression in "cvc annotate" that would produce a traceback
      for not finding a SequenceMatcher class in fixeddifflib was
      fixed.  (CNY-1625)
    * Build commands that invoke shell commands now perform shell
      quoting properly.  Thanks to Pavel Volkovitskiy for finding the
      bugs and submitting the patch. (CNY-1627)
    * Mirroring using group recursion has been fixed. (CNY-1629)
    * Mirroring using group recursion no longer creates
      cross-repository relative changesets. (CNY-1640)
    * r.Install will now replace files which are read-only. (CNY-1634)
    * A bug that caused an unhandled exception when creating a local
      rollback for a trove that had missing troveinfo has been fixed.
    * Attempting to run "cvc merge" in a directory which was not
      already at the tip of a shadow no longer causes a confusing
      error message.  Previously the message was "working directory is
      already based on head of branch"; now the message is "working
      directory is not at the tip of the shadow".
    * cvc commands which need to instantiate the recipe object (merge,
      refresh, and commit) no longer fail if unknown use flags are
      used by the recipe.
    * Running the command to mark a trove as removed from the
      repository on a trove that has already been marked as removed no
      longer results in an error. (CNY-1654)
    * "conary rdiff" now works properly when multiple flavors of the
      same trove are present in the same group. (CNY-1605)
    * "conary rdiff" no longer produces an error if the same file is
      present on different labels. (CNY-1623)
    * A bug that caused inconsistent behavior when troves are pinned
      has been fixed.  Previously, if an update operation would change
      the version of a pinned trove to a version included in a group
      that is installed on the system, the pin would not
      hold. (CNY-1652)
    * A bug that caused an unhandled exception in the Conary update
      code when shared contents to a file in a link group are
      duplicated in the changeset due to distributed contents has been
      fixed.

Changes in 1.1.24.1:
  o Release Correction
    * The source archive for 1.1.24 was not built from the tag for
      1.1.24 in the Mercurial repository.  1.1.24.1 is built from the
      1.1.24 tag.

Changes in 1.1.24:
  o New Feature:
    * Conary 1.1.24 introduces the framework needed to implement a new
      metadata design for Conary.  The new metadata feature allows
      various information such as description to be set for a trove.
      New XML-RPC interfaces, getNewTroveInfo() and setTroveInfo(),
      have been added to facilitate mirroring metadata.
      addMetadataItems() has been added to allow metadata to be added
      to a trove after it has been built. (CNY-1577)

  o Client Changes:
    * The Conary client now distinguishes between an upstream Conary
      proxy and a plain HTTP proxy. This is so we can properly handle
      SSL traffic through an HTTP proxy using the CONNECT HTTP method.
      As such, there is now a "conaryProxy" configuration variable, in
      addition to the "proxy" variable. (CNY-1550)
    * The "proxy" (and newly introduced "conaryProxy") variables can
      be turned off by setting them to "None". (CNY-1378)
    * Clients requesting the inclusion of configuration files residing
      on the network now upload their version. This opens up the
      possibility for the server to serve different configuration
      files to different client generations. (CNY-1588)
    * Configuration variables "localRollbacks" and "pinTroves" get
      used as defaults when applying an update job; they can be
      explicitly overridden. (CNY-1583)

  o Bug Fixes:
    * A bug in the way the proxy configuration variable is set has
      been fixed. (CNY-1586)
    * A bug that caused a traceback when rolling back group updates
      from rollback changesets created when the "localRollback"
      configuration option was set has been fixed. (CNY-1590)
    * A bug that caused a traceback when applying a local rollback
      changeset with a locally modified file has been fixed.  Conary
      needed to create the directory that the locally modified file
      resides in first. (CNY-1444)
    * Applying rollbacks could attempt to invalidate the rollback stack,
      which would cause corruption of the rollback stack (CNY-1587)

Changes in 1.1.23:
  o Client Changes:
    * A new command, "conary rdiff", has been added. This allows one
      to inspect the differences between any two troves with the same
      name. (CNY-855)

  o Build Changes:
    * Conary recipes can now directly reference source code through
      version control systems.  The new r.addMercurialSnapshot(),
      r.addCvsSnapshot(), and r.addSvnSnapshot() source actions check
      out repositories and create snapshots.  They are integrated with
      the "cvc refresh" command for fetching more recent source code
      from version control repositories. (CNY-1)
    * The r.replace() function in group recipes now supports the
      searchPath parameter. (CNY-1574)

  o Bug Fixes:
    * A corner case affecting server-side matching of troves against
      negative flavors has been fixed. (CNY-641)
    * A bug in the StreamSet thaw code that prevented frozen StreamSet
      objects with a tag value greater than 128 from being thawed
      properly has been fixed.
    * A bug has been fixed that prevented creating a diff of a Trove
      object that contained troveInfo with unknown data. (CNY-1569)
    * A bug in the logic used by Conary to determine whether or not
      the rollback stack should be invalidated based on group update
      scripts has been fixed. (CNY-1564)
    * A bug that caused an unhandled exception in a Conary proxy when
      it attempted to create a changeset from a pre-Conary-1.1.x
      server has been fixed.
    * Small race condition in populating the cache for both
      repositories and proxies has been fixed (CNY-1576)

Changes in 1.1.22:
  o Major Changes:
    * Group troves can now declare an (integer) compatibility class
      which is used to automatically invalidate rollbacks (existing
      groups are considered to be in compatibility class zero). When a
      group is upgraded to a new group which has a different
      compatibility class, the rollback stack is invalidated unless
      the group also contains postRollback script which can rollback
      to the version being updated. Postrollback scripts can now be
      defined with a list of compatibility versions they are able to
      roll back to. Old invalidateRollback parameter for some group
      scripts is no longer supported.

  o Client Changes:
    * To take advantage of Conary's ability to apply the critical
      update set and restart before applying the rest of the updates,
      three new API calls have been added: newUpdateJob,
      prepareUpdateJob and applyUpdateJob. (CNY-1454)
    * A new argument, --no-restart, has been added to conary. This has
      to be used in conjunction with --root and allows one to skip the
      restarts after applying critical updates when installing in a
      chroot. (CNY-1458)
    * Proxy configuration parameter is now of the form 'proxy protocol
      url' (i.e. 'proxy http http://proxy.some.com'), and allows
      separate proxies to be configured for http and https. If old
      'proxy url' form is used, separate proxies are configured for
      http and https rather than a single proxy being using for both
      protocols. Users who need the old behavior should set explicit
      configure the same proxy for both protocols.

    * Conary no longer runs group scripts when "--just-db" is
      specified on the command line.
    * The conary.conaryclient.mirror.mirrorRepository() function now
      accepts a list of target repositories.

  o Build Changes:
    * Conary has tools in place through a new cross flag and a new
      "target" flavor to support better defining of cross compiling
      builds.  (CNY-1003)
    * Configuration files are again allowed to have executable bits
      set, but configuration files with executable bits set are not
      included in the :config component even if the :config component
      is being created. (CNY-1260, CNY-1540)

  o Proxy Changes:
    * A proxy can now be configured to use an http proxy for all
      outgoing requests. The 'proxy' configuration item is supported
      in a manner identical to the client.
    * The (unused) ability for a standalone server to act as both a
      proxy and a standalone server has been removed; this removes the
      standalone proxies dependence on the X-Conary-Servername header.

  o Internal Changes:
    * The createTrigger() method of dbstore drivers no longer accepts
      the "pinned" keyword parameter.
    * SeekableNestedFile and FileContainer objects no longer depend on
      the file pointer for reads; pread() is used everywhere.  This
      allows the underlying file descriptors to be shared between
      objects or between threads.
    * Repository schema now understands the concept of minor and major
      schema revisions. (CNY-811)

  o Bug Fixes:
    * A bug in proxy code that caused conary to use https through a
      proxy when http was desired has been fixed. (CNY-1530)
    * A bug in clone/promote relating to cloning when there are
      flavors on the clone label that are superset of the current
      flavor, but the current flavor doesn't exist has been
      fixed. (RMK-415)
    * A race condition related to the multithreaded Conary client,
      where one thread could modify an unprotected variable assumed
      immutable by a different thread has been fixed. (CNY-1450)
    * If the database is locked, Conary will no longer display a stack
      trace, but an error message. (CNY-1292)
    * The Conary library now uses a built-in difflib if the system's
      difflib is not patched for recursion. (CNY-1377)
    * Mirroring troves marked as removed from repositories running on
      MySQL has been fixed. (CNY-1193)
    * Repository cooks now sets the subprocess' stdin to /dev/null to
      avoid hanging while waiting from stdin. (CNY-783)
    * Trove.verifyDigests() no longer fails erroneously if a signature
      version 0 digest has not been calculated and set in
      troveInfo. (CNY-1552)
    * A bug in changeset reset() which affected reusing changesets in
      merges has been fixed. (CNY-1534)
    * A bug in changeset based trove sources where the underlying
      changesets never got reset has been fixed. (CNY-1534)

Changes in 1.1.21:
  o Repository Changes:
    * A "hidden" keyword argument has been added to the
      commitChangeSet() and hasTroves() method.  This allows mirror
      users to commit troves which will never be displayed to users.
      The presentHiddenTroves() call makes all hidden troves
      visible.  The XML-RPC protocol version is now 46.

  o Internal Changes:
    * StreamSet operations in C now use a common StreamSet_GetSSD()
      function which creates the _streamDict object if it does not yet
      exist.  This fixes crashes in rare cases where a
      StreamSet.find() class method is used before any instances of
      that StreamSet have been created. (CNY-1524)
    * Numeric StreamSet types can now have values set to None (which
      indicates that there is no value set at all).  Additionally, if
      passed an empty string to the thaw() method, the value is set to
      None. (CNY-1366)

  o Bug Fixes:
    * A bug in commitChangeSet() which returned a "file not found"
      error when the user had insufficient permission for the commit
      operation has been fixed.
    * A bug that caused Conary to raise an unhandled exception when
      updating a trove that has missing TroveInfo data in the local
      database.  When new types are added to TroveInfo, older versions
      of Conary omit the new data from the database.  Once a version
      of Conary is used that understands the new data types, the
      missing data is restored to the previously incomplete trove.
    * Handling user permissions when committing under certain 
      circumstances against a Conary 1.1.20 was fixed. (CNY-1488)

Changes in 1.1.20:
  o Major Changes:
    * Groups can now include scripts which are automatically run
      before an install, after an install, after an update, and after
      a rollback.  Documentation on how to add these scripts to groups
      will be posted to wiki.rpath.com shortly.  Unlike tag handlers,
      these scripts are not inherently reversible; therefore if a post
      update script is executed, the rollback stack will be reset.  The
      rollback information is still stored in the rollback directory,
      but the "conary rollback" and "conary rblist" commands will no
      longer be able to access the previous rollbacks.

      Only Conary repositories running version 1.1.20 or later can
      store these scripts.  If the repository is not running the
      minimum required version, a "changeset being committed needs a
      newer repository server" error will be produced.

      If an older version of Conary downloads a group that has a
      script associated with it, the scripts will be silently ignored.
      Future versions of Conary may add a "Requires: trove:
      conary(group-scripts)" dependency to groups that have scripts
      associated with them. (CNY-1461)

    * Support for versioned trove signatures has been added. (CNY-1477)
    * Version 1 signatures have been added which use a SHA256 digest
      that includes the frozen form of unknown troveInfo
      segments. (CNY-1186)
    * Unknown troveInfo segments are stored in both the repository and
      local database and restored properly. (CNY-1186)

  o Client Changes:
    * Hashes of the directories in which a trove places files are now
      computed and stored in troveInfo. (CNY-857)
    * A --file-flavors option has been added to "conary query/q",
      "conary repquery/rq", and "conary showcs/scs". (CNY-1507)
    * The ability to promote using branches and to promote to siblings
      of parents has been added.  For example, you can now promote
      from /A//B to /C without first cloning uphill to A. (CNY-1513)

  o Build Changes:
    * When Conary calls an external program (python, perl, monodis) to
      determine file dependencies and that program is not a part of
      the package being built, it will warn if that external program
      is not provided by a component in build requirements. (CNY-1492)

  o Internal Changes:
    * The conary.lib.elf module can now be built against libelf
      version 0.8.0 or later as well as the libelf implementation
      provided by elfutils.  libelf can be downloaded from
      http://www.mr511.de/software/ (CNY-1501)
    * The Conary client API has a new method disconnectRepos() that
      allows one to cut access to the networked repositories.  A
      RepositoryError exception is raised if network access is
      attempted. (CNY-1474)

  o Bug Fixes:
    * StreamSet objects didn't work with inheritance because the C
      implementation treated an internal variable as inheritable when
      it should have been treated as a class variable.
    * Attempting to create a shadowed Version object that reference a
      label that is already uphill are now issues a proper error
      message. (CNY-847)
    * Running the "conary rblist" command as non-root now produces a
      proper error message. (CNY-1453)
    * Badly-formatted parentVersion strings in derived packages
      (experimental) no longer cause a stacktrace.
    * Previous versions of Conary would fail to find the UID or GID of
      a newly created user if "--root" was specified on the command
      line and C library components had not yet been installed.
      Conary would erroneously fall back to using UID 0 or GID 0
      (root) instead.  (CNY-1515)
    * A traceback that occurred when a lookaside repository cache has
      not been defined when initializing a derived package recipe
      object has been fixed. (CNY-1509)
    * The Conary network repository client no longer attempts to use a
      proxy if the repository is residing on the local machine.
    * A bug in the freezing of update jobs has been fixed. (CNY-1521)
    * r.addPatch()'s optional argument "extraArgs" will now do the right
      thing if passed a single string instead of a tuple or list.

Changes in 1.1.19:
  o Client Changes:
    * A new "cvc promote" command has been added. "cvc promote" is a
      special type of cloning based on group structure.  For more
      information on promote, see the JIRA issue until documentation
      on the wiki is updated.  (CNY-1304)
    * An "--all-flavors" option has been added to "cvc promote" which
      promotes all flavors of the latest version of the listed
      troves. (CNY-1440)
    * A programmatic interface for performing partial clones, where
      only some components out of a package are cloned based on
      byDefault settings, has been added. (CNY-1389)
    * Conary changesets can now deal with changesets that contain
      package components that share identical file contents, pathId,
      and fileId combinations. (CNY-1253)
    * The "proxy" configuration parameter will now work for standard
      http proxies such as Squid.  Previously the "proxy"
      configuration parameter could only specify a Conary repository
      proxy.  Environments that require all HTTP and HTTPS traffic
      pass through a proxy must continue to use they "http_proxy"
      environment variable, as the "proxy" configuration variable is
      only used for Conary repository calls.  Source downloads in cvc,
      for example, will only use the http_proxy environment variable.
    * Due to limitations in Apache 2.0, the Conary client will now use
      HTTP/1.1 "chunked" Transfer-encoding when committing changesets
      larger than 2 GiB.
    * An "applyRollback()" method has been added to the ConaryClient
      class. (CNY-1455)

  o Server Changes:
    * The repository cache has been completely reworked. This fixes
      problems with authorization and the cache, and has the side
      benefit of unifying the proxy code for the repository and the
      proxy. The cacheDB repository configuration parameter is
      obsolete and will cause a warning on startup. changesetCacheDir
      should now be used instead, and tmpwatch should be configured to
      clean up both the changesetCacheDir and tmpDir
      directories. (CNY-1387)
    * The repository now properly commits changesets where multiple
      troves reference the same (pathId,fileId) key. (CNY-1414)
    * The standalone server can now decode "Transfer-encoding:
      chunked" PUT requests from clients.
    * Apache based repository servers now send changeset file contents
      using the "req.write()" method instead of the "req.sendfile()"
      method when file contents are larger than 2 GiB.  This works
      around limitations in Apache 2.0.
    * The list of sizes returned by the getChangeSet() and
      getFileContents() repository methods are now returned as a list
      of strings instead of a list of integers.  XML-RPC integers can
      only hold values less than 2147483648 (a signed integer).
    * A Conary repository will now raise an exception if a client
      requests a changeset that is larger than 2 GiB in total size or
      file contents larger than 2 GiB in size and does not support the
      new version 44 protocol required to work around this limitation.

  o Build Changes:
    * A "vmware" flavor has been added to the default set of flavors.
      A trove with a vmware flavor should be intended to run as a
      VMware guest. (CNY-1421)
    * If there's a conflict when loading installed troves, the latest
      trove will be picked.
    * The loadInstalled() recipe function will now search the
      installLabelPath for troves to load when it cannot find them any
      other way.
    * A "overrideLoad" keyword parameter has been added to the
      loadInstalled() and loadSuperClass() recipe functions.  This can
      be used to override the default search mechanism.

  o Bug Fixes:
    * Local flags are now cleared after each group cook, meaning that
      multipass group cooks will have the correct local
      flavor. (CNY-1400)
    * Dependency resolution in group cooks now also take advantage of
      the group cache. (CNY-1386)
    * Changesets for source troves with missing files (because the
      file is missing from the upstream server or the upstream server
      is unavailable) are now properly written to changeset
      files. (CNY-1415)
    * Derived packages, which are still experimental, now correctly
      handle multiple architectures built from the same
      source. (CNY-1423)
    * The loadInstalled() recipe function now always works even if you
      have multiple versions of a package installed from multiple
      branches.
    * Trove names are now checked for legal characters. (CNY-1358)
    * A minor bug related to file uploads on the error codepath was
      fixed.  (CNY-1442)
    * A bug in "cvc promote" that caused it to fail when the source
      components added due to --with-sources were in conflict.  This
      could happen, for example, when different flavors of a binary
      were cooked from different source versions and all flavors to be
      cloned to the new label at the same time (CNY-1443)
    * A bug in the CfgQuotedLineList class' display function has been
      fixed.
    * Flavored items in a job list are now correctly frozen when
      writing out an update job. (CNY-1479)
    * A default UpdateCallback() is set if an update callback hasn't
      been specified when invoking the applyUpdate() method of
      ConaryClient. (CNY-1497)
    * "cvc cook --macros" works as expected now, by defining a macro (as
      passed in on the command line with --macro) per line. (CNY-1062)
    * Committing to a Conary repository when using a standard HTTP
      proxy functions properly.  A change in 1.1.18 introduced this
      incompatibility.
    * The redirect build code has been refactored.  Bugs related to
      building flavored redirects have been fixed. (CNY-727)

Changes in 1.1.18:
  o Major Changes:
    * Changesets are now indexed by a pathId,fileId combination instead of
      just by pathId. This should eliminate the vast majority of conflicts
      when creating groups containing multiple flavors of the same trove.
      Old clients will be served old-format changesets by the repository,
      and new clients continue to support old format changesets. Old and
      new format changes can be merged into a single changeset (CNY-1314).

  o Client Changes:
    * The conary rblist --flavors command now properly displays trove
      flavors. (CNY-1255)
    * When resolving dependencies while updating, conary will now search 
      the latest versions of packages for every label in your installLabelPath
      first before searching the histories of those labels.  This should make
      sure that conary prefers installing maintained troves over unmaintained 
      ones. (CNY-1312)
    * The Conary client API now has a new call, iterRollbacksList(), iterating
      over the rollback name and object. (CNY-1390)
    * Added the --just-db argument to the conary rollback command. (CNY-1398)

  o Build Changes:
    * A list of rPath mirrors for source components has been added.
    * Group recipes now support a setSearchPath method.  This provides a way
      to tell groups how to find and resolve packages by specifying a list
      containing either packages or labels. (CNY-1316)
    * The group addAll command supports "flatten" - a way to cause all troves
      in all subgroups to be included directly in the top level group - 
      flattening any structure created by intermediate groups.
    * Groups now allow you to use the commands "removeTrovesAlsoInGroup"
      and "removeTrovesAlsoInNewGroup".  These commands subtract out the
      troves included within the specified group from the currently
      active group. (CNY-1380)
    * Checking dependencies is now faster when building groups.
    * When resolving dependencies in groups, conary will now search the
      latest trove in every label in your label/search path before
      searching back in the history of that label. (CNY-1312)
    * Added moveComponents and copyComponents to group syntax. (CNY-1231)
    * Derived packages (experimental) can now change files between
      Config, InitialContents, and Transient, and can set new files
      to be any of those types.  They can call UtilizeUser and
      UtilizeGroup.  They can create new tag handlers and tag
      description files (but not make a file from the parent no longer
      be a tag handler or tag description, except by removing the file
      entirely), and add new tags to new and pre-existing files when
      TagSpec is called (but not remove existing tags from files). (CNY-1283)
    * Derived packages (experimental) can now run nearly all build and
      source actions. (CNY-1284)
    * Derived packages (experimental) now inherit byDefault settings from
      the parent (CNY-1401), but can override them in the child (CNY-1283).
    * Derived packages (experimental) now handle multiple binary packages
      built from a single source package, including overriding binary
      package name assignment in the derived package. (CNY-1399)

  o Server Changes:
    * Two new calls have been added to the server API -
      getTroveReferences and getTroveDescendants. (CNY-1349)
    * The proxy server proxies "put" calls now.
    * Cleaned up string compression code in changeset merging.

  o Bug Fixes:
    * Fixed a bug where an invalid flavor at the command line would result
      in a traceback. (CNY-1070)
    * Added an exception to allow redirect recipe names to have any format -
      including those usually reserved for group- and info- packages.
    * Removed a harmful assert that kept trove source stacks from working w/o
      installLabelPaths in some cases. (CNY-1351)
    * The cfg.root item is always stored internally as an absolute path,
      even if it is specified as a relative path. (CNY-1276)
    * cvc now properly cleans up 000-permission files from the old build 
      directory. (CNY-1359)

  o Internal Changes:
    * Changesets in an update job can be downloaded in a step separate from
      the installation. Additionally, update jobs can be frozen and reapplied
      later. (CNY-1300)
    * UpdateJob objects are now versioned for a specific state of the Conary
      database, and can be applied only if the state of the database has not
      changed. (CNY-1300)
    * Public keys can now be retrieved from a directory, with each key stored
      in a separate file. (CNY-1299)
    * Troves now track their direct parent they were cloned from, instead of
      the source-of-all-clones. (CNY-1294)

Changes in 1.1.17:
  o New Feature:
    * A caching proxy has been implemented for Conary.  A proxy server
      caches changesets as clients request them.  This can
      dramatically improve the performance of Conary when a subsequent
      request is made for the same changeset.

      The server is implemented using the existing standalone and
      Apache-based Conary repository server modules. Two new Conary
      repository configuration variables, "proxyDB" and
      "proxyContentsDir" have been created to define the proxy
      database and contents store.

      To configure the Conary client to use a proxy, a new "proxy"
      configuration variable has been added to the conaryrc file.
      Generic HTTP proxies should still be configured using the
      "http_proxy" environment variable.

      In order to facilitate authentication and proxy cache
      invalidation features, new Conary repository methods have been
      introduced.  This means that the Conary proxy requires that
      repositories it connects to run Conary version 1.1.17 or later.
      The Conary proxy is considered experimental.  Therefore future
      versions of Conary may not be able to communicate with the proxy
      as implemented in Conary 1.1.17.

  o Client Changes:
    * Filesystem permissions on rollback data restrict access to the
      owner of the database (normally root). (CNY-1289)
    * The Conary client now sends data across an idle connection to a
      Conary repository.  This will keep the connection alive when the
      repository is behind a firewall or proxy that has short timeouts
      for idle connections. (CNY-1045)
    * The error message produced by Conary when a progress callback
      method raises an unhandled exception has been improved.

  o Build Changes:
    * cvc cook --show-buildreqs works properly now.  Thanks to Pavel
      Volkovitskiy for reporting the issue and providing the
      patch. (CNY-1196)
    * The flags for other packages that are specified in the build
      flavor are now available when cooking as a part of the
      PackageFlags object.  For example, if you wish to check to see
      if kernel.pae is set, you can add "if PackageFlags.kernel.pae:".
      Note that such checks do not affect the final flavor of your
      build, and should be used with care. (CNY-1201)
    * Component and package selection by manifest, as with the
      "package=" option, could fail when large numbers of files were
      found; this bug has been resolved. (CNY-1339)
    * You can now add a labelPath to a group r.add() line by
      specifying a labelPath keyword argument.  For example:
         r.add('conary', labelPath=['conary-unstable.rpath.org@rpl:1',
                                    'conary.rpath.com@rpl:1'])
    * Repeated shadow merges now fail with an error suggesting a
      commit.  Previously, the merge operation would be attempted
      again. (CNY-1278)

  o Server Changes:
    * Conary repositories no longer allow users or groups to be
      created with names that include characters other than those
      defined in the Portable Filename Character Set.
    * Server side functions that work on large datasets (getTroveSigs
      and setTroveSigs) are now using batched SQL operations for faster
      throughput. (CNY-1118, CNY-1243)
    * The code that commits groups to the repository has been reworked
      to significantly reduce the number of SQL queries executed.
      (CNY-1273)
    * Including a symbolic link in the path to the temporary now
      returns an error immediately at startup. (CNY-958)
    * Errors opening a to-be-committed changeset now have the internal
      exception logged and CommitError returned to the client (CNY-1182)
    * Cached Changesets are now versioned depending on the client's
      version.  This allows for the same changeset to be cached for
      different client generations. (CNY-1203)

  o Internal Changes:
    * A StringStream can now be set from a Unicode object.  The
      StringStream stores the UTF-8 encoding of the Unicode
      object. (CNY-366)
    * The ByteStream and LongLongStream classes have been
      reimplemented in C.  Modifications have been made to the
      NumericStream types implemented in C so that they can be used as
      base classes in Python.
    * PathID lookups are now done by file prefix and file ID. This
      allows for identifying files in different package flavors or in
      versions older than the latest one. (CNY-1203)
    * StreamSet objects can now preserve unknown elements of the stream
      instead of silently skipping them. Those elements are retained for
      freeze(), letting the older stream object exactly replicate the
      frozen stream of the newer object. Unknown elements are preserved
      through merges into old object as long as the old object has not
      been locally modified.

  o Bug Fixes:
    * Conary now displays a useful error message when it is unable to
      parse a "user" line in a configuration line.  Previously Conary
      would raise an unhandled exception. (CNY-1267)
    * Mirror configurations no longer use /etc/conary/entitlements/ as
      the default location to read entitlements used to mirror.
      Normally the entitlements used to mirror are different than the
      entitlements required to update the system.  Therefore they
      should not be used when attempting to access source or target
      repositories when mirroring. (CNY-1239)
    * "cvc emerge" now displays error messages when the underlying
      cook process results in an exception.  Previously, an unhandled
      exception message was generated. (CNY-995)
    * Derived packages now support setuid and setgid files. (CNY-1281)
    * You can no longer accidentally include a group in itself by
      using addAll. (CNY-1123, CNY-1124)
    * An error message is produced when troves could not be found
      during "conary migrate" in the same manner they are alerted
      during a "conary update".  Previously these errors were
      masked. (CNY-1171)
    * A bug that caused update failures when a changeset held file
      contents that were both InitialContents and a normal file has
      been fixed. (CNY-1084)
    * Filesets now honor buildFlavor. (CNY-1127)
    * The TroveSource class tried to raise a DuplicateTrove exception,
      which doesn't exist. It now raises InternalConaryError instead.
      (CNY-1197)
    * A proper error is now produced when Conary is unable to create
      the directory for the local database due to a permission
      failure. (CNY-953)
    * Group recipes could sometimes include a trove for dependency
      resolution but not move to include the package directly in the
      group that is doing dependency resolution.  Now the package and
      component both are always included immediately in the group that
      is resolving dependencies. (CNY-1305)
    * A "no new troves available" error message is now given when
      there are no new versions to migrate to (CNY-1246)
    * Attempting to clone without name or contact information set now
      gives a proper error message. (CNY-1315)
    * The client code no longer exits with a sys.exit(0) if one of the
      callbacks fails. (CNY-1271)
    * When multiple labels of a trove exist in a group and that group is 
      being searched for that trove, conary will no longer arbitrarily pick
      one of the labels to return.
    * A bug in the default update callback class that causes a hang
      when unhandled exceptions occur has been fixed.
    * Cloning a trove multiple times that was already cloned no longer
      increments the source count. (CNY-1335)
    * The Conary network client erroneously specified the latest
      protocol version it knew about when calling a server, even if
      the server couldn't understand that version. (CNY-1345)

Changes in 1.1.16:
  o Server Changes:
    * The repository now returns recursive changesets with special
      "removed" trove changesets if a trove is missing or has been
      removed.  This allows the client to determine if it has the
      needed troves to perform an update.  Previously, the repository
      would raise an exception, which prevented updates from mirrors
      with byDefault=False troves (such as :debuginfo) excluded.
    * A getTroveInfo() method has been added to the Conary repository
      server.
    * Repository changeset cache database operations are now retried
      before giving up (CNY-1143)

  o Client Changes:
    * A new "isMissing" trove flag has been added.  This flag is set
      by a Conary repository when a Trove is missing.  This allows the
      client to display an appropriate message when it attempts to
      update from an incomplete mirror.
    * Including a configuration file from an unreachable URL will now
      reasonably time out instead of hanging for 3 minutes (the default TCP
      connection timeout). (CNY-1161)
    * Conary will now correctly erase a trove whose files have changed owners
      or groups to values not mapped to users or groups on the current system.
      (CNY-1071)
    * Conary will now display files that are transient as transient when
      --tags is used.
    * Support for the new getTroveInfo() method has been added to the
      Conary repository client.

  o Build changes:
    * The "cvc cook" command will now log a message when deleting old
      build trees to make way for an upcoming build.
    * The "cvc refresh" command will now print a warning instead of
      failing with an error when an attempt to refresh a
      non-autosourced file is made. (CNY-1160)
    * The BuildPackageRecipe class now requires file:runtime, which is
      needed to run many configure scripts. (CNY-1259)
    * Configuration files are now automatically added to :config
      components only if they do not have any executable bits
      set. (CNY-1260)

  o Bug Fixes:
    * Conary 1.1.14 and 1.1.15 failed to update when encountering the
      multitag protocol; this regression is resolved. (CNY-1257)
    * The logparse module now correctly parses python tracebacks in
      conary log files. (CNY-1258)

Changes in 1.1.15:
  o Client Changes:
    * On the update path, errors and warnings are now handled by callbacks.
      This allows applications using the Conary API to capture and process
      them as appropriate. (CNY-1184)

  o Bug Fixes:
    * "conary erase --help" now displays options as "Erase Options"
      instead of "Update Options". (CNY-1090)

  o Build Changes:
    * Change in assembling recipe namespace changed how unknown recipe
      attributes were handled (they appeared as None instead of raising
      an Attribute Error).
    * Packaged directories are no longer included in :lib components
      because doing so can create multilib failures.  (CNY-1199)

Changes in 1.1.14:
  o Client Changes:
    * Tag handler output is now redirected to a callback. The command line
      callback places "[ tag ]" in front of the output from each tag handler
      to help with debugging. (CNY-906)
    * All filesystem operations are journaled now to allow recovery if an
      unexpected failure occurs. "conary revert" has been added to recover
      from cases where the journal is left behind unexpectedly. (CNY-1010)

  o Build Changes:
    * cvc will no longer fail if the EDITOR environment variable points
      to an invalid editor. (CNY-688)
    * Redirects now build erase redirects for package components which
      existed in the past but have disappeared on head. (CNY-453)
    * The TagSpec policy now checks the transitive closure of build
      requirements when determining whether the build requirements
      are sufficient to ensure that a needed tag description will
      be installed. (CNY-1109)
    * Repositories can now be made read-only to allow for maintenance.
      (CNY-659)
    * PIE executables, which appear to be shared libraries in binary
      directories, will no longer export soname dependencies. (CNY-1128)
    * ELF files in %(testdir)s and %(debuglibdir)s will no longer export
      soname provides.  (CNY-1138, CNY-1139)
    * cvc is now able to check out source troves that have been shadowed from
      a branch that no longer contains the files. (CNY-462)
    * The Install recipe class now has the ability to copy symbolic links.
      (CNY-288)
    * The output produced by cvc when attempting to find the
      appropriate patch level when applying a patch has been
      improved. (CNY-588)
    * When cooking (either from a recipe or from the repository),
      cvc will always use the (auto)source files from the repository,
      instead of re-downloading them. This allows for rebuilds from
      recipes even if the upstream source is no longer available,
      without using the cvc cook --prep command first to cache the
      repository copies. (Auto)sources can still be re-downloaded
      using cvc refresh. (CNY-31)
    * The ordering for the rules used to determine which component a
      file should be in was reversed when a file was under /usr/share
      but had /lib/ somewhere in the path name. (CNY-1155)
    * The cvc add command will now refuse to add symbolic links that
      are absolute, dangling, pointing to files outside of the current
      directory or pointing to files that are not tracked by Conary.
      (CNY-468)
    * Use objects now record which file on system define them. (CNY-1179)
    * ExcludeDirectories built-in policy will now remove the empty
      directories it has excluded from the _ROOT_ in order to prevent
      later policies from thinking they are going to be on the target
      system. (CNY-1195)

  o Internal changes:
    * Conary now supports being built against an internal copy of the
      sqlite3 library for cases when the system sqlite3 is not the
      optimal version for Conary.
    * The repository schema's string types are no longer restricted to
      arbitrary sizes for backends that support indexing larger strings
      than MySQL's InnoDB storage engine. (CNY-1054)

  o Bug Fixes:
    * The SQL query that implements the getTrovesByPath() repository
      method has been reworked to avoid slow queries under
      MySQL. (CNY-1178)
    * Builds that resulted in changesets containing the same file
      in different locations would fail to commit if the files differed
      only by mtime. (CNY-1114)
    * The mirror script now correctly handles the cases where
      the PathIdConflict errors are raised by certain source repositories
      during mirroring. (CNY-426)
    * The mirror script now can correctly mirror removed troves when a
      removed and regular versions appear in the same mirror chunk.
    * Perl dependency strings containing double colons are now properly
      accepted on the command line. (CNY-1132)
    * The cvc stat command now correctly displays the usage information
      when extra arguments are specified. (CNY-1126)
    * The conary update --apply-critical command will now behave correctly
      if the update job contains linked troves (besides the conary package
      which is the source of critical updates). Linked troves are troves
      with overlapping paths.  (CNY-1115)
    * A GET request to the "changeset" URL of a repository server that
      does not supply any arguments no longer results in an Internal
      Server Error.  The repository can be configured to send email to
      an email address with debugging information. (CNY-1142)
    * When checking to make sure that the URL used to upload a
      changeset matches the repository base URL, both URLs are now
      normalized before the comparison is made. (CNY-1140)
    * The conary.lib.logparse module now provides the correct date
      strings for each logged event.
    * The Conary command line argument parser checks for the --help
      option earlier.  This corrects some instances where commands
      like "conary rq --help" would not display help. (CNY-1153)
    * The conary [command] --help --verbose command now correctly
      displays verbose option help.
    * Conary no longer fails with an unhandled exception when the 
      local database is locked.  A useful error message is now
      produced. (CNY-1175)
    * The cvc annotate command now attributes the correct name to the
      person who committed the initial revision of a file. (CNY-1066)
    * Conary will give a better error message if you try to run the
      conary emerge command without conary-build installed. (CNY-995)

Changes in 1.1.13:
  o Build Changes:
    * All files in "binary directories" now provide their path as a
      file: dependency. This allows more flexibility for files that
      have requirements such as "file: /usr/bin/cp". (CNY-930)
    * A addRemoveRedirect() method has been added to the
      RedirectRecipe class to allow redirecting packages to nothing
      (which causes them to be erased on update). The client code has
      been updated to remove package components properly for this
      case.  (CNY-764)

  o Bug Fixes:
    * Config files, though added to the :config component by default
      (CNY-172), can now be appropriately overridden by
      ComponentSpec. (CNY-1107)
    * ELF files that have no DT_NEEDED or DT_SONAME entries no longer
      cause Conary to trace back attempting to discover the ELF
      ABI. (CNY-1072)
    * Conary will no longer attempt to update troves in the namespace
      "local" when using updateall.
    * Redirect recipes which contain conflicting redirects now give an
      error message instead of a traceback. (CNY-449)
    * The previous fix for CNY-699 wrongly encoded the soname rather
      than the filename in provisions for symbolic links to shared
      libraries when the shared library had a soname.  Additionally,
      symlinks from directories not in the system shared library path
      to ELF shared libraries in directories in the shared library
      path wrongly caused internal dependencies to have the full path
      to the symlink encoded in the shared library requirement.  These
      bugs have been resolved. (CNY-1088)

Changes in 1.1.12:
  o Client Changes:
    * A signature callback has been added, which allows one to catch
      the troves with bad signatures and react appropriately (display
      an error message, lower trust level, etc). (CNY-1008)
    * The conary.lib.logparse module has been added to provide
      parsed access to conary log files. (CNY-1075)

  o Build Changes:
    * "cvc cook" is now more efficient in looking up files that are
      part of the built troves (CNY-1008).
    * A "commitRelativeChangeset" configuration variable has been
      added to control whether Conary creates relative or absolute
      changesets when cooking.  It defaults to True, but can be
      changed to False to cause Conary to cook and commit absolute
      changesets. (CNY-912)
    * A list of X.org mirrors has been added to the default mirrors.
    * "cvc diff" now returns an return code of 2 on error, 1 if there
      are differences, and 0 if there are no differences. (CNY-938)
    * An "addResolveSource" method has been added to GroupRecipe.
      This will change how dependency resolution is done when building
      a group.  Instead of searching the label path defined in the
      group for solutions, the resolve source will be searched
      instead. This allows you to resolve dependencies against a
      particular version of a group. (CNY-1061)
    * Cloning multiple flavors of the same package in a single step is
      now possible. (CNY-1080)
    * Perl dependencies now include provides for .ph files, as well as
      .pl and .pm files, found in the perl @INC path. (CNY-1083)

  o Bug Fixes
    * The previous fix for CNY-699 introduced two errors in handling
      shared library dependencies that were not in shared library
      paths and thus need to have their paths encoded.  These bugs
      have been resolved. (CNY-1088)
    * The build time in the troveInfo page of the repository browser
      is now displayed properly as "(unknown)" if a trove has no build
      time set. (CNY-990)
    * dbsh now properly loads the schema when one of the .show
      commands is executed. (CNY-1064)
    * The Conary client version is saved before the re-execution of
      conary that follows the application of a critical
      update. (CNY-1034)
    * A condition that was causing sys.exit() to not terminate the
      server process when running in coverage mode has been
      fixed. (CNY-1038)
    * If a configuration value is a list and has a non-empty default,
      appending values to that default does not reset that list to
      empty (Conary itself never triggers this case, but rMake does
      with defaultBuildReqs). (CNY-1078)
    * FileContainers don't store the path of the filecontainer in the
      gzip header for contents which are being transparently compressed
      by the object
    * Creating referential changesets obtained the path of files in the
      data store multiple times. When one content store in a round-robin
      content store configuration is corrupt, that would lead to inconsistent
      changesets. Instead, we will include those corrupt contents in
      a valid changeset and let the install content validation catch the
      problem.

Changes in 1.1.11:
  o Client Changes:
    * "conary help [command]" now displays the usage message for
      the command.
    * The --help options will now display a smaller number of flags by
      default, and more when the --verbose flag is added.
    * A getUpdateItemList() method has been added to the ConaryClient
      class.  It returns a list of top level troves on the local
      system. (CNY-1025)
    * "conary rq package:source --tags" will now show an "autosource"
      tag on autosourced files.
    * Conary now correctly uses "KB/s" instead of "Kb/s" when
      displaying transfer rates. (CNY-330)
    * conary rblist is now more readable, and supports --labels and
      --full-versions. (CNY-410)

  o Build Changes:
    * When using "cvc refresh" to refresh autosourced files, the
      refresh flag is now reset after the commit.  Previously, the
      file would continue to be refreshed on subsequent commits.
    * When using "cvc commit", cvc no longer downloads autosourced
      files which haven't changed (CNY-611, CNY-463)
    * Files that were previously marked as autosource files can now be
      made a regular file by calling "cvc add".
    * When using "cvc remove" to remove a file from the local checkout
      directory and the file is still specified in the recipe file as
      being automatically downloaded, the file will now be switched to
      an autosource file (preserving the pathId).
    * The autosource state is now stored explicitly in CONARY files.
    * CONARY files now use textual identifiers for flags instead of
      digits.
    * "cvc refresh" no longer downloads all autosource files.  Only
      the file(s) specified are downloaded.
    * Files removed with "cvc remove" are no longer erroneously
      re-added when committing changes to the repository.  This used
      to happen when the file was in the previous version of the
      source component and also present in the lookaside
      cache. (CNY-601)
    * Conary now produces a warning instead of an error when an
      unknown use flag is specified in the buildFlavor configuration
      variable.  It will still produce an error if the unknown use
      flag is accessed in the recipe.
    * Package builds now create relative changesets for components instead
      of absolute changesets, reducing the size of the upload to the
      repository (CNY-912)
    * The download code in cvc now accepts cookies.  This is required
      to download files from Colabnet sites. (CNY-321)
    * The download code in cvc can now handle basic HTTP
      authentication. (CNY-981)
    * Shared libraries and symlinks to shared libraries provide their
      filenames as soname dependency provisions, as well as DT_SONAME
      records listed within the shared library, if any. (CNY-699)
    * Malformed regular expressions passed as exceptDeps arguments to
      the r.Requires policy are now reported gracefully. (CNY-942)
    * A list of GNOME mirrors has been added to the default mirrors.
    * Commit log messages may now be provided with the "cvc --log-file"
      command, with support for standard input using the filename "-".
      (CNY-937)
    * The default ComponentSpec information is now loaded from
      files in the /etc/conary/components/ directory tree, and the
      defaults can now be overridden on a per-distribution basis in
      the /etc/conary/distro/components/ directory tree. (CNY-317)
    * Freeform documentation from /usr/share/doc is now included
      in the new ":supdoc" component instead of the ":doc" component
      by default. (CNY-883)
    * Configuration files are now put into a ":config" component to
      make it easier to override them.  This configuration can be
      disabled by setting the configComponent configuration item
      to False. (CNY-172)
    * Empty directories that have owner or group information explicitly
      set are now included in packages by default. (CNY-724)

  o Bugfixes:
    * Files added in both the repository and locally with cvc now give
      an error message on update rather than corrupting the CONARY
      file (CNY-1024)
    * Adding a file locally and then merging that file from upstream
      now causes an error as expected (it would traceback
      before). (CNY-1021)
    * Cooking a group recipe that defines an empty groups with
      resolveDependencies set no longer results in a traceback.
      Conary will display an error message as expected. (CNY-1030)
    * Specifying a bad protocol in a repositoryMap entry (a protocol
      other than http or https) no longer causes an unhandled
      exception. (CNY-932)
    * When migrating, conary now utilizes update mode with all updates
      explicitly specified when re-executing after critical updates.
      Previously, the migration failed if a critical update was
      applied. (CNY-980)
    * Infinite loops are now detected when including configuration
      files. (CNY-914)
    * Temporary files created when critical updates are applied are
      now cleaned up. (CNY-1012)
    * Conary repositories now detect when changesets that are being
      committed are missing files. (CNY-749)
    * Conary now prints an error message when trying to write a
      changeset file to a location that cannot be written (directory,
      read-only file etc.). (CNY-903)

Changes in 1.1.10:
  o Bugfixes:
    * A warning message produced when attempting to retrieve a OpenPGP
      key has been fixed.  The warning was introduced in CNY-589.

Changes in 1.1.9:
  o Client Changes:
    * The usage message displayed when running "conary" or "cvc" has
      been simplified and improved. (CNY-560)
    * When choosing how to match up troves with the same name, conary now
      takes paths into account, if there's a choice to make between matching
      up two old troves that are otherwise equivalent with a new trove, conary
      will choose the one that shares paths with the new trove. (CNY-819)
    * Conary will now allow "conary migrate --info" and "conary migrate
      --interactive" without displaying usage information. (CNY-985)
    * Conary now only warns about being able to execute gpg if a
      signature trust threshold has been set. (CNY-589)
    * Fixed cvcdesc after the refactoring of configuration options. (CNY-984)

  o Server Changes:
    * PostgreSQL support has been finalized and some SQL queries have
      been updated in the repository code for PostgreSQL
      compatibility.  PostgreSQL will be officially supported in a
      future release of Conary.
    * The repository browser is now viewable by Internet Explorer.

  o Build Changes:
    * cvc now allows files to be switched from autosource to normal
      and from normal to autosourced. (CNY-946)
    * Recipes will now automatically inherit a major_version macro,
      which is defined to be the first two decimal-seperated parts of
      the upstream version, combined with a decimal. For example, a
      version string of 2.16.1.3 would have a major_version of
      2.16. (CNY-629)
    * A list of KDE mirrors has been added to the default mirror
      configuration. (CNY-895)
    * If a group is cooked twice at the same command line, for example
      "cvc cook group-dist[ssl] group-dist[!ssl]", then conary will
      cache the trove found during the first group cook and use it for
      subsequent group cooks. (CNY-818)
    * Unpacking a tarball now preserved permissions only when
      unpacking into the root proxy, not unpacking sources into the
      build directory. (CNY-998)

  o Code Cleanups
    * The command line options common between cvc and conary are now
      defined in one place.
    * The code to add options to the command line parser for an option
      has been refactored to remove duplication.

  o Bug Fixes:
    * A bug that caused an Internal Server Error when marking a group
      :source component as removed in a repository has been fixed.
    * A bug that caused group cook with a replace or remove with a
      flavor and no matching trove to emit a traceback instead of a
      warning has been fixed. (CNY-977)
    * A bug that caused an unhandled exception when two packages with
      the same name require a trove that was being erased has been
      fixed.
    * Timeouts that occur when attempting to read the XML-RPC request
      from a client are now logged and return an exception (instead of
      causing a unhandled exception in the server).

Changes in 1.1.8:
  o Bug Fixes:
    * The fix for CNY-926, which allows a ShimNetClient to create
      changes directly from an in-process Conary Repository, did not
      properly merge changesets when multiple servers were involved.
    * The r.setByDefault() method in group recipes was broken in
      1.0.34.  It would cause a traceback.  This has been fixed.

Changes in 1.1.7:
  o Client Changes:
    * You can now delete troves, update from changeset files, and
      update with a full version specified without an installLabelPath
      set. (CNY-281)
    * "conary rm" has been added as an alias for the "conary remove"
      command. (CNY-952)
    * Conary now produces an error message when an invalid context is
      specified. (CNY-890)
    * User settings in a context will override but not remove user
      settings from the main conary configuration file. (CNY-972)

  o Build (cvc) Changes:
    * "cvc cook --prep" now warns about missing dependencies instead
      of raising an error.  "cvc cook --download" does not warn or
      error. (CNY-787)
    * In a group recipe, if you use r.remove() to remove a component
      from a package in a group (which marks the component
      byDefault=False), and the package no longer contains any
      byDefault=True components, the package itself will also be made
      byDefault=False. This avoids installing packages with no
      components on the system. (CNY-774)
    * Previously, Java files that have no discoverable provided or
      required interfaces (for example, due to EAR dependencies)
      caused a traceback.  Conary now handles this case correctly and
      does not traceback.
    * Merging when the current version is already based on the parent
      version now gives an error message instead of writing out an
      incorrect CONARY file (CNY-968)

  o Bug Fixes:
    * Erases of critical troves is no longer considered a reason to
      restart Conary.
    * A bug triggered when a critical update of a trove depended on an
      erase has been fixed.
    * A bug that caused changesets to be invalidated from the
      changeset cache when signatures were not modified by
      setTroveSigs() has been fixed.
    * A bug that caused an Internal Server Error (ISE) when attempting
      to browse the files in a shadowed component via the Conary
      repository browser has been fixed. (CNY-926)
    * A bug introduced 1.0.32 that affected the ability to update two
      troves due to the same broken dependency when using
      "resolveLevel 2" has been fixed.  This bug affected the ability
      to simply run "conary update conary" when conary-build and
      conary-repository will both installed. (CNY-949)
    * Conary will now display config lines that are equivalent to the
      default configuration value but are set explicitly by the
      user. (CNY-959)
    * Specifying "includeConfigFile" within a context will now include
      the file also within that context. (CNY-622)
    * A memory leak in conary.lib.misc.depSplit() has been fixed.
    * The client no longer loops forever trying to create
      cross-repository relative changesets when the trove is missing
      from one of the repositories. (CNY-948)
    * Repositories no longer return empty troves when
      createChangeSet() is called on troves which are referenced
      within the repository but present on a remote repository.
      (CNY-948)
    * Repository queries no longer return matches for troves which are
      referenced by groups but are not present in the
      repository. (CNY-947)
    * Specifying a root (through conaryrc configuration or the
      "--root" command line parameter) that is not a directory no
      longer results in an unhandled exception. (CNY-814)
    * Renaming and changing a source file no longer results in
      tracebacks on "cvc update" and "cvc merge" (CNY-944, CNY-967)

Changes in 1.1.6:
  o Client Changes:
    * The "cvc" and "conary" command line programs have new command
      line argument aliases.  They accept "-r" as an alias for
      "--root" and "-c" as an alias for "--config".  Commands that
      accept "--info" now accept "-i" as an alias.
    * Contexts can now override any configuration option. (CNY-812)
    * The meaning of the "--components" command line option has
      changed to be more intuitive.  For example, "conary q
      --components" will show all the components for all packages,
      indented as expected. (CNY-822)

  o Build (cvc) Changes:
    * "cvc commit -m'commit message'" is now accepted.  Previously, a
      space was required between the -m and the message.
    * Permissions are now preserved by tar when extracting a tar
      archive added with r.addArchive().
    * The Requires policy now parses pkg-config files more reliably.
    * "cvc cook" now has a "--download" option, which fetches the
      applicable sources from upstream or from the repository and then
      stops. (CNY-837)
    * If cooking a group results in conflicts, the error message will now
      show you the reason why the troves in conflict were included in the
      group. (CNY-876)
    * A new r.addCopy() command is now available to group recipes.  It
      performs the actions required to create a new group, add all of
      the troves from a different group, and add the new group to the
      current group. (CNY-360)
    * In a group recipe, if r.replace() or r.remove() does nothing, a
      warning message is given unless the keyword allowNoMatches is
      used. (CNY-931)
    * In a group recipe, if r.replace() would match against a package
      included inside another group that you are not building, conary
      will warn that replace cannot possibly do anything and will
      suggest using r.addCopy() to resolve the problem. (CNY-360)
    * The Autoconf() build action now enforces buildRequirements of
      automake:runtime and autoconf:runtime if used. (CNY-672)
    * All build actions that enforce buildRequires additions now report
      them through the reportMissingBuildRequires summary policy.

  o Optimizations:
    * Retrieving a large number of troves without files from the local
      database has been sped up by 30%. (CNY-907)
    * On one test machine: "conary q --troves" is 2 times
      faster. "conary q", "conary q --deps" and "conary q --info" are
      30% faster.  "conary q --troves --recurse" is 4-6 times faster.

  o Bug Fixes:
    * r.Replace() no longer fails when a glob matches a dangling
      symlink.  It now reports that no action is taking on the
      dangling symlink due to it being a non-regular file.  This is
      the same behavior as running r.Replace() on non-dangling
      symlinks.

Changes in 1.1.5:
  o Optimizations
    * Duplicate trove instantiations have been removed. Build requires are
      no longer thawed out of abstract change sets, and methods were added
      to get dependency and path hash information directly from trove
      change set objects. These changes combined for a 50% speedup on
      update --info of a large group into an empty root and saved a few
      megs of memory as well (CNY-892)
    * The changes in the previous version of Conary in how XML-RPC
      responses are decompressed actually made Conary slower.  These
      changes have been reverted.

  o Build (cvc) Changes:
    * The Requires() policy now reads pkg-config files and converts the
      "Requires:" lines in them into trove dependencies, removing the
      need to specify those dependencies manually. (CNY-896)
    * Files in /etc/conary/macros.d/ are now loaded in sorted order
      after initial macros are read from /etc/conary/macros. (CNY-878)

  o Bug Fixes:
    * Conary now runs tagscripts correctly when passed a relative root 
      parameter (CNY-416).
    * cvc log now works when there are multiple branches matching for the
      same trove on the same label.
    * Fixed resolveLevel 2 so that it does not try to update packages that
      are already a part of the update. (CNY-886, CNY-780)
    * Fixed resolveLevel 2 so that it does not repeatedly try to perform 
      the same update. (CNY-887)
    * cvc cook | less now leaves less in control of the terminal. (CNY-802)
    * The download thread terminating during an update is now a fatal
      error.
    * The web interface to a conary repository will now print an error
      message instead of a traceback when adding an entitlement class
      with access to a group that does not exist.
    * Parent troves in repository changeset caches are now invalidated
      when a member trove is invalidated (CNY-746)
    * cvc cook group now limits the number of path conflicts displayed for 
      one trove to 10. (CNY-910)
    * Conary update now respects local changes when a group update occurs
      along with the update of the switched trove.  For example, switch
      foo to be installed from another branch instead of the default, 
      and then update foo and its containing group at the same time would
      cause conary to try to reinstall the original foo (resulting in path
      conflicts). (CNY-915)
    * loadRecipe now selects the most recent of two recipes available
      in the case where there are multiple choices due to label
      multiplicity. (CNY-918)

Changes in 1.1.4:
  o Client Changes:
    * Conary now restarts itself after updating critical conary
      components (currently, that consists of conary).  Hooks have
      been added for other components using the conary api to specify
      other troves as critical.  Also, hooks have been added for other
      components to specify a trove to update last. (CNY-805, CNY-808)
    * Conary now warns the user when they will be causing label
      conflicts - that is when an operation would cause two different
      branches of development for a single trove to end up with the
      same trailing label.  Since most conary operations are label
      based, such label conflicts can be confusing to work with and
      are almost never desireable - except in those few cases where
      they are necessary.  (CNY-796)
    * The conary repository client now retries when a DNS lookup of a
      server hostname fails with a "temporary failure in name
      resolution" error.

  o Optimizations
    * The getFileContents() and getFileVersions() server side calls
      have been optimized for faster execution.
    * The SQL query in getTroveList() has been sped up by a 3-5x factor.
    * dbstore now has support for executemany()
    * Inserts into local database now use executemany().

  o Server Changes
    * Several SQL queries have been updated for PostgreSQL compatibility

  o Build (cvc) Changes:
    * The "cvc add" command no longer assumes files it doesn't know to
      be binary are text files; there are lists for both binary and
      text types, and files which are added which aren't in either
      list need to be added with "--text" or "--binary". (CNY-838)
    * A "cvc set" command has been added to change files between
      binary and text mode for files in source components.
    * The "cvc diff" command no longer tries to display the contents
      of autosource files. (CNY-866)
    * The "cvc annotate" command no longer displays pathIds in the
      error message for the specified path not being included in the
      source trove.  It displays the path name instead.
    * The "cvc annotate" command now gives an error when it is run on
      a binary file.
    * A "cvc refresh" command has been added.  It allows you to
      request that cvc fetch new upstream versions of files referenced
      by URL.  Thanks to Pavel Volkovitskiy for the initial
      implementation of this feature. (CNY-743)
    * The "cvc newpkg" command and the PackageSpec policy now disallow
      certain potentially confusing characters in trove
      names. (CNY-842)
    * The PythonSetup() build action has been modified to be more
      consistent with other build actions. The "setupName" paramater
      has been added, which can specify a command to run (defaults to
      "setup.py"). The first argument, similar to Configure(), passes
      arguments to the command being specified by setupName. (CNY-355)
    * The "cvc commit" command now recognizes .html, .css, .kid, and .cfg
      as extensions that identify text files. (CNY-891)
    * The PythonSetup build action has been modified to make it
      clearer what its "dir" and "rootDir" options specify. (CNY-328)

  o Bug Fixes:
    * Conary commands no longer perform an unnecessary database check
      on the local system. (CNY-571)
    * A bug that could allow conary to consider a no-op update as an
      install (and could result in tracebacks in some situations) has
      been fixed. (CNY-845)
    * If you've made a local modification to a package and then try to
      downgrade it later, Conary will now downgrade included
      components as well. (CNY-836)
    * The error message produced by "cvc cook" when a source component
      exists on multiple branches with the same trailing label has
      been improved. (CNY-714)
    * Error handling when manipulating entitlements via XML-RPC has
      been improved. (CNY-692)
    * The usage message displayed when running "conary changeset" has
      been corrected. (CNY-864)
    * Conary no longer tracebacks when a disconnected cook tries to
      load a superclass.  Conary also gives better messages when the
      loaded recipe has a traceback.  Thanks to David Coulthart for
      the core of this patch. (CNY-518, CNY-713)
    * A bug in soname dependency scoring has been fixed.  Dependency
      scoring when multiple sonames were being scored would simply use
      the value of the last soname, instead of the cumulative score.
      Note that the dependencies that did not match at all would still
      return as not matching, so this bug only affected Conary's
      ability to select the best match.
    * A bug in architecture dependency scoring has been fixed.
      Matching architectures are now counted as having a positive
      value, so that when performing dependency resolution on an
      x86_64 machine, troves that have flavor "is: x86_64 x86" will be
      preferred to those with flavor "is: x86".
    * The PythonSetup command ignored any C compiler macros that had
      been set.  The template has been changed to use them in the same
      way that Configure() uses them; as environment variables.
    * The warning message produced when r.Replace() refuses to modify
      a non-regular file now includes the path, as intended.
      (CNY-844)
    * A traceback that occurred when a resolveLevel 2 update resulted
      in a component being erased has been fixed. (CNY-879)
    * Conary now works around a possible threading deadlock when
      exceptions are raised in Threading.join().  The bug is in the
      standard Python threading library, and is fixed in 2.4.3.
      Conary will use a workaround when running under older versions
      of Python. (CNY-795)
    * Checks have been added to the XML-RPC transport system to see if
      an abort has been requested while waiting for a response from
      the server.  This allows the main thread to terminate the
      changeset download thread if it is waiting for an XML-RPC
      response from the server.  (CNY-795)
    * A bug in Conary's handling of an unusual case when multiple
      files being installed share the same content, and one of the
      files has been erased locally has been fixed.
    * A traceback that occurred when a manually removed file switches
      packages during an update has been fixed. (CNY-869)
    * When you remove a file and replace it with a directory, Conary
      now treats it as a removal. (CNY-872)
    * Conary's OpenPGP implementation now dynamically uses RIPEMD if
      it is available from PyCrpyto.  Some PyCrypto builds don't
      include RIPEMD hash support. (CNY-868)
    * A bug that allowed merging changesets with conflicting file
      contents for configuration files with the same pathId has been
      fixed.  Applying the resulting merged changeset caused
      IntegrityErrors.  (CNY-888)

  o Optimizations
    * The getFileContents and getFileVersions server side calls have
      been optimized for faster execution
    * The SQL query in getTroveList has been sped up by a 3-5x factor.
    * dbstore now has support for executemany()
    * Inserts into local database now use executemany().

  o Server Changes
    * Several SQL queries have been updated for PostgreSQL compatibility

Changes in 1.1.3:
  o System Update Changes:
    These changes make Conary much more robust when applying updates
    that move files from one package to another.

    * Components that modify the same files are now required to be in
      the same update job.  For example, if a file moves from
      component a:runtime to component b:runtime, the erase of
      component a:runtime and the install of component b:runtime will
      occur at the same time. (CNY-758).
    * Files moving between components as part of a single job are now
      treated as file updates instead of separate add/remove events.
      (CNY-750, CNY-786, CNY-359)

  o Client Changes:
    * The source component is now displayed in "conary rq --info"
      output.
    * Entitlements can now be passed into ConaryClient and
      NetworkRepositoryClient objects directly. (CNY-640)
    * Exceptions raised in callback functions are now issued as
      warnings and the current job is finished before
      existing. KeyboardInterrupts and SystemExits are handled
      immediately. (CNY-806)
    * The "--debug" command line flag now provides information that is
      useful to the end-user during the update process.  The
      "--debug=all" flag will provide output that is useful to conary
      developers.
    * The output of "--debug" has been modified when performing
      dependency resolution.  The output should be more helpful to end
      users.  Also rearranged the output given when dependencies
      fail. (CNY-779)
    * Config files and diffs are no longer cached in ram during installs;
      they are now reread from the changeset whenever they are needed
      (CNY-821)
    * Binary conflicts no longer cause a traceback in cvc update
      (CNY-644,CNY-785)

  o Optimizations
    On a test system, "conary updateall --info" is around 24% faster
    than previous versions of Conary.

    * The SQL query used to retrieve troves from the local database
      has been optimized.  The new code is nearly four times faster
      for operations like "conary q group-dist --info".
    * The SQL query in getTroveContainers() used to determine the
      parent package(s) and groups(s) of a set of troves as recorded
      in the local database has been optimized.  The new code is
      almost 95 times faster. (0.2 seconds versus 19 seconds)
    * The code in getCompleteTroveSet() that creates Version and
      Flavor objects from entries in the database now caches the
      created object.  This is approximately a 4.5 times speed
      up. (2.10 seconds versus 9.4 seconds)
    * The code in iterUpdateContainerInfo has had similar version
      and flavor caching optimizations that make the code about 
      2.5 times faster (from 10 seconds to 4 seconds).

  o Server Changes:
    The Conary repository server now sends a InvalidClientVersion
    exception when a conary 1.0.x client attempts to manipulate an
    entitlement through addEntitlement() or deleteEntitlement().

  o Build (cvc) Changes:
    * "cvc merge" and "cvc update" are now more verbose when
      patching. (CNY-406)
    * "cvc clone" now requires that you specify a message when cloning
      source components unless you specify --message.  It also gives
      more output about what it is doing (CNY-766, CNY-430).
    * "cvc clone" now has a --test parameter that runs through all
      steps of cloning without performing the clone.  --info is now
      more lightweight - it no longer downloads all of the file
      contents that would be cloned.
    * "cvc clone" now has a --full-recurse parameter that controls how
      recursion is performed.  Cloning a group no longer recurses by
      default.  The only way that a recursive group clone could
      succeed is if all troves in the group came from the same branch.
      This is almost never the case.
    * The "cvc cook" command now prints the flavor being built,
      as well as the version. (CNY-817)
    * The command line argument parsing in "cvc" has been modified.
      To use the "--resume" command line argument to specify that you
      wish to resume at a particular location, you must use
      "--resume=<loc>".  "--resume <loc>" will not work anymore.  This
      removes an ambiguity in how we parse optional parameters in
      Conary.
    * The PythonSetup build action no longer provides the older
      --single-version-externally-managed argument, and instead
      provides the --prefix, --install-purelib, --install-platlib,
      and --install-data arguments, which can be overridden with the
      purelib, platlib, and data keyword arguments, respectively.  This
      allows it to work correctly with a greater number of packages.
      It also provides the option of providing a "purePython=False"
      argument for python packages that mix architecture-specific
      and architecture-neutral files, and tries to automatically
      discover cases when it should be provided. (CNY-809)
    * Python dependencies were previously incorrectly calculated
      for certain module path elements added in some Python C
      code (for example, contents of the lib-dynload directory);
      these errors are now resolved by using external python
      to find system path elements. (CNY-813)
    * /etc/conary/mirrors/gnu has been added to enable mirror://
      references to the GNU mirror system.
    * The GNU mirror list was then significantly expanded and
      re-sorted.  (CNY-824)
    * /etc/conary/mirrors/cpan has been added to enable mirror://
      references to the Comprehensive Perl Archive network mirror
      system.
    * In group recipes, the methods r.add(), r.addAll(), and
      r.addNewGroup() have been modified to accept the use= parameter,
      which defaults to True (CNY-830).

  o Bug Fixes:
    * A bug that caused a traceback in the web interface when a
      non-admin user attempts to manage their entitlement classes has
      been fixed. (CNY-798)
    * "conary rq" (with no arguments) no longer hides troves if the
      flavor that matches the system flavor is not built for the
      latest version. (CNY-784)
    * "cvc cook" now displays the correct label of the thing it is
      building, even when it is not the build label.
    * Running "cvc update" in a directory that has been created with
      "cvc newpkg" but has not yet been committed to the repository
      will now fail with an appropriate error message instead of
      displaying a traceback. (CNY-715)
    * Conary can now apply updates that change a file that is not a
      directory to a directory.
    * Currently version objects are cached to optimize Conary.
      Unfortunately, version objects are mutable objects.  That means
      that if two different pieces of code are given the same version
      object, modifications made by one part of the code could affect
      the other inadvertently.  A warning message has been added to
      the version object when setting or resetting timestamps to make
      developers aware of the problem.  Developers should copy the
      version object before calling setTimeStamps(),
      resetTimeStamps(), incrementSourceCount(), or
      incrementBuildCount() on it.  When creating a version object
      from a string and time stamp set, use the timeStamps= keyword
      argument to versions.VersionFromString() to avoid the copy.  In
      a later version of Conary, version objects will be immutable.
      New methods will be introduced that return new modified objects.
    * Conary no longer hangs waiting for the download thread when an error
      occured in the download thread which caused it to terminate.
    * "conary migrate" now returns an error much earlier if you are
      not using interactive mode. (CNY-826)
    * Files removed from troves (most often by --replace-files) are now
      properly skipped on updates to that trove when the file didn't change
      between versions. (CNY-828)
    * includeConfigFile now gives a much better error message when it
      cannot include a config file. (CNY-618)

Changes in 1.1.2:
  o Bug Fixes:
    * Conary now removes sources from the lookaside before unpacking SRPMs to
      ensure that the source referenced from the SRPM is actually contained in
      the SRPM. (CNY-771)
    * Errors found in the recipe while checking in will now display file name
      and line number information along with the error found.
    * The trove browser no longer shows duplicate entries for multihomed
      repositories.
    * A bug that kept sqlite-based 64-bit mirrors from being used as a source 
      for further mirrors has been fixed.

  o Build Changes:
    * Conary no longer prints policy error messages three times; it
      now prints each error immediately when it is found, and then
      summarizes all policy errors once (instead of twice) at the
      end of the build process. (CNY-776)

Changes in 1.1.1:
  o Client Changes:
    * Migrate no longer replaces by default as if --replace-files was
      specified. (CNY-769)

  o Server Changes:
    * The log retrieval function now returns a HTTP_NOT_IMPLEMENTED
      (501) instead of a HTTP_NOT_FOUND (404) if the logFile
      directive is not configured.

  o Build Changes:
    * Conary now recognizes that pkgconfig finds its files in
      /usr/share/pkgconfig as well as /usr/lib*/pkgconfig. (CNY-754)
    * /etc/conary/mirrors/cran has been added to enable mirror://
      references to the Comprehensive R Archive Network. (CNY-761)

  o Bug Fixes:
    * Conary now resets the timeStamps in all cases when
      getSourceVersion is called (CNY-708).
    * SQLite ANALYZE locks the database after it is run, causing
      updates to fail.
    * A bug that caused lists such as installLabelPath in
      configuration files to be parsed incorrectly when more than one
      space was between list elements has been fixed
    * A bug that caused Locally changed files to no be marked properly
      in rollbacks that were stored locally (including rollbacks for
      locally built troves) has been fixed. (CNY-645)
    * A bug that could cause "cvc cook" to create groups that include
      components needed to resolve dependencies that are already
      included not-by-default has been fixed.
    * A bug that caused a traceback message when adding a user through
      the web interface has been fixed.

Changes in 1.1.0:
  o 1.1 Release Overview

    Conary 1.1.0 is the first version in the 1.1 series.  New
    functionality has been added to Conary that required modifications
    to the repository database schema and XML-RPC protocol.  A Conary
    1.1.x-compatible client is required to access many of the new
    features.  The XML-RPC interface includes version information so
    that old clients continue to work with new servers, and new
    clients continue to work with old servers.

    New Features:
      * Conary can now remove packages and components from a
        repository server.  This is a privileged operation and should
        not normally be used.  Only users with a special "can remove"
        ACL can remove from the repository.  As removing something
        from a Conary repository is an act of last resort and modifies
        repository internals, the command line option will not appear
        in the reference documentation.  rPath will assist users that
        need more information.
      * Conary can now query the repository by path.  Use
        "conary repquery --path /path/to/find" to find components that
        include a particular path.
      * Several enhancements were added to the entitlement management
        facilities in a Conary repository.
      * Conary can now redirect a group.

  Detailed changes follow:

  o Server Changes:
    * Entitlement keys were artificially limited to 63 characters in
      length.  This restriction has been raised to the max length
      permitted in the database column (255).
    * Entitlement classes can now provide access to multiple access
      groups (and updated the web UI to support that) (CNY-600)
    * addEntitlement() and deleteEntitlement() repository calls replaced
      by addEntitlements and deleteEntitlements calls.  These calls
      operate on more than one entitlement simultaneously.
    * Added getTroveLeavesByPath() and getTroveVersionsByPath(). (for
      CNY-74)
    * Conary now checks to ensure you have write access to all the
      things the client is trying to commit before you send them
      across the wire. (CNY-616)
    * deleteAcl() and listAcls() methods have been added to
      ConaryClient.

  o Client Changes:
    * "conary rq" now supports "--path", which allows you to search
      for troves in the repository by path. (CNY-74)
    * "conary rq" now has a "--show-removed" option that allows you to
      see removed trove markers.  A [Removed] flag will be displayed
      when the --trove-flags option is added.

  o Bug Fixes:
    * Conary now resets the timeStamps in all cases when
      getSourceVersion is called (CNY-708).
    * SQLite ANALYZE locks the database after it is run, causing
      updates to fail.
    * A bug that caused lists such as installLabelPath in
      configuration files to be parsed incorrectly when more than one
      space was between list elements has been fixed
    * A bug that caused Locally changed files to no be marked properly
      in rollbacks that were stored locally (including rollbacks for
      locally built troves) has been fixed. (CNY-645)
    * A bug that could cause "cvc cook" to create groups that include
      components needed to resolve dependencies that are already
      included not-by-default has been fixed.

Changes in 1.0.27:
  o Client Changes:
    * A "files preupdate" tag script method has been Implemented which
      gets run before tagged files are installed or changed. (CNY-636)
    * A bug that could cause "--replace-files" to remove ownership
      from every file in a trove has been fixed. (CNY-733)

    * Multiple bugs where using "--replace-files" could result in the
      new file having no owner have been fixed. (CNY-733)
    * The logcat script now supports revision 1 log entries.
    * The logcat script is now installed to /usr/share/conary/logcat

  o Build Changes:
    * Improved handling of the "package=" keyword argument for build
      actions.  In particular, made it available to all build actions,
      removed double-applying macros to the package specification,
      and fixed failure in cases like "MakeInstall(dir=doesnotexist,
      skipMissingDir=True, package=...)". (CNY-737, CNY-738)
    * The lookaside cache now looks in the repository for local sources
      when doing a repository cook. (CNY-744)
    * The mirror:// pseudo-URL handling now detects bad mirrors that
      provide an HTML document instead of the real archive when a
      full archive name is provided; previously, it did so only when
      guessing an archive name.  Thanks to Pavel Volkovitskiy for this
      fix. (CNY-745)
    * The Flavor policy has been slightly optimized for speed.

  o Server Changes:
    * ACL patterns now match to the end of the trove name instead of
      partial strings (CNY-719)

  o Bug Fixes:
    * The Conary repository server now invalidates changeset cache
      entries when adding a digital signature to a previously mirrored
      trove.
    * A bug that caused the mirror code to traceback when no callback
      function was provided to it has been fixed. (CNY-728)
    * Rolling back changes when the current trove has gone missing from
      the server now causes the client to generate the changeset to apply
      based on the trove stored in the local database (CNY-693)

Changes in 1.0.26:
  o Build Changes:
    * When cooking a group, adding "--debug" to the "cvc cook" command
      line now displays detailed information about why a component is
      being included to solve a dependency. (CNY-711)
    * The mirror:// functionality introduced in Conary 1.0.25 had two
      small bugs, one of which prevented mirror:// pseudo-URLs from
      working.  These bugs are now fixed, thanks to Pavel
      Volkovitskiy. (CNY-704)
    * The "cvc cook" command now announces which label it is building
      at the beginning of the cook, making it easier to catch mistakes
      early. Thanks to Pavel Volkovitskiy for this fix. (CNY-615)
    * The source actions (addSource, addArchive, etc.) can now take
      a "package=" argument like the build actions do.  Thanks to
      Pavel Volkovitskiy for contributing this capability.  (CNY-665)
    * The "preMake" option had a bad test for the ';' character; this
      test has been fixed and extended to include && and ||.
      thanks to Pavel Volkovitskiy for this fix. (CNY-580)
    * Many actions had a variety of options (dir=, subdir=, and
      subDir=) for specifying which directory to affect.  These have
      been converted to all prefer "dir=", though compatibility
      with older recipes is retained by continuing to allow the
      subDir= and subdir= options in cases where they have been
      allowed in the past. Thanks to Pavel Volkovitskiy for this
      enhancement. (CNY-668)

Changes in 1.0.26:
  o Server Changes:
    * The Conary web interface now provides a method to rely solely on
      a remote repository server to do authentication checks. (CNY-705)
    * The ACL checks on file contents and file object methods have
      been improved. (CNY-700)
    * Assertions have been added to prevent redirect entries from
      being added to normal troves.
    * An assertion has been added to ensure that redirects specify a
      branch, not a version.
    * The server returns a new FileStreamsMissing exception when the
      client requests file streams with getFileVersion or
      getFileVersions and the requested file stream is not present in
      the repository database. (CNY-721)
    * getFileVersions() now raises FileStreamMissing when it is given
      invalid request.
    * getFileContents() now raises a new FileHasNoContents exception
      when contents are requested for a file type which has no
      contents (such as a symlink).

  o Bug Fixes:
    * A bug that could cause "conary updateall" to attempt to erase
      the same trove twice due to a local update has been fixed.
      (CNY-603)
    * Attempts to target a clone to a version are now caught.  Only
      branches are valid clone targets. (CNY-709)
    * A bug that caused Trove() equality checks to fail when comparing
      redirects has been fixed.
    * A bug that caused the flavor of a redirect to be store
      improperly in the repository database has been fixed.
    * The resha1 script now properly skips troves which aren't present
      in the repository.
    * Conary 1.0.24 incorporated a fix for CNY-684 to correct behavior
      when storing src.rpm files rather than their contents.  The fix
      worked for local builds but not for commits to repositories.
      Conary 1.0.26 includes a fix that corrects the behavior when
      committing to a repository as well. (CNY-684)
    * A bug that prevented flavored redirects from being loaded from
      the repository database has been fixed.
    * "Conary migrate" now will follow redirects. (CNY-722)

Changes in 1.0.25:
  o Build Changes:
    * The addArchive() source action will search for reasonably-named
      archive files based on the name and version if given a URL ending
      with a "/" character. Thanks to Pavel Volkovitskiy for the
      initial implementation. (CNY-671)
    * All source actions, when given a URL that starts with "mirror://",
      will search a set of mirrors based on files in the mirrorDirs
      configuration entry, with default files provided in the
      /etc/conary/mirrors/ directory. Thanks to Pavel Volkovitskiy for
      the initial implementation. (CNY-171)
    * Symbolic links are now allowed to provide a soname even if they
      reference an ELF file only indirectly through other symbolic
      links.  Previously, a symbolic link could only provide a soname
      if it directly referenced an ELF file. (CNY-696)

  o Bug Fixes:
    * A bug that caused unhandled exceptions when downloading the file
      contents needed for a distributed changeset in threaded mode has
      been fixed. This bug was introduced in 1.0.24. (CNY-701)

Changes in 1.0.24:
  o Server Changes:
    * The server binary access log can now be downloaded by an
      administrator by visiting the http://servername/conary/log
      URL. Once the log is accessed it is rotated automatically by the
      repository server. Subsequent accesses to the log URL will only
      yield log entries added since the last access. (CNY-638)
    * The Users and Groups tab in the web management UI is no longer
      highlighted when administrators change their passwords.

  o Client Changes:
    * A --what-provides option has been added to "conary query" and
      "conary repquery".
    * A bug that installed extra components of a package that is being
      installed instead of updated due to the existing package being
      pinned has been fixed. (CNY-682)

  o Build Changes:
    * When pulling files out of a src.rpm file, Conary now stores the
      src.rpm file itself in the repository rather than the files
      pulled from it. (CNY-684)
    * Mono dependency version mappings are now discovered in CIL policy
      .config files. (CNY-686)
    * The internal util.literalRegex() function has been replaced by
      use of re.escape(). (CNY-634)

  o Bug Fixes:
    * The Conary Repository web interface no longer returns a
      HTTP_FORBIDDEN (403) when a bad password is given by the user.
      This allows the user to re-try authentication.
    * The --signatures and --buildreqs flags now work with "conary
      showcs".  (CNY-642)
    * A bug in the NetworkRepositoryClient default pwPrompt mechanism
      has been fixed.
    * Error messages when entitlements fail to load have been
      improved. (CNY-662)
    * The repository client no longer caches repository access info
      when the attempt to access was unsuccessful. (CNY-673, affects
      CNY-578)
    * A bug that caused x86 flavored troves from being updated
      properly when using "conary updateall" on an x86_64 system has
      been fixed. (CNY-628)
    * A bug that caused migrate behavior to not respect pins when the
      pinned troves were set to be erased (CNY-680).
    * Calling r.ComponentSpec(':foo') works again; it is exactly
      equivalent to r.ComponentSpec('foo'). (CNY-637)
    * Calling r.Move() with only one argument now fails explicitly
      rather than silently doing nothing. (CNY-614)

Changes in 1.0.23:
  o API Additions:
    * The interface to create, list and delete access groups and
      modify the users therein through is now exposed though
      ConaryClient.
    * The interface to delete entitlement groups is now exposed
      through ConaryClient.

  o Client Changes:
    * "conary updateall" now accepts the --keep-required command line
      argument.
    * the mirror script now provides download/commit feedback using
      display callbacks like other conary commands
    * the excludeTroves config option will now keep fresh installs from
      happening when an update job is split due to a pinned trove.

  o Server Changes:
    * The repository database migration code now reports an error when
      trying to migrate old-style redirects.  The code to perform the
      migration is incomplete and creates invalid new-style
      redirects.  If you have a repository with old-style redirects,
      contact rPath for assistance with your migration. (CNY-590)

  o Bug Fixes:
    * Subdirectories within source components are now better supported.
      Specifically, different subdirectories with the same filename will
      now work. (CNY-617)
    * The util.literalRegex() function now escapes parenthesis characters.
      (CNY-630)
    * Manifest files now handle file names containing "%" characters.
      Fix from Pavel Volkovitskiy. (CNY-627)
    * Fixed a bug in migrate that caused its behavior to shift when migrating 
      to the same version that is currently installed.
    * Fixed a bug in the logcat script that caused the entitlement field to
      display the user information instead. (CNY-629)

  o Build Changes:
    * The r.addArchive() source action can now unpack Rock Ridge and
      Joliet ISO images, with some limitations. (CNY-625)

Changes in 1.0.22:
  o Client Changes:
    * Conary now has hooks for allowing you to be prompted for both name
      and password when necessary.
    * Conary will no longer report a traceback when trying to perform 
      dependency resolution against repositories that are not available.
      Instead, it will print out a warning. (CNY-578)

  o Build Changes:
    * It is now possible to set environment variables to use within
      Conary builds from within conary configuration files, using the
      new "environment" configuration item.  Thanks to Pavel
      Volkovitskiy for implementing this feature. (CNY-592)
    * In previous versions of Conary, calls to r.PackageSpec() would
      improperly override previous calls to r.ComponentSpec(); now
      the ordering is preserved.  Thanks to Pavel Volkovitskiy for 
      this fix. (CNY-613)

  o Bug Fixes:
    * A bug that would allow recursively generated changesets to
      potentially have missing redirect flags has been fixed.
    * A bug in redirect handling when the branch changed but the trove
      name didn't has been fixed - conary will do a better job of
      determining what jobs to perform in this situation. (CNY-599, CNY-602)
    * Errors relating to PGP now just display the error instead of causing 
      conary to traceback. (CNY-591)
    * Conary sync on a locally cooked trove will no longer traceback (CNY-568)
    * --from-file and sync now work together.
    * An AssertionError that was occasionally reached by incorrect repository
      setups is now a ConaryInternalError
    * A bug when updating to a locally cooked trove when the user had 
      manually removed files has been fixed. (CNY-604)
    * CONARY files that are not accessible will no longer cause conary to
      traceback when trying to read context from them. (CNY-456)
    * signatureKeyMap configuration entries are now checked to ensure
      they are valid. (CNY-531)

Changes in 1.0.21:
  o Client Changes:
    * The "conary migrate" command has changed behavior significantly
      in order to make it more useful for updating a system to exactly
      match a different group.  However, this change makes it much
      less useful for updating normal systems.  "conary migrate"
      should not be used without first reading the man page
      description of its behavior.  The old migrate behavior is now
      available by using "conary sync --full".  "conary syncchildren"
      has been renamed to "conary sync", and its behavior has also
      been modified slightly as a result.  The old behavior is
      available by using "conary sync --current". Please read the man
      page for a full description of the "sync" command as well.  (CNY-477)

  o Build Changes:
    * A "package" keyword parameter has been added to build actions,
      which specifies the package and/or component to which to assign
      the files that are added (not modified or deleted) by that build
      action.  For example, r.MakeInstall(package="foo") will place
      all the new files installed by the MakeInstall action into the
      "foo" package.  Thanks to Pavel Volkovitskiy for contributing
      this capability.  (CNY-562)
    * A "httpHeaders" keyword parameter has been added to the
      r.addArchive(), r.addPatch(), and r.addSource() source actions
      so that headers can be added to the HTTP request.

  o Bug Fixes:
    * The r.addPatch() build action no longer depends on nohup to
      create a file in the current directory (a bug introduced in
      conary 1.0.19). (CNY-575)
    * Commits with missing files no longer traceback. (CNY-455)
    * A bug that caused "#!/usr/bin/env /bin/bash" to not be
      normalized to /bin/bash by the NormalizeInterpreterPaths policy
      has been fixed.
    * A bug that prevented Conary from being able to download files
      that contain '&' or ';' characters has been fixed.  This allows
      Conary to download sources from cgi-bin URLs.
    * "cvc merge" no longer fails to merge changes from the parent
      branch when the shadowed version doesn't exist on the parent
      branch.

Changes in 1.0.20:
  o Build Changes:
    * "jvmdir", "javadir", "javadocdir", and "thisjavadocdir" have
       been added to the default set of macros.
    * A r.JavaDoc() build action has been added.  It funtions
      exactly like the "r.Doc()" build action, except it coppies into
      "%(thisjavadocdir)s".
    * When the r.addArchive() source action attempts to guess the main
      directory in which to build, it now recognizes when when sources
      have been added in an order that defeats its algorithm and provides
      a helpful error message. (CNY-557)

  o Client Changes:
    * A --tag-script parameter has been added to the rollback
      command. (CNY-519)

  o Bug Fixes:
    * A bug in clone behavior that caused Conary to try to clone
      excessive troves has been fixed.  If you were cloning uphill
      from branch /a/b to /a, and a buildreq was satisfied by a trove
      on /a//c, Conary would try to clone the buildreq to /a as well.
      (CNY-499)
    * A bug in the "r.Ant()" and "r.JavaCompile()" build actions which
      caused the CLASSPATH variable to get mangled has been fixed.
    * A bug in 'r.ClassPath()' that caused a traceback has been fixed.
    * A bug that caused the "change password" tab to be displayed when
      browsing the repository via the web as an anonymous user has
      been fixed.
    * The web service code no longer permits the anonymous user to
      view the "change password" (/conary/chPassForm) form.
    * The r.addPatch() source action no longer hangs when presented
      with large patches, which fixes a bug introduced in Conary
      1.0.19.

Changes in 1.0.19:
  o API Change:
    * In order to fully represent empty flavors in Conary, a new Flavor
      object class has been added.  Previously, DependencySet objects
      were used to store flavor information.  Unfortunately it was not
      possible to distinguish "empty flavor" from "flavor not specified".
      When dealing with thawing frozen flavors, use ThawFlavor() instead
      of ThawDependencySet().  When testing to see if a flavor is empty,
      use the isEmpty() method of the flavor object.

  o Client Changes:
    * The default resolveLevel setting is now 2, this means that
      conary will try to update troves that would otherwise cause an
      update to fail.  See the conary man page for more details.
    * Multiple bugs have been fixed in interactive prompting for user
      passwords (CNY-466):
      - Password prompts are based on the server name portion of the
        label being accessed, not the actual hostname of the server
        (these are often different when repositoryMaps are used).
      - When no password callback is available, the operation will
        fail with an open error (which is identical to what would
        happen if no user name was present) instead of giving a
        traceback.
      - The download thread uses the passwords which the original
        thread obtained from the user.
      - The download thread is able to prompt for passwords from the
        user if distributed changesets require access to additional
        repositories.

  o Build Changes:
    * "r.Ant()", "r.JavaCompile()", and "r.ClassPath()" build actions
      have been added to support building java with conary.
    * "r.addPatch()" will now determine the patchlevel without users
      needing to add level= in the r.addPatch() call. The level
      parameter is still honored, but should not be needed.
    * "cvc cook --show-buildreqs" now displays build requirements
      inherited from parent recipe classes. (CNY-520)
    * The output of "cvc diff" and "cvc rdiff" can now be used as an
      input to patch when files are added between two versions. (CNY-424)
    * Use flags have been added for dom0 and domU.  They default to
      "sense prefernot".  The domU flag should be used to build
      binaries specific to Xen domU environments where special
      provisions are made for paravirtualization.  The dom0 flag
      should be used to build binaries specific to Xen dom0
      environments where special provisions are made for the
      hypervisor.  The existing "xen" flag should be used to build
      binaries specific to Xen which apply equally to Xen dom0 and
      domU environments.
    * Warning message for modes specified without an initial "0" have
      been improved to include the path that is affected. (CNY-530)

  o Server Changes:
    * Use the term Entitlement Class in all conary repository web interfaces
      replacing Entitlement Group.

  o Bugs Fixed:
    * The Conary Repository now returns an error to a client when
      committing duplicate troves that have an empty flavor. (CNY-476)
    * When checking out a source trove from a repository using
      "cvc checkout", the user is no longer warned about not being able
      to change the ownership of the files checked out.
    * A bug has been fixed in conary's determination of what troves
      had been updated locally.  This bug caused "conary updateall" to
      consider many x86 troves as needing to be updated separately
      instead of as a part of group-dist.  This could cause updateall
      failures. (CNY-497)
    * A bug that caused 'conary q tmpwatch:runtime --recurse' to traceback
      has been fixed (CNY-460)
    * Interactive mode now handles EOF by assuming it means 'no';
      thanks go to David Coulthart for the patch. (CNY-391)
    * Configuration settings in contexts can now be overridden from
      the command line. (CNY-22)
    * Redirect changesets now have primary troves, meaning they will
      display better when using "conary showchangeset". (CNY-450)
    * User's passwords are now masked when using "cvc context" (unless
      --show-passwords is specified). (CNY-471)
    * Removed excess output from commitaction which was caused by a
      change in option parsing code (CNY-405)

Changes in 1.0.18:
  o Client Changes:
    * Trying to shadow a cooked redirect now results in an error. (CNY-447)
    * A --keep-required option has been added to tell Conary to leave
      troves installed when removing them would break
      dependencies. This used to be the default behavior; Conary now
      issues a dependency error instead. (CNY-6)
    * "delete-entitlement" and "list-entitlements" options have been
      added to the "manageents" script.

  o Build Changes:
    * Python dependencies are now generated for .pyc files as well as
      for .py files. (CNY-459)

  o Server Changes:
    * Support for deleting entitlements, listing the entitlement
      groups a user can manage, and removing the ACL which lets a group
      manage an entitlement group has been added.
    * Entitlement management has been added to the Conary repository
      web interface. (CNY-483)

  o Bug Fixes:
    * The "list-groups" option to the "manageents" script has been
      corrected to list the groups the user can manage instead of the
      groups that user belongs to.

Changes in 1.0.17:
  o Client Changes:
    * Individual file removals performed by "conary remove" now create
      rollbacks. (CNY-7)
    * The repository mirroring client supports two new configuration
      options:
      - matchTroves is a regexp list that limits what troves will be
        mirrored based on the trove names;
      - recurseGroups takes a boolean value (True/False) which will
        cause the miror client to recurse through a groups and mirror
        everything that they include into the target repository.

  o Server Changes:
    * A single conary repository can host multiple serverNames. In the
      Conary repository's configuration file, the serverName directive
      can now specify a space separated list of valid server names
      which will be accepted and served from that repository. (CNY-16)

Changes in 1.0.16
  o Build Changes:
    * A check has been added to "cvc commit" that ensures a .recipe
      file exists in the CONARY state file.
    * Recipe classes can now set an "abstractBaseClass" class
      variable.  When set, Conary will not require a setup() method in
      the class.  This is used for creating superclass recipes where
      setup() methods are not needed.

  o Server Changes:
    * A new "entitlementCheckURL" configuration option has been added.
      This is a hook that allows external validation of entitlements.
    * The Conary Repository web interface look and feel has been
      updated.  The interface will look incorrect unless
      conary-web-common 1.0 or later is installed.

  o Bug Fixes:
    * When running "cvc log" on a newly created source component, cvc now
      errors gracefully instead of tracing back. (bz #863)
    * Conary now changes to the / directory before running tag
      scripts. (bz #1134)
    * "cvc co foo=invalidversionstring" now gives a more helpful error
      message. (bz #1037)
    * Cloning binary troves uphill now correctly checks for the source
      trove uphill.
    * A bug that would cause "conary migrate" to raise a KeyError when
      updating a group that referenced the same trove twice (through
      two subgroups) has been fixed.
    * A bug that caused miscalculations when determining whether a
      shadow has been modified has been fixed.
    * A number of bugs affecting resetting distributed changesets have
      been fixed.
    * A bug in the MySQL dbstore driver that caused the wrong
      character encoding to be used when switching databases has been
      fixed.
    * A bug where running updateall when one of the two groups that
      reference a trove has no update caused an erase of that trove to
      be requested has been fixed (CNY-748).

Changes in 1.0.15
  o Client Changes:
    * When writing files as non-root, Conary will no longer create
      files setuid or setgid unless the uid/gid creating the file
      matches the username/groupname in the package.
    * Conary now checks the rollback count argument for non-positive
      numbers and numbers greater then the number of rollbacks
      available. (bz #1072)
    * The entitlement parser has been reimplemented using expat
      instead of a hand-coded parser.  A correctly formatted
      entitlement file should now be enclosed in an
      <entitlement></entitlement> element.  Conary will continue to
      work with files that do not contain the toplevel <entitlement>
      element.

  o Build Changes:
    * Support has been added for recipe templates.  Now when running
      "cvc newpkg", cvc will automatically create a recipe from a
      template specified by the recipeTemplate configuration
      option. (bz #671, #1059)
    * Policy objects can now accept globs and brace expansions when
      specifying subtrees.
    * Cross-compile builds now provide CONFIG_SITE files to enable
      cross-compiling programs that require external site config
      files.  The default site config files are included.
    * The "cvc checkout" command can now check out multiple source
      troves in a single invocation.

  o Server Changes:
    * An "externalPasswordURL" configuration option has been added,
      which tells the server to call an external URL for password
      verification.  When this option is used, user passwords stored
      in the repository are ignored, and those passwords cannot be
      changed.
    * An authentication cache has been added, which is enabled by
      setting The authCacheTimeout configuration to the number of
      seconds the cache entry should be valid for.

  o Bug Fixes:
    * A bug that caused using groupName parameter with r.replace() to
      traceback has been fixed. (bz #1066)
    * Minimally corrupted/incorrect conary state files will no longer cause 
      conary to traceback. (bz #1107)
    * A bug that prevented upload progress from being displayed when
      using "cvc commit" has been fixed. (bz #969)

Changes in 1.0.14:
  o Client Changes:
    * Conary now creates shadows instead of branches when cooking onto
      a target label.  This means, for example, that local cooks will
      result in a shadow instead of a branch.
    * Conary now creates shadows on the local label when creating rollbacks
      instead of branches.
    * The branch command has been removed.  Any potential branch should be 
      done with a shadow instead.
    * The verify command now shows local changes on a local shadow instead
      of a local branch
    * Local changesets create diffs against a local shadow (instead of
      a branch) and --target for the commit command retargets to a shadow
    * User conaryrc entries are now searched from most specific target to
      least specific (bz #997)
    * A fresh install of a group will cause all of its contained components 
      to be installed or upgraded as well, without reference to what is 
      currently installed on your system -- no trove will be skipped because
      it is referenced by other troves on your system but not installed.
    * Changeset generation across distributed shadows now force file 
      information to be absolute instead of relative when the files are on
      different servers, eliminating server crosstalk on source checkin and
      when committing local changesets. (bz #1033)
    * Cvc merge now takes a revision, to allow you merge only up to a certain
      point instead of to head.

  o Server Changes:
    * Removed the ability for the server to log updates to its contents
      store (mirroring has made this capability obsolete)
    * logFile configuration directive now logs all XML calls
    * Split user management out from core authorization object
    * All user management calls are based on user and group names now
    * The user management web interface for the repository now allows
      the administrator to enable and disable mirroring for groups

  o Bug Fixes:
    * Conary will not traceback if you try to update to a trove with a name
      that matches a filesystem path that you don't have access to (bz #1010).
    * Conary will not raise an exception if a standard config file (~/.conaryrc,
      for example) exists but is not accessible.
    * cvc no longer allows . and .. to be added to source troves (bz #1014)
    * cvc remove handles removing directories (bz #1014)
    * conary rollback no longer tracebacks if you do not have write access to
      the conary database.
    * deeply shadowed versions would fail when performing some version 
      operations.  This caused, for example, local cooks of shadowed troves
      to fail.
    * using loadInstalled with a multiarch trove no longer tracebacks (bz #1039)
    * group recipes that include a trove explicitly byDefault False could result
      in a trove when cooked that had the components of that trove byDefault
      True.
    * Stop sending duplicate Host: headers, proxies (at least squid) mangle 
      these into one host header, causing failures when accessing rbuilder
      repositories that depend on that host header (bz #795)
    * The Symlink() build action should not enforce symlinks not
      dangling, and should instead rely solely on the DanglingSymlinks
      policy.
    * A bug that caused conary to treat a reference as an install when it
      should have been an update due to a miscalculation of what local updates
      had been made on the system has been fixed.

Changes in 1.0.13:
  o Client Changes:
    * A new "conary migrate" command for updating troves has been
      added.  "conary migrate" is useful for circumstances when you
      want to update the software state on a system to be synchronized
      with the default state of a group.  To do this, "conary migrate"
      calculates the changeset required to: 1) update the trove (if an
      update is available); 2) install any missing included troves; 3)
      synchronize included troves that have a mismatched version; 4)
      remove any referenced troves that are not installed by default.
    * The includeConfigFiles configuration directive now accepts http
      and https URLs.  This allows organizations to set up centralized
      site-wide conary configuration.
    * Conary now gives a more detailed error message when a changeset
      attempts to replace an empty directory with a file and
      --replace-files is not specified.

  o Build Changes:
    * The addSource source action will now replace existing files,
      rather than replacing their contents.  This implies that the
      mode of the existing file will not be inherited, and an
      existing read-only file will not prevent addSource from
      working.
    * The internal setModes policy now reports "suid/sgid" only for
      files that are setuid or setgid, rather than all files which
      have an explicitly set mode.  (bz #935)
    * TagSpec no longer will print out ignored TagSpec matches twice,
      once for tags specified in the recipe, and once for tags
      discovered in /etc/conary/tags/*.  (bz #902)
    * TagSpec will now summarize all its suggested additions to
      buildRequires in a single line.  (bz #868)
    * A new reportMissingBuildRequires policy has been added to summarize
      all suggested additions to buildRequires in a single line at the
      end of the entire build process, to make it easier to enhance the
      buildRequires list via cut-and-paste.  (bz #869)

  o Bug Fixes:
    * A bug that caused conary to traceback when a file on the file
      system is owned by unknown uid/gid has been fixed.  Conary will
      now print an error message instead.  (bz #977)
    * A bug that caused conary to traceback when an unknown Use flag
      was used when cooking has been fixed.  Previously, "cvc cook
      --flavor 'foobar'" would create a traceback.  Conary now says
      'Error setting build flag values: No Such Use Flag foobar'.
      (bz #982)
    * Pinned troves are now excluded from updateall operations.
      Previously conary would try to find updates for pinned troves.
    * Conary now handles applying rollbacks which include overlapping
      files correctly.  Previously --replace-files was required to
      apply these rollbacks.
    * the config file directive includeConfigFile is no longer case sensitive 
      (bz #995)

Changes in 1.0.12:
  o Client changes:
    * The rollback command now applies rollbacks up to and including
      the rollback number specified on the command line. It also
      allows the user to specify the number of rollbacks to apply
      (from the top of the stack) instead of which rollback to
      apply. (bz #884)
    * Previously, the code path for installing files as part of a new
      trove required an exception to be handled.  The code has been
      refactored to eliminate the exception in order to reduce install
      times.

  o Build Changes:
    * The cvc command now has a --show-buildreqs option that prints all
      build requirements.  The --no-deps argument for cvc has been
      aliased to --ignore-buildreqs for consistency.

  o Bug Fixes:
    * Installing into a relative root <e.g. --root foo> when running
      as root no longer generates a traceback. (bz #873)
    * Replaced files are now stored in rollbacks. (bz #915)
    * File conflicts are now also detected via the database, not just
      via real file conflicts in the filesystem.
    * A bug that resulted in multiple troves owning a file has been fixed.
    * Rollbacks of troves that were cooked locally will no longer
      raise a TroveIntegrityError.
    * The "conary remove" command no longer generates a traceback when
      the filename given cannot be unlinked. (bz #887)
    * The missing usage message displayed when "cvc" and "conary" are
      run with no command line arguments has been restored.
    * Rollbacks for initial contents files didn't work; applying
      rollbacks now ignores that flag to get the correct contents on
      disk. (bz #924)
    * The patch implementation now properly gives up on patch hunks
      which include changed lines-to-erase, which avoids erasing lines
      which did not appear in the origial version of the file. (bz
      #949)
    * Previously, when a normal error occurred while prepping sources
      for cooking (extracting sources from source archives, for
      example), conary would treat it as a major internal error.  Now
      the error message is simply printed to the screen instead.
    * A typo in a macro will now result in a more helpful error
      message.
    * A bug that caused a traceback when performing "conary rq" on an
      x86_64 box with a large installLabelPath where only an x86
      flavor of a trove was available on one label in the
      installLabelPath has been fixed (bz #961).
    * Conary no longer creates a rollback status file when one isn't
      needed.  This allows /var/lib/conarydb to be on read-only media
      and have queries continue to work/.
    * Reworked "conary remove" to improve error messages and fix
      problems with multiple files being specified, broken symlinks,
      and relative paths (bz #853, #854)
    * The mirror script's --test mode now works correctly instead of
      doing a single iteration and stopping.

Changes in 1.0.11:
  o Client Changes:
    * Conary will now allow generic options to be placed before the command
      you are giving to conary.  For example, 'conary --root=/foo query'
      will now work.
    * the remove command no longer removes file tags from files for no good 
      reason
    * rollbacks now restore files from other troves which are replaced as part
      of an update (thanks to, say, --replace-files or identical contents)
    * --replace-files now marks files as owned by the trove which used to
      claim them
    * You can now kill conary with SIGUSR1 to make conary enter a debugger
      when you Ctrl-C (or a SIGINT is raised)
    * --debug-all now enters a debugger in more situations, including option
      parsing fails, and when you hit Ctrl-C.
    * added ccs2tar, which will convert most absolute changesets (like those
      that cook produces) into tarballs
    * Troves now don't require dependencies that are provided by themselves.
      As troves are built with this new behavior, it should significantly speed
      up dependency resolution.
    * added a script to recalculate the sha1s on a server (after a label
      rename, for instance)
    * added a script to calculate an md5 password (for use in an info recipe,
      for example)

  o Build Changes:
    * Conary now supports a saltedPassword option to r.User in user info-
      packages.  Full use of this option will require that a new shadow package
      be installed.

  o Bug Fixes:
    * command-line configurations now override context settings

  o Build Changes:

Changes in 1.0.10:
  o Client Changes
    * Given a system based on rPath linux where you only installed
      !smp kernels, conary would eventually start installing smp
      kernels on your system, due to the way the update algorithm
      would determine whether you should install a newly available
      trove.  Conary now respects flavor affinity in this case and
      does not install the smp kernel.
    * Mirror configuration files can now specify uploadRateLimit and
      downloadRateLimit.
    * Updates utilizing changeset files are now split into multiple
      jobs properly, allowing changeset files which create users to
      work proprely.
    * "conary rollback" now displays progress information that matches
      the "conary update" progress information.
    * added --with-sources option for clone

  o Bug Fixes:
    * A bug that caused an assertion error when switching from an
      incomplete trove to a complete trove has been fixed.
    * A bug in perl dependencies that caused extra directories to be
      considered part of the dependency has been fixed.
    * A bug affecting updates where a pinned, partially installed
      package was supposed to be updated due to dependency resolution
      has been fixed.
    * A bug that prevented updates from working when part of a locally
      cooked package was replaced with a non-locally cooked component
      has been fixed.  The bug was introduced in Conary 1.0.8.
    * A bug that caused a segfault when providing an invalid type to
      StringStream has been fixed.
    * The troveInfo web page in the repository browser now displays
      useful error messages instead of traceback messages.  The
      troveInfo page also handles both frozen and non-frozen version
      strings.
    * A bug that caused conary to download unnecessary files when checking out
      shadow sources has been fixed.
    * A bug that caused "cvc rdiff" between versions of a trove that
      were on different hosts to fail has been fixed.
    * Fixed a bug when determining local file system changes involving a file 
      or directory with mtime 0.
    * The --signature-key option was restored

Changes in 1.0.9:
  o Client Changes:
    * A new dependency resolution method has been added which can be turned
      on by setting resolveLevel to 2 in your conarycfg:  If updating trove 'a'
      removes a dependency needed by trove 'b', attempt to update 'b' to
      solve the dependency issue.  This will allow 'conary update conary'
      to work as expected when you have conary-build installed, for example.
    * Switched to using more of optparse's capabilities, including --help
      messages.
    * One short option has been added, cvc -m for message.

  o Bug Fixes:
    * Recipes that use loadRecipe('foo') and rely on conary to look upstream
      to find their branch now work correctly when committing.
    * A bug affecting systems with multiple groups referencing the same troves,
      where the groups are out of sync, has been fixed.
    * the mirror client now correctly handles duplicate items returned in
      trove lists by older servers
    * A bug that caused the mirror client to loop indefinitely when
      doing a --full-trove-sync has been fixed
    * conary rq --trove-flags will now display redirect info even if you
      do not specify --troves (bug #877)
    * dep resolution now support --flavors --full-versions output (bug #751)
    * cvc merge no longer tracebacks if files were added on both upstream
      and on the shadow
    * admin web access for the server doesn't require write permission for
      operations which also require admin access (bug #833)
    * A bug that caused r.remove() in a group to fail if the trove being
      removed was recursively included from another group has been fixed.
    * Conary update tmpwatch -tmpwatch:debuginfo will now erase 
      tmpwatch:debuginfo.
    * An ordering bug that caused info packages to not be updated with their
      components has been fixed.
    * Updates will now happen in a more consistent order based on an
      alphabetic sort.
    * the repository server now handles database deadlocks when committing
       changesets
  o Server Changes:
    * getNewSigList and getNewTroveList could return troveLists with
      duplicate entries

  o Documentation Changes:
    * The inline documentation for recipes has been significantly
      improved and expanded, including many new usage examples.

Changes in 1.0.8
  o Client changes:
    * Conary will now replace symlinks and regular files as long as their
      contents agree (bug #626)

  o Bug Fixes:
    * An error in the method of determining what local changes have been 
      made has been fixed.

Changes in 1.0.7:
  o Client changes:
    * A better method of determining what local changes have been made to a
      local system has been implemented, improving conary's behavior when
      updating.

  o Bugfixes:
    * A bug that caused the user to be prompted for their OpenPGP
      passphrase when building on a target label that does not match
      any signatureKeyMap entry has been fixed.  Previously, if you
      had a signatureKeyMap entry for conary.example.com, and your
      buildLabel was set to conary.example.com@rpl:devel, you would be
      prompted to enter a passphrase even when cooking locally to the
      local@local:COOK label.
    * Dependency resolution will no longer cause a trove to switch
      branches.
    * If a component is kept when performing dependency resolution
      because it is still needed, it's package will be kept as well if
      possible.
    * "conary q --path" now expands symlinks found in the path to the
      file in question. (bug #855)
    * Committing a changeset that provided duplicate file streams for
      streams the server previously referenced from other servers no
      longer causes a traceback.
    * Conary's patch implementation how handles patches which are
      already applied. (bug #640)
    * A server error triggered when using long flavor strings in
      server queries has been fixed.

  o Build fixes:
    * Group cooking now produces output to make it easier to tell what
      is happening.  The --debug flag can be used to get a more
      detailed log of what troves are being included.

  o Server changes:
    * The server traceLog now logs more information about the
      repository calls


Changes in 1.0.6:
  o Repository changes:
    * The commitaction script now accepts the standard conary arguments
      --config and --config-file.

  o Bugfixes:
    * cvc merge on a non-shadow no longer returns a traceback (bz# 792),
      and cvc context foo does not return a traceback when context foo does
      not exist (bz #757)  Fixed by David Coulthart.
    * A bug that caused new OpenPGP keys to be skipped when troves
      were filtered out during mirroring has been fixed.
    * opening invalid changesets now gives a good error message instead of
      a traceback
    * removed obsolete changemail script
    * Exceptions which display fileId's display them as hex sha1s now
      instead of as python strings
    * A bug where including a redirect in a group that has autoResolve 
      caused conary to traceback has been fixed.
    * A bug that kept conary from prompting for your password when committing
      has been fixed.
    * A bug that randomized the order of the labels in the  installLabelPath 
      in some error messages has been fixed.

  o Build fixes:
    * The default ComponentSpec for :perl components now include files
      in site_perl as well as in vendor_perl.
    * Ruby uses /usr/share/ri for its documentation system, so all files
      in %(datadir)s/ri are now included in the default :doc ComponentSpec.

Changes in 1.0.5:
  o Performance improvements:
    * The use of copy.deepcopy() has been eliminated from the
      dependency code.  The new routines are up to 80% faster for
      operations like DependencySet.copy().
    * Removing files looks directly into the file stream of the file
      being removed when cleaning up config file contents rather than
      thawing the full file stream.
    * Getting a single trove from the database without files returned file
      information anyway
    * Trove.applyChangeSet() optionally skips merging file information
    * Cache troves on the update/erase path to avoid duplicate fetchs from
      the local database

  o Bugfixes
    * Installing from a changeset needlessly relied on troves from the 
      database having file information while processing redirects
    * Extraneous dependency cache checks have been removed from the
      addDep() path.
    * When removing files, conary now looks up the file flags directly
      in the file stream in order to clean up config file contents.
      Previously the entire file stream was thawed, which is much more
      resource intensive.

  o Build fixes:
    * r.addArchive() now supports rpms with bzip2-compressed payloads.

Changes in 1.0.4:
  o Performance improvements:
    * The speed of erasing troves with many dependencies has been
      significantly improved.
    * The join order of tables is forced through the use of
      STRAIGHT_JOIN in TroveStore.iterTroves() to work around some
      MySQL optimizer shortcomings.
    * An --analyze command line option has been added to the
      stand-alone server (server.py) to re-ANALYZE the SQL tables for
      MySQL and SQLite.  This can significantly improve repository
      performance in some cases.
    * The changes made to dependency string parsing were a loss in
      some cases due to inefficiency in PyArg_ParseTuple().
      Performance sensitive paths in misc.c now parse the arguments
      directly.

  o Bugfixes:
    * An Apache-based conary repository server no longer logs
      tracebacks in error_log when a client disconnects before all
      data is sent.
    * A bug that caused cross repository commits of changesets that involved
      a branched trove to fail in some cases has been fixed.
    * If an entitlement is used for repository access, it is now sent
      over HTTPS instead of HTTP by default.
    * The conary emerge command no longer attempts to write to the root
      user's conary log file.
    * conary showcs --all now shows not-by-default troves.
    * Previously, there was no way using showcs to display only the troves
      actually in a changeset - conary would by default access the repository
      to fill in any missing troves.  Now, you must specify the
      --recurse-repository option to cause conary to search the repository
      for missing troves.  The --trove-flags option will now display when a
      trove is missing in a changeset.
    * A bug that caused showcs --all to display file lists even when --ls
      was not specified has been fixed.
    * When mirroring, you are now allowed to commit a trove that does
      not have a SHA1 checksum set.  This is an accurate replication
      of the data coming from the source repository.
    * A bug affecting multiple uses of r.replace() in a group recipe has been
      fixed.
    * A bug that caused components not to be erased when their packages were 
      erased when a group referencing those packages was installed has been 
      fixed.

Changes in 1.0.3
  o Client changes:
    * Conary displays full paths when in the error message generated
      when it can't open a log file rather than leaving out the root 
      directory.

  o Performance improvements:
    * A find() class method has been added to StreamSet which enables
      member lookups without complete thawing.
    * The code path for committing filestreams to repositories now
      uses find() to minimize file stream thaws.
    * DBstore now supports precompiled SQL statements for SQLite.
    * Retrieving troves from the local system database no longer
      returns file information when file information is not requested.
    * Dependencies, dependency sets, StreamCollections, file
      dictionaries, and referenced file lists now use C parsing code
      for stream thawing.
    * Extraneous trove instantiations on the system update path have
      been eliminated.
    * Adding troves to the local database now uses temporary tables to
      batch the insertions.

  o Bugfixes:
    * A bug that caused a mismatch between file objects and fileIds
      when cloning a trove has been fixed.

Changes in 1.0.2:
  o Bugfixes:
    * A bug that caused redirects to fail to build when multiple
      flavors of a trove exist has been fixed.
    * A bug with cooking flavored redirects has been fixed.
    * The cvc command no longer enforces managed policy with --prep.
    * A bug that caused disttools based python packages to be built as
      .egg files has been fixed.  This bug was introduced in conary
      0.94.
    * A bug that prevented checking in a recipe that deleted policy
      has been fixed.
    * A bug that prevented entitlements from being recognized by an
      Apache conary repository server when no username and password
      were set for a server has been fixed.
    * A bug that prevented errors from being returned to the client
      if it attempts to add an invalid entitlement key or has
      insufficient permission to add the entitlement key has been
      fixed.  An InvalidEntitlement exception has been added.
    * A repository bug prevented the mirror client from obtaining a
      full list of new troves available for mirorring has been fixed.
    * A bug in cooking groups caused the groups resulting from an
      r.addAll() to not respect the original group's byDefault
      settings in some cases has been fixed.

Changes in 1.0.1:
  o Database schema migration
    * Over time, the Conary system database schema has undergone
      several revisions.  Conary has done incremental schema
      migrations to bring old databases in line with the new schema as
      much as possible, but some remnants of the old schema remain.
      When Conary 1.0.1 runs for the first time, the database will be
      reloaded with a fresh schema.  This corrects errors that can
      occur due to incorrect SQL data types in table definitions.  An
      old copy of the database will be saved as "conarydb-pre-schema-update".

Changes in 1.0:
  o Bugfixes
    * A bug that allowed a group to be installed before children of
      its children were installed has been fixed.  This ensures this
      if a an update is partially completed, it can be restarted from
      where it left off.
    * A bug in python dependencies that sometimes resulted in a plain 
      python: __init__ dependency has been fixed.
    * A bug that dropped additional r.UtilizeUser matches for a file after
      the first one has been fixed.
    * Accessing a repository with the wrong server name no longer
      results in an Internal Server Error.  The error is marshaled
      back to the client.

Changes in 0.97.1:
  o Bugfixes
    * A bug has been fixed that allowed the "incomplete" flag to be
      unset in the database when applying changesets of troves that
      have no "incomplete" flag.  This resulted in "StopIteration"
      exceptions when updating the trove.
    * A bug has been fixed in the code that selects the OpenPGP key
      to be used for signing changesets at cook time.

Changes in 0.97:
  o Client changes:
    * All troves that are committed to repository through commits,
      cooks, branches, shadows, and clones, now always have SHA1
      checksums calculated for them.
    * Trove objects now have a version number set in them.  The
      version number is increased when the data types in the Trove
      object are modified.  This is required to ensure that a Conary
      database or repository has the capability of storing all the
      information in a Trove.  All trove data must be present in order
      to re-calculate SHA1 checksums.  If a local system understands
      version 1 of the Trove object, and a repository server sends a
      changeset that contains a version 2 Trove, an "incomplete" flag
      will be set for trove's entry in the database.  When accessing
      that trove later for merging in an update, the client will go
      back and retrieve the pristine Trove data from the repository
      server so it will have all the data needed to preform three way
      merges and signature verification.

  o Repository changes:
    * Repositories will now reject commits whose troves do not have
      correct SHA1 checksums.

Changes in 0.96:
  o Client changes:
    * conary rq now does not use affinity by default, use --affinity to turn
      it on.  The rq --compatible-troves flag has disappeared.  Now 
      you can switch between displaying all troves that match your system 
      flavor and that match affinity flavor by switching between
      --available-troves with and without the --affinity flag.
    * conary q now displays installed, not by default troves by default,
      but skips missing troves.
    * Fixed an update bug where updating an x86 library on an x86_64 system
      would cause conary to switch other x86_64 components for that library
      to x86 versions.
    * update job output is compressed again
    * Fixed an update bug where if you had made a local change to foo, and then 
      updated a group that pointed to an earlier version of that trove,
      the trove could get downgraded

  o Other changes:
    * Mirroring now mirrors trove signature

Changes in 0.95:
  o Client changes:
    * The "conary verify" command now handles non-regular files with
      provides and requires (for example, symlinks to shared libraries
      that provide sonames).
    * The "conary showchangeset" command now takes --recurse and
      --no-recurse arguments.
    * All info-* packages are now updated in their own individual jobs;
      this is required for their dependencies to be reliable.
    * The conary syncchildren command now will install new packages
      when appropriate.

  o Repository changes:
    * Additional logging has been added to the repository server.
      Logging is controlled by the "traceLog" config file variable,
      which takes a logging level and log path as arguments.
    * Conary now detects MySQL Database Locked errors and will retry
      the operation a configurable number of times.  The "deadlockRetry"
      configuration variable controls the number of retries and
      defaults to 5.

  o Build changes:
    * Conary now uses site.py to find all possible correct elements of
      sys.path when generating python provides and requires.  Previously,
      new elements added via .pth files in the package being built would
      be ignored for that package.
    * The PythonSetup() build action now works properly with setup.py
      files that use "from setuptools import..." instead of "import
      setuptools".

  o Other changes:
    * The conarybugz.py script has been restored to functionality by
      moving to the conaryclient interface for accessing the
      repository.

Changes in 0.94:

  o Redirects no longer point to a specific trove; they now redirect
    to a branch. The client chooses the latest version on that branch
    which is compatible with the local system.

  o Bug Fixes
    * A bug in getNewTroveList() that could cause duplicate
      troves to be returned has been fixed.
    * A bug that caused a repository server running under Apache to
      fail with an Internal Server Error (500) when a client requested
      a changeset file that does not exist has been fixed.
    * Conary no longer displays an error when attempting to write to a
      broken pipe.  (bug #474)
    * Conary now respects branch affinity when moving from old-style
      groups to new-style groups.

  o Client changes:
    * The query/repquery/showcs command line options have been
      reworked.  See the conary man page for details.
    * When "cvc merge" is used to merge changes made on the parent
      branch with changes made on a shadow, conary now records the
      version from the parent branch that was used for the merge.
      This is required to allow conary to handle changing the upstream
      version on a shadow.  It is also useful for accounting
      purposes.  (bug #220)
    * "conary emerge" can now be performed on a recipe file.
      Previously you were required to emerge from a repository. (bug
      #526)
    * Progress is now displayed as conary applies a rollback. (bug #363)
    * Java, Perl, and Python dependencies are now enforced by default.

  o Build changes
    * PythonSetup() no longer passes the --single-version-externally-managed
      argument to setup.py when it uses distutils instead of setuptools.

Changes in 0.93:
  o Bug Fixes
    * A bug in the "conary verify" code sometimes resulted in an
      unhandled TroveIntegrity exception when local modifications were
      made on the system. (bug #507)
    * Usernames and passwords with RFC 2396 reserved characters (such
      as '/') are now handled properly. (bug #587)

  o Server changes
    * Standalone server reports warnings for unsupported configuration options
      instead of exiting with a traceback.
    * Compatibility for repositoryDir has been removed.
    * A bug caused queries for multiple flavors of the same trove
      to return incorrect results has been fixed.
    * Apache hooks now ignore IOErrors when writing changesets to the
      client.  These normally occur when the client closes the
      connection before all the data is sent.

  o Client changes
    * SHA1 checksums are now computed for source checkins and local
      change set commits.
    * Flavor affinity is now more relaxed when updating troves.  For
      example, if you have a trove with flavor that requires sse2 but
      your system flavor is ~!sse2, conary will only prefer troves
      with sse2 enabled instead of requiring it.

  o Build changes
    * PythonSetup() now correctly requires python-setuptools:python
      instead of python-setuptools:runtime.
    * Automatic python dependency provision now searches more directories
      to better support multilib python.
    * Conary now defaults to building in ~/conary/builds instead of
      /var/tmp/conary/builds, and caching in ~/conary/cache instead
      of /var/cache/conary.

Changes in 0.92:
  o Package Building Changes:
    * Conary policy has been split out into the conary-policy package.
      (Some policy was left in conary proper; it is needed for
      internal packaging work.)
    * Conary prints out the name of each policy as it runs, making it
      possible to see which policies take the most time.
    * BuildLog files no longer contain lines that end with \r.
    * A new 'emergeUser' config item has been added.  Conary will
      change to this user when emerging packages as root.
    * --no-deps is now accepted by 'conary emerge'.

  o Group Building Changes:
    * A bug has been fixed in dependency checking when using
      autoResolve where deleted weak troves would be included in
      autoResolve and depChecks.

  o Client changes:
    * Conary can now rate limit uploads and downloads.  The rate limit
      is controlled by the "uploadRateLimit" and "downloadRateLimit"
      configuration variables, which is expressed in bytes per second.
      Also, Conary displays the transfer rate when uploading and
      downloading.  Thanks to Pavel Volkovitskiy for these features.
    * The client didn't write config files for merged changesets in
      the right order, which could result in changesets which could
      not be committed to a repository.
    * Fixed a bug in the update code caused conary to behave
      incorrectly when updating groups.  Conary would install
      components of troves that were not installed.

  o General Bug Fixes
    * Conary did not include the trove sha1 in the troveinfo diff
      unconditionally.  This prevents clients from being able to
      update when a repository is forced to recalculate sha1
      signatures.

Changes in 0.91:
  o Bugfixes
    * A bug was fixed the code that freezes path hashes.  Previously,
      path hashes were not sorted in the frozen representation.  Code
      to fix the frozen path hashes in databases and repositories has
      beed added.
  o Build
    * added cleanAfterCook config that controls whether conary tries to
      clean up after a successful build

Changes in 0.90.0:
  o Code Structure/Architecture Changes:
    * Conary now has the concept of "weak references", where a weak reference
      allows conary to be able to recognize the relationship between a
      collection and the children of collections it contains.  This allows
      us to add several new features to conary, documented in Client and Build
      changes.
    * SQL operations have been migrated to the dbstore driver to allow
      for an easier switch of the database backends for the server side.
    * Various query and code structure optimizations have been
      implemented to allow running under MySQL and PostgreSQL.

  o Documentation Changes:
    * Added summaries about updateall in the conary man page and added
      information about the command-line options for conary rq.
    * Clarified behavior of "conary shadow --source-only" with respect to
      rPath bug #500.
    * Added synonyms for cvc and conary commands which have shortcuts
      (ex: checkout and co).
    * Added man page entry about cvc clone.

  o Package Building Changes:
    * Build logs now contain unexpanded macros, since not all macros
      may be defined when the build log is initially created.
    * The emerge command can now accept version strings.
    * The RemoveNonPackageFiles policy now removes fonts.cache*,
      fonts.dir, and fonts.scale files, since they are always
      handled by tag handlers.
    * The Make() build action can now take a makeName keyword argument
      for cases when the normal Make() handling is exactly right but
      a different make program is required (nmake, qmake, etc.).
    * The new PythonSetup() build action uses very recent versions
      of the python setuptools package to install python programs
      which have a setup.py that uses either the old disttools or
      new setuptools package.
    * fixed bug #bz470: loadInstalled('foo') will now work when you have
      installed a local cook of foo.

  o Group Building Changes:
    * add() now takes a "components" option.  r.add(<package>,
      components=['devel', 'runtime'])  will install <package>, but only the
      'runtime' and 'devel' components of <package> by default.
    * remove() can now 'remove' troves within child troves.
    * When a component is added, (either via r.add() or dep resolution)
      is automatically added as well (though not all its sibling components)
    * A new r.removeComponents(<complist>) command has been added.  It
      allows you to create a group where all devel components are
      byDefault False, for example: r.removeComponents(['devel',
      'devellib']).
    * The installPath used to build a group in is now stored in troveInfo.
    * r.addAll() now recurses through all the included groups
      and creates local versions of them as well by default.
    * A new r.replace(<name>, <newversion>, <newflavor>) command has
      been added.  It removes all versions of name from all groups in
      the recipe and replaces them with the version found by searching
      for newVersion, newFlavor.

  o Client Changes:
    * When committing source changes in interactive mode, conary will ask you
      you to confirm the commit.
    * A new configuration option, autoResolvePackages, tells conary to install
      the packages that include the components needed for dep resolution.
    * You can now install locally cooked groups.
    * If foo is a redirect to bar, and you run 'conary update foo' when
      foo is not installed on your system, conary will act as if you had
      typed 'conary update bar'.  Previously, it would act as if you had typed
      'conary update bar --no-recurse'.

  o Config Changes:
    * Conary config handling now supports comments at the end of config lines.
      # can be escaped by a \ to use a literal # in a configuration option.
    * Default macros used in cooking are now stored in /etc/conary/macros.
      The 'defaultMacros' parameter determines where cvc searches for macro
      definitions.
    * Conary configuration now searches for configuration files in 
      /etc/conary/conf.d/ after reading in /etc/conaryrc

  o Server Changes:
    * Creating changesets atomically moves complete changesets into place.
    * The contents store no longer reference counts entries.
    * Added support for trove marks to support mirroring.  A client
      can use a trove mark to ask the server for any trove that has
      been added since the last trove mark mirrored.
    * Added the hasTroves() interface to support mirroring.  This allows
      the mirror client to make sure that the target mirror does not
      already have a trove that is a candidate for mirroring from the
      source repository.
    * Added support for traceback emails from the repository server.
    * The repository contents store was reworked to avoid reading
      precompressed gzipped data twice (once to double check the uncompressed
      contents sha1 and once to copy the file in place).
    * We have changed the way schema creation and migration is handled
      in the repository code. For administrative and data safety reasons,
      schema upgrades and installs can be performed from now on only by
      running the standalone server (conary/server/server.py --migrate),
      thus avoiding race conditions previously created by having multiple
      Apache processes trying to deal with the SQL schema updates.

   o Command Changes
    * A new script that mirrors repositories has been added.  It is in
      the scripts/ directory in the source distribution of Conary.

Changes in 0.80.4:
  o Build Changes:
    * PackageRecipe has been changed to follow our change to split
      conary into three packages.
    * x86_64 packaging elimintated the conary:lib component to follow x86
      (those files now belong in conary-build:lib)

Changes in 0.80.3:
  o Client Changes:
    * The internal branch source and branch binary flags were changed
      to a bitmask.
    * The warning message printed when multiple branches match a cvc
      checkout command has been improved.
    * Only interactive mode can create binary shadows and branches, and
      a warning is displayed before they are created (since source branches
      are normally the right thing to use).

  o Build Changes:
    * Files in subdirectories named "tmp" are no longer automatically
      excluded from packaging, except for /tmp and /var/tmp.
    * DanglingSymlinks now traverses intermediate symlinks; a symlink
      to a symlink to a symlink will no longer confuse it.

Changes in 0.80.2:
  o Client Changes:
    * Bugs in "conary update foo=<old>--<new>" behavior have been
      fixed.
    * "cvc co foo=<label>" will now work even if you don't have a
      buildLabel set
    * "conary showcs" will now work more nicely with group changesets.
    * "conary showcs --all" no longer shows ids and sha1s.
    * We now never erase pinned items until they are explicitly unpinned.
    * "conary verify" and "conary q --diff" work again.
    * "conary q tmpwatch --components" will display the components
      installed for a package.
    * The pinTroves config item behavior has been fixed.  It now
      consistently pins all troves that match a pinTrove line.
    * When a trove is left on the system because of dependency resolution
      during an update, a warning message is printed.
    * Command line configuration, such as --config
      'buildLabel conary.rpath.com@rpl:devel', now overrides context
      configuration.

  o Server Changes:
    * The repository server now retries a request as an anonymous user
      if the provided user authentication information does not allow
      a client request to succeed.
    * When using "server.py --add-user" to add a user to a repository
      server, the user will only be given admin privileges if --admin
      is added to the command line.  Previously, all users added with
      server.py had admin privileges.  Additionally, if the username
      being added is "anonymous", write access is not granted.

  o Build Changes:
    * It is now possible for a recipe to request that specific
      individual requirements be removed from files using the
      exceptDeps keyword argument to r.Requires().  Previously
      you had to accept all the dependencies generated by r.Requires()
      or none of them.
    * r.Replace() now takes a lines=<regexp> argument, to match a line based
      on a regexp.
    * The EnforceJavaBuildRequirements policy has been added.  When
      you are packaging precompiled Java software where you have
      .class/.jar files but no .java files, you can use "del
      EnforceJavaBuildRequirements" to prevent this from policy from
      generating false positives.
    * The EnforceCILBuildRequirements policy has been added.
    * Enforce*BuildRequirements now warn when a package has requirements
      which they don't fulfill themselves and which are not fulfilled by
      the system database.  (for example, soname dependencies from linking
      against libraries that are not managed by Conary on the system.)
    * Automated Perl dependencies have been added, for both provides
      and requires.  They are not yet enforced, in order to give time
      to adapt while perl packages are being re-built.
    * The EnforcePerlBuildRequirements policy has been added.
      Failures found by this policy may be caused by packages on the
      system not having been rebuilt yet with Perl dependencies, but
      could also show bugs in the Perl dependency code.
    * Automated Python dependencies have been added, for both provides
      and requires.  Like Perl dependencies, they are not yet
      enforced.
    * The EnforcePythonBuildRequirements policy has been added, with
      the same caveats as EnforcePerlBuildRequirements.
    * Conary now writes more information about the build environment
      to the build log when cooking.
    * A bug that caused r.Requires('file:runtime') to create a file
      dependency on 'runtime' instead of trove dependency on
      'file:runtime' has been fixed.
    * Java dependencies now properly ignore array elements in all cases,
      removing false Java dependencies like "[[I" and "[[B".


Changes in 0.80.1:
  o Client Changes:
    * User names and passwords are no longer allowed in repository maps;
      "user" configuration entries must be used instead.
    * The clone command now allows you to clone a binary onto the same
      branch, without having to reclone the source.
    * The TroveInfo table on the client is getting corrupted with
      LoadedTrove and BuildReq entries for components.  These entries
      are only valid on packages.  Code was added to catch when this
      happens to aid debugging.  Additionally, Conary will
      automatically remove the invalid entries the first time 0.80.1
      is run.
    * Environment variables are expanded in paths in conary configuration files.
    * localcs now allows the version and flavor to be specified for a trove
    * conary scs --all now behaves the way it used to again
  o Build Changes:
    * Java dependency generation is now enabled; Java dependency enforcement
      is still disabled.
    * The skipMissingSubDir keyword argument now actually works correctly
      when the subdirectory is missing.
  o Common Changes:
    * Entitlement support has been added as an alternate method of
      authentication.

Changes in 0.80.0:
  o Client Changes:
    * The logic for defining updates across a hierarchy has been completely
      replaced. Instead of rigidly following the trove digraph, we flatten
      the update to choose how troves get updated, and walk the hierarchy
      to determine which updates to actually apply.
    * Dependency resolution could include troves which caused duplicate
      removals for the troves those included troves replace
    * Chroot handling was broken in 0.71.2 and prevented the user name
      lookup code for the chroot from exiting back out of the chroot
    * showchangeset on relative changesets now displays them as jobs.
    * query and queryrep now exclude components if they match their
      package name
    * Conary cleans up rollbacks when a changeset fails to apply.
      Previously, an invalid changeset was saved in the rollback
      stack, which made applying it impossible
    * Removed direct instantiation of NetworkRepositoryClient object; it
      should be created by calling ConaryClient
    * repositoryMap should not contain usernames and passwords now; user
      config file option should hold those instead (user *.rpath.org user pass)
    * If a user name is given without a password the password will be prompted
      for if the repository returns a permissions error
    * added --components parameter to q and rq to not hide components
    * conary update --full-versions --flavors now will work as expected
    * fixed a bug with conary erase foo=/branchname
    * When in multi-threaded mode, the download thread now checks to see
      if the update thread wants to exit.  This fixes many of the
      "timeout waiting for download thread to terminate" messages.
    * Fixed bug where conary erase foo --no-deps wouldn't erase a component
      of foo if it was required by something else
  o Build Changes:
    * Dependencies are now generated for Java .class and .jar files.
      They are not yet enforced, to give time to rebuild Java packages.
    * Java dependency generation has been turned off until 0.80.1 in
      order to wait until there is a deployed version of Conary with
      long dependency handling; some .jar files have so many
      dependencies that they overflowed dependency data structures.
    * CheckDesktopFiles now looks in /usr/share/icons for icons, and
      can find icon names without extensions specified.
    * Build actions which take a subDir keyword argument now also can
      take a skipMissingSubDir keyword argument which, if set to True,
      causes the build action to be skipped if the specified subdirectory
      does not exist.  By default, those build actions will now raise
      an error if the directory does not exist, rather than running in
      the wrong subdirectory as they did previously.
    * You can now cook a recipe that has a superclass that is defined
      locally but a has supersuperclass that is in the repository.  Similarly,
      if you have a superclass that is in the repository but a supersuperclass
      locally, conary will find that as well
    * r.Replace with parameters in the wrong order will now behave correctly
    * The automatic :config component for configuration files has been
      disabled because Conary does not handle files moving between
      troves, and config files were being re-initialized when packages
      were updated.
  o Code structure:
    * queryrep, query, showchangeset, and update --info all use the same
      code to determine how to display their data.  Display.py was changed
      to perform general display operations.
    * query.py added
    * added JobSource concept for searching and manipulating lists of jobs.
    * moved datastore.py into repository module
    * Stubs have been added for adding python and perl dependencies, and
      the stubs have been set to be initially ignored.
    * The internal structure for conary configuration objects has changed
    * A new DYNAMIC size has been added to the StreamSet object.  This will
      cause StreamSet to use either a short or long int to store the size
      of the frozen data that is included in a frozen StreamSet, depending
      on the size of the data being stored.

Changes in 0.71.2
  o Client Changes:
    * The update-conary option has been renamed updateconary per
      bugzilla #428
    * buildPath can be set in contexts
    * cvc co <foo> will work even if there are two foos on the same label with
      different branches.  In that case, it will warn about the older foo
      which it doesn't check out
    * Test mode didn't work for updates and erases which were split into
      multiple jobs
  o Build Changes:
    * Combined the EtcConfig and Config policies, and deprecated
      the EtcConfig policy.
    * All config files default to being put into a :config component.
      This is overridden by any ComponentSpec specifications in the recipe.
    * A use flag has been added for xen defaulting to 'sense prefernot'.  This
      flag should be used to specify flavors for xen domU builds where special
      provisions are made for paravirtualized domU.
    * Added new CheckDesktopFiles policy to catch some more common errors
      in .desktop files.  (For now, it looks for common cases of missing
      icons; more may be added over time.)
    * The Requires policy now interprets synthetic RPATH elements (passed in
      with the rpath= keyword argument) as shell-style globs that are
      interpreted relative first to the destdir and then to the system.

Changes in 0.71.1:
  o Server Changes
    * Added iterTroves() call which iterates over large numbers of troves
      much more efficiently than a single getTrove() call would.
    * Split out FileRetriever object to allow file information to be pulled
      from the repository inside of an iterTroves() loop
    * The web interface shows the troves contained in a group trove instead
      of trying to list all files in a group.
  o Client Changes
    * Config file options that take a path as a value now support ~ for
      home directory substitution
    * Trove.diff() returns a standard job list instead of the previous
      only-used-here format
    * /var/log/conary tracks all update, remove, rollback, and erase events
    * Progress output is simplified when stdout is not a tty (no line
      overwrites)
    * Tracebacks during logged commands get copied to the log
    * Code which checked to see if a shadow has been locally modified didn't
      work for shadows more than a single level deep
    * When you are installing from changesets using --from-files, other troves
      in the changesets can be used for dependency resolution
  o Build Changes (cvc)
    * Additional calls are emulated by the filename_wrapper for the
      r.Run calls.
  o Code Structure
    * Split build/recipe.py into several smaller files
    * Moved OpenPGP keyTable access up call stack so that it can now be
      accessed outside of kid templates.
    * Move epdb code into its own package

Changes in 0.71.0:
  o Code Structure
    * conary now imports all python modules from a toplevel "conary"
      module.  This prevents conary from polluting the module namespace.
  o Client Changes
    * Clone didn't handle shadow version numbers correctly (and could create
      inconsistent version numbers)

Changes in 0.70.5:
  o Client Changes
    * Files changing to config files across distributed repositories now works.
    * The update code uses more consistent use of trove sources, and only
      makes explicit calls to the repository if asked.  This should make it
      possible to create interesting update filters.
    * Clone updated sequences it was iterating over, which is generally
      a bad idea (and caused clone to commit inconsistent troves)
  o Build Changes (cvc)
    * Locally cooked filesets now include file contents, making the
      filesets installable.
    * Fileset cooks now retrieve all of the file objects in a single
      network request per repository.
    * The new NormalizeLibrarySymlinks policy runs the ldconfig program
      in all system library directories.  This ensures that all the
      same symlinks that ldconfig would create when the shlib tag handler
      runs are packaged.  It also warns if ldconfig finds missing files.
    * New argument to r.Run(): "wrapdir" keyword argument behaves much
      like "filewrap" but takes a string argument, which limits the scope of
      %(destdir)s relocation only to the directories under the specified
      wrapdir, which is interpreted relative to %(destdir)s.  Works best
      for applications that install under one single directory, such
      as /opt/<app>
    * Clone, branch, and shadow all take --info now instead of --test
    * ELF files that dlopen() libraries can now be provided with
      synthetic soname dependencies with
      r.Requires('soname: libfoo.so', '/path/to/file')
    * r.Requires now enforces that packages that require a file and
      include that required file must also explicitly provide it. (bz #148)
  o Server Changes
    * Packages added to the repository are checked to ensure the version and
      flavor of all referenced components are the same as for the package

Changes in 0.70.4:
  o Client Changes
    * The trove that satisfies a dependency that is broken by erase is
      now displayed in the "Troves being removed create unresolved
      dependencies" message.
    * Components are now displayed on the same line as their parent
      package in "conary update" output.
    * A new 'interactive' option has been added to conary configuration.
      When set to true, conary will display info about clone, branch,
      update, and erase operations, and then ask before proceding.
  o Build Changes (cvc)
    * The CompilePython action has been fixed to accept macros at the
      beginning of its arguments, fixing a bug new in Conary 0.70.3.
    * The Requires policy can now be given synthetic RPATH elements;
      this is useful when programs are only intended to be run under
      scripts that set LD_LIBRARY_PATH and so do not intrinsically have
      the information they need to find their libraries.
    * Added --test to clone, branch, and shadow commands
    * Clone now supports --skip-build-info for less rigid version checks
      on cloned troves
    * Fixed usage message to better reflect reality
    * Cloning to a branch which already has a version with a compatible
      flavor now works.
    * cpio archive files are now supported for r.addArchive()
  o Repository Changes
    * The repository now serves up stored OpenPGP keys as a "Limited
      Keyserver"; users can retrieve keys, but not search or browse them.
      The keys are available via /getOpenPGPKey?search=KEY_ID. This
      is meant only to allow conary to automatically retrieve OpenPGP
      keys used to sign packages.

Changes in 0.70.3:
  o Client Changes (conary)
    * Conary now works harder to avoid having separate erase/installs,
      instead preferring to link those up into one update when possible.
    * Conary configuration now supports contexts.  Contexts are defined in
      sections starting with a [<name>] line, and provide contextual
      configurations for certain variables, defined in the man page.  All
      configuration options after the [<name>] will be associated with that
      context, and will override the default configuration when that context
      is active.  The current context can be selected by using the --context
      parameter, or by setting the CONARY_CONTEXT environment variable.
    * 'conary config --show-contexts' will display the available contexts
  o Build Changes (cvc)
    * A local cook of a trove foo will ensure that the changeset created is
      installable on your local system, by making sure the version number
      created is unique.
    * The builddir is no longer allowed to appear in ELF RPATHs.
    * The build documentation strings have been significantly updated
      to document the fact that for most strings, a relative path
      is relative to the builddir, but an absolute path is relative
      to the destdir.
    * The ManualConfigure action now sets the standard Configure
      environment.
    * cvc will allow you to cook a trove locally even when you are unable
      to access the trove's source repository
  * Common Changes:
    * Version closeness was improperly measured for troves on different
      branches when then label structure was identical
  o Repository Changes
    * Repository now has a config flag called requireSigs. Setting it to
      True will force all troves to have valid package signatures.  Troves
      lacking this will be rejected.  Enabling this option prevents the
      generation of branches, shadows, or clones since these troves are not
      signed.  It is not recommended that this option be enabled until the
      infrastructure is in place to provide package signatures for all types
      of troves.

Changes in 0.70.2:
  o Client Changes (conary)
    * GnuPG compatible trust metrics for OpenPGP Keys now exists. This
      makes it possible for conary clients to refuse troves that
      aren't properly trusted. The metrics currently in place mimic
      gpg behavior.
    * Running "conary update" in a directory that does not exist no
      longer fails with an error (bugzilla #212).  Note that "cvc
      update" still requires that the current working directory exists
      of course.
    * HTTP error conditions are handled more gracefully when commiting
      a change set. (bugzilla #334)
    * conary more reliably sets a non-zero exit status when an error
      occurs. (bugzilla #312)
    * When performing an update of a group that adds a trove foo,
      search the system for a older version of foo to replace if the
      original update command found a replacement by searching the
      system.
    * New option, "conary update-conary" has been added in an attempt
      to provide a workaround for future drastic protocol revisions
      such as what happened for 0.70
    * Methods for parsing command line update request and changeset requests
      have been added to conaryclient.cmdline
    * A metric for the distance between arbitrary versions on different
      branches has been added, and the code which matches troves changes
      between collections uses this code to give well-defined matches
      for all cases.
    * Rollbacks are now listed with the most recent on top
    * Troves which a group operation tries to remove will be left behind
      if they satisfy dependencies for other troves
    * updateall command respects pins on top-level troves
    * Dependency resolution no longer blows away pinned troves
    * conary update now takes a changeSpec, allowing you to specify both
      the version to remove and the update version, like
      'conary update foo=2.0--3.0'

  o Build Changes (cvc)
    * cvc more reliably sets a non-zero exit status when an error
      occurs. (bugzilla #312)
    * Building groups w/ autoResolve displays the revision of the
      troves which are being included
    * The change to automatically split up hardlink groups into
      per-directory hardlink groups has been reverted.  Instead,
      Conary enforces that link groups do not cross directories, but
      provides an exception mechanism for the rare cases where it is
      appropriate to do so.  The old LinkCount policy was renamed
      LinkType, and the new policy enforcing link group directory
      counting is now called LinkCount.
    * The NormalizeCompression policy no longer causes an error if you
      have two files in the filesystem that differ only by the .gz or
      .bz2 extension.
    * The Provides policy will not longer automatically provide soname
      dependencies for executable files that provide sonames.  A few
      executables do provide sonames, and 0.70.1 provided them as
      harmless extraneous provisions.

   o Repository Changes
     * A new getConaryUrl() method has been implemented to support the
       "conary update-conary" feature
     * Exception handling has been re-worked.  All exception classes
       that are marshaled back to the client are now in the
       repository.errors module.  Some of the most commonly used
       exception classes have been included in their previous modules
       for compatibility until code can be modified to use the new
       repository.errors module.

Changes in 0.70.1:
  * Collection merging didn't handle (admittedly obscure) cases where
    a component on the local system was updated to a new version of a
    trove, and updating that package also tries to update to that version
    but using a different path
  * Redirects are allowed in group cooking as long as the target of the
    redirect is also specified in the group (this allows cleaner handling
    when trying to clean up after label multiplicity)
  * Shorten display for versions and flavors in internal debugging output.
    Make str() output for versions and flavors return formatted strings.
  * ELF files finding non-system libraries via an RPATH did not always
    have the path to the library encoded in their dependency requirement,
    depending on whether the package also included some other (unrelated)
    non-system library.  Futhermore, system paths encoded in an RPATH were
    incorrectly honored.  Both of these bugs have been fixed.
  * Ownership policy now uses macros in the user and group definitions.
  * Symbolic links to shared libraries can now provide path-encoded
    soname dependencies (only manually, never automatically).
  * Removed outdated code with convoluted code for preventing providing
    soname dependencies in some cases; that code has been functionally
    replaced by limiting automatic soname dependencies to system library
    directories.
  * Instead of complaining about hardlinks spanning directories, Conary
    simply creates one link group per directory per hardlinked file.
  * Fixed bug which made source commits fail on cloned source troves

Changes in 0.70.0:
  o The client and server protocol versions have been changed and
    the filecontainer version number updated.
    * Upgrading from previous versions of Conary to 0.70.0 will
      require downloading a old-format changeset file from
      ftp://download.rpath.com/pub/conary/
    * Adding path hash data to TroveInfo overflowed the amount of
      storage space available in a StreamSet when a trove contained
      several thousand files.  In order to accommodate larger data
      stored in StreamSets, we have changed the way data sizes are
      handled.
    * With the changes to StreamSet, LargeStreamSet is obsolete.
      Changeset files used to used LargeStreamSet to represent data.
      Since we now just use a StreamSet, the changeset file format
      changed.
    * Since this version of Conary is incompatible with previous
      versions, we took this opportunity to do database and repository
      migrations that will allow us to make significant code cleanups
      in the near future.

 o Other smaller changes
    * Conary now does the right thing if the same trove is listed
      twice in an update due to recursion (it checks for duplicate
      installs of the same trove).
    * A bug where None would show up in CONARY files when an
      autosource file changed contents but did not change names has
      been fixed.

Changes in 0.62.16:
  * The "conary update" and "conary erase" commands now display the actions
    they take as they run (similar to --info output).
  * The --info output for "conary erase" and "conary update" has been
    reworked to be more user-friendly.
  * Added new conaryrc option signatureKeyMap to choose which signature
    to use when signing based on the label.
  * Fixed a bug where conary would only sign the last trove listed,
    instead of signing all troves listed.
  * The ComponentRequires policy now makes :devellib components require
    :data components if they exist.
  * Don't check for bucket conflicts when resolving during group cooks - if we
    want to check for bucket conflicts in groups, it will be readded in a more
    general way.
  * Removed extra freezes and thaws of files for a 8% improvement in install
    time for absolute change sets (at the cost of some memory, but thanks
    to splitting transactions this should be a good trade off).
  * Added removeIfExist call to miscmodule for some peformance improvement.
  * ELF files that find non-system libraries via an RPATH now have the path
    to the library encoded in their dependency requirement, matching the
    path encoded in the dependency provision.  Before this, the RPATH
    was ignored and the path encoding was only guessed within one source
    package.
  * The LinkCount policy now enforces the requirement that hardlink groups
    contain only files in the same directory as each other; no hardlinks
    between files in different directories are allowed.
  * When updating a group across branches, if a subtrove within the update has
    already been manually moved to the new branch by the user, conary will
    recognize this and sync that trove with the group
  * A new "closed" configuration variable has been added to the
    apache-based networked repository server.  When set, the server
    will always raise a "RepositoryClosed" exception when a client
    attempts to access it.  The configuration variable is a string.
    The string will also be returned to the client.
  * Removed install buckets and replaced with comparisons of hashed path
    values to determine trove compatibility.
  * If a trove is included in an update twice, once directly, and once
    implicitly through recursion, ignore the recursive update.
  * More constraints added to the repository schema
  * Added hasTrove to Items table for faster trove names check

Changes in 0.62.15:
  * The MakeDevices() policy now accepts mode= as a named argument.
  * Added (undocumented) --debug (prints debugging output),
    switched old (undocumented) --debug to now be --debugger (starts debugger
    on initialization)
  * Added debug messages to conaryclient/update.py
  * Cloning to the the same branch works (providing a good way of
    reverting changes)
  * Cloning now updates buildRequirements and loadedTroves in troveInfo
    and enforces their consistency on the target branch
  * Cloning groups is now supported
  * Fix update case where a group update should cause conary to search the
    system for an older version of a trove to replace.
  * If you update a trove foo locally to a new version on the same branch, and
    then update the containing group to a new version on a different branch,
    conary will now update foo to the new branch as well.
  * fix error message when you try to pin as non-root

Changes in 0.62.14:
  * The threading changes in .13 caused some error information to be lost.
    Tracebacks have now been fixed, and the download thread checks much more
    often to see if it needs to exit.
  * Catch InstallBucketConflicts exception

Changes in 0.62.13:
  o Repository Server changes
    * The Schema creation SQL statements have been rewritten in a more
      standardized form. Some indexes have been redefined and a number
      of views have made their way into the default repository schema.
    * The new call troveNamesOnServer can be used now by the netclient
      code for a much faster retrieval of all trove names available on
      all labels on a given server. Server and client protocol numbers
      have changed.
    * The getTroveList() server side function got a rework that should
      result in about a 50% execution time speedup on most queries.
    * The Metadata SQL query has been reworked to join tables in a
      much better order, speeding up the getMetadata call on a
      repository with many versions much faster.

  o Client changes
    * Conary now compresses XML-RPC requests before sending them to
      the repository server.  In order to use compression, the remote
      server must be running Conary 0.62.13 or later.  If the server
      is running an older version, the client will fall back to
      sending uncompressed requests.
    * The database conversion in 0.62.12 did not correct all
      out-of-order file streams.  A new conversion function is in
      0.62.13 that will examine every file stream and ensure that it
      is stored correctly in the database.
    * Versions from the contrib.rpath.com repository are automatically
      rewritten to point to contrib.rpath.org.  NOTE: if you have a
      label from the contrib.rpath.com repository in your
      InstallLabelPath (such as contrib.rpath.com@rpl:devel), you will
      need to modify it to point to contrib.rpath.org.
    * Install bucket handling now works for collections which were not
      fully installed.
    * A bug where database was left locked on exception during install
      when the download thread was still executing has been fixed.
    * The conaryclient code has been split into pieces.
    * Switched rollbacks to local@local:ROLLBACK
    * The main thread no longer blocks forever when the download
      thread fails.
    * Matching referenced troves in collections is no longer dependent
      on sort order of internal dictionaries.

  o Common Repository and Client changes
    * When a changeset is applied to the local system or committed to
      a networked repository, the fileIds are recomputed from the file
      objects and verified.  This prevents corrupted or miscomputed
      changesets from being committed to the repository or applied to
      the local system.

  o Building/Branching changes
    * Many changes have been made to cloning, including sideways
      cloning (creating a clone at the same branch depth as the clone
      source), better cloning with multiple flavors, separate cloning
      of source and binaries, resilience against duplicate troves,
      proper use of existing fileIds during clones, simultaneous
      cloning of multiple troves, and better clonedFrom tracking.
    * The default optflags for x86 changed to remove -mcpu, as it is
      deprecated in gcc.

Changes in 0.62.12:
  * Conary will no longer create a "rootroot" group while installing
    users whose primary group is "root".  It will now call the
    appropriate tag handler for user/group modifications if the tag
    handler is installed.
  * EnforceConfigLogBuildRequirements no longer suggests recursive
    build requirements for packages in which the configure script
    checks to see if the package is already installed.
  * Installing new version of pinned troves leaves the pinned trove in
    place if the two troves have compatible install buckets
  * By default, when you shadow a binary trove, its source is shadowed with it.
  * Instead of a --sources option, cvc shadow and cvc branch now take
    --source-only and --binary-only options that allow you to control whether
    sources or binaries are shadowed.
  * Branch and shadow commands now take an unlimited number of troves
    to branch/shadow.
  * Files sharing versions but with different contents (thanks to flavors)
    got lost when switching from one flavor of a trove to another
  * troves can now be specified for rq, q, and update as <labelpart>/<version>,
    e.g., foo=:rpl1/1.0, or foo=contrib.rpath.com@/2.3-1-2
  * version.hasParent() handles more cases of shadows of shadows correctly.
  * cooking troves into the repository with --flavor <newflavor> now modifies
    the flavor before the recipe is even loaded, not when the recipe's setup
    function is called.
  * add a check to ensure RPATHs in cooked packages do not have %(destdir)s
    or /tmp or /var/tmp in them.
  * EnforceSonameBuildRequirements has been temporarily changed to produce
    warnings instead of errors.
  * Dependncies and flavors didn't order things properly in their frozen forms
  * StreamCollections are now properly ordered

Changes in 0.62.11:
  * InstallBucket policy now allows using macros in component names.
  * The --resume option now works correctly when conary has
    automatically discovered a non-standard path for the main build
    directory.
  * A soname dependency is again generated for libraries outside of
    library directories, but the pathname is now included in the
    dependency.  Within a package, all matching dependencies are
    modified to include the path.  This is useful for cases where
    an application packages private versions of libraries -- the
    dependencies still need to be there so that inter-component
    requirements are honored, but they must not perturb the rest
    of the system.
  * Recursive pinning now behaves itself
  * Switch group recipe syntax to use r.add() instead of r.addTrove,
    r.remove() instead of r.removeTrove(), and add a
    r.setDefaultGroup() command to set the default group.

Changes in 0.62.10:
  * EnforceSonameBuildRequirements enhanced to handle correctly cases
    where more than one trove can resolve a single soname dependency.
  * EnforceConfigLogBuildRequirements now can take exceptions, which
    can be specified either as a filename (such as /usr/bin/bison or
    %(bindir)s/bison) or as a required trove (such as bison:runtime).
  * The trove.Trove initializer no longer allows for a trove to be created
    with a name that has more than one ":" character in it.
  * EnforceSonameBuildRequirements now can take exceptions, which are
    specified as a required trove (such as libfoo:devel) to avoid adding
    to the list of requirements.
  * EnforceSonameBuildRequirements now produces errors for missing build
    requirements, and EnforceConfigLogBuildRequirements now demonstrates
    very few false positives, and so has been updated to warning instead
    of info.
  * Added a check to warn when a trove is installed multiple times from
    the same branch with incompatible install buckets (--no-conflict-check
    overrides this check)
  * Redirects can now redirect to nothing, which allows components to
    disappear gracefully on a redirection
  * A soname dependency is now provided only if the library is in a
    default library directory, or in a directory explicitly added with a
    SharedLibrary(subtrees='/path/to/dir/') call.

Changes in 0.62.9:
  * EnforceConfigLogBuildRequirements policy added.  It looks through
    all config.log files anywhere under the build directory for programs
    that configure has found, and ensures that the transitive closure
    of the build requirements contains each file listed.  (That is, if
    the file /usr/bin/perl has been found, and intltool:runtime is in
    the buildRequires list, and intltool:runtime requires perl, then the
    requirement is satisfied.)  This policy currently produces some false
    positives; the "greylist" that tries to remove false positives needs
    to be expanded.
  * The repository server now uses a repository instance specific key
    cache.  This fixes KeyNotFound errors seen when running multiple
    repositories on one server.

Changes in 0.62.8:
  * The bug, introduced in 0.62.7, that caused Conary to stop short of
    recursing to the innermost troves when handling erasures has been fixed.
  * EnforceSonameBuildRequirements enhanced to use the system database to
    find the right missing build requirements.
  * Make users and groups in a repository such that they may not differ only
    in case, i.e. if user foo exists, user Foo cannot be created.
  * files in /usr/%(lib)s/python/.* are no longer automatically given an
    architecture flavor - if there are architecture-specific files in those
    dirs, they should result in an arch-specific flavor through normal
    means.
  * By default, no OpenPGP signatures will be added to troves when
    doing commits unless a fingerprint is explicitly set in conaryrc.
    Previously, if a keyring existed, the first key found would be used.

Changes in 0.62.7:
  * Some unneeded parts of the sql query in _getTroveList have been removed,
    improving performance.
  * The performance of the default (and most used) case of the
    getAllTroveLeaves has been increased up by using a specialized
    query.
  * Exception handling in the repository when revoked or expired keys
    are used has been corrected.
  * Signature checking now correctly checks the timestamp of the signature
    against the expiration time (if any) of the key that signed it.  If
    the signature timestamp is later than the expiration timestamp,
    the signature is rejected.
  * Pass 'Database is locked' repository errors to the client as a
    RepositoryLocked exception notifying user that the server is busy.
  * The 'yuck' script is no longer installed.
  * ComponentRequires now makes :runtime, :lib, :devellib, and :devel
    components all require their matching :config component if the
    :config component exists.  The :config component is not automatically
    created, but when it exists, it's always going to be because it
    is required by multiple other components.

Changes in 0.62.6:
  * mergeCollections() didn't always handle referenced troves changing
    byDefault status
  * Various cleanups and simplifications have been made to the trove
    removal determination

Changes in 0.62.5:
  * Allow selection of individual troves from change set files via --from-file
  * Recursive queries on local database could get upset by a missing trove
  * Underlying dependency code returns version and flavor for troves with
    broken dependencies
  * Underlying dependency code returns information on what removed trove
    caused a broken dependency
  * Removed --no-deps-recurse option
  * Greatly simplify dependency resolution logic
  * The version portion of a Release (version-sourceCount-buildCount)
    is no longer required to begin with a digit.
  * The Release parsing code has been cleaned up to use consistent
    naming, API documentation, and parse error messages
  * An unhandled exception when signing a trove twice with the same key
    has been fixed.
  * Old (now invalid) changesets are now removed from the changeset
    cache when a digital signature is added to a trove.
  * A package is now counted as empty if it contains only files automatically
    found by the AutoDoc policy.
  * CPackageRecipe now requires elfutils:runtime for eu-strip; this is
    needed for the existing debugedit:runtime requirement to do useful
    work.
  * Removed DistroPackageRecipe and moved its buildRequires list to
    PackageRecipe.  Use clearBuildReqs() to remove any of the base
    requirements for a package.
  * Install buckets are respected during dependency resolution
  * Updated the troveNames() call to a faster query, which should bring
    the run time of the "conary rq" back to a more reasonable limit
  * Race conditions and robustness problems have been fixed in
    the changeset cache.

Changes in 0.62.4:
  * Many places where lots of individual db calls were done to collect
    file objects have been collapsed into batched calls (5-10% speedup
    on some operations)
  * Fixed PGP key submission to not use a hidden form element.
  * Changed PGP key submission to use an xmlrpc call instead of
    modifying the database directly.
  * Added methods to change PGP key/user associations, and thereby
    disable a key.
  * Added an index to dependency resolution for a massive improvement
    on local system dependency performance on large updates.
  * Added the ability to get troves without file lists from the local
    database and use that when getting troves through the changeset
    trove source.
  * Previously, dependency resolution could cause duplicate
    trovesource entries.  This no longer occurs.
  * :lib and :devellib automatically have lib=%(lib)s install buckets.
  * A user management bug in the repository has been fixed.
    Previously, if you deleted a group followed by the user with the
    same name of the group, an unhandled exception occurred.
  * Looking up changeset cache entries in the cache database no longer
    uses exception handling to determine when database entries are
    invalid or stale.
  * The EnforceSonameBuildRequirements policy now recognizes :devellib
    as well as :devel components in buildRequires.

Changes in 0.62.3:
  * Don't link troves to groups when the branch has changed
  * Link new troves to collections (and new collections to old troves) when
    a trove isn't installed but a suitable replacement (meaning on the same
    branch) is available
  * Installing changesets w/ not by default from files broke
  * Fix a bug in the kid template that prevented permissions (ACLs) from being
    deleted from a repository.

Changes in 0.62.2:
  * Further reworkings of update code to be fully based on job sets. The
    absolute flag now defines whether a trove is newly installed or if
    it should be an update from an existing trove (when possible). Network
    changesets and changesets from files are treated almost identically now.
  * Swapped lock terminology for pin
  * Changed table names in database schema to better match the repository
    schema

Changes in 0.62.1:
  * UtilizeGroup fixed
  * conary updateall fixed
  * Disable SHA-1 integrity checks when trove changesets don't include
    files in various places
  * conary now prevents you from cooking empty groups

Changes in 0.62.0:
  * Initial OpenPGP (RFC 2440) based signature support has been
    added. Conary reads public keys from ~/.gnupg/pubring.gpg and
    /etc/conary/pubring.pgp.  Conary reads private keys from
    ~/.gnupg/secring.pgp.  Setting the "signatureKey" configuration
    variable to a key ID will select which key to use from the
    keyring. If signatureKey is not set, and there is a valid private
    keyring, the first key on the keyring will automatically be used
    to sign changesets when committing them to the repository.
    "cvc sign" adds a signature to a trove that already exists in the
    repository.
  * Change set generation on the command line is more flexible. It can generate
    erasure changesets as well as relative to nothing changesets
  * When creating multiple groups from the same recipe using newGroup(),
    Conary now searches all subgroups when resolving dependencies within
    a parent group
  * Conary no longer resolves dependencies for troves with byDefault=False
    (such as :test and :debuginfo).  Conary will now resolve dependencies in
    those troves only if you set checkOnlyByDefaultDeps=False.  When creating
    subgroups using newGroup(), pass the checkOnlyByDefaultDeps flag as an
    argument to the newGroup() function.
  * excludeTroves now applies to troves which have been added to
    already installed collections

Changes in 0.61.12:
  * You can now search for troves by <trove>=<host>@
  * A bug when cooking groups with depCheck = True (introduced in 0.61.10)
    has been fixed.
  * A new r.ByDefault policy controls how components are included in their
    enclosing packages; the default is True except for :test and :debuginfo
    components that default to False.
  * Cloning across repositories works
  * A bug in 'conary update --info' output was fixed

Changes in 0.61.11:
  * A bug that caused a database deadlock when removing entries from the
    changeset cache in the repository server has been fixed.
  * Added RegularExpressionList in conarycfg
  * Added lockTroves configuration option for autolock
  * Recurisvely included troves could be removed incorrectly when those
    troves were already present

Changes in 0.61.10:
  * The conary update command now takes a --sync parameter, documented in
    'man conary'
  * Groups now allow you to create a reference to another cooked trove,
    and use that reference to add troves that are contained in that trove.
    For example, if you want to create a group-python based on the troves in
    an already cooked group-dist, you add a reference to the group-dist in
    group-python, and pass the group-dist reference in when you call
    addTroves.
  * Work has begun towards generalizing the concept of a trove source.
    A class SimpleTroveSource has been added that, when subclassed and given
    access to the troves, will allow you to call findTroves to search that
    source.  The same code is used in update code to unify updating from
    the repository and from changesets, and it is used to provide the search
    capabilities for the local database.
  * Conary now allows all files, not just regular files, to have
    dependencies.  This is necessary for user/group dependencies for
    non-regular files to work.  Packages built with 0.61.10 or later
    that have non-regular files with non-root user or group will not
    be readable by Conary versions 0.61.9 or earlier.
  * Shadowing now preserves the byDefault flag, and handles reshadowing
    collections gracefully now
  * Update preprocessing now works on absolute changesets instead of
    relative ones, providing massive cleanups. Code uses sets of jobs
    instead of changesets for job representation, allowing still more
    cleanups. Many bugs seem to have gone away.

Changes in 0.61.9:
  * Fix a bug added in 0.61.8 that breaks tag handlers

Changes in 0.61.8:
  * Fix a bug introduced in 0.61.7 that occurred when, in the repository,
    either the Users table or Groups table was empty when creating a new group.
  * Add --buildreqs, --flavors options to q and rq.
  * Primary troves should not have their trove change sets overridden by
    items recursively included (and fixed a pile of things this broke).
  * Locally stored change sets can't always get access to pristine files
    from the local filesystem; when it can't, make sure file sha1 checking
    doesn't get upset.
  * Unchanged troves in updated groups could be erased by items in the
    same group on a different branch.
  * The "conary q[uery]" command accepts a --diff option.  When --diff
    is used, the difference between installed and pristine troves is
    displayed.
  * An additional progress callback has been added to show when database
    transactions are committed

Changes in 0.61.7:
  * Several bugs related to updating two troves with the same name have been
    fixed - including branch affinity, flavor affinity, correct handling of
    already updated troves, and correct handling of empty flavors.
  * "conary emerge" as root (or as a user than can apply the changeset
    produced by the build) did not install anything but the toplevel
    package.  This bug has been fixed.
  * No longer hide descriptive TroveNotFound errors behind a generic
    NoNewTroves wrapper.
  * Group recipes can now request that dependencies be resolved and
    added to the group at cook time.  To automatically add required
    troves to a group add "autoResolve = True" to the recipe class.
    Optionally "autoResolveLabelPath" can be set to a list of labels
    to use during dependency resolution.
  * Locally stored rollbacks couldn't handle files changing types. As
    part of the fix, the generic file diff code is now used when creating
    changesets instead of having a special-case wrapper around it
    (fileChangeSet()).
  * The commitaction script and the changemail module did not necessarily
    show the full trailing version for branches and shadows.  (For example,
    /conary.rpath.com@rpl:devel/4.1.25-18/db41/19 showed up as "19"
    instead of "4.1.25-19".)
  * Add a --deps option for conary q.  Make that and conary rq --deps
    recurse over collections.
  * Warn about missing buildRequires entries both for soname dependencies
    and for TagSpecs applied via tag description files.
  * A bug in updating groups that switch the byDefault setting of troves
    has been fixed.
  * Add an updateThreshold config option to control the number of troves to
    include in a download.
  * Ordering didn't work for old packages depending on anything, or for
    dependencies whose provider moved between components.
  * The r.Ownership(), r.UtilizeUser(), and r.UtilizeGroup() now generate
    appropriate dependencies on info-* packages.
  * Updating packages and components installed multiple times could cause
    a component to be removed multiple times (which resulted in a traceback).
  * Fixed a bug that occurred when groups tied to a user were deleted
    without deleting the associated user, then subsequently adding a user
    with the same name.

Changes in 0.61.6:
  * InitialContents turns off EtcConfig, since a file cannot be both
    a config file and an InitialContents file.
  * Reworked repository change sets to directly reference files from the
    contents store.
  * The User() command now takes an optional supplemental= option,
    which provides a list of supplemental groups to which to add
    the user.  (SupplementalGroup() is for groups not associated
    with a user.)
  * The showcs command can now handle components that are referenced
    but not included in a changeset.
  * InfoUserRecipe and InfoGroupRecipe can now be built with buildlogging
    turned on.
  * Conary's internal handling for dyanamically finding new IDs for
    users and groups has been fixed.
  * "conary updateall" now accepts the --test flag.
  * Various fixes were made to the CIL dependency detection code.

Changes in 0.61.5:
  * Added basic clone capability (which only works cloning to parents
    branches and shadows, and on a single host).
  * Now handles degenerate case of packaging unreadable files.
  * A bug that caused conary to ask for the wrong fileId when constructing
    a changeset from multiple repositores has been fixed.
  * Conary now can add users and groups automatically at install time.  If
    there is no taghandler to add a user or a group, conary will add it
    internally as a bootstrapping measure; if there is a taghandler,
    conary will call that instead.  In order to ease transition, Conary
    does not yet create the dependencies on the info- packages; a future
    version of Conary will add those dependencies after the system user
    info- packages have been created.
  * rpm2cpio now handles rpm archives that use bzip2 to compress the
    cpio payload
  * Conary now creates dependencies (provides and requires) for CIL
    files, if mono's monodis is installed on the system or being built
    in the current package.
  * Troves moving between troves could cause conary to attempt double
    erasures
  * The networked repository handles cases where contents are not
    found in the contents store.  The exception is passed back to
    the client.
  * The networked repository handles cases where a file stream is not
    found when the client asks for file contents.  The exception is
    passwd back to the client.
  * An error that caused getPackageBranchPathIds() to return the
    oldest fileIds instead of the youngest fileIds has been corrected.
  * Reworked finding old versions of troves to avoid a single trove
    being removed multiple times

Changes in 0.61.4:
  * %(datadir)s/.../lib/ files will no longer show up in :lib - presumption
    being that anything under %(datadir)s really is arch independenct
  * Creating branches and shadows had a command line parsing bug
  * "cvc newpkg" takes --dir and now complains for unexpected arguments
    (which is used to just ignore)
  * when using flavor affinity for installed troves, merge subarchitecture
    flags
  * group handling didn't always preserve troves which were needed by a
    newly installed trove properly

Changes in 0.61.3:
  * Corrected a bug that snuck in 0.61.2 that caused a temporary SQL table
    to not be temporary, which makes multiple httpd processes fail with
    'database schema changed' errors.

Changes in 0.61.2:
  * Fix a bunch of typos in the authentication checking server side
  * Add permission editing capabilities to the server component and hooks
    in the netclient
  * Overhaul of ACL system so that uniqueness constraints on Troves and
    Labels can be enforced: we now use a special Trove and Label "0 | ALL"
    instead of Null
  * Dependency resolution enforces label ACLs.
  * Module arguments to commitaction are parsed according to shell
    quoting rules.
  * The changemail commitaction module now takes an optional '--from'
    argument.
  * added clearBuildReqs() - will clear all or some of superclass buildreqs
    when cooking.
  * The pickled version of Dependency objects changed, therefore the
    schema version of the changeset cache has been incremented.
  * When Configure() detects a failure and input or output is not a
    tty, all config.log files will be included in the output in order
    to ease debugging from captured log files.
  * Part of the infrastructure for adding users and groups has been added:
    it is possible to create info-<name>:{user,group} packages via
    UserInfoRecipe and GroupInfoRecipe classes.  The User(), Group(),
    and SupplementalGroup() policies are deprecated; those lines should
    move to their own recipes intact (the syntax remains the same).
    The install-time code does not yet install info-* packages first in
    their own transaction; when it does, the Ownership(), UtilizeUser(),
    and UtilizeGroup() policies will create dependencies on the
    appropriate info-* packages.
  * The networked repository server and client code has been changed
    to use the 'deflate' Content-encoding type instead of 'zlib',
    which makes the code RFC 2616 (HTTP 1.1) compliant.
  * A new function called hasUnresolvedSymbols() has been added to the
    elf module.  This could be useful for a contributor to implement a
    policy that checks to make sure that shared libraries do not have
    unresolved symbols.  Additional code could be written to check
    binaries too.
  * cvc checkout, update, and commit now show progress when communicating
    with the repository server
  * Progress is now displayed while downloading file contents from a
    repository (such as when assembling a changeset that is distributed
    across multiple repositories)

Changes in 0.61.1:
  * Cleaned up error message which results from Conary not being able to
    determine which trove to remove when a new one is installed
  * Dependency object use slots
  * Hash values for DependencySet, Version, and Branch objects are cached
  * UIDs and GIDs that cannot be mapped to symbolic names no
    longer cause the buildpackage code to traceback.  The ownerships
    from the filesystem were never used anyway, so it's safe to assume
    that all files are owned by root:root
  * Implemented proper updateall
  * Files in troves are downloadable from the repository browser.
  * Troves in the repository browser are separated by first letter
    instead of showing all troves in one page.

Changes in 0.61.0:
  * New functionality for maintaining user groups: renaming and updating
    members
  * Added repository interfaces for deleting users and groups
  * Added a repository iterator function to list the members of a group
  * The web interface to the Conary repository now has a repository
    contents browser, accessible either from the main page (if you are
    logged into the web interface), or from the /browse url. Example:
        http://conary.example.com/conary/browse
  * A bug preventing all access to the web interface if an anonymous
    user existed has been fixed.
  * "Large" updates are split into multiple pieces which are downloaded
     and installed independently of one another
  * Trove updates are tracked through collections
  * Group handling completely rewritten to function as a three way merge
    instead of a set of heuristics
  * Trove removal handles references troves which are referenced by multiple
    collections
  * Rollback format unified for local and nonlocal rollbacks
  * Dependency ordering forces collections to be installed after all of their
    referenced troves (allowing simple restarts)
  * Database migration removes stale versions
  * --replace-files marks the replaced versions of the files as no longer
    present
  * Troves store information about Install Buckets - not used yet.
    By specifying a component's install bin, which is a set of key-value
    pairs, you can describe whether two versions of a component are
    installable side-by-side.  If two versions of the component share the
    same keys for their install bins, but at least one different value, then
    the components are installable side-by-side.
  * Troves store information about troves loaded when building a recipe
  * Build Requirements are stored with the trove
  * Add isCollection() to TroveInfo
  * Changesets download while instals are going on
  * StreamSet.twm() respects ignoreUnknown now
  * Rollbacks of locally cooked and emerged troves works

Changes in 0.60.12:
  * Previously, if you ran "conary update foo", and foo requires a new
    version of bar, but updating to the new version of bar would break
    existing dependencies of other troves on the system, a very
    unuseful "Troves being removed create unresolved dependencies"
    message would be printed.  Conary now says that "Additional troves
    are needed" instead.  If --resolve is used, it will report the
    troves that have been added before displaying the dependency
    failures caused by erase.
  * Symlinks no longer confuse AutoDoc policy.
  * Autosource files which have changed confused cvc update
  * allow a \ at the end of a line in config files to do line continuations
  * several bugs in the multitag handler have been fixed

Changes in 0.60.11:
  * The '-f' flag was added to the arguments to gzip when
    recompressing compressed files
  * Added progress callbacks for uploading the changeset when cooking
  * Improved automatic mainDir detection for some corner cases.
  * Put development docs back in :devel component (they were
    inadvertantly removed from it by a previous fix).

Changes in 0.60.10:
  * BadFilenames policy absolutely prohibits filenames with newlines
    in them, no exceptions allowed.  Other similarly bad filenames may
    later be forbidden by this policy.
  * UTF8Filenames moved to packagepolicy, where it belongs, and it now
    raises an error instead of printing a warning.
  * Conary now enforces the rule that tag names must have no whitespace
    and must be all alphanumeric characters, -, or _.
  * Conary can now run a single instance of a single tag handler to
    process multiple tags.  The tag description files for each tag
    must point to the same tag handler, and must each specify the
    multitag datasource.  The data is passed to the tag handler on
    standard input using the protocol "tag list for file1\nfile1\n..."
  * Fixed ftp server busy detection when fetching files via URL.

Changes in 0.60.9:
  * The changemail script is replaced by a generic commitaction script
    that loads modules, and a changemail.py module is supplied.  There is
    a backward-compatible changemail script which calls commitaction
    with the changemail.py module.  --email and --*user options now are
    changemail module options, so the commitAction should be specified
    something like this:
    commitAction /.../conary/commitaction --repmap ... --module "/.../conary/changemail --user %(user)s --email foo@example.com --email bar@example.com"
    You can add your own modules and run them all from the same commitaction
    using multiple --module arguments to the commitaction script.
  * Conary can now almost always guess the correct name for the mainDir
    when it is not %(name)s-%(version)s, if the first addArchive()
    instance creates exactly one top-level subdirectory and no other
    top-level files of any sort, in which case it will use that name as
    the mainDir.

Changes in 0.60.8:
  * The changemail script is now actually packaged, in
    /usr/lib{,64}/python2.4/site-packages/conary/changemail
  * Build requirements for superclasses are automatically added to
    subclasses.
  * Build requirements now look at all labels in a version to see if they
    satisfy a build requirement.
  * The NormalizeManPages policy now automatically converts man pages
    encoded in iso-8859-1 to man pages encoded in utf-8.  Additionally,
    it runs faster and no longer calls sed.

Changes in 0.60.7:
  * The changemail script is now distributed with conary, and is called
    with a different calling convention; instead of being called once
    per trove with trove-specific command line options, it is called
    once per commit (of however many troves) and creates more readable
    summary email messages.  Remove --trove, --version, and --flavor
    arguments from your changemail invocations.  Added --user argument
    to changemail; specify in .cnr files as "--user %(user)s".  Or, to
    only print users for source or binary commits, use "--sourceuser
    %(user)s" or "--binaryuser %(user)s", respectively.
  * The cvc rdiff command now recognizes creating a shadow as such.
  * Build requirement tracking is now half-enabled; conary is now able
    to read "buildReqs" tags, but will not yet generate them.
  * Files in /tmp and /var/tmp, and all cvs temporary files, will no
    longer be packaged by default,
  * The addArchive(), addSource(), and addPatch() actions can now fetch
    via HTTPS as well as HTTP and FTP.
  * The repository now handles creating a changeset between two troves
    that both contain a version of a file that is stored on a different
    repository

Changes in 0.60.6:
  * Erasing emerged troves works properly
  * Calling Doc() no longer disables the AutoDoc() policy.
  * A more reliable method is used for finding the port of an
    Apache connection

Changes in 0.60.5:
  * 'conary emerge' works again
  * Distributed group changesets failed when remote troves disappeared
    from the group
  * build logs are now tagged with 'buildlog' tag
  * Conary now handles cases when a directory becomes a symlink when
    applying a changeset.  An error message is displayed which tells the
    user how to apply the update.

Changes in 0.60.4:
  * An error in the automatic database conversion of 0.60.2 systems
    has been corrected.

Changes in 0.60.3:
  * Reimplemented LargeStreamSet in C
  * Added StreamCollection
  * Policies now announce their names in their information, warning,
    debug, and error messages, making it easier to determine how to
    resolve problems.
  * The database conversion for to 0.60.2 didn't work well; a proper
    conversion is now in place

Changes in 0.60.2:
  * Added InitialContent flag
  * Fixed bug which caused servers to leak file descriptors when the sqldb
    was replaced
  * "repquery --deps" output fixed (broken in 0.60.1)
  * Added AutoDoc policy which finds common documentation files and puts
    them in %(thisdocdir)s automatically.
    AutoDoc is disabled by calling
    Doc without calling AutoDoc, which means that existing recipes that
    call Doc will not show changes.
  * getPackageBranchPathIds() now returns version and fileId as well,
    so that the IdGen class can determine if an older version number
    should be assigned to files.  getPackageBranchPathIds() is now the
    primary mechanism for populating the pathId dictionary.
  * The local label methods of the version object have been
    refactored. isLocal() is now onLocalLabel(), isEmerge() is now
    onEmergeLabel(), etc. isOnLocalHost() has been added as a method
    to easily determine if a version only exists in the database
  * Moved logic for explicitly creating a changeset from cscmd.py to the
    ConaryClient object
  * Added the (unused) ability to lock and unlock troves. Ignore this for now.
  * "query --info" behaves much more like "repquery --info" now
  * isSourceVersion() method has been to the Version object
  * most of the remaining erroneous references to "Package" have been
    changed to "Trove" throughout the code.  This includes method
    names such as getPrimaryPackageList() -> getPrimaryTroveList().  Some
    more commonly used methods were left as deprecated thunking methods
  * dependency resolution couldn't resolve a requirement w/o flags against
    a provides w/ flags

Changes in 0.60.1:
  * Support for legacy clients (protocol version 29) has been removed from
    the server
  * The server raises an server-side exception if any client with
    protocol less than 32
  * Updated the URL provided in a server-side client version mismatch
    exception
  * Server-side dependency suggestions return more choices, leaving it
    to the client to sort it all out
  * Client uses timestamps to determine which troves to install when their
    flavors score equally
  * Fixed build-side bug handling meta characters ([,*,etc) in file names
  * "cvc newpkg" now accepts pkgname=label syntax
  * files.contentsChanged() function updated to work with StreamSets
  * Basic local changeset creation, retargeting, and commits work
  * Permissions weren't merged for operations run as non-root users
  * The structure of the repository web interface has been redesigned
    and some authentication UI bugs have been fixed.
  * The repository web interface now requires the conary-web-common package
    to be installed.
  * Committing troves to the repository no longer recompresses non-config
    files
  * Timestamps are set on the server at commit time; the timestamps the
    client assigned is not used (this is to protect against clients with
    a bad idea of time; servers should be consistent, even if they're
    wrong, and as long as time doesn't go backwards on that server all is
    good)
  * Reworked troves to be representable as streams and implement *basic*
    signature capability
  * Local cook versions are now more sensible.

Changes in 0.60.0:
  * Changed changesets to compress individual files instead of the combined
    stream.
  * Cleaned up file content objects to no longer track file sizes.
  * Switched away from TupleStream to StreamSet both for better performance
    and for improved flexibility in the format (at the price of larger
    frozen streams).
  * Troves explicitly provide their own names.
  * Troves can now provide "capability flags", and trove requirements
    can now include references to the capability flags.
    r.ComponentProvides(('ASDF', 'FDSA')) will cause all components built
    from the current recipe to provide the 'ASDF' and 'FDSA' capability
    flags, and r.Requires('/path/to/file', 'foo:runtime(ASDF FDSA)')
    will make /path/to/file require the foo:runtime component built
    with the ASDF and FDSA capability flags.
  * Dependency components can contain : characters now.

Changes in 0.50.14:
  * Dependency checking now returns reordering information (which isn't
    used yet)
  * Allow groups to include other groups defined in the same recipe (but
    explicitly disallow cycles in groups)
  * Fixed bug in building multiple groups with a single recipe when some
    of the groups already exist, but others don't

Changes in 0.50.13:
  * Added automatic :data component for /usr/share, to which you should
    add any platform-independent files that are needed by :lib components
    but not in a libdir-derived path.  These might include configuration
    files and supporting data files needed by both library and runtime
    programs.
  * Added automatic intra-package inter-component dependencies; now within
    a single package, the :devel component will automatically require the
    :lib component if both components exist.  These dependency sets can be
    modified with the ComponentRequires policy.
  * The build/buildpackage.py file has variable and function names changed
    to better match our terminology for packages and components.
  * Change flavor specified in the conaryrc to a flavor path -- accept the
    flavor config parameter multiple times to create a flavor path
  * Added a "filewrap" argument to r.Run() that inserts an LD_PRELOAD
    wrapper that overrides some library funtions to look in %(destdir)s
    first before looking in the filesystem.  This is subject to change
    as we experiment with it!

Changes in 0.50.12:
  * Implemented --quiet for conary update changeset commands, and cvc cook.
    Also implemented the 'quiet' configuration value. This option suppresses
    progress indicators.
  * Split loadRecipe into loadInstalled and loadSuperClass, depending on the
    purpose of the recipe loading.  loadInstalled will examine the local
    system to look for a matching installed trove, and load that version,
    while loadSuperClass will not.
  * Logs of builds are now stored in cooked changesets in the :debuginfo
    component -- generally in
    /usr/src/debug/buildlogs/<name>-<version>-log.bz2, controlled by
    macros.buildlogpath
  * Added lib/logger.py
  * Fixed conarybugz.py to work with Conary's new site-packages location
  * Cleaned up yuck, rpm2cpio, and rpm2ccs scripts to use new "import conary"
    mechanism for finding conary.
  * Check sha1s for all files written into the repository or file system
  * conary scs --deps works again

Changes in 0.50.11:
  * Reworked file addition to local database a bit for better performance
  * Fixed sorting for --info
  * Don't make --info installs require a writeable database
  * Added an exception to group updating, restricting removal of existing
    troves to match the group's contents to troves on the same branch
  * Groups which had the same trove added (via a referenced trove) and
    removed (from the primary trove) got confused
  * conary showcs now takes trove version
  * conary showcs will display erased troves in changesets, and erased troves
    that are referenced but not within the changeset
  * conary changeset now support trove=<version>-- to create a changeset that
    erases the trove
  * Cache user id to name mapping
  * Improved the progress indicators for preparingUpdate and
    creatingDatabaseTransaction
  * Implemented progress indicator on source downloads
  * Fixed bug in update process which caused files to be incorrectly skipped

Changes in 0.50.10:
  * Added callback for creating database transaction, so that it does
    not look like we spend an inordinate amount of time executing tag
    pre scripts.
  * Added findtrove.py to the Makefile so that it is included in
    the distributed version of conary.
  * Added distcheck rule to Makefile to try and avoid missing files in the
    future

Changes in 0.50.9:
  * reimplemented StreamSet in C
  * moved findTroves out to findtrove.py, reworked it to be more modular
  * getSourceVersion now correctly handles branched binaries by looking
    up the branch to find the source component.
  * reimplemented StringStream in C
  * fixed bugs in --info

Changes in 0.50.8:
  * sort update --info alphabetically, display old versions, and display
    a letter summarizing the type of change
  * NormalizeInterpreterPaths() policy now looks in the package currently
    being built, as well as on the installed system, to determine how to
    resolve #!/usr/bin/env scripts.
  * groupName argument to addTrove() can now be a list of group names as
    well as a single group name.
  * --no-recurse works on the erase path
  * fix to walkTroveSet (which was horribly broken)
  * enable (optional) dependency checking when building groups
  * 'cvc cook' error output when there are unresolved build
    requirements is more user friendly
  * filesystem conflicts are handled properly when applying a rollback
  * updating a package to a version that comes from a different
    repository when that package had an uninstalled component works
    now.
  * conary now resides in /usr/$LIB/python$PYVERSION/site-packages/conary/
  * calling r.Replace on a non-regular file results in a warning instead
    of an unhandled exception
  * implemented basic callbacks for update, erase, and changesets

Changes in 0.50.7:
  * Added the XInetdService action to avoid having to include
    /etc/xinetd.d/ files separately, and to make xinetd.d files
    be consistent, making recipe-provided changes less likely to
    conflict with local configuration changes.
  * groups are no longer allowed to contain redirects
  * added setLabelPath to group recipe
  * Allow r.Provides("soname: libfoo.so(FLAGS)", "/some/file") (added
    the "(FLAGS)" part).
  * don't allow spaces and commas in revisions

Changes in 0.50.6:
  * conaryclient.updateChangeSet should have recursed by default
  * Metadata retrieval now works along distributed branches and shadows.
  * reworked troves being added to database to handle missing parts
    of packages and groups properly (and make things faster and more
    elegant)
  * merged update and erase code paths in conaryclient
  * update and erase now take +,- modifiers on trove names
  * added --info to see what an update or erase command will do
  * a single group recipe can now build multiple groups

Changes in 0.50.5:
  * Streams return their value through __call__ instead of value()
  * Reimplemented ShortStream and IntStream in C
  * conary config now takes --show-passwords option, and does not pretty
    print config file values when not printing to screen.  This means that
    conary config > <file> will result in a valid configuration file.
  * Updating groups didn't work when the group referenced troves as new
    which were already installed on the system
  * r.ComponentSpec('somecomponent', '.*') will no longer override the
    file specifications for packaging :debuginfo and :test components.
  * loadRecipe now takes a troveSpec as its first parameter, and uses that
    troveSpec to find the trove on the local system that matches the source
    component that is being loaded.  loadRecipe also automatically searches
    the labels that are parents of the current recipe, so if you shadow a
    recipe, any loadRecipe lines contained in that recipe should still do
    what you want.
  * merge didn't handle files converging
  * merge doesn't need to deal with autosource files
  * diffs between groups failed when members disappeared

Changes in 0.50.4:
  * Most rollback information is stored as a reference to a repository
    instead of storing full rollback data on the local system. The
    localRollbacks flag in conaryrc allows the old behavior to remain.
  * The CONARY state after a merge operation on a shadow now has the
    correct fileId for files that are not different than the parent
    version.
  * Added /usr/lib/conary/conarybugz.py to make it easy to automatically
    populate bugzilla databases from repositories.
  * Sped up Strip, NormalizeInitscriptLocation, NormalizePamConfig,
    TagDescription, and TagHandler policies by limiting them to
    only appropriate directories.
  * Fixed :debuginfo to work with binaries built from more than one
    source file, and made it less aggressive by only stripping debug
    information out to the :debuginfo files, which both makes stack
    traces better without :debuginfo installed and makes libraries
    stripped for :debuginfo more likely to work.
  * When existing fileId's had no streams but the streams are provided
    by a later commit, those streams weren't always merged properly if
    there were multiple files for that fileId
  * conary config output masks user/password info in repository maps
  * the config option useDir has been changed to useDirs, and archDir has been
    changed to archDirs, to allow for tiered use/arch flag definitions, and
    the tweaking of use and arch flag settings.  By default, useDirs and
    archDirs look in /etc/conary/<dir>, followed by /etc/conary/distro/<dir>,
    follwed by ~/.conary/<dir>, where dir is use or arch, depending on the
    context.
  * Arch files can now contain arbitrary macro definitions, and in the future
    will contain values for macros like %(lib)s, which is lib64
    on some platforms.
  * when using --keep-existing, the install label path and install flavor
    are used to determine which version to install instead of using affinity
    to install something close to what you already have.
  * a bug that prevented a changeset from applying to the system when
    the changeset removed a component from a package and the component
    is not installed on the system has been fixed.

Changes in 0.50.3:
  * database findTrove now has an interface that is much closer to the
    repository findTrove function -- this enables conary q to work like
    conary rq.
  * Group handling didn't work for multiple levels of group inclusion.
  * Database.hasTrove() no longer needs to instantiate troves.
  * Fixed overly-aggressive cleaning of the cache.
  * Added repository findTroves call to parallelize findTrove calls.
  * Added the NonMultilibDirectories policy to prevent 32-bit troves from
    utilizing lib64 directories.
  * the NormalizeInterpreterPath policy can now handle unwriteable files
  * fixed the network client code to return file contents properly when
    multiple file contents are requested from the server (bz#50)
  * rewrote Database.getTroveLatestVersion()
  * Added :debuginfo handling in Strip policy, which requires debugging
    to be turned on in optflags and elfutils's eu-strip and debugedit to
    be installed.  Like :test components, :debuginfo components are not
    installed by default.
  * File versions are now properly set to a branched version after a
    merge operation
  * cvc commit aborts again when the current versions of files are not
    the latest versions

Changes in 0.50.2:
  * Any %(lib)s-derived path (/%(lib)s, %(libdir)s, %(krbprefix)s/%(lib)s,
    or %(x11prefix)s/%(lib)s) will now cause the entire package and all
    components to be flavored with the base instruction set flavor, so
    that architecture-sensitive but non-code files in (say) /usr/lib64
    do not show up on 32-bit platforms.
  * Sped up dependency resolution on the client
  * The reworked getFileContents call now asks for contents from the
    correct server when contents from more than one server are requested

Changes in 0.50.1:
  * Add support for trove=<troveVersion> in rq, cvc co, and other places that
    use findTrove
  * Add conary q --info option to display flavors
  * changeset command uses system flavor if no flavor is specified, skips
    troves which are not included in packages and groups by default,
    takes a --no-recurse option, and filters based on the excludeTroves
    configuration setting
  * Added automatic :perl component that works like the :python component,
    and extended the multilib-friendly-or-architecture-neutral policy to
    work with perl as well as python.
  * client/server protocol negotiation is a whole lot smarter now
  * getChangeSet() results in a single URL rather than one per primary trove
  * group, fileset, and redirect recipes have macros that contain the
    buildlabel and buildbranch.
  * fixed a bug with merging absolute change sets which contain config files
  * redirections to troves w/ older versions already installed didn't work
  * the pathId generation code has changed.  For cooked troves, the
    pathId will be the same for any particular version of a path.
    Code must not depend on this behavior, however; it may change in the
    future.

Changes in 0.50.0:
  * Redirections work
  * Sped up group generation
  * Troves which reference other troves (groups and packages) can now specify
    whether a trove is installed by default or not. Packages now reference
    :test, but don't install it by default
  * Added optional 'recurse' parameter to netclient.createChangeSetFile
  * The first argument to the Requires and TagSpec commands can now have
    macros interpolated, as in r.Requires('%(bindir)s/foo', ...)
  * Groups can have requirements now
  * protocol-level getFileContents works on multiple files simultaneously
  * repository log had too many files added to it
  * set instruction set flavor for a cooked trove whenever any Arch flags are
    checked

Changes in 0.14.12:
  * The shadow command looks at buildLabel instead of following
    installLabelPath
  * In some cases, troves with an incompatible flavor were chosen when
    --resolve was used. The proper flavor is now used, or the
    dependency is reported as unsatisfiable.
  * Several more instances of %(lib)s were moved out of the default
    specification for generic components like :runtime and :devel for
    better multilib support.
  * Policy now helps ensure that :python components are either
    architecture-neutral or multilib-friendly.
  * Better error messages for "%(foo)/" (which should be "%(foo)s/")
  * Looking up files in the local database gave erroneous results in
    some cases (this was noticeably primarily when distributed change
    sets were being generated)

Changes in 0.14.11:
  * Local systems store config files in sql tables now.  Use
    /usr/share/conary/convertcontents to convert to the new data store.
    Note that this means that any *config file* managed by conary can be
    read through the main SQL database file in /var/lib/conarydb/conarydb.
  * Actually check build requirements before building, use --no-deps to
    ignore the check.
  * make conary q and conary update convert all flavors to  strong flavors
    for comparison; ~readline becomes readline, and ~!readline becomes
    !readline, so that conary q foo[readline] works as expected.
  * no default flavor is presumed for local operations (erase, q)
  * changed getPackageBranchPathIds to base64 encode the filename in
    order to ensure that the resulting XML-RPC will be UTF-8 clean.
  * localoutofdate renamed to "yuck", a man page added, and the script
    and man page are now installed on the system.
  * rename --use-macro and --use-flavor options for cook to --macro
    and --flavor
  * support new cook syntax: cvc cook <trove>[flavor] to set the troves flavor
    while cooking
  * fixed rq output when iterating over subtroves within a trove or group
  * TroveNotFound exceptions are handled gracefully in cvc.  'conary cook
    foo' will no longer traceback when foo:souce could not be found in
    the repository.
  * Unsynchronized updates work for packages and groups
  * The database is now opened with a 30 second timeout.  This should allow
    better concurrency.
  * added --exclude-troves and excludeTroves conaryrc entry
  * repository .cnr file's commitAction configuration item now has a
    flavor provided to it as %(flavor)s and the default changemail
    script uses it.
  * don't allow the same label to appear twice in sequence in a version

Changes in 0.14.10:
  * FlavorMap sense wasn't set right for base instruction set

Changes in 0.14.9:
  * Shadow Branch objects didn't return parent branches properly. This
    caused incorrect pathId's to show up on cook on shallow shadows.
  * Reworked the code which looks up pathIds to take advantage of a new
    server call (getPackageBranchPathIds) which is faster and looks on
    both the full branch and full parent branches.
  * The Apache repository server now allows mixed ssl and normal requests.
  * Added forceSSL option to apache repository server configuration.
  * The network client code now supports accessing servers over https.
  * Proper salts are used for user passwords.
  * The default value for macros.optflags is "-O2" again, instead of
    an empty string.
  * The http handler in the conary server now sends back proper error
    codes in the case of an authentication error.

Changes in 0.14.8:
  * Fixed bug where streams for commits on distributed branches didn't always
    get set properly
  * reworked findTrove() in repository to return (name, version, flavor)
    tuples instead of full troves
  * Split conary.1 into conary.1 and cvc.1
  * Allow cvc cook trove=<version>
  * remove --target-branch cook option
  * added default :devellib component for architecture-specific devel bits,
    made all files with an architecture-specific multilib path that are
    not in :devellib go into :lib instead of having many of them fall into
    :runtime

Changes in 0.14.7:
  * ELF libraries with sonames that have paths in them are now handled
    sanely, by removing the path (and complaining...)
  * split march into targetArch and unameArch -- requires a new distro-release
  * rework command line arguments to shadow and branch to match how versions
    are normally specified, and allow a flavor specificatoin
  * added --sources to branch and shadow commands

Changes in 0.14.6:
  * fix for generating changesets between repositories
  * policies that look at shared libraries are now multilib-aware,
    fixing shared library permissions and dependency provision
  * autosources didn't work when committing across a shadow

Changes in 0.14.5:
  * allow groups to contain troves with conflicting flavors
  * make repository-side change set caching less buggy
  * fix config files changing to symlinks
  * allow duplicate items to be specified for erase and update
  * changeset command allows flavors to be specified
  * repquery --info shows trove flavor
  * fixed bug with not matching base instruction set flavor

Changes in 0.14.4:
  * several bugs in the 'cvc update' code paths have been fixed
    - it no longer retrieves autosource sources
    - the CONARY file now gets populated entries for autosource files
    - the fileids in CONARY files are now correct after an update
  * several bugs in error handling have been fixed
  * several docstrings have been fixed
  * packagepolicy now automatically adds usermode:runtime requirement to files
    that are dangling symlinks to consolehelper
  * the templating engine for the web interface to the server has been
    changed to kid; kid and elementtree are now required to run a server.
  * the web interface now supports limited editing of ACLs
  * the server now only supports protocol version 26 (it was a mistake
    to leave in support for 24 and 25)
  * old code that supported ancient protocol versions has been
    removed from the server
  * recipes loaded from within recipes follow the label= argument if
    it is given

Changes in 0.14.3:
  * Fixed usage message to no longer print 1 at bottom; improved option
    handling error messages
  * Fixed versions when branching from a shadow
  * The lookaside cache now fetches from the repository into the right
    location and with the right permissions, and fetches manually-added
    as well as automatically-added sources.
  * In recipes, addSource can now take dest='/path/to/file'
  * Change %(servicedir)s location from /var to /srv

Changes in 0.14.2:
  * contents are now stored as diffs when either the new file or the
    old file is empty
  * diffs of numeric streams can now express a change to the value of
    None

Changes in 0.14.1:
  * fixed a typo in lookaside.py that prevented commits from working
  * added a descriptive exception message when fileids in your database
    do not match the fileids in the repository

Changes in 0.14.0
  * added ability for changesets to ignore unknown fields in some places
    (making changesets somewhat less brittle)
  * fixed bug in source handling with non-recipe files in the local directory
  * added framework for generic trove information
  * checkout no longer pulls all sources from the repository
  * used new trove info framework to store the source trove, build time,
    total file size, and version of conary used when building binary
    troves.
  * lib/elf.c no longer uses mmap to read elf files.  Some architectures
    may have elf structures on disk that are not naturally aligned, and
    using mmap to read them won't work.
  * the repository code now uses a 30 second timeout when attempting to
    access the database
  * Have architectures control their march values in the architecture
    config files.
  * add Arch.getCurrentArch() to get the major architecture that is in use
    during a build

Changes in 0.13.3
  * added ability for a contents log file (makes syncing much easier)
  * file tags weren't used on updates
  * "description update" tag action replaced with "handler update"
    (which gets called when either the tag description or the tag handler gets
    updated)
  * "description preremove" tag action replaced with "handler preremove"
  * sources get committed automatically

Changes in 0.13.2
  * reworked use.py code almost entirely.
  * added /etc/conary/arch directory to contain architecture definition files;
    changed /etc/conary/use files to contain more information about how
    flags are used when building.  Flag definitions are no longer in use.py.
  * fixed buildFlavor so that it affects cooking packages as well as
    determining troves to include when cooking a group
  * changed --noclean to --no-clean to be in line with the rest of the
    options; documented it
  * removed Use.foo and Flags.foo options from conary config files.  Macros.foo
    is still there.  Added --use-flavor option to cvc cook which takes a flavor
    and overrides the build flavor while cooking.
  * groups now take flavor strings to determine the flavor of a trove to
    include, not flag sets.
  * dependencies resolution is flavor sensitive now (and uses flavor
    affinity)
  * added trove version/release number to dependency messages
  * renamed classes and methods in versions.py to match current terminology

Changes in 0.13.1
  * repquery wasn't filtering by flavor properly (exposed by a bug fix
    in 0.13.0)

Changes in 0.13.0
  * removed importrpm.py
  * diffs between a file object that has a non-empty provides or requires
    to a file object that has an empty provides or requires are now properly
    generated and applied.
  * added checks to validate merged file objects against the fileIds
    in the changeset
  * implemented shadows
  * framework for redirects in place
  * removed (unused) parentId field from Branches repository table

Changes in 0.12.5
  * reworked dependency resolution a bit for a big speedup in the server
  * moved destdir to %(builddir)s/_ROOT_
  * made macros.destdir available during the unpacking of sources
  * source commands (r.addAction, etc.), if given absolute paths for
    their dir keywords, will perform their actions in the destdir instead
    of the builddir
  * most build commands (r.Make, r.Create, etc.), will work in either builddir
    or destdir, depending on whether they are given relative or absolute
    paths
  * add dir keyword for r.Run
  * include /usr/bin/rpm2cpio

Changes in 0.12.4
  * set more arch flags for x86 and x86_64
  * troves can have multiple instruction set flavors now
  * flipped around use: and is: sections of flavor strings
  * Version and Branch object completely separated

Changes in 0.12.3
  * conary verify updated to new API so that it works again
  * conary q (with no arguments) works again

Changes in 0.12.2
  * added getTroveVersionsByBranch
  * make better use of _mergeQueryResults
  * moved version affinity into findTrove from ConaryClient
  * fixed branch affinity so that it's actually branch affinity instead of
    label affinity
  * rdiff changes for 0.12.0 broke negative numbers for oldVersion
  * rdiff diff'd based on label instead of branch
  * update has flavor affinity now
  * flavors can now be specified on the command line for update, erase
    repquery, and query
  * unspecified flavor flags got scores of zero, which was wrong
  * added python code for flavor scoring (useful for the client)
  * repository queries didn't work properly when looking for multiple flavors
    of a single version
  * fix for updating multiple flavors of a single version of a trove
    simultaneously
  * reworked getTroveVersionList and getAllTroveVersions for per-trove
    flavor filtering

Changes in 0.12.1
  * repquery and query always showed dependency information
  * getTroveLeavesByBranch did extra demarshalling of the flavor
  * repquery didn't deal with nonexistant troves well
  * dependency failures on erase didn't reassemble dependency flags properly
  * fixed bug in dependency sets creation which caused dependency flags
    to get mangled
  * added a check to prevent mangled flags from getting committed

Changes in 0.12.0
  * document config command, and display supplied macro/use/arch information
    in output
  * repository acl's work for almost everything
  * anonymous access must be explicitly enabled by creating an acl for
    user 'anonymous' with password 'anonymous'
  * server side flavor scoring used
  * queries reworked for flavor matching

Changes in 0.11.10.1
  * move to python2.4
  * repository caching (which isn't used yet) didn't track the recurse flag

Changes in 0.11.10
  * changed flavor tracking when loadRecipe() is used to only track
    flavors in loaded recipes that are superclasses of the recipe
    class in the loading recipe.  (e.g. loading python.recipe to get
    the distribution python version will not add all of the python
    recipe's flavor information to the loading recipe class, as long
    as the loading recipe does not subclass the Python class.)
  * add conary verify command for comparing the local system's state to
    the state it was in at install time
  * when a trove is installed for the first time, it comes from a single
    repository
  * didn't handle file types changing on update
  * fixed problem assigning depNums
  * components disappearing from troves caused problems in relative changesets
  * files moving from removed troves in changesets caused update to fail

Changes in 0.11.9
  * change the order of permissions setting (chmod after chown)
    because some versions of the Linux kernel remove setuid/gid bits
    when setting ownership to root

Changes in 0.11.8
  * work around a python bug w/ fdopen() resetting file permissions
  * r.Replace() as an alternative to r.Run("sed -i '...' file")
  * Policy enforcing UTF-8 filenames
  * r.macros.tagdatadir as a standard place to put data just for taghandlers

Changes in 0.11.7
  * changed server.py to take extra config files via --config-file instead
    of as an extra argument
  * extra config files (specified with --config-file) were ignored if they
    didn't exist; issue an error message now
  * Added r.ConsoleHelper() for recipes
  * PAM configuration files shouldn't have paths to modules by default,
    so we remove what used to be the standard path
  * changed repository user authentication to use user groups (currently
    one per user)
  * added password salt
  * restructured repository a bit
  * removed lots of unused code from FilesystemRepository

Changes in 0.11.6
  * branches are created as changesets now instead of as a protocol call
  * merged authdb into primary repository
  * fix for rdiff (broken by flavor rework in 0.11.5)

Changes in 0.11.5
  * Internals reworked to eliminate flavor of None in favor of empty flavor
  * Added (currently unused) code to parse command line flavor specifications
  * static libraries (.a files) get proper flavors now
  * Handle attempts to update already installed troves from absolute
    change sets

Changes in 0.11.4
  * all components built from a single recipe share a common flavor
  * loadRecipe's label= keyword argument can actually take a label
    as well as a hostname

Changes in 0.11.3:
  * optimized a sqlite update statement to use indexed columns
  * added --test to update and erase
  * dependency check didn't handle new components providing the same
    items as old components (broken by 0.11.1 performance enhancements)

Changes in 0.11.2:
  * standalone server was broken by --add-user changes in 0.11.1
  * dependency check no longer allows packages being removed to cause
    dependency failures
  * changed how dependencies are frozen to make the order deterministic
    (so fileId's don't change around)
  * added a database version to the database schema

Changes in 0.11.1:
  * erasing troves enforces dependencies -- this requires a database
    conversion (run the conary-add-filedeps script which fixed the
    conversion to 0.11.0 after updating conary)
  * reworked dependency queries to take advantage of indices for much
    better performance
  * add --add-user to server.py for creating the authdb

Changes in 0.11.0:
  * massive rework of fileId mechanism to allow better flavor support
  * added columns to dependency tables to allow erase dependency checks
    (which are not yet implemented)
  * enabled trove requirements
  * added cvcdesc and the 'describe' command to cvc to generate
    and use metadata XML files.
  * getMetadata follows the branch structure up until it finds metadata
    for the trove.
  * changed getFileContents() to not need trove name or trove version
  * byte-compiled emacs lisp files are transient, like python
    byte-compiled files
  * addSource recipe action now can take a mode= keyword argument
  * cook now enforces having no dash characters in version numbers
  * files are explicitly disallowed from depending on groups, packages,
    or filesets; the only trove dependency that a file or component
    can have is on a component.  Only filesets can depend on filesets.

Changes in 0.10.11:
  * reworked how absolute change sets get converted to relative change
    sets for better efficiency
  * chained dependency resolution caused duplicate troves in the final
    changeset (and a lot of extra work)
  * added --config to stand alone repository
  * source flag wasn't set properly for newly added non-text files
  * flavor information is now printed by "conary query" when multiple
    flavors of the same version of a trove are installed
  * "conary repquery --all" flavor output formatting has been improved

Changes in 0.10.10:
  * changesets get downloaded into a single (meta) file instead of lots
    of separate files
  * fix several bugs in the freshmeat record parsing
  * add a freshmeat project page URL to the metadata by default
  * add a "source" item to metadata
  * the server implementation of troveNames() was horrible
  * enabled file dependencies

Changes in 0.10.9:
  * fixed some authorization issues with the xml-rpc repository interface
  * the web management interface for the repository works now; see
    http://wiki.specifix.com/ConaryConversion for information on how
    to convert existing authdb's to support this
  * fixed a bug with distributed branches
  * users can change their passwords through the repository's web api
  * improved logic apachehooks use to find top level URL
  * fixed bug in server side repository resolution

Changes in 0.10.8:
  * changed iterAllTroves() to troveNames(), which searches a single
    label instead of the whole repository
  * reworked http authentication and CGI request handling and added the
    beginning of a web interface to the repository for user administration
    and metadata management.

Changes in 0.10.7:
  * dependency sql code reworked to use temporary tables
  * new macro called "servicedir" that defines the location for
    service data (%(servicedir)s{ftp,http,etc})
  * added busy wait to sqlite3 python binding when executing SQL
    statements on a busy database

Changes in 0.10.6:
  * Lots of bug fixes for distributed branching
  * Some code rearrangement
  * The start of metadata support code is now included

Changes in 0.10.5:
  * The local database is used for fetching file information (but not
    contents), reducing network traffic when creating change sets
    across repositories.
  * Update works on troves which were locally cooked or emerged
  * Internal changes to move toward getFileContents() working in batches
    rather then on individual files. For now this prevents the repository
    from copying files between the content store and /tmp to serve them.
  * Arch flags are now included in flavors
  * Emerge follows the installLabelPath instead of the buildLabel
  * The extended debugger has been extensively modified
  * Conary can handle filenames with '%' in them
  * The showcs command has been significantly updated, and the updates
    are documented in the conary.1 manpage
  * New syntax for flags distinguishes requirements from "optimized for";
    see http://wiki.specifix.com/FlavorRankSpec

Changes in 0.10.4:
  * Bug fixes for updating from absolute change sets (which basically
    just didn't work for troves which contained config files)
  * Bug fixes for distributed branching
  * The database is used for fetching trove information (but not yet
    file information) when the client constructs change sets across
    distributed branches
  * various other bug fixes

Changes in 0.10.3:
  * this version introduces changes to the network protocol for
    obtaining file contents and changeset generation. The client
    protocol version number has increased, so version 0.10.3 can only
    communicate with servers running the server from 0.10.3. The
    server remains backward compatible with older clients.
  * a warning message is now displayed when the user attempts to
    create a branch that already exists on a trove.
  * the correct trove names are displayed when automatically resolving
    dependencies
  * packages no longer get the union of all the dependency information
    of the components they contain.  This information would have to be
    recalculated if a user installed a package then removed a
    component afterward.
  * a package policy check was added to reject any world-writable
    executable file.
  * r.TagSpec('tagname', exceptions='filter') now overrides a match by
    another r.TagSpec('tagname', 'filter')
  * more changes to metadata interface
  * various other bug fixes and improvements

Changes in 0.10.2:
  * the repository code is now included in the main conary source
    archive
  * "conary showchangeset" produces a more user-friendly output
  * large responses from the repository server are now compressed
  * the protocol for getFileContents() changed to take a fileId
    instead of the file's path.  The repository code can still handle
    old requests, but the client code now requires the latest
    repository code.
  * bug fixes

Changes in 0.10.1:
  * when applying a changeset, dependency failures are resolved by
    querying servers in the installLabelPath
  * troves that satisfy a dependency can automatically be added to a
    transaction.  This behavior is controlled by the "autoResolve"
    variable in conaryrc or the "--resolve" command line option to
    "conary update"
  * dependency resolution is calculated recursively.  To limit the
    recursion depth to check only first order dependencies, a
    "--no-deps-recurse" option has been added to "conary update"
  * "conary repquery" now takes a "--deps" argument, which prints the
    Requires and Provides information for the trove that is being
    queried.
  * changes have been made to the build side of Conary to facilitate
    building recipes that use cross compilers
  * symlinks now get the appropriate ownership set when they are
    restored
  * groups can now specify which flavor of a trove to include
  * repository queries that don't need file information no longer ask
    the repository for files.
  * various bug fixes and cleanups

Changes in 0.10.0:
  * dependency checking is now performed before changesets are
    applied.  This uses new tables in the local system's database.
    If you are using a database created by a version of Conary older
    than 0.10.0, it must be converted before it can be used.  See:
      http://wiki.specifix.com/ConaryConversion
    for details
  * Shared library dependency information in changesets is now stored
    in a different format.  This means that repositories that use old
    versions of Conary will be unable to give valid changesets to
    Conary 0.10.0 or later.  Therefore, the protocol version number has
    been increased.
  * --no-deps argument added
  * "cvc co" is now a synonym for "cvc checkout"

Changes in 0.9.6:
  * dependency enforcement infrastructure has been added (the code is
    currently disabled)
  * bug fixes
    * applying a changeset that un-hardlinks files now works
    * conary rq [trove] --info now works
    * running "conary update [trove]" when more than one flavor of
      [trove] exists no longer tracebacks.  It installs both flavors
      of the trove (which is not always the desired behavior - this
      will be addressed later)
    * only files with execute permissions are checked for
      #!interpreter.
    * "conary rq [trove] --ls" no longer tracebacks when [trove]
      exists in more than one repository
    * various code cleanups

Changes in 0.9.5:
  * new methods for specifying dependency information in recipes have
    been added
  * #! interpreters get added as dependencies
  * local flag overrides now work
  * cvc cook --resume can be used multiple times
  * conary invokes gpg with --no-options to avoid creating or using
    ~/.gnupg

Changes in 0.9.4:
  * fixes to cvc annotate
  * flavors and dependency generation code has been refactored to be
    policy based
  * better error handling when invalid changeset files are given to
    conary
  * minor code cleanups

Changes in 0.9.3:
  * New "cvc annotate" feature
  * Man page updates
  * Changesets which remove a file and replace it now apply correctly.
  * "cvc update" no longer complains and fails to update the CONARY
    state file properly  when ownerships differ
  * FileId generation now looks for previous versions of all the
    packages that have just been created, not just the name of the
    recipe.
  * Cooking as root is no longer allowed
  * Miscellaneous bug fixes.

Changes in 0.9.2:
 * Bug fixes:
   * Applying changesets that have more than one hard link groups
     sharing the same contents sha1 works now.
 * Build changes:
   * Recipes can now create new top level packages.

Changes in 0.9.1:
 * Bug fixes:
   * Applying a changeset that has a flavor which is a superset of the
     previous version's flavor now works.
   * Parsing optional arguments to command line parameters that appear as
     the last thing on the command line works
 * Build changes:
   * Package policy now checks to ensure that files in /etc/cron.*/*
     are executable
 * Update changes:
   * Conary no longer complains if a transient file has been modified
     on disk but no longer exists in a new version of a component.
 * Miscellaneous changes:
   * Version 1 on-disk changeset file support has been removed.

Changes in 0.9.0:
 * protocol versioning is much more granular now allowing for backwards
   compatible versions of functions
 * changeset command now generates changesets for multiple troves spread
   across multiple repositories
 * change sets are transferred as a set of independent change sets now
   (laying the groundwork for repository change set caching, with which
   this version will work just fine)

Changes in 0.8.3:
 * Man page updates.
 * The "conary query" command now accepts multiple arguments for
   troves and paths
 * Fixed "conary erase" command which was broken in 0.8.2

Changes in 0.8.2:
 * You can now install multiple troves at once (even a combination of
   changeset files and troves from repositories), and the entire
   action is recorded in a single rollback (this required a change in
   command-line arguments for updating troves).
 * The beginnings of support for searching multiple repositories
 * Miscellaneous code cleanup and bug fixes.

Changes in 0.8.1:
 * The source code has been re-arranged for easier maintenance, and
   conary has been split into two programs: conary and cvc.
 * Better error messages and debugging tracebacks

Changes in 0.8.0:
 * A new changeset format supports hard links but requires staged update.
 * The new changeset format also collapses duplicate contents even
   when hardlinks are not used.
 * By default, rc?.d/{K,S}* symlinks are no longer packaged. The
   chkconfig program is relied on to create them at package
   install/update time. Init scripts are explicitly required to
   support the chkconfig protocol by default
 * Improved error messages
 * Several bug fixes.

Changes in 0.7.7:
 * Extended debugger saves and emails
 * Tracebacks now include arguments and locals
 * More size optimizations were made when applying changesets
 * Applying absolute changesets when a trove is already installed is
   now much more efficient than it was
 * Self-referential symlinks raise a packaging exception.
 * Several bugs fixes.

Changes in 0.7.6:
 * Installation
   * Hardlink handling
   * enhanced debugging capabilities (including saving a debugging
     state file to enable remote debugging)

   * using binary file ids and iterators for significant memory savings
   * and runtime support for the x86.x86_64 sub-architecture
 * Cooking
   * more robust handling of the --resume option
   * policy normalization of where app-defaults files go.

Changes in 0.7.5:
 * Hard links are implemented (but not yet enabled, in order to
   preserve changeset compatibility for now).
 * Several bugs have been fixed for installing and cooking.

Changes in 0.7.4:
 * Fileids are now stored and transmitted in binary rather than
   encoded.
 * Better handling of multiple versions of packages/troves installed
   at the same time
 * Missing file handling improvements
 * Recipe inheritance is now possible between repositories
 * Enhanced Interrupted builds
 * The dynamic tag protocol was slightly modified
 * Added Arch.x86.amd64 and Arch.x86.em64t
 * several bugs fixes

Changes in 0.7.0:
 * sqlite3 is used for the database
 * better handling of multiple packages with the same name installed at once.

Changes in 0.6.6:
 * repository protocol update
 * changeset format update
 * added the ability to resume halted local builds
 * added the ability to easily package build-time tests to run at
   install time to qualify new/changed environments
 * better handling of packaged .pyc/.pyo files
 * better shared library handling
 * improved inline documentation
 * optimizations for both space and time
 * numerous bugfixes<|MERGE_RESOLUTION|>--- conflicted
+++ resolved
@@ -1,4 +1,3 @@
-<<<<<<< HEAD
 Changes in @NEW@:
   o New Features:
     * Added --diff option to verify command to display local changes as
@@ -9,9 +8,7 @@
       data if available
     * Merged internals of localcs/verify implementation into new classes
 
-=======
 Changes in 2.1.6:
->>>>>>> bc4d15bc
   o Bug Fixes:
     * A bug in the getChangeSetFingerprints call that resulted in
       fingerprints different from those calculated by Conary proxies has
