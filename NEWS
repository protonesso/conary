--- conflicted
+++ resolved
@@ -1,13 +1,9 @@
-<<<<<<< HEAD
-Changes in 1.0.37:
+Changes in 1.1.10:
   o Bugfixes:
     * A warning message produced when attempting to retrieve a OpenPGP
       key has been fixed.  The warning was introduced in CNY-589.
 
-Changes in 1.0.36:
-=======
 Changes in 1.1.9:
->>>>>>> 8e1656d2
   o Client Changes:
     * The usage message displayed when running "conary" or "cvc" has
       been simplified and improved. (CNY-560)
