Changes in @NEW@:
 o Performance improvements:
    * The use of copy.deepcopy() has been eliminated from the
      dependency code.  The new routines are up to 80% faster for
      operations like DependencySet.copy().
<<<<<<< HEAD
    * Removing files looks directly into the file stream of the file
      being removed when cleaning up config file contents rather than
      thawing the full file stream.
    * Getting a single trove from the database without files returned file
      information anyway
    * Trove.applyChangeSet() optionally skips merging file information

 o Bugfixes
    * Installing from a changeset needlessly relied on troves from the 
      database having file information while processing redirects
=======
    * Extraneous dependency cache checks have been removed from the
      addDep() path.
    * When removing files, conary now looks up the file flags directly
      in the file stream in order to clean up config file contents.
      Previously the entire file stream was thawed, which is much more
      resource intensive.
 o Build fixes:
    * r.addArchive() now supports rpms with bzip2-compressed payloads.
>>>>>>> 56ac8cf4

Changes in 1.0.4:
 o Performance improvements:
    * The speed of erasing troves with many dependencies has been
      significantly improved.
    * The join order of tables is forced through the use of
      STRAIGHT_JOIN in TroveStore.iterTroves() to work around some
      MySQL optimizer shortcomings.
    * An --analyze command line option has been added to the
      stand-alone server (server.py) to re-ANALYZE the SQL tables for
      MySQL and SQLite.  This can significantly improve repository
      performance in some cases.
    * The changes made to dependency string parsing were a loss in
      some cases due to inefficiency in PyArg_ParseTuple().
      Performance sensitive paths in misc.c now parse the arguments
      directly.

  o Bugfixes:
    * An Apache-based conary repository server no longer logs
      tracebacks in error_log when a client disconnects before all
      data is sent.
    * A bug that caused cross repository commits of changesets that involved
      a branched trove to fail in some cases has been fixed.
    * If an entitlement is used for repository access, it is now sent
      over HTTPS instead of HTTP by default.
    * The conary emerge command no longer attempts to write to the root
      user's conary log file.
    * conary showcs --all now shows not-by-default troves.
    * Previously, there was no way using showcs to display only the troves
      actually in a changeset - conary would by default access the repository
      to fill in any missing troves.  Now, you must specify the
      --recurse-repository option to cause conary to search the repository
      for missing troves.  The --trove-flags option will now display when a
      trove is missing in a changeset.
    * A bug that caused showcs --all to display file lists even when --ls
      was not specified has been fixed.
    * When mirroring, you are now allowed to commit a trove that does
      not have a SHA1 checksum set.  This is an accurate replication
      of the data coming from the source repository.
    * A bug affecting multiple uses of r.replace() in a group recipe has been
      fixed.
    * A bug that caused components not to be erased when their packages were 
      erased when a group referencing those packages was installed has been 
      fixed.

Changes in 1.0.3
  o Client changes:
    * Conary displays full paths when in the error message generated
      when it can't open a log file rather than leaving out the root 
      directory.

  o Performance improvements:
    * A find() class method has been added to StreamSet which enables
      member lookups without complete thawing.
    * The code path for committing filestreams to repositories now
      uses find() to minimize file stream thaws.
    * DBstore now supports precompiled SQL statements for SQLite.
    * Retrieving troves from the local system database no longer
      returns file information when file information is not requested.
    * Dependencies, dependency sets, StreamCollections, file
      dictionaries, and referenced file lists now use C parsing code
      for stream thawing.
    * Extraneous trove instantiations on the system update path have
      been eliminated.
    * Adding troves to the local database now uses temporary tables to
      batch the insertions.

  o Bugfixes:
    * A bug that caused a mismatch between file objects and fileIds
      when cloning a trove has been fixed.

Changes in 1.0.2:
  o Bugfixes:
    * A bug that caused redirects to fail to build when multiple
      flavors of a trove exist has been fixed.
    * A bug with cooking flavored redirects has been fixed.
    * The cvc command no longer enforces managed policy with --prep.
    * A bug that caused disttools based python packages to be built as
      .egg files has been fixed.  This bug was introduced in conary
      0.94.
    * A bug that prevented checking in a recipe that deleted policy
      has been fixed.
    * A bug that prevented entitlements from being recognized by an
      Apache conary repository server when no username and password
      were set for a server has been fixed.
    * A bug that prevented errors from being returned to the client
      if it attempts to add an invalid entitlement key or has
      insufficient permission to add the entitlement key has been
      fixed.  An InvalidEntitlement exception has been added.
    * A repository bug prevented the mirror client from obtaining a
      full list of new troves available for mirorring has been fixed.
    * A bug in cooking groups caused the groups resulting from an
      r.addAll() to not respect the original group's byDefault
      settings in some cases has been fixed.

Changes in 1.0.1:
  o Database schema migration
    * Over time, the Conary system database schema has undergone
      several revisions.  Conary has done incremental schema
      migrations to bring old databases in line with the new schema as
      much as possible, but some remnants of the old schema remain.
      When Conary 1.0.1 runs for the first time, the database will be
      reloaded with a fresh schema.  This corrects errors that can
      occur due to incorrect SQL data types in table definitions.  An
      old copy of the database will be saved as "conarydb-pre-schema-update".

Changes in 1.0:
  o Bugfixes
    * A bug that allowed a group to be installed before children of
      its children were installed has been fixed.  This ensures this
      if a an update is partially completed, it can be restarted from
      where it left off.
    * A bug in python dependencies that sometimes resulted in a plain 
      python: __init__ dependency has been fixed.
    * A bug that dropped additional r.UtilizeUser matches for a file after
      the first one has been fixed.
    * Accessing a repository with the wrong server name no longer
      results in an Internal Server Error.  The error is marshaled
      back to the client.

Changes in 0.97.1:
  o Bugfixes
    * A bug has been fixed that allowed the "incomplete" flag to be
      unset in the database when applying changesets of troves that
      have no "incomplete" flag.  This resulted in "StopIteration"
      exceptions when updating the trove.
    * A bug has been fixed in the code that selects the OpenPGP key
      to be used for signing changesets at cook time.

Changes in 0.97:
  o Client changes:
    * All troves that are committed to repository through commits,
      cooks, branches, shadows, and clones, now always have SHA1
      checksums calculated for them.
    * Trove objects now have a version number set in them.  The
      version number is increased when the data types in the Trove
      object are modified.  This is required to ensure that a Conary
      database or repository has the capability of storing all the
      information in a Trove.  All trove data must be present in order
      to re-calculate SHA1 checksums.  If a local system understands
      version 1 of the Trove object, and a repository server sends a
      changeset that contains a version 2 Trove, an "incomplete" flag
      will be set for trove's entry in the database.  When accessing
      that trove later for merging in an update, the client will go
      back and retrieve the pristine Trove data from the repository
      server so it will have all the data needed to preform three way
      merges and signature verification.

  o Repository changes:
    * Repositories will now reject commits whose troves do not have
      correct SHA1 checksums.

Changes in 0.96:
  o Client changes:
    * conary rq now does not use affinity by default, use --affinity to turn
      it on.  The rq --compatible-troves flag has disappeared.  Now 
      you can switch between displaying all troves that match your system 
      flavor and that match affinity flavor by switching between
      --available-troves with and without the --affinity flag.
    * conary q now displays installed, not by default troves by default,
      but skips missing troves.
    * Fixed an update bug where updating an x86 library on an x86_64 system
      would cause conary to switch other x86_64 components for that library
      to x86 versions.
    * update job output is compressed again
    * Fixed an update bug where if you had made a local change to foo, and then 
      updated a group that pointed to an earlier version of that trove,
      the trove could get downgraded

  o Other changes:
    * Mirroring now mirrors trove signature

Changes in 0.95:
  o Client changes:
    * The "conary verify" command now handles non-regular files with
      provides and requires (for example, symlinks to shared libraries
      that provide sonames).
    * The "conary showchangeset" command now takes --recurse and
      --no-recurse arguments.
    * All info-* packages are now updated in their own individual jobs;
      this is required for their dependencies to be reliable.
    * The conary syncchildren command now will install new packages
      when appropriate.

  o Repository changes:
    * Additional logging has been added to the repository server.
      Logging is controlled by the "traceLog" config file variable,
      which takes a logging level and log path as arguments.
    * Conary now detects MySQL Database Locked errors and will retry
      the operation a configurable number of times.  The "deadlockRetry"
      configuration variable controls the number of retries and
      defaults to 5.

  o Build changes:
    * Conary now uses site.py to find all possible correct elements of
      sys.path when generating python provides and requires.  Previously,
      new elements added via .pth files in the package being built would
      be ignored for that package.
    * The PythonSetup() build action now works properly with setup.py
      files that use "from setuptools import..." instead of "import
      setuptools".

  o Other changes:
    * The conarybugz.py script has been restored to functionality by
      moving to the conaryclient interface for accessing the
      repository.

Changes in 0.94:

  o Redirects no longer point to a specific trove; they now redirect
    to a branch. The client chooses the latest version on that branch
    which is compatible with the local system.

  o Bug Fixes
    * A bug in getNewTroveList() that could cause duplicate
      troves to be returned has been fixed.
    * A bug that caused a repository server running under Apache to
      fail with an Internal Server Error (500) when a client requested
      a changeset file that does not exist has been fixed.
    * Conary no longer displays an error when attempting to write to a
      broken pipe.  (bug #474)
    * Conary now respects branch affinity when moving from old-style
      groups to new-style groups.

  o Client changes:
    * The query/repquery/showcs command line options have been
      reworked.  See the conary man page for details.
    * When "cvc merge" is used to merge changes made on the parent
      branch with changes made on a shadow, conary now records the
      version from the parent branch that was used for the merge.
      This is required to allow conary to handle changing the upstream
      version on a shadow.  It is also useful for accounting
      purposes.  (bug #220)
    * "conary emerge" can now be performed on a recipe file.
      Previously you were required to emerge from a repository. (bug
      #526)
    * Progress is now displayed as conary applies a rollback. (bug #363)
    * Java, Perl, and Python dependencies are now enforced by default.

  o Build changes
    * PythonSetup() no longer passes the --single-version-externally-managed
      argument to setup.py when it uses distutils instead of setuptools.

Changes in 0.93:
  o Bug Fixes
    * A bug in the "conary verify" code sometimes resulted in an
      unhandled TroveIntegrity exception when local modifications were
      made on the system. (bug #507)
    * Usernames and passwords with RFC 2396 reserved characters (such
      as '/') are now handled properly. (bug #587)

  o Server changes
    * Standalone server reports warnings for unsupported configuration options
      instead of exiting with a traceback.
    * Compatibility for repositoryDir has been removed.
    * A bug caused queries for multiple flavors of the same trove
      to return incorrect results has been fixed.
    * Apache hooks now ignore IOErrors when writing changesets to the
      client.  These normally occur when the client closes the
      connection before all the data is sent.

  o Client changes
    * SHA1 checksums are now computed for source checkins and local
      change set commits.
    * Flavor affinity is now more relaxed when updating troves.  For
      example, if you have a trove with flavor that requires sse2 but
      your system flavor is ~!sse2, conary will only prefer troves
      with sse2 enabled instead of requiring it.

  o Build changes
    * PythonSetup() now correctly requires python-setuptools:python
      instead of python-setuptools:runtime.
    * Automatic python dependency provision now searches more directories
      to better support multilib python.
    * Conary now defaults to building in ~/conary/builds instead of
      /var/tmp/conary/builds, and caching in ~/conary/cache instead
      of /var/cache/conary.

Changes in 0.92:
  o Package Building Changes:
    * Conary policy has been split out into the conary-policy package.
      (Some policy was left in conary proper; it is needed for
      internal packaging work.)
    * Conary prints out the name of each policy as it runs, making it
      possible to see which policies take the most time.
    * BuildLog files no longer contain lines that end with \r.
    * A new 'emergeUser' config item has been added.  Conary will
      change to this user when emerging packages as root.
    * --no-deps is now accepted by 'conary emerge'.

  o Group Building Changes:
    * A bug has been fixed in dependency checking when using
      autoResolve where deleted weak troves would be included in
      autoResolve and depChecks.

  o Client changes:
    * Conary can now rate limit uploads and downloads.  The rate limit
      is controlled by the "uploadRateLimit" and "downloadRateLimit"
      configuration variables, which is expressed in bytes per second.
      Also, Conary displays the transfer rate when uploading and
      downloading.  Thanks to Pavel Volkovitskiy for these features.
    * The client didn't write config files for merged changesets in
      the right order, which could result in changesets which could
      not be committed to a repository.
    * Fixed a bug in the update code caused conary to behave
      incorrectly when updating groups.  Conary would install
      components of troves that were not installed.

  o General Bug Fixes
    * Conary did not include the trove sha1 in the troveinfo diff
      unconditionally.  This prevents clients from being able to
      update when a repository is forced to recalculate sha1
      signatures.

Changes in 0.91:
  o Bugfixes
    * A bug was fixed the code that freezes path hashes.  Previously,
      path hashes were not sorted in the frozen representation.  Code
      to fix the frozen path hashes in databases and repositories has
      beed added.
  o Build
    * added cleanAfterCook config that controls whether conary tries to
      clean up after a successful build

Changes in 0.90.0:
  o Code Structure/Architecture Changes:
    * Conary now has the concept of "weak references", where a weak reference
      allows conary to be able to recognize the relationship between a
      collection and the children of collections it contains.  This allows
      us to add several new features to conary, documented in Client and Build
      changes.
    * SQL operations have been migrated to the dbstore driver to allow
      for an easier switch of the database backends for the server side.
    * Various query and code structure optimizations have been
      implemented to allow running under MySQL and PostgreSQL.

  o Documentation Changes:
    * Added summaries about updateall in the conary man page and added
      information about the command-line options for conary rq.
    * Clarified behavior of "conary shadow --source-only" with respect to
      rPath bug #500.
    * Added synonyms for cvc and conary commands which have shortcuts
      (ex: checkout and co).
    * Added man page entry about cvc clone.

  o Package Building Changes:
    * Build logs now contain unexpanded macros, since not all macros
      may be defined when the build log is initially created.
    * The emerge command can now accept version strings.
    * The RemoveNonPackageFiles policy now removes fonts.cache*,
      fonts.dir, and fonts.scale files, since they are always
      handled by tag handlers.
    * The Make() build action can now take a makeName keyword argument
      for cases when the normal Make() handling is exactly right but
      a different make program is required (nmake, qmake, etc.).
    * The new PythonSetup() build action uses very recent versions
      of the python setuptools package to install python programs
      which have a setup.py that uses either the old disttools or
      new setuptools package.
    * fixed bug #bz470: loadInstalled('foo') will now work when you have
      installed a local cook of foo.

  o Group Building Changes:
    * add() now takes a "components" option.  r.add(<package>,
      components=['devel', 'runtime'])  will install <package>, but only the
      'runtime' and 'devel' components of <package> by default.
    * remove() can now 'remove' troves within child troves.
    * When a component is added, (either via r.add() or dep resolution)
      is automatically added as well (though not all its sibling components)
    * A new r.removeComponents(<complist>) command has been added.  It
      allows you to create a group where all devel components are
      byDefault False, for example: r.removeComponents(['devel',
      'devellib']).
    * The installPath used to build a group in is now stored in troveInfo.
    * r.addAll() now recurses through all the included groups
      and creates local versions of them as well by default.
    * A new r.replace(<name>, <newversion>, <newflavor>) command has
      been added.  It removes all versions of name from all groups in
      the recipe and replaces them with the version found by searching
      for newVersion, newFlavor.

  o Client Changes:
    * When committing source changes in interactive mode, conary will ask you
      you to confirm the commit.
    * A new configuration option, autoResolvePackages, tells conary to install
      the packages that include the components needed for dep resolution.
    * You can now install locally cooked groups.
    * If foo is a redirect to bar, and you run 'conary update foo' when
      foo is not installed on your system, conary will act as if you had
      typed 'conary update bar'.  Previously, it would act as if you had typed
      'conary update bar --no-recurse'.

  o Config Changes:
    * Conary config handling now supports comments at the end of config lines.
      # can be escaped by a \ to use a literal # in a configuration option.
    * Default macros used in cooking are now stored in /etc/conary/macros.
      The 'defaultMacros' parameter determines where cvc searches for macro
      definitions.
    * Conary configuration now searches for configuration files in 
      /etc/conary/conf.d/ after reading in /etc/conaryrc

  o Server Changes:
    * Creating changesets atomically moves complete changesets into place.
    * The contents store no longer reference counts entries.
    * Added support for trove marks to support mirroring.  A client
      can use a trove mark to ask the server for any trove that has
      been added since the last trove mark mirrored.
    * Added the hasTroves() interface to support mirroring.  This allows
      the mirror client to make sure that the target mirror does not
      already have a trove that is a candidate for mirroring from the
      source repository.
    * Added support for traceback emails from the repository server.
    * The repository contents store was reworked to avoid reading
      precompressed gzipped data twice (once to double check the uncompressed
      contents sha1 and once to copy the file in place).
    * We have changed the way schema creation and migration is handled
      in the repository code. For administrative and data safety reasons,
      schema upgrades and installs can be performed from now on only by
      running the standalone server (conary/server/server.py --migrate),
      thus avoiding race conditions previously created by having multiple
      Apache processes trying to deal with the SQL schema updates.

   o Command Changes
    * A new script that mirrors repositories has been added.  It is in
      the scripts/ directory in the source distribution of Conary.

Changes in 0.80.4:
  o Build Changes:
    * PackageRecipe has been changed to follow our change to split
      conary into three packages.
    * x86_64 packaging elimintated the conary:lib component to follow x86
      (those files now belong in conary-build:lib)

Changes in 0.80.3:
  o Client Changes:
    * The internal branch source and branch binary flags were changed
      to a bitmask.
    * The warning message printed when multiple branches match a cvc
      checkout command has been improved.
    * Only interactive mode can create binary shadows and branches, and
      a warning is displayed before they are created (since source branches
      are normally the right thing to use).

  o Build Changes:
    * Files in subdirectories named "tmp" are no longer automatically
      excluded from packaging, except for /tmp and /var/tmp.
    * DanglingSymlinks now traverses intermediate symlinks; a symlink
      to a symlink to a symlink will no longer confuse it.

Changes in 0.80.2:
  o Client Changes:
    * Bugs in "conary update foo=<old>--<new>" behavior have been
      fixed.
    * "cvc co foo=<label>" will now work even if you don't have a
      buildLabel set
    * "conary showcs" will now work more nicely with group changesets.
    * "conary showcs --all" no longer shows ids and sha1s.
    * We now never erase pinned items until they are explicitly unpinned.
    * "conary verify" and "conary q --diff" work again.
    * "conary q tmpwatch --components" will display the components
      installed for a package.
    * The pinTroves config item behavior has been fixed.  It now
      consistently pins all troves that match a pinTrove line.
    * When a trove is left on the system because of dependency resolution
      during an update, a warning message is printed.
    * Command line configuration, such as --config
      'buildLabel conary.rpath.com@rpl:devel', now overrides context
      configuration.

  o Server Changes:
    * The repository server now retries a request as an anonymous user
      if the provided user authentication information does not allow
      a client request to succeed.
    * When using "server.py --add-user" to add a user to a repository
      server, the user will only be given admin privileges if --admin
      is added to the command line.  Previously, all users added with
      server.py had admin privileges.  Additionally, if the username
      being added is "anonymous", write access is not granted.

  o Build Changes:
    * It is now possible for a recipe to request that specific
      individual requirements be removed from files using the
      exceptDeps keyword argument to r.Requires().  Previously
      you had to accept all the dependencies generated by r.Requires()
      or none of them.
    * r.Replace() now takes a lines=<regexp> argument, to match a line based
      on a regexp.
    * The EnforceJavaBuildRequirements policy has been added.  When
      you are packaging precompiled Java software where you have
      .class/.jar files but no .java files, you can use "del
      EnforceJavaBuildRequirements" to prevent this from policy from
      generating false positives.
    * The EnforceCILBuildRequirements policy has been added.
    * Enforce*BuildRequirements now warn when a package has requirements
      which they don't fulfill themselves and which are not fulfilled by
      the system database.  (for example, soname dependencies from linking
      against libraries that are not managed by Conary on the system.)
    * Automated Perl dependencies have been added, for both provides
      and requires.  They are not yet enforced, in order to give time
      to adapt while perl packages are being re-built.
    * The EnforcePerlBuildRequirements policy has been added.
      Failures found by this policy may be caused by packages on the
      system not having been rebuilt yet with Perl dependencies, but
      could also show bugs in the Perl dependency code.
    * Automated Python dependencies have been added, for both provides
      and requires.  Like Perl dependencies, they are not yet
      enforced.
    * The EnforcePythonBuildRequirements policy has been added, with
      the same caveats as EnforcePerlBuildRequirements.
    * Conary now writes more information about the build environment
      to the build log when cooking.
    * A bug that caused r.Requires('file:runtime') to create a file
      dependency on 'runtime' instead of trove dependency on
      'file:runtime' has been fixed.
    * Java dependencies now properly ignore array elements in all cases,
      removing false Java dependencies like "[[I" and "[[B".


Changes in 0.80.1:
  o Client Changes:
    * User names and passwords are no longer allowed in repository maps;
      "user" configuration entries must be used instead.
    * The clone command now allows you to clone a binary onto the same
      branch, without having to reclone the source.
    * The TroveInfo table on the client is getting corrupted with
      LoadedTrove and BuildReq entries for components.  These entries
      are only valid on packages.  Code was added to catch when this
      happens to aid debugging.  Additionally, Conary will
      automatically remove the invalid entries the first time 0.80.1
      is run.
    * Environment variables are expanded in paths in conary configuration files.
    * localcs now allows the version and flavor to be specified for a trove
    * conary scs --all now behaves the way it used to again
  o Build Changes:
    * Java dependency generation is now enabled; Java dependency enforcement
      is still disabled.
    * The skipMissingSubDir keyword argument now actually works correctly
      when the subdirectory is missing.
  o Common Changes:
    * Entitlement support has been added as an alternate method of
      authentication.

Changes in 0.80.0:
  o Client Changes:
    * The logic for defining updates across a hierarchy has been completely
      replaced. Instead of rigidly following the trove digraph, we flatten
      the update to choose how troves get updated, and walk the hierarchy
      to determine which updates to actually apply.
    * Dependency resolution could include troves which caused duplicate
      removals for the troves those included troves replace
    * Chroot handling was broken in 0.71.2 and prevented the user name
      lookup code for the chroot from exiting back out of the chroot
    * showchangeset on relative changesets now displays them as jobs.
    * query and queryrep now exclude components if they match their
      package name
    * Conary cleans up rollbacks when a changeset fails to apply.
      Previously, an invalid changeset was saved in the rollback
      stack, which made applying it impossible
    * Removed direct instantiation of NetworkRepositoryClient object; it
      should be created by calling ConaryClient
    * repositoryMap should not contain usernames and passwords now; user
      config file option should hold those instead (user *.rpath.org user pass)
    * If a user name is given without a password the password will be prompted
      for if the repository returns a permissions error
    * added --components parameter to q and rq to not hide components
    * conary update --full-versions --flavors now will work as expected
    * fixed a bug with conary erase foo=/branchname
    * When in multi-threaded mode, the download thread now checks to see
      if the update thread wants to exit.  This fixes many of the
      "timeout waiting for download thread to terminate" messages.
    * Fixed bug where conary erase foo --no-deps wouldn't erase a component
      of foo if it was required by something else
  o Build Changes:
    * Dependencies are now generated for Java .class and .jar files.
      They are not yet enforced, to give time to rebuild Java packages.
    * Java dependency generation has been turned off until 0.80.1 in
      order to wait until there is a deployed version of Conary with
      long dependency handling; some .jar files have so many
      dependencies that they overflowed dependency data structures.
    * CheckDesktopFiles now looks in /usr/share/icons for icons, and
      can find icon names without extensions specified.
    * Build actions which take a subDir keyword argument now also can
      take a skipMissingSubDir keyword argument which, if set to True,
      causes the build action to be skipped if the specified subdirectory
      does not exist.  By default, those build actions will now raise
      an error if the directory does not exist, rather than running in
      the wrong subdirectory as they did previously.
    * You can now cook a recipe that has a superclass that is defined
      locally but a has supersuperclass that is in the repository.  Similarly,
      if you have a superclass that is in the repository but a supersuperclass
      locally, conary will find that as well
    * r.Replace with parameters in the wrong order will now behave correctly
    * The automatic :config component for configuration files has been
      disabled because Conary does not handle files moving between
      troves, and config files were being re-initialized when packages
      were updated.
  o Code structure:
    * queryrep, query, showchangeset, and update --info all use the same
      code to determine how to display their data.  Display.py was changed
      to perform general display operations.
    * query.py added
    * added JobSource concept for searching and manipulating lists of jobs.
    * moved datastore.py into repository module
    * Stubs have been added for adding python and perl dependencies, and
      the stubs have been set to be initially ignored.
    * The internal structure for conary configuration objects has changed
    * A new DYNAMIC size has been added to the StreamSet object.  This will
      cause StreamSet to use either a short or long int to store the size
      of the frozen data that is included in a frozen StreamSet, depending
      on the size of the data being stored.

Changes in 0.71.2
  o Client Changes:
    * The update-conary option has been renamed updateconary per
      bugzilla #428
    * buildPath can be set in contexts
    * cvc co <foo> will work even if there are two foos on the same label with
      different branches.  In that case, it will warn about the older foo
      which it doesn't check out
    * Test mode didn't work for updates and erases which were split into
      multiple jobs
  o Build Changes:
    * Combined the EtcConfig and Config policies, and deprecated
      the EtcConfig policy.
    * All config files default to being put into a :config component.
      This is overridden by any ComponentSpec specifications in the recipe.
    * A use flag has been added for xen defaulting to 'sense prefernot'.  This
      flag should be used to specify flavors for xen domU builds where special
      provisions are made for paravirtualized domU.
    * Added new CheckDesktopFiles policy to catch some more common errors
      in .desktop files.  (For now, it looks for common cases of missing
      icons; more may be added over time.)
    * The Requires policy now interprets synthetic RPATH elements (passed in
      with the rpath= keyword argument) as shell-style globs that are
      interpreted relative first to the destdir and then to the system.

Changes in 0.71.1:
  o Server Changes
    * Added iterTroves() call which iterates over large numbers of troves
      much more efficiently than a single getTrove() call would.
    * Split out FileRetriever object to allow file information to be pulled
      from the repository inside of an iterTroves() loop
    * The web interface shows the troves contained in a group trove instead
      of trying to list all files in a group.
  o Client Changes
    * Config file options that take a path as a value now support ~ for
      home directory substitution
    * Trove.diff() returns a standard job list instead of the previous
      only-used-here format
    * /var/log/conary tracks all update, remove, rollback, and erase events
    * Progress output is simplified when stdout is not a tty (no line
      overwrites)
    * Tracebacks during logged commands get copied to the log
    * Code which checked to see if a shadow has been locally modified didn't
      work for shadows more than a single level deep
    * When you are installing from changesets using --from-files, other troves
      in the changesets can be used for dependency resolution
  o Build Changes (cvc)
    * Additional calls are emulated by the filename_wrapper for the
      r.Run calls.
  o Code Structure
    * Split build/recipe.py into several smaller files
    * Moved OpenPGP keyTable access up call stack so that it can now be
      accessed outside of kid templates.
    * Move epdb code into its own package

Changes in 0.71.0:
  o Code Structure
    * conary now imports all python modules from a toplevel "conary"
      module.  This prevents conary from polluting the module namespace.
  o Client Changes
    * Clone didn't handle shadow version numbers correctly (and could create
      inconsistent version numbers)

Changes in 0.70.5:
  o Client Changes
    * Files changing to config files across distributed repositories now works.
    * The update code uses more consistent use of trove sources, and only
      makes explicit calls to the repository if asked.  This should make it
      possible to create interesting update filters.
    * Clone updated sequences it was iterating over, which is generally
      a bad idea (and caused clone to commit inconsistent troves)
  o Build Changes (cvc)
    * Locally cooked filesets now include file contents, making the
      filesets installable.
    * Fileset cooks now retrieve all of the file objects in a single
      network request per repository.
    * The new NormalizeLibrarySymlinks policy runs the ldconfig program
      in all system library directories.  This ensures that all the
      same symlinks that ldconfig would create when the shlib tag handler
      runs are packaged.  It also warns if ldconfig finds missing files.
    * New argument to r.Run(): "wrapdir" keyword argument behaves much
      like "filewrap" but takes a string argument, which limits the scope of
      %(destdir)s relocation only to the directories under the specified
      wrapdir, which is interpreted relative to %(destdir)s.  Works best
      for applications that install under one single directory, such
      as /opt/<app>
    * Clone, branch, and shadow all take --info now instead of --test
    * ELF files that dlopen() libraries can now be provided with
      synthetic soname dependencies with
      r.Requires('soname: libfoo.so', '/path/to/file')
    * r.Requires now enforces that packages that require a file and
      include that required file must also explicitly provide it. (bz #148)
  o Server Changes
    * Packages added to the repository are checked to ensure the version and
      flavor of all referenced components are the same as for the package

Changes in 0.70.4:
  o Client Changes
    * The trove that satisfies a dependency that is broken by erase is
      now displayed in the "Troves being removed create unresolved
      dependencies" message.
    * Components are now displayed on the same line as their parent
      package in "conary update" output.
    * A new 'interactive' option has been added to conary configuration.
      When set to true, conary will display info about clone, branch,
      update, and erase operations, and then ask before proceding.
  o Build Changes (cvc)
    * The CompilePython action has been fixed to accept macros at the
      beginning of its arguments, fixing a bug new in Conary 0.70.3.
    * The Requires policy can now be given synthetic RPATH elements;
      this is useful when programs are only intended to be run under
      scripts that set LD_LIBRARY_PATH and so do not intrinsically have
      the information they need to find their libraries.
    * Added --test to clone, branch, and shadow commands
    * Clone now supports --skip-build-info for less rigid version checks
      on cloned troves
    * Fixed usage message to better reflect reality
    * Cloning to a branch which already has a version with a compatible
      flavor now works.
    * cpio archive files are now supported for r.addArchive()
  o Repository Changes
    * The repository now serves up stored OpenPGP keys as a "Limited
      Keyserver"; users can retrieve keys, but not search or browse them.
      The keys are available via /getOpenPGPKey?search=KEY_ID. This
      is meant only to allow conary to automatically retrieve OpenPGP
      keys used to sign packages.

Changes in 0.70.3:
  o Client Changes (conary)
    * Conary now works harder to avoid having separate erase/installs,
      instead preferring to link those up into one update when possible.
    * Conary configuration now supports contexts.  Contexts are defined in
      sections starting with a [<name>] line, and provide contextual
      configurations for certain variables, defined in the man page.  All
      configuration options after the [<name>] will be associated with that
      context, and will override the default configuration when that context
      is active.  The current context can be selected by using the --context
      parameter, or by setting the CONARY_CONTEXT environment variable.
    * 'conary config --show-contexts' will display the available contexts
  o Build Changes (cvc)
    * A local cook of a trove foo will ensure that the changeset created is
      installable on your local system, by making sure the version number
      created is unique.
    * The builddir is no longer allowed to appear in ELF RPATHs.
    * The build documentation strings have been significantly updated
      to document the fact that for most strings, a relative path
      is relative to the builddir, but an absolute path is relative
      to the destdir.
    * The ManualConfigure action now sets the standard Configure
      environment.
    * cvc will allow you to cook a trove locally even when you are unable
      to access the trove's source repository
  * Common Changes:
    * Version closeness was improperly measured for troves on different
      branches when then label structure was identical
  o Repository Changes
    * Repository now has a config flag called requireSigs. Setting it to
      True will force all troves to have valid package signatures.  Troves
      lacking this will be rejected.  Enabling this option prevents the
      generation of branches, shadows, or clones since these troves are not
      signed.  It is not recommended that this option be enabled until the
      infrastructure is in place to provide package signatures for all types
      of troves.

Changes in 0.70.2:
  o Client Changes (conary)
    * GnuPG compatible trust metrics for OpenPGP Keys now exists. This
      makes it possible for conary clients to refuse troves that
      aren't properly trusted. The metrics currently in place mimic
      gpg behavior.
    * Running "conary update" in a directory that does not exist no
      longer fails with an error (bugzilla #212).  Note that "cvc
      update" still requires that the current working directory exists
      of course.
    * HTTP error conditions are handled more gracefully when commiting
      a change set. (bugzilla #334)
    * conary more reliably sets a non-zero exit status when an error
      occurs. (bugzilla #312)
    * When performing an update of a group that adds a trove foo,
      search the system for a older version of foo to replace if the
      original update command found a replacement by searching the
      system.
    * New option, "conary update-conary" has been added in an attempt
      to provide a workaround for future drastic protocol revisions
      such as what happened for 0.70
    * Methods for parsing command line update request and changeset requests
      have been added to conaryclient.cmdline
    * A metric for the distance between arbitrary versions on different
      branches has been added, and the code which matches troves changes
      between collections uses this code to give well-defined matches
      for all cases.
    * Rollbacks are now listed with the most recent on top
    * Troves which a group operation tries to remove will be left behind
      if they satisfy dependencies for other troves
    * updateall command respects pins on top-level troves
    * Dependency resolution no longer blows away pinned troves
    * conary update now takes a changeSpec, allowing you to specify both
      the version to remove and the update version, like
      'conary update foo=2.0--3.0'

  o Build Changes (cvc)
    * cvc more reliably sets a non-zero exit status when an error
      occurs. (bugzilla #312)
    * Building groups w/ autoResolve displays the revision of the
      troves which are being included
    * The change to automatically split up hardlink groups into
      per-directory hardlink groups has been reverted.  Instead,
      Conary enforces that link groups do not cross directories, but
      provides an exception mechanism for the rare cases where it is
      appropriate to do so.  The old LinkCount policy was renamed
      LinkType, and the new policy enforcing link group directory
      counting is now called LinkCount.
    * The NormalizeCompression policy no longer causes an error if you
      have two files in the filesystem that differ only by the .gz or
      .bz2 extension.
    * The Provides policy will not longer automatically provide soname
      dependencies for executable files that provide sonames.  A few
      executables do provide sonames, and 0.70.1 provided them as
      harmless extraneous provisions.

   o Repository Changes
     * A new getConaryUrl() method has been implemented to support the
       "conary update-conary" feature
     * Exception handling has been re-worked.  All exception classes
       that are marshaled back to the client are now in the
       repository.errors module.  Some of the most commonly used
       exception classes have been included in their previous modules
       for compatibility until code can be modified to use the new
       repository.errors module.

Changes in 0.70.1:
  * Collection merging didn't handle (admittedly obscure) cases where
    a component on the local system was updated to a new version of a
    trove, and updating that package also tries to update to that version
    but using a different path
  * Redirects are allowed in group cooking as long as the target of the
    redirect is also specified in the group (this allows cleaner handling
    when trying to clean up after label multiplicity)
  * Shorten display for versions and flavors in internal debugging output.
    Make str() output for versions and flavors return formatted strings.
  * ELF files finding non-system libraries via an RPATH did not always
    have the path to the library encoded in their dependency requirement,
    depending on whether the package also included some other (unrelated)
    non-system library.  Futhermore, system paths encoded in an RPATH were
    incorrectly honored.  Both of these bugs have been fixed.
  * Ownership policy now uses macros in the user and group definitions.
  * Symbolic links to shared libraries can now provide path-encoded
    soname dependencies (only manually, never automatically).
  * Removed outdated code with convoluted code for preventing providing
    soname dependencies in some cases; that code has been functionally
    replaced by limiting automatic soname dependencies to system library
    directories.
  * Instead of complaining about hardlinks spanning directories, Conary
    simply creates one link group per directory per hardlinked file.
  * Fixed bug which made source commits fail on cloned source troves

Changes in 0.70.0:
  o The client and server protocol versions have been changed and
    the filecontainer version number updated.
    * Upgrading from previous versions of Conary to 0.70.0 will
      require downloading a old-format changeset file from
      ftp://download.rpath.com/pub/conary/
    * Adding path hash data to TroveInfo overflowed the amount of
      storage space available in a StreamSet when a trove contained
      several thousand files.  In order to accommodate larger data
      stored in StreamSets, we have changed the way data sizes are
      handled.
    * With the changes to StreamSet, LargeStreamSet is obsolete.
      Changeset files used to used LargeStreamSet to represent data.
      Since we now just use a StreamSet, the changeset file format
      changed.
    * Since this version of Conary is incompatible with previous
      versions, we took this opportunity to do database and repository
      migrations that will allow us to make significant code cleanups
      in the near future.

 o Other smaller changes
    * Conary now does the right thing if the same trove is listed
      twice in an update due to recursion (it checks for duplicate
      installs of the same trove).
    * A bug where None would show up in CONARY files when an
      autosource file changed contents but did not change names has
      been fixed.

Changes in 0.62.16:
  * The "conary update" and "conary erase" commands now display the actions
    they take as they run (similar to --info output).
  * The --info output for "conary erase" and "conary update" has been
    reworked to be more user-friendly.
  * Added new conaryrc option signatureKeyMap to choose which signature
    to use when signing based on the label.
  * Fixed a bug where conary would only sign the last trove listed,
    instead of signing all troves listed.
  * The ComponentRequires policy now makes :devellib components require
    :data components if they exist.
  * Don't check for bucket conflicts when resolving during group cooks - if we
    want to check for bucket conflicts in groups, it will be readded in a more
    general way.
  * Removed extra freezes and thaws of files for a 8% improvement in install
    time for absolute change sets (at the cost of some memory, but thanks
    to splitting transactions this should be a good trade off).
  * Added removeIfExist call to miscmodule for some peformance improvement.
  * ELF files that find non-system libraries via an RPATH now have the path
    to the library encoded in their dependency requirement, matching the
    path encoded in the dependency provision.  Before this, the RPATH
    was ignored and the path encoding was only guessed within one source
    package.
  * The LinkCount policy now enforces the requirement that hardlink groups
    contain only files in the same directory as each other; no hardlinks
    between files in different directories are allowed.
  * When updating a group across branches, if a subtrove within the update has
    already been manually moved to the new branch by the user, conary will
    recognize this and sync that trove with the group
  * A new "closed" configuration variable has been added to the
    apache-based networked repository server.  When set, the server
    will always raise a "RepositoryClosed" exception when a client
    attempts to access it.  The configuration variable is a string.
    The string will also be returned to the client.
  * Removed install buckets and replaced with comparisons of hashed path
    values to determine trove compatibility.
  * If a trove is included in an update twice, once directly, and once
    implicitly through recursion, ignore the recursive update.
  * More constraints added to the repository schema
  * Added hasTrove to Items table for faster trove names check

Changes in 0.62.15:
  * The MakeDevices() policy now accepts mode= as a named argument.
  * Added (undocumented) --debug (prints debugging output),
    switched old (undocumented) --debug to now be --debugger (starts debugger
    on initialization)
  * Added debug messages to conaryclient/update.py
  * Cloning to the the same branch works (providing a good way of
    reverting changes)
  * Cloning now updates buildRequirements and loadedTroves in troveInfo
    and enforces their consistency on the target branch
  * Cloning groups is now supported
  * Fix update case where a group update should cause conary to search the
    system for an older version of a trove to replace.
  * If you update a trove foo locally to a new version on the same branch, and
    then update the containing group to a new version on a different branch,
    conary will now update foo to the new branch as well.
  * fix error message when you try to pin as non-root

Changes in 0.62.14:
  * The threading changes in .13 caused some error information to be lost.
    Tracebacks have now been fixed, and the download thread checks much more
    often to see if it needs to exit.
  * Catch InstallBucketConflicts exception

Changes in 0.62.13:
  o Repository Server changes
    * The Schema creation SQL statements have been rewritten in a more
      standardized form. Some indexes have been redefined and a number
      of views have made their way into the default repository schema.
    * The new call troveNamesOnServer can be used now by the netclient
      code for a much faster retrieval of all trove names available on
      all labels on a given server. Server and client protocol numbers
      have changed.
    * The getTroveList() server side function got a rework that should
      result in about a 50% execution time speedup on most queries.
    * The Metadata SQL query has been reworked to join tables in a
      much better order, speeding up the getMetadata call on a
      repository with many versions much faster.

  o Client changes
    * Conary now compresses XML-RPC requests before sending them to
      the repository server.  In order to use compression, the remote
      server must be running Conary 0.62.13 or later.  If the server
      is running an older version, the client will fall back to
      sending uncompressed requests.
    * The database conversion in 0.62.12 did not correct all
      out-of-order file streams.  A new conversion function is in
      0.62.13 that will examine every file stream and ensure that it
      is stored correctly in the database.
    * Versions from the contrib.rpath.com repository are automatically
      rewritten to point to contrib.rpath.org.  NOTE: if you have a
      label from the contrib.rpath.com repository in your
      InstallLabelPath (such as contrib.rpath.com@rpl:devel), you will
      need to modify it to point to contrib.rpath.org.
    * Install bucket handling now works for collections which were not
      fully installed.
    * A bug where database was left locked on exception during install
      when the download thread was still executing has been fixed.
    * The conaryclient code has been split into pieces.
    * Switched rollbacks to local@local:ROLLBACK
    * The main thread no longer blocks forever when the download
      thread fails.
    * Matching referenced troves in collections is no longer dependent
      on sort order of internal dictionaries.

  o Common Repository and Client changes
    * When a changeset is applied to the local system or committed to
      a networked repository, the fileIds are recomputed from the file
      objects and verified.  This prevents corrupted or miscomputed
      changesets from being committed to the repository or applied to
      the local system.

  o Building/Branching changes
    * Many changes have been made to cloning, including sideways
      cloning (creating a clone at the same branch depth as the clone
      source), better cloning with multiple flavors, separate cloning
      of source and binaries, resilience against duplicate troves,
      proper use of existing fileIds during clones, simultaneous
      cloning of multiple troves, and better clonedFrom tracking.
    * The default optflags for x86 changed to remove -mcpu, as it is
      deprecated in gcc.

Changes in 0.62.12:
  * Conary will no longer create a "rootroot" group while installing
    users whose primary group is "root".  It will now call the
    appropriate tag handler for user/group modifications if the tag
    handler is installed.
  * EnforceConfigLogBuildRequirements no longer suggests recursive
    build requirements for packages in which the configure script
    checks to see if the package is already installed.
  * Installing new version of pinned troves leaves the pinned trove in
    place if the two troves have compatible install buckets
  * By default, when you shadow a binary trove, its source is shadowed with it.
  * Instead of a --sources option, cvc shadow and cvc branch now take
    --source-only and --binary-only options that allow you to control whether
    sources or binaries are shadowed.
  * Branch and shadow commands now take an unlimited number of troves
    to branch/shadow.
  * Files sharing versions but with different contents (thanks to flavors)
    got lost when switching from one flavor of a trove to another
  * troves can now be specified for rq, q, and update as <labelpart>/<version>,
    e.g., foo=:rpl1/1.0, or foo=contrib.rpath.com@/2.3-1-2
  * version.hasParent() handles more cases of shadows of shadows correctly.
  * cooking troves into the repository with --flavor <newflavor> now modifies
    the flavor before the recipe is even loaded, not when the recipe's setup
    function is called.
  * add a check to ensure RPATHs in cooked packages do not have %(destdir)s
    or /tmp or /var/tmp in them.
  * EnforceSonameBuildRequirements has been temporarily changed to produce
    warnings instead of errors.
  * Dependncies and flavors didn't order things properly in their frozen forms
  * StreamCollections are now properly ordered

Changes in 0.62.11:
  * InstallBucket policy now allows using macros in component names.
  * The --resume option now works correctly when conary has
    automatically discovered a non-standard path for the main build
    directory.
  * A soname dependency is again generated for libraries outside of
    library directories, but the pathname is now included in the
    dependency.  Within a package, all matching dependencies are
    modified to include the path.  This is useful for cases where
    an application packages private versions of libraries -- the
    dependencies still need to be there so that inter-component
    requirements are honored, but they must not perturb the rest
    of the system.
  * Recursive pinning now behaves itself
  * Switch group recipe syntax to use r.add() instead of r.addTrove,
    r.remove() instead of r.removeTrove(), and add a
    r.setDefaultGroup() command to set the default group.

Changes in 0.62.10:
  * EnforceSonameBuildRequirements enhanced to handle correctly cases
    where more than one trove can resolve a single soname dependency.
  * EnforceConfigLogBuildRequirements now can take exceptions, which
    can be specified either as a filename (such as /usr/bin/bison or
    %(bindir)s/bison) or as a required trove (such as bison:runtime).
  * The trove.Trove initializer no longer allows for a trove to be created
    with a name that has more than one ":" character in it.
  * EnforceSonameBuildRequirements now can take exceptions, which are
    specified as a required trove (such as libfoo:devel) to avoid adding
    to the list of requirements.
  * EnforceSonameBuildRequirements now produces errors for missing build
    requirements, and EnforceConfigLogBuildRequirements now demonstrates
    very few false positives, and so has been updated to warning instead
    of info.
  * Added a check to warn when a trove is installed multiple times from
    the same branch with incompatible install buckets (--no-conflict-check
    overrides this check)
  * Redirects can now redirect to nothing, which allows components to
    disappear gracefully on a redirection
  * A soname dependency is now provided only if the library is in a
    default library directory, or in a directory explicitly added with a
    SharedLibrary(subtrees='/path/to/dir/') call.

Changes in 0.62.9:
  * EnforceConfigLogBuildRequirements policy added.  It looks through
    all config.log files anywhere under the build directory for programs
    that configure has found, and ensures that the transitive closure
    of the build requirements contains each file listed.  (That is, if
    the file /usr/bin/perl has been found, and intltool:runtime is in
    the buildRequires list, and intltool:runtime requires perl, then the
    requirement is satisfied.)  This policy currently produces some false
    positives; the "greylist" that tries to remove false positives needs
    to be expanded.
  * The repository server now uses a repository instance specific key
    cache.  This fixes KeyNotFound errors seen when running multiple
    repositories on one server.

Changes in 0.62.8:
  * The bug, introduced in 0.62.7, that caused Conary to stop short of
    recursing to the innermost troves when handling erasures has been fixed.
  * EnforceSonameBuildRequirements enhanced to use the system database to
    find the right missing build requirements.
  * Make users and groups in a repository such that they may not differ only
    in case, i.e. if user foo exists, user Foo cannot be created.
  * files in /usr/%(lib)s/python/.* are no longer automatically given an
    architecture flavor - if there are architecture-specific files in those
    dirs, they should result in an arch-specific flavor through normal
    means.
  * By default, no OpenPGP signatures will be added to troves when
    doing commits unless a fingerprint is explicitly set in conaryrc.
    Previously, if a keyring existed, the first key found would be used.

Changes in 0.62.7:
  * Some unneeded parts of the sql query in _getTroveList have been removed,
    improving performance.
  * The performance of the default (and most used) case of the
    getAllTroveLeaves has been increased up by using a specialized
    query.
  * Exception handling in the repository when revoked or expired keys
    are used has been corrected.
  * Signature checking now correctly checks the timestamp of the signature
    against the expiration time (if any) of the key that signed it.  If
    the signature timestamp is later than the expiration timestamp,
    the signature is rejected.
  * Pass 'Database is locked' repository errors to the client as a
    RepositoryLocked exception notifying user that the server is busy.
  * The 'yuck' script is no longer installed.
  * ComponentRequires now makes :runtime, :lib, :devellib, and :devel
    components all require their matching :config component if the
    :config component exists.  The :config component is not automatically
    created, but when it exists, it's always going to be because it
    is required by multiple other components.

Changes in 0.62.6:
  * mergeCollections() didn't always handle referenced troves changing
    byDefault status
  * Various cleanups and simplifications have been made to the trove
    removal determination

Changes in 0.62.5:
  * Allow selection of individual troves from change set files via --from-file
  * Recursive queries on local database could get upset by a missing trove
  * Underlying dependency code returns version and flavor for troves with
    broken dependencies
  * Underlying dependency code returns information on what removed trove
    caused a broken dependency
  * Removed --no-deps-recurse option
  * Greatly simplify dependency resolution logic
  * The version portion of a Release (version-sourceCount-buildCount)
    is no longer required to begin with a digit.
  * The Release parsing code has been cleaned up to use consistent
    naming, API documentation, and parse error messages
  * An unhandled exception when signing a trove twice with the same key
    has been fixed.
  * Old (now invalid) changesets are now removed from the changeset
    cache when a digital signature is added to a trove.
  * A package is now counted as empty if it contains only files automatically
    found by the AutoDoc policy.
  * CPackageRecipe now requires elfutils:runtime for eu-strip; this is
    needed for the existing debugedit:runtime requirement to do useful
    work.
  * Removed DistroPackageRecipe and moved its buildRequires list to
    PackageRecipe.  Use clearBuildReqs() to remove any of the base
    requirements for a package.
  * Install buckets are respected during dependency resolution
  * Updated the troveNames() call to a faster query, which should bring
    the run time of the "conary rq" back to a more reasonable limit
  * Race conditions and robustness problems have been fixed in
    the changeset cache.

Changes in 0.62.4:
  * Many places where lots of individual db calls were done to collect
    file objects have been collapsed into batched calls (5-10% speedup
    on some operations)
  * Fixed PGP key submission to not use a hidden form element.
  * Changed PGP key submission to use an xmlrpc call instead of
    modifying the database directly.
  * Added methods to change PGP key/user associations, and thereby
    disable a key.
  * Added an index to dependency resolution for a massive improvement
    on local system dependency performance on large updates.
  * Added the ability to get troves without file lists from the local
    database and use that when getting troves through the changeset
    trove source.
  * Previously, dependency resolution could cause duplicate
    trovesource entries.  This no longer occurs.
  * :lib and :devellib automatically have lib=%(lib)s install buckets.
  * A user management bug in the repository has been fixed.
    Previously, if you deleted a group followed by the user with the
    same name of the group, an unhandled exception occurred.
  * Looking up changeset cache entries in the cache database no longer
    uses exception handling to determine when database entries are
    invalid or stale.
  * The EnforceSonameBuildRequirements policy now recognizes :devellib
    as well as :devel components in buildRequires.

Changes in 0.62.3:
  * Don't link troves to groups when the branch has changed
  * Link new troves to collections (and new collections to old troves) when
    a trove isn't installed but a suitable replacement (meaning on the same
    branch) is available
  * Installing changesets w/ not by default from files broke
  * Fix a bug in the kid template that prevented permissions (ACLs) from being
    deleted from a repository.

Changes in 0.62.2:
  * Further reworkings of update code to be fully based on job sets. The
    absolute flag now defines whether a trove is newly installed or if
    it should be an update from an existing trove (when possible). Network
    changesets and changesets from files are treated almost identically now.
  * Swapped lock terminology for pin
  * Changed table names in database schema to better match the repository
    schema

Changes in 0.62.1:
  * UtilizeGroup fixed
  * conary updateall fixed
  * Disable SHA-1 integrity checks when trove changesets don't include
    files in various places
  * conary now prevents you from cooking empty groups

Changes in 0.62.0:
  * Initial OpenPGP (RFC 2440) based signature support has been
    added. Conary reads public keys from ~/.gnupg/pubring.gpg and
    /etc/conary/pubring.pgp.  Conary reads private keys from
    ~/.gnupg/secring.pgp.  Setting the "signatureKey" configuration
    variable to a key ID will select which key to use from the
    keyring. If signatureKey is not set, and there is a valid private
    keyring, the first key on the keyring will automatically be used
    to sign changesets when committing them to the repository.
    "cvc sign" adds a signature to a trove that already exists in the
    repository.
  * Change set generation on the command line is more flexible. It can generate
    erasure changesets as well as relative to nothing changesets
  * When creating multiple groups from the same recipe using newGroup(),
    Conary now searches all subgroups when resolving dependencies within
    a parent group
  * Conary no longer resolves dependencies for troves with byDefault=False
    (such as :test and :debuginfo).  Conary will now resolve dependencies in
    those troves only if you set checkOnlyByDefaultDeps=False.  When creating
    subgroups using newGroup(), pass the checkOnlyByDefaultDeps flag as an
    argument to the newGroup() function.
  * excludeTroves now applies to troves which have been added to
    already installed collections

Changes in 0.61.12:
  * You can now search for troves by <trove>=<host>@
  * A bug when cooking groups with depCheck = True (introduced in 0.61.10)
    has been fixed.
  * A new r.ByDefault policy controls how components are included in their
    enclosing packages; the default is True except for :test and :debuginfo
    components that default to False.
  * Cloning across repositories works
  * A bug in 'conary update --info' output was fixed

Changes in 0.61.11:
  * A bug that caused a database deadlock when removing entries from the
    changeset cache in the repository server has been fixed.
  * Added RegularExpressionList in conarycfg
  * Added lockTroves configuration option for autolock
  * Recurisvely included troves could be removed incorrectly when those
    troves were already present

Changes in 0.61.10:
  * The conary update command now takes a --sync parameter, documented in
    'man conary'
  * Groups now allow you to create a reference to another cooked trove,
    and use that reference to add troves that are contained in that trove.
    For example, if you want to create a group-python based on the troves in
    an already cooked group-dist, you add a reference to the group-dist in
    group-python, and pass the group-dist reference in when you call
    addTroves.
  * Work has begun towards generalizing the concept of a trove source.
    A class SimpleTroveSource has been added that, when subclassed and given
    access to the troves, will allow you to call findTroves to search that
    source.  The same code is used in update code to unify updating from
    the repository and from changesets, and it is used to provide the search
    capabilities for the local database.
  * Conary now allows all files, not just regular files, to have
    dependencies.  This is necessary for user/group dependencies for
    non-regular files to work.  Packages built with 0.61.10 or later
    that have non-regular files with non-root user or group will not
    be readable by Conary versions 0.61.9 or earlier.
  * Shadowing now preserves the byDefault flag, and handles reshadowing
    collections gracefully now
  * Update preprocessing now works on absolute changesets instead of
    relative ones, providing massive cleanups. Code uses sets of jobs
    instead of changesets for job representation, allowing still more
    cleanups. Many bugs seem to have gone away.

Changes in 0.61.9:
  * Fix a bug added in 0.61.8 that breaks tag handlers

Changes in 0.61.8:
  * Fix a bug introduced in 0.61.7 that occurred when, in the repository,
    either the Users table or Groups table was empty when creating a new group.
  * Add --buildreqs, --flavors options to q and rq.
  * Primary troves should not have their trove change sets overridden by
    items recursively included (and fixed a pile of things this broke).
  * Locally stored change sets can't always get access to pristine files
    from the local filesystem; when it can't, make sure file sha1 checking
    doesn't get upset.
  * Unchanged troves in updated groups could be erased by items in the
    same group on a different branch.
  * The "conary q[uery]" command accepts a --diff option.  When --diff
    is used, the difference between installed and pristine troves is
    displayed.
  * An additional progress callback has been added to show when database
    transactions are committed

Changes in 0.61.7:
  * Several bugs related to updating two troves with the same name have been
    fixed - including branch affinity, flavor affinity, correct handling of
    already updated troves, and correct handling of empty flavors.
  * "conary emerge" as root (or as a user than can apply the changeset
    produced by the build) did not install anything but the toplevel
    package.  This bug has been fixed.
  * No longer hide descriptive TroveNotFound errors behind a generic
    NoNewTroves wrapper.
  * Group recipes can now request that dependencies be resolved and
    added to the group at cook time.  To automatically add required
    troves to a group add "autoResolve = True" to the recipe class.
    Optionally "autoResolveLabelPath" can be set to a list of labels
    to use during dependency resolution.
  * Locally stored rollbacks couldn't handle files changing types. As
    part of the fix, the generic file diff code is now used when creating
    changesets instead of having a special-case wrapper around it
    (fileChangeSet()).
  * The commitaction script and the changemail module did not necessarily
    show the full trailing version for branches and shadows.  (For example,
    /conary.rpath.com@rpl:devel/4.1.25-18/db41/19 showed up as "19"
    instead of "4.1.25-19".)
  * Add a --deps option for conary q.  Make that and conary rq --deps
    recurse over collections.
  * Warn about missing buildRequires entries both for soname dependencies
    and for TagSpecs applied via tag description files.
  * A bug in updating groups that switch the byDefault setting of troves
    has been fixed.
  * Add an updateThreshold config option to control the number of troves to
    include in a download.
  * Ordering didn't work for old packages depending on anything, or for
    dependencies whose provider moved between components.
  * The r.Ownership(), r.UtilizeUser(), and r.UtilizeGroup() now generate
    appropriate dependencies on info-* packages.
  * Updating packages and components installed multiple times could cause
    a component to be removed multiple times (which resulted in a traceback).
  * Fixed a bug that occurred when groups tied to a user were deleted
    without deleting the associated user, then subsequently adding a user
    with the same name.

Changes in 0.61.6:
  * InitialContents turns off EtcConfig, since a file cannot be both
    a config file and an InitialContents file.
  * Reworked repository change sets to directly reference files from the
    contents store.
  * The User() command now takes an optional supplemental= option,
    which provides a list of supplemental groups to which to add
    the user.  (SupplementalGroup() is for groups not associated
    with a user.)
  * The showcs command can now handle components that are referenced
    but not included in a changeset.
  * InfoUserRecipe and InfoGroupRecipe can now be built with buildlogging
    turned on.
  * Conary's internal handling for dyanamically finding new IDs for
    users and groups has been fixed.
  * "conary updateall" now accepts the --test flag.
  * Various fixes were made to the CIL dependency detection code.

Changes in 0.61.5:
  * Added basic clone capability (which only works cloning to parents
    branches and shadows, and on a single host).
  * Now handles degenerate case of packaging unreadable files.
  * A bug that caused conary to ask for the wrong fileId when constructing
    a changeset from multiple repositores has been fixed.
  * Conary now can add users and groups automatically at install time.  If
    there is no taghandler to add a user or a group, conary will add it
    internally as a bootstrapping measure; if there is a taghandler,
    conary will call that instead.  In order to ease transition, Conary
    does not yet create the dependencies on the info- packages; a future
    version of Conary will add those dependencies after the system user
    info- packages have been created.
  * rpm2cpio now handles rpm archives that use bzip2 to compress the
    cpio payload
  * Conary now creates dependencies (provides and requires) for CIL
    files, if mono's monodis is installed on the system or being built
    in the current package.
  * Troves moving between troves could cause conary to attempt double
    erasures
  * The networked repository handles cases where contents are not
    found in the contents store.  The exception is passed back to
    the client.
  * The networked repository handles cases where a file stream is not
    found when the client asks for file contents.  The exception is
    passwd back to the client.
  * An error that caused getPackageBranchPathIds() to return the
    oldest fileIds instead of the youngest fileIds has been corrected.
  * Reworked finding old versions of troves to avoid a single trove
    being removed multiple times

Changes in 0.61.4:
  * %(datadir)s/.../lib/ files will no longer show up in :lib - presumption
    being that anything under %(datadir)s really is arch independenct
  * Creating branches and shadows had a command line parsing bug
  * "cvc newpkg" takes --dir and now complains for unexpected arguments
    (which is used to just ignore)
  * when using flavor affinity for installed troves, merge subarchitecture
    flags
  * group handling didn't always preserve troves which were needed by a
    newly installed trove properly

Changes in 0.61.3:
  * Corrected a bug that snuck in 0.61.2 that caused a temporary SQL table
    to not be temporary, which makes multiple httpd processes fail with
    'database schema changed' errors.

Changes in 0.61.2:
  * Fix a bunch of typos in the authentication checking server side
  * Add permission editing capabilities to the server component and hooks
    in the netclient
  * Overhaul of ACL system so that uniqueness constraints on Troves and
    Labels can be enforced: we now use a special Trove and Label "0 | ALL"
    instead of Null
  * Dependency resolution enforces label ACLs.
  * Module arguments to commitaction are parsed according to shell
    quoting rules.
  * The changemail commitaction module now takes an optional '--from'
    argument.
  * added clearBuildReqs() - will clear all or some of superclass buildreqs
    when cooking.
  * The pickled version of Dependency objects changed, therefore the
    schema version of the changeset cache has been incremented.
  * When Configure() detects a failure and input or output is not a
    tty, all config.log files will be included in the output in order
    to ease debugging from captured log files.
  * Part of the infrastructure for adding users and groups has been added:
    it is possible to create info-<name>:{user,group} packages via
    UserInfoRecipe and GroupInfoRecipe classes.  The User(), Group(),
    and SupplementalGroup() policies are deprecated; those lines should
    move to their own recipes intact (the syntax remains the same).
    The install-time code does not yet install info-* packages first in
    their own transaction; when it does, the Ownership(), UtilizeUser(),
    and UtilizeGroup() policies will create dependencies on the
    appropriate info-* packages.
  * The networked repository server and client code has been changed
    to use the 'deflate' Content-encoding type instead of 'zlib',
    which makes the code RFC 2616 (HTTP 1.1) compliant.
  * A new function called hasUnresolvedSymbols() has been added to the
    elf module.  This could be useful for a contributor to implement a
    policy that checks to make sure that shared libraries do not have
    unresolved symbols.  Additional code could be written to check
    binaries too.
  * cvc checkout, update, and commit now show progress when communicating
    with the repository server
  * Progress is now displayed while downloading file contents from a
    repository (such as when assembling a changeset that is distributed
    across multiple repositories)

Changes in 0.61.1:
  * Cleaned up error message which results from Conary not being able to
    determine which trove to remove when a new one is installed
  * Dependency object use slots
  * Hash values for DependencySet, Version, and Branch objects are cached
  * UIDs and GIDs that cannot be mapped to symbolic names no
    longer cause the buildpackage code to traceback.  The ownerships
    from the filesystem were never used anyway, so it's safe to assume
    that all files are owned by root:root
  * Implemented proper updateall
  * Files in troves are downloadable from the repository browser.
  * Troves in the repository browser are separated by first letter
    instead of showing all troves in one page.

Changes in 0.61.0:
  * New functionality for maintaining user groups: renaming and updating
    members
  * Added repository interfaces for deleting users and groups
  * Added a repository iterator function to list the members of a group
  * The web interface to the Conary repository now has a repository
    contents browser, accessible either from the main page (if you are
    logged into the web interface), or from the /browse url. Example:
        http://conary.example.com/conary/browse
  * A bug preventing all access to the web interface if an anonymous
    user existed has been fixed.
  * "Large" updates are split into multiple pieces which are downloaded
     and installed independently of one another
  * Trove updates are tracked through collections
  * Group handling completely rewritten to function as a three way merge
    instead of a set of heuristics
  * Trove removal handles references troves which are referenced by multiple
    collections
  * Rollback format unified for local and nonlocal rollbacks
  * Dependency ordering forces collections to be installed after all of their
    referenced troves (allowing simple restarts)
  * Database migration removes stale versions
  * --replace-files marks the replaced versions of the files as no longer
    present
  * Troves store information about Install Buckets - not used yet.
    By specifying a component's install bin, which is a set of key-value
    pairs, you can describe whether two versions of a component are
    installable side-by-side.  If two versions of the component share the
    same keys for their install bins, but at least one different value, then
    the components are installable side-by-side.
  * Troves store information about troves loaded when building a recipe
  * Build Requirements are stored with the trove
  * Add isCollection() to TroveInfo
  * Changesets download while instals are going on
  * StreamSet.twm() respects ignoreUnknown now
  * Rollbacks of locally cooked and emerged troves works

Changes in 0.60.12:
  * Previously, if you ran "conary update foo", and foo requires a new
    version of bar, but updating to the new version of bar would break
    existing dependencies of other troves on the system, a very
    unuseful "Troves being removed create unresolved dependencies"
    message would be printed.  Conary now says that "Additional troves
    are needed" instead.  If --resolve is used, it will report the
    troves that have been added before displaying the dependency
    failures caused by erase.
  * Symlinks no longer confuse AutoDoc policy.
  * Autosource files which have changed confused cvc update
  * allow a \ at the end of a line in config files to do line continuations
  * several bugs in the multitag handler have been fixed

Changes in 0.60.11:
  * The '-f' flag was added to the arguments to gzip when
    recompressing compressed files
  * Added progress callbacks for uploading the changeset when cooking
  * Improved automatic mainDir detection for some corner cases.
  * Put development docs back in :devel component (they were
    inadvertantly removed from it by a previous fix).

Changes in 0.60.10:
  * BadFilenames policy absolutely prohibits filenames with newlines
    in them, no exceptions allowed.  Other similarly bad filenames may
    later be forbidden by this policy.
  * UTF8Filenames moved to packagepolicy, where it belongs, and it now
    raises an error instead of printing a warning.
  * Conary now enforces the rule that tag names must have no whitespace
    and must be all alphanumeric characters, -, or _.
  * Conary can now run a single instance of a single tag handler to
    process multiple tags.  The tag description files for each tag
    must point to the same tag handler, and must each specify the
    multitag datasource.  The data is passed to the tag handler on
    standard input using the protocol "tag list for file1\nfile1\n..."
  * Fixed ftp server busy detection when fetching files via URL.

Changes in 0.60.9:
  * The changemail script is replaced by a generic commitaction script
    that loads modules, and a changemail.py module is supplied.  There is
    a backward-compatible changemail script which calls commitaction
    with the changemail.py module.  --email and --*user options now are
    changemail module options, so the commitAction should be specified
    something like this:
    commitAction /.../conary/commitaction --repmap ... --module "/.../conary/changemail --user %(user)s --email foo@example.com --email bar@example.com"
    You can add your own modules and run them all from the same commitaction
    using multiple --module arguments to the commitaction script.
  * Conary can now almost always guess the correct name for the mainDir
    when it is not %(name)s-%(version)s, if the first addArchive()
    instance creates exactly one top-level subdirectory and no other
    top-level files of any sort, in which case it will use that name as
    the mainDir.

Changes in 0.60.8:
  * The changemail script is now actually packaged, in
    /usr/lib{,64}/python2.4/site-packages/conary/changemail
  * Build requirements for superclasses are automatically added to
    subclasses.
  * Build requirements now look at all labels in a version to see if they
    satisfy a build requirement.
  * The NormalizeManPages policy now automatically converts man pages
    encoded in iso-8859-1 to man pages encoded in utf-8.  Additionally,
    it runs faster and no longer calls sed.

Changes in 0.60.7:
  * The changemail script is now distributed with conary, and is called
    with a different calling convention; instead of being called once
    per trove with trove-specific command line options, it is called
    once per commit (of however many troves) and creates more readable
    summary email messages.  Remove --trove, --version, and --flavor
    arguments from your changemail invocations.  Added --user argument
    to changemail; specify in .cnr files as "--user %(user)s".  Or, to
    only print users for source or binary commits, use "--sourceuser
    %(user)s" or "--binaryuser %(user)s", respectively.
  * The cvc rdiff command now recognizes creating a shadow as such.
  * Build requirement tracking is now half-enabled; conary is now able
    to read "buildReqs" tags, but will not yet generate them.
  * Files in /tmp and /var/tmp, and all cvs temporary files, will no
    longer be packaged by default,
  * The addArchive(), addSource(), and addPatch() actions can now fetch
    via HTTPS as well as HTTP and FTP.
  * The repository now handles creating a changeset between two troves
    that both contain a version of a file that is stored on a different
    repository

Changes in 0.60.6:
  * Erasing emerged troves works properly
  * Calling Doc() no longer disables the AutoDoc() policy.
  * A more reliable method is used for finding the port of an
    Apache connection

Changes in 0.60.5:
  * 'conary emerge' works again
  * Distributed group changesets failed when remote troves disappeared
    from the group
  * build logs are now tagged with 'buildlog' tag
  * Conary now handles cases when a directory becomes a symlink when
    applying a changeset.  An error message is displayed which tells the
    user how to apply the update.

Changes in 0.60.4:
  * An error in the automatic database conversion of 0.60.2 systems
    has been corrected.

Changes in 0.60.3:
  * Reimplemented LargeStreamSet in C
  * Added StreamCollection
  * Policies now announce their names in their information, warning,
    debug, and error messages, making it easier to determine how to
    resolve problems.
  * The database conversion for to 0.60.2 didn't work well; a proper
    conversion is now in place

Changes in 0.60.2:
  * Added InitialContent flag
  * Fixed bug which caused servers to leak file descriptors when the sqldb
    was replaced
  * "repquery --deps" output fixed (broken in 0.60.1)
  * Added AutoDoc policy which finds common documentation files and puts
    them in %(thisdocdir)s automatically.
    AutoDoc is disabled by calling
    Doc without calling AutoDoc, which means that existing recipes that
    call Doc will not show changes.
  * getPackageBranchPathIds() now returns version and fileId as well,
    so that the IdGen class can determine if an older version number
    should be assigned to files.  getPackageBranchPathIds() is now the
    primary mechanism for populating the pathId dictionary.
  * The local label methods of the version object have been
    refactored. isLocal() is now onLocalLabel(), isEmerge() is now
    onEmergeLabel(), etc. isOnLocalHost() has been added as a method
    to easily determine if a version only exists in the database
  * Moved logic for explicitly creating a changeset from cscmd.py to the
    ConaryClient object
  * Added the (unused) ability to lock and unlock troves. Ignore this for now.
  * "query --info" behaves much more like "repquery --info" now
  * isSourceVersion() method has been to the Version object
  * most of the remaining erroneous references to "Package" have been
    changed to "Trove" throughout the code.  This includes method
    names such as getPrimaryPackageList() -> getPrimaryTroveList().  Some
    more commonly used methods were left as deprecated thunking methods
  * dependency resolution couldn't resolve a requirement w/o flags against
    a provides w/ flags

Changes in 0.60.1:
  * Support for legacy clients (protocol version 29) has been removed from
    the server
  * The server raises an server-side exception if any client with
    protocol less than 32
  * Updated the URL provided in a server-side client version mismatch
    exception
  * Server-side dependency suggestions return more choices, leaving it
    to the client to sort it all out
  * Client uses timestamps to determine which troves to install when their
    flavors score equally
  * Fixed build-side bug handling meta characters ([,*,etc) in file names
  * "cvc newpkg" now accepts pkgname=label syntax
  * files.contentsChanged() function updated to work with StreamSets
  * Basic local changeset creation, retargeting, and commits work
  * Permissions weren't merged for operations run as non-root users
  * The structure of the repository web interface has been redesigned
    and some authentication UI bugs have been fixed.
  * The repository web interface now requires the conary-web-common package
    to be installed.
  * Committing troves to the repository no longer recompresses non-config
    files
  * Timestamps are set on the server at commit time; the timestamps the
    client assigned is not used (this is to protect against clients with
    a bad idea of time; servers should be consistent, even if they're
    wrong, and as long as time doesn't go backwards on that server all is
    good)
  * Reworked troves to be representable as streams and implement *basic*
    signature capability
  * Local cook versions are now more sensible.

Changes in 0.60.0:
  * Changed changesets to compress individual files instead of the combined
    stream.
  * Cleaned up file content objects to no longer track file sizes.
  * Switched away from TupleStream to StreamSet both for better performance
    and for improved flexibility in the format (at the price of larger
    frozen streams).
  * Troves explicitly provide their own names.
  * Troves can now provide "capability flags", and trove requirements
    can now include references to the capability flags.
    r.ComponentProvides(('ASDF', 'FDSA')) will cause all components built
    from the current recipe to provide the 'ASDF' and 'FDSA' capability
    flags, and r.Requires('/path/to/file', 'foo:runtime(ASDF FDSA)')
    will make /path/to/file require the foo:runtime component built
    with the ASDF and FDSA capability flags.
  * Dependency components can contain : characters now.

Changes in 0.50.14:
  * Dependency checking now returns reordering information (which isn't
    used yet)
  * Allow groups to include other groups defined in the same recipe (but
    explicitly disallow cycles in groups)
  * Fixed bug in building multiple groups with a single recipe when some
    of the groups already exist, but others don't

Changes in 0.50.13:
  * Added automatic :data component for /usr/share, to which you should
    add any platform-independent files that are needed by :lib components
    but not in a libdir-derived path.  These might include configuration
    files and supporting data files needed by both library and runtime
    programs.
  * Added automatic intra-package inter-component dependencies; now within
    a single package, the :devel component will automatically require the
    :lib component if both components exist.  These dependency sets can be
    modified with the ComponentRequires policy.
  * The build/buildpackage.py file has variable and function names changed
    to better match our terminology for packages and components.
  * Change flavor specified in the conaryrc to a flavor path -- accept the
    flavor config parameter multiple times to create a flavor path
  * Added a "filewrap" argument to r.Run() that inserts an LD_PRELOAD
    wrapper that overrides some library funtions to look in %(destdir)s
    first before looking in the filesystem.  This is subject to change
    as we experiment with it!

Changes in 0.50.12:
  * Implemented --quiet for conary update changeset commands, and cvc cook.
    Also implemented the 'quiet' configuration value. This option suppresses
    progress indicators.
  * Split loadRecipe into loadInstalled and loadSuperClass, depending on the
    purpose of the recipe loading.  loadInstalled will examine the local
    system to look for a matching installed trove, and load that version,
    while loadSuperClass will not.
  * Logs of builds are now stored in cooked changesets in the :debuginfo
    component -- generally in
    /usr/src/debug/buildlogs/<name>-<version>-log.bz2, controlled by
    macros.buildlogpath
  * Added lib/logger.py
  * Fixed conarybugz.py to work with Conary's new site-packages location
  * Cleaned up yuck, rpm2cpio, and rpm2ccs scripts to use new "import conary"
    mechanism for finding conary.
  * Check sha1s for all files written into the repository or file system
  * conary scs --deps works again

Changes in 0.50.11:
  * Reworked file addition to local database a bit for better performance
  * Fixed sorting for --info
  * Don't make --info installs require a writeable database
  * Added an exception to group updating, restricting removal of existing
    troves to match the group's contents to troves on the same branch
  * Groups which had the same trove added (via a referenced trove) and
    removed (from the primary trove) got confused
  * conary showcs now takes trove version
  * conary showcs will display erased troves in changesets, and erased troves
    that are referenced but not within the changeset
  * conary changeset now support trove=<version>-- to create a changeset that
    erases the trove
  * Cache user id to name mapping
  * Improved the progress indicators for preparingUpdate and
    creatingDatabaseTransaction
  * Implemented progress indicator on source downloads
  * Fixed bug in update process which caused files to be incorrectly skipped

Changes in 0.50.10:
  * Added callback for creating database transaction, so that it does
    not look like we spend an inordinate amount of time executing tag
    pre scripts.
  * Added findtrove.py to the Makefile so that it is included in
    the distributed version of conary.
  * Added distcheck rule to Makefile to try and avoid missing files in the
    future

Changes in 0.50.9:
  * reimplemented StreamSet in C
  * moved findTroves out to findtrove.py, reworked it to be more modular
  * getSourceVersion now correctly handles branched binaries by looking
    up the branch to find the source component.
  * reimplemented StringStream in C
  * fixed bugs in --info

Changes in 0.50.8:
  * sort update --info alphabetically, display old versions, and display
    a letter summarizing the type of change
  * NormalizeInterpreterPaths() policy now looks in the package currently
    being built, as well as on the installed system, to determine how to
    resolve #!/usr/bin/env scripts.
  * groupName argument to addTrove() can now be a list of group names as
    well as a single group name.
  * --no-recurse works on the erase path
  * fix to walkTroveSet (which was horribly broken)
  * enable (optional) dependency checking when building groups
  * 'cvc cook' error output when there are unresolved build
    requirements is more user friendly
  * filesystem conflicts are handled properly when applying a rollback
  * updating a package to a version that comes from a different
    repository when that package had an uninstalled component works
    now.
  * conary now resides in /usr/$LIB/python$PYVERSION/site-packages/conary/
  * calling r.Replace on a non-regular file results in a warning instead
    of an unhandled exception
  * implemented basic callbacks for update, erase, and changesets

Changes in 0.50.7:
  * Added the XInetdService action to avoid having to include
    /etc/xinetd.d/ files separately, and to make xinetd.d files
    be consistent, making recipe-provided changes less likely to
    conflict with local configuration changes.
  * groups are no longer allowed to contain redirects
  * added setLabelPath to group recipe
  * Allow r.Provides("soname: libfoo.so(FLAGS)", "/some/file") (added
    the "(FLAGS)" part).
  * don't allow spaces and commas in revisions

Changes in 0.50.6:
  * conaryclient.updateChangeSet should have recursed by default
  * Metadata retrieval now works along distributed branches and shadows.
  * reworked troves being added to database to handle missing parts
    of packages and groups properly (and make things faster and more
    elegant)
  * merged update and erase code paths in conaryclient
  * update and erase now take +,- modifiers on trove names
  * added --info to see what an update or erase command will do
  * a single group recipe can now build multiple groups

Changes in 0.50.5:
  * Streams return their value through __call__ instead of value()
  * Reimplemented ShortStream and IntStream in C
  * conary config now takes --show-passwords option, and does not pretty
    print config file values when not printing to screen.  This means that
    conary config > <file> will result in a valid configuration file.
  * Updating groups didn't work when the group referenced troves as new
    which were already installed on the system
  * r.ComponentSpec('somecomponent', '.*') will no longer override the
    file specifications for packaging :debuginfo and :test components.
  * loadRecipe now takes a troveSpec as its first parameter, and uses that
    troveSpec to find the trove on the local system that matches the source
    component that is being loaded.  loadRecipe also automatically searches
    the labels that are parents of the current recipe, so if you shadow a
    recipe, any loadRecipe lines contained in that recipe should still do
    what you want.
  * merge didn't handle files converging
  * merge doesn't need to deal with autosource files
  * diffs between groups failed when members disappeared

Changes in 0.50.4:
  * Most rollback information is stored as a reference to a repository
    instead of storing full rollback data on the local system. The
    localRollbacks flag in conaryrc allows the old behavior to remain.
  * The CONARY state after a merge operation on a shadow now has the
    correct fileId for files that are not different than the parent
    version.
  * Added /usr/lib/conary/conarybugz.py to make it easy to automatically
    populate bugzilla databases from repositories.
  * Sped up Strip, NormalizeInitscriptLocation, NormalizePamConfig,
    TagDescription, and TagHandler policies by limiting them to
    only appropriate directories.
  * Fixed :debuginfo to work with binaries built from more than one
    source file, and made it less aggressive by only stripping debug
    information out to the :debuginfo files, which both makes stack
    traces better without :debuginfo installed and makes libraries
    stripped for :debuginfo more likely to work.
  * When existing fileId's had no streams but the streams are provided
    by a later commit, those streams weren't always merged properly if
    there were multiple files for that fileId
  * conary config output masks user/password info in repository maps
  * the config option useDir has been changed to useDirs, and archDir has been
    changed to archDirs, to allow for tiered use/arch flag definitions, and
    the tweaking of use and arch flag settings.  By default, useDirs and
    archDirs look in /etc/conary/<dir>, followed by /etc/conary/distro/<dir>,
    follwed by ~/.conary/<dir>, where dir is use or arch, depending on the
    context.
  * Arch files can now contain arbitrary macro definitions, and in the future
    will contain values for macros like %(lib)s, which is lib64
    on some platforms.
  * when using --keep-existing, the install label path and install flavor
    are used to determine which version to install instead of using affinity
    to install something close to what you already have.
  * a bug that prevented a changeset from applying to the system when
    the changeset removed a component from a package and the component
    is not installed on the system has been fixed.

Changes in 0.50.3:
  * database findTrove now has an interface that is much closer to the
    repository findTrove function -- this enables conary q to work like
    conary rq.
  * Group handling didn't work for multiple levels of group inclusion.
  * Database.hasTrove() no longer needs to instantiate troves.
  * Fixed overly-aggressive cleaning of the cache.
  * Added repository findTroves call to parallelize findTrove calls.
  * Added the NonMultilibDirectories policy to prevent 32-bit troves from
    utilizing lib64 directories.
  * the NormalizeInterpreterPath policy can now handle unwriteable files
  * fixed the network client code to return file contents properly when
    multiple file contents are requested from the server (bz#50)
  * rewrote Database.getTroveLatestVersion()
  * Added :debuginfo handling in Strip policy, which requires debugging
    to be turned on in optflags and elfutils's eu-strip and debugedit to
    be installed.  Like :test components, :debuginfo components are not
    installed by default.
  * File versions are now properly set to a branched version after a
    merge operation
  * cvc commit aborts again when the current versions of files are not
    the latest versions

Changes in 0.50.2:
  * Any %(lib)s-derived path (/%(lib)s, %(libdir)s, %(krbprefix)s/%(lib)s,
    or %(x11prefix)s/%(lib)s) will now cause the entire package and all
    components to be flavored with the base instruction set flavor, so
    that architecture-sensitive but non-code files in (say) /usr/lib64
    do not show up on 32-bit platforms.
  * Sped up dependency resolution on the client
  * The reworked getFileContents call now asks for contents from the
    correct server when contents from more than one server are requested

Changes in 0.50.1:
  * Add support for trove=<troveVersion> in rq, cvc co, and other places that
    use findTrove
  * Add conary q --info option to display flavors
  * changeset command uses system flavor if no flavor is specified, skips
    troves which are not included in packages and groups by default,
    takes a --no-recurse option, and filters based on the excludeTroves
    configuration setting
  * Added automatic :perl component that works like the :python component,
    and extended the multilib-friendly-or-architecture-neutral policy to
    work with perl as well as python.
  * client/server protocol negotiation is a whole lot smarter now
  * getChangeSet() results in a single URL rather than one per primary trove
  * group, fileset, and redirect recipes have macros that contain the
    buildlabel and buildbranch.
  * fixed a bug with merging absolute change sets which contain config files
  * redirections to troves w/ older versions already installed didn't work
  * the pathId generation code has changed.  For cooked troves, the
    pathId will be the same for any particular version of a path.
    Code must not depend on this behavior, however; it may change in the
    future.

Changes in 0.50.0:
  * Redirections work
  * Sped up group generation
  * Troves which reference other troves (groups and packages) can now specify
    whether a trove is installed by default or not. Packages now reference
    :test, but don't install it by default
  * Added optional 'recurse' parameter to netclient.createChangeSetFile
  * The first argument to the Requires and TagSpec commands can now have
    macros interpolated, as in r.Requires('%(bindir)s/foo', ...)
  * Groups can have requirements now
  * protocol-level getFileContents works on multiple files simultaneously
  * repository log had too many files added to it
  * set instruction set flavor for a cooked trove whenever any Arch flags are
    checked

Changes in 0.14.12:
  * The shadow command looks at buildLabel instead of following
    installLabelPath
  * In some cases, troves with an incompatible flavor were chosen when
    --resolve was used. The proper flavor is now used, or the
    dependency is reported as unsatisfiable.
  * Several more instances of %(lib)s were moved out of the default
    specification for generic components like :runtime and :devel for
    better multilib support.
  * Policy now helps ensure that :python components are either
    architecture-neutral or multilib-friendly.
  * Better error messages for "%(foo)/" (which should be "%(foo)s/")
  * Looking up files in the local database gave erroneous results in
    some cases (this was noticeably primarily when distributed change
    sets were being generated)

Changes in 0.14.11:
  * Local systems store config files in sql tables now.  Use
    /usr/share/conary/convertcontents to convert to the new data store.
    Note that this means that any *config file* managed by conary can be
    read through the main SQL database file in /var/lib/conarydb/conarydb.
  * Actually check build requirements before building, use --no-deps to
    ignore the check.
  * make conary q and conary update convert all flavors to  strong flavors
    for comparison; ~readline becomes readline, and ~!readline becomes
    !readline, so that conary q foo[readline] works as expected.
  * no default flavor is presumed for local operations (erase, q)
  * changed getPackageBranchPathIds to base64 encode the filename in
    order to ensure that the resulting XML-RPC will be UTF-8 clean.
  * localoutofdate renamed to "yuck", a man page added, and the script
    and man page are now installed on the system.
  * rename --use-macro and --use-flavor options for cook to --macro
    and --flavor
  * support new cook syntax: cvc cook <trove>[flavor] to set the troves flavor
    while cooking
  * fixed rq output when iterating over subtroves within a trove or group
  * TroveNotFound exceptions are handled gracefully in cvc.  'conary cook
    foo' will no longer traceback when foo:souce could not be found in
    the repository.
  * Unsynchronized updates work for packages and groups
  * The database is now opened with a 30 second timeout.  This should allow
    better concurrency.
  * added --exclude-troves and excludeTroves conaryrc entry
  * repository .cnr file's commitAction configuration item now has a
    flavor provided to it as %(flavor)s and the default changemail
    script uses it.
  * don't allow the same label to appear twice in sequence in a version

Changes in 0.14.10:
  * FlavorMap sense wasn't set right for base instruction set

Changes in 0.14.9:
  * Shadow Branch objects didn't return parent branches properly. This
    caused incorrect pathId's to show up on cook on shallow shadows.
  * Reworked the code which looks up pathIds to take advantage of a new
    server call (getPackageBranchPathIds) which is faster and looks on
    both the full branch and full parent branches.
  * The Apache repository server now allows mixed ssl and normal requests.
  * Added forceSSL option to apache repository server configuration.
  * The network client code now supports accessing servers over https.
  * Proper salts are used for user passwords.
  * The default value for macros.optflags is "-O2" again, instead of
    an empty string.
  * The http handler in the conary server now sends back proper error
    codes in the case of an authentication error.

Changes in 0.14.8:
  * Fixed bug where streams for commits on distributed branches didn't always
    get set properly
  * reworked findTrove() in repository to return (name, version, flavor)
    tuples instead of full troves
  * Split conary.1 into conary.1 and cvc.1
  * Allow cvc cook trove=<version>
  * remove --target-branch cook option
  * added default :devellib component for architecture-specific devel bits,
    made all files with an architecture-specific multilib path that are
    not in :devellib go into :lib instead of having many of them fall into
    :runtime

Changes in 0.14.7:
  * ELF libraries with sonames that have paths in them are now handled
    sanely, by removing the path (and complaining...)
  * split march into targetArch and unameArch -- requires a new distro-release
  * rework command line arguments to shadow and branch to match how versions
    are normally specified, and allow a flavor specificatoin
  * added --sources to branch and shadow commands

Changes in 0.14.6:
  * fix for generating changesets between repositories
  * policies that look at shared libraries are now multilib-aware,
    fixing shared library permissions and dependency provision
  * autosources didn't work when committing across a shadow

Changes in 0.14.5:
  * allow groups to contain troves with conflicting flavors
  * make repository-side change set caching less buggy
  * fix config files changing to symlinks
  * allow duplicate items to be specified for erase and update
  * changeset command allows flavors to be specified
  * repquery --info shows trove flavor
  * fixed bug with not matching base instruction set flavor

Changes in 0.14.4:
  * several bugs in the 'cvc update' code paths have been fixed
    - it no longer retrieves autosource sources
    - the CONARY file now gets populated entries for autosource files
    - the fileids in CONARY files are now correct after an update
  * several bugs in error handling have been fixed
  * several docstrings have been fixed
  * packagepolicy now automatically adds usermode:runtime requirement to files
    that are dangling symlinks to consolehelper
  * the templating engine for the web interface to the server has been
    changed to kid; kid and elementtree are now required to run a server.
  * the web interface now supports limited editing of ACLs
  * the server now only supports protocol version 26 (it was a mistake
    to leave in support for 24 and 25)
  * old code that supported ancient protocol versions has been
    removed from the server
  * recipes loaded from within recipes follow the label= argument if
    it is given

Changes in 0.14.3:
  * Fixed usage message to no longer print 1 at bottom; improved option
    handling error messages
  * Fixed versions when branching from a shadow
  * The lookaside cache now fetches from the repository into the right
    location and with the right permissions, and fetches manually-added
    as well as automatically-added sources.
  * In recipes, addSource can now take dest='/path/to/file'
  * Change %(servicedir)s location from /var to /srv

Changes in 0.14.2:
  * contents are now stored as diffs when either the new file or the
    old file is empty
  * diffs of numeric streams can now express a change to the value of
    None

Changes in 0.14.1:
  * fixed a typo in lookaside.py that prevented commits from working
  * added a descriptive exception message when fileids in your database
    do not match the fileids in the repository

Changes in 0.14.0
  * added ability for changesets to ignore unknown fields in some places
    (making changesets somewhat less brittle)
  * fixed bug in source handling with non-recipe files in the local directory
  * added framework for generic trove information
  * checkout no longer pulls all sources from the repository
  * used new trove info framework to store the source trove, build time,
    total file size, and version of conary used when building binary
    troves.
  * lib/elf.c no longer uses mmap to read elf files.  Some architectures
    may have elf structures on disk that are not naturally aligned, and
    using mmap to read them won't work.
  * the repository code now uses a 30 second timeout when attempting to
    access the database
  * Have architectures control their march values in the architecture
    config files.
  * add Arch.getCurrentArch() to get the major architecture that is in use
    during a build

Changes in 0.13.3
  * added ability for a contents log file (makes syncing much easier)
  * file tags weren't used on updates
  * "description update" tag action replaced with "handler update"
    (which gets called when either the tag description or the tag handler gets
    updated)
  * "description preremove" tag action replaced with "handler preremove"
  * sources get committed automatically

Changes in 0.13.2
  * reworked use.py code almost entirely.
  * added /etc/conary/arch directory to contain architecture definition files;
    changed /etc/conary/use files to contain more information about how
    flags are used when building.  Flag definitions are no longer in use.py.
  * fixed buildFlavor so that it affects cooking packages as well as
    determining troves to include when cooking a group
  * changed --noclean to --no-clean to be in line with the rest of the
    options; documented it
  * removed Use.foo and Flags.foo options from conary config files.  Macros.foo
    is still there.  Added --use-flavor option to cvc cook which takes a flavor
    and overrides the build flavor while cooking.
  * groups now take flavor strings to determine the flavor of a trove to
    include, not flag sets.
  * dependencies resolution is flavor sensitive now (and uses flavor
    affinity)
  * added trove version/release number to dependency messages
  * renamed classes and methods in versions.py to match current terminology

Changes in 0.13.1
  * repquery wasn't filtering by flavor properly (exposed by a bug fix
    in 0.13.0)

Changes in 0.13.0
  * removed importrpm.py
  * diffs between a file object that has a non-empty provides or requires
    to a file object that has an empty provides or requires are now properly
    generated and applied.
  * added checks to validate merged file objects against the fileIds
    in the changeset
  * implemented shadows
  * framework for redirects in place
  * removed (unused) parentId field from Branches repository table

Changes in 0.12.5
  * reworked dependency resolution a bit for a big speedup in the server
  * moved destdir to %(builddir)s/_ROOT_
  * made macros.destdir available during the unpacking of sources
  * source commands (r.addAction, etc.), if given absolute paths for
    their dir keywords, will perform their actions in the destdir instead
    of the builddir
  * most build commands (r.Make, r.Create, etc.), will work in either builddir
    or destdir, depending on whether they are given relative or absolute
    paths
  * add dir keyword for r.Run
  * include /usr/bin/rpm2cpio

Changes in 0.12.4
  * set more arch flags for x86 and x86_64
  * troves can have multiple instruction set flavors now
  * flipped around use: and is: sections of flavor strings
  * Version and Branch object completely separated

Changes in 0.12.3
  * conary verify updated to new API so that it works again
  * conary q (with no arguments) works again

Changes in 0.12.2
  * added getTroveVersionsByBranch
  * make better use of _mergeQueryResults
  * moved version affinity into findTrove from ConaryClient
  * fixed branch affinity so that it's actually branch affinity instead of
    label affinity
  * rdiff changes for 0.12.0 broke negative numbers for oldVersion
  * rdiff diff'd based on label instead of branch
  * update has flavor affinity now
  * flavors can now be specified on the command line for update, erase
    repquery, and query
  * unspecified flavor flags got scores of zero, which was wrong
  * added python code for flavor scoring (useful for the client)
  * repository queries didn't work properly when looking for multiple flavors
    of a single version
  * fix for updating multiple flavors of a single version of a trove
    simultaneously
  * reworked getTroveVersionList and getAllTroveVersions for per-trove
    flavor filtering

Changes in 0.12.1
  * repquery and query always showed dependency information
  * getTroveLeavesByBranch did extra demarshalling of the flavor
  * repquery didn't deal with nonexistant troves well
  * dependency failures on erase didn't reassemble dependency flags properly
  * fixed bug in dependency sets creation which caused dependency flags
    to get mangled
  * added a check to prevent mangled flags from getting committed

Changes in 0.12.0
  * document config command, and display supplied macro/use/arch information
    in output
  * repository acl's work for almost everything
  * anonymous access must be explicitly enabled by creating an acl for
    user 'anonymous' with password 'anonymous'
  * server side flavor scoring used
  * queries reworked for flavor matching

Changes in 0.11.10.1
  * move to python2.4
  * repository caching (which isn't used yet) didn't track the recurse flag

Changes in 0.11.10
  * changed flavor tracking when loadRecipe() is used to only track
    flavors in loaded recipes that are superclasses of the recipe
    class in the loading recipe.  (e.g. loading python.recipe to get
    the distribution python version will not add all of the python
    recipe's flavor information to the loading recipe class, as long
    as the loading recipe does not subclass the Python class.)
  * add conary verify command for comparing the local system's state to
    the state it was in at install time
  * when a trove is installed for the first time, it comes from a single
    repository
  * didn't handle file types changing on update
  * fixed problem assigning depNums
  * components disappearing from troves caused problems in relative changesets
  * files moving from removed troves in changesets caused update to fail

Changes in 0.11.9
  * change the order of permissions setting (chmod after chown)
    because some versions of the Linux kernel remove setuid/gid bits
    when setting ownership to root

Changes in 0.11.8
  * work around a python bug w/ fdopen() resetting file permissions
  * r.Replace() as an alternative to r.Run("sed -i '...' file")
  * Policy enforcing UTF-8 filenames
  * r.macros.tagdatadir as a standard place to put data just for taghandlers

Changes in 0.11.7
  * changed server.py to take extra config files via --config-file instead
    of as an extra argument
  * extra config files (specified with --config-file) were ignored if they
    didn't exist; issue an error message now
  * Added r.ConsoleHelper() for recipes
  * PAM configuration files shouldn't have paths to modules by default,
    so we remove what used to be the standard path
  * changed repository user authentication to use user groups (currently
    one per user)
  * added password salt
  * restructured repository a bit
  * removed lots of unused code from FilesystemRepository

Changes in 0.11.6
  * branches are created as changesets now instead of as a protocol call
  * merged authdb into primary repository
  * fix for rdiff (broken by flavor rework in 0.11.5)

Changes in 0.11.5
  * Internals reworked to eliminate flavor of None in favor of empty flavor
  * Added (currently unused) code to parse command line flavor specifications
  * static libraries (.a files) get proper flavors now
  * Handle attempts to update already installed troves from absolute
    change sets

Changes in 0.11.4
  * all components built from a single recipe share a common flavor
  * loadRecipe's label= keyword argument can actually take a label
    as well as a hostname

Changes in 0.11.3:
  * optimized a sqlite update statement to use indexed columns
  * added --test to update and erase
  * dependency check didn't handle new components providing the same
    items as old components (broken by 0.11.1 performance enhancements)

Changes in 0.11.2:
  * standalone server was broken by --add-user changes in 0.11.1
  * dependency check no longer allows packages being removed to cause
    dependency failures
  * changed how dependencies are frozen to make the order deterministic
    (so fileId's don't change around)
  * added a database version to the database schema

Changes in 0.11.1:
  * erasing troves enforces dependencies -- this requires a database
    conversion (run the conary-add-filedeps script which fixed the
    conversion to 0.11.0 after updating conary)
  * reworked dependency queries to take advantage of indices for much
    better performance
  * add --add-user to server.py for creating the authdb

Changes in 0.11.0:
  * massive rework of fileId mechanism to allow better flavor support
  * added columns to dependency tables to allow erase dependency checks
    (which are not yet implemented)
  * enabled trove requirements
  * added cvcdesc and the 'describe' command to cvc to generate
    and use metadata XML files.
  * getMetadata follows the branch structure up until it finds metadata
    for the trove.
  * changed getFileContents() to not need trove name or trove version
  * byte-compiled emacs lisp files are transient, like python
    byte-compiled files
  * addSource recipe action now can take a mode= keyword argument
  * cook now enforces having no dash characters in version numbers
  * files are explicitly disallowed from depending on groups, packages,
    or filesets; the only trove dependency that a file or component
    can have is on a component.  Only filesets can depend on filesets.

Changes in 0.10.11:
  * reworked how absolute change sets get converted to relative change
    sets for better efficiency
  * chained dependency resolution caused duplicate troves in the final
    changeset (and a lot of extra work)
  * added --config to stand alone repository
  * source flag wasn't set properly for newly added non-text files
  * flavor information is now printed by "conary query" when multiple
    flavors of the same version of a trove are installed
  * "conary repquery --all" flavor output formatting has been improved

Changes in 0.10.10:
  * changesets get downloaded into a single (meta) file instead of lots
    of separate files
  * fix several bugs in the freshmeat record parsing
  * add a freshmeat project page URL to the metadata by default
  * add a "source" item to metadata
  * the server implementation of troveNames() was horrible
  * enabled file dependencies

Changes in 0.10.9:
  * fixed some authorization issues with the xml-rpc repository interface
  * the web management interface for the repository works now; see
    http://wiki.specifix.com/ConaryConversion for information on how
    to convert existing authdb's to support this
  * fixed a bug with distributed branches
  * users can change their passwords through the repository's web api
  * improved logic apachehooks use to find top level URL
  * fixed bug in server side repository resolution

Changes in 0.10.8:
  * changed iterAllTroves() to troveNames(), which searches a single
    label instead of the whole repository
  * reworked http authentication and CGI request handling and added the
    beginning of a web interface to the repository for user administration
    and metadata management.

Changes in 0.10.7:
  * dependency sql code reworked to use temporary tables
  * new macro called "servicedir" that defines the location for
    service data (%(servicedir)s{ftp,http,etc})
  * added busy wait to sqlite3 python binding when executing SQL
    statements on a busy database

Changes in 0.10.6:
  * Lots of bug fixes for distributed branching
  * Some code rearrangement
  * The start of metadata support code is now included

Changes in 0.10.5:
  * The local database is used for fetching file information (but not
    contents), reducing network traffic when creating change sets
    across repositories.
  * Update works on troves which were locally cooked or emerged
  * Internal changes to move toward getFileContents() working in batches
    rather then on individual files. For now this prevents the repository
    from copying files between the content store and /tmp to serve them.
  * Arch flags are now included in flavors
  * Emerge follows the installLabelPath instead of the buildLabel
  * The extended debugger has been extensively modified
  * Conary can handle filenames with '%' in them
  * The showcs command has been significantly updated, and the updates
    are documented in the conary.1 manpage
  * New syntax for flags distinguishes requirements from "optimized for";
    see http://wiki.specifix.com/FlavorRankSpec

Changes in 0.10.4:
  * Bug fixes for updating from absolute change sets (which basically
    just didn't work for troves which contained config files)
  * Bug fixes for distributed branching
  * The database is used for fetching trove information (but not yet
    file information) when the client constructs change sets across
    distributed branches
  * various other bug fixes

Changes in 0.10.3:
  * this version introduces changes to the network protocol for
    obtaining file contents and changeset generation. The client
    protocol version number has increased, so version 0.10.3 can only
    communicate with servers running the server from 0.10.3. The
    server remains backward compatible with older clients.
  * a warning message is now displayed when the user attempts to
    create a branch that already exists on a trove.
  * the correct trove names are displayed when automatically resolving
    dependencies
  * packages no longer get the union of all the dependency information
    of the components they contain.  This information would have to be
    recalculated if a user installed a package then removed a
    component afterward.
  * a package policy check was added to reject any world-writable
    executable file.
  * r.TagSpec('tagname', exceptions='filter') now overrides a match by
    another r.TagSpec('tagname', 'filter')
  * more changes to metadata interface
  * various other bug fixes and improvements

Changes in 0.10.2:
  * the repository code is now included in the main conary source
    archive
  * "conary showchangeset" produces a more user-friendly output
  * large responses from the repository server are now compressed
  * the protocol for getFileContents() changed to take a fileId
    instead of the file's path.  The repository code can still handle
    old requests, but the client code now requires the latest
    repository code.
  * bug fixes

Changes in 0.10.1:
  * when applying a changeset, dependency failures are resolved by
    querying servers in the installLabelPath
  * troves that satisfy a dependency can automatically be added to a
    transaction.  This behavior is controlled by the "autoResolve"
    variable in conaryrc or the "--resolve" command line option to
    "conary update"
  * dependency resolution is calculated recursively.  To limit the
    recursion depth to check only first order dependencies, a
    "--no-deps-recurse" option has been added to "conary update"
  * "conary repquery" now takes a "--deps" argument, which prints the
    Requires and Provides information for the trove that is being
    queried.
  * changes have been made to the build side of Conary to facilitate
    building recipes that use cross compilers
  * symlinks now get the appropriate ownership set when they are
    restored
  * groups can now specify which flavor of a trove to include
  * repository queries that don't need file information no longer ask
    the repository for files.
  * various bug fixes and cleanups

Changes in 0.10.0:
  * dependency checking is now performed before changesets are
    applied.  This uses new tables in the local system's database.
    If you are using a database created by a version of Conary older
    than 0.10.0, it must be converted before it can be used.  See:
      http://wiki.specifix.com/ConaryConversion
    for details
  * Shared library dependency information in changesets is now stored
    in a different format.  This means that repositories that use old
    versions of Conary will be unable to give valid changesets to
    Conary 0.10.0 or later.  Therefore, the protocol version number has
    been increased.
  * --no-deps argument added
  * "cvc co" is now a synonym for "cvc checkout"

Changes in 0.9.6:
  * dependency enforcement infrastructure has been added (the code is
    currently disabled)
  * bug fixes
    * applying a changeset that un-hardlinks files now works
    * conary rq [trove] --info now works
    * running "conary update [trove]" when more than one flavor of
      [trove] exists no longer tracebacks.  It installs both flavors
      of the trove (which is not always the desired behavior - this
      will be addressed later)
    * only files with execute permissions are checked for
      #!interpreter.
    * "conary rq [trove] --ls" no longer tracebacks when [trove]
      exists in more than one repository
    * various code cleanups

Changes in 0.9.5:
  * new methods for specifying dependency information in recipes have
    been added
  * #! interpreters get added as dependencies
  * local flag overrides now work
  * cvc cook --resume can be used multiple times
  * conary invokes gpg with --no-options to avoid creating or using
    ~/.gnupg

Changes in 0.9.4:
  * fixes to cvc annotate
  * flavors and dependency generation code has been refactored to be
    policy based
  * better error handling when invalid changeset files are given to
    conary
  * minor code cleanups

Changes in 0.9.3:
  * New "cvc annotate" feature
  * Man page updates
  * Changesets which remove a file and replace it now apply correctly.
  * "cvc update" no longer complains and fails to update the CONARY
    state file properly  when ownerships differ
  * FileId generation now looks for previous versions of all the
    packages that have just been created, not just the name of the
    recipe.
  * Cooking as root is no longer allowed
  * Miscellaneous bug fixes.

Changes in 0.9.2:
 * Bug fixes:
   * Applying changesets that have more than one hard link groups
     sharing the same contents sha1 works now.
 * Build changes:
   * Recipes can now create new top level packages.

Changes in 0.9.1:
 * Bug fixes:
   * Applying a changeset that has a flavor which is a superset of the
     previous version's flavor now works.
   * Parsing optional arguments to command line parameters that appear as
     the last thing on the command line works
 * Build changes:
   * Package policy now checks to ensure that files in /etc/cron.*/*
     are executable
 * Update changes:
   * Conary no longer complains if a transient file has been modified
     on disk but no longer exists in a new version of a component.
 * Miscellaneous changes:
   * Version 1 on-disk changeset file support has been removed.

Changes in 0.9.0:
 * protocol versioning is much more granular now allowing for backwards
   compatible versions of functions
 * changeset command now generates changesets for multiple troves spread
   across multiple repositories
 * change sets are transferred as a set of independent change sets now
   (laying the groundwork for repository change set caching, with which
   this version will work just fine)

Changes in 0.8.3:
 * Man page updates.
 * The "conary query" command now accepts multiple arguments for
   troves and paths
 * Fixed "conary erase" command which was broken in 0.8.2

Changes in 0.8.2:
 * You can now install multiple troves at once (even a combination of
   changeset files and troves from repositories), and the entire
   action is recorded in a single rollback (this required a change in
   command-line arguments for updating troves).
 * The beginnings of support for searching multiple repositories
 * Miscellaneous code cleanup and bug fixes.

Changes in 0.8.1:
 * The source code has been re-arranged for easier maintenance, and
   conary has been split into two programs: conary and cvc.
 * Better error messages and debugging tracebacks

Changes in 0.8.0:
 * A new changeset format supports hard links but requires staged update.
 * The new changeset format also collapses duplicate contents even
   when hardlinks are not used.
 * By default, rc?.d/{K,S}* symlinks are no longer packaged. The
   chkconfig program is relied on to create them at package
   install/update time. Init scripts are explicitly required to
   support the chkconfig protocol by default
 * Improved error messages
 * Several bug fixes.

Changes in 0.7.7:
 * Extended debugger saves and emails
 * Tracebacks now include arguments and locals
 * More size optimizations were made when applying changesets
 * Applying absolute changesets when a trove is already installed is
   now much more efficient than it was
 * Self-referential symlinks raise a packaging exception.
 * Several bugs fixes.

Changes in 0.7.6:
 * Installation
   * Hardlink handling
   * enhanced debugging capabilities (including saving a debugging
     state file to enable remote debugging)

   * using binary file ids and iterators for significant memory savings
   * and runtime support for the x86.x86_64 sub-architecture
 * Cooking
   * more robust handling of the --resume option
   * policy normalization of where app-defaults files go.

Changes in 0.7.5:
 * Hard links are implemented (but not yet enabled, in order to
   preserve changeset compatibility for now).
 * Several bugs have been fixed for installing and cooking.

Changes in 0.7.4:
 * Fileids are now stored and transmitted in binary rather than
   encoded.
 * Better handling of multiple versions of packages/troves installed
   at the same time
 * Missing file handling improvements
 * Recipe inheritance is now possible between repositories
 * Enhanced Interrupted builds
 * The dynamic tag protocol was slightly modified
 * Added Arch.x86.amd64 and Arch.x86.em64t
 * several bugs fixes

Changes in 0.7.0:
 * sqlite3 is used for the database
 * better handling of multiple packages with the same name installed at once.

Changes in 0.6.6:
 * repository protocol update
 * changeset format update
 * added the ability to resume halted local builds
 * added the ability to easily package build-time tests to run at
   install time to qualify new/changed environments
 * better handling of packaged .pyc/.pyo files
 * better shared library handling
 * improved inline documentation
 * optimizations for both space and time
 * numerous bugfixes<|MERGE_RESOLUTION|>--- conflicted
+++ resolved
@@ -3,7 +3,6 @@
     * The use of copy.deepcopy() has been eliminated from the
       dependency code.  The new routines are up to 80% faster for
       operations like DependencySet.copy().
-<<<<<<< HEAD
     * Removing files looks directly into the file stream of the file
       being removed when cleaning up config file contents rather than
       thawing the full file stream.
@@ -14,7 +13,6 @@
  o Bugfixes
     * Installing from a changeset needlessly relied on troves from the 
       database having file information while processing redirects
-=======
     * Extraneous dependency cache checks have been removed from the
       addDep() path.
     * When removing files, conary now looks up the file flags directly
@@ -23,7 +21,6 @@
       resource intensive.
  o Build fixes:
     * r.addArchive() now supports rpms with bzip2-compressed payloads.
->>>>>>> 56ac8cf4
 
 Changes in 1.0.4:
  o Performance improvements:
