--- conflicted
+++ resolved
@@ -17,10 +17,6 @@
     * A bug in finding the sources required to build all the packages for
       a group that omitted replace() packages has been fixed.  This mainly
       affected rmake builds of group recipes. (CNY-2605)
-<<<<<<< HEAD
-    * Allow perl dependencies with periods in them to be parsed from
-      the command line. (CNY-2667)
-=======
     * When using PostgreSQL as a repository backend, some queries
       could be executed with poor execution plans (CNY-2639)
     * A bug that caused a local cook (e.g., "cvc cook pkg.recipe") to
@@ -31,11 +27,12 @@
       foreign repositories. (CNY-2544)
     * An issue related to the build logger not properly setting the
       terminal has been fixed. (CNY-2647)
+    * Allow perl dependencies with periods in them to be parsed from
+      the command line. (CNY-2667)
 
   o Client changes
     * More of the update logic is now protected by the filesystem journal,
       and the journal now cleans up rollback state on failure (CNY-2592)
->>>>>>> d58e9063
 
 Changes in 1.2.20:
   o Bug Fixes:
