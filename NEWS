--- conflicted
+++ resolved
@@ -7,6 +7,9 @@
   o Bug Fixes:
     * A minor bug in the display of the password prompt has been fixed.
       (CNY-2497)
+    * Slow SQL queries used to remove unused entries from the
+      TroveFiles table and TroveTroves table have been rewritten to be
+      faster.
 
   o Other changes:
     * The file EULA_Conary.txt has been added to clarify that Conary
@@ -146,7 +149,6 @@
       contains packages (before it worked only with labels). (CNY-2372)
     * A bug that was preventing users with colons in their passwords
       to use the web interface has been fixed. (CNY-2374)
-<<<<<<< HEAD
     * Attempting to add entitlements for unknown entitlement classes
       now raises an UnknownEntitlementGroup exception. (CNY-2377)
     * Committing source packages that use shell-style brace and
@@ -180,16 +182,6 @@
       has been changed.  It now derives onto your buildLabel by default,
       with a --target option to derive onto a different label.
       The cvc derive interface is subject to further change.
-=======
-    * Slow SQL queries used to remove unused entries from the
-      TroveFiles table and TroveTroves table have been rewritten to be
-      faster.
-
-  o Other changes:
-    * The file EULA_Conary.txt has been added to clarify that Conary
-      is available under two licenses, and to state the conditions
-      under which the two licenses apply.
->>>>>>> 113b0f14
 
   o Bug Fixes:
     * A bug that caused an exception when inspecting ELF files with a
