Changes in @NEW@:
  o New Features
    * Conary now allows packages to be installed using foreign package
      managers via wrapped content called capsules. RPM capsule support
      is included in this release. (CNY-3217)
    * Added ignoreDependencies configuration option which allows the user
      to specify certain dependency classes which should be ignored during
      installs. The defaults is "abi rpmlib".
    * The xz compression file format is now supported for decompressing
      sources. (CNY-3207)
    * The changemail.py repository commit action module now takes an
      optional --maxsize argument and truncates changemail messages
      to fit. (CNY-3205)
    * The Run build action now does path-based build requirement
      discovery like most build actions. (CNY-3222)
    * Conary now allows identical files to be shared during installs
      and updates. Both troves own the shared files, and they must be
      updated at the same time when the shared files change.
    * Conary now honors the no_proxy environment variable to allow
      direct connections to specific hosts and domains. (CNY-3246)
    * Added excludeCapsuleContents config option for servers.
    * Added ChangeSet.removeCommitted() to filter already-committed
      troves from a changeset.
    * The bootstrap python module dependency discovery proxy now
      provides additional useful informational messages to aid
      debugging.
    * Conary proxies are responsible for reassembling the content for
      changesets containing capsules. (CNY-3228, CNY-3259)
    * --capsules command line option modifies showchangeset, repquery,
      and query commands to display file information for capsules instead
      of for installed files
    * A new Conary proxy setting, injectCapsuleContentServers, controls
      changeset content injection for proxies talking only to hosts in
      this list. (CNY-3261)
    * Conary no longer uses regular expressions to represent manifest
      files and other internally-generated lists of files matched by
      policy, and so will not raise OverflowError for manifests with
      many files, or from policy generated from source objects, on
      platforms with a restricted regular expression code size. (CNY-3282)
    * The python dependency finder client has been modified to resolve
      incompatibilities on the client side with python 2.3. (CNY-3285)
<<<<<<< HEAD
    * The Conary repository now provides a method for obtaining commit
      progress updates. "conary commit" now provides progress
      output. (CNY-3290)
=======
    * Conary can now read cpio archives directly. (CNY-3280)
>>>>>>> b17df6d8

  o Bug Fixes:
    * In-core changesets could be merged into a ReadOnlyChangeSet a single
      time. After multiple merges reset() no longer reset the underlying
      in-core changeset.
    * Conary no longer exits with an unhandled KeyError exception if
      an unknown dependency type is encountered in the local
      database. (CNY-3232)
    * Decompression with xz is preferred over unlzma, as CNY-3194
      intended. (CNY-3231)
    * rpm2cpio now correctly handles rpm packages compressed with xz.
      (CNY-3234)
    * Unpacking an RPM with addArchive or addCapsule now functions
      correctly even if the CPIO archive in the RPM contains a
      non-traversable directory. (CNY-3244)
    * When running an external entitlement generator, use /dev/null for
      stdin instead of closing the file descriptor.
    * Added logging to several source actions to ensure that some output
      is provided to make debugging build failures easier.
    * Call lstat() instead of stat() to deal with circular links. (CNY-3251)
    * Bootstrapping python dependencies now uses python source intead
      of a version-specific compiled python file.
    * The addCapsule source action properly verifies GPG keys when a keyid
      argument is supplied. (CNY-3258)
    * Commiting signed troves to repositories without signatures no longer
      causes repository tracebacks.
    * Repositories no longer store duplicate file path information when
      a path is committed for the first time by a job which references it
      multiple times
    * Replacing a symlink with a regular file would create the regular file
      as the target of the symlink instead of replacing the symlink.
    * Local rollbacks would not restore file contents when the file was
      replaced by a non-regular file (such as a symlink)
    * Cooks will no longer block indefinitely if a subprocess forks and
      does not exit.  (CNY-3284)
    * When startGroup is called flags will now be properly copied from the
      parent group. (CNY-3287)
    * Replacing a symlink which was part of a loop could cause a traceback

  o Internal Changes:
    * Repository internal getfile function now avoids and database access
      when no files have been requested
    * Use bulk operatings for loading troveinfo data, speeding up repository
      commits.
    * Committing changesets now iterates over troves the changeset is
      relative to rather than getting them one at a time, significantly
      reducing the number of sql calls.
    * Conary now uses a single call when validating that file objects exist
      in the repository during a commit.
    * Repository commits now handle file paths and file streams separately
      to reduce the size of the temporary tables and the commit path.
    * The number of SQL calls used to create the flavors needed by a repository
      commit has been dramatically reduced.
    * Avoid noop SQL calls during repository commits when no redirects are
      being commited.
    * Repository commits now merge all dependencies from the temporary tables
      into the final tables at once rather than once per trove.
    * Repository commits now updates permission tables for all new troves
      at once.
    * Updates to latest tables are now done for all troves at once, and
      are based on the current latest entries and the new trove. Formerly
      they were done one at a time based on everything in the repository
      (through a view).
    * The rpmhelper.Header object can now produce dependency sets that
      represent what an RPM requires and provides.
    * A new RPM dependency class has been added. This class is used
      to represent dependencies expressed in RPM packages that cannot
      be mapped directly to a native Conary dependency.
    * Colons in dependency flags are now escaped as \: to allow deterministic
      thawing.
    * If xml.etree.ElementTree is available use that instead of
      elementree.ElementTree for CIL dependency parsing.
    * The LDFLAGS setting is now honored when linking binaries.

  o Build Changes:
    * When cooking groups where checkOnlyByDefaultDeps is set to False added
      dependencies will now inherit the byDefaultness of the depending
      component. (CNY-3195)
    * The imageGroup flag in group recipes now implies
      checkOnlyByDefaultDeps=False. (CNY-3195)
    * Group search paths may now contain lists or tuples of troves to be
      considered as a single "bucket". (CNY-3286)

Changes in 2.0.50:
  o Bug Fixes:
    * cvc rdiff now functions correctly on trove versions where no
      previous version exists. (CNY-3218)
    * Updates of multiple flavored groups containing pre-update scripts
      no longer fail after the critical update is applied. The fixed
      Conary issue is related to CNY-3216, but only manifests itself
      when multiple groups are present. (CNY-3219)
    * Path-based action build requirement discovery now functions
      correctly when spaces are present in environment variables or
      adjacent spaces are present before the name of the executable in
      a command string. (CNY-3224)
    * When building local changes, conary would sometimes look through
      the database by fileId to get the path for a file it needed,
      instead of just looking in the filesystem directly. That caused a
      failure when two paths had the same fileId but one of them had
      been removed from the system. (CNY-3226)
    * Building from the repository will no longer attempt to re-download
      autosourced files. (CNY-3221)

  o Internal Changes:
    * Conary will now link against an embedded copy of sqlite if a
      specific version of sqlite has previously been configured and
      built under the conary/pysqlite3/ directory.  At this time,
      the supported version is 3.6.18.

Changes in 2.0.49:
  o Bug Fixes:
    * Updates of flavored groups containing pre-update scripts no
      longer fail to continue after the critical update is applied.
      (CNY-3216)
    * Old rpm packages that do not have a PAYLOADCOMPRESSOR tag in their
      headers are correctly handled. (CNY-3210)

Changes in 2.0.48:
  o Bug Fixes:
    * A bug introduced in the previous release that caused installations
      of device nodes as a non-root user to crash has been fixed.
      (CNY-3208)

Changes in 2.0.47:
  o Bug Fixes:
    * Directory permissions are no longer unnecessarily updated if they
      have not changed. (CNY-3202)
    * A race condition in restoring files that share content has been
      fixed. The race involved changing the contents of the restored
      file before references to that file are restored. (CNY-3203)

Changes in 2.0.46:
  o New Features
    * If python-keyutils is available, cvc will try to interact with
      the user's session keyring. (CNY-3190)
    * Conary now uses xz in preference to unlzma to decompress lzma
      data. (CNY-3194)
    * A new function, parseChangeSpec, that parses a single trove
      update specification such as name=ver1[flv1]--ver2[flv2], was
      added to cmdline.py. (CNY-3197)

  o Internal Changes:
    * The code path leading to getChangeSet was reworked to use
      significantly fewer repository calls, resulting in a massive
      speedup for uncached, large requests.

  o Bug Fixes:
    * PGP passphrases, required for signing troves, are now fetched
      using a callback. (CNY-3189)
    * Repositories running on postgresql can properly handle queries
      for labels sharing the hostname portion. (CNY-3192)
    * The sha1 for files in a repository could be improperly left as
      NULL for some cases involving shadows. This has been fixed,
      and migrating existing repositories to version 17.3 will fix
      existing missing sha1 checksums.
    * Group pre-execution scripts now run exactly before any package
      that is part of the group. Previously, pre-execution scripts
      were run at the very beginning of the update, where the
      probability of their interpreter not being installed was high,
      especially for pre-install scripts. (CNY-2705)
    * Group pre-execution scripts no longer unnecessarily fetch
      information they already have from the repository. (CNY-3196)
    * Password information for XMLRPC server URLs is now hidden in
      tracebacks. (CNY-3198)

Changes in 2.0.45:
  o New Features:
    * The standalone Conary repository server now prints a message if
      it fails to import the Conary REST api.
    * Added the restore command, which restores file ownership to troves
      from which they were removed (because of a remove operation or
      --replace-files).
    * The addGitSnapshot action now accepts a branch= argument.
      (CNY-2368)

  o Internal Changes:
    * Fetching path hashes from a changeset now uses absolute trove info
      when available (which it is for any recent enough server), instead
      of merging differential trove info with database trove info, which
      significantly speeds up update planning.
    * Database operations now use the TRUNCATE command where available,
      which may speed up some repository queries.
    * An internal API used for emulating repository access by certain
      roles previously did not function when given a specific set of
      roles; this has been corrected.

  o Bug Fixes:
    * A consistent exception is now raised when bad XML-RPC data is fed
      into conary's parser on systems without the sgmlop package
      installed. (CNY-3180)
    * An error in handling queries for labels sharing the host name
      component has been fixed. (CNY-3187)

Changes in 2.0.44:
  o New Features:
    * Conary can now be configured with a set of certificate authorities
      (trustedCerts) against which all secure repository access will be
      validated. (CNY-2735)
    * Conary now logs the starting, output, and error exit codes of
      trove scripts to the /var/log/conary file. (CNY-3150)
    * The "conary updateall" command now honors the --just-db
      option. (CNY-3167)
    * The EULA_Conary.txt file has been renamed to
      EULA_Conary_Dual_License.txt in order to highlight the contents
      of the beginning of the file, which describe a choice of license
      terms.  The contents of the file are not changed, and the licenses
      under which Conary may be used are not changed. (CNY-3168)
    * The SetModes build action now takes an optional allowNoMatch
      keyword argument, that causes a warning to be printed instead of
      failing the build when the target file does not exist. (CNY-3171)

  o API Changes:
    * Added removeInvalidRollbacks() to client API. (CNY-2933)
    * The conary.lib.mainhandler.MainHandler.main() method now sets
      sys.excepthook only if the setSysExcepthook method variable
      is True (as it is by default), allowing subclasses to take
      responsibility for setting sys.excepthook differently. (CNY-3170)

  o Bug Fixes:
    * An internal function used for installing files no longer leaks a
      file descriptor on error. (CNY-3152)
    * Unknown errors while retrieving PGP keys for archive verification
      are now gracefully handled. (CNY-3120)
    * The cvc refresh command now ignores negative cache entries.
      (CNY-3157)
    * The cvc sign command properly handles keys specified by key ID, in
      addition to fingerprints. (CNY-3139)
    * The conary updateall --items command now honors --labels,
      --full-versions and --flavors flags. (CNY-3138)
    * The --lsprof option now writes out profiling information even if an
      exception occurs, for both the conary and cvc commands.
    * Dependency numbers in temporary dependency checking tables no longer
      overlap dependency numbers in the persistent database.
    * Dependencies with multiple flags previously were not marked as
      satisfied during dependency resolution passes, forcing extra work
      on subsequent passes.
    * Local rollbacks previously failed to restore contents when a file's
      metadata changed but the contents stayed the same.
    * Generating local rollbacks previously failed for non-root users when
      the file was unreadable due to permissions.
    * The ccs2tar script uses tarfile.open() in a way that is compatible
      with both python 2.4 and 2.6 (CNY-3160)
    * Brace expansion produces results similar to bash. (CNY-3158)
    * Trove searches with invalid (non-ASCII) input no longer cause a
      crash on PostgreSQL-backed repositories. (CNY-3165)
    * Flavor processing in depSetFreeze previously did not properly handle
      return codes from depFreezeRaw, which could lead to a segmentation
      fault. (CNY-3166)
    * Path normalization no longer produces erroneous double-slash entries
      in /etc/ld.so.conf. (CNY-3142)
    * Accessing a server through a Conary proxy that injects entitlements
      now correctly forces the use of SSL. (CNY-3176)

  o Internal Changes:
    * Update handling now looks for preerase trove scripts in the local
      database instead of instantiating full troves from the database and
      looking in those troves.
    * Dependency tables for removed troves are no longer dropped and
      rebuilt during each iteration of dependency solving; they are now
      incrementally built during subsequent iterations.
    * Dependency ordering code now looks in the local database for trove
      references instead of instantiating troves to get that information.
    * Code which decides what referenced troves need to be erased when
      collections are erased now:
        - looks in the local database for trove references instead of
          instantiating troves to get that information.
        - batches reference checks, pin checks, and presence checks
          across troves instead of checking those for each trove
          individually.
    * Fast-pathed code which matches old troves with new troves for the
      case where only a single old trove and a single new trove with
      a given name exist.
    * Graph calculations for dependency ordering now only occur when the
      results are needed instead of for every pass through the dependency
      resolver.
    * Reworked rdiff to not download a full changeset from the
      repository. It now downloads only the config (text) files and diffs
      them on the client. This allows it to show diffs for changes across
      repositories and yields a nice speedup. (CNY-3039)
    * Reworked "conary remove" functionality to generate a changeset for
      the file remove and commit that through the normal update path.
    * During dependency checks for new troves, Conary no longer includes
      every trove which requires a given dependency in the SQL tables.
      Instead, it includes that dependency only once and expands the
      matched requirements when we order troves (which is the only time
      it matters).
    * Added simple caching of path hashes from the database to improve
      performance of large system updates.

Changes in 2.0.43:
  o Internal Changes:
    * Additional information is now included when Conary receives
      corrupt changesets, to assist in diagnosing the cause of
      the changeset corruption. (CNY-2629)

  o Bug Fixes:
    * File paths from changesets are now properly normalized, and the
      rest of the code correctly handles the single-slash prefix in
      the case of installing to the main root directory. This fix
      completes the change introduced in Conary 2.0.41 and reverted
      in Conary 2.0.42, that caused tag handlers to malfunction
      when run by Conary 2.0.41. (CNY-3142)
    * Conary now puts libtool .la files in :devellib components
      by default, rather than in :lib components, for better
      multilib development environment support. (CNY-3143)
    * An internal function, mkdirChain, used to create directories,
      could be subject to a race condition on Python 2.4. This has
      been corrected. (CNY-3145)
    * The documentation for the mode= argument to several build
      actions has been improved to make it clearer to specify an
      octal number. (CNY-3146)
    * The cvc refresh command properly handles URL strings that contain
      username and password specifications. (CNY-3108)

Changes in 2.0.42:
  o Bug Fixes:
    * A previous change that normalized paths before being passed into
     tag handlers has been reverted. (CNY-3141)

Changes in 2.0.41:
  o Bug Fixes:
    * When a derived packages was created incorrectly, Conary could
      sometimes trace back; in these cases, Conary will now print a
      more useful error message. (CNY-3125)
    * Displaying the output from verify spent a significant amount of time
      querying repositories for information which was available in the local
      database. All data accesses for verify are now satisfied locally
      for a significant (10x) speedup in performance).
    * The output for conary verify is more succinct; instead of two
      summary lines per component validated, it now prints one line
      per component that has differences to display. (CNY-2419)
    * Using --verbose on verify now gives some progress indication.
    * Removed improper options for localcs from the man page.
    * Verify significantly sped up.
    * Turned off threading in recreatedb, because threading broke
      for some manifests. (CNY-3128)
    * Rewrote SQL query which removes old dependencies for better performance.
    * The cvc file cache now understand file mode changes as well as 
      content changes. (CNY-3082)
    * Key signatures for archives in source components are no longer checked 
      when the source is in the repository, but rather checked at commit
      time. (CNY-3130)
    * Fixed bug which caused files to be dropped from builds when two
      paths shared the same pathId somewhere in the history of that
      trove. (CNY-3133)
    * Updates and local changeset generation handle troves with renames,
      though cases with multiple versions of such troves being installed
      simultaneously have known shortcomings. (CNY-3134)
    * Updating source directories to versions which added or removed a
      factory now updates the CONARY file properly. (CNY-3073)

  o New Features:
    * Verify now relies on file size and mtime to determine whether files
      have been modified.  The --hash option has been added to verify to
      force sha1s to be used instead.
    * The system database can now return file objects along with troves
      to avoid double walking of the file tables.

  o Internal Changes:
    * TroveSource.walkTroveSet now walks troves in a sorted, depth first order.

Changes in 2.0.40:
  o Bug Fixes:
    * keepRequired now recognizes that local troves may have had files
      removed, preventing file conflicts with incoming troves
    * Fixed formatting error in cvc explain that caused policy actions to be
      listed twice. (CNY-3107)
    * Conary ignores configuration file errors for certain local
      operations including conary query, rblist, and showcs. (CNY-3111)
    * Python flags on a Requires dep now use exactly the flags on the 
      corresponding Provides, rather than being trimmed to match flags on
      python:runtime's Requires deps. (CNY-3030)
    * Disallow characters '"\\()[] in labels

  o New Features:
    * Added getLabelsForHost call, and bumped server protocol to 66. (CNY-2771)
    * Added getFilesFromTrove call, and bumped server protocol to 67. (CNY-3100)
    * Repositories now check the database to see which files already exist
      instead of looking in the filesystem for a noticeable speedup in commit
      time for systems with NFS based data stores.
    * In a GroupRecipe, r.remove now takes a use flag to determine if a trove
      should be removed. This matches the behavior of r.add*. (CNY-3115)
    * Added types to allow creation of sockets and named pipes via
      conaryclient/newtrove.py code paths
    * The "migrate" command now accepts the "--from-file" option (CNY-3114)
    * Standalone and apache servers now pull in REST api from the crest
      project if the code is available. Note that restlib and xobj are
      required for the crest implementation, and that the "baseUri" must
      be specified in the server config file (it's normally /conary).
    * Repository commits now take advantage of knowing which parts of the
      commit have not changed since the old version for better performance
    * The internal OpenPGP implementation can now change passphrases
      on secret keys. (CNY-3123)

Changes in 2.0.39:
  o Bug Fixes:
    * Fixed potential segfault in sqlite bindings when running under
      python 2.6. (CNY-3103)
    * Promoting a binary foo from a to b, and then promoting a group containing
      foo from b to a will no longer cause foo to be unnecessarily repromoted.
      (CNY-3088)
    * Fixed an interaction with loadRecipe overrides used by rmake and
      autoloadRecipes that would cause rmake to not find any matches
      for autoloadRecipes that were included in biarch flavored superclasses.
      (CNY-3090)
    * Redirect components should not have build requires set (CNY-3069)
    * Updates are no longer halted by the signal SIGWINCH, or SIGURG, which are 
      normally ignored. (CNY-3098)
    * getTrovesBySource now returns a list of the accessible binaries associated
      with a source even if the source is not accessible. (CNY-3099)
    * Changeset-based migrations no longer fail when a flavor is dropped
      from the group that is being migrated. (CNY-3101)

  o New Features:
    * Attempting to promote a binary will no longer reclone the binary 
      if a binary is already the latest at the target branch, even if
      there is a later source committed on the target branch. (CNY-3089)

Changes in 2.0.38:
  o Bug Fixes:
    * Conary versions 1.1.20 (April 2007) through 2.0.37, inclusive, use a 
      SHA256 implementation provided by the pycrypto package, which contained 
      an implementation that generates faulty digests for certain message 
      lengths. To compensate, a backward compatibility module that implements 
      bug-for-bug compatibility with the incorrect SHA256 algorithm has been
      added, in order to inter-operate (generate and validate signatures) 
      with Conary versions which use the incorrect SHA256 implementation 
      in pycrypto. (CNY-3086)
           
Changes in 2.0.37:
  o Bug Fixes:
    * Resolved a bug introduced in the 2.0.36 sha1Uncompress function
      that could cause update operations to fail. (CNY-3084)

Changes in 2.0.36:
  o New Features:
    * Policy can now be added per distribution in the directory
      /usr/lib/conary/distro/policy. (CNY-3071)

  o Bug Fixes:
    * More fixes for flavored superclass groups - you can now commit
      recipes when autoloading flavored superclass groups. (CNY-3061)
    * Schema migrations are now transactional, meaning that any failure
      during migration will roll back cleanly where possible. (CNY-2789)
    * If a user removes a file, and then recreates the file as a
      directory, the warning message previously did not include the
      affected path.  This has been fixed. (CNY-3076)
    * Path conflicts generated during group cooks correctly print. (CNY-3079)
    * You can now display buildreqs using --show-buildreqs for other
      types of recipes other than packages (CNY-3075)
    * You can now add archives with files with % in them when perserving 
      ownership. (CNY-3080)
    * All troveInfo is now used to calculate a changeset fingerprint, 
      regardless of the client version specified.  This allows a proxy 
      to expire its cached version when extended trove info is 
      updated. (CNY-3083)
    * Bugs that could cause erroneous error messages in
      conary.lib.misc.sha1Copy() and conary.lib.misc.sha1Uncompress()
      have been fixed.

Changes in 2.0.35:
  o Bug Fixes:
    * setTroveInfo no longer sends extended metadata information to 
      update services that cannot understand it. (CNY-3050)

Changes in 2.0.34:
  o Bug Fixes:
    * You can now have flavored groups for superclass groups - these can
      be created when superclass groups are created as a part of another
      group recipe. This release includes additional fixes over
      those added in 2.0.33.  (CNY-3061)
    * Post-mortem debugging sessions with recipes using --debug-all now start 
      at the point of the innermost exception, making debugging easier.

Changes in 2.0.33:
  o New Features:
    * When adding an XML file (filename ending in ".xml") to a source
      component, it will be added as a text (config) file by default,
      and so changes will be managed with diff/patch merging.  Specify
      the --binary option to avoid merging. (CNY-3045)
    * When adding groups via addAll, conary now reports the exact
      name, version, and flavor of the group being added. (CNY-2977)

  o Bug Fixes:
    * Fixed reporting of errors when using glob objects in actions such as 
      r.Remove. (CNY-3055)
    * Promotion of source components where files have been renamed across
      repositories has been fixed. (CNY-3059)
    * Preserving ownership in tar archives containing files with missing
      intermediate directories now functions. (CNY-3060)
    * Added support for python module discovery in python 2.6, which 
      uses a new PREFIXES variable to determine where to search for modules.
      (CNY-3063)
    * Metadata promotion is more robust in the context of other inaccessible
      or missing older troves. (CNY-2611)
    * Promotion of inidividual components is no longer allowed. (CNY-2941)
    * Fixed a case conaryclient.makeSourceTrove could fail to create
      a trove because it tried to assign it a previously existing version.
      (CNY-3028)
    * You can now have flavored groups for superclass groups - these can
      be created when superclass groups are created as a part of another
      group recipe.  (CNY-3061)
    * A bug that caused an IOError when a repository attempted to
      commit a changeset larger than 2 GiB has been fixed (CNY-3065)

Changes in 2.0.32:
  o New Features:
    * FlavorPreferences now handle s390{,x}. (CNY-3056)

  o Internal Changes:
    * Extended traceback representations display longer strings. (CNY-3053)

  o API Changes:
    * Extended logic in deps.getShortFlavorDescriptors to handle cases where
      prefers vs requires needs to be distinguished. (CNY-3054)
    * checkin.refresh is now a developerApi and takes a new dirName
      parameter. (RBLD-139)

  o Bug Fixes:
    * Git no longer defaults to the master branch, so we now specify the 
      branch when pulling. (CNY-3012)

Changes in 2.0.31:
  o Client Changes:
    * addMetadataItems() automatically creates digests
    * MetadataItem.freeze() no longer creates metadata digests
    * Metadata now has a version 1 digest computed only if it includes
      extended metadata

  o Server Changes:
    * Hide extended metadata from old clients (CNY-3050)
    * addMetadataItems() now rejects metadata items which don't have digests

Changes in 2.0.30:
  o Internal Changes:
    * Refactored the code used for cvc diff and cvc rdiff to provide
      an internal iterator interface that does not directly print
      output, for rBuild. (CNY-3043)

  o Bug Fixes:
    * On multiarch systems, a repository query for all versions of a trove
      could prefer an x86 troves over a multiarch trove, if the x86 flavor
      scored higher against the system flavor (CNY-3041)
    * Conary would unpack 64 bit integers incorrectly on platforms where
      long was 64 bits instead of 32 (CNY-3042)
    * Conary unpacked 16 bit values by treating them as 32 bit values,
      which broke on big endian machines (CNY-3042)
    * Disallow empty trove names and component names
    * Metadata now allows new types to be added, and key/value metadata
      is a new type. Without this troves with key/data metadata attached
      were unuseable by older versions of conary (CNY-3040).
    * Added a new signature type which includes new metadata types.
    * Made Trove.verifyDigests() verify signatures of metadata.
    * A bug that caused python dependencies to not be discovered when
      using alternate versions of python has been fixed (CNY-3029).

Changes in 2.0.29:
  o New Features:
    * cvc diff now optionally takes a set of files to diff.  Note that
      providing a revision now requires the --revision argument, to
      differentiate revisions from files. (CNY-2384)
    * Added --build-log and --show-file parameters to conary rq. (CNY-2584)
    * Group, Fileset, and Redirect recipes now check and record build 
      requirements. (CNY-3016)

  o Client Changes:
    * Support for obtaining changeset fingerprints has been added to
      the network repository client.
    * Transient files whose contents have changed will be restored if the
      file had been previously removed from the local system (CNY-2987)
    * generateStatus() call didn't handle a root parameter properly. This
      didn't cause cvc problems, but didn't work properly within rbuild
      (CNY-3026).

  o Server Changes:
    * Code using a shim client can now more securely "imitate" a user by
      passing in a ValidPasswordToken object in lieu of the actual
      password. (CNY-2968)
    * Writing files into the content store now decompresses and validates
      the sha1 once instead of once per content store. Additionally, file
      creation and the sha1 computation are now done in C instead of python.
    * Significantly reduced the number of SQL queries used to commit groups
      to repositories for a noticeable improvement in commit performance.
    * Temporary tables for commits of collection and files are merged into
      the final tables at the end of the changeset commit instead of
      incrementally following each trove.
    * The original client IP is now used for logging and
      authentication when a request is received from a HTTP proxy.
      (CNY-3006)

  o Bug Fixes:
    * ABI dependencies are no longer checked on erase. (CNY-2991)
    * createSourceTrove now honors filestreams marked as config. (CNY-3011)
    * Subscribing to log messages now works with a system time
      that requires more than 10 characters to represent the seconds
      (after Saturday November 20 2286 17:46:39 UTC). (CNY-3019)
    * Committing now works through restrictive proxies. (CNY-3032)
    * A bug that manifested itself as a TroveNotFound when accessing
      multiple repositories through the same url has been fixed. (CNY-3027)
    * A bug that caused conary to segfault while creating changesets under
      python 2.6 has been fixed. (CNY-3033)
    * An API method nologUpdateSrc has been added, which raises exceptions
      instead of returning None to indicate failure as the old updateSrc method
      did.  (CNY-3035)

Changes in 2.0.28:
  o New Features:
    * Groups now support pre-rollback scripts. (CNY-2908)

  o Server Changes:
    * Added paranoidCommits option which checks trove data has been stored
      properly in the SQL database before allowing the commit to complete.

  o Bug Fixes:
    * Fixed handling of troves erased by an update job which satisfy
      dependencies of packages being installed, so that an error
      message is given instead of an assertion being raised (CNY-2996).

  o Build Changes:
    * The default build requirements for rmake have been added to the
      BaseRequiresPackage base class to allow rMake to build against non-rPath
      Linux platforms (CNY-3005).

  o Other Changes:
    * New PGP signing keys have been added.

Changes in 2.0.27:
  o New Features:
    * Metadata information can now be extracted from debian packages.
      (CNY-2995)

  o Client Changes:
    * The "conary rollback" command now handles --info and --interactive
      flags, which behave similarly to the "conary update" flags. (CNY-820)

  o Bug Fixes:
    * Conary no longer checks for the existence of a db journal on startup,
      making it possible to perform cvc operations while updating your
      system. (CNY-2958)
    * Files with (only) unsatisfied Java requirements that are filtered
      out using r.Requires(exceptDeps) no longer have their provides
      removed. (CNY-3001)
    * A bug that caused the frozen list of trove script compatibility
      information (created if using the "toClass=" keyword argument
      when adding a trove script) to be recorded in a random order has
      been fixed.  Because sorting the list causes a different Trove
      signature digest to be generated, this version of Conary
      introduces version 2 trove signatures.  Conary will ignore
      version 1 trove signatures on old troves that have multiple
      trove script compatibility entries.  (CNY-2997)
    * Conary ignores journal if the database is currently being locked
      by an update.  Its existence does not signify a failed update,
      but rather a currently running one. (CNY-3008)


  o Build Changes:
    * A new type of metadata information, storing key-value pairs,
      is now available. (CNY-2983)

Changes in 2.0.26:
  o Build Changes:
    * The way that factories are cooked has been changed so that buildRequires
      are set (for building in rMake) and so that platforms may override the
      default build requirements. (CNY-2986)

  o Bug Fixes:
    * A bug causing cooks to fail when Perl was not installed on the
      build system has been fixed. (CNY-2989)
    * A bug that prevented Java dependencies from being parsed
      correctly in some cases, for example when given on a "conary rq
      --what-provides" command line, has been fixed.  Previously a
      "bad java dependency: flags required" error message was
      generated. (CNY-2990)

Changes in 2.0.25:
  o Bug Fixes:
    * "conary emerge" no longer emits warnings. (CNY-2835)
    * A bug that prevented proper ownership and permissions from being
      recorded when using r.addArchive(..., perserveOwnership=True)
      and the archive had a prefix of "./" has been fixed.
      Additionally, a bug that could cause permissions to be assigned
      to files with similar paths as those created by addArchive has
      been fixed. (CNY-2953)
    * Promote in 2.0.24 could traceback instead of printing an error message
      if no troves were present to clone.
    * A bug causing addSource to use the wrong file if there was a name
      collision between a filename in an rpm and the source directory
      has been fixed. (CNY-2627)
    * A bug causing createNewSourceTrove to erroneously change pathIds
      has been fixed. (CNY-2971)
    * When installing with the --root option and a trailing '/'
      character provided, Conary previously wrote new entries
      in the ld.so.conf without a leading '/' character.  This
      has been fixed. (CNY-2982)

  o Build Changes:
    * Cross-compiling packages that include perl modules can now
      provide perl: dependencies; the perl @INC path needs to
      be provided via the r.Requires(bootstrapPerlIncPath=...)
      keyword argument. (CNY-2943)
    * Packaging a version of perl that requires libraries in the
      destdir to start but does not use RPATH now succeeds. (CNY-2955)
    * When the perl @INC path includes elements that are symlinks in
      the destdir, the symlinks are now resolved for correct perl:
      provides. (CNY-2949)
    * When discovering perl: dependencies using a bootstrap perl,
      Conary now sets LD_LIBRARY_PATH. (CNY-2959)
    * ComponentRequires now handles :cil, :java, :perl, :python, and :ruby
      components in the same manner it handles :lib. (CNY-2935)
    * The r.addArchive() method can now extract file contents from
      dpkg .deb files when the data is bzip2-compressed. (CNY-2967)
    * Promote now uses hasTroves to check to check the completeness of a
      promote instead of fetching group troves for improved performance.
    * Builtin recipes have been broken out so that there's no need to
      commit conary internals to repository based recipes. BaseRequiresRecipe
      has been introduced. (CNY-2898)
    * Files in /var/log, /var/run, and /var/cache are now automatically marked
      InitialContents. (CNY-2578)
    * Explicit calls to r.Requires are now honored in derived recipes.
      (CNY-1760)
    * The r.addArchive() method can now extract control contents from
      dpkg .deb archive files. (CNY-2967)

  o Client Changes:
    * Shim commitChangeSet() and getFileContents() calls now fall back to
      network access properly

  o Server Changes:
    * Added --lsprof argument to standalone server
    * If a user's mirror permission was granted by the second or subsequent
      role, the anonymous permissions were inappropriately granted to the user
      (CNY-2964)

  o Internal Changes:
    * Reimplemented dependency freezing in C
    * DependencySet objects now store the frozen depenedency by default
      and thaw it only when the thawed objects are needed (CNY-2410)
    * Intern frozen dependency and frozen StringCollection strings (CNY-2410)
    * DependenciesStream and FlavorStream objects now subclass from
      DependenciesSet instead of having a DependenciesSet object as an
      attribute. This saves one object per instance. (CNY-2410)

Changes in 2.0.24:
  o New Features:
    * includeConfigFile now interprets paths relative to the file
      currently being processed, for files and URIs. (CNY-2950)
    * includeConfigFile now supports a ~/path syntax to substitute the
      current user's home directory. (CNY-1650)

  o Client Changes:
    * Added support for getFileContents call to ShimNetClient (CNY-1669)
    * Added support for commitChangeSet and commitChangeSetFile to
      ShimNetClient (CNY-2545)
    * During promote operations use the cloned history for packages for
      the components of those packages as well. (CNY-1867)
    * Promote now uses group weak references to learn about all of the
      components for a package instead of downloading all of the package
      troves for the source. (CNY-1867)

  o Bug Fixes:
    * The ccs2tar script now correctly handles changeset files containing
      directories, symlinks, and other non-regular files. (CNY-2954)

  o Internal Changes:
    * More of the file installation path was moved into C for improved
      performance
    * Added misc.pack() and use it to freeze TroveRefsFilesStream and
      StreamCollection objects
    * Initial step of promote takes advantage of weak references to avoid
      downloading so many packages (CNY-1867,CNY-2410)
    * The shim network client now supports CONARY_CLIENT_LOG environment
      variable
    * Conary update no longer caches all hostnames immediately on
      update - instead hostnames are cached as they are accessed.  This
      avoids unnecessary caches when installing from changesets. (CNY-2832)
    * Track CLONEDFROMLIST in troveInfo now as well as CLONEDFROM. This
      keeps track of the full clone history of a trove, with the most
      recent parent at the end of the list.
    * Use CLONEDFROMLIST instead of CLONEDFROM where available to remove
      the need to follow the cloned from history in time. (CNY-1867)

Changes in 2.0.23:
  o New Features:
    * A new commitaction module that logs to a database the results of
      all commits in to a repository has been added as logaction.py 
      (CNY-2814, CNY-2849)
    * Some trove sources now deal better with being passed a trove name
      of None when using findTroves. (CNY-2923)
    * Added --replace-files, --replace-modified-files, replace-config-files,
      --replace-managed-files to updateall. (CNY-2512)

  o Build Changes:
    * Promote now uses the source trove for packages to determine the
      source trove for components instead of downloading the components
      themselves. (CNY-1867)
    * Promote no longer uses getTroves() to look up clone history; it uses
      getTroveInfo() instead. This provides a significant performance
      improvement as well as a significant RAM savings. (CNY-1867)
    * Checking for recloning (due to changes in referenced trove sets) now
      skips components, improving promote performance. (CNY-1867)
    * The file contents of dpkg .deb files can now be extracted by
      r.addArchive() (CNY-2926)
    * Conary now provides python: dependencies during incompatible
      cross-builds. (CNY-2914)
    * The Transient policy now follows packaging instead of walking
      the filesystem, avoiding inconsistencies caused by side effects
      of other policies. (CNY-2939)
    * When bootstrapping a python that is unable to load the pydeps
      module for python dependency discovery, fall back to the
      cross-compiling case. (CNY-2940)

  o Bug Fixes:
    * Recipes containing a mirror:// style source can be properly committed
      to the repository. (CNY-2848)

  o Internal Changes:
    * Moved findOrdering boolean into DependencyCheck object.
    * Cleaned up graph code during dependency checks to remove redundant
      calls in some (relatively obscure) cases.
    * Reworked MPI-to-long conversion to work on four bytes at a time.
    * TroveChangeSet objects in changesets are now sorted by the
      name/version/flavor of the new trove.
    * Thawing ReferencedTroveSet objects now looks up values with a single
      slice instead of one index at a time for a performance improvement.
    * Check the dependencyCache when thawing Dependency objects before
      thawing them instead of after (helping performance as well as memory
      usage).
    * Use a WeakValueDictionary for the dependencyCache instead of an
      ObjectCache.

Changes in 2.0.22:
  o Build Changes:
    * The loadSuperClass and loadInstalled methods now returns the loaded
      recipe class so that the loaded class can be referenced anonymously.
      This makes factories more flexible. (CNY-2900)
    * The addPatch source action now takes a "filter" keyword argument
      that provides a command line that can modify the patch; for
      example, by calling the filterdiff program. (CNY-2874)
    * Builds previously failed in some circumstances when Conary
      discovered no need only for :runtime components listed in
      buildRequires.  This has been fixed, and error reporting
      improved for similar classes of bugs in the future. (CNY-2904)

  o Client Changes:
    * The new boolean conaryrc option downloadFirst has been added to
      instruct Conary to download all required changesets from the
      repository before proceeding to update steps. (CNY-2808)

  o Bug Fixes:
    * Conary 2.0.20 introduced a bug adding dependencies to postgres-based
      repositories; this has been resolved.
    * Starting in 2.0.20, dependency resolution started locking the
      database unnecessarily.  This affected rmake dependency resolution,
      and is now resolved.
    * Mirroring code now correctly detects when access control changes
      in the source repository require the generation of absolute
      changesets for mirroring. (CNY-2888)
    * A permission check error for users that only have trove access
      entitlements has been fixed. (CNY-2761)
    * A problem with the autoLoadRecipes config option has been fixed.
      (CNY-2909)
    * A permission check problem when trove names are used as trove
      patterns in ACLs has been fixed. (CNY-2913)

Changes in 2.0.21:
  o Build Changes:
    * Added support for RPM payloads which have been compressed with
      lzma.  The /usr/bin/unlzma program must be available to use this
      feature.  (CNY-2834)

  o Client Changes:
    * Added separate s390x architecture. (CNY-2852)
    * An error introduced in 2.0.20 which caused an assertion failure during
      dependency checking has been fixed (CNY-2883)

Changes in 2.0.20:
  o Code Changes:
    * Dependency checking can now be run without computing the dependency
      order
    * Added closeDatabase parameter when creating an updateJob to prevent
      that updateJob from closing the database when it's destroyed. This
      is a workaround to support CNY-1834
    * Build dependency temporary tables incrementally instead of rebuilding
      them each time. This results in speedup for group building approaching
      50%.

  o Bug Fixes:
    * updates after a local update of a package that is referenced in
      multiple groups now function again. (CNY-2882)

Changes in 2.0.19:
  o Bug Fixes:
    * Removed unnecessary repository accesses that were occuring while
      determining local system changes during an update. (CNY-2876)
    * "import os" within recipes now functions again. (CNY-2879)

Changes in 2.0.18:
  o Protocol Changes:
    * The addRoleMember() and getRoleMembers() calls are now exposed
      via XMLRPC. (CNY-2862)
    * Added support for package creator specific data to trove info and
      the getPackageCreatorTroves() repository call (CNY-2855)

  o Bug Fixes:
    * A rare error that occurred when an updating containing several groups
      that contained different versions of the same package has been 
      fixed. (CNY-2860)
    * Some .car format files previously caused builds to fail; this
      has been corrected. (CNY-2871)
    * Tracebacks no longer print each filename twice (bug introduced
      in Conary 2.0.16). (CNY-2872)

  o Build Changes:
    * When the configure script run by r.Configure() or r.ManualConfigure()
      fails, "command not found" messages are highlighted, and possible
      missing buildRequires based on those messages are sought in the
      repository. (CNY-2708)
    * All missing buildRequires found by noticing programs used in source
      actions, build actions, and policies are reported immediately as well
      as summarized at the end of the build, to make it clearer why each
      requirement has been suggested. (CNY-2858)
    * The r.addPatch() method now takes an optional patchName keyword
      argument, which is the name of the patch program to use to apply
      the patch. (CNY-2858)

Changes in 2.0.17:
  o Build Changes:
    * Recipes loaded based on the autoLoadRecipe configuration directive
      are now ordered based on the loadedTroves list in the packages
      containing those recipes. (CNY-2694)
    * The information provided by the "cvc status" command is now
      available through the checkin.generateStatus API call, and
      it now handles new packages that have not yet been checked
      in. (CNY-2843)
    * The "cvc log" command now has a --newer option that prints
      only log messages that are newer than the current checkout,
      and has been modified to be consumable via a new
      checkin.iterLog API call. (CNY-2840)
    * Building factories which haven't been checked in should work now
      (CNY-2757)
    * Specifying checkDeps and resolveDeps no longer causes an extra
      dependency check when building a group
    * Checking out a source trove without a buildLabel set, but with
      a version specified, no longer gives a confusing warning about
      the buildLabel being unset. (CNY-2783)

  o Bug Fixes:
    * A bug that caused a traceback when rolling back the installation
      of a group containing a post-rollback script has been corrected.
      (CNY-2844)
    * A bug that caused a traceback during metadata lookup when
      installing files to a new component has been corrected.  (CNY-2846)
    * A bug causing magic to identify almost every file as a tarfile
      has been fixed. (CNP-135)
    * When rolling back an update started with Conary version 2.0.15 or
      older, that generated multiple rollback points (generally as a
      result of the presence of critical updates as part of the job),
      the rollback scripts are properly executed. (CNY-2845)
   
  o Server Changes:
    * The deleteUserByName() xmlrpc call now only deletes the role
      with a matching name on very limited situations (CNY-2775)

Changes in 2.0.16:
  o Code Changes:
    * magic has been extended to identify tar archives. (CNY-2825)

  o Bug Fixes:
    * Derived packages created from an unmodified shadow now choose
      the correct binary from which to derive. (CNY-2776)
    * A bug that caused conary to traceback when formating strings in the
      syslog logger has been fixed. (CNY-2689)
    * A workaround for a bug in the standard python library that can
      prevent the display of extended debugging information has been
      added.
    * Unmodified shadows will be recognized as already present when
      promoting them to their parent branch.  Previously they would be 
      re-promoted unnecessarily. (CNY-2837)
    * conary update --test no longer executes the tagscripts associated 
      with the update. (CNY-2800)
    * Multi-stage rollbacks correctly execute the post-rollback script
      after all affected troves have been rolled back, instead of between
      stages. (CNY-2829)

  o Build Changes:
    * Info recipe actions (r.User, r.Group, and r.SupplementalGroup) are
      now available in package recipes. (CNY-2723)
    * Python packages now use %(libdir)s instead of %(prefix)s/lib for pure
      Python libraries.  This is an artifact left behind from fixing CNY-2110
      and CNP-121.
    * A bug causing log output to be lost if conary's log module was
      imported in a recipe has been fixed. (CNY-2813)

  o Server Changes:
    * Testing the HTTPS environment variable to know whether a
      connection is secure is now case-insensitive, because existing
      implementations differ in case. (CNY-2838)

Changes in 2.0.15:
  o Code Changes:
    * We've started using a @publicApi decorator to tag methods which
      are part of the public conary API. (CNY-2367)
    * xmldata.py is no longer part of the Conary library. (CNY-2765)

  o Bug Fixes:
    * An incompatibility of the db2db migration script with the latest
      repository schema has been corrected. (CNY-2774)
    * An error in the handling of multiple URLs with addArchive has
      been fixed. (CNY-2778)
    * sys.argv is not defined under mod_python; importing cvc.py should
      no longer fail as a result of using sys.argv as a default argument
      to main(). (CNY-2786)
    * kernel:runtime is no longer included as a critical update when
      updating conary, because we no longer use abi dependencies to order
      updates.  (CNY-2787)
    * repository code handles correctly the removal of groups that
      include troves from other repositories. (CNY-2802)
    * When using sqlite, some temporary tables used the invalid column
      datatype of STRING instead of TEXT. This has been fixed. (CNY-2013)
    * Fixed bug that made the repository code return incomplete data
      for the getPackageBranchPathIds call in certain situations. (CNY-2810)

  o Build Changes:
    * Removed defaultBasePackages configuration option as well as the
      functionality for loading recipes from the filesystem based
      on configuration.
    * Reworked recipe loading to make the code more understandable.
    * Implemented autoLoadRecipes configuration option. (CNY-2694)
    * Using the byDefault parameter to startGroup only determines the
      byDefault setting when the new group is added to its parent group.
      (CNY-2791)

  o Protocol Changes:
    * The commitCheck() xmlrpc API call has been added that will check
      commit permissions for a trovelist before having to send the 
      changeset for commit (CNY-2683)
    * The getPackageBranchPathIds xmlrpc API call accepts now a list of 
      dirnames instead of prefixes for improved performance (CNY-2743)

  o Client Changes:
    * Added an option --exclude-groups to promote that allows the promotion
      of all the packages within a group without the promotion of the group
      itself. (CNY-2801)

Changes in 2.0.14:
  o Bug Fixes:
    * A bug causing python-setuptools to incorrectly appear to be an
      excessive build requirement has been fixed. (CNY-2738)
    * A bug in which python-setuptools was sometimes incorrectly not
      recognized as being needed in buildRequires has been fixed. (CNY-2772)
    * A regression has been fixed that caused rMake to abort when recursing
      through a group recipe that added troves with full versions. (CNY-2768)
    * When reporting possibly excessive buildRequires, not mentioning
      buildRequires at all in the recipe caused Conary to report the
      immediate superclass's buildRequires as the recipe's buildRequires.
      This bug has been resolved. (CNY-2769)
    * A bug that caused the --context flag to not be recognized when
      specified before a command has been fixed. (CNY-2770)
    * A bug that caused buildRequires calculation in TagSpec to be slow has
      been fixed. (CNY-2773)

Changes in 2.0.13:
  o Build Changes:
    * When cooked, factories can now package additional files in their
     :recipe component. (CNY-2748)
    * Moved VersionConflicts to pluggable policy and removed default
      exceptions. (CNY-2716)

  o Client Changes:
    * PGP Keyring location is no longer determined using $HOME, which
      is unreliable; a getpwuid(3) lookup is used instead. (CNY-2722)
    * The number of retries for providing a passphrase when signing
      troves changed from 3 to 5. (CNY-2709)

  o Code Changes:
    * Some incompatibilities with python2.5 have been removed.

  o Bug Fixes:
    * More optimizations for the pathId lookup query times for some
      package builds. (CNY-2742)
    * A bug that caused an InsufficientPermission error when a user
      only has repository access permissions added by trove calls
      getNewTroveList() has been fixed. (CNY-2755)
    * A bug that caused a request to add access to a trove for a role
      to be ignored if the same trove was used previously to grant
      access to a different role has been fixed. (CNY-2758)
    * A bug that caused an InsufficientPermission error when a user
      requests a changeset to which the user has been granted access
      with addTroveAccess has been fixed. (CNY-2760)
    * The XML writer in xmldata.py is now encoding using UTF-8.
      (CNY-2756)

Changes in 2.0.12:
  o Build Changes:
    * Conary now warns about some possibly unused build requirements.
      This requires conary-policy 1.0.16 or later. (CNY-2232)
    * Suggested additions to buildRequires lists are now separately
      encoded in the XML build log. (CNY-2621)
    * Loaded recipe modules are no longer tracked in sys.modules (RPL-2409)
    * The source components needed to build everything in a group can
      now be found when the group uses searchPaths. (CNY-2710)
    * The SubscriptionLogWriter (CNY-2622) sometimes caused builds
      to fail.  This issue has been resolved. (CNY-2717)
    * Group builds now store the searchPath used with the built troves in
      the repository. (CNY-2721)

  o Client Changes:
    * Conary will now re-read /etc/resolv.conf if an error occurs when
      resolving a hostname. (CNY-2703)
    * Conary now caches the result of IP lookups and uses the cached
      results if an IP address lookup fails during an update. (CNY-2260)
    * Migrate now preserves local installs only of groups and kernels.
      Before, all manually-installed components and troves that were
      referenced by the group being migrated would be updated instead
      of erased. (CNY-2569)
    * An API (the createSourceTrove() method of client objects) has
      been added which creates source troves without using the
      conary.checkin module. (CNY-2498)

  o Bug Fixes:
    * The internal function _ensureReadableRollbackStatus now directly
      ensures that it collects the necessary state it needs to succeed
      instead of relying on that state having been previously collected.
      (CNY-2711)
    * Conary repository migration from repository databases created by
      conary 1.2.x has been fixed. (CNY-2731)
    * In rare cases, some output could corrupt logging data during
      builds.  This has been fixed. (CNY-2734)
    * MySQL performance when inserting troves with large numbers of
      files has been fixed. (CNY-2737)

  o Repository Changes:
    * The addUser() xmlrpc call no longer automatically creates a
      matching role. (CNY-2604)

  o Server Changes
    * The repository code and repository schema have been updated to
      allow for faster processing and lookup of file pathIds (CNY-2468)

Changes in 2.0.11:
  o Build Changes:
    * Added 'factory' command to cvc for displaying and changing the factory
      of the currently checked out recipe (CNY-2690)
    * The SubscriptionLogWriter now handles line continuation. (CNY-2693)

  o Bug Fixes:
    * A regression introduced by the build requirements suggestions for
      recipes using r.MakePathsInstall has been fixed. (CNY-2697)
    * A bug that caused a traceback when r.MakeDevices() is called
      with a path that contains 'lib' has been fixed. (CNY-2692)
    * A regression introduced by the multi-URL support for addArchive
      has been fixed. (CNY-2696)

Changes in 2.0.10:
  o Build Changes:
    * An xml formatted log has been added to :debuginfo. This is in
      addition to the human readable log. The xml log contains the same
      information as the human readable log, plus additional contextual
      information useful for formatting the log data. (CNY-2487)
    * AutoResolve defaults to True for image groups. (CNY-2291)
    * Exceptions and inclusions to policies that don't match anything
      will now emit an error. (CNY-2221)
    * A new selective logging facility for policy to use to inspect
      build output has been added. (CNY-2622)
    * It is now possible to pass a list of multiple URLs to addArchive.
      Conary will try to download the source from each URL, in order,
      until it succeeds. (CNY-2505)
    * Recipe actions have now the ability to suggest build requirements.
      (CNY-935)
    * Running "cvc cook" in a directory with a CONARY file now builds the
      sources specified by that checkout.  This is particularly useful for
      source troves which do not provide recipes thanks to a factory.
      (CNY-2642)
    * Conary now looks for factories in the same places it looks for
      superclasses, including the current working directory for local
      cooks. (CNY-2641)
    * Suggesting build requirements produces a warning if the supplied
      command cannot be found in the search path. (CNY-2663)
    * Skip FactoryRecipeClass when loading recipes to make it easier to
      develop factory recipes. (CNY-2666)
    * Checking out multiple sources with a single command line once again
      creates the CONARY files properly. (CNY-2645)
    * The addArchive source action now supports .war and .jar archives.
      (CNY-2684) 

  o Bug Fixes:
    * Previously, rollbacks could restore files from local rollbacks
      by overwriting existing contents rather than replacing the file.
      In addition, the operation was not journaled properly.  (CNY-2596)
    * A bug in finding the sources required to build all the packages for
      a group that omitted replace() packages has been fixed.  This mainly
      affected rmake builds of group recipes. (CNY-2605)
    * An error in the repository that caused a malformed exception to
      be returned to the client when a trove was missing has been
      corrected. (CNY-2624)
    * If launched with sudo, Conary will no longer change the owner
      on the user's PGP keyring, and will use the proper system-wide
      keyring. (CNY-2630)
    * When using PostgreSQL as a repository backend, some queries
      could be executed with poor execution plans (CNY-2639)
    * A bug that caused a local cook (e.g., "cvc cook pkg.recipe") to
      fail at "Copying forward metadata to newly built items..." when
      the Conary repository for that recipe is not available has been
      fixed. (CNY-2640)
    * Checking out source components which used factories now preserves
      the factory
    * Building directly from recipe files which use factories for superclasses
      now works (CNY-2656)
    * The conary rdiff command works correctly for groups that include
      troves from foreign repositories. (CNY-2544)
    * An issue related to the build logger not properly setting the
      logging pseudo-tty in raw mode has been fixed. (CNY-2647)
    * Conary can now parse perl dependencies with periods in them from
      the command line. (CNY-2667)
    * On failure, the proper URL is returned to the Conary client
      library. This fixes a regression introduced in the Conary 2
      codebase, where only the selector part of the URL would be
      returned. (CNY-2517)
    * A source of circular references which could cause unpredictable
      memory usage has been removed. (CNY-2674)
    * Tighten the rules for what characters are allowed in version strings
      (CNY-2657)
    * Fixed a file descriptor leak when using in-memory-only databases.
    * Performance problems when retrieving an uncached changeset with
      a Postgresql backend have a workaround (CNY-2695)

  o Client changes
    * More of the update logic is now protected by the filesystem journal,
      and the journal now cleans up rollback state on failure. (CNY-2592)
    * Conary now displays more progress information during the
      "Preparing changeset request..." phase.  Much of the time in
      this phase is spent communicating with the repository.  Now
      "Requesting changeset ..." and "Downloading" will be shown as
      data is transferred.

Changes in 2.0.9:
  o Bug Fixes:
    * A bug that occasionally caused a thread deadlock when multiple
      threads access the local system Conary database concurrently has
      been fixed. (CNY-2586)
    * Checking out sources unpacks duplicate binary files (CNY-2543)
    * Derived packages use the revision which was shadowed from to find
      the version to derive from instead of the latest on the branch
      (CNY-2577)
    * A bug that occurred when rMake recursed through a group recipe
      that made use of the replace command has been fixed. (CNY-2606)

Changes in 2.0.8:
  o Client Changes:
    * A close() method has been added to UpdateJob objects. It is
      recommended to call the method explicitly instead of relying
      on the object to be collected when going out of scope.
      (CNY-2489)

  o Build Changes:
    * Group recipes now implement a requireLatest command. It can be
      passed as a keyword argument to r.add, r.replace, r.addAll, and
      r.addCopy.  This flag defaults to True. (CNY-1611)
    * requireLatest has also been implemented as a recipe level
      attribute.  Setting requireLatest to False for a recipe will
      affect the default for all calls to r.add, r.replace, r.addAll,
      and r.addCopy. (CNY-1707)
    * Conary now has support for group policies. Policies deriving from
      GroupEnforcementPolicy and ImageGroupEnforcementPolicy will be
      run on groups at the end of the cook process. (CNY-2378)
    * ImageGroup is now an attribute tracked in a group's troveInfo.
      This attribute is set for groups meant to define a complete,
      functional system, and implies that ImageGroupEnforcementPolicy
      group policies have been run for that group, recursively.
      (CNY-2520)
    * The VersionConflicts group policy has been added. This group
      policy enforces that two different versions of a trove will not
      be accidentally included in one install image. (CNY-2371)
    * TroveFilters now exist. Trove filters allow a packager to
      reference particular troves within a group for group policy
      inclusions/exceptions. (CNY-2477)
    * The Conary policy to fix trailing newlines in config files has
      been corrected to handle non-writable config files. (CNY-2559)
    * Conary will now warn if the PGP keyring is not writable, and
      will continue, instead of stopping with an error. (CNY-2555)
    * The "cvc derive" command now creates a reference directory
      named _OLD_ROOT_ alongside _ROOT_ when the --extract argument
      is provided. (CNY-2530)
    * A new group recipe command, startGroup, has been added, which
      calls createGroup, addNewGroup and setDefaultGroup in one step.
      (CNY-2197)
    * The addCvsSnapshot source action no longer caches the HEAD of
      the repository, since cvs export will not use it. (CNY-2568)
    * Macros from config files and from the command line are now
      available to group recipes. (CNY-2574)
    * A new concept, recipe factories, has been implemented. (CNY-2549)
    * Binary packages built from superclass recipes will be unflavored,
      regardless of any flavor-related references in a recipe.
      (CNY-2576)

  o Bug Fixes:
    * Conary no longer loses ownership of changed files when updating
      multiple flavors of the same version of the same package at the same
      time. (CNY-2553)
    * If Conary is running on kernels which, under certain circumstances,
      return EINVAL when calling poll(), the lazy file cache will only
      count the file descriptors it has open itself. (CNY-2571)
    * conary rdiff works correctly for groups that include troves from
      foreign repositories. (CNY-2544)
    * Job invocation information no longer uses null characters,
      which are not allowed in an XML document. (CNY-2580)
    * Updating files which point to other files (due to a PTR in the
      changeset) previously failed when those other files were not
      being installed at the same time (due to a "conary remove"
      on those files, for example). (CNY-2595)
    * Excluding all Java files in the r.Provides policy no longer
      produces a stack trace. (CNY-2594)

Changes in 2.0.7:
  o Build Changes:
    * Handling pkg-config dependencies has been moved to conary-policy.
      (CNP-93)

  o Bug Fixes:
    * When resuming the update after the execution of a critical update,
      Conary will now use the original file replacement flags. This
      corrects file conflict errors in a migrate when a critical update
      was present. (CNY-2513)
    * The lazy file cache was using /proc/self/fd as a method of
      determining the number of open file descriptors for the current
      process. However, under certain circumstances the directory is not
      readable. The lazy file cache now uses a poll(2)-based technique.
      (CNY-2536)
    * If the directory where the public keyring is stored does not exist,
      it is now automatically created. (CNY-2504)

  o Other changes:
    * Reading metadata from RPM files now validates the size of the RPM
      and the sha1 of the full set of metadata.

Changes in 2.0.6:
  o Build Changes:
    * Java dependencies for classes that are not dependency-complete
      are now automatically disabled. To re-enable them, the missing
      dependencies should be added as buildRequires. (CNY-2175)
    * Build actions that do not match anything (r.Move, r.Copy, etc.)
      will now log exactly what they were trying to do. (CNY-2216)

  o Bug Fixes:
    * A minor bug in the display of the password prompt has been fixed.
      (CNY-2497)
    * When x86_64 is specified and a biarch package is available, Conary
      will mention the biarch as an alternative flavor instead of the x86 one.
    * Derived packages will now work on x86_64 systems even if a biarch 
      flavor is specified. (CNY-2494)
    * Signatures of unexpected types on subkeys are now ignored. (CNY-2490)
    * When updating a group which contained a package that used to be
      byDefault False but is now byDefault True, Conary will now install
      the package. (CNY-2507)
    * When using the tagScript argument with the client's applyUpdateJob
      call, the paths to group scripts to be executed are stored relative
      to the root of the installation, instead of absolute. The tag
      script is always supposed to be executed under chroot. (CNY-2523)

  o Server Changes:
    * The serverName configuration option now allows glob-style
      wildcards.  (CNY-2293)
    * Slow SQL queries used to remove unused entries from the
      TroveFiles table and TroveTroves table have been rewritten to
      make some queries faster with repositories implemented with a
      sqlite database. (CNY-2515)

  o Other changes:
    * The file EULA_Conary.txt has been added to clarify that Conary
      is available under two licenses, and to state the conditions
      under which the two licenses apply.

Changes in 2.0.5:
  o Client Changes:
    * Conary now attempts to provide hints about flavor combinations that would
      work if it cannot find a flavor that matches your exact request 
      (CNY-1920).
    * The rollback API now raises a RollbackError instead of returning
      non-zero on errors. (CNY-1643)

  o Build Changes:
    * When file conflicts occur while cooking groups, the deps that
      caused a package to be pulled in are listed. (CNY-2308)
    * Config policy will automatically append a newline to non-binary files.
      Files that are marked as Config and appear to be binary will
      continue to trigger an error as they have previously. (CNY-2422)
    * Perl requirements that are not present on the system or provided by
      the package being built are dropped. (CNY-2180)
    * Two expansion functions have been introduced to package recipes:
      r.glob and r.regexp. These functions return an object that can be
      substituted for any API parameter that calls for a string based
      regexp or glob. (CNY-2222)
    * Group recipe actions like "r.addAll" and "r.addCopy" now record
      the version of the group that is being copied from into the newly
      created group. (CNY-2359)
    * Add code to display new-style metadata through rq, q, and showchangeset,
      as well as propagate that metadata via cooking, promoting, shadowing,
      and committing source packages.  Entering this metadata must still 
      be done through scripts.  (CNY-1808)
    * Added a hook that allows build requirements to be overridden by
      rMake. (CNY-2427)

  o Bug Fixes:
    * Conary no longer tracebacks when building a package that contains 
      a pkgconfig reference to a file in the current package that is in a
      symlinked directory. (CNY-2455)
    * The order in which configuration files are read when a glob was
      passed to includeConfigFile is now deterministic. (CNY-2483)

  o Server Changes:
    * Roles that have the mirror flag set no longer assume anonymous
      fallback for trove access authentication (CNY-2473)

Changes in 2.0.4:
  o Bug Fixes:
    * Moving an unmodified shadow to tip via cvc promote no longer causes
      an error. (CNY-2441)
    * Recipes using addSvnSnapshot no longer modify the conary
      configuration object's tmpDir setting (CNY-2401)
    * Fixed a rare bug in which dependency resolution would fail when
      a dependency that used to be provided by one installed package
      is now provided by two new packages. (CNY-2459)

  o Client Changes:
    * Conary will now use the proxy settings stored in its local
      configuration when loading remote configuration files. (CNY-2363)
    * PGP keys having some self signatures that fail to pass are
      no longer failing, as long as at least one self signature passes.
      (CNY-2439)
    * The client enforces the trust model using the internal
      implementation of OpenPGP. (CNY-1895)

  o Build Changes:
    * Policies that move files in destdir now track path changes they
      make so that files will end up in the correct package or component
      after being moved, when "package=" or "component=" has been used
      in a build action. (CNY-1679)

Changes in 2.0.3:
  o Build Changes:
    * PGP version 3 keys are now supported for verification of
      package signatures. According to RFC4880, version 3 keys are
      deprecated. (CNY-2420)
    * Superclasses are now loaded from the filesystem. Superclasses
      can now be cooked. Doing so will make a changeset that installs
      the recipe itself on the filesystem. (CNY-983)
    * When building packages, Conary now reads /etc/ld.so.conf.d/*.conf
      files to determine whether to include the path in the dependency.
      (CNY-2433)
    * The /etc/ld.so.conf.d/*.conf handling added to Conary 1.2.13
      introduced a bug that could erase necessary entries from
      ld.so.conf in some circumstances.  This bug has been
      resolved. (CNY-2440)
    * Spaces in URLs are now automatically escaped. (CNY-2389)
    * The Requires() policy now inspects Lib: and Lib.private:
      pkg-config keywords in .pc files to find library files, and
      where it finds them, it adds appropriate Conary trove
      requirements to the .pc files. (CNY-2370)

  o Client Changes:
    * The implementation of the util.mkdirChain function has been
      changed to no longer use exceptions internally to signal that the
      directory already exists. Raising exceptions is a relatively
      expensive operation that slows down the data store. Exceptions are
      still used internally in the very infrequent case of intermediate
      directories not existing. (CNY-2405)
    * Conary will not downgrade packages if no version is specified by
      the user, but, due to an out of date mirror or other reasons, the
      update available for a package is older than the currently
      installed package. (CNY-2402)
    * Conary now recognizes /etc/ld.so.conf.d/*.conf files, adding an
      include line to /etc/ld.so.conf if they exist, and does not add
      new duplicate entries to /etc/ld.so.conf for directories already
      specified in /etc/ld.so.conf.d/*.conf files. (CNY-2432)
    * A getDatabase() method has been added to the ConaryClient class.
      This method returns the local system database object. Code that
      needs to query the local system database should use this method
      to obtain the database object. (CNY-2316)

  o Bug Fixes:
    * A bug that caused an unhandled exception when adding a new role
      in the Conary repository web interface has been fixed.

Changes in 2.0.2:
  o Build Changes:
    * PGP version 2 signatures are now properly parsed. Version 2
      signatures are documented in the outdated RFC1991 and are
      considered deprecated, but some PGP keys contain them.
      (CNY-2417)

Changes in 2.0.1:
  o Build Changes:
    * The Requires() policy now inspects Lib: and Lib.private:
      pkg-config keywords in .pc files to find library files, and
      where it finds them, it adds appropriate Conary trove
      requirements to the .pc files. (CNY-2370)

  o Bug Fixes:
    * An update bug that could result in a trove integrity error has
      been fixed. The issue would occur when updating packages where,
      for some files, the only changes are to file versions. (CNY-2403)

Changes in 2.0.0:
  o Major Changes:
    * The way Conary handles architecture flavors has been changed,
      primarily for better support for multilib systems that support
      having both 32-bit and 64-bit packages installed.
    * The Conary repository Access Control List capabilities have been
      significantly upgraded to support per-trove ACLs. Trove
      permissions are cached and recalculated whenever the ACLs change
      or new troves are added to the repository, for better scaling
      and fast changeset retrieval.
    * All dependencies on the GnuPG "gpg" program have been removed;
      Conary now implements the required OpenPGP functionality
      internally.

  o Optimizations:
    * Conary 2.0 is significantly faster for many repository commit
      operations.  Some "cvc promote" operations, in particular,
      have a 200% performance improvement.  Some group commit
      operations are 75% faster.  Creating a new shadow can be as much
      as 100% faster.  Details of some of the changes that provide
      the improvement are below.
    * Committing to repositories has been reworked to pull all
      modified streams from the repository or database with one
      query. (CNY-2053)
    * Unchanged stream sets now return None on diff.  This prevents
      the Conary repository from having to do unnecessary work to
      retrieve the "old" version of a stream and apply a diff when
      nothing actually changed.
    * Unchanged file streams are now 2-byte, backwards compatible,
      sequences instead of more complex representations of "nothing
      changed".
    * The commit code (both client and server) recognizes unchanged
      files and does not merge stream sets for them.
    * Distributed changeset creation no longer recompresses file
      contents.
    * "cvc promote" no longer recompresses non-config files during
      changeset assembly. (CNY-2202)
    * "cvc promote" now gets file contents and streams from changesets
      when a lot of them are needed from the same trove. (CNY-2202)
    * Changesets that represent a "cvc promote" operation have been
      changed to be relative to either the source of the promote (if
      promoting within a server) or to the current version on the
      target. (CNY-2202)
    * The "cvc shadow" command now commits relative changesets when
      the shadow is made to the same repository as the original trove.
    * The Conary client now tries to perform update jobs as close to
      updateThreshold (without going over) as practical for a
      noticeable performance improvement. (CNY-2283)
    * Committing changesets to the repository has been modified to
      check for files which don't have contents available (during a
      promote or shadow, for example) with one SQL query. Previously,
      a single SQL query was used to check for each file. (CNY-2053)

  o Build Changes:
    * Conary will now ignore flavoring and requirements from ELF
      libraries that are built for architectures other than the
      architecture that is being built for.  This avoids a common
      problem where a single extra (unused) sparc file library
      causes an entire package to be flavored to be installed on
      systems that support both x86 and sparc instruction sets,
      as that configuration is not meaningful. (CNY-1717)
    * The rarely used "cvc describe" command line interface has been
      removed. (CNY-2357)
    * The rarely used "cvcdesc" script has been removed. (CNY-2357)
    * Spaces in URLs provided in source actions such as addArchive
      are now automatically escaped to make them legal URLs. (CNY-2389)
    * The "cvc promote" command now uses the labels and branches
      specified in the "from" section of any promote as the place to
      search for packages (CNY-2235).
    * The PackageSpec documentation incorrectly stated that you could
      pass both package and component information to it; this has
      been corrected to properly redirect to ComponentSpec for this
      usage. (CNY-2387)

  o Client Changes:
    * The "getTroveLatestByLabel" client-side call has been added.
    * Most repository exceptions are demarshalled using logic in the
      exception class itself rather than in a large if/elif block.
      (CNY-747)
    * The "troveNames" and "troveNamesByServer" methods now accept a
      "troveTypes" argument, and by default return only troves that
      are present. (CNY-1838)
    * The mirror client supports a --fast-sync flag which will only
      scan for new troves in the source and skip the time-expensive
      scans for changed trove info records. (CNY-1756)
    * The mirror client supports a --absolute flag which will make it
      use only absolute changesets to mirror content. (CNY-1755)
    * The rollback stack code has been split into a separate class.
      (CNY-2061)
    * A new "conary rmrollback" command that removes old rollbacks has
      been added. (CNY-2061)
    * Rollback objects now have an "isLocal" method to tell whether
      applying that rollback will require repository access. (CNY-2077)
    * Conary now allows a biarch system to have one flavor that
      expresses both the x86 and x86_64 support. The flavorPreferences
      configuration option informs conary to prefer x86_64 packages.
      This change allows group building to automatically resolve x86
      packages. (CNY-525)
    * Conary no longer uses gnupg for OpenPGP key management. (CNY-2349)
    * Conary clients no longer send an absolute URI when talking
      directly to a repository server. (CNY-2324)
    * Many repository permission handling methods have been renamed
      for consistency. For a complete list, see doc/PROTOCOL.versions
      in the Conary source code. (CNY-2298)
    * Setting/resetting the admin field permission is now handled by the
      setUserGroupIsAdmin() call instead of addAcl/editAcl. (CNY-1782)

  o Server Changes:
    * The scoring for target flavor sets has been fixed. (CNY-1539)
    * The (unimplemented) concept of caps for permissions has been
      removed.
    * Server methods have been decorated with the
      @requireClientProtocol decorator.
    * The "usergroups" term has been replaced with "roles" in the
      repository web user interface. (CNY-1973)
    * Server exceptions have been reworked to have marshalling logic in
      the exception class instead of in a large if/elif block. (CNY-747)
    * Server exceptions are marshalled in the proxy layer now instead of
      in both the proxy and server layers.
    * When the repository database is locked, "RepositoryLocked"
      exceptions are now returned for all code paths. (CNY-1596)
    * The repository call log now tracks changeset cache misses. (CNY-1843)
    * Repositories no longer pass anonymous hints to the proxy layer.
      The hint has been False since Conary 1.1.29.
    * The "troveNames" method now filters by using the "troveTypes"
      argument. (CNY-1838)
    * The "getPackageBranchPathIds" method no longer requires access
      to the entire version history of a package; it returns the
      pathIds and fileIds for troves the user is allowed to
      see. Previously, an InsufficientPermission exception was raised
      if part of the version history of a package was not visible to
      the user. (CNY-2038)
    * The repository call log now records the time required to service
      the request. (CNY-2305)
    * A "serializeCommits" boolean server configuration option has been
      added.  This is best turned on for repositories used for development,
      but is unneeded for repositories that are mirrors. (CNY-2285)

  o Protocol Changes:
    * The XML-RPC protocol now allows passing keyword arguments for
      exceptions.  (CNY-747)
    * XML-RPC return values no longer include the "useAnonymous" flag.

Changes in 1.2.12:
  o Client Changes:
    * A getDatabase() method has been added to the ConaryClient class.
      This method returns the local system database object. Code that
      needs to query the local system database should use this method
      to obtain the database object. (CNY-2316)

  o Build Changes:
    * Spaces in URLs are now automatically escaped. (CNY-2389)
    * The Requires() policy now inspects Lib: and Lib.private:
      pkg-config keywords in .pc files to find library files, and
      where it finds them, it adds appropriate Conary trove
      requirements to the .pc files. (CNY-2370)

  o Bug Fixes:
    * The PackageSpec documentation incorrectly stated that you could
      pass both package and component information to it; this has
      been corrected to properly redirect to ComponentSpec for this
      usage. (CNY-2387)
    * An update bug that could result in a trove integrity error has
      been fixed. The issue would occur when updating packages where,
      for some files, the only changes are to file versions. (CNY-2403)

Changes in 1.2.11:
  o Client Changes:
    * The error message printed when Conary encounters an unhandled
      exception has been changed to reflect the fact that the common
      case is merely poor handling of the error condition, rather than
      another bug.  It has also been reformatted to display better in
      rITS. (CNY-2265)
    * The "conary-debug" script that collects information to help
      debug a crash has been enhanced to include the recently-added
      manifest file. (CNY-2338)

  o Build Changes:
    * PythonSetup synopsis now mentions the setupName keyword
      argument. (CNY-2360)
    * The conary.1 manual page now documents the purpose of the
      /etc/conary/components directory. (CNY-2361)
    * The clearBuildReqs() function now has a synonym called
      clearBuildRequires() and the clearCrossReqs() function now has a
      synonym called clearCrossRequires().  The old function names
      will be deprecated in the future. (CNY-834)

  o Bug Fixes:
    * When building groups, r.addCopy() now respects the groupName
      flag. (CNY-2345)
    * The searchPath parameter in group methods now works when it
      contains packages (before it worked only with labels). (CNY-2372)
    * A bug that was preventing users with colons in their passwords
      to use the web interface has been fixed. (CNY-2374)
    * Attempting to add entitlements for unknown entitlement classes
      now raises an UnknownEntitlementGroup exception. (CNY-2377)
    * Committing source packages that use shell-style brace and
      glob expansion in addPatch() can now be committed to a
      repository. (CNY-1152)

Changes in 1.2.10:
  o Client Changes:
    * The "conary verify" command no longer complains about files which
      have been removed with "conary remove". (CNY-950)
    * Local rollbacks for removals now store the original contents for
      modified config files. (CNY-2350)
    * Permission errors now list both the URL and the repository
      hostname. (CNY-2211)

  o Server Changes:
    * A new boolean server configuration option, serializeCommits,
      has been added to explicitly limit contention in certain cases.
      Successfully enabling it requires a minor schema update. (CNY-2285)
    * Servers in maintenance mode no longer return Internal Server
      Errors to GET requests from clients. (CNY-2229)

  o Build Changes:
    * The addPatch() source action honors shell-style brace and glob
      expansion when sourceDir is defined. (CNY-1152)
    * A new "cvc explain" command has been added. "cvc explain"
      displays the documentation for recipe methods.  For example,
      "cvc explain addSource" shows the on-line documentation for the
      addSource() source action. (CNY-2242)
    * The command line interface to cvc derive (added in Conary 1.2.8)
      has been changed.  It now derives onto your buildLabel by default,
      with a --target option to derive onto a different label.
      The cvc derive interface is subject to further change.

  o Bug Fixes:
    * A bug that caused an exception when inspecting ELF files with a
      standalone ABI has been fixed. (CNY-2333)
    * A bug that caused updates with group scripts to fail when run
      with the '--root' option with a trailing slash in the path has
      been fixed. (CNY-2348)
    * An issue related to file placeholders potentially being lost while
      rewriting rollback changesets has been fixed.

Changes in 1.2.9:
  o Documentation Changes:
    * The documentation strings for the update code have been revised
      to include the most common exceptions raised as part of
      prepareChangeSet and updateChangeSet. (CNY-1732)

  o Build Changes:
    * File level requirements provided by the same file are dropped.
      (CNY-2177)
    * Java dependencies that do not start with a valid TLD are now
      excluded. (CNY-2176)
    * The exceptDeps keyword parameter is now allowed for r.Provides(),
      analogously to r.Requires(). (CNY-1485)
    * The new sourceDir keyword parameter is now available for
      r.addSource(), r.addPatch(), and r.addArchive() to specify that
      the source is found within the maindir. (CNY-1439)
    * LD_LIBRARY_PATH is now set when calling bootstrapped python, in
      order to load the correct python libraries. (CNY-2319)
    * The :config component is built by file location, rather than
      from files marked as config files by the Config policy.
      This means that the configComponent configuration item no
      longer operates. (CNY-2256)

  o Client Changes:
    * A keepRequired config option has been added. This has the same
      effect as always setting the --keep-required flag on update.
      (CNY-569)
    * The error message for erased dependencies is now more explicit
      about what happened to the package that is no longer providing
      dependencies, and where the package with the missing dependencies
      came from. (CNY-2248)
    * We now record the current state of the database to a flat file
      after updates as an extreme recovery mechanism.  (CNY-1801)

  o Bug Fixes:
    * The "logcat" script no longer errors out if the log file is empty
      or contains None for entitlements. (CNY-2252)
    * Repositories running under Apache are now correctly displaying
      the real error when trying to generate the verbose traceback
      emails. (CNY-2320)
    * An update job that includes a critical update and an update to a
      group that includes a pre-update script will no longer run the
      script twice. (CNY-2325)
    * A bug that could cause incorrect SQLite database error messages
      has been fixed. (CNY-1840)

Changes in 1.2.8:
  o Client Changes:
    * Added the cvc derive command. (CNY-2237)
    * A new method, conary.conaryclient.getClient(), has been added to
      allow the creation of a conaryclient with configuration to match
      that would be used with a conary command line client. (CNY-1745)
    * Unhandled exceptions that are raised inside a progress callback
      no longer terminate the update process.  A warning is emitted
      and the update continues. (CNY-2304)

  o Internal Changes:
    * The Conary library now has a parallel implementation to gpg
      for the trust algorithm. (CNY-1988)

  o Bug Fixes:
    * A problem occurring when updating troves sharing a large
      number of identical files has been fixed. (CNY-2273)
    * Repository traceback emails are now more verbose. (CNY-2287)
    * Methods starting with two underscore characters are considered
      internal and are no longer passed to the XML-RPC library for
      marshaling. (CNY-2289)
    * It is now possible to clone a group that contains references to
      both a cloned package and the version that the cloned package
      originated from. (CNY-2302)
    * When data from stdin is provided to a taghandler, but the
      taghandler is missing or fails to read some or all of the data,
      it will no longer result in a database locked error. (CNY-2257)
    * Conary no longer exits with an unhandled exception if /tmp does
      not exist when attempting to run a trove script (e.g., group
      pre/post scripts). (CNY-2303)

  o Client Changes:
    * Added cvc derive as a client-side call (CNY-2237)
    * A new method, conary.conaryclient.getClient(), has been added to
      allow the creation of a conaryclient with configuration to match
      that would be used with a conary command line client. (CNY-1745)
    * CONARY_CLIENT_LOG environment variable can now specify a path for
      a log of all of the repository calls made by the client (use logcat
      to view it) (CNY-2313)

Changes in 1.2.7:

  o Build Changes:
    * The cvc command now prints out the most recent log message from
      the underlying source code control system when creating new
      snapshot archives. (CNY-1778)
    * Conary now has support for cmake, using the r.CMake() build
      action in recipes. (CNY-1321)

  o Bug Fixes:
    * Fixed a traceback that would occur when a component doesn't exist
      even though its containing package does. (CNY-2213)
    * Cloning with --default-only no longer removes references to
      components of packages that are not being cloned. (CNY-2226)
    * A bug that prevented "cvc cook" from being able to look up path
      IDs if a component of the package being built was missing from
      the repository has been fixed. (CNY-2250)
    * PGP keys using unknown string-to-key specifiers (as generated by
      "gpg --export-secret-subkeys" for the corresponding secret key)
      are no longer producing an error when iterating through the
      keyring. (CNY-2258)
    * Embedded signatures in secret subkeys now use the public key's
      cryptographic key, which does not require a passphrase to
      be decoded. (CNY-2224)

Changes in 1.2.6:
  o Build Changes:
    * When cooking packages or groups, conary now displays the methods
      that are called. It also displays the methods that are unused,
      making it easier to see if a function from a superclass has been
      left out. (CNY-2193)

  o Bug Fixes:
    * Use of macros in the r.Link() build action worked only in limited
      cases. (CNY-2209)

  o Client Changes:
    * Mirror mode now includes full file streams in changesets, instead
      of differential streams. (CNY-2210)

Changes in 1.2.5:
  o Client Changes:
    * The OpenPGP implementation now merges PGP keys properly.
      (CNY-1987)
    * The OpenPGP implementation is capable of generating trust
      signatures. (CNY-1990)
    * A bug which could cause troves containing *identical* files to
      become corruped in a system database has been fixed. Note that
      repository databases were not affected. (CNY-2191)

  o Build Changes:
    * MakeDirs now handles trailing '/' characters in directory names.
      (CNY-1526)
    * Using the new provideGroup keyword argument to the r.User()
      method in a UserGroupRecipe, you can now specify that the user's
      primary group needs to be already on the system, rather than be
      added while creating the user. (CNY-2096)

  o Bug Fixes:
    * A bug that resulted in a KeyError when removing a trove from a
      group that has 3 levels of subgroups has been fixed. (CNY-1372)
    * A bug that could result in a decremented source count when
      promoting a package to a sibling of a parent branch has been
      fixed. (CNY-2108)
    * A problem resulting in derived packages corrupting files with the
      same content was fixed. (CNY-2157)
    * A bug that caused internal server errors when retrieving
      changesets that contained compressed file data over 4 GiB in size
      has been fixed. (CNY-2170, CNY-2173)
    * HTTP error codes generated by HTTP proxies are now properly
      interpreted by Conary clients. (CNY-2181)
    * When talking to a repository, Conary proxies will now
      automatically switch the protocol to HTTPS whenever authentication
      information is injected on behalf of the client. (CNY-2184)
    * addSvnSnapshot no longer generates conflicts in the paths for
      temporary checkouts. (CNY-2196)

Changes in 1.2.4:
  o Bug Fixes:
    * A file that was mistakenly ommitted from packaging has been
      added to the build. (CNY-2155)

Changes in 1.2.3:
  o Build Changes:
    * The addSvnSnapshot() source action now has the ability to add
      specific SVN revisions via the 'revision' argument. (CNY-2156)
  o Bug Fixes:
    * An update failure that would occur when two versions of a package
      have been installed, one local, one from a repository, has been
      fixed. (CNY-2127)
    * A regression introduced in 1.2.1 affecting patch files that apply
      multiple changes to the same file has been fixed. (CNY-2142)
    * Group scripts now have file descriptor 0 (stdin) connected to
      /dev/null. Previously, stdin was closed, a potential problem
      for scripts that open file descriptors and then disconnect from
      the terminal. (CNY-2143)

  o Client Changes:
    * Added listkeys, addkey, and getkey commands to cvc for basic
      command line PGP key management. (CNY-2150)

Changes in 1.2.2:
  o Build Changes:
    * Python and Ruby dependencies with lib-specific flags now cause
      the package to be architecture-flavored. (CNY-2110)
    * Groups using setSearchPath now prefer packages on the labels and
      troves listed explicitly in the searchPath over other labels,
      even if the label is specified in the add() command. For example,
      if your searchPath includes foo=conary.rpath.com@rpl:1/1-1-1, then
      r.add('foo', 'conary.rpath.com@rpl:1') in a group recipe will now
      find version 1-1-1 over later versions. Before, it would find the
      latest version in the repository if you specified the label in the
      r.add() command. (CNY-1993)

  o Client Changes:
    * The conary command line now accepts 'rb' as an alias for
      'rollback'.
    * The output of 'rblist' now combines packages and their components
      in a single line (similar to the output of 'update'). (CNY-2134)

  o Bug Fixes:
    * When parsing the GPG keyring, PGP version 2 keys are now ignored.
      (CNY-2115)
    * Direct key signatures for PGP keys are now accepted. (CNY-2120)
    * Source control recipe actions such as addMercurialSnapshot()
      no longer produce directory names that can collide with
      a trove with the same name on a different label, producing
      a snapshot of a different source control repository. (CNY-2124)
    * Tag scripts are now closing file descriptors larger than 2
      before calling a function from the exec family. (CNY-2114)
    * A bug in determining the correct version for packages when
      multiple branches of that package exist on the same label has
      been fixed. (CNY-2128)
    * Multiple entitlements to the same host name are now properly
      handled. (CNY-2105)
    * The URL sent back to the client when connecting through an
      HTTP proxy is now correctly computed by repositories. (CNY-2117)
    * setSearchPath now searches the leaves for every source in the
      search path before falling back and searching the rest of the
      repository. Before, it would search the leaves for each label,
      then the rest of the labels, and finally groups. (CNY-2131)

Changes in 1.2.1:
  o Build Changes:
    * The addGitSnapshot() source action is now available. (CNY-1965)
    * Cooking derived packages no longer warns about their
      experimental state. (CNY-2092)
    * loadInstalled does not search the local database for a matching
      package on checkin, but instead searches the repository. This
      makes it easier to develop packages that are correct, with the
      potential of not building on the current machine. (CNY-2027)

  o Client Changes:
    * The Conary client is now less aggressive in sending keepalive
      packets with long-running requests. (CNY-2104)
    * Promote and clone callbacks are more verbose. (CNY-2063)

  o Bug Fixes:
    * Schema migration for the Latest table now correctly handles
      branches that end in redirects. (CNY-2081)
    * Adding a large number of user maps is now more efficient
      if the new addServerGlobs method is used. (CNY-2083)
    * Redirects between branches on the same label, which were
      necessary before Conary 1.2.0, are again handled correctly.
      (CNY-2103)
    * The 'conary updateall' command again properly handles the
      --replace-files command-line argument. (CNY-2112)
    * Patches are no longer partially applied when building. A
      partially applying patch results now in a failure. (CNY-2017)
    * A bug which caused Conary to incorrectly determine the flags
      for python dependencies on 64-bit systems has been fixed.
      (CNY-2091)
    * Ruby dependencies now function properly in a bootstrap build
      of the ruby package. (CNY-2109)

Changes in 1.2.0:
  o Build Changes:
    * A bug which caused Conary to compute python dependencies
      incorrectly when using an external version of python (such
      as when building python itself) has been fixed. (CNY-2087)

Changes in 1.1.96:
  o Server Changes
    * External entitlement servers can now specify per-entitlement
      timeouts and automatic retry values (CNY-2060)

  o Client Changes:
    * Update journal did not have an entry for hard links which were
      made to targets which already existed on the system, causing
      system corruption if the journal had to be rolled back. (CNY-1671)
    * The critical update information now includes enough data to
      re-create the original update job. (CNY-1608)
    * Unknown trove info types in the database are properly stored in
      extracted trove info. (CNY-2059)
    * diff and patch now support files without trailing newlines.
      (CNY-1979)

  o Build Changes:
    * More paths (/usr/lib/.*-sharp.*/) have been added to :cil
      components. (CNY-2080)
    * Path ID lookups now ignore permission errors; in such a case, a
      new path ID is computed. (CNY-1911)
    * Conary now handles python files that specify a python interpreter
      that is not available on the system or in the builddir.  It will
      print a warning and not attempt to compute dependency information
      for those files. (CNY-2050)
    * loadSuperClass and loadInstalled now print out name, version
      flavor of the package that was used when loading. (CNY-1967)

  o Bug Fixes:
    * When running in threaded mode, don't install signal handlers,
      since that is not supported. (CNY-2040)
    * URLs returned by prepareChangeSet, getChangeSet, and
      getFileContents are all based on the URL the client used to call
      the repository instead of built internally by the repository.
      (CNY-2034)
    * An issue that was preventing the repository server, under certain
      circumstances, to determine the proper URL to use has been fixed.
      (CNY-2056, CNY-2058)
    * A regression from Conary 1.1.34 related to self-signature
      verification on private PGP keys has been fixed. (CNY-2047)
    * An issue related to Conary proxies running in non-SSL mode,
      talking to SSL-enabled repository servers has been fixed.
      (CNY-2067)
    * Related to CNY-2034, Conary proxies are now properly computing
      the return URL. (CNY-2069)
    * The client is now properly computing the downloaded file's
      digest if a size limit was specified. (CNY-2072)
    * A regression from Conary 1.1.94 that caused some local cooks to
      fail to be installable due to incorrect primary trove information
      has been fixed (CNY-2078)

  o Other Changes
    * InodeStreams and FileStreams now preserve unknown elements,
      allowing future additions to those without breaking fileId
      computation. (CNY-1971)

Changes in 1.1.95:
  o Server Changes
    * A bug which triggered an exception while migrating postgresql
      repositories has been fixed. (CNY-1912)
    * The getNewTroveInfo call works faster for mirror operations.
      (CNY-2006)
    * An issue that prevented the server from responding with the
      proper error message when in maintenance mode has been fixed.
      (CNY-2005)
    * An issue that was affecting cooking performance when looking
      up path IDs has been fixed. (CNY-1996)

  o Client Changes:
    * A bug which prevented the mirror client from using hidden commits
      when mirroring to a single target has been fixed. (CNY-1981)
    * Clone/promote no longer complains when a buildreq is not also
      being cloned to the new location. (CNY-1844)
    * Turned off flavorPreferences for 1.2 release, as they are not
      quite ready. (CNY-2023)

  o Bug Fixes:
    * Bootstrapping python can now find system conary when using the
      bootstrapped python to determine python dependencies. (CNY-2001)
    * A bug in findTroves when using partial labels, introduced as
      part of 1.1.90, has been fixed. (CNY-2011)
    * cvc operations no longer trace back when the current working
      directory can no longer be accessed. (CNY-2014)
    * Redirects to nothing are now displayed when using --trove-flags.
      (CNY-2025)
    * Stack frames now wrap long lines to make them easier to read.
      (CNY-2016)
    * Comparison of VersionSequence objects is now more robust.
      (CNY-2020)
    * Autosourced files added to both a shadow and its parent now merge
      properly. (CNY-1856)

Changes in 1.1.94:
  o Bug Fixes:
    * Python extension modules installed at the top level of the Python
      search path no longer produce a traceback when computing
      dependencies. (CNY-1995)

Changes in 1.1.93:
  o Build Changes:
    * Filesets now accept macros. (CNY-148)
    * crossRequires are now ignored when not cross compiling. (CNY-1950)
    * Malformed .jar files are now ignored when computing Java
      dependencies. Previously, Conary exited with an error while
      attempting to process them. (CNY-1983)
    * Conary dependencies are no longer attempted when cross-compiling,
      and when bootstrapping python, modules are now sought in system
      python directories as well as in the destdir. (CNY-1986)
    * Python extension modules (.so files) now expose the proper
      dependencies by providing, for example, itertools (the true
      name) as well as itertoolsmodule (as it has previously), but
      requiring the shorter name if it is available on the system.
      (CNY-1077)

  o Client Changes:
    * The cvc promote and clone commands are now more efficient and do
      not download unnecessary packages. This also makes it possible
      to clone packages where access to some of the included troves
      is unavailable at the time of the promote or clone operation.
      (CNY-1913)
    * A bug which prevented the mirror client from using hidden commits
      when mirroring to a single target has been fixed. (CNY-1981)
    * Filesets are now cloneable. (CNY-1297)

  o Server Changes
    * A bug which triggered an exception while migrating postgresql
      repositories has been fixed. (CNY-1912)

  o Bug Fixes:
    * The clone and promote commands now work when cloning over removed
      packages. (CNY-1955)
    * searchPath will now provide only the best flavor match when
      matching against groups with more than one version of a package
      available. Previously, it would return all matches. (CNY-1881)

Changes in 1.1.92:
  o Bug Fixes:
    * ccs2tar correctly handles changesets with duplicate contents and
      hard links. (CNY-1953)
    * An error in the way attributes of ServerProxy classes get
      marshaled has been fixed. (CNY-1956)
    * If local flags (e.g. kernel.smp) are defined in /etc/conary/use,
      cooking no longer produces a traceback. (CNY-1963)
    * The last trove source in a trove source stack is now properly
      passed flavor information. (CNY-1969)
    * Derived packages properly handle files that were not flavored due
      to an exception in the upstream packages. (CNY-1954)
    * The transport layer is automatically encoding non-ASCII strings
      into XMLRPC Binary objects. (CNY-1932)
    * An error that was causing warnings to be printed while cooking
      groups has been fixed. (CNY-1957)

  o Server Changes
    * A bug which triggered an exception while migrating postgresql
      repositories has been fixed. (CNY-1912)

  o Build Changes:
    * Mono (CIL) files are now placed in :cil components by default.
      (CNY-1821)

  o Other Changes
    * The transport layer is using BoundedStringIO objects for
      compression, decompression and XMLRPC encoding/decoding, to
      avoid excessive memory consumption. (CNY-1968)

Changes in 1.1.91:
  o Client Changes:
    * A new configuration option, "flavorPreferences", has been added.
      The client uses this list of flavors in trove selection.
      (CNY-1710)
    * Large files are now compressed on disk instead of in memory when
      creating rollbacks. (CNY-1896)
    * The Conary client API is now more careful with releasing open
      file descriptors. (CNY-1834)
    * The "migrate" mode has changed to overwrite changes made to
      files that are not yet owned by Conary, but already exist on the
      system, as well managed, non-configuration files that have
      changed. (CNY-1868)
    * When signals are received during updates, the journal is now
      rolled back before conary terminates. (CNY-1393)
    * A 'cvc checkout' of multiple projects uses far fewer repository
      calls now, and uses a single changeset.
    * The 'cvc update' and 'cvc diff' commands now accept a source
      version argument without a source count. (CNY-1921)

  o Server Changes:
    * Setting "forceSSL" once again requires a HTTPS connection be
      used when authentication data is passed to an Apache based
      Conary Repository. (CNY-1880)
    * A bug that caused incorrect values for sourceItemId and
      clonedFromId to be used when groups and components were
      committed as part of one changeset has been fixed. (CNY-1903)
    * A bug that caused the Latest table to be rebuilt incorrectly
      when migrating to schema version 15.0 has been fixed.
      (CNY-1909)

  o Build Changes:
    * Redirects will now be followed in group recipes. Previously,
      including redirects would result in an error. (CNY-1693)
    * Derived recipes can now be based on troves which have files
      that have the same content (SHA1) as each other but are
      members of different link groups (are not intended to be
      installed as hard links to each other). (CNY-1733)
    * Derived packages now work properly if the troves they are based
      on contain dangling symlinks. (CNY-1914)
    * Symbolic links that have not changed in a derived package are
      now correctly ignored by policies that are not interested in
      unmodified files. (CNY-1879)
    * The build flavor string used for building a trove is now stored
      as part of that trove's troveInfo field. (CNY-1678)
    * Looking up path IDs now stops when all files have been found,
      instead of always walking the shadow hierarchy. (CNY-1911)
    * multilib cooks set only Arch.x86_64. (CNY-1711)

  o Bug Fixes:
    * The new OpenPGP parsing code now accepts Version 3 keys and
      signatures, without verifying them. (CNY-1931)
    * A file descriptor leak in the getFileContents method has been
      fixed.
    * If ignoreErrors is set for a configuration file, that setting is
      now honored for contexts as well.
    * Troves with large numbers of identical files now erase faster,
      thanks to a SQL fix in sqldb.iterFiles. (CNY-1937)
    * Python dependency determination now properly ignores filenames
      like "python.so" when looking for version flags. (CNY-1940)
    * Conary now correctly avoids assuming that standard I/O files
      are objects with fileno() methods. Previously, calling
      Conary interfaces with non-file objects associated with
      standard input, output, or error could trace back. (CNY-1946)
    * The --buildreqs option for 'conary q' now functions when
      multiple build requirements have the same name.
    * An issue related to the flavor preferences list not being
      properly populated when a group was cooked has been fixed.
      (CNY-1951)

  o Other Changes:
    * Conary tracebacks now report values for each variable in the
      local namespace in each frame. (CNY-1922)
    * select() calls have been replaced with poll() for higher
      efficiency. (CNY-1933)

Changes in 1.1.35:
  o Client Changes:
    * Unknown trove info types in the database are stored in extracted
      trove info properly (CNY-2059)
    * diff and patch now support files without trailing newlines (CNY-1979)

Changes in 1.1.34:
  o Build Changes:
    * The default settings from r.add() will now override the default
      settings from an r.addAll() (CNY-1882)
    * Looking up path IDs is now stop when all files have been found,
      instead of always walking the shadow hierarchy. (CNY-1911)

  o Bug Fixes:
    * A bug that caused an error message in the rPath Appliance
      Platform Agent (rAPA) when using an entitlement generator has
      been fixed. (CNY-1946)

Changes in 1.1.33:
  o Build Changes:
    * The addArchive() source action now handles xpi archives. (CNY-1793)
    * Unknown flags are now ignored when calling loadRecipe with a
      flavor, instead of printing a traceback.

  o Update Changes:
    * Updates to groups are now allowed to be merged with other groups
      in update jobs, reducing the number of jobs that are used for
      updates.

  o Client Changes:
    * Cloning now always increments group version counts, mimicing
      the behavior of group cooking. (CNY-1724)
    * When promoting, --all-flavors is now on by default.  However, if
      a flavor to promote or clone is specified, promotes will be
      limited by that flavor. (CNY-1535)
    * Several commands, such as promote, update and rq, now take an
      --exact-flavors flag.  If specified, the flavors for each trove
      must match exactly - no system flavor or heuristic is used to
      find the trove you want. (CNY-1829)
    * If there is a problem with domain name resolution, conary will
      retry 5 times. However, if the connection fails after those
      attempts, future connection requests will now fail after one try.
      (CNY-1814)

  o Bug Fixes:
    * The SQLite "ANALYZE" command is no longer run on local SQLite
      databases. Any data stored by the "ANALYZE" command will be
      removed from the local database unless it is being accessed
      read-only. Database performance is poor on databases with
      "ANALYZE" data in them. (CNY-778)
    * Some bugs related to installing relative changesets were fixed.
      These bugs would manifest themselves by making relative changesets
      not installable when the network was down. (CNY-1814)

Changes in 1.1.32:
  o Client Changes:
    * A getDownloadSizes() method has been added to the ConaryClient
      object to determine the over-the-wire transfer size of the jobs
      in an UpdateJob object.  Call requires a single repository be
      the source of the entire update. (CNY-1757)
    * cvc reports a more accurate error message when the CONARY file in
      the current directory is not a regular file

  o Server Changes:
    * A "infoOnly" parameter to has been added to the getChangeSet()
      repository method in protocol version 51. (CNY-1757)
    * The list of repository methods is now automatically generated
      instead of statically listed. (CNY-1781)
  
  o Bug Fixes:
    * The addSvnSnapshot() source action now uses the lookaside directory
      for generating the snapshot, instead of using the remote repository.
      (CNY-1777)
    * A bug that prevented unused entries in the Versions table of the
      system Conary database from being cleaned up after erasures has
      been fixed.
    * A bug that caused changes in the byDefault status of a trove to
      be omitted from local rollbacks has been fixed. (CNY-1796)

Changes in 1.1.31.4:
  o Server changes:
    * Setting "forceSSL" once again requires a HTTPS connection be
      used when authentication data is passed to an Apache based
      Conary Repository. (CNY-1880)
    * A bug that caused incorrect values for sourceItemId and
      clonedFromId to be used when groups and components were
      committed as part of one changeset has been fixed. (CNY-1903)
    * A bug that caused the Latest table to be rebuilt incorrectly
      when migrating to schema version 15.0 has been fixed.
      (CNY-1909)

  o Client changes:
    * Large files are now compressed on disk instead of in memory when
      creating rollbacks. (CNY-1896)

Changes in 1.1.90:
  o Major Changes:
    * Label multiplicity, in which a trove on the same label
      appearing on multiple branches was understood as meaning that
      all the trove can be installed at once, is being generally
      deprecated.  Instead, a newer trove on a different branch that
      ends with the same label as an older trove will be considered
      together with and generally preferred to the older trove.
      Branch affinity, in which Conary keeps packages from the same
      branch during an update, is therefore replaced with label
      affinity, in which Conary keeps packages from the same label
      during an update.  Many of the individual changes in this
      version are parts of implementing this general change in
      behavior.

  o Client Changes:
    * Added getTroveLatestByLabel as a client-side call.
    * Label lookups pick the latest version which matches instead of
      the latest version on each branch.
    * Replaced branch affinity with label affinity.
    * getAllTroveLeavesByLabel() filters results by server names to
      eliminate spurious results from repositories which host multiple
      server names. (CNY-1771)
    * The cvc and conary commands now ignore broken pipes on standard
      output instead of producing a traceback. (CNY-1853)
    * Redirects follow the label of the branch they were built with
      instead of the branch itself.
    * Building redirects to a branch is now deprecated; redirects should
      point to labels instead. (CNY-1857)
    * The --replace-files option has been split into
      --replace-managed-files, --replace-unmanaged-files,
      --replace-modified-files, and --replace-config-files. The original
      option is still accepted, and is equivalent to specifying all four
      of the new options simultaneously (CNY-1270)
    * When updating, conary will never automatically drop an architecture
      from an installed trove (unless you specify the flavor to update to 
      explicitly).  (CNY-1714)
    * Dependency resolution now allows updates to go across branches if the
      branches are on the same label.
    * Dependency resolution now follows the same "never drop an architecture"
      rule as other update code. (CNY-1713).
    * Added --show-files parameter to "conary config" to display where
      configuration items came from.
    * Newly installed transient files now silently replace files which are
      otherwise unowned. (CNY-1841)

  o Build Changes:
    * The cvc update command can now update multiple directories
      simultaneously.
    * Java files are now put in a :java component by default. (CNY-527)
    * Python dependencies now include flags designating the major version
      of python involved, as well as a flag distinguishing the target
      architecture library directory (normally "lib" or "lib64") to
      enhance update reliability.  When building a bootstrap python
      or using a different python executable than Conary is running
      with, Conary will use an external python process to determine
      python dependencies. (CNY-1517)
    * Ruby dependencies are now generated, and Ruby modules are placed
      in a :ruby component by default.  Flags are included in the
      dependencies similar to the Python flags, except that they are
      not conditional. (CNY-612)
    * Ensure that two binaries with the same source count but different
      build counts end up with the same build count after cloning. (CNY-1871)

  o Scripts Changes:
    * Repository database migration scripts have been integrated into a 
      common unit.

  o Bug Fixes:
    * Fix a bug in commit code that made r.macros.buildlabel unusable because
      you could not commit recipes that used it.  (CNY-1752)
    * An internal class, _AbstractPackageRecipe, has been renamed to
      AbstractPackageRecipe, in order to allow the inclusion of its
      methods in its subclasses' documentation pages.  The old name is
      still available for compatibility with older modules.  (CNY-1848)
    * Multiple entitlements can be stored for a single hostname or glob
      (previously only the last hostname for a particular hostname/glob
      would be used). (CNY-1825)
    * Cloning the source component for filesets is now allowed.
    * includeConfigFile now sorts files that are matched in globs
    * The default settings from r.add() will now override the default
      settings from an r.addAll() (CNY-1882)
    * Cloning no longer downloads components that won't be cloned (CNY-1891)

  o Other changes:
    * The showchangeset script now displays information on redirect
      troves.

Changes in 1.1.31.3:
  o Server changes:
    * Added EntitlementTimeout exception to notify clients that an
      entitlement has timed out from the authentication cache (CNY-1862)
    * Added remote_ip to user and entitlement based external authentication
      checks (CNY-1864)
    * Fixed bug in proxy which prevented remote_ip from being passed to
      internal repository

  o Client changes:
    * Reread entitlements from disk when EntitlementTimeout is received
      (CNY-1862)

  o Other changes:
    * Logcat now works for calls which passed lists of entitlements

Changes in 1.1.31.2:
  o Proxy changes:
    * Proxy can now inject entitlements and user authentication on behalf
      of clients (CNY-1836)

Changes in 1.1.31.1:
  o Bug Fix:
    * Proxies used wrong getChangeSet call for old protocol versions (CNY-1803)

Changes in 1.1.31:
  o Bug Fix:
    * A bug that caused an Internal Server Error when a Conary proxy
      attempted to convert a changeset for an older client when the
      upstream Conary repository was not running 1.1.29 or later has
      been fixed. (CNY-1792)

Changes in 1.1.30:
  o Bug Fixes:
    * The version cache for upstream servers in the Conary proxy
      incorrectly included user information in the URL, causing
      KeyErrors when users were switched to anonymous. (CNY-1787)
    * An issue related to the formatting of repository map entries
      has been fixed. (CNY-1788)
    * The Conary proxy no longer supports protocol version 41
      (and hasn't for a few releases).
    * An issue that was affecting the performance of the getChangeSet
      API call on Conary proxies running in an apache environment
      has been fixed.

Changes in 1.1.29:
  o Client Changes:
    * In conaryrc files, repositoryMap entries can now use wildcards
      for the server name.
    * Multiple entitlements can now be sent to each server.
    * Server names in entitlements may include wildcards.
    * Entitlements may be placed in conaryrc files now using
      'entitlement server entitlement'. "conary config" displays
      entitlement information.
    * A bug that limited a single MetadataItem to less than 64 KiB has
      been fixed.  Conary 1.1.29 will produce metadata that will not
      be visible to older clients.  Likewise, metadata produced by
      older clients will not be visible to Conary 1.1.29 and later
      clients. (CNY-1746)
    * Metadata items can now store strings with NUL characters in
      them. (CNY-1750)
    * The client API will now raise an InsufficientPermission error
      instead of an OpenError when the client's entitlements are
      not allowing access. (CNY-1738)

  o Build Changes:
    * Refreshed autosource files are now displayed by 'cvc revert' and
      'cvc diff'. (CNY-1647)
    * Support for the Bazaar revision control system has been added via
      r.addBzrSnapshot(). (requires bzr >= 0.16).

  o Server Changes:
    * (Nearly) all repository operations are now performed using the
      permissions of the anonymous user in addition to the permission
      set for any user authentication information which is present.
    * Path names in the entitlementsDirectory no longer have any
      meaning. All entitlements are read, and the serverName in the
      XML for the entitlement is used to determine which server to
      send the entitlement too.
    * Entitlement classes are no longer used as part of authentication;
      they may still be specified, but repositories now look up the
      class(es) for an entitlement based on the key.

  o Internal Changes:
    * The restart information, necessary for Conary to resume execution
      after a critical update is applied, now includes the original
      command line. The way this information is stored is incompatible
      with very old versions of Conary.  Downgrading from Conary
      version 1.1.29 (or newer) to version 1.1.11 (or older) is known
      to fail. (CNY-1758)

  o Bug Fixes:
    * 'conary rblist' no longer produces a stack trace if the
      installLabelPath configuration option is not set. (CNY-1731)
    * A bug that caused an "Error parsing label" error message when
      invoking "cvc commit" on a group recipe that used
      r.setSearchPath(str(r.labelPath[0]), ...) has been
      fixed. (CNY-1740)
    * Proxy errors are now reported in the client, for easier
      debugging. (CNY-1313)
    * A bug that caused an "Unknown error downloading changeset" error
      when applying an update job that contained two different
      versions of the same trove has been fixed. (CNY-1742)
    * Adding redirects which pointed to otherwise-unused branches
      corrupted the database by creating a branch without corresponding
      label information.
    * When critical updates are present in an update job that has
      previously downloaded all the changesets, Conary will no longer
      unnecessarily re-download the troves. (CNY-1763)
    * TroveChangeSet.isRollbackFence() now returns the correct answer
      if the trove changeset does not contain absolute trove
      info. (CNY-1762)
    * A bug related to entitlement directories containing unreadable
      files has been fixed. (CNY-1765)
    * A bug that prevented epydoc from producing documentation on
      the Conary code has been fixed. (CNY-1772)
    * Conary will temporarily fall back to reading unsigned group
      script information from changeset files that are created by
      Conary < 1.1.24.  Once rBuilder creates changesets with a newer
      version of Conary, this change will be reverted. (CNY-1762)
    * Changeset files are now written as absolute paths in the
      changeset index file. (CNY-1776)
    * Entitlement configuratioon lines continue to accept an entitlement
      class for backwards compatibility purposes. (CNY-1786)

Changes in 1.1.28:
  o Documentation Changes:
    * Incorrect references to createGroup have been fixed. (CNY-1700)

  o Build Changes:
    * Files added with in the repository and locally no longer cause
      'cvc update' to fail as long as the files have the same fileId.
      (CNY-1428)
    * r.Link allows full paths to be specified for the target of the
      link as long as the directory matches the source of the link.
      (CNY-751)
    * "cvc mv" has been added as a synonym for "cvc rename".
    * r.addCvsSnapshot() now works correctly with anonymous,
      pserver-based, servers. Previously, cvs checkout would fail due
      to strange characters being in the destination directory.
    * r.add*Snapshot() will now raise errors if the shell commands they
      are executing fail for any reason

  o Bug Fixes:
    * An index has been added to improve the performance of various
      file stream related queries in a Conary repository. (CNY-1704)
    * Directories in binary directories are no longer (incorrectly)
      provided. (CNY-1721)
    * "conary update" now works with read-only changesets. (CNY-1681)
    * the setTroveInfo call refuses to update missing troves (CNY-1741)

  o Server Changes:
    * getChangeSet call now returns supplemental information
      (trovesNeeded, filesNeeded, and removedTroves) for each individual
      job separately, instead of combining them for the entire job list.
    * proxy now combines all upstream changeset requests into a single
      job request for servers running this version or later. (CNY-1716)
    * mirrorMode wasn't passed through to changeset fingerprint calls
      from the caching code.

Changes in 1.1.27:
  o New Features:
    * All group cooks for one source must be done as a large cvc cook
      action instead of one-by-one. (CNY-1303)
    * Group flavors are much shorter if you turn on the config item
      "shortenGroupFlavors".  Some flags, like
      vmware and xen and architecture flags, are always included in a
      group flavor. (CNY-1641)
    * The Conary client is now able to access the network using
      authenticated HTTP proxies. (CNY-1687)

  o Build Changes:
    * A new recipe method, r.MakeFIFO(), is available which will create
      a named pipe at a specified location. (CNY-1597).

  o Internal Changes:
    * Flags for update jobs changed from a bitmask to a class.
    * Removed vestigial support for file label priority paths.

  o Bug fixes:
    * Patch code no longer fails when trailing context is missing at
      the end of the file. (CNY-1638)
    * Files with no permissions set (chmod 0) confused Conary due to
      improper checks for None. (CNY-1678)
    * Errors in the changeset downloading code are no longer ignored
      by the client. (CNY-1682)
    * An error in the resumption of a build has been fixed. (CNY-1684)
    * The introduction of mirrorMode during changeset cration (CNY-1570)
      caused the generation of empty diffs in some cases. mirrorMode now
      includes full contents for all files instead of generating diffs
      (CNY-1699)
    * If you're promoting two flavors of the same version of the same trove,
      they will now always have the same version on the target branch.
      (CNY-1692)

Changes in 1.1.26:
  o New Features:
    * The listcachedir script has been added to help with maintenance
      tasks for the repository changeset cache. (CNY-1469)
    * Conary proxies are now adding an HTTP Via: header. (CNY-1604)

  o Internal Changes:
    * Creating changesets supports a 'mirrorMode', which includes file
      contents of files if their version has changed (even if the sha1
      of those contents are the same). Mirroring uses this to ensure
      complete contents. (CNY-1570)

  o Client Changes:
    * A potential race condition where an update could change the state
      of the Conary database while the rollback code is executing has
      been fixed. Note that as part of the fix for CNY-1591, the update
      and rollback operations cannot commit at the same time; the fix
      further ensures long-running operations detect the state change.
      (CNY-1624)

  o Bug fixes:
    * Manipulating source components now works better when a source
      component has been marked removed.
    * A problem related to the way shim clients use the ServerProxy
      object has been fixed. (CNY-1668)

Changes in 1.1.25:
  o New Feature:
    * Conary now supports a "searchPath" configuration option, which
      operates like the installLabelPath configuration option but can
      contain both packages and labels.  For example:
      "searchPath group-os contrib.rpath.org@rpl:1" can be used to
      configure conary to first install the version of a package
      referenced in group-os, then to fall back to installing from
      contrib.rpath.org@rpl:1. (CNY-1571)

  o Build Changes:
    * GroupRecipe.add*Script now accepts a path to the script as the
      initial parameter.
    * r.addArchive() now supports a preserveOwnership parameter.  When
      set to True, owners and groups from cpio, rpm, and tar archives
      are used as the owners and groups in the final package.
      (CNY-927)
    * A new "cvc revert" command has been added that reverts any local
      changes made in the current directory. (CNY-1222)
    * GroupRecipe.addCopy() copies compatibility classes and group
      scripts onto to groups.  New copyScripts and
      copyCompatibilityScripts options to GroupRecipe.addCopy() and
      GroupRecipe.addAll() can be used to change this
      behavior. (CNY-1642)
    * A new build r.IncludeLicense() action has been added. This build
      action will take either a directory structure of licenses or a
      single license file, normalize its contents, and place it in a
      directory in /usr/share/known-licenses, which will be used at a
      later date by conary-policy.  This method is only useful for
      organizations maintaining a set of packages as part of a Linux
      OS platform.

  o Client Changes:
    * An explicit commit lock is now used to prevent overlapping
      updates and rollbacks.  (CNY-1591)
    * The conaryclient module now exposes ChangeSetFromFile to
      instantiate ReadOnlyChangeSet objects from .ccs
      files. (CNY-1578)
    * "conary q --debug --info" now also displays information about
      where a trove was cloned from if it exists.
    * Redirects with multiple targets can now be built and installed.
      (CNY-1554)
    * Conary repositories now support creating changesets that contain
      files whose compressed contents are greater than or equal to 4
      GiB in size.  Old versions of Conary that attempt to access a
      changeset that contains a compressed file larger than 4 GiB in
      size will report a error of "assert(subMagic == SUBFILE_MAGIC)".
      Previously, an overflow error occurred. (CNY-1572)

  o Internal Changes:
    * Conary clients can now request a specific changeset format
      version from a Conary repository.  This feature requires Conary
      protocol version 48.  This allows one to use new Conary clients
      to generate changesets understood by older clients. (CNY-1544)
    * Internal recipe source management moved into the generic
      Recipe() class from PackageRecipeClass().

  o Server Changes:
    * Standalone Conary repositories or proxies can be run in SSL mode
      if m2crypto is installed and the configuration options "useSSL",
      "sslCert", and "sslKey" are properly set. (CNY-1649)

  o Bug Fixes:
    * A bug that sometimes caused "user/group does not exist - using
      root" messages to be displayed when running "cvc update" created
      new files has been fixed. (CNY-763)
    * The flavor of a derived package (which is an experimental
      feature) built from unflavored package is now properly set to
      unflavored. (CNY-1506)
    * Macros in arguments to the version control system recipe class
      commands are now properly expanded. (CNY-1614)
    * The Conary client will now bypass proxies running on remote
      machines with repositories running on localhost. (CNY-1621)
    * "cvc promote" no longer displays some warnings that were rarely
      helpful unless invoked with the --debug argument. (CNY-1581)
    * A bug that caused the storage of unneeded "unknown" entries in
      the TroveInfo table has been fixed. (CNY-1613)
    * A regression in "cvc annotate" that would produce a traceback
      for not finding a SequenceMatcher class in fixeddifflib was
      fixed.  (CNY-1625)
    * Build commands that invoke shell commands now perform shell
      quoting properly.  Thanks to Pavel Volkovitskiy for finding the
      bugs and submitting the patch. (CNY-1627)
    * Mirroring using group recursion has been fixed. (CNY-1629)
    * Mirroring using group recursion no longer creates
      cross-repository relative changesets. (CNY-1640)
    * r.Install will now replace files which are read-only. (CNY-1634)
    * A bug that caused an unhandled exception when creating a local
      rollback for a trove that had missing troveinfo has been fixed.
    * Attempting to run "cvc merge" in a directory which was not
      already at the tip of a shadow no longer causes a confusing
      error message.  Previously the message was "working directory is
      already based on head of branch"; now the message is "working
      directory is not at the tip of the shadow".
    * cvc commands which need to instantiate the recipe object (merge,
      refresh, and commit) no longer fail if unknown use flags are
      used by the recipe.
    * Running the command to mark a trove as removed from the
      repository on a trove that has already been marked as removed no
      longer results in an error. (CNY-1654)
    * "conary rdiff" now works properly when multiple flavors of the
      same trove are present in the same group. (CNY-1605)
    * "conary rdiff" no longer produces an error if the same file is
      present on different labels. (CNY-1623)
    * A bug that caused inconsistent behavior when troves are pinned
      has been fixed.  Previously, if an update operation would change
      the version of a pinned trove to a version included in a group
      that is installed on the system, the pin would not
      hold. (CNY-1652)
    * A bug that caused an unhandled exception in the Conary update
      code when shared contents to a file in a link group are
      duplicated in the changeset due to distributed contents has been
      fixed.

Changes in 1.1.24.1:
  o Release Correction
    * The source archive for 1.1.24 was not built from the tag for
      1.1.24 in the Mercurial repository.  1.1.24.1 is built from the
      1.1.24 tag.

Changes in 1.1.24:
  o New Feature:
    * Conary 1.1.24 introduces the framework needed to implement a new
      metadata design for Conary.  The new metadata feature allows
      various information such as description to be set for a trove.
      New XML-RPC interfaces, getNewTroveInfo() and setTroveInfo(),
      have been added to facilitate mirroring metadata.
      addMetadataItems() has been added to allow metadata to be added
      to a trove after it has been built. (CNY-1577)

  o Client Changes:
    * The Conary client now distinguishes between an upstream Conary
      proxy and a plain HTTP proxy. This is so we can properly handle
      SSL traffic through an HTTP proxy using the CONNECT HTTP method.
      As such, there is now a "conaryProxy" configuration variable, in
      addition to the "proxy" variable. (CNY-1550)
    * The "proxy" (and newly introduced "conaryProxy") variables can
      be turned off by setting them to "None". (CNY-1378)
    * Clients requesting the inclusion of configuration files residing
      on the network now upload their version. This opens up the
      possibility for the server to serve different configuration
      files to different client generations. (CNY-1588)
    * Configuration variables "localRollbacks" and "pinTroves" get
      used as defaults when applying an update job; they can be
      explicitly overridden. (CNY-1583)

  o Bug Fixes:
    * A bug in the way the proxy configuration variable is set has
      been fixed. (CNY-1586)
    * A bug that caused a traceback when rolling back group updates
      from rollback changesets created when the "localRollback"
      configuration option was set has been fixed. (CNY-1590)
    * A bug that caused a traceback when applying a local rollback
      changeset with a locally modified file has been fixed.  Conary
      needed to create the directory that the locally modified file
      resides in first. (CNY-1444)
    * Applying rollbacks could attempt to invalidate the rollback stack,
      which would cause corruption of the rollback stack (CNY-1587)

Changes in 1.1.23:
  o Client Changes:
    * A new command, "conary rdiff", has been added. This allows one
      to inspect the differences between any two troves with the same
      name. (CNY-855)

  o Build Changes:
    * Conary recipes can now directly reference source code through
      version control systems.  The new r.addMercurialSnapshot(),
      r.addCvsSnapshot(), and r.addSvnSnapshot() source actions check
      out repositories and create snapshots.  They are integrated with
      the "cvc refresh" command for fetching more recent source code
      from version control repositories. (CNY-1)
    * The r.replace() function in group recipes now supports the
      searchPath parameter. (CNY-1574)

  o Bug Fixes:
    * A corner case affecting server-side matching of troves against
      negative flavors has been fixed. (CNY-641)
    * A bug in the StreamSet thaw code that prevented frozen StreamSet
      objects with a tag value greater than 128 from being thawed
      properly has been fixed.
    * A bug has been fixed that prevented creating a diff of a Trove
      object that contained troveInfo with unknown data. (CNY-1569)
    * A bug in the logic used by Conary to determine whether or not
      the rollback stack should be invalidated based on group update
      scripts has been fixed. (CNY-1564)
    * A bug that caused an unhandled exception in a Conary proxy when
      it attempted to create a changeset from a pre-Conary-1.1.x
      server has been fixed.
    * Small race condition in populating the cache for both
      repositories and proxies has been fixed (CNY-1576)

Changes in 1.1.22:
  o Major Changes:
    * Group troves can now declare an (integer) compatibility class
      which is used to automatically invalidate rollbacks (existing
      groups are considered to be in compatibility class zero). When a
      group is upgraded to a new group which has a different
      compatibility class, the rollback stack is invalidated unless
      the group also contains postRollback script which can rollback
      to the version being updated. Postrollback scripts can now be
      defined with a list of compatibility versions they are able to
      roll back to. Old invalidateRollback parameter for some group
      scripts is no longer supported.

  o Client Changes:
    * To take advantage of Conary's ability to apply the critical
      update set and restart before applying the rest of the updates,
      three new API calls have been added: newUpdateJob,
      prepareUpdateJob and applyUpdateJob. (CNY-1454)
    * A new argument, --no-restart, has been added to conary. This has
      to be used in conjunction with --root and allows one to skip the
      restarts after applying critical updates when installing in a
      chroot. (CNY-1458)
    * Proxy configuration parameter is now of the form 'proxy protocol
      url' (i.e. 'proxy http http://proxy.some.com'), and allows
      separate proxies to be configured for http and https. If old
      'proxy url' form is used, separate proxies are configured for
      http and https rather than a single proxy being using for both
      protocols. Users who need the old behavior should set explicit
      configure the same proxy for both protocols.

    * Conary no longer runs group scripts when "--just-db" is
      specified on the command line.
    * The conary.conaryclient.mirror.mirrorRepository() function now
      accepts a list of target repositories.

  o Build Changes:
    * Conary has tools in place through a new cross flag and a new
      "target" flavor to support better defining of cross compiling
      builds.  (CNY-1003)
    * Configuration files are again allowed to have executable bits
      set, but configuration files with executable bits set are not
      included in the :config component even if the :config component
      is being created. (CNY-1260, CNY-1540)

  o Proxy Changes:
    * A proxy can now be configured to use an http proxy for all
      outgoing requests. The 'proxy' configuration item is supported
      in a manner identical to the client.
    * The (unused) ability for a standalone server to act as both a
      proxy and a standalone server has been removed; this removes the
      standalone proxies dependence on the X-Conary-Servername header.

  o Internal Changes:
    * The createTrigger() method of dbstore drivers no longer accepts
      the "pinned" keyword parameter.
    * SeekableNestedFile and FileContainer objects no longer depend on
      the file pointer for reads; pread() is used everywhere.  This
      allows the underlying file descriptors to be shared between
      objects or between threads.
    * Repository schema now understands the concept of minor and major
      schema revisions. (CNY-811)

  o Bug Fixes:
    * A bug in proxy code that caused conary to use https through a
      proxy when http was desired has been fixed. (CNY-1530)
    * A bug in clone/promote relating to cloning when there are
      flavors on the clone label that are superset of the current
      flavor, but the current flavor doesn't exist has been
      fixed. (RMK-415)
    * A race condition related to the multithreaded Conary client,
      where one thread could modify an unprotected variable assumed
      immutable by a different thread has been fixed. (CNY-1450)
    * If the database is locked, Conary will no longer display a stack
      trace, but an error message. (CNY-1292)
    * The Conary library now uses a built-in difflib if the system's
      difflib is not patched for recursion. (CNY-1377)
    * Mirroring troves marked as removed from repositories running on
      MySQL has been fixed. (CNY-1193)
    * Repository cooks now sets the subprocess' stdin to /dev/null to
      avoid hanging while waiting from stdin. (CNY-783)
    * Trove.verifyDigests() no longer fails erroneously if a signature
      version 0 digest has not been calculated and set in
      troveInfo. (CNY-1552)
    * A bug in changeset reset() which affected reusing changesets in
      merges has been fixed. (CNY-1534)
    * A bug in changeset based trove sources where the underlying
      changesets never got reset has been fixed. (CNY-1534)

Changes in 1.1.21:
  o Repository Changes:
    * A "hidden" keyword argument has been added to the
      commitChangeSet() and hasTroves() method.  This allows mirror
      users to commit troves which will never be displayed to users.
      The presentHiddenTroves() call makes all hidden troves
      visible.  The XML-RPC protocol version is now 46.

  o Internal Changes:
    * StreamSet operations in C now use a common StreamSet_GetSSD()
      function which creates the _streamDict object if it does not yet
      exist.  This fixes crashes in rare cases where a
      StreamSet.find() class method is used before any instances of
      that StreamSet have been created. (CNY-1524)
    * Numeric StreamSet types can now have values set to None (which
      indicates that there is no value set at all).  Additionally, if
      passed an empty string to the thaw() method, the value is set to
      None. (CNY-1366)

  o Bug Fixes:
    * A bug in commitChangeSet() which returned a "file not found"
      error when the user had insufficient permission for the commit
      operation has been fixed.
    * A bug that caused Conary to raise an unhandled exception when
      updating a trove that has missing TroveInfo data in the local
      database.  When new types are added to TroveInfo, older versions
      of Conary omit the new data from the database.  Once a version
      of Conary is used that understands the new data types, the
      missing data is restored to the previously incomplete trove.
    * Handling user permissions when committing under certain 
      circumstances against a Conary 1.1.20 was fixed. (CNY-1488)

Changes in 1.1.20:
  o Major Changes:
    * Groups can now include scripts which are automatically run
      before an install, after an install, after an update, and after
      a rollback.  Documentation on how to add these scripts to groups
      will be posted to wiki.rpath.com shortly.  Unlike tag handlers,
      these scripts are not inherently reversible; therefore if a post
      update script is executed, the rollback stack will be reset.  The
      rollback information is still stored in the rollback directory,
      but the "conary rollback" and "conary rblist" commands will no
      longer be able to access the previous rollbacks.

      Only Conary repositories running version 1.1.20 or later can
      store these scripts.  If the repository is not running the
      minimum required version, a "changeset being committed needs a
      newer repository server" error will be produced.

      If an older version of Conary downloads a group that has a
      script associated with it, the scripts will be silently ignored.
      Future versions of Conary may add a "Requires: trove:
      conary(group-scripts)" dependency to groups that have scripts
      associated with them. (CNY-1461)

    * Support for versioned trove signatures has been added. (CNY-1477)
    * Version 1 signatures have been added which use a SHA256 digest
      that includes the frozen form of unknown troveInfo
      segments. (CNY-1186)
    * Unknown troveInfo segments are stored in both the repository and
      local database and restored properly. (CNY-1186)

  o Client Changes:
    * Hashes of the directories in which a trove places files are now
      computed and stored in troveInfo. (CNY-857)
    * A --file-flavors option has been added to "conary query/q",
      "conary repquery/rq", and "conary showcs/scs". (CNY-1507)
    * The ability to promote using branches and to promote to siblings
      of parents has been added.  For example, you can now promote
      from /A//B to /C without first cloning uphill to A. (CNY-1513)

  o Build Changes:
    * When Conary calls an external program (python, perl, monodis) to
      determine file dependencies and that program is not a part of
      the package being built, it will warn if that external program
      is not provided by a component in build requirements. (CNY-1492)

  o Internal Changes:
    * The conary.lib.elf module can now be built against libelf
      version 0.8.0 or later as well as the libelf implementation
      provided by elfutils.  libelf can be downloaded from
      http://www.mr511.de/software/ (CNY-1501)
    * The Conary client API has a new method disconnectRepos() that
      allows one to cut access to the networked repositories.  A
      RepositoryError exception is raised if network access is
      attempted. (CNY-1474)

  o Bug Fixes:
    * StreamSet objects didn't work with inheritance because the C
      implementation treated an internal variable as inheritable when
      it should have been treated as a class variable.
    * Attempting to create a shadowed Version object that reference a
      label that is already uphill are now issues a proper error
      message. (CNY-847)
    * Running the "conary rblist" command as non-root now produces a
      proper error message. (CNY-1453)
    * Badly-formatted parentVersion strings in derived packages
      (experimental) no longer cause a stacktrace.
    * Previous versions of Conary would fail to find the UID or GID of
      a newly created user if "--root" was specified on the command
      line and C library components had not yet been installed.
      Conary would erroneously fall back to using UID 0 or GID 0
      (root) instead.  (CNY-1515)
    * A traceback that occurred when a lookaside repository cache has
      not been defined when initializing a derived package recipe
      object has been fixed. (CNY-1509)
    * The Conary network repository client no longer attempts to use a
      proxy if the repository is residing on the local machine.
    * A bug in the freezing of update jobs has been fixed. (CNY-1521)
    * r.addPatch()'s optional argument "extraArgs" will now do the right
      thing if passed a single string instead of a tuple or list.

Changes in 1.1.19:
  o Client Changes:
    * A new "cvc promote" command has been added. "cvc promote" is a
      special type of cloning based on group structure.  For more
      information on promote, see the JIRA issue until documentation
      on the wiki is updated.  (CNY-1304)
    * An "--all-flavors" option has been added to "cvc promote" which
      promotes all flavors of the latest version of the listed
      troves. (CNY-1440)
    * A programmatic interface for performing partial clones, where
      only some components out of a package are cloned based on
      byDefault settings, has been added. (CNY-1389)
    * Conary changesets can now deal with changesets that contain
      package components that share identical file contents, pathId,
      and fileId combinations. (CNY-1253)
    * The "proxy" configuration parameter will now work for standard
      http proxies such as Squid.  Previously the "proxy"
      configuration parameter could only specify a Conary repository
      proxy.  Environments that require all HTTP and HTTPS traffic
      pass through a proxy must continue to use they "http_proxy"
      environment variable, as the "proxy" configuration variable is
      only used for Conary repository calls.  Source downloads in cvc,
      for example, will only use the http_proxy environment variable.
    * Due to limitations in Apache 2.0, the Conary client will now use
      HTTP/1.1 "chunked" Transfer-encoding when committing changesets
      larger than 2 GiB.
    * An "applyRollback()" method has been added to the ConaryClient
      class. (CNY-1455)

  o Server Changes:
    * The repository cache has been completely reworked. This fixes
      problems with authorization and the cache, and has the side
      benefit of unifying the proxy code for the repository and the
      proxy. The cacheDB repository configuration parameter is
      obsolete and will cause a warning on startup. changesetCacheDir
      should now be used instead, and tmpwatch should be configured to
      clean up both the changesetCacheDir and tmpDir
      directories. (CNY-1387)
    * The repository now properly commits changesets where multiple
      troves reference the same (pathId,fileId) key. (CNY-1414)
    * The standalone server can now decode "Transfer-encoding:
      chunked" PUT requests from clients.
    * Apache based repository servers now send changeset file contents
      using the "req.write()" method instead of the "req.sendfile()"
      method when file contents are larger than 2 GiB.  This works
      around limitations in Apache 2.0.
    * The list of sizes returned by the getChangeSet() and
      getFileContents() repository methods are now returned as a list
      of strings instead of a list of integers.  XML-RPC integers can
      only hold values less than 2147483648 (a signed integer).
    * A Conary repository will now raise an exception if a client
      requests a changeset that is larger than 2 GiB in total size or
      file contents larger than 2 GiB in size and does not support the
      new version 44 protocol required to work around this limitation.

  o Build Changes:
    * A "vmware" flavor has been added to the default set of flavors.
      A trove with a vmware flavor should be intended to run as a
      VMware guest. (CNY-1421)
    * If there's a conflict when loading installed troves, the latest
      trove will be picked.
    * The loadInstalled() recipe function will now search the
      installLabelPath for troves to load when it cannot find them any
      other way.
    * A "overrideLoad" keyword parameter has been added to the
      loadInstalled() and loadSuperClass() recipe functions.  This can
      be used to override the default search mechanism.

  o Bug Fixes:
    * Local flags are now cleared after each group cook, meaning that
      multipass group cooks will have the correct local
      flavor. (CNY-1400)
    * Dependency resolution in group cooks now also take advantage of
      the group cache. (CNY-1386)
    * Changesets for source troves with missing files (because the
      file is missing from the upstream server or the upstream server
      is unavailable) are now properly written to changeset
      files. (CNY-1415)
    * Derived packages, which are still experimental, now correctly
      handle multiple architectures built from the same
      source. (CNY-1423)
    * The loadInstalled() recipe function now always works even if you
      have multiple versions of a package installed from multiple
      branches.
    * Trove names are now checked for legal characters. (CNY-1358)
    * A minor bug related to file uploads on the error codepath was
      fixed.  (CNY-1442)
    * A bug in "cvc promote" that caused it to fail when the source
      components added due to --with-sources were in conflict.  This
      could happen, for example, when different flavors of a binary
      were cooked from different source versions and all flavors to be
      cloned to the new label at the same time (CNY-1443)
    * A bug in the CfgQuotedLineList class' display function has been
      fixed.
    * Flavored items in a job list are now correctly frozen when
      writing out an update job. (CNY-1479)
    * A default UpdateCallback() is set if an update callback hasn't
      been specified when invoking the applyUpdate() method of
      ConaryClient. (CNY-1497)
    * "cvc cook --macros" works as expected now, by defining a macro (as
      passed in on the command line with --macro) per line. (CNY-1062)
    * Committing to a Conary repository when using a standard HTTP
      proxy functions properly.  A change in 1.1.18 introduced this
      incompatibility.
    * The redirect build code has been refactored.  Bugs related to
      building flavored redirects have been fixed. (CNY-727)

Changes in 1.1.18:
  o Major Changes:
    * Changesets are now indexed by a pathId,fileId combination instead of
      just by pathId. This should eliminate the vast majority of conflicts
      when creating groups containing multiple flavors of the same trove.
      Old clients will be served old-format changesets by the repository,
      and new clients continue to support old format changesets. Old and
      new format changes can be merged into a single changeset (CNY-1314).

  o Client Changes:
    * The conary rblist --flavors command now properly displays trove
      flavors. (CNY-1255)
    * When resolving dependencies while updating, conary will now search 
      the latest versions of packages for every label in your installLabelPath
      first before searching the histories of those labels.  This should make
      sure that conary prefers installing maintained troves over unmaintained 
      ones. (CNY-1312)
    * The Conary client API now has a new call, iterRollbacksList(), iterating
      over the rollback name and object. (CNY-1390)
    * Added the --just-db argument to the conary rollback command. (CNY-1398)

  o Build Changes:
    * A list of rPath mirrors for source components has been added.
    * Group recipes now support a setSearchPath method.  This provides a way
      to tell groups how to find and resolve packages by specifying a list
      containing either packages or labels. (CNY-1316)
    * The group addAll command supports "flatten" - a way to cause all troves
      in all subgroups to be included directly in the top level group - 
      flattening any structure created by intermediate groups.
    * Groups now allow you to use the commands "removeTrovesAlsoInGroup"
      and "removeTrovesAlsoInNewGroup".  These commands subtract out the
      troves included within the specified group from the currently
      active group. (CNY-1380)
    * Checking dependencies is now faster when building groups.
    * When resolving dependencies in groups, conary will now search the
      latest trove in every label in your label/search path before
      searching back in the history of that label. (CNY-1312)
    * Added moveComponents and copyComponents to group syntax. (CNY-1231)
    * Derived packages (experimental) can now change files between
      Config, InitialContents, and Transient, and can set new files
      to be any of those types.  They can call UtilizeUser and
      UtilizeGroup.  They can create new tag handlers and tag
      description files (but not make a file from the parent no longer
      be a tag handler or tag description, except by removing the file
      entirely), and add new tags to new and pre-existing files when
      TagSpec is called (but not remove existing tags from files). (CNY-1283)
    * Derived packages (experimental) can now run nearly all build and
      source actions. (CNY-1284)
    * Derived packages (experimental) now inherit byDefault settings from
      the parent (CNY-1401), but can override them in the child (CNY-1283).
    * Derived packages (experimental) now handle multiple binary packages
      built from a single source package, including overriding binary
      package name assignment in the derived package. (CNY-1399)

  o Server Changes:
    * Two new calls have been added to the server API -
      getTroveReferences and getTroveDescendants. (CNY-1349)
    * The proxy server proxies "put" calls now.
    * Cleaned up string compression code in changeset merging.

  o Bug Fixes:
    * Fixed a bug where an invalid flavor at the command line would result
      in a traceback. (CNY-1070)
    * Added an exception to allow redirect recipe names to have any format -
      including those usually reserved for group- and info- packages.
    * Removed a harmful assert that kept trove source stacks from working w/o
      installLabelPaths in some cases. (CNY-1351)
    * The cfg.root item is always stored internally as an absolute path,
      even if it is specified as a relative path. (CNY-1276)
    * cvc now properly cleans up 000-permission files from the old build 
      directory. (CNY-1359)

  o Internal Changes:
    * Changesets in an update job can be downloaded in a step separate from
      the installation. Additionally, update jobs can be frozen and reapplied
      later. (CNY-1300)
    * UpdateJob objects are now versioned for a specific state of the Conary
      database, and can be applied only if the state of the database has not
      changed. (CNY-1300)
    * Public keys can now be retrieved from a directory, with each key stored
      in a separate file. (CNY-1299)
    * Troves now track their direct parent they were cloned from, instead of
      the source-of-all-clones. (CNY-1294)

Changes in 1.1.17:
  o New Feature:
    * A caching proxy has been implemented for Conary.  A proxy server
      caches changesets as clients request them.  This can
      dramatically improve the performance of Conary when a subsequent
      request is made for the same changeset.

      The server is implemented using the existing standalone and
      Apache-based Conary repository server modules. Two new Conary
      repository configuration variables, "proxyDB" and
      "proxyContentsDir" have been created to define the proxy
      database and contents store.

      To configure the Conary client to use a proxy, a new "proxy"
      configuration variable has been added to the conaryrc file.
      Generic HTTP proxies should still be configured using the
      "http_proxy" environment variable.

      In order to facilitate authentication and proxy cache
      invalidation features, new Conary repository methods have been
      introduced.  This means that the Conary proxy requires that
      repositories it connects to run Conary version 1.1.17 or later.
      The Conary proxy is considered experimental.  Therefore future
      versions of Conary may not be able to communicate with the proxy
      as implemented in Conary 1.1.17.

  o Client Changes:
    * Filesystem permissions on rollback data restrict access to the
      owner of the database (normally root). (CNY-1289)
    * The Conary client now sends data across an idle connection to a
      Conary repository.  This will keep the connection alive when the
      repository is behind a firewall or proxy that has short timeouts
      for idle connections. (CNY-1045)
    * The error message produced by Conary when a progress callback
      method raises an unhandled exception has been improved.

  o Build Changes:
    * cvc cook --show-buildreqs works properly now.  Thanks to Pavel
      Volkovitskiy for reporting the issue and providing the
      patch. (CNY-1196)
    * The flags for other packages that are specified in the build
      flavor are now available when cooking as a part of the
      PackageFlags object.  For example, if you wish to check to see
      if kernel.pae is set, you can add "if PackageFlags.kernel.pae:".
      Note that such checks do not affect the final flavor of your
      build, and should be used with care. (CNY-1201)
    * Component and package selection by manifest, as with the
      "package=" option, could fail when large numbers of files were
      found; this bug has been resolved. (CNY-1339)
    * You can now add a labelPath to a group r.add() line by
      specifying a labelPath keyword argument.  For example:
         r.add('conary', labelPath=['conary-unstable.rpath.org@rpl:1',
                                    'conary.rpath.com@rpl:1'])
    * Repeated shadow merges now fail with an error suggesting a
      commit.  Previously, the merge operation would be attempted
      again. (CNY-1278)

  o Server Changes:
    * Conary repositories no longer allow users or groups to be
      created with names that include characters other than those
      defined in the Portable Filename Character Set.
    * Server side functions that work on large datasets (getTroveSigs
      and setTroveSigs) are now using batched SQL operations for faster
      throughput. (CNY-1118, CNY-1243)
    * The code that commits groups to the repository has been reworked
      to significantly reduce the number of SQL queries executed.
      (CNY-1273)
    * Including a symbolic link in the path to the temporary now
      returns an error immediately at startup. (CNY-958)
    * Errors opening a to-be-committed changeset now have the internal
      exception logged and CommitError returned to the client (CNY-1182)
    * Cached Changesets are now versioned depending on the client's
      version.  This allows for the same changeset to be cached for
      different client generations. (CNY-1203)

  o Internal Changes:
    * A StringStream can now be set from a Unicode object.  The
      StringStream stores the UTF-8 encoding of the Unicode
      object. (CNY-366)
    * The ByteStream and LongLongStream classes have been
      reimplemented in C.  Modifications have been made to the
      NumericStream types implemented in C so that they can be used as
      base classes in Python.
    * PathID lookups are now done by file prefix and file ID. This
      allows for identifying files in different package flavors or in
      versions older than the latest one. (CNY-1203)
    * StreamSet objects can now preserve unknown elements of the stream
      instead of silently skipping them. Those elements are retained for
      freeze(), letting the older stream object exactly replicate the
      frozen stream of the newer object. Unknown elements are preserved
      through merges into old object as long as the old object has not
      been locally modified.

  o Bug Fixes:
    * Conary now displays a useful error message when it is unable to
      parse a "user" line in a configuration line.  Previously Conary
      would raise an unhandled exception. (CNY-1267)
    * Mirror configurations no longer use /etc/conary/entitlements/ as
      the default location to read entitlements used to mirror.
      Normally the entitlements used to mirror are different than the
      entitlements required to update the system.  Therefore they
      should not be used when attempting to access source or target
      repositories when mirroring. (CNY-1239)
    * "cvc emerge" now displays error messages when the underlying
      cook process results in an exception.  Previously, an unhandled
      exception message was generated. (CNY-995)
    * Derived packages now support setuid and setgid files. (CNY-1281)
    * You can no longer accidentally include a group in itself by
      using addAll. (CNY-1123, CNY-1124)
    * An error message is produced when troves could not be found
      during "conary migrate" in the same manner they are alerted
      during a "conary update".  Previously these errors were
      masked. (CNY-1171)
    * A bug that caused update failures when a changeset held file
      contents that were both InitialContents and a normal file has
      been fixed. (CNY-1084)
    * Filesets now honor buildFlavor. (CNY-1127)
    * The TroveSource class tried to raise a DuplicateTrove exception,
      which doesn't exist. It now raises InternalConaryError instead.
      (CNY-1197)
    * A proper error is now produced when Conary is unable to create
      the directory for the local database due to a permission
      failure. (CNY-953)
    * Group recipes could sometimes include a trove for dependency
      resolution but not move to include the package directly in the
      group that is doing dependency resolution.  Now the package and
      component both are always included immediately in the group that
      is resolving dependencies. (CNY-1305)
    * A "no new troves available" error message is now given when
      there are no new versions to migrate to (CNY-1246)
    * Attempting to clone without name or contact information set now
      gives a proper error message. (CNY-1315)
    * The client code no longer exits with a sys.exit(0) if one of the
      callbacks fails. (CNY-1271)
    * When multiple labels of a trove exist in a group and that group is 
      being searched for that trove, conary will no longer arbitrarily pick
      one of the labels to return.
    * A bug in the default update callback class that causes a hang
      when unhandled exceptions occur has been fixed.
    * Cloning a trove multiple times that was already cloned no longer
      increments the source count. (CNY-1335)
    * The Conary network client erroneously specified the latest
      protocol version it knew about when calling a server, even if
      the server couldn't understand that version. (CNY-1345)

Changes in 1.1.16:
  o Server Changes:
    * The repository now returns recursive changesets with special
      "removed" trove changesets if a trove is missing or has been
      removed.  This allows the client to determine if it has the
      needed troves to perform an update.  Previously, the repository
      would raise an exception, which prevented updates from mirrors
      with byDefault=False troves (such as :debuginfo) excluded.
    * A getTroveInfo() method has been added to the Conary repository
      server.
    * Repository changeset cache database operations are now retried
      before giving up (CNY-1143)

  o Client Changes:
    * A new "isMissing" trove flag has been added.  This flag is set
      by a Conary repository when a Trove is missing.  This allows the
      client to display an appropriate message when it attempts to
      update from an incomplete mirror.
    * Including a configuration file from an unreachable URL will now
      reasonably time out instead of hanging for 3 minutes (the default TCP
      connection timeout). (CNY-1161)
    * Conary will now correctly erase a trove whose files have changed owners
      or groups to values not mapped to users or groups on the current system.
      (CNY-1071)
    * Conary will now display files that are transient as transient when
      --tags is used.
    * Support for the new getTroveInfo() method has been added to the
      Conary repository client.

  o Build changes:
    * The "cvc cook" command will now log a message when deleting old
      build trees to make way for an upcoming build.
    * The "cvc refresh" command will now print a warning instead of
      failing with an error when an attempt to refresh a
      non-autosourced file is made. (CNY-1160)
    * The BuildPackageRecipe class now requires file:runtime, which is
      needed to run many configure scripts. (CNY-1259)
    * Configuration files are now automatically added to :config
      components only if they do not have any executable bits
      set. (CNY-1260)

  o Bug Fixes:
    * Conary 1.1.14 and 1.1.15 failed to update when encountering the
      multitag protocol; this regression is resolved. (CNY-1257)
    * The logparse module now correctly parses python tracebacks in
      conary log files. (CNY-1258)

Changes in 1.1.15:
  o Client Changes:
    * On the update path, errors and warnings are now handled by callbacks.
      This allows applications using the Conary API to capture and process
      them as appropriate. (CNY-1184)

  o Bug Fixes:
    * "conary erase --help" now displays options as "Erase Options"
      instead of "Update Options". (CNY-1090)

  o Build Changes:
    * Change in assembling recipe namespace changed how unknown recipe
      attributes were handled (they appeared as None instead of raising
      an Attribute Error).
    * Packaged directories are no longer included in :lib components
      because doing so can create multilib failures.  (CNY-1199)

Changes in 1.1.14:
  o Client Changes:
    * Tag handler output is now redirected to a callback. The command line
      callback places "[ tag ]" in front of the output from each tag handler
      to help with debugging. (CNY-906)
    * All filesystem operations are journaled now to allow recovery if an
      unexpected failure occurs. "conary revert" has been added to recover
      from cases where the journal is left behind unexpectedly. (CNY-1010)

  o Build Changes:
    * cvc will no longer fail if the EDITOR environment variable points
      to an invalid editor. (CNY-688)
    * Redirects now build erase redirects for package components which
      existed in the past but have disappeared on head. (CNY-453)
    * The TagSpec policy now checks the transitive closure of build
      requirements when determining whether the build requirements
      are sufficient to ensure that a needed tag description will
      be installed. (CNY-1109)
    * Repositories can now be made read-only to allow for maintenance.
      (CNY-659)
    * PIE executables, which appear to be shared libraries in binary
      directories, will no longer export soname dependencies. (CNY-1128)
    * ELF files in %(testdir)s and %(debuglibdir)s will no longer export
      soname provides.  (CNY-1138, CNY-1139)
    * cvc is now able to check out source troves that have been shadowed from
      a branch that no longer contains the files. (CNY-462)
    * The Install recipe class now has the ability to copy symbolic links.
      (CNY-288)
    * The output produced by cvc when attempting to find the
      appropriate patch level when applying a patch has been
      improved. (CNY-588)
    * When cooking (either from a recipe or from the repository),
      cvc will always use the (auto)source files from the repository,
      instead of re-downloading them. This allows for rebuilds from
      recipes even if the upstream source is no longer available,
      without using the cvc cook --prep command first to cache the
      repository copies. (Auto)sources can still be re-downloaded
      using cvc refresh. (CNY-31)
    * The ordering for the rules used to determine which component a
      file should be in was reversed when a file was under /usr/share
      but had /lib/ somewhere in the path name. (CNY-1155)
    * The cvc add command will now refuse to add symbolic links that
      are absolute, dangling, pointing to files outside of the current
      directory or pointing to files that are not tracked by Conary.
      (CNY-468)
    * Use objects now record which file on system define them. (CNY-1179)
    * ExcludeDirectories built-in policy will now remove the empty
      directories it has excluded from the _ROOT_ in order to prevent
      later policies from thinking they are going to be on the target
      system. (CNY-1195)

  o Internal changes:
    * Conary now supports being built against an internal copy of the
      sqlite3 library for cases when the system sqlite3 is not the
      optimal version for Conary.
    * The repository schema's string types are no longer restricted to
      arbitrary sizes for backends that support indexing larger strings
      than MySQL's InnoDB storage engine. (CNY-1054)

  o Bug Fixes:
    * The SQL query that implements the getTrovesByPath() repository
      method has been reworked to avoid slow queries under
      MySQL. (CNY-1178)
    * Builds that resulted in changesets containing the same file
      in different locations would fail to commit if the files differed
      only by mtime. (CNY-1114)
    * The mirror script now correctly handles the cases where
      the PathIdConflict errors are raised by certain source repositories
      during mirroring. (CNY-426)
    * The mirror script now can correctly mirror removed troves when a
      removed and regular versions appear in the same mirror chunk.
    * Perl dependency strings containing double colons are now properly
      accepted on the command line. (CNY-1132)
    * The cvc stat command now correctly displays the usage information
      when extra arguments are specified. (CNY-1126)
    * The conary update --apply-critical command will now behave correctly
      if the update job contains linked troves (besides the conary package
      which is the source of critical updates). Linked troves are troves
      with overlapping paths.  (CNY-1115)
    * A GET request to the "changeset" URL of a repository server that
      does not supply any arguments no longer results in an Internal
      Server Error.  The repository can be configured to send email to
      an email address with debugging information. (CNY-1142)
    * When checking to make sure that the URL used to upload a
      changeset matches the repository base URL, both URLs are now
      normalized before the comparison is made. (CNY-1140)
    * The conary.lib.logparse module now provides the correct date
      strings for each logged event.
    * The Conary command line argument parser checks for the --help
      option earlier.  This corrects some instances where commands
      like "conary rq --help" would not display help. (CNY-1153)
    * The conary [command] --help --verbose command now correctly
      displays verbose option help.
    * Conary no longer fails with an unhandled exception when the 
      local database is locked.  A useful error message is now
      produced. (CNY-1175)
    * The cvc annotate command now attributes the correct name to the
      person who committed the initial revision of a file. (CNY-1066)
    * Conary will give a better error message if you try to run the
      conary emerge command without conary-build installed. (CNY-995)

Changes in 1.1.13:
  o Build Changes:
    * All files in "binary directories" now provide their path as a
      file: dependency. This allows more flexibility for files that
      have requirements such as "file: /usr/bin/cp". (CNY-930)
    * A addRemoveRedirect() method has been added to the
      RedirectRecipe class to allow redirecting packages to nothing
      (which causes them to be erased on update). The client code has
      been updated to remove package components properly for this
      case.  (CNY-764)

  o Bug Fixes:
    * Config files, though added to the :config component by default
      (CNY-172), can now be appropriately overridden by
      ComponentSpec. (CNY-1107)
    * ELF files that have no DT_NEEDED or DT_SONAME entries no longer
      cause Conary to trace back attempting to discover the ELF
      ABI. (CNY-1072)
    * Conary will no longer attempt to update troves in the namespace
      "local" when using updateall.
    * Redirect recipes which contain conflicting redirects now give an
      error message instead of a traceback. (CNY-449)
    * The previous fix for CNY-699 wrongly encoded the soname rather
      than the filename in provisions for symbolic links to shared
      libraries when the shared library had a soname.  Additionally,
      symlinks from directories not in the system shared library path
      to ELF shared libraries in directories in the shared library
      path wrongly caused internal dependencies to have the full path
      to the symlink encoded in the shared library requirement.  These
      bugs have been resolved. (CNY-1088)

Changes in 1.1.12:
  o Client Changes:
    * A signature callback has been added, which allows one to catch
      the troves with bad signatures and react appropriately (display
      an error message, lower trust level, etc). (CNY-1008)
    * The conary.lib.logparse module has been added to provide
      parsed access to conary log files. (CNY-1075)

  o Build Changes:
    * "cvc cook" is now more efficient in looking up files that are
      part of the built troves (CNY-1008).
    * A "commitRelativeChangeset" configuration variable has been
      added to control whether Conary creates relative or absolute
      changesets when cooking.  It defaults to True, but can be
      changed to False to cause Conary to cook and commit absolute
      changesets. (CNY-912)
    * A list of X.org mirrors has been added to the default mirrors.
    * "cvc diff" now returns an return code of 2 on error, 1 if there
      are differences, and 0 if there are no differences. (CNY-938)
    * An "addResolveSource" method has been added to GroupRecipe.
      This will change how dependency resolution is done when building
      a group.  Instead of searching the label path defined in the
      group for solutions, the resolve source will be searched
      instead. This allows you to resolve dependencies against a
      particular version of a group. (CNY-1061)
    * Cloning multiple flavors of the same package in a single step is
      now possible. (CNY-1080)
    * Perl dependencies now include provides for .ph files, as well as
      .pl and .pm files, found in the perl @INC path. (CNY-1083)

  o Bug Fixes
    * The previous fix for CNY-699 introduced two errors in handling
      shared library dependencies that were not in shared library
      paths and thus need to have their paths encoded.  These bugs
      have been resolved. (CNY-1088)
    * The build time in the troveInfo page of the repository browser
      is now displayed properly as "(unknown)" if a trove has no build
      time set. (CNY-990)
    * dbsh now properly loads the schema when one of the .show
      commands is executed. (CNY-1064)
    * The Conary client version is saved before the re-execution of
      conary that follows the application of a critical
      update. (CNY-1034)
    * A condition that was causing sys.exit() to not terminate the
      server process when running in coverage mode has been
      fixed. (CNY-1038)
    * If a configuration value is a list and has a non-empty default,
      appending values to that default does not reset that list to
      empty (Conary itself never triggers this case, but rMake does
      with defaultBuildReqs). (CNY-1078)
    * FileContainers don't store the path of the filecontainer in the
      gzip header for contents which are being transparently compressed
      by the object
    * Creating referential changesets obtained the path of files in the
      data store multiple times. When one content store in a round-robin
      content store configuration is corrupt, that would lead to inconsistent
      changesets. Instead, we will include those corrupt contents in
      a valid changeset and let the install content validation catch the
      problem.

Changes in 1.1.11:
  o Client Changes:
    * "conary help [command]" now displays the usage message for
      the command.
    * The --help options will now display a smaller number of flags by
      default, and more when the --verbose flag is added.
    * A getUpdateItemList() method has been added to the ConaryClient
      class.  It returns a list of top level troves on the local
      system. (CNY-1025)
    * "conary rq package:source --tags" will now show an "autosource"
      tag on autosourced files.
    * Conary now correctly uses "KB/s" instead of "Kb/s" when
      displaying transfer rates. (CNY-330)
    * conary rblist is now more readable, and supports --labels and
      --full-versions. (CNY-410)

  o Build Changes:
    * When using "cvc refresh" to refresh autosourced files, the
      refresh flag is now reset after the commit.  Previously, the
      file would continue to be refreshed on subsequent commits.
    * When using "cvc commit", cvc no longer downloads autosourced
      files which haven't changed (CNY-611, CNY-463)
    * Files that were previously marked as autosource files can now be
      made a regular file by calling "cvc add".
    * When using "cvc remove" to remove a file from the local checkout
      directory and the file is still specified in the recipe file as
      being automatically downloaded, the file will now be switched to
      an autosource file (preserving the pathId).
    * The autosource state is now stored explicitly in CONARY files.
    * CONARY files now use textual identifiers for flags instead of
      digits.
    * "cvc refresh" no longer downloads all autosource files.  Only
      the file(s) specified are downloaded.
    * Files removed with "cvc remove" are no longer erroneously
      re-added when committing changes to the repository.  This used
      to happen when the file was in the previous version of the
      source component and also present in the lookaside
      cache. (CNY-601)
    * Conary now produces a warning instead of an error when an
      unknown use flag is specified in the buildFlavor configuration
      variable.  It will still produce an error if the unknown use
      flag is accessed in the recipe.
    * Package builds now create relative changesets for components instead
      of absolute changesets, reducing the size of the upload to the
      repository (CNY-912)
    * The download code in cvc now accepts cookies.  This is required
      to download files from Colabnet sites. (CNY-321)
    * The download code in cvc can now handle basic HTTP
      authentication. (CNY-981)
    * Shared libraries and symlinks to shared libraries provide their
      filenames as soname dependency provisions, as well as DT_SONAME
      records listed within the shared library, if any. (CNY-699)
    * Malformed regular expressions passed as exceptDeps arguments to
      the r.Requires policy are now reported gracefully. (CNY-942)
    * A list of GNOME mirrors has been added to the default mirrors.
    * Commit log messages may now be provided with the "cvc --log-file"
      command, with support for standard input using the filename "-".
      (CNY-937)
    * The default ComponentSpec information is now loaded from
      files in the /etc/conary/components/ directory tree, and the
      defaults can now be overridden on a per-distribution basis in
      the /etc/conary/distro/components/ directory tree. (CNY-317)
    * Freeform documentation from /usr/share/doc is now included
      in the new ":supdoc" component instead of the ":doc" component
      by default. (CNY-883)
    * Configuration files are now put into a ":config" component to
      make it easier to override them.  This configuration can be
      disabled by setting the configComponent configuration item
      to False. (CNY-172)
    * Empty directories that have owner or group information explicitly
      set are now included in packages by default. (CNY-724)

  o Bugfixes:
    * Files added in both the repository and locally with cvc now give
      an error message on update rather than corrupting the CONARY
      file (CNY-1024)
    * Adding a file locally and then merging that file from upstream
      now causes an error as expected (it would traceback
      before). (CNY-1021)
    * Cooking a group recipe that defines an empty groups with
      resolveDependencies set no longer results in a traceback.
      Conary will display an error message as expected. (CNY-1030)
    * Specifying a bad protocol in a repositoryMap entry (a protocol
      other than http or https) no longer causes an unhandled
      exception. (CNY-932)
    * When migrating, conary now utilizes update mode with all updates
      explicitly specified when re-executing after critical updates.
      Previously, the migration failed if a critical update was
      applied. (CNY-980)
    * Infinite loops are now detected when including configuration
      files. (CNY-914)
    * Temporary files created when critical updates are applied are
      now cleaned up. (CNY-1012)
    * Conary repositories now detect when changesets that are being
      committed are missing files. (CNY-749)
    * Conary now prints an error message when trying to write a
      changeset file to a location that cannot be written (directory,
      read-only file etc.). (CNY-903)

Changes in 1.1.10:
  o Bugfixes:
    * A warning message produced when attempting to retrieve a OpenPGP
      key has been fixed.  The warning was introduced in CNY-589.

Changes in 1.1.9:
  o Client Changes:
    * The usage message displayed when running "conary" or "cvc" has
      been simplified and improved. (CNY-560)
    * When choosing how to match up troves with the same name, conary now
      takes paths into account, if there's a choice to make between matching
      up two old troves that are otherwise equivalent with a new trove, conary
      will choose the one that shares paths with the new trove. (CNY-819)
    * Conary will now allow "conary migrate --info" and "conary migrate
      --interactive" without displaying usage information. (CNY-985)
    * Conary now only warns about being able to execute gpg if a
      signature trust threshold has been set. (CNY-589)
    * Fixed cvcdesc after the refactoring of configuration options. (CNY-984)

  o Server Changes:
    * PostgreSQL support has been finalized and some SQL queries have
      been updated in the repository code for PostgreSQL
      compatibility.  PostgreSQL will be officially supported in a
      future release of Conary.
    * The repository browser is now viewable by Internet Explorer.

  o Build Changes:
    * cvc now allows files to be switched from autosource to normal
      and from normal to autosourced. (CNY-946)
    * Recipes will now automatically inherit a major_version macro,
      which is defined to be the first two decimal-seperated parts of
      the upstream version, combined with a decimal. For example, a
      version string of 2.16.1.3 would have a major_version of
      2.16. (CNY-629)
    * A list of KDE mirrors has been added to the default mirror
      configuration. (CNY-895)
    * If a group is cooked twice at the same command line, for example
      "cvc cook group-dist[ssl] group-dist[!ssl]", then conary will
      cache the trove found during the first group cook and use it for
      subsequent group cooks. (CNY-818)
    * Unpacking a tarball now preserved permissions only when
      unpacking into the root proxy, not unpacking sources into the
      build directory. (CNY-998)

  o Code Cleanups
    * The command line options common between cvc and conary are now
      defined in one place.
    * The code to add options to the command line parser for an option
      has been refactored to remove duplication.

  o Bug Fixes:
    * A bug that caused an Internal Server Error when marking a group
      :source component as removed in a repository has been fixed.
    * A bug that caused group cook with a replace or remove with a
      flavor and no matching trove to emit a traceback instead of a
      warning has been fixed. (CNY-977)
    * A bug that caused an unhandled exception when two packages with
      the same name require a trove that was being erased has been
      fixed.
    * Timeouts that occur when attempting to read the XML-RPC request
      from a client are now logged and return an exception (instead of
      causing a unhandled exception in the server).

Changes in 1.1.8:
  o Bug Fixes:
    * The fix for CNY-926, which allows a ShimNetClient to create
      changes directly from an in-process Conary Repository, did not
      properly merge changesets when multiple servers were involved.
    * The r.setByDefault() method in group recipes was broken in
      1.0.34.  It would cause a traceback.  This has been fixed.

Changes in 1.1.7:
  o Client Changes:
    * You can now delete troves, update from changeset files, and
      update with a full version specified without an installLabelPath
      set. (CNY-281)
    * "conary rm" has been added as an alias for the "conary remove"
      command. (CNY-952)
    * Conary now produces an error message when an invalid context is
      specified. (CNY-890)
    * User settings in a context will override but not remove user
      settings from the main conary configuration file. (CNY-972)

  o Build (cvc) Changes:
    * "cvc cook --prep" now warns about missing dependencies instead
      of raising an error.  "cvc cook --download" does not warn or
      error. (CNY-787)
    * In a group recipe, if you use r.remove() to remove a component
      from a package in a group (which marks the component
      byDefault=False), and the package no longer contains any
      byDefault=True components, the package itself will also be made
      byDefault=False. This avoids installing packages with no
      components on the system. (CNY-774)
    * Previously, Java files that have no discoverable provided or
      required interfaces (for example, due to EAR dependencies)
      caused a traceback.  Conary now handles this case correctly and
      does not traceback.
    * Merging when the current version is already based on the parent
      version now gives an error message instead of writing out an
      incorrect CONARY file (CNY-968)

  o Bug Fixes:
    * Erases of critical troves is no longer considered a reason to
      restart Conary.
    * A bug triggered when a critical update of a trove depended on an
      erase has been fixed.
    * A bug that caused changesets to be invalidated from the
      changeset cache when signatures were not modified by
      setTroveSigs() has been fixed.
    * A bug that caused an Internal Server Error (ISE) when attempting
      to browse the files in a shadowed component via the Conary
      repository browser has been fixed. (CNY-926)
    * A bug introduced 1.0.32 that affected the ability to update two
      troves due to the same broken dependency when using
      "resolveLevel 2" has been fixed.  This bug affected the ability
      to simply run "conary update conary" when conary-build and
      conary-repository will both installed. (CNY-949)
    * Conary will now display config lines that are equivalent to the
      default configuration value but are set explicitly by the
      user. (CNY-959)
    * Specifying "includeConfigFile" within a context will now include
      the file also within that context. (CNY-622)
    * A memory leak in conary.lib.misc.depSplit() has been fixed.
    * The client no longer loops forever trying to create
      cross-repository relative changesets when the trove is missing
      from one of the repositories. (CNY-948)
    * Repositories no longer return empty troves when
      createChangeSet() is called on troves which are referenced
      within the repository but present on a remote repository.
      (CNY-948)
    * Repository queries no longer return matches for troves which are
      referenced by groups but are not present in the
      repository. (CNY-947)
    * Specifying a root (through conaryrc configuration or the
      "--root" command line parameter) that is not a directory no
      longer results in an unhandled exception. (CNY-814)
    * Renaming and changing a source file no longer results in
      tracebacks on "cvc update" and "cvc merge" (CNY-944, CNY-967)

Changes in 1.1.6:
  o Client Changes:
    * The "cvc" and "conary" command line programs have new command
      line argument aliases.  They accept "-r" as an alias for
      "--root" and "-c" as an alias for "--config".  Commands that
      accept "--info" now accept "-i" as an alias.
    * Contexts can now override any configuration option. (CNY-812)
    * The meaning of the "--components" command line option has
      changed to be more intuitive.  For example, "conary q
      --components" will show all the components for all packages,
      indented as expected. (CNY-822)

  o Build (cvc) Changes:
    * "cvc commit -m'commit message'" is now accepted.  Previously, a
      space was required between the -m and the message.
    * Permissions are now preserved by tar when extracting a tar
      archive added with r.addArchive().
    * The Requires policy now parses pkg-config files more reliably.
    * "cvc cook" now has a "--download" option, which fetches the
      applicable sources from upstream or from the repository and then
      stops. (CNY-837)
    * If cooking a group results in conflicts, the error message will now
      show you the reason why the troves in conflict were included in the
      group. (CNY-876)
    * A new r.addCopy() command is now available to group recipes.  It
      performs the actions required to create a new group, add all of
      the troves from a different group, and add the new group to the
      current group. (CNY-360)
    * In a group recipe, if r.replace() or r.remove() does nothing, a
      warning message is given unless the keyword allowNoMatches is
      used. (CNY-931)
    * In a group recipe, if r.replace() would match against a package
      included inside another group that you are not building, conary
      will warn that replace cannot possibly do anything and will
      suggest using r.addCopy() to resolve the problem. (CNY-360)
    * The Autoconf() build action now enforces buildRequirements of
      automake:runtime and autoconf:runtime if used. (CNY-672)
    * All build actions that enforce buildRequires additions now report
      them through the reportMissingBuildRequires summary policy.

  o Optimizations:
    * Retrieving a large number of troves without files from the local
      database has been sped up by 30%. (CNY-907)
    * On one test machine: "conary q --troves" is 2 times
      faster. "conary q", "conary q --deps" and "conary q --info" are
      30% faster.  "conary q --troves --recurse" is 4-6 times faster.

  o Bug Fixes:
    * r.Replace() no longer fails when a glob matches a dangling
      symlink.  It now reports that no action is taking on the
      dangling symlink due to it being a non-regular file.  This is
      the same behavior as running r.Replace() on non-dangling
      symlinks.

Changes in 1.1.5:
  o Optimizations
    * Duplicate trove instantiations have been removed. Build requires are
      no longer thawed out of abstract change sets, and methods were added
      to get dependency and path hash information directly from trove
      change set objects. These changes combined for a 50% speedup on
      update --info of a large group into an empty root and saved a few
      megs of memory as well (CNY-892)
    * The changes in the previous version of Conary in how XML-RPC
      responses are decompressed actually made Conary slower.  These
      changes have been reverted.

  o Build (cvc) Changes:
    * The Requires() policy now reads pkg-config files and converts the
      "Requires:" lines in them into trove dependencies, removing the
      need to specify those dependencies manually. (CNY-896)
    * Files in /etc/conary/macros.d/ are now loaded in sorted order
      after initial macros are read from /etc/conary/macros. (CNY-878)

  o Bug Fixes:
    * Conary now runs tagscripts correctly when passed a relative root 
      parameter (CNY-416).
    * cvc log now works when there are multiple branches matching for the
      same trove on the same label.
    * Fixed resolveLevel 2 so that it does not try to update packages that
      are already a part of the update. (CNY-886, CNY-780)
    * Fixed resolveLevel 2 so that it does not repeatedly try to perform 
      the same update. (CNY-887)
    * cvc cook | less now leaves less in control of the terminal. (CNY-802)
    * The download thread terminating during an update is now a fatal
      error.
    * The web interface to a conary repository will now print an error
      message instead of a traceback when adding an entitlement class
      with access to a group that does not exist.
    * Parent troves in repository changeset caches are now invalidated
      when a member trove is invalidated (CNY-746)
    * cvc cook group now limits the number of path conflicts displayed for 
      one trove to 10. (CNY-910)
    * Conary update now respects local changes when a group update occurs
      along with the update of the switched trove.  For example, switch
      foo to be installed from another branch instead of the default, 
      and then update foo and its containing group at the same time would
      cause conary to try to reinstall the original foo (resulting in path
      conflicts). (CNY-915)
    * loadRecipe now selects the most recent of two recipes available
      in the case where there are multiple choices due to label
      multiplicity. (CNY-918)

Changes in 1.1.4:
  o Client Changes:
    * Conary now restarts itself after updating critical conary
      components (currently, that consists of conary).  Hooks have
      been added for other components using the conary api to specify
      other troves as critical.  Also, hooks have been added for other
      components to specify a trove to update last. (CNY-805, CNY-808)
    * Conary now warns the user when they will be causing label
      conflicts - that is when an operation would cause two different
      branches of development for a single trove to end up with the
      same trailing label.  Since most conary operations are label
      based, such label conflicts can be confusing to work with and
      are almost never desireable - except in those few cases where
      they are necessary.  (CNY-796)
    * The conary repository client now retries when a DNS lookup of a
      server hostname fails with a "temporary failure in name
      resolution" error.

  o Optimizations
    * The getFileContents() and getFileVersions() server side calls
      have been optimized for faster execution.
    * The SQL query in getTroveList() has been sped up by a 3-5x factor.
    * dbstore now has support for executemany()
    * Inserts into local database now use executemany().

  o Server Changes
    * Several SQL queries have been updated for PostgreSQL compatibility

  o Build (cvc) Changes:
    * The "cvc add" command no longer assumes files it doesn't know to
      be binary are text files; there are lists for both binary and
      text types, and files which are added which aren't in either
      list need to be added with "--text" or "--binary". (CNY-838)
    * A "cvc set" command has been added to change files between
      binary and text mode for files in source components.
    * The "cvc diff" command no longer tries to display the contents
      of autosource files. (CNY-866)
    * The "cvc annotate" command no longer displays pathIds in the
      error message for the specified path not being included in the
      source trove.  It displays the path name instead.
    * The "cvc annotate" command now gives an error when it is run on
      a binary file.
    * A "cvc refresh" command has been added.  It allows you to
      request that cvc fetch new upstream versions of files referenced
      by URL.  Thanks to Pavel Volkovitskiy for the initial
      implementation of this feature. (CNY-743)
    * The "cvc newpkg" command and the PackageSpec policy now disallow
      certain potentially confusing characters in trove
      names. (CNY-842)
    * The PythonSetup() build action has been modified to be more
      consistent with other build actions. The "setupName" paramater
      has been added, which can specify a command to run (defaults to
      "setup.py"). The first argument, similar to Configure(), passes
      arguments to the command being specified by setupName. (CNY-355)
    * The "cvc commit" command now recognizes .html, .css, .kid, and .cfg
      as extensions that identify text files. (CNY-891)
    * The PythonSetup build action has been modified to make it
      clearer what its "dir" and "rootDir" options specify. (CNY-328)

  o Bug Fixes:
    * Conary commands no longer perform an unnecessary database check
      on the local system. (CNY-571)
    * A bug that could allow conary to consider a no-op update as an
      install (and could result in tracebacks in some situations) has
      been fixed. (CNY-845)
    * If you've made a local modification to a package and then try to
      downgrade it later, Conary will now downgrade included
      components as well. (CNY-836)
    * The error message produced by "cvc cook" when a source component
      exists on multiple branches with the same trailing label has
      been improved. (CNY-714)
    * Error handling when manipulating entitlements via XML-RPC has
      been improved. (CNY-692)
    * The usage message displayed when running "conary changeset" has
      been corrected. (CNY-864)
    * Conary no longer tracebacks when a disconnected cook tries to
      load a superclass.  Conary also gives better messages when the
      loaded recipe has a traceback.  Thanks to David Coulthart for
      the core of this patch. (CNY-518, CNY-713)
    * A bug in soname dependency scoring has been fixed.  Dependency
      scoring when multiple sonames were being scored would simply use
      the value of the last soname, instead of the cumulative score.
      Note that the dependencies that did not match at all would still
      return as not matching, so this bug only affected Conary's
      ability to select the best match.
    * A bug in architecture dependency scoring has been fixed.
      Matching architectures are now counted as having a positive
      value, so that when performing dependency resolution on an
      x86_64 machine, troves that have flavor "is: x86_64 x86" will be
      preferred to those with flavor "is: x86".
    * The PythonSetup command ignored any C compiler macros that had
      been set.  The template has been changed to use them in the same
      way that Configure() uses them; as environment variables.
    * The warning message produced when r.Replace() refuses to modify
      a non-regular file now includes the path, as intended.
      (CNY-844)
    * A traceback that occurred when a resolveLevel 2 update resulted
      in a component being erased has been fixed. (CNY-879)
    * Conary now works around a possible threading deadlock when
      exceptions are raised in Threading.join().  The bug is in the
      standard Python threading library, and is fixed in 2.4.3.
      Conary will use a workaround when running under older versions
      of Python. (CNY-795)
    * Checks have been added to the XML-RPC transport system to see if
      an abort has been requested while waiting for a response from
      the server.  This allows the main thread to terminate the
      changeset download thread if it is waiting for an XML-RPC
      response from the server.  (CNY-795)
    * A bug in Conary's handling of an unusual case when multiple
      files being installed share the same content, and one of the
      files has been erased locally has been fixed.
    * A traceback that occurred when a manually removed file switches
      packages during an update has been fixed. (CNY-869)
    * When you remove a file and replace it with a directory, Conary
      now treats it as a removal. (CNY-872)
    * Conary's OpenPGP implementation now dynamically uses RIPEMD if
      it is available from PyCrpyto.  Some PyCrypto builds don't
      include RIPEMD hash support. (CNY-868)
    * A bug that allowed merging changesets with conflicting file
      contents for configuration files with the same pathId has been
      fixed.  Applying the resulting merged changeset caused
      IntegrityErrors.  (CNY-888)

  o Optimizations
    * The getFileContents and getFileVersions server side calls have
      been optimized for faster execution
    * The SQL query in getTroveList has been sped up by a 3-5x factor.
    * dbstore now has support for executemany()
    * Inserts into local database now use executemany().

  o Server Changes
    * Several SQL queries have been updated for PostgreSQL compatibility

Changes in 1.1.3:
  o System Update Changes:
    These changes make Conary much more robust when applying updates
    that move files from one package to another.

    * Components that modify the same files are now required to be in
      the same update job.  For example, if a file moves from
      component a:runtime to component b:runtime, the erase of
      component a:runtime and the install of component b:runtime will
      occur at the same time. (CNY-758).
    * Files moving between components as part of a single job are now
      treated as file updates instead of separate add/remove events.
      (CNY-750, CNY-786, CNY-359)

  o Client Changes:
    * The source component is now displayed in "conary rq --info"
      output.
    * Entitlements can now be passed into ConaryClient and
      NetworkRepositoryClient objects directly. (CNY-640)
    * Exceptions raised in callback functions are now issued as
      warnings and the current job is finished before
      existing. KeyboardInterrupts and SystemExits are handled
      immediately. (CNY-806)
    * The "--debug" command line flag now provides information that is
      useful to the end-user during the update process.  The
      "--debug=all" flag will provide output that is useful to conary
      developers.
    * The output of "--debug" has been modified when performing
      dependency resolution.  The output should be more helpful to end
      users.  Also rearranged the output given when dependencies
      fail. (CNY-779)
    * Config files and diffs are no longer cached in ram during installs;
      they are now reread from the changeset whenever they are needed
      (CNY-821)
    * Binary conflicts no longer cause a traceback in cvc update
      (CNY-644,CNY-785)

  o Optimizations
    On a test system, "conary updateall --info" is around 24% faster
    than previous versions of Conary.

    * The SQL query used to retrieve troves from the local database
      has been optimized.  The new code is nearly four times faster
      for operations like "conary q group-dist --info".
    * The SQL query in getTroveContainers() used to determine the
      parent package(s) and groups(s) of a set of troves as recorded
      in the local database has been optimized.  The new code is
      almost 95 times faster. (0.2 seconds versus 19 seconds)
    * The code in getCompleteTroveSet() that creates Version and
      Flavor objects from entries in the database now caches the
      created object.  This is approximately a 4.5 times speed
      up. (2.10 seconds versus 9.4 seconds)
    * The code in iterUpdateContainerInfo has had similar version
      and flavor caching optimizations that make the code about 
      2.5 times faster (from 10 seconds to 4 seconds).

  o Server Changes:
    The Conary repository server now sends a InvalidClientVersion
    exception when a conary 1.0.x client attempts to manipulate an
    entitlement through addEntitlement() or deleteEntitlement().

  o Build (cvc) Changes:
    * "cvc merge" and "cvc update" are now more verbose when
      patching. (CNY-406)
    * "cvc clone" now requires that you specify a message when cloning
      source components unless you specify --message.  It also gives
      more output about what it is doing (CNY-766, CNY-430).
    * "cvc clone" now has a --test parameter that runs through all
      steps of cloning without performing the clone.  --info is now
      more lightweight - it no longer downloads all of the file
      contents that would be cloned.
    * "cvc clone" now has a --full-recurse parameter that controls how
      recursion is performed.  Cloning a group no longer recurses by
      default.  The only way that a recursive group clone could
      succeed is if all troves in the group came from the same branch.
      This is almost never the case.
    * The "cvc cook" command now prints the flavor being built,
      as well as the version. (CNY-817)
    * The command line argument parsing in "cvc" has been modified.
      To use the "--resume" command line argument to specify that you
      wish to resume at a particular location, you must use
      "--resume=<loc>".  "--resume <loc>" will not work anymore.  This
      removes an ambiguity in how we parse optional parameters in
      Conary.
    * The PythonSetup build action no longer provides the older
      --single-version-externally-managed argument, and instead
      provides the --prefix, --install-purelib, --install-platlib,
      and --install-data arguments, which can be overridden with the
      purelib, platlib, and data keyword arguments, respectively.  This
      allows it to work correctly with a greater number of packages.
      It also provides the option of providing a "purePython=False"
      argument for python packages that mix architecture-specific
      and architecture-neutral files, and tries to automatically
      discover cases when it should be provided. (CNY-809)
    * Python dependencies were previously incorrectly calculated
      for certain module path elements added in some Python C
      code (for example, contents of the lib-dynload directory);
      these errors are now resolved by using external python
      to find system path elements. (CNY-813)
    * /etc/conary/mirrors/gnu has been added to enable mirror://
      references to the GNU mirror system.
    * The GNU mirror list was then significantly expanded and
      re-sorted.  (CNY-824)
    * /etc/conary/mirrors/cpan has been added to enable mirror://
      references to the Comprehensive Perl Archive network mirror
      system.
    * In group recipes, the methods r.add(), r.addAll(), and
      r.addNewGroup() have been modified to accept the use= parameter,
      which defaults to True (CNY-830).

  o Bug Fixes:
    * A bug that caused a traceback in the web interface when a
      non-admin user attempts to manage their entitlement classes has
      been fixed. (CNY-798)
    * "conary rq" (with no arguments) no longer hides troves if the
      flavor that matches the system flavor is not built for the
      latest version. (CNY-784)
    * "cvc cook" now displays the correct label of the thing it is
      building, even when it is not the build label.
    * Running "cvc update" in a directory that has been created with
      "cvc newpkg" but has not yet been committed to the repository
      will now fail with an appropriate error message instead of
      displaying a traceback. (CNY-715)
    * Conary can now apply updates that change a file that is not a
      directory to a directory.
    * Currently version objects are cached to optimize Conary.
      Unfortunately, version objects are mutable objects.  That means
      that if two different pieces of code are given the same version
      object, modifications made by one part of the code could affect
      the other inadvertently.  A warning message has been added to
      the version object when setting or resetting timestamps to make
      developers aware of the problem.  Developers should copy the
      version object before calling setTimeStamps(),
      resetTimeStamps(), incrementSourceCount(), or
      incrementBuildCount() on it.  When creating a version object
      from a string and time stamp set, use the timeStamps= keyword
      argument to versions.VersionFromString() to avoid the copy.  In
      a later version of Conary, version objects will be immutable.
      New methods will be introduced that return new modified objects.
    * Conary no longer hangs waiting for the download thread when an error
      occured in the download thread which caused it to terminate.
    * "conary migrate" now returns an error much earlier if you are
      not using interactive mode. (CNY-826)
    * Files removed from troves (most often by --replace-files) are now
      properly skipped on updates to that trove when the file didn't change
      between versions. (CNY-828)
    * includeConfigFile now gives a much better error message when it
      cannot include a config file. (CNY-618)

Changes in 1.1.2:
  o Bug Fixes:
    * Conary now removes sources from the lookaside before unpacking SRPMs to
      ensure that the source referenced from the SRPM is actually contained in
      the SRPM. (CNY-771)
    * Errors found in the recipe while checking in will now display file name
      and line number information along with the error found.
    * The trove browser no longer shows duplicate entries for multihomed
      repositories.
    * A bug that kept sqlite-based 64-bit mirrors from being used as a source 
      for further mirrors has been fixed.

  o Build Changes:
    * Conary no longer prints policy error messages three times; it
      now prints each error immediately when it is found, and then
      summarizes all policy errors once (instead of twice) at the
      end of the build process. (CNY-776)

Changes in 1.1.1:
  o Client Changes:
    * Migrate no longer replaces by default as if --replace-files was
      specified. (CNY-769)

  o Server Changes:
    * The log retrieval function now returns a HTTP_NOT_IMPLEMENTED
      (501) instead of a HTTP_NOT_FOUND (404) if the logFile
      directive is not configured.

  o Build Changes:
    * Conary now recognizes that pkgconfig finds its files in
      /usr/share/pkgconfig as well as /usr/lib*/pkgconfig. (CNY-754)
    * /etc/conary/mirrors/cran has been added to enable mirror://
      references to the Comprehensive R Archive Network. (CNY-761)

  o Bug Fixes:
    * Conary now resets the timeStamps in all cases when
      getSourceVersion is called (CNY-708).
    * SQLite ANALYZE locks the database after it is run, causing
      updates to fail.
    * A bug that caused lists such as installLabelPath in
      configuration files to be parsed incorrectly when more than one
      space was between list elements has been fixed
    * A bug that caused Locally changed files to no be marked properly
      in rollbacks that were stored locally (including rollbacks for
      locally built troves) has been fixed. (CNY-645)
    * A bug that could cause "cvc cook" to create groups that include
      components needed to resolve dependencies that are already
      included not-by-default has been fixed.
    * A bug that caused a traceback message when adding a user through
      the web interface has been fixed.

Changes in 1.1.0:
  o 1.1 Release Overview

    Conary 1.1.0 is the first version in the 1.1 series.  New
    functionality has been added to Conary that required modifications
    to the repository database schema and XML-RPC protocol.  A Conary
    1.1.x-compatible client is required to access many of the new
    features.  The XML-RPC interface includes version information so
    that old clients continue to work with new servers, and new
    clients continue to work with old servers.

    New Features:
      * Conary can now remove packages and components from a
        repository server.  This is a privileged operation and should
        not normally be used.  Only users with a special "can remove"
        ACL can remove from the repository.  As removing something
        from a Conary repository is an act of last resort and modifies
        repository internals, the command line option will not appear
        in the reference documentation.  rPath will assist users that
        need more information.
      * Conary can now query the repository by path.  Use
        "conary repquery --path /path/to/find" to find components that
        include a particular path.
      * Several enhancements were added to the entitlement management
        facilities in a Conary repository.
      * Conary can now redirect a group.

  Detailed changes follow:

  o Server Changes:
    * Entitlement keys were artificially limited to 63 characters in
      length.  This restriction has been raised to the max length
      permitted in the database column (255).
    * Entitlement classes can now provide access to multiple access
      groups (and updated the web UI to support that) (CNY-600)
    * addEntitlement() and deleteEntitlement() repository calls replaced
      by addEntitlements and deleteEntitlements calls.  These calls
      operate on more than one entitlement simultaneously.
    * Added getTroveLeavesByPath() and getTroveVersionsByPath(). (for
      CNY-74)
    * Conary now checks to ensure you have write access to all the
      things the client is trying to commit before you send them
      across the wire. (CNY-616)
    * deleteAcl() and listAcls() methods have been added to
      ConaryClient.

  o Client Changes:
    * "conary rq" now supports "--path", which allows you to search
      for troves in the repository by path. (CNY-74)
    * "conary rq" now has a "--show-removed" option that allows you to
      see removed trove markers.  A [Removed] flag will be displayed
      when the --trove-flags option is added.

  o Bug Fixes:
    * Conary now resets the timeStamps in all cases when
      getSourceVersion is called (CNY-708).
    * SQLite ANALYZE locks the database after it is run, causing
      updates to fail.
    * A bug that caused lists such as installLabelPath in
      configuration files to be parsed incorrectly when more than one
      space was between list elements has been fixed
    * A bug that caused Locally changed files to no be marked properly
      in rollbacks that were stored locally (including rollbacks for
      locally built troves) has been fixed. (CNY-645)
    * A bug that could cause "cvc cook" to create groups that include
      components needed to resolve dependencies that are already
      included not-by-default has been fixed.

Changes in 1.0.27:
  o Client Changes:
    * A "files preupdate" tag script method has been Implemented which
      gets run before tagged files are installed or changed. (CNY-636)
    * A bug that could cause "--replace-files" to remove ownership
      from every file in a trove has been fixed. (CNY-733)

    * Multiple bugs where using "--replace-files" could result in the
      new file having no owner have been fixed. (CNY-733)
    * The logcat script now supports revision 1 log entries.
    * The logcat script is now installed to /usr/share/conary/logcat

  o Build Changes:
    * Improved handling of the "package=" keyword argument for build
      actions.  In particular, made it available to all build actions,
      removed double-applying macros to the package specification,
      and fixed failure in cases like "MakeInstall(dir=doesnotexist,
      skipMissingDir=True, package=...)". (CNY-737, CNY-738)
    * The lookaside cache now looks in the repository for local sources
      when doing a repository cook. (CNY-744)
    * The mirror:// pseudo-URL handling now detects bad mirrors that
      provide an HTML document instead of the real archive when a
      full archive name is provided; previously, it did so only when
      guessing an archive name.  Thanks to Pavel Volkovitskiy for this
      fix. (CNY-745)
    * The Flavor policy has been slightly optimized for speed.

  o Server Changes:
    * ACL patterns now match to the end of the trove name instead of
      partial strings (CNY-719)

  o Bug Fixes:
    * The Conary repository server now invalidates changeset cache
      entries when adding a digital signature to a previously mirrored
      trove.
    * A bug that caused the mirror code to traceback when no callback
      function was provided to it has been fixed. (CNY-728)
    * Rolling back changes when the current trove has gone missing from
      the server now causes the client to generate the changeset to apply
      based on the trove stored in the local database (CNY-693)

Changes in 1.0.26:
  o Build Changes:
    * When cooking a group, adding "--debug" to the "cvc cook" command
      line now displays detailed information about why a component is
      being included to solve a dependency. (CNY-711)
    * The mirror:// functionality introduced in Conary 1.0.25 had two
      small bugs, one of which prevented mirror:// pseudo-URLs from
      working.  These bugs are now fixed, thanks to Pavel
      Volkovitskiy. (CNY-704)
    * The "cvc cook" command now announces which label it is building
      at the beginning of the cook, making it easier to catch mistakes
      early. Thanks to Pavel Volkovitskiy for this fix. (CNY-615)
    * The source actions (addSource, addArchive, etc.) can now take
      a "package=" argument like the build actions do.  Thanks to
      Pavel Volkovitskiy for contributing this capability.  (CNY-665)
    * The "preMake" option had a bad test for the ';' character; this
      test has been fixed and extended to include && and ||.
      thanks to Pavel Volkovitskiy for this fix. (CNY-580)
    * Many actions had a variety of options (dir=, subdir=, and
      subDir=) for specifying which directory to affect.  These have
      been converted to all prefer "dir=", though compatibility
      with older recipes is retained by continuing to allow the
      subDir= and subdir= options in cases where they have been
      allowed in the past. Thanks to Pavel Volkovitskiy for this
      enhancement. (CNY-668)

Changes in 1.0.26:
  o Server Changes:
    * The Conary web interface now provides a method to rely solely on
      a remote repository server to do authentication checks. (CNY-705)
    * The ACL checks on file contents and file object methods have
      been improved. (CNY-700)
    * Assertions have been added to prevent redirect entries from
      being added to normal troves.
    * An assertion has been added to ensure that redirects specify a
      branch, not a version.
    * The server returns a new FileStreamsMissing exception when the
      client requests file streams with getFileVersion or
      getFileVersions and the requested file stream is not present in
      the repository database. (CNY-721)
    * getFileVersions() now raises FileStreamMissing when it is given
      invalid request.
    * getFileContents() now raises a new FileHasNoContents exception
      when contents are requested for a file type which has no
      contents (such as a symlink).

  o Bug Fixes:
    * A bug that could cause "conary updateall" to attempt to erase
      the same trove twice due to a local update has been fixed.
      (CNY-603)
    * Attempts to target a clone to a version are now caught.  Only
      branches are valid clone targets. (CNY-709)
    * A bug that caused Trove() equality checks to fail when comparing
      redirects has been fixed.
    * A bug that caused the flavor of a redirect to be store
      improperly in the repository database has been fixed.
    * The resha1 script now properly skips troves which aren't present
      in the repository.
    * Conary 1.0.24 incorporated a fix for CNY-684 to correct behavior
      when storing src.rpm files rather than their contents.  The fix
      worked for local builds but not for commits to repositories.
      Conary 1.0.26 includes a fix that corrects the behavior when
      committing to a repository as well. (CNY-684)
    * A bug that prevented flavored redirects from being loaded from
      the repository database has been fixed.
    * "Conary migrate" now will follow redirects. (CNY-722)

Changes in 1.0.25:
  o Build Changes:
    * The addArchive() source action will search for reasonably-named
      archive files based on the name and version if given a URL ending
      with a "/" character. Thanks to Pavel Volkovitskiy for the
      initial implementation. (CNY-671)
    * All source actions, when given a URL that starts with "mirror://",
      will search a set of mirrors based on files in the mirrorDirs
      configuration entry, with default files provided in the
      /etc/conary/mirrors/ directory. Thanks to Pavel Volkovitskiy for
      the initial implementation. (CNY-171)
    * Symbolic links are now allowed to provide a soname even if they
      reference an ELF file only indirectly through other symbolic
      links.  Previously, a symbolic link could only provide a soname
      if it directly referenced an ELF file. (CNY-696)

  o Bug Fixes:
    * A bug that caused unhandled exceptions when downloading the file
      contents needed for a distributed changeset in threaded mode has
      been fixed. This bug was introduced in 1.0.24. (CNY-701)

Changes in 1.0.24:
  o Server Changes:
    * The server binary access log can now be downloaded by an
      administrator by visiting the http://servername/conary/log
      URL. Once the log is accessed it is rotated automatically by the
      repository server. Subsequent accesses to the log URL will only
      yield log entries added since the last access. (CNY-638)
    * The Users and Groups tab in the web management UI is no longer
      highlighted when administrators change their passwords.

  o Client Changes:
    * A --what-provides option has been added to "conary query" and
      "conary repquery".
    * A bug that installed extra components of a package that is being
      installed instead of updated due to the existing package being
      pinned has been fixed. (CNY-682)

  o Build Changes:
    * When pulling files out of a src.rpm file, Conary now stores the
      src.rpm file itself in the repository rather than the files
      pulled from it. (CNY-684)
    * Mono dependency version mappings are now discovered in CIL policy
      .config files. (CNY-686)
    * The internal util.literalRegex() function has been replaced by
      use of re.escape(). (CNY-634)

  o Bug Fixes:
    * The Conary Repository web interface no longer returns a
      HTTP_FORBIDDEN (403) when a bad password is given by the user.
      This allows the user to re-try authentication.
    * The --signatures and --buildreqs flags now work with "conary
      showcs".  (CNY-642)
    * A bug in the NetworkRepositoryClient default pwPrompt mechanism
      has been fixed.
    * Error messages when entitlements fail to load have been
      improved. (CNY-662)
    * The repository client no longer caches repository access info
      when the attempt to access was unsuccessful. (CNY-673, affects
      CNY-578)
    * A bug that caused x86 flavored troves from being updated
      properly when using "conary updateall" on an x86_64 system has
      been fixed. (CNY-628)
    * A bug that caused migrate behavior to not respect pins when the
      pinned troves were set to be erased (CNY-680).
    * Calling r.ComponentSpec(':foo') works again; it is exactly
      equivalent to r.ComponentSpec('foo'). (CNY-637)
    * Calling r.Move() with only one argument now fails explicitly
      rather than silently doing nothing. (CNY-614)

Changes in 1.0.23:
  o API Additions:
    * The interface to create, list and delete access groups and
      modify the users therein through is now exposed though
      ConaryClient.
    * The interface to delete entitlement groups is now exposed
      through ConaryClient.

  o Client Changes:
    * "conary updateall" now accepts the --keep-required command line
      argument.
    * the mirror script now provides download/commit feedback using
      display callbacks like other conary commands
    * the excludeTroves config option will now keep fresh installs from
      happening when an update job is split due to a pinned trove.

  o Server Changes:
    * The repository database migration code now reports an error when
      trying to migrate old-style redirects.  The code to perform the
      migration is incomplete and creates invalid new-style
      redirects.  If you have a repository with old-style redirects,
      contact rPath for assistance with your migration. (CNY-590)

  o Bug Fixes:
    * Subdirectories within source components are now better supported.
      Specifically, different subdirectories with the same filename will
      now work. (CNY-617)
    * The util.literalRegex() function now escapes parenthesis characters.
      (CNY-630)
    * Manifest files now handle file names containing "%" characters.
      Fix from Pavel Volkovitskiy. (CNY-627)
    * Fixed a bug in migrate that caused its behavior to shift when migrating 
      to the same version that is currently installed.
    * Fixed a bug in the logcat script that caused the entitlement field to
      display the user information instead. (CNY-629)

  o Build Changes:
    * The r.addArchive() source action can now unpack Rock Ridge and
      Joliet ISO images, with some limitations. (CNY-625)

Changes in 1.0.22:
  o Client Changes:
    * Conary now has hooks for allowing you to be prompted for both name
      and password when necessary.
    * Conary will no longer report a traceback when trying to perform 
      dependency resolution against repositories that are not available.
      Instead, it will print out a warning. (CNY-578)

  o Build Changes:
    * It is now possible to set environment variables to use within
      Conary builds from within conary configuration files, using the
      new "environment" configuration item.  Thanks to Pavel
      Volkovitskiy for implementing this feature. (CNY-592)
    * In previous versions of Conary, calls to r.PackageSpec() would
      improperly override previous calls to r.ComponentSpec(); now
      the ordering is preserved.  Thanks to Pavel Volkovitskiy for 
      this fix. (CNY-613)

  o Bug Fixes:
    * A bug that would allow recursively generated changesets to
      potentially have missing redirect flags has been fixed.
    * A bug in redirect handling when the branch changed but the trove
      name didn't has been fixed - conary will do a better job of
      determining what jobs to perform in this situation. (CNY-599, CNY-602)
    * Errors relating to PGP now just display the error instead of causing 
      conary to traceback. (CNY-591)
    * Conary sync on a locally cooked trove will no longer traceback (CNY-568)
    * --from-file and sync now work together.
    * An AssertionError that was occasionally reached by incorrect repository
      setups is now a ConaryInternalError
    * A bug when updating to a locally cooked trove when the user had 
      manually removed files has been fixed. (CNY-604)
    * CONARY files that are not accessible will no longer cause conary to
      traceback when trying to read context from them. (CNY-456)
    * signatureKeyMap configuration entries are now checked to ensure
      they are valid. (CNY-531)

Changes in 1.0.21:
  o Client Changes:
    * The "conary migrate" command has changed behavior significantly
      in order to make it more useful for updating a system to exactly
      match a different group.  However, this change makes it much
      less useful for updating normal systems.  "conary migrate"
      should not be used without first reading the man page
      description of its behavior.  The old migrate behavior is now
      available by using "conary sync --full".  "conary syncchildren"
      has been renamed to "conary sync", and its behavior has also
      been modified slightly as a result.  The old behavior is
      available by using "conary sync --current". Please read the man
      page for a full description of the "sync" command as well.  (CNY-477)

  o Build Changes:
    * A "package" keyword parameter has been added to build actions,
      which specifies the package and/or component to which to assign
      the files that are added (not modified or deleted) by that build
      action.  For example, r.MakeInstall(package="foo") will place
      all the new files installed by the MakeInstall action into the
      "foo" package.  Thanks to Pavel Volkovitskiy for contributing
      this capability.  (CNY-562)
    * A "httpHeaders" keyword parameter has been added to the
      r.addArchive(), r.addPatch(), and r.addSource() source actions
      so that headers can be added to the HTTP request.

  o Bug Fixes:
    * The r.addPatch() build action no longer depends on nohup to
      create a file in the current directory (a bug introduced in
      conary 1.0.19). (CNY-575)
    * Commits with missing files no longer traceback. (CNY-455)
    * A bug that caused "#!/usr/bin/env /bin/bash" to not be
      normalized to /bin/bash by the NormalizeInterpreterPaths policy
      has been fixed.
    * A bug that prevented Conary from being able to download files
      that contain '&' or ';' characters has been fixed.  This allows
      Conary to download sources from cgi-bin URLs.
    * "cvc merge" no longer fails to merge changes from the parent
      branch when the shadowed version doesn't exist on the parent
      branch.

Changes in 1.0.20:
  o Build Changes:
    * "jvmdir", "javadir", "javadocdir", and "thisjavadocdir" have
       been added to the default set of macros.
    * A r.JavaDoc() build action has been added.  It funtions
      exactly like the "r.Doc()" build action, except it coppies into
      "%(thisjavadocdir)s".
    * When the r.addArchive() source action attempts to guess the main
      directory in which to build, it now recognizes when when sources
      have been added in an order that defeats its algorithm and provides
      a helpful error message. (CNY-557)

  o Client Changes:
    * A --tag-script parameter has been added to the rollback
      command. (CNY-519)

  o Bug Fixes:
    * A bug in clone behavior that caused Conary to try to clone
      excessive troves has been fixed.  If you were cloning uphill
      from branch /a/b to /a, and a buildreq was satisfied by a trove
      on /a//c, Conary would try to clone the buildreq to /a as well.
      (CNY-499)
    * A bug in the "r.Ant()" and "r.JavaCompile()" build actions which
      caused the CLASSPATH variable to get mangled has been fixed.
    * A bug in 'r.ClassPath()' that caused a traceback has been fixed.
    * A bug that caused the "change password" tab to be displayed when
      browsing the repository via the web as an anonymous user has
      been fixed.
    * The web service code no longer permits the anonymous user to
      view the "change password" (/conary/chPassForm) form.
    * The r.addPatch() source action no longer hangs when presented
      with large patches, which fixes a bug introduced in Conary
      1.0.19.

Changes in 1.0.19:
  o API Change:
    * In order to fully represent empty flavors in Conary, a new Flavor
      object class has been added.  Previously, DependencySet objects
      were used to store flavor information.  Unfortunately it was not
      possible to distinguish "empty flavor" from "flavor not specified".
      When dealing with thawing frozen flavors, use ThawFlavor() instead
      of ThawDependencySet().  When testing to see if a flavor is empty,
      use the isEmpty() method of the flavor object.

  o Client Changes:
    * The default resolveLevel setting is now 2, this means that
      conary will try to update troves that would otherwise cause an
      update to fail.  See the conary man page for more details.
    * Multiple bugs have been fixed in interactive prompting for user
      passwords (CNY-466):
      - Password prompts are based on the server name portion of the
        label being accessed, not the actual hostname of the server
        (these are often different when repositoryMaps are used).
      - When no password callback is available, the operation will
        fail with an open error (which is identical to what would
        happen if no user name was present) instead of giving a
        traceback.
      - The download thread uses the passwords which the original
        thread obtained from the user.
      - The download thread is able to prompt for passwords from the
        user if distributed changesets require access to additional
        repositories.

  o Build Changes:
    * "r.Ant()", "r.JavaCompile()", and "r.ClassPath()" build actions
      have been added to support building java with conary.
    * "r.addPatch()" will now determine the patchlevel without users
      needing to add level= in the r.addPatch() call. The level
      parameter is still honored, but should not be needed.
    * "cvc cook --show-buildreqs" now displays build requirements
      inherited from parent recipe classes. (CNY-520)
    * The output of "cvc diff" and "cvc rdiff" can now be used as an
      input to patch when files are added between two versions. (CNY-424)
    * Use flags have been added for dom0 and domU.  They default to
      "sense prefernot".  The domU flag should be used to build
      binaries specific to Xen domU environments where special
      provisions are made for paravirtualization.  The dom0 flag
      should be used to build binaries specific to Xen dom0
      environments where special provisions are made for the
      hypervisor.  The existing "xen" flag should be used to build
      binaries specific to Xen which apply equally to Xen dom0 and
      domU environments.
    * Warning message for modes specified without an initial "0" have
      been improved to include the path that is affected. (CNY-530)

  o Server Changes:
    * Use the term Entitlement Class in all conary repository web interfaces
      replacing Entitlement Group.

  o Bugs Fixed:
    * The Conary Repository now returns an error to a client when
      committing duplicate troves that have an empty flavor. (CNY-476)
    * When checking out a source trove from a repository using
      "cvc checkout", the user is no longer warned about not being able
      to change the ownership of the files checked out.
    * A bug has been fixed in conary's determination of what troves
      had been updated locally.  This bug caused "conary updateall" to
      consider many x86 troves as needing to be updated separately
      instead of as a part of group-dist.  This could cause updateall
      failures. (CNY-497)
    * A bug that caused 'conary q tmpwatch:runtime --recurse' to traceback
      has been fixed (CNY-460)
    * Interactive mode now handles EOF by assuming it means 'no';
      thanks go to David Coulthart for the patch. (CNY-391)
    * Configuration settings in contexts can now be overridden from
      the command line. (CNY-22)
    * Redirect changesets now have primary troves, meaning they will
      display better when using "conary showchangeset". (CNY-450)
    * User's passwords are now masked when using "cvc context" (unless
      --show-passwords is specified). (CNY-471)
    * Removed excess output from commitaction which was caused by a
      change in option parsing code (CNY-405)

Changes in 1.0.18:
  o Client Changes:
    * Trying to shadow a cooked redirect now results in an error. (CNY-447)
    * A --keep-required option has been added to tell Conary to leave
      troves installed when removing them would break
      dependencies. This used to be the default behavior; Conary now
      issues a dependency error instead. (CNY-6)
    * "delete-entitlement" and "list-entitlements" options have been
      added to the "manageents" script.

  o Build Changes:
    * Python dependencies are now generated for .pyc files as well as
      for .py files. (CNY-459)

  o Server Changes:
    * Support for deleting entitlements, listing the entitlement
      groups a user can manage, and removing the ACL which lets a group
      manage an entitlement group has been added.
    * Entitlement management has been added to the Conary repository
      web interface. (CNY-483)

  o Bug Fixes:
    * The "list-groups" option to the "manageents" script has been
      corrected to list the groups the user can manage instead of the
      groups that user belongs to.

Changes in 1.0.17:
  o Client Changes:
    * Individual file removals performed by "conary remove" now create
      rollbacks. (CNY-7)
    * The repository mirroring client supports two new configuration
      options:
      - matchTroves is a regexp list that limits what troves will be
        mirrored based on the trove names;
      - recurseGroups takes a boolean value (True/False) which will
        cause the miror client to recurse through a groups and mirror
        everything that they include into the target repository.

  o Server Changes:
    * A single conary repository can host multiple serverNames. In the
      Conary repository's configuration file, the serverName directive
      can now specify a space separated list of valid server names
      which will be accepted and served from that repository. (CNY-16)

Changes in 1.0.16
  o Build Changes:
    * A check has been added to "cvc commit" that ensures a .recipe
      file exists in the CONARY state file.
    * Recipe classes can now set an "abstractBaseClass" class
      variable.  When set, Conary will not require a setup() method in
      the class.  This is used for creating superclass recipes where
      setup() methods are not needed.

  o Server Changes:
    * A new "entitlementCheckURL" configuration option has been added.
      This is a hook that allows external validation of entitlements.
    * The Conary Repository web interface look and feel has been
      updated.  The interface will look incorrect unless
      conary-web-common 1.0 or later is installed.

  o Bug Fixes:
    * When running "cvc log" on a newly created source component, cvc now
      errors gracefully instead of tracing back. (bz #863)
    * Conary now changes to the / directory before running tag
      scripts. (bz #1134)
    * "cvc co foo=invalidversionstring" now gives a more helpful error
      message. (bz #1037)
    * Cloning binary troves uphill now correctly checks for the source
      trove uphill.
    * A bug that would cause "conary migrate" to raise a KeyError when
      updating a group that referenced the same trove twice (through
      two subgroups) has been fixed.
    * A bug that caused miscalculations when determining whether a
      shadow has been modified has been fixed.
    * A number of bugs affecting resetting distributed changesets have
      been fixed.
    * A bug in the MySQL dbstore driver that caused the wrong
      character encoding to be used when switching databases has been
      fixed.
    * A bug where running updateall when one of the two groups that
      reference a trove has no update caused an erase of that trove to
      be requested has been fixed (CNY-748).

Changes in 1.0.15
  o Client Changes:
    * When writing files as non-root, Conary will no longer create
      files setuid or setgid unless the uid/gid creating the file
      matches the username/groupname in the package.
    * Conary now checks the rollback count argument for non-positive
      numbers and numbers greater then the number of rollbacks
      available. (bz #1072)
    * The entitlement parser has been reimplemented using expat
      instead of a hand-coded parser.  A correctly formatted
      entitlement file should now be enclosed in an
      <entitlement></entitlement> element.  Conary will continue to
      work with files that do not contain the toplevel <entitlement>
      element.

  o Build Changes:
    * Support has been added for recipe templates.  Now when running
      "cvc newpkg", cvc will automatically create a recipe from a
      template specified by the recipeTemplate configuration
      option. (bz #671, #1059)
    * Policy objects can now accept globs and brace expansions when
      specifying subtrees.
    * Cross-compile builds now provide CONFIG_SITE files to enable
      cross-compiling programs that require external site config
      files.  The default site config files are included.
    * The "cvc checkout" command can now check out multiple source
      troves in a single invocation.

  o Server Changes:
    * An "externalPasswordURL" configuration option has been added,
      which tells the server to call an external URL for password
      verification.  When this option is used, user passwords stored
      in the repository are ignored, and those passwords cannot be
      changed.
    * An authentication cache has been added, which is enabled by
      setting The authCacheTimeout configuration to the number of
      seconds the cache entry should be valid for.

  o Bug Fixes:
    * A bug that caused using groupName parameter with r.replace() to
      traceback has been fixed. (bz #1066)
    * Minimally corrupted/incorrect conary state files will no longer cause 
      conary to traceback. (bz #1107)
    * A bug that prevented upload progress from being displayed when
      using "cvc commit" has been fixed. (bz #969)

Changes in 1.0.14:
  o Client Changes:
    * Conary now creates shadows instead of branches when cooking onto
      a target label.  This means, for example, that local cooks will
      result in a shadow instead of a branch.
    * Conary now creates shadows on the local label when creating rollbacks
      instead of branches.
    * The branch command has been removed.  Any potential branch should be 
      done with a shadow instead.
    * The verify command now shows local changes on a local shadow instead
      of a local branch
    * Local changesets create diffs against a local shadow (instead of
      a branch) and --target for the commit command retargets to a shadow
    * User conaryrc entries are now searched from most specific target to
      least specific (bz #997)
    * A fresh install of a group will cause all of its contained components 
      to be installed or upgraded as well, without reference to what is 
      currently installed on your system -- no trove will be skipped because
      it is referenced by other troves on your system but not installed.
    * Changeset generation across distributed shadows now force file 
      information to be absolute instead of relative when the files are on
      different servers, eliminating server crosstalk on source checkin and
      when committing local changesets. (bz #1033)
    * Cvc merge now takes a revision, to allow you merge only up to a certain
      point instead of to head.

  o Server Changes:
    * Removed the ability for the server to log updates to its contents
      store (mirroring has made this capability obsolete)
    * logFile configuration directive now logs all XML calls
    * Split user management out from core authorization object
    * All user management calls are based on user and group names now
    * The user management web interface for the repository now allows
      the administrator to enable and disable mirroring for groups

  o Bug Fixes:
    * Conary will not traceback if you try to update to a trove with a name
      that matches a filesystem path that you don't have access to (bz #1010).
    * Conary will not raise an exception if a standard config file (~/.conaryrc,
      for example) exists but is not accessible.
    * cvc no longer allows . and .. to be added to source troves (bz #1014)
    * cvc remove handles removing directories (bz #1014)
    * conary rollback no longer tracebacks if you do not have write access to
      the conary database.
    * deeply shadowed versions would fail when performing some version 
      operations.  This caused, for example, local cooks of shadowed troves
      to fail.
    * using loadInstalled with a multiarch trove no longer tracebacks (bz #1039)
    * group recipes that include a trove explicitly byDefault False could result
      in a trove when cooked that had the components of that trove byDefault
      True.
    * Stop sending duplicate Host: headers, proxies (at least squid) mangle 
      these into one host header, causing failures when accessing rbuilder
      repositories that depend on that host header (bz #795)
    * The Symlink() build action should not enforce symlinks not
      dangling, and should instead rely solely on the DanglingSymlinks
      policy.
    * A bug that caused conary to treat a reference as an install when it
      should have been an update due to a miscalculation of what local updates
      had been made on the system has been fixed.

Changes in 1.0.13:
  o Client Changes:
    * A new "conary migrate" command for updating troves has been
      added.  "conary migrate" is useful for circumstances when you
      want to update the software state on a system to be synchronized
      with the default state of a group.  To do this, "conary migrate"
      calculates the changeset required to: 1) update the trove (if an
      update is available); 2) install any missing included troves; 3)
      synchronize included troves that have a mismatched version; 4)
      remove any referenced troves that are not installed by default.
    * The includeConfigFiles configuration directive now accepts http
      and https URLs.  This allows organizations to set up centralized
      site-wide conary configuration.
    * Conary now gives a more detailed error message when a changeset
      attempts to replace an empty directory with a file and
      --replace-files is not specified.

  o Build Changes:
    * The addSource source action will now replace existing files,
      rather than replacing their contents.  This implies that the
      mode of the existing file will not be inherited, and an
      existing read-only file will not prevent addSource from
      working.
    * The internal setModes policy now reports "suid/sgid" only for
      files that are setuid or setgid, rather than all files which
      have an explicitly set mode.  (bz #935)
    * TagSpec no longer will print out ignored TagSpec matches twice,
      once for tags specified in the recipe, and once for tags
      discovered in /etc/conary/tags/*.  (bz #902)
    * TagSpec will now summarize all its suggested additions to
      buildRequires in a single line.  (bz #868)
    * A new reportMissingBuildRequires policy has been added to summarize
      all suggested additions to buildRequires in a single line at the
      end of the entire build process, to make it easier to enhance the
      buildRequires list via cut-and-paste.  (bz #869)

  o Bug Fixes:
    * A bug that caused conary to traceback when a file on the file
      system is owned by unknown uid/gid has been fixed.  Conary will
      now print an error message instead.  (bz #977)
    * A bug that caused conary to traceback when an unknown Use flag
      was used when cooking has been fixed.  Previously, "cvc cook
      --flavor 'foobar'" would create a traceback.  Conary now says
      'Error setting build flag values: No Such Use Flag foobar'.
      (bz #982)
    * Pinned troves are now excluded from updateall operations.
      Previously conary would try to find updates for pinned troves.
    * Conary now handles applying rollbacks which include overlapping
      files correctly.  Previously --replace-files was required to
      apply these rollbacks.
    * the config file directive includeConfigFile is no longer case sensitive 
      (bz #995)

Changes in 1.0.12:
  o Client changes:
    * The rollback command now applies rollbacks up to and including
      the rollback number specified on the command line. It also
      allows the user to specify the number of rollbacks to apply
      (from the top of the stack) instead of which rollback to
      apply. (bz #884)
    * Previously, the code path for installing files as part of a new
      trove required an exception to be handled.  The code has been
      refactored to eliminate the exception in order to reduce install
      times.

  o Build Changes:
    * The cvc command now has a --show-buildreqs option that prints all
      build requirements.  The --no-deps argument for cvc has been
      aliased to --ignore-buildreqs for consistency.

  o Bug Fixes:
    * Installing into a relative root <e.g. --root foo> when running
      as root no longer generates a traceback. (bz #873)
    * Replaced files are now stored in rollbacks. (bz #915)
    * File conflicts are now also detected via the database, not just
      via real file conflicts in the filesystem.
    * A bug that resulted in multiple troves owning a file has been fixed.
    * Rollbacks of troves that were cooked locally will no longer
      raise a TroveIntegrityError.
    * The "conary remove" command no longer generates a traceback when
      the filename given cannot be unlinked. (bz #887)
    * The missing usage message displayed when "cvc" and "conary" are
      run with no command line arguments has been restored.
    * Rollbacks for initial contents files didn't work; applying
      rollbacks now ignores that flag to get the correct contents on
      disk. (bz #924)
    * The patch implementation now properly gives up on patch hunks
      which include changed lines-to-erase, which avoids erasing lines
      which did not appear in the origial version of the file. (bz
      #949)
    * Previously, when a normal error occurred while prepping sources
      for cooking (extracting sources from source archives, for
      example), conary would treat it as a major internal error.  Now
      the error message is simply printed to the screen instead.
    * A typo in a macro will now result in a more helpful error
      message.
    * A bug that caused a traceback when performing "conary rq" on an
      x86_64 box with a large installLabelPath where only an x86
      flavor of a trove was available on one label in the
      installLabelPath has been fixed (bz #961).
    * Conary no longer creates a rollback status file when one isn't
      needed.  This allows /var/lib/conarydb to be on read-only media
      and have queries continue to work/.
    * Reworked "conary remove" to improve error messages and fix
      problems with multiple files being specified, broken symlinks,
      and relative paths (bz #853, #854)
    * The mirror script's --test mode now works correctly instead of
      doing a single iteration and stopping.

Changes in 1.0.11:
  o Client Changes:
    * Conary will now allow generic options to be placed before the command
      you are giving to conary.  For example, 'conary --root=/foo query'
      will now work.
    * the remove command no longer removes file tags from files for no good 
      reason
    * rollbacks now restore files from other troves which are replaced as part
      of an update (thanks to, say, --replace-files or identical contents)
    * --replace-files now marks files as owned by the trove which used to
      claim them
    * You can now kill conary with SIGUSR1 to make conary enter a debugger
      when you Ctrl-C (or a SIGINT is raised)
    * --debug-all now enters a debugger in more situations, including option
      parsing fails, and when you hit Ctrl-C.
    * added ccs2tar, which will convert most absolute changesets (like those
      that cook produces) into tarballs
    * Troves now don't require dependencies that are provided by themselves.
      As troves are built with this new behavior, it should significantly speed
      up dependency resolution.
    * added a script to recalculate the sha1s on a server (after a label
      rename, for instance)
    * added a script to calculate an md5 password (for use in an info recipe,
      for example)

  o Build Changes:
    * Conary now supports a saltedPassword option to r.User in user info-
      packages.  Full use of this option will require that a new shadow package
      be installed.

  o Bug Fixes:
    * command-line configurations now override context settings

  o Build Changes:

Changes in 1.0.10:
  o Client Changes
    * Given a system based on rPath linux where you only installed
      !smp kernels, conary would eventually start installing smp
      kernels on your system, due to the way the update algorithm
      would determine whether you should install a newly available
      trove.  Conary now respects flavor affinity in this case and
      does not install the smp kernel.
    * Mirror configuration files can now specify uploadRateLimit and
      downloadRateLimit.
    * Updates utilizing changeset files are now split into multiple
      jobs properly, allowing changeset files which create users to
      work proprely.
    * "conary rollback" now displays progress information that matches
      the "conary update" progress information.
    * added --with-sources option for clone

  o Bug Fixes:
    * A bug that caused an assertion error when switching from an
      incomplete trove to a complete trove has been fixed.
    * A bug in perl dependencies that caused extra directories to be
      considered part of the dependency has been fixed.
    * A bug affecting updates where a pinned, partially installed
      package was supposed to be updated due to dependency resolution
      has been fixed.
    * A bug that prevented updates from working when part of a locally
      cooked package was replaced with a non-locally cooked component
      has been fixed.  The bug was introduced in Conary 1.0.8.
    * A bug that caused a segfault when providing an invalid type to
      StringStream has been fixed.
    * The troveInfo web page in the repository browser now displays
      useful error messages instead of traceback messages.  The
      troveInfo page also handles both frozen and non-frozen version
      strings.
    * A bug that caused conary to download unnecessary files when checking out
      shadow sources has been fixed.
    * A bug that caused "cvc rdiff" between versions of a trove that
      were on different hosts to fail has been fixed.
    * Fixed a bug when determining local file system changes involving a file 
      or directory with mtime 0.
    * The --signature-key option was restored

Changes in 1.0.9:
  o Client Changes:
    * A new dependency resolution method has been added which can be turned
      on by setting resolveLevel to 2 in your conarycfg:  If updating trove 'a'
      removes a dependency needed by trove 'b', attempt to update 'b' to
      solve the dependency issue.  This will allow 'conary update conary'
      to work as expected when you have conary-build installed, for example.
    * Switched to using more of optparse's capabilities, including --help
      messages.
    * One short option has been added, cvc -m for message.

  o Bug Fixes:
    * Recipes that use loadRecipe('foo') and rely on conary to look upstream
      to find their branch now work correctly when committing.
    * A bug affecting systems with multiple groups referencing the same troves,
      where the groups are out of sync, has been fixed.
    * the mirror client now correctly handles duplicate items returned in
      trove lists by older servers
    * A bug that caused the mirror client to loop indefinitely when
      doing a --full-trove-sync has been fixed
    * conary rq --trove-flags will now display redirect info even if you
      do not specify --troves (bug #877)
    * dep resolution now support --flavors --full-versions output (bug #751)
    * cvc merge no longer tracebacks if files were added on both upstream
      and on the shadow
    * admin web access for the server doesn't require write permission for
      operations which also require admin access (bug #833)
    * A bug that caused r.remove() in a group to fail if the trove being
      removed was recursively included from another group has been fixed.
    * Conary update tmpwatch -tmpwatch:debuginfo will now erase 
      tmpwatch:debuginfo.
    * An ordering bug that caused info packages to not be updated with their
      components has been fixed.
    * Updates will now happen in a more consistent order based on an
      alphabetic sort.
    * the repository server now handles database deadlocks when committing
       changesets
  o Server Changes:
    * getNewSigList and getNewTroveList could return troveLists with
      duplicate entries

  o Documentation Changes:
    * The inline documentation for recipes has been significantly
      improved and expanded, including many new usage examples.

Changes in 1.0.8
  o Client changes:
    * Conary will now replace symlinks and regular files as long as their
      contents agree (bug #626)

  o Bug Fixes:
    * An error in the method of determining what local changes have been 
      made has been fixed.

Changes in 1.0.7:
  o Client changes:
    * A better method of determining what local changes have been made to a
      local system has been implemented, improving conary's behavior when
      updating.

  o Bugfixes:
    * A bug that caused the user to be prompted for their OpenPGP
      passphrase when building on a target label that does not match
      any signatureKeyMap entry has been fixed.  Previously, if you
      had a signatureKeyMap entry for conary.example.com, and your
      buildLabel was set to conary.example.com@rpl:devel, you would be
      prompted to enter a passphrase even when cooking locally to the
      local@local:COOK label.
    * Dependency resolution will no longer cause a trove to switch
      branches.
    * If a component is kept when performing dependency resolution
      because it is still needed, it's package will be kept as well if
      possible.
    * "conary q --path" now expands symlinks found in the path to the
      file in question. (bug #855)
    * Committing a changeset that provided duplicate file streams for
      streams the server previously referenced from other servers no
      longer causes a traceback.
    * Conary's patch implementation how handles patches which are
      already applied. (bug #640)
    * A server error triggered when using long flavor strings in
      server queries has been fixed.

  o Build fixes:
    * Group cooking now produces output to make it easier to tell what
      is happening.  The --debug flag can be used to get a more
      detailed log of what troves are being included.

  o Server changes:
    * The server traceLog now logs more information about the
      repository calls


Changes in 1.0.6:
  o Repository changes:
    * The commitaction script now accepts the standard conary arguments
      --config and --config-file.

  o Bugfixes:
    * cvc merge on a non-shadow no longer returns a traceback (bz# 792),
      and cvc context foo does not return a traceback when context foo does
      not exist (bz #757)  Fixed by David Coulthart.
    * A bug that caused new OpenPGP keys to be skipped when troves
      were filtered out during mirroring has been fixed.
    * opening invalid changesets now gives a good error message instead of
      a traceback
    * removed obsolete changemail script
    * Exceptions which display fileId's display them as hex sha1s now
      instead of as python strings
    * A bug where including a redirect in a group that has autoResolve 
      caused conary to traceback has been fixed.
    * A bug that kept conary from prompting for your password when committing
      has been fixed.
    * A bug that randomized the order of the labels in the  installLabelPath 
      in some error messages has been fixed.

  o Build fixes:
    * The default ComponentSpec for :perl components now include files
      in site_perl as well as in vendor_perl.
    * Ruby uses /usr/share/ri for its documentation system, so all files
      in %(datadir)s/ri are now included in the default :doc ComponentSpec.

Changes in 1.0.5:
  o Performance improvements:
    * The use of copy.deepcopy() has been eliminated from the
      dependency code.  The new routines are up to 80% faster for
      operations like DependencySet.copy().
    * Removing files looks directly into the file stream of the file
      being removed when cleaning up config file contents rather than
      thawing the full file stream.
    * Getting a single trove from the database without files returned file
      information anyway
    * Trove.applyChangeSet() optionally skips merging file information
    * Cache troves on the update/erase path to avoid duplicate fetchs from
      the local database

  o Bugfixes
    * Installing from a changeset needlessly relied on troves from the 
      database having file information while processing redirects
    * Extraneous dependency cache checks have been removed from the
      addDep() path.
    * When removing files, conary now looks up the file flags directly
      in the file stream in order to clean up config file contents.
      Previously the entire file stream was thawed, which is much more
      resource intensive.

  o Build fixes:
    * r.addArchive() now supports rpms with bzip2-compressed payloads.

Changes in 1.0.4:
  o Performance improvements:
    * The speed of erasing troves with many dependencies has been
      significantly improved.
    * The join order of tables is forced through the use of
      STRAIGHT_JOIN in TroveStore.iterTroves() to work around some
      MySQL optimizer shortcomings.
    * An --analyze command line option has been added to the
      stand-alone server (server.py) to re-ANALYZE the SQL tables for
      MySQL and SQLite.  This can significantly improve repository
      performance in some cases.
    * The changes made to dependency string parsing were a loss in
      some cases due to inefficiency in PyArg_ParseTuple().
      Performance sensitive paths in misc.c now parse the arguments
      directly.

  o Bugfixes:
    * An Apache-based conary repository server no longer logs
      tracebacks in error_log when a client disconnects before all
      data is sent.
    * A bug that caused cross repository commits of changesets that involved
      a branched trove to fail in some cases has been fixed.
    * If an entitlement is used for repository access, it is now sent
      over HTTPS instead of HTTP by default.
    * The conary emerge command no longer attempts to write to the root
      user's conary log file.
    * conary showcs --all now shows not-by-default troves.
    * Previously, there was no way using showcs to display only the troves
      actually in a changeset - conary would by default access the repository
      to fill in any missing troves.  Now, you must specify the
      --recurse-repository option to cause conary to search the repository
      for missing troves.  The --trove-flags option will now display when a
      trove is missing in a changeset.
    * A bug that caused showcs --all to display file lists even when --ls
      was not specified has been fixed.
    * When mirroring, you are now allowed to commit a trove that does
      not have a SHA1 checksum set.  This is an accurate replication
      of the data coming from the source repository.
    * A bug affecting multiple uses of r.replace() in a group recipe has been
      fixed.
    * A bug that caused components not to be erased when their packages were 
      erased when a group referencing those packages was installed has been 
      fixed.

Changes in 1.0.3
  o Client changes:
    * Conary displays full paths when in the error message generated
      when it can't open a log file rather than leaving out the root 
      directory.

  o Performance improvements:
    * A find() class method has been added to StreamSet which enables
      member lookups without complete thawing.
    * The code path for committing filestreams to repositories now
      uses find() to minimize file stream thaws.
    * DBstore now supports precompiled SQL statements for SQLite.
    * Retrieving troves from the local system database no longer
      returns file information when file information is not requested.
    * Dependencies, dependency sets, StreamCollections, file
      dictionaries, and referenced file lists now use C parsing code
      for stream thawing.
    * Extraneous trove instantiations on the system update path have
      been eliminated.
    * Adding troves to the local database now uses temporary tables to
      batch the insertions.

  o Bugfixes:
    * A bug that caused a mismatch between file objects and fileIds
      when cloning a trove has been fixed.

Changes in 1.0.2:
  o Bugfixes:
    * A bug that caused redirects to fail to build when multiple
      flavors of a trove exist has been fixed.
    * A bug with cooking flavored redirects has been fixed.
    * The cvc command no longer enforces managed policy with --prep.
    * A bug that caused disttools based python packages to be built as
      .egg files has been fixed.  This bug was introduced in conary
      0.94.
    * A bug that prevented checking in a recipe that deleted policy
      has been fixed.
    * A bug that prevented entitlements from being recognized by an
      Apache conary repository server when no username and password
      were set for a server has been fixed.
    * A bug that prevented errors from being returned to the client
      if it attempts to add an invalid entitlement key or has
      insufficient permission to add the entitlement key has been
      fixed.  An InvalidEntitlement exception has been added.
    * A repository bug prevented the mirror client from obtaining a
      full list of new troves available for mirorring has been fixed.
    * A bug in cooking groups caused the groups resulting from an
      r.addAll() to not respect the original group's byDefault
      settings in some cases has been fixed.

Changes in 1.0.1:
  o Database schema migration
    * Over time, the Conary system database schema has undergone
      several revisions.  Conary has done incremental schema
      migrations to bring old databases in line with the new schema as
      much as possible, but some remnants of the old schema remain.
      When Conary 1.0.1 runs for the first time, the database will be
      reloaded with a fresh schema.  This corrects errors that can
      occur due to incorrect SQL data types in table definitions.  An
      old copy of the database will be saved as "conarydb-pre-schema-update".

Changes in 1.0:
  o Bugfixes
    * A bug that allowed a group to be installed before children of
      its children were installed has been fixed.  This ensures this
      if a an update is partially completed, it can be restarted from
      where it left off.
    * A bug in python dependencies that sometimes resulted in a plain 
      python: __init__ dependency has been fixed.
    * A bug that dropped additional r.UtilizeUser matches for a file after
      the first one has been fixed.
    * Accessing a repository with the wrong server name no longer
      results in an Internal Server Error.  The error is marshaled
      back to the client.

Changes in 0.97.1:
  o Bugfixes
    * A bug has been fixed that allowed the "incomplete" flag to be
      unset in the database when applying changesets of troves that
      have no "incomplete" flag.  This resulted in "StopIteration"
      exceptions when updating the trove.
    * A bug has been fixed in the code that selects the OpenPGP key
      to be used for signing changesets at cook time.

Changes in 0.97:
  o Client changes:
    * All troves that are committed to repository through commits,
      cooks, branches, shadows, and clones, now always have SHA1
      checksums calculated for them.
    * Trove objects now have a version number set in them.  The
      version number is increased when the data types in the Trove
      object are modified.  This is required to ensure that a Conary
      database or repository has the capability of storing all the
      information in a Trove.  All trove data must be present in order
      to re-calculate SHA1 checksums.  If a local system understands
      version 1 of the Trove object, and a repository server sends a
      changeset that contains a version 2 Trove, an "incomplete" flag
      will be set for trove's entry in the database.  When accessing
      that trove later for merging in an update, the client will go
      back and retrieve the pristine Trove data from the repository
      server so it will have all the data needed to preform three way
      merges and signature verification.

  o Repository changes:
    * Repositories will now reject commits whose troves do not have
      correct SHA1 checksums.

Changes in 0.96:
  o Client changes:
    * conary rq now does not use affinity by default, use --affinity to turn
      it on.  The rq --compatible-troves flag has disappeared.  Now 
      you can switch between displaying all troves that match your system 
      flavor and that match affinity flavor by switching between
      --available-troves with and without the --affinity flag.
    * conary q now displays installed, not by default troves by default,
      but skips missing troves.
    * Fixed an update bug where updating an x86 library on an x86_64 system
      would cause conary to switch other x86_64 components for that library
      to x86 versions.
    * update job output is compressed again
    * Fixed an update bug where if you had made a local change to foo, and then 
      updated a group that pointed to an earlier version of that trove,
      the trove could get downgraded

  o Other changes:
    * Mirroring now mirrors trove signature

Changes in 0.95:
  o Client changes:
    * The "conary verify" command now handles non-regular files with
      provides and requires (for example, symlinks to shared libraries
      that provide sonames).
    * The "conary showchangeset" command now takes --recurse and
      --no-recurse arguments.
    * All info-* packages are now updated in their own individual jobs;
      this is required for their dependencies to be reliable.
    * The conary syncchildren command now will install new packages
      when appropriate.

  o Repository changes:
    * Additional logging has been added to the repository server.
      Logging is controlled by the "traceLog" config file variable,
      which takes a logging level and log path as arguments.
    * Conary now detects MySQL Database Locked errors and will retry
      the operation a configurable number of times.  The "deadlockRetry"
      configuration variable controls the number of retries and
      defaults to 5.

  o Build changes:
    * Conary now uses site.py to find all possible correct elements of
      sys.path when generating python provides and requires.  Previously,
      new elements added via .pth files in the package being built would
      be ignored for that package.
    * The PythonSetup() build action now works properly with setup.py
      files that use "from setuptools import..." instead of "import
      setuptools".

  o Other changes:
    * The conarybugz.py script has been restored to functionality by
      moving to the conaryclient interface for accessing the
      repository.

Changes in 0.94:

  o Redirects no longer point to a specific trove; they now redirect
    to a branch. The client chooses the latest version on that branch
    which is compatible with the local system.

  o Bug Fixes
    * A bug in getNewTroveList() that could cause duplicate
      troves to be returned has been fixed.
    * A bug that caused a repository server running under Apache to
      fail with an Internal Server Error (500) when a client requested
      a changeset file that does not exist has been fixed.
    * Conary no longer displays an error when attempting to write to a
      broken pipe.  (bug #474)
    * Conary now respects branch affinity when moving from old-style
      groups to new-style groups.

  o Client changes:
    * The query/repquery/showcs command line options have been
      reworked.  See the conary man page for details.
    * When "cvc merge" is used to merge changes made on the parent
      branch with changes made on a shadow, conary now records the
      version from the parent branch that was used for the merge.
      This is required to allow conary to handle changing the upstream
      version on a shadow.  It is also useful for accounting
      purposes.  (bug #220)
    * "conary emerge" can now be performed on a recipe file.
      Previously you were required to emerge from a repository. (bug
      #526)
    * Progress is now displayed as conary applies a rollback. (bug #363)
    * Java, Perl, and Python dependencies are now enforced by default.

  o Build changes
    * PythonSetup() no longer passes the --single-version-externally-managed
      argument to setup.py when it uses distutils instead of setuptools.

Changes in 0.93:
  o Bug Fixes
    * A bug in the "conary verify" code sometimes resulted in an
      unhandled TroveIntegrity exception when local modifications were
      made on the system. (bug #507)
    * Usernames and passwords with RFC 2396 reserved characters (such
      as '/') are now handled properly. (bug #587)

  o Server changes
    * Standalone server reports warnings for unsupported configuration options
      instead of exiting with a traceback.
    * Compatibility for repositoryDir has been removed.
    * A bug caused queries for multiple flavors of the same trove
      to return incorrect results has been fixed.
    * Apache hooks now ignore IOErrors when writing changesets to the
      client.  These normally occur when the client closes the
      connection before all the data is sent.

  o Client changes
    * SHA1 checksums are now computed for source checkins and local
      change set commits.
    * Flavor affinity is now more relaxed when updating troves.  For
      example, if you have a trove with flavor that requires sse2 but
      your system flavor is ~!sse2, conary will only prefer troves
      with sse2 enabled instead of requiring it.

  o Build changes
    * PythonSetup() now correctly requires python-setuptools:python
      instead of python-setuptools:runtime.
    * Automatic python dependency provision now searches more directories
      to better support multilib python.
    * Conary now defaults to building in ~/conary/builds instead of
      /var/tmp/conary/builds, and caching in ~/conary/cache instead
      of /var/cache/conary.

Changes in 0.92:
  o Package Building Changes:
    * Conary policy has been split out into the conary-policy package.
      (Some policy was left in conary proper; it is needed for
      internal packaging work.)
    * Conary prints out the name of each policy as it runs, making it
      possible to see which policies take the most time.
    * BuildLog files no longer contain lines that end with \r.
    * A new 'emergeUser' config item has been added.  Conary will
      change to this user when emerging packages as root.
    * --no-deps is now accepted by 'conary emerge'.

  o Group Building Changes:
    * A bug has been fixed in dependency checking when using
      autoResolve where deleted weak troves would be included in
      autoResolve and depChecks.

  o Client changes:
    * Conary can now rate limit uploads and downloads.  The rate limit
      is controlled by the "uploadRateLimit" and "downloadRateLimit"
      configuration variables, which is expressed in bytes per second.
      Also, Conary displays the transfer rate when uploading and
      downloading.  Thanks to Pavel Volkovitskiy for these features.
    * The client didn't write config files for merged changesets in
      the right order, which could result in changesets which could
      not be committed to a repository.
    * Fixed a bug in the update code caused conary to behave
      incorrectly when updating groups.  Conary would install
      components of troves that were not installed.

  o General Bug Fixes
    * Conary did not include the trove sha1 in the troveinfo diff
      unconditionally.  This prevents clients from being able to
      update when a repository is forced to recalculate sha1
      signatures.

Changes in 0.91:
  o Bugfixes
    * A bug was fixed the code that freezes path hashes.  Previously,
      path hashes were not sorted in the frozen representation.  Code
      to fix the frozen path hashes in databases and repositories has
      beed added.
  o Build
    * added cleanAfterCook config that controls whether conary tries to
      clean up after a successful build

Changes in 0.90.0:
  o Code Structure/Architecture Changes:
    * Conary now has the concept of "weak references", where a weak reference
      allows conary to be able to recognize the relationship between a
      collection and the children of collections it contains.  This allows
      us to add several new features to conary, documented in Client and Build
      changes.
    * SQL operations have been migrated to the dbstore driver to allow
      for an easier switch of the database backends for the server side.
    * Various query and code structure optimizations have been
      implemented to allow running under MySQL and PostgreSQL.

  o Documentation Changes:
    * Added summaries about updateall in the conary man page and added
      information about the command-line options for conary rq.
    * Clarified behavior of "conary shadow --source-only" with respect to
      rPath bug #500.
    * Added synonyms for cvc and conary commands which have shortcuts
      (ex: checkout and co).
    * Added man page entry about cvc clone.

  o Package Building Changes:
    * Build logs now contain unexpanded macros, since not all macros
      may be defined when the build log is initially created.
    * The emerge command can now accept version strings.
    * The RemoveNonPackageFiles policy now removes fonts.cache*,
      fonts.dir, and fonts.scale files, since they are always
      handled by tag handlers.
    * The Make() build action can now take a makeName keyword argument
      for cases when the normal Make() handling is exactly right but
      a different make program is required (nmake, qmake, etc.).
    * The new PythonSetup() build action uses very recent versions
      of the python setuptools package to install python programs
      which have a setup.py that uses either the old disttools or
      new setuptools package.
    * fixed bug #bz470: loadInstalled('foo') will now work when you have
      installed a local cook of foo.

  o Group Building Changes:
    * add() now takes a "components" option.  r.add(<package>,
      components=['devel', 'runtime'])  will install <package>, but only the
      'runtime' and 'devel' components of <package> by default.
    * remove() can now 'remove' troves within child troves.
    * When a component is added, (either via r.add() or dep resolution)
      is automatically added as well (though not all its sibling components)
    * A new r.removeComponents(<complist>) command has been added.  It
      allows you to create a group where all devel components are
      byDefault False, for example: r.removeComponents(['devel',
      'devellib']).
    * The installPath used to build a group in is now stored in troveInfo.
    * r.addAll() now recurses through all the included groups
      and creates local versions of them as well by default.
    * A new r.replace(<name>, <newversion>, <newflavor>) command has
      been added.  It removes all versions of name from all groups in
      the recipe and replaces them with the version found by searching
      for newVersion, newFlavor.

  o Client Changes:
    * When committing source changes in interactive mode, conary will ask you
      you to confirm the commit.
    * A new configuration option, autoResolvePackages, tells conary to install
      the packages that include the components needed for dep resolution.
    * You can now install locally cooked groups.
    * If foo is a redirect to bar, and you run 'conary update foo' when
      foo is not installed on your system, conary will act as if you had
      typed 'conary update bar'.  Previously, it would act as if you had typed
      'conary update bar --no-recurse'.

  o Config Changes:
    * Conary config handling now supports comments at the end of config lines.
      # can be escaped by a \ to use a literal # in a configuration option.
    * Default macros used in cooking are now stored in /etc/conary/macros.
      The 'defaultMacros' parameter determines where cvc searches for macro
      definitions.
    * Conary configuration now searches for configuration files in 
      /etc/conary/conf.d/ after reading in /etc/conaryrc

  o Server Changes:
    * Creating changesets atomically moves complete changesets into place.
    * The contents store no longer reference counts entries.
    * Added support for trove marks to support mirroring.  A client
      can use a trove mark to ask the server for any trove that has
      been added since the last trove mark mirrored.
    * Added the hasTroves() interface to support mirroring.  This allows
      the mirror client to make sure that the target mirror does not
      already have a trove that is a candidate for mirroring from the
      source repository.
    * Added support for traceback emails from the repository server.
    * The repository contents store was reworked to avoid reading
      precompressed gzipped data twice (once to double check the uncompressed
      contents sha1 and once to copy the file in place).
    * We have changed the way schema creation and migration is handled
      in the repository code. For administrative and data safety reasons,
      schema upgrades and installs can be performed from now on only by
      running the standalone server (conary/server/server.py --migrate),
      thus avoiding race conditions previously created by having multiple
      Apache processes trying to deal with the SQL schema updates.

   o Command Changes
    * A new script that mirrors repositories has been added.  It is in
      the scripts/ directory in the source distribution of Conary.

Changes in 0.80.4:
  o Build Changes:
    * PackageRecipe has been changed to follow our change to split
      conary into three packages.
    * x86_64 packaging elimintated the conary:lib component to follow x86
      (those files now belong in conary-build:lib)

Changes in 0.80.3:
  o Client Changes:
    * The internal branch source and branch binary flags were changed
      to a bitmask.
    * The warning message printed when multiple branches match a cvc
      checkout command has been improved.
    * Only interactive mode can create binary shadows and branches, and
      a warning is displayed before they are created (since source branches
      are normally the right thing to use).

  o Build Changes:
    * Files in subdirectories named "tmp" are no longer automatically
      excluded from packaging, except for /tmp and /var/tmp.
    * DanglingSymlinks now traverses intermediate symlinks; a symlink
      to a symlink to a symlink will no longer confuse it.

Changes in 0.80.2:
  o Client Changes:
    * Bugs in "conary update foo=<old>--<new>" behavior have been
      fixed.
    * "cvc co foo=<label>" will now work even if you don't have a
      buildLabel set
    * "conary showcs" will now work more nicely with group changesets.
    * "conary showcs --all" no longer shows ids and sha1s.
    * We now never erase pinned items until they are explicitly unpinned.
    * "conary verify" and "conary q --diff" work again.
    * "conary q tmpwatch --components" will display the components
      installed for a package.
    * The pinTroves config item behavior has been fixed.  It now
      consistently pins all troves that match a pinTrove line.
    * When a trove is left on the system because of dependency resolution
      during an update, a warning message is printed.
    * Command line configuration, such as --config
      'buildLabel conary.rpath.com@rpl:devel', now overrides context
      configuration.

  o Server Changes:
    * The repository server now retries a request as an anonymous user
      if the provided user authentication information does not allow
      a client request to succeed.
    * When using "server.py --add-user" to add a user to a repository
      server, the user will only be given admin privileges if --admin
      is added to the command line.  Previously, all users added with
      server.py had admin privileges.  Additionally, if the username
      being added is "anonymous", write access is not granted.

  o Build Changes:
    * It is now possible for a recipe to request that specific
      individual requirements be removed from files using the
      exceptDeps keyword argument to r.Requires().  Previously
      you had to accept all the dependencies generated by r.Requires()
      or none of them.
    * r.Replace() now takes a lines=<regexp> argument, to match a line based
      on a regexp.
    * The EnforceJavaBuildRequirements policy has been added.  When
      you are packaging precompiled Java software where you have
      .class/.jar files but no .java files, you can use "del
      EnforceJavaBuildRequirements" to prevent this from policy from
      generating false positives.
    * The EnforceCILBuildRequirements policy has been added.
    * Enforce*BuildRequirements now warn when a package has requirements
      which they don't fulfill themselves and which are not fulfilled by
      the system database.  (for example, soname dependencies from linking
      against libraries that are not managed by Conary on the system.)
    * Automated Perl dependencies have been added, for both provides
      and requires.  They are not yet enforced, in order to give time
      to adapt while perl packages are being re-built.
    * The EnforcePerlBuildRequirements policy has been added.
      Failures found by this policy may be caused by packages on the
      system not having been rebuilt yet with Perl dependencies, but
      could also show bugs in the Perl dependency code.
    * Automated Python dependencies have been added, for both provides
      and requires.  Like Perl dependencies, they are not yet
      enforced.
    * The EnforcePythonBuildRequirements policy has been added, with
      the same caveats as EnforcePerlBuildRequirements.
    * Conary now writes more information about the build environment
      to the build log when cooking.
    * A bug that caused r.Requires('file:runtime') to create a file
      dependency on 'runtime' instead of trove dependency on
      'file:runtime' has been fixed.
    * Java dependencies now properly ignore array elements in all cases,
      removing false Java dependencies like "[[I" and "[[B".


Changes in 0.80.1:
  o Client Changes:
    * User names and passwords are no longer allowed in repository maps;
      "user" configuration entries must be used instead.
    * The clone command now allows you to clone a binary onto the same
      branch, without having to reclone the source.
    * The TroveInfo table on the client is getting corrupted with
      LoadedTrove and BuildReq entries for components.  These entries
      are only valid on packages.  Code was added to catch when this
      happens to aid debugging.  Additionally, Conary will
      automatically remove the invalid entries the first time 0.80.1
      is run.
    * Environment variables are expanded in paths in conary configuration files.
    * localcs now allows the version and flavor to be specified for a trove
    * conary scs --all now behaves the way it used to again
  o Build Changes:
    * Java dependency generation is now enabled; Java dependency enforcement
      is still disabled.
    * The skipMissingSubDir keyword argument now actually works correctly
      when the subdirectory is missing.
  o Common Changes:
    * Entitlement support has been added as an alternate method of
      authentication.

Changes in 0.80.0:
  o Client Changes:
    * The logic for defining updates across a hierarchy has been completely
      replaced. Instead of rigidly following the trove digraph, we flatten
      the update to choose how troves get updated, and walk the hierarchy
      to determine which updates to actually apply.
    * Dependency resolution could include troves which caused duplicate
      removals for the troves those included troves replace
    * Chroot handling was broken in 0.71.2 and prevented the user name
      lookup code for the chroot from exiting back out of the chroot
    * showchangeset on relative changesets now displays them as jobs.
    * query and queryrep now exclude components if they match their
      package name
    * Conary cleans up rollbacks when a changeset fails to apply.
      Previously, an invalid changeset was saved in the rollback
      stack, which made applying it impossible
    * Removed direct instantiation of NetworkRepositoryClient object; it
      should be created by calling ConaryClient
    * repositoryMap should not contain usernames and passwords now; user
      config file option should hold those instead (user *.rpath.org user pass)
    * If a user name is given without a password the password will be prompted
      for if the repository returns a permissions error
    * added --components parameter to q and rq to not hide components
    * conary update --full-versions --flavors now will work as expected
    * fixed a bug with conary erase foo=/branchname
    * When in multi-threaded mode, the download thread now checks to see
      if the update thread wants to exit.  This fixes many of the
      "timeout waiting for download thread to terminate" messages.
    * Fixed bug where conary erase foo --no-deps wouldn't erase a component
      of foo if it was required by something else
  o Build Changes:
    * Dependencies are now generated for Java .class and .jar files.
      They are not yet enforced, to give time to rebuild Java packages.
    * Java dependency generation has been turned off until 0.80.1 in
      order to wait until there is a deployed version of Conary with
      long dependency handling; some .jar files have so many
      dependencies that they overflowed dependency data structures.
    * CheckDesktopFiles now looks in /usr/share/icons for icons, and
      can find icon names without extensions specified.
    * Build actions which take a subDir keyword argument now also can
      take a skipMissingSubDir keyword argument which, if set to True,
      causes the build action to be skipped if the specified subdirectory
      does not exist.  By default, those build actions will now raise
      an error if the directory does not exist, rather than running in
      the wrong subdirectory as they did previously.
    * You can now cook a recipe that has a superclass that is defined
      locally but a has supersuperclass that is in the repository.  Similarly,
      if you have a superclass that is in the repository but a supersuperclass
      locally, conary will find that as well
    * r.Replace with parameters in the wrong order will now behave correctly
    * The automatic :config component for configuration files has been
      disabled because Conary does not handle files moving between
      troves, and config files were being re-initialized when packages
      were updated.
  o Code structure:
    * queryrep, query, showchangeset, and update --info all use the same
      code to determine how to display their data.  Display.py was changed
      to perform general display operations.
    * query.py added
    * added JobSource concept for searching and manipulating lists of jobs.
    * moved datastore.py into repository module
    * Stubs have been added for adding python and perl dependencies, and
      the stubs have been set to be initially ignored.
    * The internal structure for conary configuration objects has changed
    * A new DYNAMIC size has been added to the StreamSet object.  This will
      cause StreamSet to use either a short or long int to store the size
      of the frozen data that is included in a frozen StreamSet, depending
      on the size of the data being stored.

Changes in 0.71.2
  o Client Changes:
    * The update-conary option has been renamed updateconary per
      bugzilla #428
    * buildPath can be set in contexts
    * cvc co <foo> will work even if there are two foos on the same label with
      different branches.  In that case, it will warn about the older foo
      which it doesn't check out
    * Test mode didn't work for updates and erases which were split into
      multiple jobs
  o Build Changes:
    * Combined the EtcConfig and Config policies, and deprecated
      the EtcConfig policy.
    * All config files default to being put into a :config component.
      This is overridden by any ComponentSpec specifications in the recipe.
    * A use flag has been added for xen defaulting to 'sense prefernot'.  This
      flag should be used to specify flavors for xen domU builds where special
      provisions are made for paravirtualized domU.
    * Added new CheckDesktopFiles policy to catch some more common errors
      in .desktop files.  (For now, it looks for common cases of missing
      icons; more may be added over time.)
    * The Requires policy now interprets synthetic RPATH elements (passed in
      with the rpath= keyword argument) as shell-style globs that are
      interpreted relative first to the destdir and then to the system.

Changes in 0.71.1:
  o Server Changes
    * Added iterTroves() call which iterates over large numbers of troves
      much more efficiently than a single getTrove() call would.
    * Split out FileRetriever object to allow file information to be pulled
      from the repository inside of an iterTroves() loop
    * The web interface shows the troves contained in a group trove instead
      of trying to list all files in a group.
  o Client Changes
    * Config file options that take a path as a value now support ~ for
      home directory substitution
    * Trove.diff() returns a standard job list instead of the previous
      only-used-here format
    * /var/log/conary tracks all update, remove, rollback, and erase events
    * Progress output is simplified when stdout is not a tty (no line
      overwrites)
    * Tracebacks during logged commands get copied to the log
    * Code which checked to see if a shadow has been locally modified didn't
      work for shadows more than a single level deep
    * When you are installing from changesets using --from-files, other troves
      in the changesets can be used for dependency resolution
  o Build Changes (cvc)
    * Additional calls are emulated by the filename_wrapper for the
      r.Run calls.
  o Code Structure
    * Split build/recipe.py into several smaller files
    * Moved OpenPGP keyTable access up call stack so that it can now be
      accessed outside of kid templates.
    * Move epdb code into its own package

Changes in 0.71.0:
  o Code Structure
    * conary now imports all python modules from a toplevel "conary"
      module.  This prevents conary from polluting the module namespace.
  o Client Changes
    * Clone didn't handle shadow version numbers correctly (and could create
      inconsistent version numbers)

Changes in 0.70.5:
  o Client Changes
    * Files changing to config files across distributed repositories now works.
    * The update code uses more consistent use of trove sources, and only
      makes explicit calls to the repository if asked.  This should make it
      possible to create interesting update filters.
    * Clone updated sequences it was iterating over, which is generally
      a bad idea (and caused clone to commit inconsistent troves)
  o Build Changes (cvc)
    * Locally cooked filesets now include file contents, making the
      filesets installable.
    * Fileset cooks now retrieve all of the file objects in a single
      network request per repository.
    * The new NormalizeLibrarySymlinks policy runs the ldconfig program
      in all system library directories.  This ensures that all the
      same symlinks that ldconfig would create when the shlib tag handler
      runs are packaged.  It also warns if ldconfig finds missing files.
    * New argument to r.Run(): "wrapdir" keyword argument behaves much
      like "filewrap" but takes a string argument, which limits the scope of
      %(destdir)s relocation only to the directories under the specified
      wrapdir, which is interpreted relative to %(destdir)s.  Works best
      for applications that install under one single directory, such
      as /opt/<app>
    * Clone, branch, and shadow all take --info now instead of --test
    * ELF files that dlopen() libraries can now be provided with
      synthetic soname dependencies with
      r.Requires('soname: libfoo.so', '/path/to/file')
    * r.Requires now enforces that packages that require a file and
      include that required file must also explicitly provide it. (bz #148)
  o Server Changes
    * Packages added to the repository are checked to ensure the version and
      flavor of all referenced components are the same as for the package

Changes in 0.70.4:
  o Client Changes
    * The trove that satisfies a dependency that is broken by erase is
      now displayed in the "Troves being removed create unresolved
      dependencies" message.
    * Components are now displayed on the same line as their parent
      package in "conary update" output.
    * A new 'interactive' option has been added to conary configuration.
      When set to true, conary will display info about clone, branch,
      update, and erase operations, and then ask before proceding.
  o Build Changes (cvc)
    * The CompilePython action has been fixed to accept macros at the
      beginning of its arguments, fixing a bug new in Conary 0.70.3.
    * The Requires policy can now be given synthetic RPATH elements;
      this is useful when programs are only intended to be run under
      scripts that set LD_LIBRARY_PATH and so do not intrinsically have
      the information they need to find their libraries.
    * Added --test to clone, branch, and shadow commands
    * Clone now supports --skip-build-info for less rigid version checks
      on cloned troves
    * Fixed usage message to better reflect reality
    * Cloning to a branch which already has a version with a compatible
      flavor now works.
    * cpio archive files are now supported for r.addArchive()
  o Repository Changes
    * The repository now serves up stored OpenPGP keys as a "Limited
      Keyserver"; users can retrieve keys, but not search or browse them.
      The keys are available via /getOpenPGPKey?search=KEY_ID. This
      is meant only to allow conary to automatically retrieve OpenPGP
      keys used to sign packages.

Changes in 0.70.3:
  o Client Changes (conary)
    * Conary now works harder to avoid having separate erase/installs,
      instead preferring to link those up into one update when possible.
    * Conary configuration now supports contexts.  Contexts are defined in
      sections starting with a [<name>] line, and provide contextual
      configurations for certain variables, defined in the man page.  All
      configuration options after the [<name>] will be associated with that
      context, and will override the default configuration when that context
      is active.  The current context can be selected by using the --context
      parameter, or by setting the CONARY_CONTEXT environment variable.
    * 'conary config --show-contexts' will display the available contexts
  o Build Changes (cvc)
    * A local cook of a trove foo will ensure that the changeset created is
      installable on your local system, by making sure the version number
      created is unique.
    * The builddir is no longer allowed to appear in ELF RPATHs.
    * The build documentation strings have been significantly updated
      to document the fact that for most strings, a relative path
      is relative to the builddir, but an absolute path is relative
      to the destdir.
    * The ManualConfigure action now sets the standard Configure
      environment.
    * cvc will allow you to cook a trove locally even when you are unable
      to access the trove's source repository
  * Common Changes:
    * Version closeness was improperly measured for troves on different
      branches when then label structure was identical
  o Repository Changes
    * Repository now has a config flag called requireSigs. Setting it to
      True will force all troves to have valid package signatures.  Troves
      lacking this will be rejected.  Enabling this option prevents the
      generation of branches, shadows, or clones since these troves are not
      signed.  It is not recommended that this option be enabled until the
      infrastructure is in place to provide package signatures for all types
      of troves.

Changes in 0.70.2:
  o Client Changes (conary)
    * GnuPG compatible trust metrics for OpenPGP Keys now exists. This
      makes it possible for conary clients to refuse troves that
      aren't properly trusted. The metrics currently in place mimic
      gpg behavior.
    * Running "conary update" in a directory that does not exist no
      longer fails with an error (bugzilla #212).  Note that "cvc
      update" still requires that the current working directory exists
      of course.
    * HTTP error conditions are handled more gracefully when commiting
      a change set. (bugzilla #334)
    * conary more reliably sets a non-zero exit status when an error
      occurs. (bugzilla #312)
    * When performing an update of a group that adds a trove foo,
      search the system for a older version of foo to replace if the
      original update command found a replacement by searching the
      system.
    * New option, "conary update-conary" has been added in an attempt
      to provide a workaround for future drastic protocol revisions
      such as what happened for 0.70
    * Methods for parsing command line update request and changeset requests
      have been added to conaryclient.cmdline
    * A metric for the distance between arbitrary versions on different
      branches has been added, and the code which matches troves changes
      between collections uses this code to give well-defined matches
      for all cases.
    * Rollbacks are now listed with the most recent on top
    * Troves which a group operation tries to remove will be left behind
      if they satisfy dependencies for other troves
    * updateall command respects pins on top-level troves
    * Dependency resolution no longer blows away pinned troves
    * conary update now takes a changeSpec, allowing you to specify both
      the version to remove and the update version, like
      'conary update foo=2.0--3.0'

  o Build Changes (cvc)
    * cvc more reliably sets a non-zero exit status when an error
      occurs. (bugzilla #312)
    * Building groups w/ autoResolve displays the revision of the
      troves which are being included
    * The change to automatically split up hardlink groups into
      per-directory hardlink groups has been reverted.  Instead,
      Conary enforces that link groups do not cross directories, but
      provides an exception mechanism for the rare cases where it is
      appropriate to do so.  The old LinkCount policy was renamed
      LinkType, and the new policy enforcing link group directory
      counting is now called LinkCount.
    * The NormalizeCompression policy no longer causes an error if you
      have two files in the filesystem that differ only by the .gz or
      .bz2 extension.
    * The Provides policy will not longer automatically provide soname
      dependencies for executable files that provide sonames.  A few
      executables do provide sonames, and 0.70.1 provided them as
      harmless extraneous provisions.

   o Repository Changes
     * A new getConaryUrl() method has been implemented to support the
       "conary update-conary" feature
     * Exception handling has been re-worked.  All exception classes
       that are marshaled back to the client are now in the
       repository.errors module.  Some of the most commonly used
       exception classes have been included in their previous modules
       for compatibility until code can be modified to use the new
       repository.errors module.

Changes in 0.70.1:
  * Collection merging didn't handle (admittedly obscure) cases where
    a component on the local system was updated to a new version of a
    trove, and updating that package also tries to update to that version
    but using a different path
  * Redirects are allowed in group cooking as long as the target of the
    redirect is also specified in the group (this allows cleaner handling
    when trying to clean up after label multiplicity)
  * Shorten display for versions and flavors in internal debugging output.
    Make str() output for versions and flavors return formatted strings.
  * ELF files finding non-system libraries via an RPATH did not always
    have the path to the library encoded in their dependency requirement,
    depending on whether the package also included some other (unrelated)
    non-system library.  Futhermore, system paths encoded in an RPATH were
    incorrectly honored.  Both of these bugs have been fixed.
  * Ownership policy now uses macros in the user and group definitions.
  * Symbolic links to shared libraries can now provide path-encoded
    soname dependencies (only manually, never automatically).
  * Removed outdated code with convoluted code for preventing providing
    soname dependencies in some cases; that code has been functionally
    replaced by limiting automatic soname dependencies to system library
    directories.
  * Instead of complaining about hardlinks spanning directories, Conary
    simply creates one link group per directory per hardlinked file.
  * Fixed bug which made source commits fail on cloned source troves

Changes in 0.70.0:
  o The client and server protocol versions have been changed and
    the filecontainer version number updated.
    * Upgrading from previous versions of Conary to 0.70.0 will
      require downloading a old-format changeset file from
      ftp://download.rpath.com/pub/conary/
    * Adding path hash data to TroveInfo overflowed the amount of
      storage space available in a StreamSet when a trove contained
      several thousand files.  In order to accommodate larger data
      stored in StreamSets, we have changed the way data sizes are
      handled.
    * With the changes to StreamSet, LargeStreamSet is obsolete.
      Changeset files used to used LargeStreamSet to represent data.
      Since we now just use a StreamSet, the changeset file format
      changed.
    * Since this version of Conary is incompatible with previous
      versions, we took this opportunity to do database and repository
      migrations that will allow us to make significant code cleanups
      in the near future.

 o Other smaller changes
    * Conary now does the right thing if the same trove is listed
      twice in an update due to recursion (it checks for duplicate
      installs of the same trove).
    * A bug where None would show up in CONARY files when an
      autosource file changed contents but did not change names has
      been fixed.

Changes in 0.62.16:
  * The "conary update" and "conary erase" commands now display the actions
    they take as they run (similar to --info output).
  * The --info output for "conary erase" and "conary update" has been
    reworked to be more user-friendly.
  * Added new conaryrc option signatureKeyMap to choose which signature
    to use when signing based on the label.
  * Fixed a bug where conary would only sign the last trove listed,
    instead of signing all troves listed.
  * The ComponentRequires policy now makes :devellib components require
    :data components if they exist.
  * Don't check for bucket conflicts when resolving during group cooks - if we
    want to check for bucket conflicts in groups, it will be readded in a more
    general way.
  * Removed extra freezes and thaws of files for a 8% improvement in install
    time for absolute change sets (at the cost of some memory, but thanks
    to splitting transactions this should be a good trade off).
  * Added removeIfExist call to miscmodule for some peformance improvement.
  * ELF files that find non-system libraries via an RPATH now have the path
    to the library encoded in their dependency requirement, matching the
    path encoded in the dependency provision.  Before this, the RPATH
    was ignored and the path encoding was only guessed within one source
    package.
  * The LinkCount policy now enforces the requirement that hardlink groups
    contain only files in the same directory as each other; no hardlinks
    between files in different directories are allowed.
  * When updating a group across branches, if a subtrove within the update has
    already been manually moved to the new branch by the user, conary will
    recognize this and sync that trove with the group
  * A new "closed" configuration variable has been added to the
    apache-based networked repository server.  When set, the server
    will always raise a "RepositoryClosed" exception when a client
    attempts to access it.  The configuration variable is a string.
    The string will also be returned to the client.
  * Removed install buckets and replaced with comparisons of hashed path
    values to determine trove compatibility.
  * If a trove is included in an update twice, once directly, and once
    implicitly through recursion, ignore the recursive update.
  * More constraints added to the repository schema
  * Added hasTrove to Items table for faster trove names check

Changes in 0.62.15:
  * The MakeDevices() policy now accepts mode= as a named argument.
  * Added (undocumented) --debug (prints debugging output),
    switched old (undocumented) --debug to now be --debugger (starts debugger
    on initialization)
  * Added debug messages to conaryclient/update.py
  * Cloning to the the same branch works (providing a good way of
    reverting changes)
  * Cloning now updates buildRequirements and loadedTroves in troveInfo
    and enforces their consistency on the target branch
  * Cloning groups is now supported
  * Fix update case where a group update should cause conary to search the
    system for an older version of a trove to replace.
  * If you update a trove foo locally to a new version on the same branch, and
    then update the containing group to a new version on a different branch,
    conary will now update foo to the new branch as well.
  * fix error message when you try to pin as non-root

Changes in 0.62.14:
  * The threading changes in .13 caused some error information to be lost.
    Tracebacks have now been fixed, and the download thread checks much more
    often to see if it needs to exit.
  * Catch InstallBucketConflicts exception

Changes in 0.62.13:
  o Repository Server changes
    * The Schema creation SQL statements have been rewritten in a more
      standardized form. Some indexes have been redefined and a number
      of views have made their way into the default repository schema.
    * The new call troveNamesOnServer can be used now by the netclient
      code for a much faster retrieval of all trove names available on
      all labels on a given server. Server and client protocol numbers
      have changed.
    * The getTroveList() server side function got a rework that should
      result in about a 50% execution time speedup on most queries.
    * The Metadata SQL query has been reworked to join tables in a
      much better order, speeding up the getMetadata call on a
      repository with many versions much faster.

  o Client changes
    * Conary now compresses XML-RPC requests before sending them to
      the repository server.  In order to use compression, the remote
      server must be running Conary 0.62.13 or later.  If the server
      is running an older version, the client will fall back to
      sending uncompressed requests.
    * The database conversion in 0.62.12 did not correct all
      out-of-order file streams.  A new conversion function is in
      0.62.13 that will examine every file stream and ensure that it
      is stored correctly in the database.
    * Versions from the contrib.rpath.com repository are automatically
      rewritten to point to contrib.rpath.org.  NOTE: if you have a
      label from the contrib.rpath.com repository in your
      InstallLabelPath (such as contrib.rpath.com@rpl:devel), you will
      need to modify it to point to contrib.rpath.org.
    * Install bucket handling now works for collections which were not
      fully installed.
    * A bug where database was left locked on exception during install
      when the download thread was still executing has been fixed.
    * The conaryclient code has been split into pieces.
    * Switched rollbacks to local@local:ROLLBACK
    * The main thread no longer blocks forever when the download
      thread fails.
    * Matching referenced troves in collections is no longer dependent
      on sort order of internal dictionaries.

  o Common Repository and Client changes
    * When a changeset is applied to the local system or committed to
      a networked repository, the fileIds are recomputed from the file
      objects and verified.  This prevents corrupted or miscomputed
      changesets from being committed to the repository or applied to
      the local system.

  o Building/Branching changes
    * Many changes have been made to cloning, including sideways
      cloning (creating a clone at the same branch depth as the clone
      source), better cloning with multiple flavors, separate cloning
      of source and binaries, resilience against duplicate troves,
      proper use of existing fileIds during clones, simultaneous
      cloning of multiple troves, and better clonedFrom tracking.
    * The default optflags for x86 changed to remove -mcpu, as it is
      deprecated in gcc.

Changes in 0.62.12:
  * Conary will no longer create a "rootroot" group while installing
    users whose primary group is "root".  It will now call the
    appropriate tag handler for user/group modifications if the tag
    handler is installed.
  * EnforceConfigLogBuildRequirements no longer suggests recursive
    build requirements for packages in which the configure script
    checks to see if the package is already installed.
  * Installing new version of pinned troves leaves the pinned trove in
    place if the two troves have compatible install buckets
  * By default, when you shadow a binary trove, its source is shadowed with it.
  * Instead of a --sources option, cvc shadow and cvc branch now take
    --source-only and --binary-only options that allow you to control whether
    sources or binaries are shadowed.
  * Branch and shadow commands now take an unlimited number of troves
    to branch/shadow.
  * Files sharing versions but with different contents (thanks to flavors)
    got lost when switching from one flavor of a trove to another
  * troves can now be specified for rq, q, and update as <labelpart>/<version>,
    e.g., foo=:rpl1/1.0, or foo=contrib.rpath.com@/2.3-1-2
  * version.hasParent() handles more cases of shadows of shadows correctly.
  * cooking troves into the repository with --flavor <newflavor> now modifies
    the flavor before the recipe is even loaded, not when the recipe's setup
    function is called.
  * add a check to ensure RPATHs in cooked packages do not have %(destdir)s
    or /tmp or /var/tmp in them.
  * EnforceSonameBuildRequirements has been temporarily changed to produce
    warnings instead of errors.
  * Dependncies and flavors didn't order things properly in their frozen forms
  * StreamCollections are now properly ordered

Changes in 0.62.11:
  * InstallBucket policy now allows using macros in component names.
  * The --resume option now works correctly when conary has
    automatically discovered a non-standard path for the main build
    directory.
  * A soname dependency is again generated for libraries outside of
    library directories, but the pathname is now included in the
    dependency.  Within a package, all matching dependencies are
    modified to include the path.  This is useful for cases where
    an application packages private versions of libraries -- the
    dependencies still need to be there so that inter-component
    requirements are honored, but they must not perturb the rest
    of the system.
  * Recursive pinning now behaves itself
  * Switch group recipe syntax to use r.add() instead of r.addTrove,
    r.remove() instead of r.removeTrove(), and add a
    r.setDefaultGroup() command to set the default group.

Changes in 0.62.10:
  * EnforceSonameBuildRequirements enhanced to handle correctly cases
    where more than one trove can resolve a single soname dependency.
  * EnforceConfigLogBuildRequirements now can take exceptions, which
    can be specified either as a filename (such as /usr/bin/bison or
    %(bindir)s/bison) or as a required trove (such as bison:runtime).
  * The trove.Trove initializer no longer allows for a trove to be created
    with a name that has more than one ":" character in it.
  * EnforceSonameBuildRequirements now can take exceptions, which are
    specified as a required trove (such as libfoo:devel) to avoid adding
    to the list of requirements.
  * EnforceSonameBuildRequirements now produces errors for missing build
    requirements, and EnforceConfigLogBuildRequirements now demonstrates
    very few false positives, and so has been updated to warning instead
    of info.
  * Added a check to warn when a trove is installed multiple times from
    the same branch with incompatible install buckets (--no-conflict-check
    overrides this check)
  * Redirects can now redirect to nothing, which allows components to
    disappear gracefully on a redirection
  * A soname dependency is now provided only if the library is in a
    default library directory, or in a directory explicitly added with a
    SharedLibrary(subtrees='/path/to/dir/') call.

Changes in 0.62.9:
  * EnforceConfigLogBuildRequirements policy added.  It looks through
    all config.log files anywhere under the build directory for programs
    that configure has found, and ensures that the transitive closure
    of the build requirements contains each file listed.  (That is, if
    the file /usr/bin/perl has been found, and intltool:runtime is in
    the buildRequires list, and intltool:runtime requires perl, then the
    requirement is satisfied.)  This policy currently produces some false
    positives; the "greylist" that tries to remove false positives needs
    to be expanded.
  * The repository server now uses a repository instance specific key
    cache.  This fixes KeyNotFound errors seen when running multiple
    repositories on one server.

Changes in 0.62.8:
  * The bug, introduced in 0.62.7, that caused Conary to stop short of
    recursing to the innermost troves when handling erasures has been fixed.
  * EnforceSonameBuildRequirements enhanced to use the system database to
    find the right missing build requirements.
  * Make users and groups in a repository such that they may not differ only
    in case, i.e. if user foo exists, user Foo cannot be created.
  * files in /usr/%(lib)s/python/.* are no longer automatically given an
    architecture flavor - if there are architecture-specific files in those
    dirs, they should result in an arch-specific flavor through normal
    means.
  * By default, no OpenPGP signatures will be added to troves when
    doing commits unless a fingerprint is explicitly set in conaryrc.
    Previously, if a keyring existed, the first key found would be used.

Changes in 0.62.7:
  * Some unneeded parts of the sql query in _getTroveList have been removed,
    improving performance.
  * The performance of the default (and most used) case of the
    getAllTroveLeaves has been increased up by using a specialized
    query.
  * Exception handling in the repository when revoked or expired keys
    are used has been corrected.
  * Signature checking now correctly checks the timestamp of the signature
    against the expiration time (if any) of the key that signed it.  If
    the signature timestamp is later than the expiration timestamp,
    the signature is rejected.
  * Pass 'Database is locked' repository errors to the client as a
    RepositoryLocked exception notifying user that the server is busy.
  * The 'yuck' script is no longer installed.
  * ComponentRequires now makes :runtime, :lib, :devellib, and :devel
    components all require their matching :config component if the
    :config component exists.  The :config component is not automatically
    created, but when it exists, it's always going to be because it
    is required by multiple other components.

Changes in 0.62.6:
  * mergeCollections() didn't always handle referenced troves changing
    byDefault status
  * Various cleanups and simplifications have been made to the trove
    removal determination

Changes in 0.62.5:
  * Allow selection of individual troves from change set files via --from-file
  * Recursive queries on local database could get upset by a missing trove
  * Underlying dependency code returns version and flavor for troves with
    broken dependencies
  * Underlying dependency code returns information on what removed trove
    caused a broken dependency
  * Removed --no-deps-recurse option
  * Greatly simplify dependency resolution logic
  * The version portion of a Release (version-sourceCount-buildCount)
    is no longer required to begin with a digit.
  * The Release parsing code has been cleaned up to use consistent
    naming, API documentation, and parse error messages
  * An unhandled exception when signing a trove twice with the same key
    has been fixed.
  * Old (now invalid) changesets are now removed from the changeset
    cache when a digital signature is added to a trove.
  * A package is now counted as empty if it contains only files automatically
    found by the AutoDoc policy.
  * CPackageRecipe now requires elfutils:runtime for eu-strip; this is
    needed for the existing debugedit:runtime requirement to do useful
    work.
  * Removed DistroPackageRecipe and moved its buildRequires list to
    PackageRecipe.  Use clearBuildReqs() to remove any of the base
    requirements for a package.
  * Install buckets are respected during dependency resolution
  * Updated the troveNames() call to a faster query, which should bring
    the run time of the "conary rq" back to a more reasonable limit
  * Race conditions and robustness problems have been fixed in
    the changeset cache.

Changes in 0.62.4:
  * Many places where lots of individual db calls were done to collect
    file objects have been collapsed into batched calls (5-10% speedup
    on some operations)
  * Fixed PGP key submission to not use a hidden form element.
  * Changed PGP key submission to use an xmlrpc call instead of
    modifying the database directly.
  * Added methods to change PGP key/user associations, and thereby
    disable a key.
  * Added an index to dependency resolution for a massive improvement
    on local system dependency performance on large updates.
  * Added the ability to get troves without file lists from the local
    database and use that when getting troves through the changeset
    trove source.
  * Previously, dependency resolution could cause duplicate
    trovesource entries.  This no longer occurs.
  * :lib and :devellib automatically have lib=%(lib)s install buckets.
  * A user management bug in the repository has been fixed.
    Previously, if you deleted a group followed by the user with the
    same name of the group, an unhandled exception occurred.
  * Looking up changeset cache entries in the cache database no longer
    uses exception handling to determine when database entries are
    invalid or stale.
  * The EnforceSonameBuildRequirements policy now recognizes :devellib
    as well as :devel components in buildRequires.

Changes in 0.62.3:
  * Don't link troves to groups when the branch has changed
  * Link new troves to collections (and new collections to old troves) when
    a trove isn't installed but a suitable replacement (meaning on the same
    branch) is available
  * Installing changesets w/ not by default from files broke
  * Fix a bug in the kid template that prevented permissions (ACLs) from being
    deleted from a repository.

Changes in 0.62.2:
  * Further reworkings of update code to be fully based on job sets. The
    absolute flag now defines whether a trove is newly installed or if
    it should be an update from an existing trove (when possible). Network
    changesets and changesets from files are treated almost identically now.
  * Swapped lock terminology for pin
  * Changed table names in database schema to better match the repository
    schema

Changes in 0.62.1:
  * UtilizeGroup fixed
  * conary updateall fixed
  * Disable SHA-1 integrity checks when trove changesets don't include
    files in various places
  * conary now prevents you from cooking empty groups

Changes in 0.62.0:
  * Initial OpenPGP (RFC 2440) based signature support has been
    added. Conary reads public keys from ~/.gnupg/pubring.gpg and
    /etc/conary/pubring.pgp.  Conary reads private keys from
    ~/.gnupg/secring.pgp.  Setting the "signatureKey" configuration
    variable to a key ID will select which key to use from the
    keyring. If signatureKey is not set, and there is a valid private
    keyring, the first key on the keyring will automatically be used
    to sign changesets when committing them to the repository.
    "cvc sign" adds a signature to a trove that already exists in the
    repository.
  * Change set generation on the command line is more flexible. It can generate
    erasure changesets as well as relative to nothing changesets
  * When creating multiple groups from the same recipe using newGroup(),
    Conary now searches all subgroups when resolving dependencies within
    a parent group
  * Conary no longer resolves dependencies for troves with byDefault=False
    (such as :test and :debuginfo).  Conary will now resolve dependencies in
    those troves only if you set checkOnlyByDefaultDeps=False.  When creating
    subgroups using newGroup(), pass the checkOnlyByDefaultDeps flag as an
    argument to the newGroup() function.
  * excludeTroves now applies to troves which have been added to
    already installed collections

Changes in 0.61.12:
  * You can now search for troves by <trove>=<host>@
  * A bug when cooking groups with depCheck = True (introduced in 0.61.10)
    has been fixed.
  * A new r.ByDefault policy controls how components are included in their
    enclosing packages; the default is True except for :test and :debuginfo
    components that default to False.
  * Cloning across repositories works
  * A bug in 'conary update --info' output was fixed

Changes in 0.61.11:
  * A bug that caused a database deadlock when removing entries from the
    changeset cache in the repository server has been fixed.
  * Added RegularExpressionList in conarycfg
  * Added lockTroves configuration option for autolock
  * Recurisvely included troves could be removed incorrectly when those
    troves were already present

Changes in 0.61.10:
  * The conary update command now takes a --sync parameter, documented in
    'man conary'
  * Groups now allow you to create a reference to another cooked trove,
    and use that reference to add troves that are contained in that trove.
    For example, if you want to create a group-python based on the troves in
    an already cooked group-dist, you add a reference to the group-dist in
    group-python, and pass the group-dist reference in when you call
    addTroves.
  * Work has begun towards generalizing the concept of a trove source.
    A class SimpleTroveSource has been added that, when subclassed and given
    access to the troves, will allow you to call findTroves to search that
    source.  The same code is used in update code to unify updating from
    the repository and from changesets, and it is used to provide the search
    capabilities for the local database.
  * Conary now allows all files, not just regular files, to have
    dependencies.  This is necessary for user/group dependencies for
    non-regular files to work.  Packages built with 0.61.10 or later
    that have non-regular files with non-root user or group will not
    be readable by Conary versions 0.61.9 or earlier.
  * Shadowing now preserves the byDefault flag, and handles reshadowing
    collections gracefully now
  * Update preprocessing now works on absolute changesets instead of
    relative ones, providing massive cleanups. Code uses sets of jobs
    instead of changesets for job representation, allowing still more
    cleanups. Many bugs seem to have gone away.

Changes in 0.61.9:
  * Fix a bug added in 0.61.8 that breaks tag handlers

Changes in 0.61.8:
  * Fix a bug introduced in 0.61.7 that occurred when, in the repository,
    either the Users table or Groups table was empty when creating a new group.
  * Add --buildreqs, --flavors options to q and rq.
  * Primary troves should not have their trove change sets overridden by
    items recursively included (and fixed a pile of things this broke).
  * Locally stored change sets can't always get access to pristine files
    from the local filesystem; when it can't, make sure file sha1 checking
    doesn't get upset.
  * Unchanged troves in updated groups could be erased by items in the
    same group on a different branch.
  * The "conary q[uery]" command accepts a --diff option.  When --diff
    is used, the difference between installed and pristine troves is
    displayed.
  * An additional progress callback has been added to show when database
    transactions are committed

Changes in 0.61.7:
  * Several bugs related to updating two troves with the same name have been
    fixed - including branch affinity, flavor affinity, correct handling of
    already updated troves, and correct handling of empty flavors.
  * "conary emerge" as root (or as a user than can apply the changeset
    produced by the build) did not install anything but the toplevel
    package.  This bug has been fixed.
  * No longer hide descriptive TroveNotFound errors behind a generic
    NoNewTroves wrapper.
  * Group recipes can now request that dependencies be resolved and
    added to the group at cook time.  To automatically add required
    troves to a group add "autoResolve = True" to the recipe class.
    Optionally "autoResolveLabelPath" can be set to a list of labels
    to use during dependency resolution.
  * Locally stored rollbacks couldn't handle files changing types. As
    part of the fix, the generic file diff code is now used when creating
    changesets instead of having a special-case wrapper around it
    (fileChangeSet()).
  * The commitaction script and the changemail module did not necessarily
    show the full trailing version for branches and shadows.  (For example,
    /conary.rpath.com@rpl:devel/4.1.25-18/db41/19 showed up as "19"
    instead of "4.1.25-19".)
  * Add a --deps option for conary q.  Make that and conary rq --deps
    recurse over collections.
  * Warn about missing buildRequires entries both for soname dependencies
    and for TagSpecs applied via tag description files.
  * A bug in updating groups that switch the byDefault setting of troves
    has been fixed.
  * Add an updateThreshold config option to control the number of troves to
    include in a download.
  * Ordering didn't work for old packages depending on anything, or for
    dependencies whose provider moved between components.
  * The r.Ownership(), r.UtilizeUser(), and r.UtilizeGroup() now generate
    appropriate dependencies on info-* packages.
  * Updating packages and components installed multiple times could cause
    a component to be removed multiple times (which resulted in a traceback).
  * Fixed a bug that occurred when groups tied to a user were deleted
    without deleting the associated user, then subsequently adding a user
    with the same name.

Changes in 0.61.6:
  * InitialContents turns off EtcConfig, since a file cannot be both
    a config file and an InitialContents file.
  * Reworked repository change sets to directly reference files from the
    contents store.
  * The User() command now takes an optional supplemental= option,
    which provides a list of supplemental groups to which to add
    the user.  (SupplementalGroup() is for groups not associated
    with a user.)
  * The showcs command can now handle components that are referenced
    but not included in a changeset.
  * InfoUserRecipe and InfoGroupRecipe can now be built with buildlogging
    turned on.
  * Conary's internal handling for dyanamically finding new IDs for
    users and groups has been fixed.
  * "conary updateall" now accepts the --test flag.
  * Various fixes were made to the CIL dependency detection code.

Changes in 0.61.5:
  * Added basic clone capability (which only works cloning to parents
    branches and shadows, and on a single host).
  * Now handles degenerate case of packaging unreadable files.
  * A bug that caused conary to ask for the wrong fileId when constructing
    a changeset from multiple repositores has been fixed.
  * Conary now can add users and groups automatically at install time.  If
    there is no taghandler to add a user or a group, conary will add it
    internally as a bootstrapping measure; if there is a taghandler,
    conary will call that instead.  In order to ease transition, Conary
    does not yet create the dependencies on the info- packages; a future
    version of Conary will add those dependencies after the system user
    info- packages have been created.
  * rpm2cpio now handles rpm archives that use bzip2 to compress the
    cpio payload
  * Conary now creates dependencies (provides and requires) for CIL
    files, if mono's monodis is installed on the system or being built
    in the current package.
  * Troves moving between troves could cause conary to attempt double
    erasures
  * The networked repository handles cases where contents are not
    found in the contents store.  The exception is passed back to
    the client.
  * The networked repository handles cases where a file stream is not
    found when the client asks for file contents.  The exception is
    passwd back to the client.
  * An error that caused getPackageBranchPathIds() to return the
    oldest fileIds instead of the youngest fileIds has been corrected.
  * Reworked finding old versions of troves to avoid a single trove
    being removed multiple times

Changes in 0.61.4:
  * %(datadir)s/.../lib/ files will no longer show up in :lib - presumption
    being that anything under %(datadir)s really is arch independenct
  * Creating branches and shadows had a command line parsing bug
  * "cvc newpkg" takes --dir and now complains for unexpected arguments
    (which is used to just ignore)
  * when using flavor affinity for installed troves, merge subarchitecture
    flags
  * group handling didn't always preserve troves which were needed by a
    newly installed trove properly

Changes in 0.61.3:
  * Corrected a bug that snuck in 0.61.2 that caused a temporary SQL table
    to not be temporary, which makes multiple httpd processes fail with
    'database schema changed' errors.

Changes in 0.61.2:
  * Fix a bunch of typos in the authentication checking server side
  * Add permission editing capabilities to the server component and hooks
    in the netclient
  * Overhaul of ACL system so that uniqueness constraints on Troves and
    Labels can be enforced: we now use a special Trove and Label "0 | ALL"
    instead of Null
  * Dependency resolution enforces label ACLs.
  * Module arguments to commitaction are parsed according to shell
    quoting rules.
  * The changemail commitaction module now takes an optional '--from'
    argument.
  * added clearBuildReqs() - will clear all or some of superclass buildreqs
    when cooking.
  * The pickled version of Dependency objects changed, therefore the
    schema version of the changeset cache has been incremented.
  * When Configure() detects a failure and input or output is not a
    tty, all config.log files will be included in the output in order
    to ease debugging from captured log files.
  * Part of the infrastructure for adding users and groups has been added:
    it is possible to create info-<name>:{user,group} packages via
    UserInfoRecipe and GroupInfoRecipe classes.  The User(), Group(),
    and SupplementalGroup() policies are deprecated; those lines should
    move to their own recipes intact (the syntax remains the same).
    The install-time code does not yet install info-* packages first in
    their own transaction; when it does, the Ownership(), UtilizeUser(),
    and UtilizeGroup() policies will create dependencies on the
    appropriate info-* packages.
  * The networked repository server and client code has been changed
    to use the 'deflate' Content-encoding type instead of 'zlib',
    which makes the code RFC 2616 (HTTP 1.1) compliant.
  * A new function called hasUnresolvedSymbols() has been added to the
    elf module.  This could be useful for a contributor to implement a
    policy that checks to make sure that shared libraries do not have
    unresolved symbols.  Additional code could be written to check
    binaries too.
  * cvc checkout, update, and commit now show progress when communicating
    with the repository server
  * Progress is now displayed while downloading file contents from a
    repository (such as when assembling a changeset that is distributed
    across multiple repositories)

Changes in 0.61.1:
  * Cleaned up error message which results from Conary not being able to
    determine which trove to remove when a new one is installed
  * Dependency object use slots
  * Hash values for DependencySet, Version, and Branch objects are cached
  * UIDs and GIDs that cannot be mapped to symbolic names no
    longer cause the buildpackage code to traceback.  The ownerships
    from the filesystem were never used anyway, so it's safe to assume
    that all files are owned by root:root
  * Implemented proper updateall
  * Files in troves are downloadable from the repository browser.
  * Troves in the repository browser are separated by first letter
    instead of showing all troves in one page.

Changes in 0.61.0:
  * New functionality for maintaining user groups: renaming and updating
    members
  * Added repository interfaces for deleting users and groups
  * Added a repository iterator function to list the members of a group
  * The web interface to the Conary repository now has a repository
    contents browser, accessible either from the main page (if you are
    logged into the web interface), or from the /browse url. Example:
        http://conary.example.com/conary/browse
  * A bug preventing all access to the web interface if an anonymous
    user existed has been fixed.
  * "Large" updates are split into multiple pieces which are downloaded
     and installed independently of one another
  * Trove updates are tracked through collections
  * Group handling completely rewritten to function as a three way merge
    instead of a set of heuristics
  * Trove removal handles references troves which are referenced by multiple
    collections
  * Rollback format unified for local and nonlocal rollbacks
  * Dependency ordering forces collections to be installed after all of their
    referenced troves (allowing simple restarts)
  * Database migration removes stale versions
  * --replace-files marks the replaced versions of the files as no longer
    present
  * Troves store information about Install Buckets - not used yet.
    By specifying a component's install bin, which is a set of key-value
    pairs, you can describe whether two versions of a component are
    installable side-by-side.  If two versions of the component share the
    same keys for their install bins, but at least one different value, then
    the components are installable side-by-side.
  * Troves store information about troves loaded when building a recipe
  * Build Requirements are stored with the trove
  * Add isCollection() to TroveInfo
  * Changesets download while instals are going on
  * StreamSet.twm() respects ignoreUnknown now
  * Rollbacks of locally cooked and emerged troves works

Changes in 0.60.12:
  * Previously, if you ran "conary update foo", and foo requires a new
    version of bar, but updating to the new version of bar would break
    existing dependencies of other troves on the system, a very
    unuseful "Troves being removed create unresolved dependencies"
    message would be printed.  Conary now says that "Additional troves
    are needed" instead.  If --resolve is used, it will report the
    troves that have been added before displaying the dependency
    failures caused by erase.
  * Symlinks no longer confuse AutoDoc policy.
  * Autosource files which have changed confused cvc update
  * allow a \ at the end of a line in config files to do line continuations
  * several bugs in the multitag handler have been fixed

Changes in 0.60.11:
  * The '-f' flag was added to the arguments to gzip when
    recompressing compressed files
  * Added progress callbacks for uploading the changeset when cooking
  * Improved automatic mainDir detection for some corner cases.
  * Put development docs back in :devel component (they were
    inadvertantly removed from it by a previous fix).

Changes in 0.60.10:
  * BadFilenames policy absolutely prohibits filenames with newlines
    in them, no exceptions allowed.  Other similarly bad filenames may
    later be forbidden by this policy.
  * UTF8Filenames moved to packagepolicy, where it belongs, and it now
    raises an error instead of printing a warning.
  * Conary now enforces the rule that tag names must have no whitespace
    and must be all alphanumeric characters, -, or _.
  * Conary can now run a single instance of a single tag handler to
    process multiple tags.  The tag description files for each tag
    must point to the same tag handler, and must each specify the
    multitag datasource.  The data is passed to the tag handler on
    standard input using the protocol "tag list for file1\nfile1\n..."
  * Fixed ftp server busy detection when fetching files via URL.

Changes in 0.60.9:
  * The changemail script is replaced by a generic commitaction script
    that loads modules, and a changemail.py module is supplied.  There is
    a backward-compatible changemail script which calls commitaction
    with the changemail.py module.  --email and --*user options now are
    changemail module options, so the commitAction should be specified
    something like this:
    commitAction /.../conary/commitaction --repmap ... --module "/.../conary/changemail --user %(user)s --email foo@example.com --email bar@example.com"
    You can add your own modules and run them all from the same commitaction
    using multiple --module arguments to the commitaction script.
  * Conary can now almost always guess the correct name for the mainDir
    when it is not %(name)s-%(version)s, if the first addArchive()
    instance creates exactly one top-level subdirectory and no other
    top-level files of any sort, in which case it will use that name as
    the mainDir.

Changes in 0.60.8:
  * The changemail script is now actually packaged, in
    /usr/lib{,64}/python2.4/site-packages/conary/changemail
  * Build requirements for superclasses are automatically added to
    subclasses.
  * Build requirements now look at all labels in a version to see if they
    satisfy a build requirement.
  * The NormalizeManPages policy now automatically converts man pages
    encoded in iso-8859-1 to man pages encoded in utf-8.  Additionally,
    it runs faster and no longer calls sed.

Changes in 0.60.7:
  * The changemail script is now distributed with conary, and is called
    with a different calling convention; instead of being called once
    per trove with trove-specific command line options, it is called
    once per commit (of however many troves) and creates more readable
    summary email messages.  Remove --trove, --version, and --flavor
    arguments from your changemail invocations.  Added --user argument
    to changemail; specify in .cnr files as "--user %(user)s".  Or, to
    only print users for source or binary commits, use "--sourceuser
    %(user)s" or "--binaryuser %(user)s", respectively.
  * The cvc rdiff command now recognizes creating a shadow as such.
  * Build requirement tracking is now half-enabled; conary is now able
    to read "buildReqs" tags, but will not yet generate them.
  * Files in /tmp and /var/tmp, and all cvs temporary files, will no
    longer be packaged by default,
  * The addArchive(), addSource(), and addPatch() actions can now fetch
    via HTTPS as well as HTTP and FTP.
  * The repository now handles creating a changeset between two troves
    that both contain a version of a file that is stored on a different
    repository

Changes in 0.60.6:
  * Erasing emerged troves works properly
  * Calling Doc() no longer disables the AutoDoc() policy.
  * A more reliable method is used for finding the port of an
    Apache connection

Changes in 0.60.5:
  * 'conary emerge' works again
  * Distributed group changesets failed when remote troves disappeared
    from the group
  * build logs are now tagged with 'buildlog' tag
  * Conary now handles cases when a directory becomes a symlink when
    applying a changeset.  An error message is displayed which tells the
    user how to apply the update.

Changes in 0.60.4:
  * An error in the automatic database conversion of 0.60.2 systems
    has been corrected.

Changes in 0.60.3:
  * Reimplemented LargeStreamSet in C
  * Added StreamCollection
  * Policies now announce their names in their information, warning,
    debug, and error messages, making it easier to determine how to
    resolve problems.
  * The database conversion for to 0.60.2 didn't work well; a proper
    conversion is now in place

Changes in 0.60.2:
  * Added InitialContent flag
  * Fixed bug which caused servers to leak file descriptors when the sqldb
    was replaced
  * "repquery --deps" output fixed (broken in 0.60.1)
  * Added AutoDoc policy which finds common documentation files and puts
    them in %(thisdocdir)s automatically.
    AutoDoc is disabled by calling
    Doc without calling AutoDoc, which means that existing recipes that
    call Doc will not show changes.
  * getPackageBranchPathIds() now returns version and fileId as well,
    so that the IdGen class can determine if an older version number
    should be assigned to files.  getPackageBranchPathIds() is now the
    primary mechanism for populating the pathId dictionary.
  * The local label methods of the version object have been
    refactored. isLocal() is now onLocalLabel(), isEmerge() is now
    onEmergeLabel(), etc. isOnLocalHost() has been added as a method
    to easily determine if a version only exists in the database
  * Moved logic for explicitly creating a changeset from cscmd.py to the
    ConaryClient object
  * Added the (unused) ability to lock and unlock troves. Ignore this for now.
  * "query --info" behaves much more like "repquery --info" now
  * isSourceVersion() method has been to the Version object
  * most of the remaining erroneous references to "Package" have been
    changed to "Trove" throughout the code.  This includes method
    names such as getPrimaryPackageList() -> getPrimaryTroveList().  Some
    more commonly used methods were left as deprecated thunking methods
  * dependency resolution couldn't resolve a requirement w/o flags against
    a provides w/ flags

Changes in 0.60.1:
  * Support for legacy clients (protocol version 29) has been removed from
    the server
  * The server raises an server-side exception if any client with
    protocol less than 32
  * Updated the URL provided in a server-side client version mismatch
    exception
  * Server-side dependency suggestions return more choices, leaving it
    to the client to sort it all out
  * Client uses timestamps to determine which troves to install when their
    flavors score equally
  * Fixed build-side bug handling meta characters ([,*,etc) in file names
  * "cvc newpkg" now accepts pkgname=label syntax
  * files.contentsChanged() function updated to work with StreamSets
  * Basic local changeset creation, retargeting, and commits work
  * Permissions weren't merged for operations run as non-root users
  * The structure of the repository web interface has been redesigned
    and some authentication UI bugs have been fixed.
  * The repository web interface now requires the conary-web-common package
    to be installed.
  * Committing troves to the repository no longer recompresses non-config
    files
  * Timestamps are set on the server at commit time; the timestamps the
    client assigned is not used (this is to protect against clients with
    a bad idea of time; servers should be consistent, even if they're
    wrong, and as long as time doesn't go backwards on that server all is
    good)
  * Reworked troves to be representable as streams and implement *basic*
    signature capability
  * Local cook versions are now more sensible.

Changes in 0.60.0:
  * Changed changesets to compress individual files instead of the combined
    stream.
  * Cleaned up file content objects to no longer track file sizes.
  * Switched away from TupleStream to StreamSet both for better performance
    and for improved flexibility in the format (at the price of larger
    frozen streams).
  * Troves explicitly provide their own names.
  * Troves can now provide "capability flags", and trove requirements
    can now include references to the capability flags.
    r.ComponentProvides(('ASDF', 'FDSA')) will cause all components built
    from the current recipe to provide the 'ASDF' and 'FDSA' capability
    flags, and r.Requires('/path/to/file', 'foo:runtime(ASDF FDSA)')
    will make /path/to/file require the foo:runtime component built
    with the ASDF and FDSA capability flags.
  * Dependency components can contain : characters now.

Changes in 0.50.14:
  * Dependency checking now returns reordering information (which isn't
    used yet)
  * Allow groups to include other groups defined in the same recipe (but
    explicitly disallow cycles in groups)
  * Fixed bug in building multiple groups with a single recipe when some
    of the groups already exist, but others don't

Changes in 0.50.13:
  * Added automatic :data component for /usr/share, to which you should
    add any platform-independent files that are needed by :lib components
    but not in a libdir-derived path.  These might include configuration
    files and supporting data files needed by both library and runtime
    programs.
  * Added automatic intra-package inter-component dependencies; now within
    a single package, the :devel component will automatically require the
    :lib component if both components exist.  These dependency sets can be
    modified with the ComponentRequires policy.
  * The build/buildpackage.py file has variable and function names changed
    to better match our terminology for packages and components.
  * Change flavor specified in the conaryrc to a flavor path -- accept the
    flavor config parameter multiple times to create a flavor path
  * Added a "filewrap" argument to r.Run() that inserts an LD_PRELOAD
    wrapper that overrides some library funtions to look in %(destdir)s
    first before looking in the filesystem.  This is subject to change
    as we experiment with it!

Changes in 0.50.12:
  * Implemented --quiet for conary update changeset commands, and cvc cook.
    Also implemented the 'quiet' configuration value. This option suppresses
    progress indicators.
  * Split loadRecipe into loadInstalled and loadSuperClass, depending on the
    purpose of the recipe loading.  loadInstalled will examine the local
    system to look for a matching installed trove, and load that version,
    while loadSuperClass will not.
  * Logs of builds are now stored in cooked changesets in the :debuginfo
    component -- generally in
    /usr/src/debug/buildlogs/<name>-<version>-log.bz2, controlled by
    macros.buildlogpath
  * Added lib/logger.py
  * Fixed conarybugz.py to work with Conary's new site-packages location
  * Cleaned up yuck, rpm2cpio, and rpm2ccs scripts to use new "import conary"
    mechanism for finding conary.
  * Check sha1s for all files written into the repository or file system
  * conary scs --deps works again

Changes in 0.50.11:
  * Reworked file addition to local database a bit for better performance
  * Fixed sorting for --info
  * Don't make --info installs require a writeable database
  * Added an exception to group updating, restricting removal of existing
    troves to match the group's contents to troves on the same branch
  * Groups which had the same trove added (via a referenced trove) and
    removed (from the primary trove) got confused
  * conary showcs now takes trove version
  * conary showcs will display erased troves in changesets, and erased troves
    that are referenced but not within the changeset
  * conary changeset now support trove=<version>-- to create a changeset that
    erases the trove
  * Cache user id to name mapping
  * Improved the progress indicators for preparingUpdate and
    creatingDatabaseTransaction
  * Implemented progress indicator on source downloads
  * Fixed bug in update process which caused files to be incorrectly skipped

Changes in 0.50.10:
  * Added callback for creating database transaction, so that it does
    not look like we spend an inordinate amount of time executing tag
    pre scripts.
  * Added findtrove.py to the Makefile so that it is included in
    the distributed version of conary.
  * Added distcheck rule to Makefile to try and avoid missing files in the
    future

Changes in 0.50.9:
  * reimplemented StreamSet in C
  * moved findTroves out to findtrove.py, reworked it to be more modular
  * getSourceVersion now correctly handles branched binaries by looking
    up the branch to find the source component.
  * reimplemented StringStream in C
  * fixed bugs in --info

Changes in 0.50.8:
  * sort update --info alphabetically, display old versions, and display
    a letter summarizing the type of change
  * NormalizeInterpreterPaths() policy now looks in the package currently
    being built, as well as on the installed system, to determine how to
    resolve #!/usr/bin/env scripts.
  * groupName argument to addTrove() can now be a list of group names as
    well as a single group name.
  * --no-recurse works on the erase path
  * fix to walkTroveSet (which was horribly broken)
  * enable (optional) dependency checking when building groups
  * 'cvc cook' error output when there are unresolved build
    requirements is more user friendly
  * filesystem conflicts are handled properly when applying a rollback
  * updating a package to a version that comes from a different
    repository when that package had an uninstalled component works
    now.
  * conary now resides in /usr/$LIB/python$PYVERSION/site-packages/conary/
  * calling r.Replace on a non-regular file results in a warning instead
    of an unhandled exception
  * implemented basic callbacks for update, erase, and changesets

Changes in 0.50.7:
  * Added the XInetdService action to avoid having to include
    /etc/xinetd.d/ files separately, and to make xinetd.d files
    be consistent, making recipe-provided changes less likely to
    conflict with local configuration changes.
  * groups are no longer allowed to contain redirects
  * added setLabelPath to group recipe
  * Allow r.Provides("soname: libfoo.so(FLAGS)", "/some/file") (added
    the "(FLAGS)" part).
  * don't allow spaces and commas in revisions

Changes in 0.50.6:
  * conaryclient.updateChangeSet should have recursed by default
  * Metadata retrieval now works along distributed branches and shadows.
  * reworked troves being added to database to handle missing parts
    of packages and groups properly (and make things faster and more
    elegant)
  * merged update and erase code paths in conaryclient
  * update and erase now take +,- modifiers on trove names
  * added --info to see what an update or erase command will do
  * a single group recipe can now build multiple groups

Changes in 0.50.5:
  * Streams return their value through __call__ instead of value()
  * Reimplemented ShortStream and IntStream in C
  * conary config now takes --show-passwords option, and does not pretty
    print config file values when not printing to screen.  This means that
    conary config > <file> will result in a valid configuration file.
  * Updating groups didn't work when the group referenced troves as new
    which were already installed on the system
  * r.ComponentSpec('somecomponent', '.*') will no longer override the
    file specifications for packaging :debuginfo and :test components.
  * loadRecipe now takes a troveSpec as its first parameter, and uses that
    troveSpec to find the trove on the local system that matches the source
    component that is being loaded.  loadRecipe also automatically searches
    the labels that are parents of the current recipe, so if you shadow a
    recipe, any loadRecipe lines contained in that recipe should still do
    what you want.
  * merge didn't handle files converging
  * merge doesn't need to deal with autosource files
  * diffs between groups failed when members disappeared

Changes in 0.50.4:
  * Most rollback information is stored as a reference to a repository
    instead of storing full rollback data on the local system. The
    localRollbacks flag in conaryrc allows the old behavior to remain.
  * The CONARY state after a merge operation on a shadow now has the
    correct fileId for files that are not different than the parent
    version.
  * Added /usr/lib/conary/conarybugz.py to make it easy to automatically
    populate bugzilla databases from repositories.
  * Sped up Strip, NormalizeInitscriptLocation, NormalizePamConfig,
    TagDescription, and TagHandler policies by limiting them to
    only appropriate directories.
  * Fixed :debuginfo to work with binaries built from more than one
    source file, and made it less aggressive by only stripping debug
    information out to the :debuginfo files, which both makes stack
    traces better without :debuginfo installed and makes libraries
    stripped for :debuginfo more likely to work.
  * When existing fileId's had no streams but the streams are provided
    by a later commit, those streams weren't always merged properly if
    there were multiple files for that fileId
  * conary config output masks user/password info in repository maps
  * the config option useDir has been changed to useDirs, and archDir has been
    changed to archDirs, to allow for tiered use/arch flag definitions, and
    the tweaking of use and arch flag settings.  By default, useDirs and
    archDirs look in /etc/conary/<dir>, followed by /etc/conary/distro/<dir>,
    follwed by ~/.conary/<dir>, where dir is use or arch, depending on the
    context.
  * Arch files can now contain arbitrary macro definitions, and in the future
    will contain values for macros like %(lib)s, which is lib64
    on some platforms.
  * when using --keep-existing, the install label path and install flavor
    are used to determine which version to install instead of using affinity
    to install something close to what you already have.
  * a bug that prevented a changeset from applying to the system when
    the changeset removed a component from a package and the component
    is not installed on the system has been fixed.

Changes in 0.50.3:
  * database findTrove now has an interface that is much closer to the
    repository findTrove function -- this enables conary q to work like
    conary rq.
  * Group handling didn't work for multiple levels of group inclusion.
  * Database.hasTrove() no longer needs to instantiate troves.
  * Fixed overly-aggressive cleaning of the cache.
  * Added repository findTroves call to parallelize findTrove calls.
  * Added the NonMultilibDirectories policy to prevent 32-bit troves from
    utilizing lib64 directories.
  * the NormalizeInterpreterPath policy can now handle unwriteable files
  * fixed the network client code to return file contents properly when
    multiple file contents are requested from the server (bz#50)
  * rewrote Database.getTroveLatestVersion()
  * Added :debuginfo handling in Strip policy, which requires debugging
    to be turned on in optflags and elfutils's eu-strip and debugedit to
    be installed.  Like :test components, :debuginfo components are not
    installed by default.
  * File versions are now properly set to a branched version after a
    merge operation
  * cvc commit aborts again when the current versions of files are not
    the latest versions

Changes in 0.50.2:
  * Any %(lib)s-derived path (/%(lib)s, %(libdir)s, %(krbprefix)s/%(lib)s,
    or %(x11prefix)s/%(lib)s) will now cause the entire package and all
    components to be flavored with the base instruction set flavor, so
    that architecture-sensitive but non-code files in (say) /usr/lib64
    do not show up on 32-bit platforms.
  * Sped up dependency resolution on the client
  * The reworked getFileContents call now asks for contents from the
    correct server when contents from more than one server are requested

Changes in 0.50.1:
  * Add support for trove=<troveVersion> in rq, cvc co, and other places that
    use findTrove
  * Add conary q --info option to display flavors
  * changeset command uses system flavor if no flavor is specified, skips
    troves which are not included in packages and groups by default,
    takes a --no-recurse option, and filters based on the excludeTroves
    configuration setting
  * Added automatic :perl component that works like the :python component,
    and extended the multilib-friendly-or-architecture-neutral policy to
    work with perl as well as python.
  * client/server protocol negotiation is a whole lot smarter now
  * getChangeSet() results in a single URL rather than one per primary trove
  * group, fileset, and redirect recipes have macros that contain the
    buildlabel and buildbranch.
  * fixed a bug with merging absolute change sets which contain config files
  * redirections to troves w/ older versions already installed didn't work
  * the pathId generation code has changed.  For cooked troves, the
    pathId will be the same for any particular version of a path.
    Code must not depend on this behavior, however; it may change in the
    future.

Changes in 0.50.0:
  * Redirections work
  * Sped up group generation
  * Troves which reference other troves (groups and packages) can now specify
    whether a trove is installed by default or not. Packages now reference
    :test, but don't install it by default
  * Added optional 'recurse' parameter to netclient.createChangeSetFile
  * The first argument to the Requires and TagSpec commands can now have
    macros interpolated, as in r.Requires('%(bindir)s/foo', ...)
  * Groups can have requirements now
  * protocol-level getFileContents works on multiple files simultaneously
  * repository log had too many files added to it
  * set instruction set flavor for a cooked trove whenever any Arch flags are
    checked

Changes in 0.14.12:
  * The shadow command looks at buildLabel instead of following
    installLabelPath
  * In some cases, troves with an incompatible flavor were chosen when
    --resolve was used. The proper flavor is now used, or the
    dependency is reported as unsatisfiable.
  * Several more instances of %(lib)s were moved out of the default
    specification for generic components like :runtime and :devel for
    better multilib support.
  * Policy now helps ensure that :python components are either
    architecture-neutral or multilib-friendly.
  * Better error messages for "%(foo)/" (which should be "%(foo)s/")
  * Looking up files in the local database gave erroneous results in
    some cases (this was noticeably primarily when distributed change
    sets were being generated)

Changes in 0.14.11:
  * Local systems store config files in sql tables now.  Use
    /usr/share/conary/convertcontents to convert to the new data store.
    Note that this means that any *config file* managed by conary can be
    read through the main SQL database file in /var/lib/conarydb/conarydb.
  * Actually check build requirements before building, use --no-deps to
    ignore the check.
  * make conary q and conary update convert all flavors to  strong flavors
    for comparison; ~readline becomes readline, and ~!readline becomes
    !readline, so that conary q foo[readline] works as expected.
  * no default flavor is presumed for local operations (erase, q)
  * changed getPackageBranchPathIds to base64 encode the filename in
    order to ensure that the resulting XML-RPC will be UTF-8 clean.
  * localoutofdate renamed to "yuck", a man page added, and the script
    and man page are now installed on the system.
  * rename --use-macro and --use-flavor options for cook to --macro
    and --flavor
  * support new cook syntax: cvc cook <trove>[flavor] to set the troves flavor
    while cooking
  * fixed rq output when iterating over subtroves within a trove or group
  * TroveNotFound exceptions are handled gracefully in cvc.  'conary cook
    foo' will no longer traceback when foo:souce could not be found in
    the repository.
  * Unsynchronized updates work for packages and groups
  * The database is now opened with a 30 second timeout.  This should allow
    better concurrency.
  * added --exclude-troves and excludeTroves conaryrc entry
  * repository .cnr file's commitAction configuration item now has a
    flavor provided to it as %(flavor)s and the default changemail
    script uses it.
  * don't allow the same label to appear twice in sequence in a version

Changes in 0.14.10:
  * FlavorMap sense wasn't set right for base instruction set

Changes in 0.14.9:
  * Shadow Branch objects didn't return parent branches properly. This
    caused incorrect pathId's to show up on cook on shallow shadows.
  * Reworked the code which looks up pathIds to take advantage of a new
    server call (getPackageBranchPathIds) which is faster and looks on
    both the full branch and full parent branches.
  * The Apache repository server now allows mixed ssl and normal requests.
  * Added forceSSL option to apache repository server configuration.
  * The network client code now supports accessing servers over https.
  * Proper salts are used for user passwords.
  * The default value for macros.optflags is "-O2" again, instead of
    an empty string.
  * The http handler in the conary server now sends back proper error
    codes in the case of an authentication error.

Changes in 0.14.8:
  * Fixed bug where streams for commits on distributed branches didn't always
    get set properly
  * reworked findTrove() in repository to return (name, version, flavor)
    tuples instead of full troves
  * Split conary.1 into conary.1 and cvc.1
  * Allow cvc cook trove=<version>
  * remove --target-branch cook option
  * added default :devellib component for architecture-specific devel bits,
    made all files with an architecture-specific multilib path that are
    not in :devellib go into :lib instead of having many of them fall into
    :runtime

Changes in 0.14.7:
  * ELF libraries with sonames that have paths in them are now handled
    sanely, by removing the path (and complaining...)
  * split march into targetArch and unameArch -- requires a new distro-release
  * rework command line arguments to shadow and branch to match how versions
    are normally specified, and allow a flavor specificatoin
  * added --sources to branch and shadow commands

Changes in 0.14.6:
  * fix for generating changesets between repositories
  * policies that look at shared libraries are now multilib-aware,
    fixing shared library permissions and dependency provision
  * autosources didn't work when committing across a shadow

Changes in 0.14.5:
  * allow groups to contain troves with conflicting flavors
  * make repository-side change set caching less buggy
  * fix config files changing to symlinks
  * allow duplicate items to be specified for erase and update
  * changeset command allows flavors to be specified
  * repquery --info shows trove flavor
  * fixed bug with not matching base instruction set flavor

Changes in 0.14.4:
  * several bugs in the 'cvc update' code paths have been fixed
    - it no longer retrieves autosource sources
    - the CONARY file now gets populated entries for autosource files
    - the fileids in CONARY files are now correct after an update
  * several bugs in error handling have been fixed
  * several docstrings have been fixed
  * packagepolicy now automatically adds usermode:runtime requirement to files
    that are dangling symlinks to consolehelper
  * the templating engine for the web interface to the server has been
    changed to kid; kid and elementtree are now required to run a server.
  * the web interface now supports limited editing of ACLs
  * the server now only supports protocol version 26 (it was a mistake
    to leave in support for 24 and 25)
  * old code that supported ancient protocol versions has been
    removed from the server
  * recipes loaded from within recipes follow the label= argument if
    it is given

Changes in 0.14.3:
  * Fixed usage message to no longer print 1 at bottom; improved option
    handling error messages
  * Fixed versions when branching from a shadow
  * The lookaside cache now fetches from the repository into the right
    location and with the right permissions, and fetches manually-added
    as well as automatically-added sources.
  * In recipes, addSource can now take dest='/path/to/file'
  * Change %(servicedir)s location from /var to /srv

Changes in 0.14.2:
  * contents are now stored as diffs when either the new file or the
    old file is empty
  * diffs of numeric streams can now express a change to the value of
    None

Changes in 0.14.1:
  * fixed a typo in lookaside.py that prevented commits from working
  * added a descriptive exception message when fileids in your database
    do not match the fileids in the repository

Changes in 0.14.0
  * added ability for changesets to ignore unknown fields in some places
    (making changesets somewhat less brittle)
  * fixed bug in source handling with non-recipe files in the local directory
  * added framework for generic trove information
  * checkout no longer pulls all sources from the repository
  * used new trove info framework to store the source trove, build time,
    total file size, and version of conary used when building binary
    troves.
  * lib/elf.c no longer uses mmap to read elf files.  Some architectures
    may have elf structures on disk that are not naturally aligned, and
    using mmap to read them won't work.
  * the repository code now uses a 30 second timeout when attempting to
    access the database
  * Have architectures control their march values in the architecture
    config files.
  * add Arch.getCurrentArch() to get the major architecture that is in use
    during a build

Changes in 0.13.3
  * added ability for a contents log file (makes syncing much easier)
  * file tags weren't used on updates
  * "description update" tag action replaced with "handler update"
    (which gets called when either the tag description or the tag handler gets
    updated)
  * "description preremove" tag action replaced with "handler preremove"
  * sources get committed automatically

Changes in 0.13.2
  * reworked use.py code almost entirely.
  * added /etc/conary/arch directory to contain architecture definition files;
    changed /etc/conary/use files to contain more information about how
    flags are used when building.  Flag definitions are no longer in use.py.
  * fixed buildFlavor so that it affects cooking packages as well as
    determining troves to include when cooking a group
  * changed --noclean to --no-clean to be in line with the rest of the
    options; documented it
  * removed Use.foo and Flags.foo options from conary config files.  Macros.foo
    is still there.  Added --use-flavor option to cvc cook which takes a flavor
    and overrides the build flavor while cooking.
  * groups now take flavor strings to determine the flavor of a trove to
    include, not flag sets.
  * dependencies resolution is flavor sensitive now (and uses flavor
    affinity)
  * added trove version/release number to dependency messages
  * renamed classes and methods in versions.py to match current terminology

Changes in 0.13.1
  * repquery wasn't filtering by flavor properly (exposed by a bug fix
    in 0.13.0)

Changes in 0.13.0
  * removed importrpm.py
  * diffs between a file object that has a non-empty provides or requires
    to a file object that has an empty provides or requires are now properly
    generated and applied.
  * added checks to validate merged file objects against the fileIds
    in the changeset
  * implemented shadows
  * framework for redirects in place
  * removed (unused) parentId field from Branches repository table

Changes in 0.12.5
  * reworked dependency resolution a bit for a big speedup in the server
  * moved destdir to %(builddir)s/_ROOT_
  * made macros.destdir available during the unpacking of sources
  * source commands (r.addAction, etc.), if given absolute paths for
    their dir keywords, will perform their actions in the destdir instead
    of the builddir
  * most build commands (r.Make, r.Create, etc.), will work in either builddir
    or destdir, depending on whether they are given relative or absolute
    paths
  * add dir keyword for r.Run
  * include /usr/bin/rpm2cpio

Changes in 0.12.4
  * set more arch flags for x86 and x86_64
  * troves can have multiple instruction set flavors now
  * flipped around use: and is: sections of flavor strings
  * Version and Branch object completely separated

Changes in 0.12.3
  * conary verify updated to new API so that it works again
  * conary q (with no arguments) works again

Changes in 0.12.2
  * added getTroveVersionsByBranch
  * make better use of _mergeQueryResults
  * moved version affinity into findTrove from ConaryClient
  * fixed branch affinity so that it's actually branch affinity instead of
    label affinity
  * rdiff changes for 0.12.0 broke negative numbers for oldVersion
  * rdiff diff'd based on label instead of branch
  * update has flavor affinity now
  * flavors can now be specified on the command line for update, erase
    repquery, and query
  * unspecified flavor flags got scores of zero, which was wrong
  * added python code for flavor scoring (useful for the client)
  * repository queries didn't work properly when looking for multiple flavors
    of a single version
  * fix for updating multiple flavors of a single version of a trove
    simultaneously
  * reworked getTroveVersionList and getAllTroveVersions for per-trove
    flavor filtering

Changes in 0.12.1
  * repquery and query always showed dependency information
  * getTroveLeavesByBranch did extra demarshalling of the flavor
  * repquery didn't deal with nonexistant troves well
  * dependency failures on erase didn't reassemble dependency flags properly
  * fixed bug in dependency sets creation which caused dependency flags
    to get mangled
  * added a check to prevent mangled flags from getting committed

Changes in 0.12.0
  * document config command, and display supplied macro/use/arch information
    in output
  * repository acl's work for almost everything
  * anonymous access must be explicitly enabled by creating an acl for
    user 'anonymous' with password 'anonymous'
  * server side flavor scoring used
  * queries reworked for flavor matching

Changes in 0.11.10.1
  * move to python2.4
  * repository caching (which isn't used yet) didn't track the recurse flag

Changes in 0.11.10
  * changed flavor tracking when loadRecipe() is used to only track
    flavors in loaded recipes that are superclasses of the recipe
    class in the loading recipe.  (e.g. loading python.recipe to get
    the distribution python version will not add all of the python
    recipe's flavor information to the loading recipe class, as long
    as the loading recipe does not subclass the Python class.)
  * add conary verify command for comparing the local system's state to
    the state it was in at install time
  * when a trove is installed for the first time, it comes from a single
    repository
  * didn't handle file types changing on update
  * fixed problem assigning depNums
  * components disappearing from troves caused problems in relative changesets
  * files moving from removed troves in changesets caused update to fail

Changes in 0.11.9
  * change the order of permissions setting (chmod after chown)
    because some versions of the Linux kernel remove setuid/gid bits
    when setting ownership to root

Changes in 0.11.8
  * work around a python bug w/ fdopen() resetting file permissions
  * r.Replace() as an alternative to r.Run("sed -i '...' file")
  * Policy enforcing UTF-8 filenames
  * r.macros.tagdatadir as a standard place to put data just for taghandlers

Changes in 0.11.7
  * changed server.py to take extra config files via --config-file instead
    of as an extra argument
  * extra config files (specified with --config-file) were ignored if they
    didn't exist; issue an error message now
  * Added r.ConsoleHelper() for recipes
  * PAM configuration files shouldn't have paths to modules by default,
    so we remove what used to be the standard path
  * changed repository user authentication to use user groups (currently
    one per user)
  * added password salt
  * restructured repository a bit
  * removed lots of unused code from FilesystemRepository

Changes in 0.11.6
  * branches are created as changesets now instead of as a protocol call
  * merged authdb into primary repository
  * fix for rdiff (broken by flavor rework in 0.11.5)

Changes in 0.11.5
  * Internals reworked to eliminate flavor of None in favor of empty flavor
  * Added (currently unused) code to parse command line flavor specifications
  * static libraries (.a files) get proper flavors now
  * Handle attempts to update already installed troves from absolute
    change sets

Changes in 0.11.4
  * all components built from a single recipe share a common flavor
  * loadRecipe's label= keyword argument can actually take a label
    as well as a hostname

Changes in 0.11.3:
  * optimized a sqlite update statement to use indexed columns
  * added --test to update and erase
  * dependency check didn't handle new components providing the same
    items as old components (broken by 0.11.1 performance enhancements)

Changes in 0.11.2:
  * standalone server was broken by --add-user changes in 0.11.1
  * dependency check no longer allows packages being removed to cause
    dependency failures
  * changed how dependencies are frozen to make the order deterministic
    (so fileId's don't change around)
  * added a database version to the database schema

Changes in 0.11.1:
  * erasing troves enforces dependencies -- this requires a database
    conversion (run the conary-add-filedeps script which fixed the
    conversion to 0.11.0 after updating conary)
  * reworked dependency queries to take advantage of indices for much
    better performance
  * add --add-user to server.py for creating the authdb

Changes in 0.11.0:
  * massive rework of fileId mechanism to allow better flavor support
  * added columns to dependency tables to allow erase dependency checks
    (which are not yet implemented)
  * enabled trove requirements
  * added cvcdesc and the 'describe' command to cvc to generate
    and use metadata XML files.
  * getMetadata follows the branch structure up until it finds metadata
    for the trove.
  * changed getFileContents() to not need trove name or trove version
  * byte-compiled emacs lisp files are transient, like python
    byte-compiled files
  * addSource recipe action now can take a mode= keyword argument
  * cook now enforces having no dash characters in version numbers
  * files are explicitly disallowed from depending on groups, packages,
    or filesets; the only trove dependency that a file or component
    can have is on a component.  Only filesets can depend on filesets.

Changes in 0.10.11:
  * reworked how absolute change sets get converted to relative change
    sets for better efficiency
  * chained dependency resolution caused duplicate troves in the final
    changeset (and a lot of extra work)
  * added --config to stand alone repository
  * source flag wasn't set properly for newly added non-text files
  * flavor information is now printed by "conary query" when multiple
    flavors of the same version of a trove are installed
  * "conary repquery --all" flavor output formatting has been improved

Changes in 0.10.10:
  * changesets get downloaded into a single (meta) file instead of lots
    of separate files
  * fix several bugs in the freshmeat record parsing
  * add a freshmeat project page URL to the metadata by default
  * add a "source" item to metadata
  * the server implementation of troveNames() was horrible
  * enabled file dependencies

Changes in 0.10.9:
  * fixed some authorization issues with the xml-rpc repository interface
  * the web management interface for the repository works now; see
    http://wiki.specifix.com/ConaryConversion for information on how
    to convert existing authdb's to support this
  * fixed a bug with distributed branches
  * users can change their passwords through the repository's web api
  * improved logic apachehooks use to find top level URL
  * fixed bug in server side repository resolution

Changes in 0.10.8:
  * changed iterAllTroves() to troveNames(), which searches a single
    label instead of the whole repository
  * reworked http authentication and CGI request handling and added the
    beginning of a web interface to the repository for user administration
    and metadata management.

Changes in 0.10.7:
  * dependency sql code reworked to use temporary tables
  * new macro called "servicedir" that defines the location for
    service data (%(servicedir)s{ftp,http,etc})
  * added busy wait to sqlite3 python binding when executing SQL
    statements on a busy database

Changes in 0.10.6:
  * Lots of bug fixes for distributed branching
  * Some code rearrangement
  * The start of metadata support code is now included

Changes in 0.10.5:
  * The local database is used for fetching file information (but not
    contents), reducing network traffic when creating change sets
    across repositories.
  * Update works on troves which were locally cooked or emerged
  * Internal changes to move toward getFileContents() working in batches
    rather then on individual files. For now this prevents the repository
    from copying files between the content store and /tmp to serve them.
  * Arch flags are now included in flavors
  * Emerge follows the installLabelPath instead of the buildLabel
  * The extended debugger has been extensively modified
  * Conary can handle filenames with '%' in them
  * The showcs command has been significantly updated, and the updates
    are documented in the conary.1 manpage
  * New syntax for flags distinguishes requirements from "optimized for";
    see http://wiki.specifix.com/FlavorRankSpec

Changes in 0.10.4:
  * Bug fixes for updating from absolute change sets (which basically
    just didn't work for troves which contained config files)
  * Bug fixes for distributed branching
  * The database is used for fetching trove information (but not yet
    file information) when the client constructs change sets across
    distributed branches
  * various other bug fixes

Changes in 0.10.3:
  * this version introduces changes to the network protocol for
    obtaining file contents and changeset generation. The client
    protocol version number has increased, so version 0.10.3 can only
    communicate with servers running the server from 0.10.3. The
    server remains backward compatible with older clients.
  * a warning message is now displayed when the user attempts to
    create a branch that already exists on a trove.
  * the correct trove names are displayed when automatically resolving
    dependencies
  * packages no longer get the union of all the dependency information
    of the components they contain.  This information would have to be
    recalculated if a user installed a package then removed a
    component afterward.
  * a package policy check was added to reject any world-writable
    executable file.
  * r.TagSpec('tagname', exceptions='filter') now overrides a match by
    another r.TagSpec('tagname', 'filter')
  * more changes to metadata interface
  * various other bug fixes and improvements

Changes in 0.10.2:
  * the repository code is now included in the main conary source
    archive
  * "conary showchangeset" produces a more user-friendly output
  * large responses from the repository server are now compressed
  * the protocol for getFileContents() changed to take a fileId
    instead of the file's path.  The repository code can still handle
    old requests, but the client code now requires the latest
    repository code.
  * bug fixes

Changes in 0.10.1:
  * when applying a changeset, dependency failures are resolved by
    querying servers in the installLabelPath
  * troves that satisfy a dependency can automatically be added to a
    transaction.  This behavior is controlled by the "autoResolve"
    variable in conaryrc or the "--resolve" command line option to
    "conary update"
  * dependency resolution is calculated recursively.  To limit the
    recursion depth to check only first order dependencies, a
    "--no-deps-recurse" option has been added to "conary update"
  * "conary repquery" now takes a "--deps" argument, which prints the
    Requires and Provides information for the trove that is being
    queried.
  * changes have been made to the build side of Conary to facilitate
    building recipes that use cross compilers
  * symlinks now get the appropriate ownership set when they are
    restored
  * groups can now specify which flavor of a trove to include
  * repository queries that don't need file information no longer ask
    the repository for files.
  * various bug fixes and cleanups

Changes in 0.10.0:
  * dependency checking is now performed before changesets are
    applied.  This uses new tables in the local system's database.
    If you are using a database created by a version of Conary older
    than 0.10.0, it must be converted before it can be used.  See:
      http://wiki.specifix.com/ConaryConversion
    for details
  * Shared library dependency information in changesets is now stored
    in a different format.  This means that repositories that use old
    versions of Conary will be unable to give valid changesets to
    Conary 0.10.0 or later.  Therefore, the protocol version number has
    been increased.
  * --no-deps argument added
  * "cvc co" is now a synonym for "cvc checkout"

Changes in 0.9.6:
  * dependency enforcement infrastructure has been added (the code is
    currently disabled)
  * bug fixes
    * applying a changeset that un-hardlinks files now works
    * conary rq [trove] --info now works
    * running "conary update [trove]" when more than one flavor of
      [trove] exists no longer tracebacks.  It installs both flavors
      of the trove (which is not always the desired behavior - this
      will be addressed later)
    * only files with execute permissions are checked for
      #!interpreter.
    * "conary rq [trove] --ls" no longer tracebacks when [trove]
      exists in more than one repository
    * various code cleanups

Changes in 0.9.5:
  * new methods for specifying dependency information in recipes have
    been added
  * #! interpreters get added as dependencies
  * local flag overrides now work
  * cvc cook --resume can be used multiple times
  * conary invokes gpg with --no-options to avoid creating or using
    ~/.gnupg

Changes in 0.9.4:
  * fixes to cvc annotate
  * flavors and dependency generation code has been refactored to be
    policy based
  * better error handling when invalid changeset files are given to
    conary
  * minor code cleanups

Changes in 0.9.3:
  * New "cvc annotate" feature
  * Man page updates
  * Changesets which remove a file and replace it now apply correctly.
  * "cvc update" no longer complains and fails to update the CONARY
    state file properly  when ownerships differ
  * FileId generation now looks for previous versions of all the
    packages that have just been created, not just the name of the
    recipe.
  * Cooking as root is no longer allowed
  * Miscellaneous bug fixes.

Changes in 0.9.2:
 * Bug fixes:
   * Applying changesets that have more than one hard link groups
     sharing the same contents sha1 works now.
 * Build changes:
   * Recipes can now create new top level packages.

Changes in 0.9.1:
 * Bug fixes:
   * Applying a changeset that has a flavor which is a superset of the
     previous version's flavor now works.
   * Parsing optional arguments to command line parameters that appear as
     the last thing on the command line works
 * Build changes:
   * Package policy now checks to ensure that files in /etc/cron.*/*
     are executable
 * Update changes:
   * Conary no longer complains if a transient file has been modified
     on disk but no longer exists in a new version of a component.
 * Miscellaneous changes:
   * Version 1 on-disk changeset file support has been removed.

Changes in 0.9.0:
 * protocol versioning is much more granular now allowing for backwards
   compatible versions of functions
 * changeset command now generates changesets for multiple troves spread
   across multiple repositories
 * change sets are transferred as a set of independent change sets now
   (laying the groundwork for repository change set caching, with which
   this version will work just fine)

Changes in 0.8.3:
 * Man page updates.
 * The "conary query" command now accepts multiple arguments for
   troves and paths
 * Fixed "conary erase" command which was broken in 0.8.2

Changes in 0.8.2:
 * You can now install multiple troves at once (even a combination of
   changeset files and troves from repositories), and the entire
   action is recorded in a single rollback (this required a change in
   command-line arguments for updating troves).
 * The beginnings of support for searching multiple repositories
 * Miscellaneous code cleanup and bug fixes.

Changes in 0.8.1:
 * The source code has been re-arranged for easier maintenance, and
   conary has been split into two programs: conary and cvc.
 * Better error messages and debugging tracebacks

Changes in 0.8.0:
 * A new changeset format supports hard links but requires staged update.
 * The new changeset format also collapses duplicate contents even
   when hardlinks are not used.
 * By default, rc?.d/{K,S}* symlinks are no longer packaged. The
   chkconfig program is relied on to create them at package
   install/update time. Init scripts are explicitly required to
   support the chkconfig protocol by default
 * Improved error messages
 * Several bug fixes.

Changes in 0.7.7:
 * Extended debugger saves and emails
 * Tracebacks now include arguments and locals
 * More size optimizations were made when applying changesets
 * Applying absolute changesets when a trove is already installed is
   now much more efficient than it was
 * Self-referential symlinks raise a packaging exception.
 * Several bugs fixes.

Changes in 0.7.6:
 * Installation
   * Hardlink handling
   * enhanced debugging capabilities (including saving a debugging
     state file to enable remote debugging)

   * using binary file ids and iterators for significant memory savings
   * and runtime support for the x86.x86_64 sub-architecture
 * Cooking
   * more robust handling of the --resume option
   * policy normalization of where app-defaults files go.

Changes in 0.7.5:
 * Hard links are implemented (but not yet enabled, in order to
   preserve changeset compatibility for now).
 * Several bugs have been fixed for installing and cooking.

Changes in 0.7.4:
 * Fileids are now stored and transmitted in binary rather than
   encoded.
 * Better handling of multiple versions of packages/troves installed
   at the same time
 * Missing file handling improvements
 * Recipe inheritance is now possible between repositories
 * Enhanced Interrupted builds
 * The dynamic tag protocol was slightly modified
 * Added Arch.x86.amd64 and Arch.x86.em64t
 * several bugs fixes

Changes in 0.7.0:
 * sqlite3 is used for the database
 * better handling of multiple packages with the same name installed at once.

Changes in 0.6.6:
 * repository protocol update
 * changeset format update
 * added the ability to resume halted local builds
 * added the ability to easily package build-time tests to run at
   install time to qualify new/changed environments
 * better handling of packaged .pyc/.pyo files
 * better shared library handling
 * improved inline documentation
 * optimizations for both space and time
 * numerous bugfixes<|MERGE_RESOLUTION|>--- conflicted
+++ resolved
@@ -39,13 +39,10 @@
       platforms with a restricted regular expression code size. (CNY-3282)
     * The python dependency finder client has been modified to resolve
       incompatibilities on the client side with python 2.3. (CNY-3285)
-<<<<<<< HEAD
+    * Conary can now read cpio archives directly. (CNY-3280)
     * The Conary repository now provides a method for obtaining commit
       progress updates. "conary commit" now provides progress
       output. (CNY-3290)
-=======
-    * Conary can now read cpio archives directly. (CNY-3280)
->>>>>>> b17df6d8
 
   o Bug Fixes:
     * In-core changesets could be merged into a ReadOnlyChangeSet a single
