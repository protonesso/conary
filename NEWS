<<<<<<< HEAD
Changes in 2.0.0:
  o Optimizations:
    * Reworked commit path to pull all modified streams from the repository
      or database with one query (CNY-2053)
    * Unchanged stream sets now return None on diff
    * Unchanged file streams are now 2-byte, backwards compatible, sequences
      instead of more complex representations of "nothing changed"
    * Commit code (both client and server) recognize unchanged files and
      don't merge stream sets for them.
    * Distributed changeset creation no longer recompresses file contents

  o Client Changes:
    * Added cvc derive as a client-side call (CNY-2237)
    * Added getTroveLatestByLabel as a client-side call
    * Most repository exceptions are demarshalled using logic in the
      exception class itself rather than in a large if/elif block (CNY-747)
    * troveNames and troveNamesByServer methods now accept a troveTypes
      argument and return present troves only by default (CNY-1838)
    * the mirror client supports a --fast-sync flag which will only
      scan for new troves in the source and skip the time-expensive
      scans for changed trove info records (CNY-1756)
    * the mirror client supports a --absolute flag which will make it
      use only absolute changesets to mirror content (CNY-1755)
    * 'cvc shadow' now commits relative changesets when the shadow is
      made to the same repository as the original trove
    * Reworked promote changesets to be relative to either the source of
      the promote (if promoting within a server) or to the current version
      on the target (CNY-2202)
    * Promote no longer recompresses non-config files during changeset
      assembly (CNY-2202)
    * Promote now gets file contents and streams from changesets when a
      lot of them are needed from the same trove (CNY-2022)
    * Split rollback stack code into a separate class (CNY-2061)
    * Added rmrollback command to remove old rollbacks (CNY-2061)
    * Rollback objects now have isLocal() method (CNY-2077)
    * cvc promote now uses the labels and branches specified in the
      "from" section of any promote as the place to search for packages
      (CNY-2235).
    * Conary now allows a biarch system to have one flavor that expresses
      both the x86 and x86_64 support.  The flavorPreferences configuration
      option informs conary to prefer x86_64 packages. This change allows
      group building to automatically resolve x86 packages. (CNY-525)
    * Conary now tries to install jobs as close to updateThreshold (without
      going over) as practical for a noticeable performance improvement
      (CNY-2283)
    * Conary no longer uses gpg for PGP key management. (CNY-2349)
    * Conary clients no longer send an absolute URI when talking directly to a
      repository server. (CNY-2324)

  o Build Changes:
    * Conary will now ignore flavoring and requirements from elf libraries
      that are built for architectures other than the architecture that
      is being built for.  This avoids a common problem where a single
      extra sparc file library taints an entire package. (CNY-1717)
    * The rarely used "cvc describe" command line interface has been
      removed. (CNY-2357)
    * The rarely used "cvcdesc" script has been removed. (CNY-2357)

  o Server Changes:
    * Fixed scoring for target flavor sets (CNY-1539)
    * Setting/resetting the admin field permission is handled now by the
      setUserGroupIsAdmin() call instead of addAcl/editAcl (CNY-1782)
    * Removed (unimplemented) concept of caps for permissions
    * Added @requireClientProtocol decorator for server methods
    * Renamed usergroups to roles in the repository web user interface
      (CNY-1973)
    * Reworked server exceptions to have marshalling logic in the exception
      class instead of in a large if/elif block (CNY-747)
    * Call log now tracks cache misses (CNY-1843)
    * Repository no longer passes anonymous-hint to proxy layer (it has
      been False since 1.1.29)
    * Server exceptions are marshalled in the proxy layer now instead of
      in both the proxy and server layers
    * When the repository database is locked, RepositoryLocked exceptions
      are now returned for all code paths (CNY-1596)
    * troveNames method now filter by troveTypes argument (CNY-1838)
    * getPackageBranchPathIds method no longer requires an acl for the
      branch; it returns the pathIds and fileIds for troves the user is
      allowed to see (CNY-2038)
    * Reworked commit path to check for files which don't have contents
      available (during a promote or shadow, for example) with one query
      (CNY-2053)
    * Added call latency to repository log (CNY-2305)
    * 'serializeCommits' has been added as a new boolean server
      configuration option (CNY-2285)

  o Protocol Changes:
    * Protocol allows passing keyword arguments for exceptions (CNY-747)
    * No longer include useAnonymous flag in return value
    * Many repository permission manipulation methods have been
      renamed for consistency.  For a list, see PROTOCOL.versions. (CNY-2298)
=======
Changes in @NEW@:
  o Bug Fixes:
    * The PackageSpec documentation incorrectly stated that you could
      pass both package and component information to it; this has
      been corrected to properly redirect to ComponentSpec for this
      usage. (CNY-2387)

  o Build Changes:
    * Spaces in URLs are now automatically escaped. (CNY-2389)
>>>>>>> b2e2560c

Changes in 1.2.11:
  o Client Changes:
    * The error message printed when Conary encounters an unhandled
      exception has been changed to reflect the fact that the common
      case is merely poor handling of the error condition, rather than
      another bug.  It has also been reformatted to display better in
      rITS. (CNY-2265)
    * The "conary-debug" script that collects information to help
      debug a crash has been enhanced to include the recently-added
      manifest file. (CNY-2338)

  o Build Changes:
    * PythonSetup synopsis now mentions the setupName keyword
      argument. (CNY-2360)
    * The conary.1 manual page now documents the purpose of the
      /etc/conary/components directory. (CNY-2361)
    * The clearBuildReqs() function now has a synonym called
      clearBuildRequires() and the clearCrossReqs() function now has a
      synonym called clearCrossRequires().  The old function names
      will be deprecated in the future. (CNY-834)

  o Bug Fixes:
    * When building groups, r.addCopy() now respects the groupName
      flag. (CNY-2345)
    * The searchPath parameter in group methods now works when it
      contains packages (before it worked only with labels). (CNY-2372)
    * A bug that was preventing users with colons in their passwords
      to use the web interface has been fixed. (CNY-2374)
    * Attempting to add entitlements for unknown entitlement classes
      now raises an UnknownEntitlementGroup exception. (CNY-2377)
    * Committing source packages that use shell-style brace and
      glob expansion in addPatch() can now be committed to a
      repository. (CNY-1152)

Changes in 1.2.10:
  o Client Changes:
    * The "conary verify" command no longer complains about files which
      have been removed with "conary remove". (CNY-950)
    * Local rollbacks for removals now store the original contents for
      modified config files. (CNY-2350)
    * Permission errors now list both the URL and the repository
      hostname. (CNY-2211)

  o Server Changes:
    * A new boolean server configuration option, serializeCommits,
      has been added to explicitly limit contention in certain cases.
      Successfully enabling it requires a minor schema update. (CNY-2285)
    * Servers in maintenance mode no longer return Internal Server
      Errors to GET requests from clients. (CNY-2229)

  o Build Changes:
    * The addPatch() source action honors shell-style brace and glob
      expansion when sourceDir is defined. (CNY-1152)
    * A new "cvc explain" command has been added. "cvc explain"
      displays the documentation for recipe methods.  For example,
      "cvc explain addSource" shows the on-line documentation for the
      addSource() source action. (CNY-2242)
    * The command line interface to cvc derive (added in Conary 1.2.8)
      has been changed.  It now derives onto your buildLabel by default,
      with a --target option to derive onto a different label.
      The cvc derive interface is subject to further change.

  o Bug Fixes:
    * A bug that caused an exception when inspecting ELF files with a
      standalone ABI has been fixed. (CNY-2333)
    * A bug that caused updates with group scripts to fail when run
      with the '--root' option with a trailing slash in the path has
      been fixed. (CNY-2348)
    * An issue related to file placeholders potentially being lost while
      rewriting rollback changesets has been fixed.

Changes in 1.2.9:
  o Documentation Changes:
    * The documentation strings for the update code have been revised
      to include the most common exceptions raised as part of
      prepareChangeSet and updateChangeSet. (CNY-1732)

  o Build Changes:
    * File level requirements provided by the same file are dropped.
      (CNY-2177)
    * Java dependencies that do not start with a valid TLD are now
      excluded. (CNY-2176)
    * The exceptDeps keyword parameter is now allowed for r.Provides(),
      analogously to r.Requires(). (CNY-1485)
    * The new sourceDir keyword parameter is now available for
      r.addSource(), r.addPatch(), and r.addArchive() to specify that
      the source is found within the maindir. (CNY-1439)
    * LD_LIBRARY_PATH is now set when calling bootstrapped python, in
      order to load the correct python libraries. (CNY-2319)
    * The :config component is built by file location, rather than
      from files marked as config files by the Config policy.
      This means that the configComponent configuration item no
      longer operates. (CNY-2256)

  o Client Changes:
    * A keepRequired config option has been added. This has the same
      effect as always setting the --keep-required flag on update.
      (CNY-569)
    * The error message for erased dependencies is now more explicit
      about what happened to the package that is no longer providing
      dependencies, and where the package with the missing dependencies
      came from. (CNY-2248)
    * We now record the current state of the database to a flat file
      after updates as an extreme recovery mechanism.  (CNY-1801)

  o Bug Fixes:
    * The "logcat" script no longer errors out if the log file is empty
      or contains None for entitlements. (CNY-2252)
    * Repositories running under Apache are now correctly displaying
      the real error when trying to generate the verbose traceback
      emails. (CNY-2320)
    * An update job that includes a critical update and an update to a
      group that includes a pre-update script will no longer run the
      script twice. (CNY-2325)
    * A bug that could cause incorrect SQLite database error messages
      has been fixed. (CNY-1840)

Changes in 1.2.8:
  o Client Changes:
    * Added the cvc derive command. (CNY-2237)
    * A new method, conary.conaryclient.getClient(), has been added to
      allow the creation of a conaryclient with configuration to match
      that would be used with a conary command line client. (CNY-1745)
    * Unhandled exceptions that are raised inside a progress callback
      no longer terminate the update process.  A warning is emitted
      and the update continues. (CNY-2304)

  o Internal Changes:
    * The Conary library now has a parallel implementation to gpg
      for the trust algorithm. (CNY-1988)

  o Bug Fixes:
    * A problem occurring when updating troves sharing a large
      number of identical files has been fixed. (CNY-2273)
    * Repository traceback emails are now more verbose. (CNY-2287)
    * Methods starting with two underscore characters are considered
      internal and are no longer passed to the XML-RPC library for
      marshaling. (CNY-2289)
    * It is now possible to clone a group that contains references to
      both a cloned package and the version that the cloned package
      originated from. (CNY-2302)
    * When data from stdin is provided to a taghandler, but the
      taghandler is missing or fails to read some or all of the data,
      it will no longer result in a database locked error. (CNY-2257)
    * Conary no longer exits with an unhandled exception if /tmp does
      not exist when attempting to run a trove script (e.g., group
      pre/post scripts). (CNY-2303)

  o Client Changes:
    * Added cvc derive as a client-side call (CNY-2237)
    * A new method, conary.conaryclient.getClient(), has been added to
      allow the creation of a conaryclient with configuration to match
      that would be used with a conary command line client. (CNY-1745)
    * CONARY_CLIENT_LOG environment variable can now specify a path for
      a log of all of the repository calls made by the client (use logcat
      to view it) (CNY-2313)

Changes in 1.2.7:

  o Build Changes:
    * The cvc command now prints out the most recent log message from
      the underlying source code control system when creating new
      snapshot archives. (CNY-1778)
    * Conary now has support for cmake, using the r.CMake() build
      action in recipes. (CNY-1321)

  o Bug Fixes:
    * Fixed a traceback that would occur when a component doesn't exist
      even though its containing package does. (CNY-2213)
    * Cloning with --default-only no longer removes references to
      components of packages that are not being cloned. (CNY-2226)
    * A bug that prevented "cvc cook" from being able to look up path
      IDs if a component of the package being built was missing from
      the repository has been fixed. (CNY-2250)
    * PGP keys using unknown string-to-key specifiers (as generated by
      "gpg --export-secret-subkeys" for the corresponding secret key)
      are no longer producing an error when iterating through the
      keyring. (CNY-2258)
    * Embedded signatures in secret subkeys now use the public key's
      cryptographic key, which does not require a passphrase to
      be decoded. (CNY-2224)

Changes in 1.2.6:
  o Build Changes:
    * When cooking packages or groups, conary now displays the methods
      that are called. It also displays the methods that are unused,
      making it easier to see if a function from a superclass has been
      left out. (CNY-2193)

  o Bug Fixes:
    * Use of macros in the r.Link() build action worked only in limited
      cases. (CNY-2209)

  o Client Changes:
    * Mirror mode now includes full file streams in changesets, instead
      of differential streams. (CNY-2210)

Changes in 1.2.5:
  o Client Changes:
    * The OpenPGP implementation now merges PGP keys properly.
      (CNY-1987)
    * The OpenPGP implementation is capable of generating trust
      signatures. (CNY-1990)
    * A bug which could cause troves containing *identical* files to
      become corruped in a system database has been fixed. Note that
      repository databases were not affected. (CNY-2191)

  o Build Changes:
    * MakeDirs now handles trailing '/' characters in directory names.
      (CNY-1526)
    * Using the new provideGroup keyword argument to the r.User()
      method in a UserGroupRecipe, you can now specify that the user's
      primary group needs to be already on the system, rather than be
      added while creating the user. (CNY-2096)

  o Bug Fixes:
    * A bug that resulted in a KeyError when removing a trove from a
      group that has 3 levels of subgroups has been fixed. (CNY-1372)
    * A bug that could result in a decremented source count when
      promoting a package to a sibling of a parent branch has been
      fixed. (CNY-2108)
    * A problem resulting in derived packages corrupting files with the
      same content was fixed. (CNY-2157)
    * A bug that caused internal server errors when retrieving
      changesets that contained compressed file data over 4 GiB in size
      has been fixed. (CNY-2170, CNY-2173)
    * HTTP error codes generated by HTTP proxies are now properly
      interpreted by Conary clients. (CNY-2181)
    * When talking to a repository, Conary proxies will now
      automatically switch the protocol to HTTPS whenever authentication
      information is injected on behalf of the client. (CNY-2184)
    * addSvnSnapshot no longer generates conflicts in the paths for
      temporary checkouts. (CNY-2196)

Changes in 1.2.4:
  o Bug Fixes:
    * A file that was mistakenly ommitted from packaging has been
      added to the build. (CNY-2155)

Changes in 1.2.3:
  o Build Changes:
    * The addSvnSnapshot() source action now has the ability to add
      specific SVN revisions via the 'revision' argument. (CNY-2156)
  o Bug Fixes:
    * An update failure that would occur when two versions of a package
      have been installed, one local, one from a repository, has been
      fixed. (CNY-2127)
    * A regression introduced in 1.2.1 affecting patch files that apply
      multiple changes to the same file has been fixed. (CNY-2142)
    * Group scripts now have file descriptor 0 (stdin) connected to
      /dev/null. Previously, stdin was closed, a potential problem
      for scripts that open file descriptors and then disconnect from
      the terminal. (CNY-2143)

  o Client Changes:
    * Added listkeys, addkey, and getkey commands to cvc for basic
      command line PGP key management. (CNY-2150)

Changes in 1.2.2:
  o Build Changes:
    * Python and Ruby dependencies with lib-specific flags now cause
      the package to be architecture-flavored. (CNY-2110)
    * Groups using setSearchPath now prefer packages on the labels and
      troves listed explicitly in the searchPath over other labels,
      even if the label is specified in the add() command. For example,
      if your searchPath includes foo=conary.rpath.com@rpl:1/1-1-1, then
      r.add('foo', 'conary.rpath.com@rpl:1') in a group recipe will now
      find version 1-1-1 over later versions. Before, it would find the
      latest version in the repository if you specified the label in the
      r.add() command. (CNY-1993)

  o Client Changes:
    * The conary command line now accepts 'rb' as an alias for
      'rollback'.
    * The output of 'rblist' now combines packages and their components
      in a single line (similar to the output of 'update'). (CNY-2134)

  o Bug Fixes:
    * When parsing the GPG keyring, PGP version 2 keys are now ignored.
      (CNY-2115)
    * Direct key signatures for PGP keys are now accepted. (CNY-2120)
    * Source control recipe actions such as addMercurialSnapshot()
      no longer produce directory names that can collide with
      a trove with the same name on a different label, producing
      a snapshot of a different source control repository. (CNY-2124)
    * Tag scripts are now closing file descriptors larger than 2
      before calling a function from the exec family. (CNY-2114)
    * A bug in determining the correct version for packages when
      multiple branches of that package exist on the same label has
      been fixed. (CNY-2128)
    * Multiple entitlements to the same host name are now properly
      handled. (CNY-2105)
    * The URL sent back to the client when connecting through an
      HTTP proxy is now correctly computed by repositories. (CNY-2117)
    * setSearchPath now searches the leaves for every source in the
      search path before falling back and searching the rest of the
      repository. Before, it would search the leaves for each label,
      then the rest of the labels, and finally groups. (CNY-2131)

Changes in 1.2.1:
  o Build Changes:
    * The addGitSnapshot() source action is now available. (CNY-1965)
    * Cooking derived packages no longer warns about their
      experimental state. (CNY-2092)
    * loadInstalled does not search the local database for a matching
      package on checkin, but instead searches the repository. This
      makes it easier to develop packages that are correct, with the
      potential of not building on the current machine. (CNY-2027)

  o Client Changes:
    * The Conary client is now less aggressive in sending keepalive
      packets with long-running requests. (CNY-2104)
    * Promote and clone callbacks are more verbose. (CNY-2063)

  o Bug Fixes:
    * Schema migration for the Latest table now correctly handles
      branches that end in redirects. (CNY-2081)
    * Adding a large number of user maps is now more efficient
      if the new addServerGlobs method is used. (CNY-2083)
    * Redirects between branches on the same label, which were
      necessary before Conary 1.2.0, are again handled correctly.
      (CNY-2103)
    * The 'conary updateall' command again properly handles the
      --replace-files command-line argument. (CNY-2112)
    * Patches are no longer partially applied when building. A
      partially applying patch results now in a failure. (CNY-2017)
    * A bug which caused Conary to incorrectly determine the flags
      for python dependencies on 64-bit systems has been fixed.
      (CNY-2091)
    * Ruby dependencies now function properly in a bootstrap build
      of the ruby package. (CNY-2109)

Changes in 1.2.0:
  o Build Changes:
    * A bug which caused Conary to compute python dependencies
      incorrectly when using an external version of python (such
      as when building python itself) has been fixed. (CNY-2087)

Changes in 1.1.96:
  o Server Changes
    * External entitlement servers can now specify per-entitlement
      timeouts and automatic retry values (CNY-2060)

  o Client Changes:
    * Update journal did not have an entry for hard links which were
      made to targets which already existed on the system, causing
      system corruption if the journal had to be rolled back. (CNY-1671)
    * The critical update information now includes enough data to
      re-create the original update job. (CNY-1608)
    * Unknown trove info types in the database are properly stored in
      extracted trove info. (CNY-2059)
    * diff and patch now support files without trailing newlines.
      (CNY-1979)

  o Build Changes:
    * More paths (/usr/lib/.*-sharp.*/) have been added to :cil
      components. (CNY-2080)
    * Path ID lookups now ignore permission errors; in such a case, a
      new path ID is computed. (CNY-1911)
    * Conary now handles python files that specify a python interpreter
      that is not available on the system or in the builddir.  It will
      print a warning and not attempt to compute dependency information
      for those files. (CNY-2050)
    * loadSuperClass and loadInstalled now print out name, version
      flavor of the package that was used when loading. (CNY-1967)

  o Bug Fixes:
    * When running in threaded mode, don't install signal handlers,
      since that is not supported. (CNY-2040)
    * URLs returned by prepareChangeSet, getChangeSet, and
      getFileContents are all based on the URL the client used to call
      the repository instead of built internally by the repository.
      (CNY-2034)
    * An issue that was preventing the repository server, under certain
      circumstances, to determine the proper URL to use has been fixed.
      (CNY-2056, CNY-2058)
    * A regression from Conary 1.1.34 related to self-signature
      verification on private PGP keys has been fixed. (CNY-2047)
    * An issue related to Conary proxies running in non-SSL mode,
      talking to SSL-enabled repository servers has been fixed.
      (CNY-2067)
    * Related to CNY-2034, Conary proxies are now properly computing
      the return URL. (CNY-2069)
    * The client is now properly computing the downloaded file's
      digest if a size limit was specified. (CNY-2072)
    * A regression from Conary 1.1.94 that caused some local cooks to
      fail to be installable due to incorrect primary trove information
      has been fixed (CNY-2078)

  o Other Changes
    * InodeStreams and FileStreams now preserve unknown elements,
      allowing future additions to those without breaking fileId
      computation. (CNY-1971)

Changes in 1.1.95:
  o Server Changes
    * A bug which triggered an exception while migrating postgresql
      repositories has been fixed. (CNY-1912)
    * The getNewTroveInfo call works faster for mirror operations.
      (CNY-2006)
    * An issue that prevented the server from responding with the
      proper error message when in maintenance mode has been fixed.
      (CNY-2005)
    * An issue that was affecting cooking performance when looking
      up path IDs has been fixed. (CNY-1996)

  o Client Changes:
    * A bug which prevented the mirror client from using hidden commits
      when mirroring to a single target has been fixed. (CNY-1981)
    * Clone/promote no longer complains when a buildreq is not also
      being cloned to the new location. (CNY-1844)
    * Turned off flavorPreferences for 1.2 release, as they are not
      quite ready. (CNY-2023)

  o Bug Fixes:
    * Bootstrapping python can now find system conary when using the
      bootstrapped python to determine python dependencies. (CNY-2001)
    * A bug in findTroves when using partial labels, introduced as
      part of 1.1.90, has been fixed. (CNY-2011)
    * cvc operations no longer trace back when the current working
      directory can no longer be accessed. (CNY-2014)
    * Redirects to nothing are now displayed when using --trove-flags.
      (CNY-2025)
    * Stack frames now wrap long lines to make them easier to read.
      (CNY-2016)
    * Comparison of VersionSequence objects is now more robust.
      (CNY-2020)
    * Autosourced files added to both a shadow and its parent now merge
      properly. (CNY-1856)

Changes in 1.1.94:
  o Bug Fixes:
    * Python extension modules installed at the top level of the Python
      search path no longer produce a traceback when computing
      dependencies. (CNY-1995)

Changes in 1.1.93:
  o Build Changes:
    * Filesets now accept macros. (CNY-148)
    * crossRequires are now ignored when not cross compiling. (CNY-1950)
    * Malformed .jar files are now ignored when computing Java
      dependencies. Previously, Conary exited with an error while
      attempting to process them. (CNY-1983)
    * Conary dependencies are no longer attempted when cross-compiling,
      and when bootstrapping python, modules are now sought in system
      python directories as well as in the destdir. (CNY-1986)
    * Python extension modules (.so files) now expose the proper
      dependencies by providing, for example, itertools (the true
      name) as well as itertoolsmodule (as it has previously), but
      requiring the shorter name if it is available on the system.
      (CNY-1077)

  o Client Changes:
    * The cvc promote and clone commands are now more efficient and do
      not download unnecessary packages. This also makes it possible
      to clone packages where access to some of the included troves
      is unavailable at the time of the promote or clone operation.
      (CNY-1913)
    * A bug which prevented the mirror client from using hidden commits
      when mirroring to a single target has been fixed. (CNY-1981)
    * Filesets are now cloneable. (CNY-1297)

  o Server Changes
    * A bug which triggered an exception while migrating postgresql
      repositories has been fixed. (CNY-1912)

  o Bug Fixes:
    * The clone and promote commands now work when cloning over removed
      packages. (CNY-1955)
    * searchPath will now provide only the best flavor match when
      matching against groups with more than one version of a package
      available. Previously, it would return all matches. (CNY-1881)

Changes in 1.1.92:
  o Bug Fixes:
    * ccs2tar correctly handles changesets with duplicate contents and
      hard links. (CNY-1953)
    * An error in the way attributes of ServerProxy classes get
      marshaled has been fixed. (CNY-1956)
    * If local flags (e.g. kernel.smp) are defined in /etc/conary/use,
      cooking no longer produces a traceback. (CNY-1963)
    * The last trove source in a trove source stack is now properly
      passed flavor information. (CNY-1969)
    * Derived packages properly handle files that were not flavored due
      to an exception in the upstream packages. (CNY-1954)
    * The transport layer is automatically encoding non-ASCII strings
      into XMLRPC Binary objects. (CNY-1932)
    * An error that was causing warnings to be printed while cooking
      groups has been fixed. (CNY-1957)

  o Server Changes
    * A bug which triggered an exception while migrating postgresql
      repositories has been fixed. (CNY-1912)

  o Build Changes:
    * Mono (CIL) files are now placed in :cil components by default.
      (CNY-1821)

  o Other Changes
    * The transport layer is using BoundedStringIO objects for
      compression, decompression and XMLRPC encoding/decoding, to
      avoid excessive memory consumption. (CNY-1968)

Changes in 1.1.91:
  o Client Changes:
    * A new configuration option, "flavorPreferences", has been added.
      The client uses this list of flavors in trove selection.
      (CNY-1710)
    * Large files are now compressed on disk instead of in memory when
      creating rollbacks. (CNY-1896)
    * The Conary client API is now more careful with releasing open
      file descriptors. (CNY-1834)
    * The "migrate" mode has changed to overwrite changes made to
      files that are not yet owned by Conary, but already exist on the
      system, as well managed, non-configuration files that have
      changed. (CNY-1868)
    * When signals are received during updates, the journal is now
      rolled back before conary terminates. (CNY-1393)
    * A 'cvc checkout' of multiple projects uses far fewer repository
      calls now, and uses a single changeset.
    * The 'cvc update' and 'cvc diff' commands now accept a source
      version argument without a source count. (CNY-1921)

Changes in 1.1.35:
  o Client Changes:
    * Unknown trove info types in the database are stored in extracted
      trove info properly (CNY-2059)
    * diff and patch now support files without trailing newlines (CNY-1979)

Changes in 1.1.34:
  o Build Changes:
    * The default settings from r.add() will now override the default
      settings from an r.addAll() (CNY-1882)
    * Looking up path IDs is now stop when all files have been found,
      instead of always walking the shadow hierarchy. (CNY-1911)

  o Bug Fixes:
    * A bug that caused an error message in the rPath Appliance
      Platform Agent (rAPA) when using an entitlement generator has
      been fixed. (CNY-1946)

Changes in 1.1.33:
  o Build Changes:
    * The addArchive() source action now handles xpi archives. (CNY-1793)
    * Unknown flags are now ignored when calling loadRecipe with a
      flavor, instead of printing a traceback.

  o Update Changes:
    * Updates to groups are now allowed to be merged with other groups
      in update jobs, reducing the number of jobs that are used for
      updates.

  o Client Changes:
    * Cloning now always increments group version counts, mimicing
      the behavior of group cooking. (CNY-1724)
    * When promoting, --all-flavors is now on by default.  However, if
      a flavor to promote or clone is specified, promotes will be
      limited by that flavor. (CNY-1535)
    * Several commands, such as promote, update and rq, now take an
      --exact-flavors flag.  If specified, the flavors for each trove
      must match exactly - no system flavor or heuristic is used to
      find the trove you want. (CNY-1829)
    * If there is a problem with domain name resolution, conary will
      retry 5 times. However, if the connection fails after those
      attempts, future connection requests will now fail after one try.
      (CNY-1814)

  o Bug Fixes:
    * The SQLite "ANALYZE" command is no longer run on local SQLite
      databases. Any data stored by the "ANALYZE" command will be
      removed from the local database unless it is being accessed
      read-only. Database performance is poor on databases with
      "ANALYZE" data in them. (CNY-778)
    * Some bugs related to installing relative changesets were fixed.
      These bugs would manifest themselves by making relative changesets
      not installable when the network was down. (CNY-1814)

Changes in 1.1.32:
  o Client Changes:
    * A getDownloadSizes() method has been added to the ConaryClient
      object to determine the over-the-wire transfer size of the jobs
      in an UpdateJob object.  Call requires a single repository be
      the source of the entire update. (CNY-1757)
    * cvc reports a more accurate error message when the CONARY file in
      the current directory is not a regular file

  o Server Changes:
    * A "infoOnly" parameter to has been added to the getChangeSet()
      repository method in protocol version 51. (CNY-1757)
    * The list of repository methods is now automatically generated
      instead of statically listed. (CNY-1781)
  
  o Bug Fixes:
    * The addSvnSnapshot() source action now uses the lookaside directory
      for generating the snapshot, instead of using the remote repository.
      (CNY-1777)
    * A bug that prevented unused entries in the Versions table of the
      system Conary database from being cleaned up after erasures has
      been fixed.
    * A bug that caused changes in the byDefault status of a trove to
      be omitted from local rollbacks has been fixed. (CNY-1796)

Changes in 1.1.31.4:
  o Server changes:
    * Setting "forceSSL" once again requires a HTTPS connection be
      used when authentication data is passed to an Apache based
      Conary Repository. (CNY-1880)
    * A bug that caused incorrect values for sourceItemId and
      clonedFromId to be used when groups and components were
      committed as part of one changeset has been fixed. (CNY-1903)
    * A bug that caused the Latest table to be rebuilt incorrectly
      when migrating to schema version 15.0 has been fixed.
      (CNY-1909)

  o Build Changes:
    * Redirects will now be followed in group recipes. Previously,
      including redirects would result in an error. (CNY-1693)
    * Derived recipes can now be based on troves which have files
      that have the same content (SHA1) as each other but are
      members of different link groups (are not intended to be
      installed as hard links to each other). (CNY-1733)
    * Derived packages now work properly if the troves they are based
      on contain dangling symlinks. (CNY-1914)
    * Symbolic links that have not changed in a derived package are
      now correctly ignored by policies that are not interested in
      unmodified files. (CNY-1879)
    * The build flavor string used for building a trove is now stored
      as part of that trove's troveInfo field. (CNY-1678)
    * Looking up path IDs now stops when all files have been found,
      instead of always walking the shadow hierarchy. (CNY-1911)
    * multilib cooks set only Arch.x86_64. (CNY-1711)

  o Bug Fixes:
    * The new OpenPGP parsing code now accepts Version 3 keys and
      signatures, without verifying them. (CNY-1931)
    * A file descriptor leak in the getFileContents method has been
      fixed.
    * If ignoreErrors is set for a configuration file, that setting is
      now honored for contexts as well.
    * Troves with large numbers of identical files now erase faster,
      thanks to a SQL fix in sqldb.iterFiles. (CNY-1937)
    * Python dependency determination now properly ignores filenames
      like "python.so" when looking for version flags. (CNY-1940)
    * Conary now correctly avoids assuming that standard I/O files
      are objects with fileno() methods. Previously, calling
      Conary interfaces with non-file objects associated with
      standard input, output, or error could trace back. (CNY-1946)
    * The --buildreqs option for 'conary q' now functions when
      multiple build requirements have the same name.
    * An issue related to the flavor preferences list not being
      properly populated when a group was cooked has been fixed.
      (CNY-1951)

  o Other Changes:
    * Conary tracebacks now report values for each variable in the
      local namespace in each frame. (CNY-1922)
    * select() calls have been replaced with poll() for higher
      efficiency. (CNY-1933)

Changes in 1.1.90:
  o Major Changes:
    * Label multiplicity, in which a trove on the same label
      appearing on multiple branches was understood as meaning that
      all the trove can be installed at once, is being generally
      deprecated.  Instead, a newer trove on a different branch that
      ends with the same label as an older trove will be considered
      together with and generally preferred to the older trove.
      Branch affinity, in which Conary keeps packages from the same
      branch during an update, is therefore replaced with label
      affinity, in which Conary keeps packages from the same label
      during an update.  Many of the individual changes in this
      version are parts of implementing this general change in
      behavior.

  o Client Changes:
    * Added getTroveLatestByLabel as a client-side call.
    * Label lookups pick the latest version which matches instead of
      the latest version on each branch.
    * Replaced branch affinity with label affinity.
    * getAllTroveLeavesByLabel() filters results by server names to
      eliminate spurious results from repositories which host multiple
      server names. (CNY-1771)
    * The cvc and conary commands now ignore broken pipes on standard
      output instead of producing a traceback. (CNY-1853)
    * Redirects follow the label of the branch they were built with
      instead of the branch itself.
    * Building redirects to a branch is now deprecated; redirects should
      point to labels instead. (CNY-1857)
    * The --replace-files option has been split into
      --replace-managed-files, --replace-unmanaged-files,
      --replace-modified-files, and --replace-config-files. The original
      option is still accepted, and is equivalent to specifying all four
      of the new options simultaneously (CNY-1270)
    * When updating, conary will never automatically drop an architecture
      from an installed trove (unless you specify the flavor to update to 
      explicitly).  (CNY-1714)
    * Dependency resolution now allows updates to go across branches if the
      branches are on the same label.
    * Dependency resolution now follows the same "never drop an architecture"
      rule as other update code. (CNY-1713).
    * Added --show-files parameter to "conary config" to display where
      configuration items came from.
    * Newly installed transient files now silently replace files which are
      otherwise unowned. (CNY-1841)

  o Build Changes:
    * The cvc update command can now update multiple directories
      simultaneously.
    * Java files are now put in a :java component by default. (CNY-527)
    * Python dependencies now include flags designating the major version
      of python involved, as well as a flag distinguishing the target
      architecture library directory (normally "lib" or "lib64") to
      enhance update reliability.  When building a bootstrap python
      or using a different python executable than Conary is running
      with, Conary will use an external python process to determine
      python dependencies. (CNY-1517)
    * Ruby dependencies are now generated, and Ruby modules are placed
      in a :ruby component by default.  Flags are included in the
      dependencies similar to the Python flags, except that they are
      not conditional. (CNY-612)
    * Ensure that two binaries with the same source count but different
      build counts end up with the same build count after cloning. (CNY-1871)

  o Scripts Changes:
    * Repository database migration scripts have been integrated into a 
      common unit.

  o Bug Fixes:
    * Fix a bug in commit code that made r.macros.buildlabel unusable because
      you could not commit recipes that used it.  (CNY-1752)
    * An internal class, _AbstractPackageRecipe, has been renamed to
      AbstractPackageRecipe, in order to allow the inclusion of its
      methods in its subclasses' documentation pages.  The old name is
      still available for compatibility with older modules.  (CNY-1848)
    * Multiple entitlements can be stored for a single hostname or glob
      (previously only the last hostname for a particular hostname/glob
      would be used). (CNY-1825)
    * Cloning the source component for filesets is now allowed.
    * includeConfigFile now sorts files that are matched in globs
    * The default settings from r.add() will now override the default
      settings from an r.addAll() (CNY-1882)
    * Cloning no longer downloads components that won't be cloned (CNY-1891)

  o Other changes:
    * The showchangeset script now displays information on redirect
      troves.

Changes in 1.1.31.3:
  o Server changes:
    * Added EntitlementTimeout exception to notify clients that an
      entitlement has timed out from the authentication cache (CNY-1862)
    * Added remote_ip to user and entitlement based external authentication
      checks (CNY-1864)
    * Fixed bug in proxy which prevented remote_ip from being passed to
      internal repository

  o Client changes:
    * Reread entitlements from disk when EntitlementTimeout is received
      (CNY-1862)

  o Other changes:
    * Logcat now works for calls which passed lists of entitlements

Changes in 1.1.31.2:
  o Proxy changes:
    * Proxy can now inject entitlements and user authentication on behalf
      of clients (CNY-1836)

Changes in 1.1.31.1:
  o Bug Fix:
    * Proxies used wrong getChangeSet call for old protocol versions (CNY-1803)

Changes in 1.1.31:
  o Bug Fix:
    * A bug that caused an Internal Server Error when a Conary proxy
      attempted to convert a changeset for an older client when the
      upstream Conary repository was not running 1.1.29 or later has
      been fixed. (CNY-1792)

Changes in 1.1.30:
  o Bug Fixes:
    * The version cache for upstream servers in the Conary proxy
      incorrectly included user information in the URL, causing
      KeyErrors when users were switched to anonymous. (CNY-1787)
    * An issue related to the formatting of repository map entries
      has been fixed. (CNY-1788)
    * The Conary proxy no longer supports protocol version 41
      (and hasn't for a few releases).
    * An issue that was affecting the performance of the getChangeSet
      API call on Conary proxies running in an apache environment
      has been fixed.

Changes in 1.1.29:
  o Client Changes:
    * In conaryrc files, repositoryMap entries can now use wildcards
      for the server name.
    * Multiple entitlements can now be sent to each server.
    * Server names in entitlements may include wildcards.
    * Entitlements may be placed in conaryrc files now using
      'entitlement server entitlement'. "conary config" displays
      entitlement information.
    * A bug that limited a single MetadataItem to less than 64 KiB has
      been fixed.  Conary 1.1.29 will produce metadata that will not
      be visible to older clients.  Likewise, metadata produced by
      older clients will not be visible to Conary 1.1.29 and later
      clients. (CNY-1746)
    * Metadata items can now store strings with NUL characters in
      them. (CNY-1750)
    * The client API will now raise an InsufficientPermission error
      instead of an OpenError when the client's entitlements are
      not allowing access. (CNY-1738)

  o Build Changes:
    * Refreshed autosource files are now displayed by 'cvc revert' and
      'cvc diff'. (CNY-1647)
    * Support for the Bazaar revision control system has been added via
      r.addBzrSnapshot(). (requires bzr >= 0.16).

  o Server Changes:
    * (Nearly) all repository operations are now performed using the
      permissions of the anonymous user in addition to the permission
      set for any user authentication information which is present.
    * Path names in the entitlementsDirectory no longer have any
      meaning. All entitlements are read, and the serverName in the
      XML for the entitlement is used to determine which server to
      send the entitlement too.
    * Entitlement classes are no longer used as part of authentication;
      they may still be specified, but repositories now look up the
      class(es) for an entitlement based on the key.

  o Internal Changes:
    * The restart information, necessary for Conary to resume execution
      after a critical update is applied, now includes the original
      command line. The way this information is stored is incompatible
      with very old versions of Conary.  Downgrading from Conary
      version 1.1.29 (or newer) to version 1.1.11 (or older) is known
      to fail. (CNY-1758)

  o Bug Fixes:
    * 'conary rblist' no longer produces a stack trace if the
      installLabelPath configuration option is not set. (CNY-1731)
    * A bug that caused an "Error parsing label" error message when
      invoking "cvc commit" on a group recipe that used
      r.setSearchPath(str(r.labelPath[0]), ...) has been
      fixed. (CNY-1740)
    * Proxy errors are now reported in the client, for easier
      debugging. (CNY-1313)
    * A bug that caused an "Unknown error downloading changeset" error
      when applying an update job that contained two different
      versions of the same trove has been fixed. (CNY-1742)
    * Adding redirects which pointed to otherwise-unused branches
      corrupted the database by creating a branch without corresponding
      label information.
    * When critical updates are present in an update job that has
      previously downloaded all the changesets, Conary will no longer
      unnecessarily re-download the troves. (CNY-1763)
    * TroveChangeSet.isRollbackFence() now returns the correct answer
      if the trove changeset does not contain absolute trove
      info. (CNY-1762)
    * A bug related to entitlement directories containing unreadable
      files has been fixed. (CNY-1765)
    * A bug that prevented epydoc from producing documentation on
      the Conary code has been fixed. (CNY-1772)
    * Conary will temporarily fall back to reading unsigned group
      script information from changeset files that are created by
      Conary < 1.1.24.  Once rBuilder creates changesets with a newer
      version of Conary, this change will be reverted. (CNY-1762)
    * Changeset files are now written as absolute paths in the
      changeset index file. (CNY-1776)
    * Entitlement configuratioon lines continue to accept an entitlement
      class for backwards compatibility purposes. (CNY-1786)

Changes in 1.1.28:
  o Documentation Changes:
    * Incorrect references to createGroup have been fixed. (CNY-1700)

  o Build Changes:
    * Files added with in the repository and locally no longer cause
      'cvc update' to fail as long as the files have the same fileId.
      (CNY-1428)
    * r.Link allows full paths to be specified for the target of the
      link as long as the directory matches the source of the link.
      (CNY-751)
    * "cvc mv" has been added as a synonym for "cvc rename".
    * r.addCvsSnapshot() now works correctly with anonymous,
      pserver-based, servers. Previously, cvs checkout would fail due
      to strange characters being in the destination directory.
    * r.add*Snapshot() will now raise errors if the shell commands they
      are executing fail for any reason

  o Bug Fixes:
    * An index has been added to improve the performance of various
      file stream related queries in a Conary repository. (CNY-1704)
    * Directories in binary directories are no longer (incorrectly)
      provided. (CNY-1721)
    * "conary update" now works with read-only changesets. (CNY-1681)
    * the setTroveInfo call refuses to update missing troves (CNY-1741)

  o Server Changes:
    * getChangeSet call now returns supplemental information
      (trovesNeeded, filesNeeded, and removedTroves) for each individual
      job separately, instead of combining them for the entire job list.
    * proxy now combines all upstream changeset requests into a single
      job request for servers running this version or later. (CNY-1716)
    * mirrorMode wasn't passed through to changeset fingerprint calls
      from the caching code.

Changes in 1.1.27:
  o New Features:
    * All group cooks for one source must be done as a large cvc cook
      action instead of one-by-one. (CNY-1303)
    * Group flavors are much shorter if you turn on the config item
      "shortenGroupFlavors".  Some flags, like
      vmware and xen and architecture flags, are always included in a
      group flavor. (CNY-1641)
    * The Conary client is now able to access the network using
      authenticated HTTP proxies. (CNY-1687)

  o Build Changes:
    * A new recipe method, r.MakeFIFO(), is available which will create
      a named pipe at a specified location. (CNY-1597).

  o Internal Changes:
    * Flags for update jobs changed from a bitmask to a class.
    * Removed vestigial support for file label priority paths.

  o Bug fixes:
    * Patch code no longer fails when trailing context is missing at
      the end of the file. (CNY-1638)
    * Files with no permissions set (chmod 0) confused Conary due to
      improper checks for None. (CNY-1678)
    * Errors in the changeset downloading code are no longer ignored
      by the client. (CNY-1682)
    * An error in the resumption of a build has been fixed. (CNY-1684)
    * The introduction of mirrorMode during changeset cration (CNY-1570)
      caused the generation of empty diffs in some cases. mirrorMode now
      includes full contents for all files instead of generating diffs
      (CNY-1699)
    * If you're promoting two flavors of the same version of the same trove,
      they will now always have the same version on the target branch.
      (CNY-1692)

Changes in 1.1.26:
  o New Features:
    * The listcachedir script has been added to help with maintenance
      tasks for the repository changeset cache. (CNY-1469)
    * Conary proxies are now adding an HTTP Via: header. (CNY-1604)

  o Internal Changes:
    * Creating changesets supports a 'mirrorMode', which includes file
      contents of files if their version has changed (even if the sha1
      of those contents are the same). Mirroring uses this to ensure
      complete contents. (CNY-1570)

  o Client Changes:
    * A potential race condition where an update could change the state
      of the Conary database while the rollback code is executing has
      been fixed. Note that as part of the fix for CNY-1591, the update
      and rollback operations cannot commit at the same time; the fix
      further ensures long-running operations detect the state change.
      (CNY-1624)

  o Bug fixes:
    * Manipulating source components now works better when a source
      component has been marked removed.
    * A problem related to the way shim clients use the ServerProxy
      object has been fixed. (CNY-1668)

Changes in 1.1.25:
  o New Feature:
    * Conary now supports a "searchPath" configuration option, which
      operates like the installLabelPath configuration option but can
      contain both packages and labels.  For example:
      "searchPath group-os contrib.rpath.org@rpl:1" can be used to
      configure conary to first install the version of a package
      referenced in group-os, then to fall back to installing from
      contrib.rpath.org@rpl:1. (CNY-1571)

  o Build Changes:
    * GroupRecipe.add*Script now accepts a path to the script as the
      initial parameter.
    * r.addArchive() now supports a preserveOwnership parameter.  When
      set to True, owners and groups from cpio, rpm, and tar archives
      are used as the owners and groups in the final package.
      (CNY-927)
    * A new "cvc revert" command has been added that reverts any local
      changes made in the current directory. (CNY-1222)
    * GroupRecipe.addCopy() copies compatibility classes and group
      scripts onto to groups.  New copyScripts and
      copyCompatibilityScripts options to GroupRecipe.addCopy() and
      GroupRecipe.addAll() can be used to change this
      behavior. (CNY-1642)
    * A new build r.IncludeLicense() action has been added. This build
      action will take either a directory structure of licenses or a
      single license file, normalize its contents, and place it in a
      directory in /usr/share/known-licenses, which will be used at a
      later date by conary-policy.  This method is only useful for
      organizations maintaining a set of packages as part of a Linux
      OS platform.

  o Client Changes:
    * An explicit commit lock is now used to prevent overlapping
      updates and rollbacks.  (CNY-1591)
    * The conaryclient module now exposes ChangeSetFromFile to
      instantiate ReadOnlyChangeSet objects from .ccs
      files. (CNY-1578)
    * "conary q --debug --info" now also displays information about
      where a trove was cloned from if it exists.
    * Redirects with multiple targets can now be built and installed.
      (CNY-1554)
    * Conary repositories now support creating changesets that contain
      files whose compressed contents are greater than or equal to 4
      GiB in size.  Old versions of Conary that attempt to access a
      changeset that contains a compressed file larger than 4 GiB in
      size will report a error of "assert(subMagic == SUBFILE_MAGIC)".
      Previously, an overflow error occurred. (CNY-1572)

  o Internal Changes:
    * Conary clients can now request a specific changeset format
      version from a Conary repository.  This feature requires Conary
      protocol version 48.  This allows one to use new Conary clients
      to generate changesets understood by older clients. (CNY-1544)
    * Internal recipe source management moved into the generic
      Recipe() class from PackageRecipeClass().

  o Server Changes:
    * Standalone Conary repositories or proxies can be run in SSL mode
      if m2crypto is installed and the configuration options "useSSL",
      "sslCert", and "sslKey" are properly set. (CNY-1649)

  o Bug Fixes:
    * A bug that sometimes caused "user/group does not exist - using
      root" messages to be displayed when running "cvc update" created
      new files has been fixed. (CNY-763)
    * The flavor of a derived package (which is an experimental
      feature) built from unflavored package is now properly set to
      unflavored. (CNY-1506)
    * Macros in arguments to the version control system recipe class
      commands are now properly expanded. (CNY-1614)
    * The Conary client will now bypass proxies running on remote
      machines with repositories running on localhost. (CNY-1621)
    * "cvc promote" no longer displays some warnings that were rarely
      helpful unless invoked with the --debug argument. (CNY-1581)
    * A bug that caused the storage of unneeded "unknown" entries in
      the TroveInfo table has been fixed. (CNY-1613)
    * A regression in "cvc annotate" that would produce a traceback
      for not finding a SequenceMatcher class in fixeddifflib was
      fixed.  (CNY-1625)
    * Build commands that invoke shell commands now perform shell
      quoting properly.  Thanks to Pavel Volkovitskiy for finding the
      bugs and submitting the patch. (CNY-1627)
    * Mirroring using group recursion has been fixed. (CNY-1629)
    * Mirroring using group recursion no longer creates
      cross-repository relative changesets. (CNY-1640)
    * r.Install will now replace files which are read-only. (CNY-1634)
    * A bug that caused an unhandled exception when creating a local
      rollback for a trove that had missing troveinfo has been fixed.
    * Attempting to run "cvc merge" in a directory which was not
      already at the tip of a shadow no longer causes a confusing
      error message.  Previously the message was "working directory is
      already based on head of branch"; now the message is "working
      directory is not at the tip of the shadow".
    * cvc commands which need to instantiate the recipe object (merge,
      refresh, and commit) no longer fail if unknown use flags are
      used by the recipe.
    * Running the command to mark a trove as removed from the
      repository on a trove that has already been marked as removed no
      longer results in an error. (CNY-1654)
    * "conary rdiff" now works properly when multiple flavors of the
      same trove are present in the same group. (CNY-1605)
    * "conary rdiff" no longer produces an error if the same file is
      present on different labels. (CNY-1623)
    * A bug that caused inconsistent behavior when troves are pinned
      has been fixed.  Previously, if an update operation would change
      the version of a pinned trove to a version included in a group
      that is installed on the system, the pin would not
      hold. (CNY-1652)
    * A bug that caused an unhandled exception in the Conary update
      code when shared contents to a file in a link group are
      duplicated in the changeset due to distributed contents has been
      fixed.

Changes in 1.1.24.1:
  o Release Correction
    * The source archive for 1.1.24 was not built from the tag for
      1.1.24 in the Mercurial repository.  1.1.24.1 is built from the
      1.1.24 tag.

Changes in 1.1.24:
  o New Feature:
    * Conary 1.1.24 introduces the framework needed to implement a new
      metadata design for Conary.  The new metadata feature allows
      various information such as description to be set for a trove.
      New XML-RPC interfaces, getNewTroveInfo() and setTroveInfo(),
      have been added to facilitate mirroring metadata.
      addMetadataItems() has been added to allow metadata to be added
      to a trove after it has been built. (CNY-1577)

  o Client Changes:
    * The Conary client now distinguishes between an upstream Conary
      proxy and a plain HTTP proxy. This is so we can properly handle
      SSL traffic through an HTTP proxy using the CONNECT HTTP method.
      As such, there is now a "conaryProxy" configuration variable, in
      addition to the "proxy" variable. (CNY-1550)
    * The "proxy" (and newly introduced "conaryProxy") variables can
      be turned off by setting them to "None". (CNY-1378)
    * Clients requesting the inclusion of configuration files residing
      on the network now upload their version. This opens up the
      possibility for the server to serve different configuration
      files to different client generations. (CNY-1588)
    * Configuration variables "localRollbacks" and "pinTroves" get
      used as defaults when applying an update job; they can be
      explicitly overridden. (CNY-1583)

  o Bug Fixes:
    * A bug in the way the proxy configuration variable is set has
      been fixed. (CNY-1586)
    * A bug that caused a traceback when rolling back group updates
      from rollback changesets created when the "localRollback"
      configuration option was set has been fixed. (CNY-1590)
    * A bug that caused a traceback when applying a local rollback
      changeset with a locally modified file has been fixed.  Conary
      needed to create the directory that the locally modified file
      resides in first. (CNY-1444)
    * Applying rollbacks could attempt to invalidate the rollback stack,
      which would cause corruption of the rollback stack (CNY-1587)

Changes in 1.1.23:
  o Client Changes:
    * A new command, "conary rdiff", has been added. This allows one
      to inspect the differences between any two troves with the same
      name. (CNY-855)

  o Build Changes:
    * Conary recipes can now directly reference source code through
      version control systems.  The new r.addMercurialSnapshot(),
      r.addCvsSnapshot(), and r.addSvnSnapshot() source actions check
      out repositories and create snapshots.  They are integrated with
      the "cvc refresh" command for fetching more recent source code
      from version control repositories. (CNY-1)
    * The r.replace() function in group recipes now supports the
      searchPath parameter. (CNY-1574)

  o Bug Fixes:
    * A corner case affecting server-side matching of troves against
      negative flavors has been fixed. (CNY-641)
    * A bug in the StreamSet thaw code that prevented frozen StreamSet
      objects with a tag value greater than 128 from being thawed
      properly has been fixed.
    * A bug has been fixed that prevented creating a diff of a Trove
      object that contained troveInfo with unknown data. (CNY-1569)
    * A bug in the logic used by Conary to determine whether or not
      the rollback stack should be invalidated based on group update
      scripts has been fixed. (CNY-1564)
    * A bug that caused an unhandled exception in a Conary proxy when
      it attempted to create a changeset from a pre-Conary-1.1.x
      server has been fixed.
    * Small race condition in populating the cache for both
      repositories and proxies has been fixed (CNY-1576)

Changes in 1.1.22:
  o Major Changes:
    * Group troves can now declare an (integer) compatibility class
      which is used to automatically invalidate rollbacks (existing
      groups are considered to be in compatibility class zero). When a
      group is upgraded to a new group which has a different
      compatibility class, the rollback stack is invalidated unless
      the group also contains postRollback script which can rollback
      to the version being updated. Postrollback scripts can now be
      defined with a list of compatibility versions they are able to
      roll back to. Old invalidateRollback parameter for some group
      scripts is no longer supported.

  o Client Changes:
    * To take advantage of Conary's ability to apply the critical
      update set and restart before applying the rest of the updates,
      three new API calls have been added: newUpdateJob,
      prepareUpdateJob and applyUpdateJob. (CNY-1454)
    * A new argument, --no-restart, has been added to conary. This has
      to be used in conjunction with --root and allows one to skip the
      restarts after applying critical updates when installing in a
      chroot. (CNY-1458)
    * Proxy configuration parameter is now of the form 'proxy protocol
      url' (i.e. 'proxy http http://proxy.some.com'), and allows
      separate proxies to be configured for http and https. If old
      'proxy url' form is used, separate proxies are configured for
      http and https rather than a single proxy being using for both
      protocols. Users who need the old behavior should set explicit
      configure the same proxy for both protocols.

    * Conary no longer runs group scripts when "--just-db" is
      specified on the command line.
    * The conary.conaryclient.mirror.mirrorRepository() function now
      accepts a list of target repositories.

  o Build Changes:
    * Conary has tools in place through a new cross flag and a new
      "target" flavor to support better defining of cross compiling
      builds.  (CNY-1003)
    * Configuration files are again allowed to have executable bits
      set, but configuration files with executable bits set are not
      included in the :config component even if the :config component
      is being created. (CNY-1260, CNY-1540)

  o Proxy Changes:
    * A proxy can now be configured to use an http proxy for all
      outgoing requests. The 'proxy' configuration item is supported
      in a manner identical to the client.
    * The (unused) ability for a standalone server to act as both a
      proxy and a standalone server has been removed; this removes the
      standalone proxies dependence on the X-Conary-Servername header.

  o Internal Changes:
    * The createTrigger() method of dbstore drivers no longer accepts
      the "pinned" keyword parameter.
    * SeekableNestedFile and FileContainer objects no longer depend on
      the file pointer for reads; pread() is used everywhere.  This
      allows the underlying file descriptors to be shared between
      objects or between threads.
    * Repository schema now understands the concept of minor and major
      schema revisions. (CNY-811)

  o Bug Fixes:
    * A bug in proxy code that caused conary to use https through a
      proxy when http was desired has been fixed. (CNY-1530)
    * A bug in clone/promote relating to cloning when there are
      flavors on the clone label that are superset of the current
      flavor, but the current flavor doesn't exist has been
      fixed. (RMK-415)
    * A race condition related to the multithreaded Conary client,
      where one thread could modify an unprotected variable assumed
      immutable by a different thread has been fixed. (CNY-1450)
    * If the database is locked, Conary will no longer display a stack
      trace, but an error message. (CNY-1292)
    * The Conary library now uses a built-in difflib if the system's
      difflib is not patched for recursion. (CNY-1377)
    * Mirroring troves marked as removed from repositories running on
      MySQL has been fixed. (CNY-1193)
    * Repository cooks now sets the subprocess' stdin to /dev/null to
      avoid hanging while waiting from stdin. (CNY-783)
    * Trove.verifyDigests() no longer fails erroneously if a signature
      version 0 digest has not been calculated and set in
      troveInfo. (CNY-1552)
    * A bug in changeset reset() which affected reusing changesets in
      merges has been fixed. (CNY-1534)
    * A bug in changeset based trove sources where the underlying
      changesets never got reset has been fixed. (CNY-1534)

Changes in 1.1.21:
  o Repository Changes:
    * A "hidden" keyword argument has been added to the
      commitChangeSet() and hasTroves() method.  This allows mirror
      users to commit troves which will never be displayed to users.
      The presentHiddenTroves() call makes all hidden troves
      visible.  The XML-RPC protocol version is now 46.

  o Internal Changes:
    * StreamSet operations in C now use a common StreamSet_GetSSD()
      function which creates the _streamDict object if it does not yet
      exist.  This fixes crashes in rare cases where a
      StreamSet.find() class method is used before any instances of
      that StreamSet have been created. (CNY-1524)
    * Numeric StreamSet types can now have values set to None (which
      indicates that there is no value set at all).  Additionally, if
      passed an empty string to the thaw() method, the value is set to
      None. (CNY-1366)

  o Bug Fixes:
    * A bug in commitChangeSet() which returned a "file not found"
      error when the user had insufficient permission for the commit
      operation has been fixed.
    * A bug that caused Conary to raise an unhandled exception when
      updating a trove that has missing TroveInfo data in the local
      database.  When new types are added to TroveInfo, older versions
      of Conary omit the new data from the database.  Once a version
      of Conary is used that understands the new data types, the
      missing data is restored to the previously incomplete trove.
    * Handling user permissions when committing under certain 
      circumstances against a Conary 1.1.20 was fixed. (CNY-1488)

Changes in 1.1.20:
  o Major Changes:
    * Groups can now include scripts which are automatically run
      before an install, after an install, after an update, and after
      a rollback.  Documentation on how to add these scripts to groups
      will be posted to wiki.rpath.com shortly.  Unlike tag handlers,
      these scripts are not inherently reversible; therefore if a post
      update script is executed, the rollback stack will be reset.  The
      rollback information is still stored in the rollback directory,
      but the "conary rollback" and "conary rblist" commands will no
      longer be able to access the previous rollbacks.

      Only Conary repositories running version 1.1.20 or later can
      store these scripts.  If the repository is not running the
      minimum required version, a "changeset being committed needs a
      newer repository server" error will be produced.

      If an older version of Conary downloads a group that has a
      script associated with it, the scripts will be silently ignored.
      Future versions of Conary may add a "Requires: trove:
      conary(group-scripts)" dependency to groups that have scripts
      associated with them. (CNY-1461)

    * Support for versioned trove signatures has been added. (CNY-1477)
    * Version 1 signatures have been added which use a SHA256 digest
      that includes the frozen form of unknown troveInfo
      segments. (CNY-1186)
    * Unknown troveInfo segments are stored in both the repository and
      local database and restored properly. (CNY-1186)

  o Client Changes:
    * Hashes of the directories in which a trove places files are now
      computed and stored in troveInfo. (CNY-857)
    * A --file-flavors option has been added to "conary query/q",
      "conary repquery/rq", and "conary showcs/scs". (CNY-1507)
    * The ability to promote using branches and to promote to siblings
      of parents has been added.  For example, you can now promote
      from /A//B to /C without first cloning uphill to A. (CNY-1513)

  o Build Changes:
    * When Conary calls an external program (python, perl, monodis) to
      determine file dependencies and that program is not a part of
      the package being built, it will warn if that external program
      is not provided by a component in build requirements. (CNY-1492)

  o Internal Changes:
    * The conary.lib.elf module can now be built against libelf
      version 0.8.0 or later as well as the libelf implementation
      provided by elfutils.  libelf can be downloaded from
      http://www.mr511.de/software/ (CNY-1501)
    * The Conary client API has a new method disconnectRepos() that
      allows one to cut access to the networked repositories.  A
      RepositoryError exception is raised if network access is
      attempted. (CNY-1474)

  o Bug Fixes:
    * StreamSet objects didn't work with inheritance because the C
      implementation treated an internal variable as inheritable when
      it should have been treated as a class variable.
    * Attempting to create a shadowed Version object that reference a
      label that is already uphill are now issues a proper error
      message. (CNY-847)
    * Running the "conary rblist" command as non-root now produces a
      proper error message. (CNY-1453)
    * Badly-formatted parentVersion strings in derived packages
      (experimental) no longer cause a stacktrace.
    * Previous versions of Conary would fail to find the UID or GID of
      a newly created user if "--root" was specified on the command
      line and C library components had not yet been installed.
      Conary would erroneously fall back to using UID 0 or GID 0
      (root) instead.  (CNY-1515)
    * A traceback that occurred when a lookaside repository cache has
      not been defined when initializing a derived package recipe
      object has been fixed. (CNY-1509)
    * The Conary network repository client no longer attempts to use a
      proxy if the repository is residing on the local machine.
    * A bug in the freezing of update jobs has been fixed. (CNY-1521)
    * r.addPatch()'s optional argument "extraArgs" will now do the right
      thing if passed a single string instead of a tuple or list.

Changes in 1.1.19:
  o Client Changes:
    * A new "cvc promote" command has been added. "cvc promote" is a
      special type of cloning based on group structure.  For more
      information on promote, see the JIRA issue until documentation
      on the wiki is updated.  (CNY-1304)
    * An "--all-flavors" option has been added to "cvc promote" which
      promotes all flavors of the latest version of the listed
      troves. (CNY-1440)
    * A programmatic interface for performing partial clones, where
      only some components out of a package are cloned based on
      byDefault settings, has been added. (CNY-1389)
    * Conary changesets can now deal with changesets that contain
      package components that share identical file contents, pathId,
      and fileId combinations. (CNY-1253)
    * The "proxy" configuration parameter will now work for standard
      http proxies such as Squid.  Previously the "proxy"
      configuration parameter could only specify a Conary repository
      proxy.  Environments that require all HTTP and HTTPS traffic
      pass through a proxy must continue to use they "http_proxy"
      environment variable, as the "proxy" configuration variable is
      only used for Conary repository calls.  Source downloads in cvc,
      for example, will only use the http_proxy environment variable.
    * Due to limitations in Apache 2.0, the Conary client will now use
      HTTP/1.1 "chunked" Transfer-encoding when committing changesets
      larger than 2 GiB.
    * An "applyRollback()" method has been added to the ConaryClient
      class. (CNY-1455)

  o Server Changes:
    * The repository cache has been completely reworked. This fixes
      problems with authorization and the cache, and has the side
      benefit of unifying the proxy code for the repository and the
      proxy. The cacheDB repository configuration parameter is
      obsolete and will cause a warning on startup. changesetCacheDir
      should now be used instead, and tmpwatch should be configured to
      clean up both the changesetCacheDir and tmpDir
      directories. (CNY-1387)
    * The repository now properly commits changesets where multiple
      troves reference the same (pathId,fileId) key. (CNY-1414)
    * The standalone server can now decode "Transfer-encoding:
      chunked" PUT requests from clients.
    * Apache based repository servers now send changeset file contents
      using the "req.write()" method instead of the "req.sendfile()"
      method when file contents are larger than 2 GiB.  This works
      around limitations in Apache 2.0.
    * The list of sizes returned by the getChangeSet() and
      getFileContents() repository methods are now returned as a list
      of strings instead of a list of integers.  XML-RPC integers can
      only hold values less than 2147483648 (a signed integer).
    * A Conary repository will now raise an exception if a client
      requests a changeset that is larger than 2 GiB in total size or
      file contents larger than 2 GiB in size and does not support the
      new version 44 protocol required to work around this limitation.

  o Build Changes:
    * A "vmware" flavor has been added to the default set of flavors.
      A trove with a vmware flavor should be intended to run as a
      VMware guest. (CNY-1421)
    * If there's a conflict when loading installed troves, the latest
      trove will be picked.
    * The loadInstalled() recipe function will now search the
      installLabelPath for troves to load when it cannot find them any
      other way.
    * A "overrideLoad" keyword parameter has been added to the
      loadInstalled() and loadSuperClass() recipe functions.  This can
      be used to override the default search mechanism.

  o Bug Fixes:
    * Local flags are now cleared after each group cook, meaning that
      multipass group cooks will have the correct local
      flavor. (CNY-1400)
    * Dependency resolution in group cooks now also take advantage of
      the group cache. (CNY-1386)
    * Changesets for source troves with missing files (because the
      file is missing from the upstream server or the upstream server
      is unavailable) are now properly written to changeset
      files. (CNY-1415)
    * Derived packages, which are still experimental, now correctly
      handle multiple architectures built from the same
      source. (CNY-1423)
    * The loadInstalled() recipe function now always works even if you
      have multiple versions of a package installed from multiple
      branches.
    * Trove names are now checked for legal characters. (CNY-1358)
    * A minor bug related to file uploads on the error codepath was
      fixed.  (CNY-1442)
    * A bug in "cvc promote" that caused it to fail when the source
      components added due to --with-sources were in conflict.  This
      could happen, for example, when different flavors of a binary
      were cooked from different source versions and all flavors to be
      cloned to the new label at the same time (CNY-1443)
    * A bug in the CfgQuotedLineList class' display function has been
      fixed.
    * Flavored items in a job list are now correctly frozen when
      writing out an update job. (CNY-1479)
    * A default UpdateCallback() is set if an update callback hasn't
      been specified when invoking the applyUpdate() method of
      ConaryClient. (CNY-1497)
    * "cvc cook --macros" works as expected now, by defining a macro (as
      passed in on the command line with --macro) per line. (CNY-1062)
    * Committing to a Conary repository when using a standard HTTP
      proxy functions properly.  A change in 1.1.18 introduced this
      incompatibility.
    * The redirect build code has been refactored.  Bugs related to
      building flavored redirects have been fixed. (CNY-727)

Changes in 1.1.18:
  o Major Changes:
    * Changesets are now indexed by a pathId,fileId combination instead of
      just by pathId. This should eliminate the vast majority of conflicts
      when creating groups containing multiple flavors of the same trove.
      Old clients will be served old-format changesets by the repository,
      and new clients continue to support old format changesets. Old and
      new format changes can be merged into a single changeset (CNY-1314).

  o Client Changes:
    * The conary rblist --flavors command now properly displays trove
      flavors. (CNY-1255)
    * When resolving dependencies while updating, conary will now search 
      the latest versions of packages for every label in your installLabelPath
      first before searching the histories of those labels.  This should make
      sure that conary prefers installing maintained troves over unmaintained 
      ones. (CNY-1312)
    * The Conary client API now has a new call, iterRollbacksList(), iterating
      over the rollback name and object. (CNY-1390)
    * Added the --just-db argument to the conary rollback command. (CNY-1398)

  o Build Changes:
    * A list of rPath mirrors for source components has been added.
    * Group recipes now support a setSearchPath method.  This provides a way
      to tell groups how to find and resolve packages by specifying a list
      containing either packages or labels. (CNY-1316)
    * The group addAll command supports "flatten" - a way to cause all troves
      in all subgroups to be included directly in the top level group - 
      flattening any structure created by intermediate groups.
    * Groups now allow you to use the commands "removeTrovesAlsoInGroup"
      and "removeTrovesAlsoInNewGroup".  These commands subtract out the
      troves included within the specified group from the currently
      active group. (CNY-1380)
    * Checking dependencies is now faster when building groups.
    * When resolving dependencies in groups, conary will now search the
      latest trove in every label in your label/search path before
      searching back in the history of that label. (CNY-1312)
    * Added moveComponents and copyComponents to group syntax. (CNY-1231)
    * Derived packages (experimental) can now change files between
      Config, InitialContents, and Transient, and can set new files
      to be any of those types.  They can call UtilizeUser and
      UtilizeGroup.  They can create new tag handlers and tag
      description files (but not make a file from the parent no longer
      be a tag handler or tag description, except by removing the file
      entirely), and add new tags to new and pre-existing files when
      TagSpec is called (but not remove existing tags from files). (CNY-1283)
    * Derived packages (experimental) can now run nearly all build and
      source actions. (CNY-1284)
    * Derived packages (experimental) now inherit byDefault settings from
      the parent (CNY-1401), but can override them in the child (CNY-1283).
    * Derived packages (experimental) now handle multiple binary packages
      built from a single source package, including overriding binary
      package name assignment in the derived package. (CNY-1399)

  o Server Changes:
    * Two new calls have been added to the server API -
      getTroveReferences and getTroveDescendants. (CNY-1349)
    * The proxy server proxies "put" calls now.
    * Cleaned up string compression code in changeset merging.

  o Bug Fixes:
    * Fixed a bug where an invalid flavor at the command line would result
      in a traceback. (CNY-1070)
    * Added an exception to allow redirect recipe names to have any format -
      including those usually reserved for group- and info- packages.
    * Removed a harmful assert that kept trove source stacks from working w/o
      installLabelPaths in some cases. (CNY-1351)
    * The cfg.root item is always stored internally as an absolute path,
      even if it is specified as a relative path. (CNY-1276)
    * cvc now properly cleans up 000-permission files from the old build 
      directory. (CNY-1359)

  o Internal Changes:
    * Changesets in an update job can be downloaded in a step separate from
      the installation. Additionally, update jobs can be frozen and reapplied
      later. (CNY-1300)
    * UpdateJob objects are now versioned for a specific state of the Conary
      database, and can be applied only if the state of the database has not
      changed. (CNY-1300)
    * Public keys can now be retrieved from a directory, with each key stored
      in a separate file. (CNY-1299)
    * Troves now track their direct parent they were cloned from, instead of
      the source-of-all-clones. (CNY-1294)

Changes in 1.1.17:
  o New Feature:
    * A caching proxy has been implemented for Conary.  A proxy server
      caches changesets as clients request them.  This can
      dramatically improve the performance of Conary when a subsequent
      request is made for the same changeset.

      The server is implemented using the existing standalone and
      Apache-based Conary repository server modules. Two new Conary
      repository configuration variables, "proxyDB" and
      "proxyContentsDir" have been created to define the proxy
      database and contents store.

      To configure the Conary client to use a proxy, a new "proxy"
      configuration variable has been added to the conaryrc file.
      Generic HTTP proxies should still be configured using the
      "http_proxy" environment variable.

      In order to facilitate authentication and proxy cache
      invalidation features, new Conary repository methods have been
      introduced.  This means that the Conary proxy requires that
      repositories it connects to run Conary version 1.1.17 or later.
      The Conary proxy is considered experimental.  Therefore future
      versions of Conary may not be able to communicate with the proxy
      as implemented in Conary 1.1.17.

  o Client Changes:
    * Filesystem permissions on rollback data restrict access to the
      owner of the database (normally root). (CNY-1289)
    * The Conary client now sends data across an idle connection to a
      Conary repository.  This will keep the connection alive when the
      repository is behind a firewall or proxy that has short timeouts
      for idle connections. (CNY-1045)
    * The error message produced by Conary when a progress callback
      method raises an unhandled exception has been improved.

  o Build Changes:
    * cvc cook --show-buildreqs works properly now.  Thanks to Pavel
      Volkovitskiy for reporting the issue and providing the
      patch. (CNY-1196)
    * The flags for other packages that are specified in the build
      flavor are now available when cooking as a part of the
      PackageFlags object.  For example, if you wish to check to see
      if kernel.pae is set, you can add "if PackageFlags.kernel.pae:".
      Note that such checks do not affect the final flavor of your
      build, and should be used with care. (CNY-1201)
    * Component and package selection by manifest, as with the
      "package=" option, could fail when large numbers of files were
      found; this bug has been resolved. (CNY-1339)
    * You can now add a labelPath to a group r.add() line by
      specifying a labelPath keyword argument.  For example:
         r.add('conary', labelPath=['conary-unstable.rpath.org@rpl:1',
                                    'conary.rpath.com@rpl:1'])
    * Repeated shadow merges now fail with an error suggesting a
      commit.  Previously, the merge operation would be attempted
      again. (CNY-1278)

  o Server Changes:
    * Conary repositories no longer allow users or groups to be
      created with names that include characters other than those
      defined in the Portable Filename Character Set.
    * Server side functions that work on large datasets (getTroveSigs
      and setTroveSigs) are now using batched SQL operations for faster
      throughput. (CNY-1118, CNY-1243)
    * The code that commits groups to the repository has been reworked
      to significantly reduce the number of SQL queries executed.
      (CNY-1273)
    * Including a symbolic link in the path to the temporary now
      returns an error immediately at startup. (CNY-958)
    * Errors opening a to-be-committed changeset now have the internal
      exception logged and CommitError returned to the client (CNY-1182)
    * Cached Changesets are now versioned depending on the client's
      version.  This allows for the same changeset to be cached for
      different client generations. (CNY-1203)

  o Internal Changes:
    * A StringStream can now be set from a Unicode object.  The
      StringStream stores the UTF-8 encoding of the Unicode
      object. (CNY-366)
    * The ByteStream and LongLongStream classes have been
      reimplemented in C.  Modifications have been made to the
      NumericStream types implemented in C so that they can be used as
      base classes in Python.
    * PathID lookups are now done by file prefix and file ID. This
      allows for identifying files in different package flavors or in
      versions older than the latest one. (CNY-1203)
    * StreamSet objects can now preserve unknown elements of the stream
      instead of silently skipping them. Those elements are retained for
      freeze(), letting the older stream object exactly replicate the
      frozen stream of the newer object. Unknown elements are preserved
      through merges into old object as long as the old object has not
      been locally modified.

  o Bug Fixes:
    * Conary now displays a useful error message when it is unable to
      parse a "user" line in a configuration line.  Previously Conary
      would raise an unhandled exception. (CNY-1267)
    * Mirror configurations no longer use /etc/conary/entitlements/ as
      the default location to read entitlements used to mirror.
      Normally the entitlements used to mirror are different than the
      entitlements required to update the system.  Therefore they
      should not be used when attempting to access source or target
      repositories when mirroring. (CNY-1239)
    * "cvc emerge" now displays error messages when the underlying
      cook process results in an exception.  Previously, an unhandled
      exception message was generated. (CNY-995)
    * Derived packages now support setuid and setgid files. (CNY-1281)
    * You can no longer accidentally include a group in itself by
      using addAll. (CNY-1123, CNY-1124)
    * An error message is produced when troves could not be found
      during "conary migrate" in the same manner they are alerted
      during a "conary update".  Previously these errors were
      masked. (CNY-1171)
    * A bug that caused update failures when a changeset held file
      contents that were both InitialContents and a normal file has
      been fixed. (CNY-1084)
    * Filesets now honor buildFlavor. (CNY-1127)
    * The TroveSource class tried to raise a DuplicateTrove exception,
      which doesn't exist. It now raises InternalConaryError instead.
      (CNY-1197)
    * A proper error is now produced when Conary is unable to create
      the directory for the local database due to a permission
      failure. (CNY-953)
    * Group recipes could sometimes include a trove for dependency
      resolution but not move to include the package directly in the
      group that is doing dependency resolution.  Now the package and
      component both are always included immediately in the group that
      is resolving dependencies. (CNY-1305)
    * A "no new troves available" error message is now given when
      there are no new versions to migrate to (CNY-1246)
    * Attempting to clone without name or contact information set now
      gives a proper error message. (CNY-1315)
    * The client code no longer exits with a sys.exit(0) if one of the
      callbacks fails. (CNY-1271)
    * When multiple labels of a trove exist in a group and that group is 
      being searched for that trove, conary will no longer arbitrarily pick
      one of the labels to return.
    * A bug in the default update callback class that causes a hang
      when unhandled exceptions occur has been fixed.
    * Cloning a trove multiple times that was already cloned no longer
      increments the source count. (CNY-1335)
    * The Conary network client erroneously specified the latest
      protocol version it knew about when calling a server, even if
      the server couldn't understand that version. (CNY-1345)

Changes in 1.1.16:
  o Server Changes:
    * The repository now returns recursive changesets with special
      "removed" trove changesets if a trove is missing or has been
      removed.  This allows the client to determine if it has the
      needed troves to perform an update.  Previously, the repository
      would raise an exception, which prevented updates from mirrors
      with byDefault=False troves (such as :debuginfo) excluded.
    * A getTroveInfo() method has been added to the Conary repository
      server.
    * Repository changeset cache database operations are now retried
      before giving up (CNY-1143)

  o Client Changes:
    * A new "isMissing" trove flag has been added.  This flag is set
      by a Conary repository when a Trove is missing.  This allows the
      client to display an appropriate message when it attempts to
      update from an incomplete mirror.
    * Including a configuration file from an unreachable URL will now
      reasonably time out instead of hanging for 3 minutes (the default TCP
      connection timeout). (CNY-1161)
    * Conary will now correctly erase a trove whose files have changed owners
      or groups to values not mapped to users or groups on the current system.
      (CNY-1071)
    * Conary will now display files that are transient as transient when
      --tags is used.
    * Support for the new getTroveInfo() method has been added to the
      Conary repository client.

  o Build changes:
    * The "cvc cook" command will now log a message when deleting old
      build trees to make way for an upcoming build.
    * The "cvc refresh" command will now print a warning instead of
      failing with an error when an attempt to refresh a
      non-autosourced file is made. (CNY-1160)
    * The BuildPackageRecipe class now requires file:runtime, which is
      needed to run many configure scripts. (CNY-1259)
    * Configuration files are now automatically added to :config
      components only if they do not have any executable bits
      set. (CNY-1260)

  o Bug Fixes:
    * Conary 1.1.14 and 1.1.15 failed to update when encountering the
      multitag protocol; this regression is resolved. (CNY-1257)
    * The logparse module now correctly parses python tracebacks in
      conary log files. (CNY-1258)

Changes in 1.1.15:
  o Client Changes:
    * On the update path, errors and warnings are now handled by callbacks.
      This allows applications using the Conary API to capture and process
      them as appropriate. (CNY-1184)

  o Bug Fixes:
    * "conary erase --help" now displays options as "Erase Options"
      instead of "Update Options". (CNY-1090)

  o Build Changes:
    * Change in assembling recipe namespace changed how unknown recipe
      attributes were handled (they appeared as None instead of raising
      an Attribute Error).
    * Packaged directories are no longer included in :lib components
      because doing so can create multilib failures.  (CNY-1199)

Changes in 1.1.14:
  o Client Changes:
    * Tag handler output is now redirected to a callback. The command line
      callback places "[ tag ]" in front of the output from each tag handler
      to help with debugging. (CNY-906)
    * All filesystem operations are journaled now to allow recovery if an
      unexpected failure occurs. "conary revert" has been added to recover
      from cases where the journal is left behind unexpectedly. (CNY-1010)

  o Build Changes:
    * cvc will no longer fail if the EDITOR environment variable points
      to an invalid editor. (CNY-688)
    * Redirects now build erase redirects for package components which
      existed in the past but have disappeared on head. (CNY-453)
    * The TagSpec policy now checks the transitive closure of build
      requirements when determining whether the build requirements
      are sufficient to ensure that a needed tag description will
      be installed. (CNY-1109)
    * Repositories can now be made read-only to allow for maintenance.
      (CNY-659)
    * PIE executables, which appear to be shared libraries in binary
      directories, will no longer export soname dependencies. (CNY-1128)
    * ELF files in %(testdir)s and %(debuglibdir)s will no longer export
      soname provides.  (CNY-1138, CNY-1139)
    * cvc is now able to check out source troves that have been shadowed from
      a branch that no longer contains the files. (CNY-462)
    * The Install recipe class now has the ability to copy symbolic links.
      (CNY-288)
    * The output produced by cvc when attempting to find the
      appropriate patch level when applying a patch has been
      improved. (CNY-588)
    * When cooking (either from a recipe or from the repository),
      cvc will always use the (auto)source files from the repository,
      instead of re-downloading them. This allows for rebuilds from
      recipes even if the upstream source is no longer available,
      without using the cvc cook --prep command first to cache the
      repository copies. (Auto)sources can still be re-downloaded
      using cvc refresh. (CNY-31)
    * The ordering for the rules used to determine which component a
      file should be in was reversed when a file was under /usr/share
      but had /lib/ somewhere in the path name. (CNY-1155)
    * The cvc add command will now refuse to add symbolic links that
      are absolute, dangling, pointing to files outside of the current
      directory or pointing to files that are not tracked by Conary.
      (CNY-468)
    * Use objects now record which file on system define them. (CNY-1179)
    * ExcludeDirectories built-in policy will now remove the empty
      directories it has excluded from the _ROOT_ in order to prevent
      later policies from thinking they are going to be on the target
      system. (CNY-1195)

  o Internal changes:
    * Conary now supports being built against an internal copy of the
      sqlite3 library for cases when the system sqlite3 is not the
      optimal version for Conary.
    * The repository schema's string types are no longer restricted to
      arbitrary sizes for backends that support indexing larger strings
      than MySQL's InnoDB storage engine. (CNY-1054)

  o Bug Fixes:
    * The SQL query that implements the getTrovesByPath() repository
      method has been reworked to avoid slow queries under
      MySQL. (CNY-1178)
    * Builds that resulted in changesets containing the same file
      in different locations would fail to commit if the files differed
      only by mtime. (CNY-1114)
    * The mirror script now correctly handles the cases where
      the PathIdConflict errors are raised by certain source repositories
      during mirroring. (CNY-426)
    * The mirror script now can correctly mirror removed troves when a
      removed and regular versions appear in the same mirror chunk.
    * Perl dependency strings containing double colons are now properly
      accepted on the command line. (CNY-1132)
    * The cvc stat command now correctly displays the usage information
      when extra arguments are specified. (CNY-1126)
    * The conary update --apply-critical command will now behave correctly
      if the update job contains linked troves (besides the conary package
      which is the source of critical updates). Linked troves are troves
      with overlapping paths.  (CNY-1115)
    * A GET request to the "changeset" URL of a repository server that
      does not supply any arguments no longer results in an Internal
      Server Error.  The repository can be configured to send email to
      an email address with debugging information. (CNY-1142)
    * When checking to make sure that the URL used to upload a
      changeset matches the repository base URL, both URLs are now
      normalized before the comparison is made. (CNY-1140)
    * The conary.lib.logparse module now provides the correct date
      strings for each logged event.
    * The Conary command line argument parser checks for the --help
      option earlier.  This corrects some instances where commands
      like "conary rq --help" would not display help. (CNY-1153)
    * The conary [command] --help --verbose command now correctly
      displays verbose option help.
    * Conary no longer fails with an unhandled exception when the 
      local database is locked.  A useful error message is now
      produced. (CNY-1175)
    * The cvc annotate command now attributes the correct name to the
      person who committed the initial revision of a file. (CNY-1066)
    * Conary will give a better error message if you try to run the
      conary emerge command without conary-build installed. (CNY-995)

Changes in 1.1.13:
  o Build Changes:
    * All files in "binary directories" now provide their path as a
      file: dependency. This allows more flexibility for files that
      have requirements such as "file: /usr/bin/cp". (CNY-930)
    * A addRemoveRedirect() method has been added to the
      RedirectRecipe class to allow redirecting packages to nothing
      (which causes them to be erased on update). The client code has
      been updated to remove package components properly for this
      case.  (CNY-764)

  o Bug Fixes:
    * Config files, though added to the :config component by default
      (CNY-172), can now be appropriately overridden by
      ComponentSpec. (CNY-1107)
    * ELF files that have no DT_NEEDED or DT_SONAME entries no longer
      cause Conary to trace back attempting to discover the ELF
      ABI. (CNY-1072)
    * Conary will no longer attempt to update troves in the namespace
      "local" when using updateall.
    * Redirect recipes which contain conflicting redirects now give an
      error message instead of a traceback. (CNY-449)
    * The previous fix for CNY-699 wrongly encoded the soname rather
      than the filename in provisions for symbolic links to shared
      libraries when the shared library had a soname.  Additionally,
      symlinks from directories not in the system shared library path
      to ELF shared libraries in directories in the shared library
      path wrongly caused internal dependencies to have the full path
      to the symlink encoded in the shared library requirement.  These
      bugs have been resolved. (CNY-1088)

Changes in 1.1.12:
  o Client Changes:
    * A signature callback has been added, which allows one to catch
      the troves with bad signatures and react appropriately (display
      an error message, lower trust level, etc). (CNY-1008)
    * The conary.lib.logparse module has been added to provide
      parsed access to conary log files. (CNY-1075)

  o Build Changes:
    * "cvc cook" is now more efficient in looking up files that are
      part of the built troves (CNY-1008).
    * A "commitRelativeChangeset" configuration variable has been
      added to control whether Conary creates relative or absolute
      changesets when cooking.  It defaults to True, but can be
      changed to False to cause Conary to cook and commit absolute
      changesets. (CNY-912)
    * A list of X.org mirrors has been added to the default mirrors.
    * "cvc diff" now returns an return code of 2 on error, 1 if there
      are differences, and 0 if there are no differences. (CNY-938)
    * An "addResolveSource" method has been added to GroupRecipe.
      This will change how dependency resolution is done when building
      a group.  Instead of searching the label path defined in the
      group for solutions, the resolve source will be searched
      instead. This allows you to resolve dependencies against a
      particular version of a group. (CNY-1061)
    * Cloning multiple flavors of the same package in a single step is
      now possible. (CNY-1080)
    * Perl dependencies now include provides for .ph files, as well as
      .pl and .pm files, found in the perl @INC path. (CNY-1083)

  o Bug Fixes
    * The previous fix for CNY-699 introduced two errors in handling
      shared library dependencies that were not in shared library
      paths and thus need to have their paths encoded.  These bugs
      have been resolved. (CNY-1088)
    * The build time in the troveInfo page of the repository browser
      is now displayed properly as "(unknown)" if a trove has no build
      time set. (CNY-990)
    * dbsh now properly loads the schema when one of the .show
      commands is executed. (CNY-1064)
    * The Conary client version is saved before the re-execution of
      conary that follows the application of a critical
      update. (CNY-1034)
    * A condition that was causing sys.exit() to not terminate the
      server process when running in coverage mode has been
      fixed. (CNY-1038)
    * If a configuration value is a list and has a non-empty default,
      appending values to that default does not reset that list to
      empty (Conary itself never triggers this case, but rMake does
      with defaultBuildReqs). (CNY-1078)
    * FileContainers don't store the path of the filecontainer in the
      gzip header for contents which are being transparently compressed
      by the object
    * Creating referential changesets obtained the path of files in the
      data store multiple times. When one content store in a round-robin
      content store configuration is corrupt, that would lead to inconsistent
      changesets. Instead, we will include those corrupt contents in
      a valid changeset and let the install content validation catch the
      problem.

Changes in 1.1.11:
  o Client Changes:
    * "conary help [command]" now displays the usage message for
      the command.
    * The --help options will now display a smaller number of flags by
      default, and more when the --verbose flag is added.
    * A getUpdateItemList() method has been added to the ConaryClient
      class.  It returns a list of top level troves on the local
      system. (CNY-1025)
    * "conary rq package:source --tags" will now show an "autosource"
      tag on autosourced files.
    * Conary now correctly uses "KB/s" instead of "Kb/s" when
      displaying transfer rates. (CNY-330)
    * conary rblist is now more readable, and supports --labels and
      --full-versions. (CNY-410)

  o Build Changes:
    * When using "cvc refresh" to refresh autosourced files, the
      refresh flag is now reset after the commit.  Previously, the
      file would continue to be refreshed on subsequent commits.
    * When using "cvc commit", cvc no longer downloads autosourced
      files which haven't changed (CNY-611, CNY-463)
    * Files that were previously marked as autosource files can now be
      made a regular file by calling "cvc add".
    * When using "cvc remove" to remove a file from the local checkout
      directory and the file is still specified in the recipe file as
      being automatically downloaded, the file will now be switched to
      an autosource file (preserving the pathId).
    * The autosource state is now stored explicitly in CONARY files.
    * CONARY files now use textual identifiers for flags instead of
      digits.
    * "cvc refresh" no longer downloads all autosource files.  Only
      the file(s) specified are downloaded.
    * Files removed with "cvc remove" are no longer erroneously
      re-added when committing changes to the repository.  This used
      to happen when the file was in the previous version of the
      source component and also present in the lookaside
      cache. (CNY-601)
    * Conary now produces a warning instead of an error when an
      unknown use flag is specified in the buildFlavor configuration
      variable.  It will still produce an error if the unknown use
      flag is accessed in the recipe.
    * Package builds now create relative changesets for components instead
      of absolute changesets, reducing the size of the upload to the
      repository (CNY-912)
    * The download code in cvc now accepts cookies.  This is required
      to download files from Colabnet sites. (CNY-321)
    * The download code in cvc can now handle basic HTTP
      authentication. (CNY-981)
    * Shared libraries and symlinks to shared libraries provide their
      filenames as soname dependency provisions, as well as DT_SONAME
      records listed within the shared library, if any. (CNY-699)
    * Malformed regular expressions passed as exceptDeps arguments to
      the r.Requires policy are now reported gracefully. (CNY-942)
    * A list of GNOME mirrors has been added to the default mirrors.
    * Commit log messages may now be provided with the "cvc --log-file"
      command, with support for standard input using the filename "-".
      (CNY-937)
    * The default ComponentSpec information is now loaded from
      files in the /etc/conary/components/ directory tree, and the
      defaults can now be overridden on a per-distribution basis in
      the /etc/conary/distro/components/ directory tree. (CNY-317)
    * Freeform documentation from /usr/share/doc is now included
      in the new ":supdoc" component instead of the ":doc" component
      by default. (CNY-883)
    * Configuration files are now put into a ":config" component to
      make it easier to override them.  This configuration can be
      disabled by setting the configComponent configuration item
      to False. (CNY-172)
    * Empty directories that have owner or group information explicitly
      set are now included in packages by default. (CNY-724)

  o Bugfixes:
    * Files added in both the repository and locally with cvc now give
      an error message on update rather than corrupting the CONARY
      file (CNY-1024)
    * Adding a file locally and then merging that file from upstream
      now causes an error as expected (it would traceback
      before). (CNY-1021)
    * Cooking a group recipe that defines an empty groups with
      resolveDependencies set no longer results in a traceback.
      Conary will display an error message as expected. (CNY-1030)
    * Specifying a bad protocol in a repositoryMap entry (a protocol
      other than http or https) no longer causes an unhandled
      exception. (CNY-932)
    * When migrating, conary now utilizes update mode with all updates
      explicitly specified when re-executing after critical updates.
      Previously, the migration failed if a critical update was
      applied. (CNY-980)
    * Infinite loops are now detected when including configuration
      files. (CNY-914)
    * Temporary files created when critical updates are applied are
      now cleaned up. (CNY-1012)
    * Conary repositories now detect when changesets that are being
      committed are missing files. (CNY-749)
    * Conary now prints an error message when trying to write a
      changeset file to a location that cannot be written (directory,
      read-only file etc.). (CNY-903)

Changes in 1.1.10:
  o Bugfixes:
    * A warning message produced when attempting to retrieve a OpenPGP
      key has been fixed.  The warning was introduced in CNY-589.

Changes in 1.1.9:
  o Client Changes:
    * The usage message displayed when running "conary" or "cvc" has
      been simplified and improved. (CNY-560)
    * When choosing how to match up troves with the same name, conary now
      takes paths into account, if there's a choice to make between matching
      up two old troves that are otherwise equivalent with a new trove, conary
      will choose the one that shares paths with the new trove. (CNY-819)
    * Conary will now allow "conary migrate --info" and "conary migrate
      --interactive" without displaying usage information. (CNY-985)
    * Conary now only warns about being able to execute gpg if a
      signature trust threshold has been set. (CNY-589)
    * Fixed cvcdesc after the refactoring of configuration options. (CNY-984)

  o Server Changes:
    * PostgreSQL support has been finalized and some SQL queries have
      been updated in the repository code for PostgreSQL
      compatibility.  PostgreSQL will be officially supported in a
      future release of Conary.
    * The repository browser is now viewable by Internet Explorer.

  o Build Changes:
    * cvc now allows files to be switched from autosource to normal
      and from normal to autosourced. (CNY-946)
    * Recipes will now automatically inherit a major_version macro,
      which is defined to be the first two decimal-seperated parts of
      the upstream version, combined with a decimal. For example, a
      version string of 2.16.1.3 would have a major_version of
      2.16. (CNY-629)
    * A list of KDE mirrors has been added to the default mirror
      configuration. (CNY-895)
    * If a group is cooked twice at the same command line, for example
      "cvc cook group-dist[ssl] group-dist[!ssl]", then conary will
      cache the trove found during the first group cook and use it for
      subsequent group cooks. (CNY-818)
    * Unpacking a tarball now preserved permissions only when
      unpacking into the root proxy, not unpacking sources into the
      build directory. (CNY-998)

  o Code Cleanups
    * The command line options common between cvc and conary are now
      defined in one place.
    * The code to add options to the command line parser for an option
      has been refactored to remove duplication.

  o Bug Fixes:
    * A bug that caused an Internal Server Error when marking a group
      :source component as removed in a repository has been fixed.
    * A bug that caused group cook with a replace or remove with a
      flavor and no matching trove to emit a traceback instead of a
      warning has been fixed. (CNY-977)
    * A bug that caused an unhandled exception when two packages with
      the same name require a trove that was being erased has been
      fixed.
    * Timeouts that occur when attempting to read the XML-RPC request
      from a client are now logged and return an exception (instead of
      causing a unhandled exception in the server).

Changes in 1.1.8:
  o Bug Fixes:
    * The fix for CNY-926, which allows a ShimNetClient to create
      changes directly from an in-process Conary Repository, did not
      properly merge changesets when multiple servers were involved.
    * The r.setByDefault() method in group recipes was broken in
      1.0.34.  It would cause a traceback.  This has been fixed.

Changes in 1.1.7:
  o Client Changes:
    * You can now delete troves, update from changeset files, and
      update with a full version specified without an installLabelPath
      set. (CNY-281)
    * "conary rm" has been added as an alias for the "conary remove"
      command. (CNY-952)
    * Conary now produces an error message when an invalid context is
      specified. (CNY-890)
    * User settings in a context will override but not remove user
      settings from the main conary configuration file. (CNY-972)

  o Build (cvc) Changes:
    * "cvc cook --prep" now warns about missing dependencies instead
      of raising an error.  "cvc cook --download" does not warn or
      error. (CNY-787)
    * In a group recipe, if you use r.remove() to remove a component
      from a package in a group (which marks the component
      byDefault=False), and the package no longer contains any
      byDefault=True components, the package itself will also be made
      byDefault=False. This avoids installing packages with no
      components on the system. (CNY-774)
    * Previously, Java files that have no discoverable provided or
      required interfaces (for example, due to EAR dependencies)
      caused a traceback.  Conary now handles this case correctly and
      does not traceback.
    * Merging when the current version is already based on the parent
      version now gives an error message instead of writing out an
      incorrect CONARY file (CNY-968)

  o Bug Fixes:
    * Erases of critical troves is no longer considered a reason to
      restart Conary.
    * A bug triggered when a critical update of a trove depended on an
      erase has been fixed.
    * A bug that caused changesets to be invalidated from the
      changeset cache when signatures were not modified by
      setTroveSigs() has been fixed.
    * A bug that caused an Internal Server Error (ISE) when attempting
      to browse the files in a shadowed component via the Conary
      repository browser has been fixed. (CNY-926)
    * A bug introduced 1.0.32 that affected the ability to update two
      troves due to the same broken dependency when using
      "resolveLevel 2" has been fixed.  This bug affected the ability
      to simply run "conary update conary" when conary-build and
      conary-repository will both installed. (CNY-949)
    * Conary will now display config lines that are equivalent to the
      default configuration value but are set explicitly by the
      user. (CNY-959)
    * Specifying "includeConfigFile" within a context will now include
      the file also within that context. (CNY-622)
    * A memory leak in conary.lib.misc.depSplit() has been fixed.
    * The client no longer loops forever trying to create
      cross-repository relative changesets when the trove is missing
      from one of the repositories. (CNY-948)
    * Repositories no longer return empty troves when
      createChangeSet() is called on troves which are referenced
      within the repository but present on a remote repository.
      (CNY-948)
    * Repository queries no longer return matches for troves which are
      referenced by groups but are not present in the
      repository. (CNY-947)
    * Specifying a root (through conaryrc configuration or the
      "--root" command line parameter) that is not a directory no
      longer results in an unhandled exception. (CNY-814)
    * Renaming and changing a source file no longer results in
      tracebacks on "cvc update" and "cvc merge" (CNY-944, CNY-967)

Changes in 1.1.6:
  o Client Changes:
    * The "cvc" and "conary" command line programs have new command
      line argument aliases.  They accept "-r" as an alias for
      "--root" and "-c" as an alias for "--config".  Commands that
      accept "--info" now accept "-i" as an alias.
    * Contexts can now override any configuration option. (CNY-812)
    * The meaning of the "--components" command line option has
      changed to be more intuitive.  For example, "conary q
      --components" will show all the components for all packages,
      indented as expected. (CNY-822)

  o Build (cvc) Changes:
    * "cvc commit -m'commit message'" is now accepted.  Previously, a
      space was required between the -m and the message.
    * Permissions are now preserved by tar when extracting a tar
      archive added with r.addArchive().
    * The Requires policy now parses pkg-config files more reliably.
    * "cvc cook" now has a "--download" option, which fetches the
      applicable sources from upstream or from the repository and then
      stops. (CNY-837)
    * If cooking a group results in conflicts, the error message will now
      show you the reason why the troves in conflict were included in the
      group. (CNY-876)
    * A new r.addCopy() command is now available to group recipes.  It
      performs the actions required to create a new group, add all of
      the troves from a different group, and add the new group to the
      current group. (CNY-360)
    * In a group recipe, if r.replace() or r.remove() does nothing, a
      warning message is given unless the keyword allowNoMatches is
      used. (CNY-931)
    * In a group recipe, if r.replace() would match against a package
      included inside another group that you are not building, conary
      will warn that replace cannot possibly do anything and will
      suggest using r.addCopy() to resolve the problem. (CNY-360)
    * The Autoconf() build action now enforces buildRequirements of
      automake:runtime and autoconf:runtime if used. (CNY-672)
    * All build actions that enforce buildRequires additions now report
      them through the reportMissingBuildRequires summary policy.

  o Optimizations:
    * Retrieving a large number of troves without files from the local
      database has been sped up by 30%. (CNY-907)
    * On one test machine: "conary q --troves" is 2 times
      faster. "conary q", "conary q --deps" and "conary q --info" are
      30% faster.  "conary q --troves --recurse" is 4-6 times faster.

  o Bug Fixes:
    * r.Replace() no longer fails when a glob matches a dangling
      symlink.  It now reports that no action is taking on the
      dangling symlink due to it being a non-regular file.  This is
      the same behavior as running r.Replace() on non-dangling
      symlinks.

Changes in 1.1.5:
  o Optimizations
    * Duplicate trove instantiations have been removed. Build requires are
      no longer thawed out of abstract change sets, and methods were added
      to get dependency and path hash information directly from trove
      change set objects. These changes combined for a 50% speedup on
      update --info of a large group into an empty root and saved a few
      megs of memory as well (CNY-892)
    * The changes in the previous version of Conary in how XML-RPC
      responses are decompressed actually made Conary slower.  These
      changes have been reverted.

  o Build (cvc) Changes:
    * The Requires() policy now reads pkg-config files and converts the
      "Requires:" lines in them into trove dependencies, removing the
      need to specify those dependencies manually. (CNY-896)
    * Files in /etc/conary/macros.d/ are now loaded in sorted order
      after initial macros are read from /etc/conary/macros. (CNY-878)

  o Bug Fixes:
    * Conary now runs tagscripts correctly when passed a relative root 
      parameter (CNY-416).
    * cvc log now works when there are multiple branches matching for the
      same trove on the same label.
    * Fixed resolveLevel 2 so that it does not try to update packages that
      are already a part of the update. (CNY-886, CNY-780)
    * Fixed resolveLevel 2 so that it does not repeatedly try to perform 
      the same update. (CNY-887)
    * cvc cook | less now leaves less in control of the terminal. (CNY-802)
    * The download thread terminating during an update is now a fatal
      error.
    * The web interface to a conary repository will now print an error
      message instead of a traceback when adding an entitlement class
      with access to a group that does not exist.
    * Parent troves in repository changeset caches are now invalidated
      when a member trove is invalidated (CNY-746)
    * cvc cook group now limits the number of path conflicts displayed for 
      one trove to 10. (CNY-910)
    * Conary update now respects local changes when a group update occurs
      along with the update of the switched trove.  For example, switch
      foo to be installed from another branch instead of the default, 
      and then update foo and its containing group at the same time would
      cause conary to try to reinstall the original foo (resulting in path
      conflicts). (CNY-915)
    * loadRecipe now selects the most recent of two recipes available
      in the case where there are multiple choices due to label
      multiplicity. (CNY-918)

Changes in 1.1.4:
  o Client Changes:
    * Conary now restarts itself after updating critical conary
      components (currently, that consists of conary).  Hooks have
      been added for other components using the conary api to specify
      other troves as critical.  Also, hooks have been added for other
      components to specify a trove to update last. (CNY-805, CNY-808)
    * Conary now warns the user when they will be causing label
      conflicts - that is when an operation would cause two different
      branches of development for a single trove to end up with the
      same trailing label.  Since most conary operations are label
      based, such label conflicts can be confusing to work with and
      are almost never desireable - except in those few cases where
      they are necessary.  (CNY-796)
    * The conary repository client now retries when a DNS lookup of a
      server hostname fails with a "temporary failure in name
      resolution" error.

  o Optimizations
    * The getFileContents() and getFileVersions() server side calls
      have been optimized for faster execution.
    * The SQL query in getTroveList() has been sped up by a 3-5x factor.
    * dbstore now has support for executemany()
    * Inserts into local database now use executemany().

  o Server Changes
    * Several SQL queries have been updated for PostgreSQL compatibility

  o Build (cvc) Changes:
    * The "cvc add" command no longer assumes files it doesn't know to
      be binary are text files; there are lists for both binary and
      text types, and files which are added which aren't in either
      list need to be added with "--text" or "--binary". (CNY-838)
    * A "cvc set" command has been added to change files between
      binary and text mode for files in source components.
    * The "cvc diff" command no longer tries to display the contents
      of autosource files. (CNY-866)
    * The "cvc annotate" command no longer displays pathIds in the
      error message for the specified path not being included in the
      source trove.  It displays the path name instead.
    * The "cvc annotate" command now gives an error when it is run on
      a binary file.
    * A "cvc refresh" command has been added.  It allows you to
      request that cvc fetch new upstream versions of files referenced
      by URL.  Thanks to Pavel Volkovitskiy for the initial
      implementation of this feature. (CNY-743)
    * The "cvc newpkg" command and the PackageSpec policy now disallow
      certain potentially confusing characters in trove
      names. (CNY-842)
    * The PythonSetup() build action has been modified to be more
      consistent with other build actions. The "setupName" paramater
      has been added, which can specify a command to run (defaults to
      "setup.py"). The first argument, similar to Configure(), passes
      arguments to the command being specified by setupName. (CNY-355)
    * The "cvc commit" command now recognizes .html, .css, .kid, and .cfg
      as extensions that identify text files. (CNY-891)
    * The PythonSetup build action has been modified to make it
      clearer what its "dir" and "rootDir" options specify. (CNY-328)

  o Bug Fixes:
    * Conary commands no longer perform an unnecessary database check
      on the local system. (CNY-571)
    * A bug that could allow conary to consider a no-op update as an
      install (and could result in tracebacks in some situations) has
      been fixed. (CNY-845)
    * If you've made a local modification to a package and then try to
      downgrade it later, Conary will now downgrade included
      components as well. (CNY-836)
    * The error message produced by "cvc cook" when a source component
      exists on multiple branches with the same trailing label has
      been improved. (CNY-714)
    * Error handling when manipulating entitlements via XML-RPC has
      been improved. (CNY-692)
    * The usage message displayed when running "conary changeset" has
      been corrected. (CNY-864)
    * Conary no longer tracebacks when a disconnected cook tries to
      load a superclass.  Conary also gives better messages when the
      loaded recipe has a traceback.  Thanks to David Coulthart for
      the core of this patch. (CNY-518, CNY-713)
    * A bug in soname dependency scoring has been fixed.  Dependency
      scoring when multiple sonames were being scored would simply use
      the value of the last soname, instead of the cumulative score.
      Note that the dependencies that did not match at all would still
      return as not matching, so this bug only affected Conary's
      ability to select the best match.
    * A bug in architecture dependency scoring has been fixed.
      Matching architectures are now counted as having a positive
      value, so that when performing dependency resolution on an
      x86_64 machine, troves that have flavor "is: x86_64 x86" will be
      preferred to those with flavor "is: x86".
    * The PythonSetup command ignored any C compiler macros that had
      been set.  The template has been changed to use them in the same
      way that Configure() uses them; as environment variables.
    * The warning message produced when r.Replace() refuses to modify
      a non-regular file now includes the path, as intended.
      (CNY-844)
    * A traceback that occurred when a resolveLevel 2 update resulted
      in a component being erased has been fixed. (CNY-879)
    * Conary now works around a possible threading deadlock when
      exceptions are raised in Threading.join().  The bug is in the
      standard Python threading library, and is fixed in 2.4.3.
      Conary will use a workaround when running under older versions
      of Python. (CNY-795)
    * Checks have been added to the XML-RPC transport system to see if
      an abort has been requested while waiting for a response from
      the server.  This allows the main thread to terminate the
      changeset download thread if it is waiting for an XML-RPC
      response from the server.  (CNY-795)
    * A bug in Conary's handling of an unusual case when multiple
      files being installed share the same content, and one of the
      files has been erased locally has been fixed.
    * A traceback that occurred when a manually removed file switches
      packages during an update has been fixed. (CNY-869)
    * When you remove a file and replace it with a directory, Conary
      now treats it as a removal. (CNY-872)
    * Conary's OpenPGP implementation now dynamically uses RIPEMD if
      it is available from PyCrpyto.  Some PyCrypto builds don't
      include RIPEMD hash support. (CNY-868)
    * A bug that allowed merging changesets with conflicting file
      contents for configuration files with the same pathId has been
      fixed.  Applying the resulting merged changeset caused
      IntegrityErrors.  (CNY-888)

  o Optimizations
    * The getFileContents and getFileVersions server side calls have
      been optimized for faster execution
    * The SQL query in getTroveList has been sped up by a 3-5x factor.
    * dbstore now has support for executemany()
    * Inserts into local database now use executemany().

  o Server Changes
    * Several SQL queries have been updated for PostgreSQL compatibility

Changes in 1.1.3:
  o System Update Changes:
    These changes make Conary much more robust when applying updates
    that move files from one package to another.

    * Components that modify the same files are now required to be in
      the same update job.  For example, if a file moves from
      component a:runtime to component b:runtime, the erase of
      component a:runtime and the install of component b:runtime will
      occur at the same time. (CNY-758).
    * Files moving between components as part of a single job are now
      treated as file updates instead of separate add/remove events.
      (CNY-750, CNY-786, CNY-359)

  o Client Changes:
    * The source component is now displayed in "conary rq --info"
      output.
    * Entitlements can now be passed into ConaryClient and
      NetworkRepositoryClient objects directly. (CNY-640)
    * Exceptions raised in callback functions are now issued as
      warnings and the current job is finished before
      existing. KeyboardInterrupts and SystemExits are handled
      immediately. (CNY-806)
    * The "--debug" command line flag now provides information that is
      useful to the end-user during the update process.  The
      "--debug=all" flag will provide output that is useful to conary
      developers.
    * The output of "--debug" has been modified when performing
      dependency resolution.  The output should be more helpful to end
      users.  Also rearranged the output given when dependencies
      fail. (CNY-779)
    * Config files and diffs are no longer cached in ram during installs;
      they are now reread from the changeset whenever they are needed
      (CNY-821)
    * Binary conflicts no longer cause a traceback in cvc update
      (CNY-644,CNY-785)

  o Optimizations
    On a test system, "conary updateall --info" is around 24% faster
    than previous versions of Conary.

    * The SQL query used to retrieve troves from the local database
      has been optimized.  The new code is nearly four times faster
      for operations like "conary q group-dist --info".
    * The SQL query in getTroveContainers() used to determine the
      parent package(s) and groups(s) of a set of troves as recorded
      in the local database has been optimized.  The new code is
      almost 95 times faster. (0.2 seconds versus 19 seconds)
    * The code in getCompleteTroveSet() that creates Version and
      Flavor objects from entries in the database now caches the
      created object.  This is approximately a 4.5 times speed
      up. (2.10 seconds versus 9.4 seconds)
    * The code in iterUpdateContainerInfo has had similar version
      and flavor caching optimizations that make the code about 
      2.5 times faster (from 10 seconds to 4 seconds).

  o Server Changes:
    The Conary repository server now sends a InvalidClientVersion
    exception when a conary 1.0.x client attempts to manipulate an
    entitlement through addEntitlement() or deleteEntitlement().

  o Build (cvc) Changes:
    * "cvc merge" and "cvc update" are now more verbose when
      patching. (CNY-406)
    * "cvc clone" now requires that you specify a message when cloning
      source components unless you specify --message.  It also gives
      more output about what it is doing (CNY-766, CNY-430).
    * "cvc clone" now has a --test parameter that runs through all
      steps of cloning without performing the clone.  --info is now
      more lightweight - it no longer downloads all of the file
      contents that would be cloned.
    * "cvc clone" now has a --full-recurse parameter that controls how
      recursion is performed.  Cloning a group no longer recurses by
      default.  The only way that a recursive group clone could
      succeed is if all troves in the group came from the same branch.
      This is almost never the case.
    * The "cvc cook" command now prints the flavor being built,
      as well as the version. (CNY-817)
    * The command line argument parsing in "cvc" has been modified.
      To use the "--resume" command line argument to specify that you
      wish to resume at a particular location, you must use
      "--resume=<loc>".  "--resume <loc>" will not work anymore.  This
      removes an ambiguity in how we parse optional parameters in
      Conary.
    * The PythonSetup build action no longer provides the older
      --single-version-externally-managed argument, and instead
      provides the --prefix, --install-purelib, --install-platlib,
      and --install-data arguments, which can be overridden with the
      purelib, platlib, and data keyword arguments, respectively.  This
      allows it to work correctly with a greater number of packages.
      It also provides the option of providing a "purePython=False"
      argument for python packages that mix architecture-specific
      and architecture-neutral files, and tries to automatically
      discover cases when it should be provided. (CNY-809)
    * Python dependencies were previously incorrectly calculated
      for certain module path elements added in some Python C
      code (for example, contents of the lib-dynload directory);
      these errors are now resolved by using external python
      to find system path elements. (CNY-813)
    * /etc/conary/mirrors/gnu has been added to enable mirror://
      references to the GNU mirror system.
    * The GNU mirror list was then significantly expanded and
      re-sorted.  (CNY-824)
    * /etc/conary/mirrors/cpan has been added to enable mirror://
      references to the Comprehensive Perl Archive network mirror
      system.
    * In group recipes, the methods r.add(), r.addAll(), and
      r.addNewGroup() have been modified to accept the use= parameter,
      which defaults to True (CNY-830).

  o Bug Fixes:
    * A bug that caused a traceback in the web interface when a
      non-admin user attempts to manage their entitlement classes has
      been fixed. (CNY-798)
    * "conary rq" (with no arguments) no longer hides troves if the
      flavor that matches the system flavor is not built for the
      latest version. (CNY-784)
    * "cvc cook" now displays the correct label of the thing it is
      building, even when it is not the build label.
    * Running "cvc update" in a directory that has been created with
      "cvc newpkg" but has not yet been committed to the repository
      will now fail with an appropriate error message instead of
      displaying a traceback. (CNY-715)
    * Conary can now apply updates that change a file that is not a
      directory to a directory.
    * Currently version objects are cached to optimize Conary.
      Unfortunately, version objects are mutable objects.  That means
      that if two different pieces of code are given the same version
      object, modifications made by one part of the code could affect
      the other inadvertently.  A warning message has been added to
      the version object when setting or resetting timestamps to make
      developers aware of the problem.  Developers should copy the
      version object before calling setTimeStamps(),
      resetTimeStamps(), incrementSourceCount(), or
      incrementBuildCount() on it.  When creating a version object
      from a string and time stamp set, use the timeStamps= keyword
      argument to versions.VersionFromString() to avoid the copy.  In
      a later version of Conary, version objects will be immutable.
      New methods will be introduced that return new modified objects.
    * Conary no longer hangs waiting for the download thread when an error
      occured in the download thread which caused it to terminate.
    * "conary migrate" now returns an error much earlier if you are
      not using interactive mode. (CNY-826)
    * Files removed from troves (most often by --replace-files) are now
      properly skipped on updates to that trove when the file didn't change
      between versions. (CNY-828)
    * includeConfigFile now gives a much better error message when it
      cannot include a config file. (CNY-618)

Changes in 1.1.2:
  o Bug Fixes:
    * Conary now removes sources from the lookaside before unpacking SRPMs to
      ensure that the source referenced from the SRPM is actually contained in
      the SRPM. (CNY-771)
    * Errors found in the recipe while checking in will now display file name
      and line number information along with the error found.
    * The trove browser no longer shows duplicate entries for multihomed
      repositories.
    * A bug that kept sqlite-based 64-bit mirrors from being used as a source 
      for further mirrors has been fixed.

  o Build Changes:
    * Conary no longer prints policy error messages three times; it
      now prints each error immediately when it is found, and then
      summarizes all policy errors once (instead of twice) at the
      end of the build process. (CNY-776)

Changes in 1.1.1:
  o Client Changes:
    * Migrate no longer replaces by default as if --replace-files was
      specified. (CNY-769)

  o Server Changes:
    * The log retrieval function now returns a HTTP_NOT_IMPLEMENTED
      (501) instead of a HTTP_NOT_FOUND (404) if the logFile
      directive is not configured.

  o Build Changes:
    * Conary now recognizes that pkgconfig finds its files in
      /usr/share/pkgconfig as well as /usr/lib*/pkgconfig. (CNY-754)
    * /etc/conary/mirrors/cran has been added to enable mirror://
      references to the Comprehensive R Archive Network. (CNY-761)

  o Bug Fixes:
    * Conary now resets the timeStamps in all cases when
      getSourceVersion is called (CNY-708).
    * SQLite ANALYZE locks the database after it is run, causing
      updates to fail.
    * A bug that caused lists such as installLabelPath in
      configuration files to be parsed incorrectly when more than one
      space was between list elements has been fixed
    * A bug that caused Locally changed files to no be marked properly
      in rollbacks that were stored locally (including rollbacks for
      locally built troves) has been fixed. (CNY-645)
    * A bug that could cause "cvc cook" to create groups that include
      components needed to resolve dependencies that are already
      included not-by-default has been fixed.
    * A bug that caused a traceback message when adding a user through
      the web interface has been fixed.

Changes in 1.1.0:
  o 1.1 Release Overview

    Conary 1.1.0 is the first version in the 1.1 series.  New
    functionality has been added to Conary that required modifications
    to the repository database schema and XML-RPC protocol.  A Conary
    1.1.x-compatible client is required to access many of the new
    features.  The XML-RPC interface includes version information so
    that old clients continue to work with new servers, and new
    clients continue to work with old servers.

    New Features:
      * Conary can now remove packages and components from a
        repository server.  This is a privileged operation and should
        not normally be used.  Only users with a special "can remove"
        ACL can remove from the repository.  As removing something
        from a Conary repository is an act of last resort and modifies
        repository internals, the command line option will not appear
        in the reference documentation.  rPath will assist users that
        need more information.
      * Conary can now query the repository by path.  Use
        "conary repquery --path /path/to/find" to find components that
        include a particular path.
      * Several enhancements were added to the entitlement management
        facilities in a Conary repository.
      * Conary can now redirect a group.

  Detailed changes follow:

  o Server Changes:
    * Entitlement keys were artificially limited to 63 characters in
      length.  This restriction has been raised to the max length
      permitted in the database column (255).
    * Entitlement classes can now provide access to multiple access
      groups (and updated the web UI to support that) (CNY-600)
    * addEntitlement() and deleteEntitlement() repository calls replaced
      by addEntitlements and deleteEntitlements calls.  These calls
      operate on more than one entitlement simultaneously.
    * Added getTroveLeavesByPath() and getTroveVersionsByPath(). (for
      CNY-74)
    * Conary now checks to ensure you have write access to all the
      things the client is trying to commit before you send them
      across the wire. (CNY-616)
    * deleteAcl() and listAcls() methods have been added to
      ConaryClient.

  o Client Changes:
    * "conary rq" now supports "--path", which allows you to search
      for troves in the repository by path. (CNY-74)
    * "conary rq" now has a "--show-removed" option that allows you to
      see removed trove markers.  A [Removed] flag will be displayed
      when the --trove-flags option is added.

  o Bug Fixes:
    * Conary now resets the timeStamps in all cases when
      getSourceVersion is called (CNY-708).
    * SQLite ANALYZE locks the database after it is run, causing
      updates to fail.
    * A bug that caused lists such as installLabelPath in
      configuration files to be parsed incorrectly when more than one
      space was between list elements has been fixed
    * A bug that caused Locally changed files to no be marked properly
      in rollbacks that were stored locally (including rollbacks for
      locally built troves) has been fixed. (CNY-645)
    * A bug that could cause "cvc cook" to create groups that include
      components needed to resolve dependencies that are already
      included not-by-default has been fixed.

Changes in 1.0.27:
  o Client Changes:
    * A "files preupdate" tag script method has been Implemented which
      gets run before tagged files are installed or changed. (CNY-636)
    * A bug that could cause "--replace-files" to remove ownership
      from every file in a trove has been fixed. (CNY-733)

    * Multiple bugs where using "--replace-files" could result in the
      new file having no owner have been fixed. (CNY-733)
    * The logcat script now supports revision 1 log entries.
    * The logcat script is now installed to /usr/share/conary/logcat

  o Build Changes:
    * Improved handling of the "package=" keyword argument for build
      actions.  In particular, made it available to all build actions,
      removed double-applying macros to the package specification,
      and fixed failure in cases like "MakeInstall(dir=doesnotexist,
      skipMissingDir=True, package=...)". (CNY-737, CNY-738)
    * The lookaside cache now looks in the repository for local sources
      when doing a repository cook. (CNY-744)
    * The mirror:// pseudo-URL handling now detects bad mirrors that
      provide an HTML document instead of the real archive when a
      full archive name is provided; previously, it did so only when
      guessing an archive name.  Thanks to Pavel Volkovitskiy for this
      fix. (CNY-745)
    * The Flavor policy has been slightly optimized for speed.

  o Server Changes:
    * ACL patterns now match to the end of the trove name instead of
      partial strings (CNY-719)

  o Bug Fixes:
    * The Conary repository server now invalidates changeset cache
      entries when adding a digital signature to a previously mirrored
      trove.
    * A bug that caused the mirror code to traceback when no callback
      function was provided to it has been fixed. (CNY-728)
    * Rolling back changes when the current trove has gone missing from
      the server now causes the client to generate the changeset to apply
      based on the trove stored in the local database (CNY-693)

Changes in 1.0.26:
  o Build Changes:
    * When cooking a group, adding "--debug" to the "cvc cook" command
      line now displays detailed information about why a component is
      being included to solve a dependency. (CNY-711)
    * The mirror:// functionality introduced in Conary 1.0.25 had two
      small bugs, one of which prevented mirror:// pseudo-URLs from
      working.  These bugs are now fixed, thanks to Pavel
      Volkovitskiy. (CNY-704)
    * The "cvc cook" command now announces which label it is building
      at the beginning of the cook, making it easier to catch mistakes
      early. Thanks to Pavel Volkovitskiy for this fix. (CNY-615)
    * The source actions (addSource, addArchive, etc.) can now take
      a "package=" argument like the build actions do.  Thanks to
      Pavel Volkovitskiy for contributing this capability.  (CNY-665)
    * The "preMake" option had a bad test for the ';' character; this
      test has been fixed and extended to include && and ||.
      thanks to Pavel Volkovitskiy for this fix. (CNY-580)
    * Many actions had a variety of options (dir=, subdir=, and
      subDir=) for specifying which directory to affect.  These have
      been converted to all prefer "dir=", though compatibility
      with older recipes is retained by continuing to allow the
      subDir= and subdir= options in cases where they have been
      allowed in the past. Thanks to Pavel Volkovitskiy for this
      enhancement. (CNY-668)

Changes in 1.0.26:
  o Server Changes:
    * The Conary web interface now provides a method to rely solely on
      a remote repository server to do authentication checks. (CNY-705)
    * The ACL checks on file contents and file object methods have
      been improved. (CNY-700)
    * Assertions have been added to prevent redirect entries from
      being added to normal troves.
    * An assertion has been added to ensure that redirects specify a
      branch, not a version.
    * The server returns a new FileStreamsMissing exception when the
      client requests file streams with getFileVersion or
      getFileVersions and the requested file stream is not present in
      the repository database. (CNY-721)
    * getFileVersions() now raises FileStreamMissing when it is given
      invalid request.
    * getFileContents() now raises a new FileHasNoContents exception
      when contents are requested for a file type which has no
      contents (such as a symlink).

  o Bug Fixes:
    * A bug that could cause "conary updateall" to attempt to erase
      the same trove twice due to a local update has been fixed.
      (CNY-603)
    * Attempts to target a clone to a version are now caught.  Only
      branches are valid clone targets. (CNY-709)
    * A bug that caused Trove() equality checks to fail when comparing
      redirects has been fixed.
    * A bug that caused the flavor of a redirect to be store
      improperly in the repository database has been fixed.
    * The resha1 script now properly skips troves which aren't present
      in the repository.
    * Conary 1.0.24 incorporated a fix for CNY-684 to correct behavior
      when storing src.rpm files rather than their contents.  The fix
      worked for local builds but not for commits to repositories.
      Conary 1.0.26 includes a fix that corrects the behavior when
      committing to a repository as well. (CNY-684)
    * A bug that prevented flavored redirects from being loaded from
      the repository database has been fixed.
    * "Conary migrate" now will follow redirects. (CNY-722)

Changes in 1.0.25:
  o Build Changes:
    * The addArchive() source action will search for reasonably-named
      archive files based on the name and version if given a URL ending
      with a "/" character. Thanks to Pavel Volkovitskiy for the
      initial implementation. (CNY-671)
    * All source actions, when given a URL that starts with "mirror://",
      will search a set of mirrors based on files in the mirrorDirs
      configuration entry, with default files provided in the
      /etc/conary/mirrors/ directory. Thanks to Pavel Volkovitskiy for
      the initial implementation. (CNY-171)
    * Symbolic links are now allowed to provide a soname even if they
      reference an ELF file only indirectly through other symbolic
      links.  Previously, a symbolic link could only provide a soname
      if it directly referenced an ELF file. (CNY-696)

  o Bug Fixes:
    * A bug that caused unhandled exceptions when downloading the file
      contents needed for a distributed changeset in threaded mode has
      been fixed. This bug was introduced in 1.0.24. (CNY-701)

Changes in 1.0.24:
  o Server Changes:
    * The server binary access log can now be downloaded by an
      administrator by visiting the http://servername/conary/log
      URL. Once the log is accessed it is rotated automatically by the
      repository server. Subsequent accesses to the log URL will only
      yield log entries added since the last access. (CNY-638)
    * The Users and Groups tab in the web management UI is no longer
      highlighted when administrators change their passwords.

  o Client Changes:
    * A --what-provides option has been added to "conary query" and
      "conary repquery".
    * A bug that installed extra components of a package that is being
      installed instead of updated due to the existing package being
      pinned has been fixed. (CNY-682)

  o Build Changes:
    * When pulling files out of a src.rpm file, Conary now stores the
      src.rpm file itself in the repository rather than the files
      pulled from it. (CNY-684)
    * Mono dependency version mappings are now discovered in CIL policy
      .config files. (CNY-686)
    * The internal util.literalRegex() function has been replaced by
      use of re.escape(). (CNY-634)

  o Bug Fixes:
    * The Conary Repository web interface no longer returns a
      HTTP_FORBIDDEN (403) when a bad password is given by the user.
      This allows the user to re-try authentication.
    * The --signatures and --buildreqs flags now work with "conary
      showcs".  (CNY-642)
    * A bug in the NetworkRepositoryClient default pwPrompt mechanism
      has been fixed.
    * Error messages when entitlements fail to load have been
      improved. (CNY-662)
    * The repository client no longer caches repository access info
      when the attempt to access was unsuccessful. (CNY-673, affects
      CNY-578)
    * A bug that caused x86 flavored troves from being updated
      properly when using "conary updateall" on an x86_64 system has
      been fixed. (CNY-628)
    * A bug that caused migrate behavior to not respect pins when the
      pinned troves were set to be erased (CNY-680).
    * Calling r.ComponentSpec(':foo') works again; it is exactly
      equivalent to r.ComponentSpec('foo'). (CNY-637)
    * Calling r.Move() with only one argument now fails explicitly
      rather than silently doing nothing. (CNY-614)

Changes in 1.0.23:
  o API Additions:
    * The interface to create, list and delete access groups and
      modify the users therein through is now exposed though
      ConaryClient.
    * The interface to delete entitlement groups is now exposed
      through ConaryClient.

  o Client Changes:
    * "conary updateall" now accepts the --keep-required command line
      argument.
    * the mirror script now provides download/commit feedback using
      display callbacks like other conary commands
    * the excludeTroves config option will now keep fresh installs from
      happening when an update job is split due to a pinned trove.

  o Server Changes:
    * The repository database migration code now reports an error when
      trying to migrate old-style redirects.  The code to perform the
      migration is incomplete and creates invalid new-style
      redirects.  If you have a repository with old-style redirects,
      contact rPath for assistance with your migration. (CNY-590)

  o Bug Fixes:
    * Subdirectories within source components are now better supported.
      Specifically, different subdirectories with the same filename will
      now work. (CNY-617)
    * The util.literalRegex() function now escapes parenthesis characters.
      (CNY-630)
    * Manifest files now handle file names containing "%" characters.
      Fix from Pavel Volkovitskiy. (CNY-627)
    * Fixed a bug in migrate that caused its behavior to shift when migrating 
      to the same version that is currently installed.
    * Fixed a bug in the logcat script that caused the entitlement field to
      display the user information instead. (CNY-629)

  o Build Changes:
    * The r.addArchive() source action can now unpack Rock Ridge and
      Joliet ISO images, with some limitations. (CNY-625)

Changes in 1.0.22:
  o Client Changes:
    * Conary now has hooks for allowing you to be prompted for both name
      and password when necessary.
    * Conary will no longer report a traceback when trying to perform 
      dependency resolution against repositories that are not available.
      Instead, it will print out a warning. (CNY-578)

  o Build Changes:
    * It is now possible to set environment variables to use within
      Conary builds from within conary configuration files, using the
      new "environment" configuration item.  Thanks to Pavel
      Volkovitskiy for implementing this feature. (CNY-592)
    * In previous versions of Conary, calls to r.PackageSpec() would
      improperly override previous calls to r.ComponentSpec(); now
      the ordering is preserved.  Thanks to Pavel Volkovitskiy for 
      this fix. (CNY-613)

  o Bug Fixes:
    * A bug that would allow recursively generated changesets to
      potentially have missing redirect flags has been fixed.
    * A bug in redirect handling when the branch changed but the trove
      name didn't has been fixed - conary will do a better job of
      determining what jobs to perform in this situation. (CNY-599, CNY-602)
    * Errors relating to PGP now just display the error instead of causing 
      conary to traceback. (CNY-591)
    * Conary sync on a locally cooked trove will no longer traceback (CNY-568)
    * --from-file and sync now work together.
    * An AssertionError that was occasionally reached by incorrect repository
      setups is now a ConaryInternalError
    * A bug when updating to a locally cooked trove when the user had 
      manually removed files has been fixed. (CNY-604)
    * CONARY files that are not accessible will no longer cause conary to
      traceback when trying to read context from them. (CNY-456)
    * signatureKeyMap configuration entries are now checked to ensure
      they are valid. (CNY-531)

Changes in 1.0.21:
  o Client Changes:
    * The "conary migrate" command has changed behavior significantly
      in order to make it more useful for updating a system to exactly
      match a different group.  However, this change makes it much
      less useful for updating normal systems.  "conary migrate"
      should not be used without first reading the man page
      description of its behavior.  The old migrate behavior is now
      available by using "conary sync --full".  "conary syncchildren"
      has been renamed to "conary sync", and its behavior has also
      been modified slightly as a result.  The old behavior is
      available by using "conary sync --current". Please read the man
      page for a full description of the "sync" command as well.  (CNY-477)

  o Build Changes:
    * A "package" keyword parameter has been added to build actions,
      which specifies the package and/or component to which to assign
      the files that are added (not modified or deleted) by that build
      action.  For example, r.MakeInstall(package="foo") will place
      all the new files installed by the MakeInstall action into the
      "foo" package.  Thanks to Pavel Volkovitskiy for contributing
      this capability.  (CNY-562)
    * A "httpHeaders" keyword parameter has been added to the
      r.addArchive(), r.addPatch(), and r.addSource() source actions
      so that headers can be added to the HTTP request.

  o Bug Fixes:
    * The r.addPatch() build action no longer depends on nohup to
      create a file in the current directory (a bug introduced in
      conary 1.0.19). (CNY-575)
    * Commits with missing files no longer traceback. (CNY-455)
    * A bug that caused "#!/usr/bin/env /bin/bash" to not be
      normalized to /bin/bash by the NormalizeInterpreterPaths policy
      has been fixed.
    * A bug that prevented Conary from being able to download files
      that contain '&' or ';' characters has been fixed.  This allows
      Conary to download sources from cgi-bin URLs.
    * "cvc merge" no longer fails to merge changes from the parent
      branch when the shadowed version doesn't exist on the parent
      branch.

Changes in 1.0.20:
  o Build Changes:
    * "jvmdir", "javadir", "javadocdir", and "thisjavadocdir" have
       been added to the default set of macros.
    * A r.JavaDoc() build action has been added.  It funtions
      exactly like the "r.Doc()" build action, except it coppies into
      "%(thisjavadocdir)s".
    * When the r.addArchive() source action attempts to guess the main
      directory in which to build, it now recognizes when when sources
      have been added in an order that defeats its algorithm and provides
      a helpful error message. (CNY-557)

  o Client Changes:
    * A --tag-script parameter has been added to the rollback
      command. (CNY-519)

  o Bug Fixes:
    * A bug in clone behavior that caused Conary to try to clone
      excessive troves has been fixed.  If you were cloning uphill
      from branch /a/b to /a, and a buildreq was satisfied by a trove
      on /a//c, Conary would try to clone the buildreq to /a as well.
      (CNY-499)
    * A bug in the "r.Ant()" and "r.JavaCompile()" build actions which
      caused the CLASSPATH variable to get mangled has been fixed.
    * A bug in 'r.ClassPath()' that caused a traceback has been fixed.
    * A bug that caused the "change password" tab to be displayed when
      browsing the repository via the web as an anonymous user has
      been fixed.
    * The web service code no longer permits the anonymous user to
      view the "change password" (/conary/chPassForm) form.
    * The r.addPatch() source action no longer hangs when presented
      with large patches, which fixes a bug introduced in Conary
      1.0.19.

Changes in 1.0.19:
  o API Change:
    * In order to fully represent empty flavors in Conary, a new Flavor
      object class has been added.  Previously, DependencySet objects
      were used to store flavor information.  Unfortunately it was not
      possible to distinguish "empty flavor" from "flavor not specified".
      When dealing with thawing frozen flavors, use ThawFlavor() instead
      of ThawDependencySet().  When testing to see if a flavor is empty,
      use the isEmpty() method of the flavor object.

  o Client Changes:
    * The default resolveLevel setting is now 2, this means that
      conary will try to update troves that would otherwise cause an
      update to fail.  See the conary man page for more details.
    * Multiple bugs have been fixed in interactive prompting for user
      passwords (CNY-466):
      - Password prompts are based on the server name portion of the
        label being accessed, not the actual hostname of the server
        (these are often different when repositoryMaps are used).
      - When no password callback is available, the operation will
        fail with an open error (which is identical to what would
        happen if no user name was present) instead of giving a
        traceback.
      - The download thread uses the passwords which the original
        thread obtained from the user.
      - The download thread is able to prompt for passwords from the
        user if distributed changesets require access to additional
        repositories.

  o Build Changes:
    * "r.Ant()", "r.JavaCompile()", and "r.ClassPath()" build actions
      have been added to support building java with conary.
    * "r.addPatch()" will now determine the patchlevel without users
      needing to add level= in the r.addPatch() call. The level
      parameter is still honored, but should not be needed.
    * "cvc cook --show-buildreqs" now displays build requirements
      inherited from parent recipe classes. (CNY-520)
    * The output of "cvc diff" and "cvc rdiff" can now be used as an
      input to patch when files are added between two versions. (CNY-424)
    * Use flags have been added for dom0 and domU.  They default to
      "sense prefernot".  The domU flag should be used to build
      binaries specific to Xen domU environments where special
      provisions are made for paravirtualization.  The dom0 flag
      should be used to build binaries specific to Xen dom0
      environments where special provisions are made for the
      hypervisor.  The existing "xen" flag should be used to build
      binaries specific to Xen which apply equally to Xen dom0 and
      domU environments.
    * Warning message for modes specified without an initial "0" have
      been improved to include the path that is affected. (CNY-530)

  o Server Changes:
    * Use the term Entitlement Class in all conary repository web interfaces
      replacing Entitlement Group.

  o Bugs Fixed:
    * The Conary Repository now returns an error to a client when
      committing duplicate troves that have an empty flavor. (CNY-476)
    * When checking out a source trove from a repository using
      "cvc checkout", the user is no longer warned about not being able
      to change the ownership of the files checked out.
    * A bug has been fixed in conary's determination of what troves
      had been updated locally.  This bug caused "conary updateall" to
      consider many x86 troves as needing to be updated separately
      instead of as a part of group-dist.  This could cause updateall
      failures. (CNY-497)
    * A bug that caused 'conary q tmpwatch:runtime --recurse' to traceback
      has been fixed (CNY-460)
    * Interactive mode now handles EOF by assuming it means 'no';
      thanks go to David Coulthart for the patch. (CNY-391)
    * Configuration settings in contexts can now be overridden from
      the command line. (CNY-22)
    * Redirect changesets now have primary troves, meaning they will
      display better when using "conary showchangeset". (CNY-450)
    * User's passwords are now masked when using "cvc context" (unless
      --show-passwords is specified). (CNY-471)
    * Removed excess output from commitaction which was caused by a
      change in option parsing code (CNY-405)

Changes in 1.0.18:
  o Client Changes:
    * Trying to shadow a cooked redirect now results in an error. (CNY-447)
    * A --keep-required option has been added to tell Conary to leave
      troves installed when removing them would break
      dependencies. This used to be the default behavior; Conary now
      issues a dependency error instead. (CNY-6)
    * "delete-entitlement" and "list-entitlements" options have been
      added to the "manageents" script.

  o Build Changes:
    * Python dependencies are now generated for .pyc files as well as
      for .py files. (CNY-459)

  o Server Changes:
    * Support for deleting entitlements, listing the entitlement
      groups a user can manage, and removing the ACL which lets a group
      manage an entitlement group has been added.
    * Entitlement management has been added to the Conary repository
      web interface. (CNY-483)

  o Bug Fixes:
    * The "list-groups" option to the "manageents" script has been
      corrected to list the groups the user can manage instead of the
      groups that user belongs to.

Changes in 1.0.17:
  o Client Changes:
    * Individual file removals performed by "conary remove" now create
      rollbacks. (CNY-7)
    * The repository mirroring client supports two new configuration
      options:
      - matchTroves is a regexp list that limits what troves will be
        mirrored based on the trove names;
      - recurseGroups takes a boolean value (True/False) which will
        cause the miror client to recurse through a groups and mirror
        everything that they include into the target repository.

  o Server Changes:
    * A single conary repository can host multiple serverNames. In the
      Conary repository's configuration file, the serverName directive
      can now specify a space separated list of valid server names
      which will be accepted and served from that repository. (CNY-16)

Changes in 1.0.16
  o Build Changes:
    * A check has been added to "cvc commit" that ensures a .recipe
      file exists in the CONARY state file.
    * Recipe classes can now set an "abstractBaseClass" class
      variable.  When set, Conary will not require a setup() method in
      the class.  This is used for creating superclass recipes where
      setup() methods are not needed.

  o Server Changes:
    * A new "entitlementCheckURL" configuration option has been added.
      This is a hook that allows external validation of entitlements.
    * The Conary Repository web interface look and feel has been
      updated.  The interface will look incorrect unless
      conary-web-common 1.0 or later is installed.

  o Bug Fixes:
    * When running "cvc log" on a newly created source component, cvc now
      errors gracefully instead of tracing back. (bz #863)
    * Conary now changes to the / directory before running tag
      scripts. (bz #1134)
    * "cvc co foo=invalidversionstring" now gives a more helpful error
      message. (bz #1037)
    * Cloning binary troves uphill now correctly checks for the source
      trove uphill.
    * A bug that would cause "conary migrate" to raise a KeyError when
      updating a group that referenced the same trove twice (through
      two subgroups) has been fixed.
    * A bug that caused miscalculations when determining whether a
      shadow has been modified has been fixed.
    * A number of bugs affecting resetting distributed changesets have
      been fixed.
    * A bug in the MySQL dbstore driver that caused the wrong
      character encoding to be used when switching databases has been
      fixed.
    * A bug where running updateall when one of the two groups that
      reference a trove has no update caused an erase of that trove to
      be requested has been fixed (CNY-748).

Changes in 1.0.15
  o Client Changes:
    * When writing files as non-root, Conary will no longer create
      files setuid or setgid unless the uid/gid creating the file
      matches the username/groupname in the package.
    * Conary now checks the rollback count argument for non-positive
      numbers and numbers greater then the number of rollbacks
      available. (bz #1072)
    * The entitlement parser has been reimplemented using expat
      instead of a hand-coded parser.  A correctly formatted
      entitlement file should now be enclosed in an
      <entitlement></entitlement> element.  Conary will continue to
      work with files that do not contain the toplevel <entitlement>
      element.

  o Build Changes:
    * Support has been added for recipe templates.  Now when running
      "cvc newpkg", cvc will automatically create a recipe from a
      template specified by the recipeTemplate configuration
      option. (bz #671, #1059)
    * Policy objects can now accept globs and brace expansions when
      specifying subtrees.
    * Cross-compile builds now provide CONFIG_SITE files to enable
      cross-compiling programs that require external site config
      files.  The default site config files are included.
    * The "cvc checkout" command can now check out multiple source
      troves in a single invocation.

  o Server Changes:
    * An "externalPasswordURL" configuration option has been added,
      which tells the server to call an external URL for password
      verification.  When this option is used, user passwords stored
      in the repository are ignored, and those passwords cannot be
      changed.
    * An authentication cache has been added, which is enabled by
      setting The authCacheTimeout configuration to the number of
      seconds the cache entry should be valid for.

  o Bug Fixes:
    * A bug that caused using groupName parameter with r.replace() to
      traceback has been fixed. (bz #1066)
    * Minimally corrupted/incorrect conary state files will no longer cause 
      conary to traceback. (bz #1107)
    * A bug that prevented upload progress from being displayed when
      using "cvc commit" has been fixed. (bz #969)

Changes in 1.0.14:
  o Client Changes:
    * Conary now creates shadows instead of branches when cooking onto
      a target label.  This means, for example, that local cooks will
      result in a shadow instead of a branch.
    * Conary now creates shadows on the local label when creating rollbacks
      instead of branches.
    * The branch command has been removed.  Any potential branch should be 
      done with a shadow instead.
    * The verify command now shows local changes on a local shadow instead
      of a local branch
    * Local changesets create diffs against a local shadow (instead of
      a branch) and --target for the commit command retargets to a shadow
    * User conaryrc entries are now searched from most specific target to
      least specific (bz #997)
    * A fresh install of a group will cause all of its contained components 
      to be installed or upgraded as well, without reference to what is 
      currently installed on your system -- no trove will be skipped because
      it is referenced by other troves on your system but not installed.
    * Changeset generation across distributed shadows now force file 
      information to be absolute instead of relative when the files are on
      different servers, eliminating server crosstalk on source checkin and
      when committing local changesets. (bz #1033)
    * Cvc merge now takes a revision, to allow you merge only up to a certain
      point instead of to head.

  o Server Changes:
    * Removed the ability for the server to log updates to its contents
      store (mirroring has made this capability obsolete)
    * logFile configuration directive now logs all XML calls
    * Split user management out from core authorization object
    * All user management calls are based on user and group names now
    * The user management web interface for the repository now allows
      the administrator to enable and disable mirroring for groups

  o Bug Fixes:
    * Conary will not traceback if you try to update to a trove with a name
      that matches a filesystem path that you don't have access to (bz #1010).
    * Conary will not raise an exception if a standard config file (~/.conaryrc,
      for example) exists but is not accessible.
    * cvc no longer allows . and .. to be added to source troves (bz #1014)
    * cvc remove handles removing directories (bz #1014)
    * conary rollback no longer tracebacks if you do not have write access to
      the conary database.
    * deeply shadowed versions would fail when performing some version 
      operations.  This caused, for example, local cooks of shadowed troves
      to fail.
    * using loadInstalled with a multiarch trove no longer tracebacks (bz #1039)
    * group recipes that include a trove explicitly byDefault False could result
      in a trove when cooked that had the components of that trove byDefault
      True.
    * Stop sending duplicate Host: headers, proxies (at least squid) mangle 
      these into one host header, causing failures when accessing rbuilder
      repositories that depend on that host header (bz #795)
    * The Symlink() build action should not enforce symlinks not
      dangling, and should instead rely solely on the DanglingSymlinks
      policy.
    * A bug that caused conary to treat a reference as an install when it
      should have been an update due to a miscalculation of what local updates
      had been made on the system has been fixed.

Changes in 1.0.13:
  o Client Changes:
    * A new "conary migrate" command for updating troves has been
      added.  "conary migrate" is useful for circumstances when you
      want to update the software state on a system to be synchronized
      with the default state of a group.  To do this, "conary migrate"
      calculates the changeset required to: 1) update the trove (if an
      update is available); 2) install any missing included troves; 3)
      synchronize included troves that have a mismatched version; 4)
      remove any referenced troves that are not installed by default.
    * The includeConfigFiles configuration directive now accepts http
      and https URLs.  This allows organizations to set up centralized
      site-wide conary configuration.
    * Conary now gives a more detailed error message when a changeset
      attempts to replace an empty directory with a file and
      --replace-files is not specified.

  o Build Changes:
    * The addSource source action will now replace existing files,
      rather than replacing their contents.  This implies that the
      mode of the existing file will not be inherited, and an
      existing read-only file will not prevent addSource from
      working.
    * The internal setModes policy now reports "suid/sgid" only for
      files that are setuid or setgid, rather than all files which
      have an explicitly set mode.  (bz #935)
    * TagSpec no longer will print out ignored TagSpec matches twice,
      once for tags specified in the recipe, and once for tags
      discovered in /etc/conary/tags/*.  (bz #902)
    * TagSpec will now summarize all its suggested additions to
      buildRequires in a single line.  (bz #868)
    * A new reportMissingBuildRequires policy has been added to summarize
      all suggested additions to buildRequires in a single line at the
      end of the entire build process, to make it easier to enhance the
      buildRequires list via cut-and-paste.  (bz #869)

  o Bug Fixes:
    * A bug that caused conary to traceback when a file on the file
      system is owned by unknown uid/gid has been fixed.  Conary will
      now print an error message instead.  (bz #977)
    * A bug that caused conary to traceback when an unknown Use flag
      was used when cooking has been fixed.  Previously, "cvc cook
      --flavor 'foobar'" would create a traceback.  Conary now says
      'Error setting build flag values: No Such Use Flag foobar'.
      (bz #982)
    * Pinned troves are now excluded from updateall operations.
      Previously conary would try to find updates for pinned troves.
    * Conary now handles applying rollbacks which include overlapping
      files correctly.  Previously --replace-files was required to
      apply these rollbacks.
    * the config file directive includeConfigFile is no longer case sensitive 
      (bz #995)

Changes in 1.0.12:
  o Client changes:
    * The rollback command now applies rollbacks up to and including
      the rollback number specified on the command line. It also
      allows the user to specify the number of rollbacks to apply
      (from the top of the stack) instead of which rollback to
      apply. (bz #884)
    * Previously, the code path for installing files as part of a new
      trove required an exception to be handled.  The code has been
      refactored to eliminate the exception in order to reduce install
      times.

  o Build Changes:
    * The cvc command now has a --show-buildreqs option that prints all
      build requirements.  The --no-deps argument for cvc has been
      aliased to --ignore-buildreqs for consistency.

  o Bug Fixes:
    * Installing into a relative root <e.g. --root foo> when running
      as root no longer generates a traceback. (bz #873)
    * Replaced files are now stored in rollbacks. (bz #915)
    * File conflicts are now also detected via the database, not just
      via real file conflicts in the filesystem.
    * A bug that resulted in multiple troves owning a file has been fixed.
    * Rollbacks of troves that were cooked locally will no longer
      raise a TroveIntegrityError.
    * The "conary remove" command no longer generates a traceback when
      the filename given cannot be unlinked. (bz #887)
    * The missing usage message displayed when "cvc" and "conary" are
      run with no command line arguments has been restored.
    * Rollbacks for initial contents files didn't work; applying
      rollbacks now ignores that flag to get the correct contents on
      disk. (bz #924)
    * The patch implementation now properly gives up on patch hunks
      which include changed lines-to-erase, which avoids erasing lines
      which did not appear in the origial version of the file. (bz
      #949)
    * Previously, when a normal error occurred while prepping sources
      for cooking (extracting sources from source archives, for
      example), conary would treat it as a major internal error.  Now
      the error message is simply printed to the screen instead.
    * A typo in a macro will now result in a more helpful error
      message.
    * A bug that caused a traceback when performing "conary rq" on an
      x86_64 box with a large installLabelPath where only an x86
      flavor of a trove was available on one label in the
      installLabelPath has been fixed (bz #961).
    * Conary no longer creates a rollback status file when one isn't
      needed.  This allows /var/lib/conarydb to be on read-only media
      and have queries continue to work/.
    * Reworked "conary remove" to improve error messages and fix
      problems with multiple files being specified, broken symlinks,
      and relative paths (bz #853, #854)
    * The mirror script's --test mode now works correctly instead of
      doing a single iteration and stopping.

Changes in 1.0.11:
  o Client Changes:
    * Conary will now allow generic options to be placed before the command
      you are giving to conary.  For example, 'conary --root=/foo query'
      will now work.
    * the remove command no longer removes file tags from files for no good 
      reason
    * rollbacks now restore files from other troves which are replaced as part
      of an update (thanks to, say, --replace-files or identical contents)
    * --replace-files now marks files as owned by the trove which used to
      claim them
    * You can now kill conary with SIGUSR1 to make conary enter a debugger
      when you Ctrl-C (or a SIGINT is raised)
    * --debug-all now enters a debugger in more situations, including option
      parsing fails, and when you hit Ctrl-C.
    * added ccs2tar, which will convert most absolute changesets (like those
      that cook produces) into tarballs
    * Troves now don't require dependencies that are provided by themselves.
      As troves are built with this new behavior, it should significantly speed
      up dependency resolution.
    * added a script to recalculate the sha1s on a server (after a label
      rename, for instance)
    * added a script to calculate an md5 password (for use in an info recipe,
      for example)

  o Build Changes:
    * Conary now supports a saltedPassword option to r.User in user info-
      packages.  Full use of this option will require that a new shadow package
      be installed.

  o Bug Fixes:
    * command-line configurations now override context settings

  o Build Changes:

Changes in 1.0.10:
  o Client Changes
    * Given a system based on rPath linux where you only installed
      !smp kernels, conary would eventually start installing smp
      kernels on your system, due to the way the update algorithm
      would determine whether you should install a newly available
      trove.  Conary now respects flavor affinity in this case and
      does not install the smp kernel.
    * Mirror configuration files can now specify uploadRateLimit and
      downloadRateLimit.
    * Updates utilizing changeset files are now split into multiple
      jobs properly, allowing changeset files which create users to
      work proprely.
    * "conary rollback" now displays progress information that matches
      the "conary update" progress information.
    * added --with-sources option for clone

  o Bug Fixes:
    * A bug that caused an assertion error when switching from an
      incomplete trove to a complete trove has been fixed.
    * A bug in perl dependencies that caused extra directories to be
      considered part of the dependency has been fixed.
    * A bug affecting updates where a pinned, partially installed
      package was supposed to be updated due to dependency resolution
      has been fixed.
    * A bug that prevented updates from working when part of a locally
      cooked package was replaced with a non-locally cooked component
      has been fixed.  The bug was introduced in Conary 1.0.8.
    * A bug that caused a segfault when providing an invalid type to
      StringStream has been fixed.
    * The troveInfo web page in the repository browser now displays
      useful error messages instead of traceback messages.  The
      troveInfo page also handles both frozen and non-frozen version
      strings.
    * A bug that caused conary to download unnecessary files when checking out
      shadow sources has been fixed.
    * A bug that caused "cvc rdiff" between versions of a trove that
      were on different hosts to fail has been fixed.
    * Fixed a bug when determining local file system changes involving a file 
      or directory with mtime 0.
    * The --signature-key option was restored

Changes in 1.0.9:
  o Client Changes:
    * A new dependency resolution method has been added which can be turned
      on by setting resolveLevel to 2 in your conarycfg:  If updating trove 'a'
      removes a dependency needed by trove 'b', attempt to update 'b' to
      solve the dependency issue.  This will allow 'conary update conary'
      to work as expected when you have conary-build installed, for example.
    * Switched to using more of optparse's capabilities, including --help
      messages.
    * One short option has been added, cvc -m for message.

  o Bug Fixes:
    * Recipes that use loadRecipe('foo') and rely on conary to look upstream
      to find their branch now work correctly when committing.
    * A bug affecting systems with multiple groups referencing the same troves,
      where the groups are out of sync, has been fixed.
    * the mirror client now correctly handles duplicate items returned in
      trove lists by older servers
    * A bug that caused the mirror client to loop indefinitely when
      doing a --full-trove-sync has been fixed
    * conary rq --trove-flags will now display redirect info even if you
      do not specify --troves (bug #877)
    * dep resolution now support --flavors --full-versions output (bug #751)
    * cvc merge no longer tracebacks if files were added on both upstream
      and on the shadow
    * admin web access for the server doesn't require write permission for
      operations which also require admin access (bug #833)
    * A bug that caused r.remove() in a group to fail if the trove being
      removed was recursively included from another group has been fixed.
    * Conary update tmpwatch -tmpwatch:debuginfo will now erase 
      tmpwatch:debuginfo.
    * An ordering bug that caused info packages to not be updated with their
      components has been fixed.
    * Updates will now happen in a more consistent order based on an
      alphabetic sort.
    * the repository server now handles database deadlocks when committing
       changesets
  o Server Changes:
    * getNewSigList and getNewTroveList could return troveLists with
      duplicate entries

  o Documentation Changes:
    * The inline documentation for recipes has been significantly
      improved and expanded, including many new usage examples.

Changes in 1.0.8
  o Client changes:
    * Conary will now replace symlinks and regular files as long as their
      contents agree (bug #626)

  o Bug Fixes:
    * An error in the method of determining what local changes have been 
      made has been fixed.

Changes in 1.0.7:
  o Client changes:
    * A better method of determining what local changes have been made to a
      local system has been implemented, improving conary's behavior when
      updating.

  o Bugfixes:
    * A bug that caused the user to be prompted for their OpenPGP
      passphrase when building on a target label that does not match
      any signatureKeyMap entry has been fixed.  Previously, if you
      had a signatureKeyMap entry for conary.example.com, and your
      buildLabel was set to conary.example.com@rpl:devel, you would be
      prompted to enter a passphrase even when cooking locally to the
      local@local:COOK label.
    * Dependency resolution will no longer cause a trove to switch
      branches.
    * If a component is kept when performing dependency resolution
      because it is still needed, it's package will be kept as well if
      possible.
    * "conary q --path" now expands symlinks found in the path to the
      file in question. (bug #855)
    * Committing a changeset that provided duplicate file streams for
      streams the server previously referenced from other servers no
      longer causes a traceback.
    * Conary's patch implementation how handles patches which are
      already applied. (bug #640)
    * A server error triggered when using long flavor strings in
      server queries has been fixed.

  o Build fixes:
    * Group cooking now produces output to make it easier to tell what
      is happening.  The --debug flag can be used to get a more
      detailed log of what troves are being included.

  o Server changes:
    * The server traceLog now logs more information about the
      repository calls


Changes in 1.0.6:
  o Repository changes:
    * The commitaction script now accepts the standard conary arguments
      --config and --config-file.

  o Bugfixes:
    * cvc merge on a non-shadow no longer returns a traceback (bz# 792),
      and cvc context foo does not return a traceback when context foo does
      not exist (bz #757)  Fixed by David Coulthart.
    * A bug that caused new OpenPGP keys to be skipped when troves
      were filtered out during mirroring has been fixed.
    * opening invalid changesets now gives a good error message instead of
      a traceback
    * removed obsolete changemail script
    * Exceptions which display fileId's display them as hex sha1s now
      instead of as python strings
    * A bug where including a redirect in a group that has autoResolve 
      caused conary to traceback has been fixed.
    * A bug that kept conary from prompting for your password when committing
      has been fixed.
    * A bug that randomized the order of the labels in the  installLabelPath 
      in some error messages has been fixed.

  o Build fixes:
    * The default ComponentSpec for :perl components now include files
      in site_perl as well as in vendor_perl.
    * Ruby uses /usr/share/ri for its documentation system, so all files
      in %(datadir)s/ri are now included in the default :doc ComponentSpec.

Changes in 1.0.5:
  o Performance improvements:
    * The use of copy.deepcopy() has been eliminated from the
      dependency code.  The new routines are up to 80% faster for
      operations like DependencySet.copy().
    * Removing files looks directly into the file stream of the file
      being removed when cleaning up config file contents rather than
      thawing the full file stream.
    * Getting a single trove from the database without files returned file
      information anyway
    * Trove.applyChangeSet() optionally skips merging file information
    * Cache troves on the update/erase path to avoid duplicate fetchs from
      the local database

  o Bugfixes
    * Installing from a changeset needlessly relied on troves from the 
      database having file information while processing redirects
    * Extraneous dependency cache checks have been removed from the
      addDep() path.
    * When removing files, conary now looks up the file flags directly
      in the file stream in order to clean up config file contents.
      Previously the entire file stream was thawed, which is much more
      resource intensive.

  o Build fixes:
    * r.addArchive() now supports rpms with bzip2-compressed payloads.

Changes in 1.0.4:
  o Performance improvements:
    * The speed of erasing troves with many dependencies has been
      significantly improved.
    * The join order of tables is forced through the use of
      STRAIGHT_JOIN in TroveStore.iterTroves() to work around some
      MySQL optimizer shortcomings.
    * An --analyze command line option has been added to the
      stand-alone server (server.py) to re-ANALYZE the SQL tables for
      MySQL and SQLite.  This can significantly improve repository
      performance in some cases.
    * The changes made to dependency string parsing were a loss in
      some cases due to inefficiency in PyArg_ParseTuple().
      Performance sensitive paths in misc.c now parse the arguments
      directly.

  o Bugfixes:
    * An Apache-based conary repository server no longer logs
      tracebacks in error_log when a client disconnects before all
      data is sent.
    * A bug that caused cross repository commits of changesets that involved
      a branched trove to fail in some cases has been fixed.
    * If an entitlement is used for repository access, it is now sent
      over HTTPS instead of HTTP by default.
    * The conary emerge command no longer attempts to write to the root
      user's conary log file.
    * conary showcs --all now shows not-by-default troves.
    * Previously, there was no way using showcs to display only the troves
      actually in a changeset - conary would by default access the repository
      to fill in any missing troves.  Now, you must specify the
      --recurse-repository option to cause conary to search the repository
      for missing troves.  The --trove-flags option will now display when a
      trove is missing in a changeset.
    * A bug that caused showcs --all to display file lists even when --ls
      was not specified has been fixed.
    * When mirroring, you are now allowed to commit a trove that does
      not have a SHA1 checksum set.  This is an accurate replication
      of the data coming from the source repository.
    * A bug affecting multiple uses of r.replace() in a group recipe has been
      fixed.
    * A bug that caused components not to be erased when their packages were 
      erased when a group referencing those packages was installed has been 
      fixed.

Changes in 1.0.3
  o Client changes:
    * Conary displays full paths when in the error message generated
      when it can't open a log file rather than leaving out the root 
      directory.

  o Performance improvements:
    * A find() class method has been added to StreamSet which enables
      member lookups without complete thawing.
    * The code path for committing filestreams to repositories now
      uses find() to minimize file stream thaws.
    * DBstore now supports precompiled SQL statements for SQLite.
    * Retrieving troves from the local system database no longer
      returns file information when file information is not requested.
    * Dependencies, dependency sets, StreamCollections, file
      dictionaries, and referenced file lists now use C parsing code
      for stream thawing.
    * Extraneous trove instantiations on the system update path have
      been eliminated.
    * Adding troves to the local database now uses temporary tables to
      batch the insertions.

  o Bugfixes:
    * A bug that caused a mismatch between file objects and fileIds
      when cloning a trove has been fixed.

Changes in 1.0.2:
  o Bugfixes:
    * A bug that caused redirects to fail to build when multiple
      flavors of a trove exist has been fixed.
    * A bug with cooking flavored redirects has been fixed.
    * The cvc command no longer enforces managed policy with --prep.
    * A bug that caused disttools based python packages to be built as
      .egg files has been fixed.  This bug was introduced in conary
      0.94.
    * A bug that prevented checking in a recipe that deleted policy
      has been fixed.
    * A bug that prevented entitlements from being recognized by an
      Apache conary repository server when no username and password
      were set for a server has been fixed.
    * A bug that prevented errors from being returned to the client
      if it attempts to add an invalid entitlement key or has
      insufficient permission to add the entitlement key has been
      fixed.  An InvalidEntitlement exception has been added.
    * A repository bug prevented the mirror client from obtaining a
      full list of new troves available for mirorring has been fixed.
    * A bug in cooking groups caused the groups resulting from an
      r.addAll() to not respect the original group's byDefault
      settings in some cases has been fixed.

Changes in 1.0.1:
  o Database schema migration
    * Over time, the Conary system database schema has undergone
      several revisions.  Conary has done incremental schema
      migrations to bring old databases in line with the new schema as
      much as possible, but some remnants of the old schema remain.
      When Conary 1.0.1 runs for the first time, the database will be
      reloaded with a fresh schema.  This corrects errors that can
      occur due to incorrect SQL data types in table definitions.  An
      old copy of the database will be saved as "conarydb-pre-schema-update".

Changes in 1.0:
  o Bugfixes
    * A bug that allowed a group to be installed before children of
      its children were installed has been fixed.  This ensures this
      if a an update is partially completed, it can be restarted from
      where it left off.
    * A bug in python dependencies that sometimes resulted in a plain 
      python: __init__ dependency has been fixed.
    * A bug that dropped additional r.UtilizeUser matches for a file after
      the first one has been fixed.
    * Accessing a repository with the wrong server name no longer
      results in an Internal Server Error.  The error is marshaled
      back to the client.

Changes in 0.97.1:
  o Bugfixes
    * A bug has been fixed that allowed the "incomplete" flag to be
      unset in the database when applying changesets of troves that
      have no "incomplete" flag.  This resulted in "StopIteration"
      exceptions when updating the trove.
    * A bug has been fixed in the code that selects the OpenPGP key
      to be used for signing changesets at cook time.

Changes in 0.97:
  o Client changes:
    * All troves that are committed to repository through commits,
      cooks, branches, shadows, and clones, now always have SHA1
      checksums calculated for them.
    * Trove objects now have a version number set in them.  The
      version number is increased when the data types in the Trove
      object are modified.  This is required to ensure that a Conary
      database or repository has the capability of storing all the
      information in a Trove.  All trove data must be present in order
      to re-calculate SHA1 checksums.  If a local system understands
      version 1 of the Trove object, and a repository server sends a
      changeset that contains a version 2 Trove, an "incomplete" flag
      will be set for trove's entry in the database.  When accessing
      that trove later for merging in an update, the client will go
      back and retrieve the pristine Trove data from the repository
      server so it will have all the data needed to preform three way
      merges and signature verification.

  o Repository changes:
    * Repositories will now reject commits whose troves do not have
      correct SHA1 checksums.

Changes in 0.96:
  o Client changes:
    * conary rq now does not use affinity by default, use --affinity to turn
      it on.  The rq --compatible-troves flag has disappeared.  Now 
      you can switch between displaying all troves that match your system 
      flavor and that match affinity flavor by switching between
      --available-troves with and without the --affinity flag.
    * conary q now displays installed, not by default troves by default,
      but skips missing troves.
    * Fixed an update bug where updating an x86 library on an x86_64 system
      would cause conary to switch other x86_64 components for that library
      to x86 versions.
    * update job output is compressed again
    * Fixed an update bug where if you had made a local change to foo, and then 
      updated a group that pointed to an earlier version of that trove,
      the trove could get downgraded

  o Other changes:
    * Mirroring now mirrors trove signature

Changes in 0.95:
  o Client changes:
    * The "conary verify" command now handles non-regular files with
      provides and requires (for example, symlinks to shared libraries
      that provide sonames).
    * The "conary showchangeset" command now takes --recurse and
      --no-recurse arguments.
    * All info-* packages are now updated in their own individual jobs;
      this is required for their dependencies to be reliable.
    * The conary syncchildren command now will install new packages
      when appropriate.

  o Repository changes:
    * Additional logging has been added to the repository server.
      Logging is controlled by the "traceLog" config file variable,
      which takes a logging level and log path as arguments.
    * Conary now detects MySQL Database Locked errors and will retry
      the operation a configurable number of times.  The "deadlockRetry"
      configuration variable controls the number of retries and
      defaults to 5.

  o Build changes:
    * Conary now uses site.py to find all possible correct elements of
      sys.path when generating python provides and requires.  Previously,
      new elements added via .pth files in the package being built would
      be ignored for that package.
    * The PythonSetup() build action now works properly with setup.py
      files that use "from setuptools import..." instead of "import
      setuptools".

  o Other changes:
    * The conarybugz.py script has been restored to functionality by
      moving to the conaryclient interface for accessing the
      repository.

Changes in 0.94:

  o Redirects no longer point to a specific trove; they now redirect
    to a branch. The client chooses the latest version on that branch
    which is compatible with the local system.

  o Bug Fixes
    * A bug in getNewTroveList() that could cause duplicate
      troves to be returned has been fixed.
    * A bug that caused a repository server running under Apache to
      fail with an Internal Server Error (500) when a client requested
      a changeset file that does not exist has been fixed.
    * Conary no longer displays an error when attempting to write to a
      broken pipe.  (bug #474)
    * Conary now respects branch affinity when moving from old-style
      groups to new-style groups.

  o Client changes:
    * The query/repquery/showcs command line options have been
      reworked.  See the conary man page for details.
    * When "cvc merge" is used to merge changes made on the parent
      branch with changes made on a shadow, conary now records the
      version from the parent branch that was used for the merge.
      This is required to allow conary to handle changing the upstream
      version on a shadow.  It is also useful for accounting
      purposes.  (bug #220)
    * "conary emerge" can now be performed on a recipe file.
      Previously you were required to emerge from a repository. (bug
      #526)
    * Progress is now displayed as conary applies a rollback. (bug #363)
    * Java, Perl, and Python dependencies are now enforced by default.

  o Build changes
    * PythonSetup() no longer passes the --single-version-externally-managed
      argument to setup.py when it uses distutils instead of setuptools.

Changes in 0.93:
  o Bug Fixes
    * A bug in the "conary verify" code sometimes resulted in an
      unhandled TroveIntegrity exception when local modifications were
      made on the system. (bug #507)
    * Usernames and passwords with RFC 2396 reserved characters (such
      as '/') are now handled properly. (bug #587)

  o Server changes
    * Standalone server reports warnings for unsupported configuration options
      instead of exiting with a traceback.
    * Compatibility for repositoryDir has been removed.
    * A bug caused queries for multiple flavors of the same trove
      to return incorrect results has been fixed.
    * Apache hooks now ignore IOErrors when writing changesets to the
      client.  These normally occur when the client closes the
      connection before all the data is sent.

  o Client changes
    * SHA1 checksums are now computed for source checkins and local
      change set commits.
    * Flavor affinity is now more relaxed when updating troves.  For
      example, if you have a trove with flavor that requires sse2 but
      your system flavor is ~!sse2, conary will only prefer troves
      with sse2 enabled instead of requiring it.

  o Build changes
    * PythonSetup() now correctly requires python-setuptools:python
      instead of python-setuptools:runtime.
    * Automatic python dependency provision now searches more directories
      to better support multilib python.
    * Conary now defaults to building in ~/conary/builds instead of
      /var/tmp/conary/builds, and caching in ~/conary/cache instead
      of /var/cache/conary.

Changes in 0.92:
  o Package Building Changes:
    * Conary policy has been split out into the conary-policy package.
      (Some policy was left in conary proper; it is needed for
      internal packaging work.)
    * Conary prints out the name of each policy as it runs, making it
      possible to see which policies take the most time.
    * BuildLog files no longer contain lines that end with \r.
    * A new 'emergeUser' config item has been added.  Conary will
      change to this user when emerging packages as root.
    * --no-deps is now accepted by 'conary emerge'.

  o Group Building Changes:
    * A bug has been fixed in dependency checking when using
      autoResolve where deleted weak troves would be included in
      autoResolve and depChecks.

  o Client changes:
    * Conary can now rate limit uploads and downloads.  The rate limit
      is controlled by the "uploadRateLimit" and "downloadRateLimit"
      configuration variables, which is expressed in bytes per second.
      Also, Conary displays the transfer rate when uploading and
      downloading.  Thanks to Pavel Volkovitskiy for these features.
    * The client didn't write config files for merged changesets in
      the right order, which could result in changesets which could
      not be committed to a repository.
    * Fixed a bug in the update code caused conary to behave
      incorrectly when updating groups.  Conary would install
      components of troves that were not installed.

  o General Bug Fixes
    * Conary did not include the trove sha1 in the troveinfo diff
      unconditionally.  This prevents clients from being able to
      update when a repository is forced to recalculate sha1
      signatures.

Changes in 0.91:
  o Bugfixes
    * A bug was fixed the code that freezes path hashes.  Previously,
      path hashes were not sorted in the frozen representation.  Code
      to fix the frozen path hashes in databases and repositories has
      beed added.
  o Build
    * added cleanAfterCook config that controls whether conary tries to
      clean up after a successful build

Changes in 0.90.0:
  o Code Structure/Architecture Changes:
    * Conary now has the concept of "weak references", where a weak reference
      allows conary to be able to recognize the relationship between a
      collection and the children of collections it contains.  This allows
      us to add several new features to conary, documented in Client and Build
      changes.
    * SQL operations have been migrated to the dbstore driver to allow
      for an easier switch of the database backends for the server side.
    * Various query and code structure optimizations have been
      implemented to allow running under MySQL and PostgreSQL.

  o Documentation Changes:
    * Added summaries about updateall in the conary man page and added
      information about the command-line options for conary rq.
    * Clarified behavior of "conary shadow --source-only" with respect to
      rPath bug #500.
    * Added synonyms for cvc and conary commands which have shortcuts
      (ex: checkout and co).
    * Added man page entry about cvc clone.

  o Package Building Changes:
    * Build logs now contain unexpanded macros, since not all macros
      may be defined when the build log is initially created.
    * The emerge command can now accept version strings.
    * The RemoveNonPackageFiles policy now removes fonts.cache*,
      fonts.dir, and fonts.scale files, since they are always
      handled by tag handlers.
    * The Make() build action can now take a makeName keyword argument
      for cases when the normal Make() handling is exactly right but
      a different make program is required (nmake, qmake, etc.).
    * The new PythonSetup() build action uses very recent versions
      of the python setuptools package to install python programs
      which have a setup.py that uses either the old disttools or
      new setuptools package.
    * fixed bug #bz470: loadInstalled('foo') will now work when you have
      installed a local cook of foo.

  o Group Building Changes:
    * add() now takes a "components" option.  r.add(<package>,
      components=['devel', 'runtime'])  will install <package>, but only the
      'runtime' and 'devel' components of <package> by default.
    * remove() can now 'remove' troves within child troves.
    * When a component is added, (either via r.add() or dep resolution)
      is automatically added as well (though not all its sibling components)
    * A new r.removeComponents(<complist>) command has been added.  It
      allows you to create a group where all devel components are
      byDefault False, for example: r.removeComponents(['devel',
      'devellib']).
    * The installPath used to build a group in is now stored in troveInfo.
    * r.addAll() now recurses through all the included groups
      and creates local versions of them as well by default.
    * A new r.replace(<name>, <newversion>, <newflavor>) command has
      been added.  It removes all versions of name from all groups in
      the recipe and replaces them with the version found by searching
      for newVersion, newFlavor.

  o Client Changes:
    * When committing source changes in interactive mode, conary will ask you
      you to confirm the commit.
    * A new configuration option, autoResolvePackages, tells conary to install
      the packages that include the components needed for dep resolution.
    * You can now install locally cooked groups.
    * If foo is a redirect to bar, and you run 'conary update foo' when
      foo is not installed on your system, conary will act as if you had
      typed 'conary update bar'.  Previously, it would act as if you had typed
      'conary update bar --no-recurse'.

  o Config Changes:
    * Conary config handling now supports comments at the end of config lines.
      # can be escaped by a \ to use a literal # in a configuration option.
    * Default macros used in cooking are now stored in /etc/conary/macros.
      The 'defaultMacros' parameter determines where cvc searches for macro
      definitions.
    * Conary configuration now searches for configuration files in 
      /etc/conary/conf.d/ after reading in /etc/conaryrc

  o Server Changes:
    * Creating changesets atomically moves complete changesets into place.
    * The contents store no longer reference counts entries.
    * Added support for trove marks to support mirroring.  A client
      can use a trove mark to ask the server for any trove that has
      been added since the last trove mark mirrored.
    * Added the hasTroves() interface to support mirroring.  This allows
      the mirror client to make sure that the target mirror does not
      already have a trove that is a candidate for mirroring from the
      source repository.
    * Added support for traceback emails from the repository server.
    * The repository contents store was reworked to avoid reading
      precompressed gzipped data twice (once to double check the uncompressed
      contents sha1 and once to copy the file in place).
    * We have changed the way schema creation and migration is handled
      in the repository code. For administrative and data safety reasons,
      schema upgrades and installs can be performed from now on only by
      running the standalone server (conary/server/server.py --migrate),
      thus avoiding race conditions previously created by having multiple
      Apache processes trying to deal with the SQL schema updates.

   o Command Changes
    * A new script that mirrors repositories has been added.  It is in
      the scripts/ directory in the source distribution of Conary.

Changes in 0.80.4:
  o Build Changes:
    * PackageRecipe has been changed to follow our change to split
      conary into three packages.
    * x86_64 packaging elimintated the conary:lib component to follow x86
      (those files now belong in conary-build:lib)

Changes in 0.80.3:
  o Client Changes:
    * The internal branch source and branch binary flags were changed
      to a bitmask.
    * The warning message printed when multiple branches match a cvc
      checkout command has been improved.
    * Only interactive mode can create binary shadows and branches, and
      a warning is displayed before they are created (since source branches
      are normally the right thing to use).

  o Build Changes:
    * Files in subdirectories named "tmp" are no longer automatically
      excluded from packaging, except for /tmp and /var/tmp.
    * DanglingSymlinks now traverses intermediate symlinks; a symlink
      to a symlink to a symlink will no longer confuse it.

Changes in 0.80.2:
  o Client Changes:
    * Bugs in "conary update foo=<old>--<new>" behavior have been
      fixed.
    * "cvc co foo=<label>" will now work even if you don't have a
      buildLabel set
    * "conary showcs" will now work more nicely with group changesets.
    * "conary showcs --all" no longer shows ids and sha1s.
    * We now never erase pinned items until they are explicitly unpinned.
    * "conary verify" and "conary q --diff" work again.
    * "conary q tmpwatch --components" will display the components
      installed for a package.
    * The pinTroves config item behavior has been fixed.  It now
      consistently pins all troves that match a pinTrove line.
    * When a trove is left on the system because of dependency resolution
      during an update, a warning message is printed.
    * Command line configuration, such as --config
      'buildLabel conary.rpath.com@rpl:devel', now overrides context
      configuration.

  o Server Changes:
    * The repository server now retries a request as an anonymous user
      if the provided user authentication information does not allow
      a client request to succeed.
    * When using "server.py --add-user" to add a user to a repository
      server, the user will only be given admin privileges if --admin
      is added to the command line.  Previously, all users added with
      server.py had admin privileges.  Additionally, if the username
      being added is "anonymous", write access is not granted.

  o Build Changes:
    * It is now possible for a recipe to request that specific
      individual requirements be removed from files using the
      exceptDeps keyword argument to r.Requires().  Previously
      you had to accept all the dependencies generated by r.Requires()
      or none of them.
    * r.Replace() now takes a lines=<regexp> argument, to match a line based
      on a regexp.
    * The EnforceJavaBuildRequirements policy has been added.  When
      you are packaging precompiled Java software where you have
      .class/.jar files but no .java files, you can use "del
      EnforceJavaBuildRequirements" to prevent this from policy from
      generating false positives.
    * The EnforceCILBuildRequirements policy has been added.
    * Enforce*BuildRequirements now warn when a package has requirements
      which they don't fulfill themselves and which are not fulfilled by
      the system database.  (for example, soname dependencies from linking
      against libraries that are not managed by Conary on the system.)
    * Automated Perl dependencies have been added, for both provides
      and requires.  They are not yet enforced, in order to give time
      to adapt while perl packages are being re-built.
    * The EnforcePerlBuildRequirements policy has been added.
      Failures found by this policy may be caused by packages on the
      system not having been rebuilt yet with Perl dependencies, but
      could also show bugs in the Perl dependency code.
    * Automated Python dependencies have been added, for both provides
      and requires.  Like Perl dependencies, they are not yet
      enforced.
    * The EnforcePythonBuildRequirements policy has been added, with
      the same caveats as EnforcePerlBuildRequirements.
    * Conary now writes more information about the build environment
      to the build log when cooking.
    * A bug that caused r.Requires('file:runtime') to create a file
      dependency on 'runtime' instead of trove dependency on
      'file:runtime' has been fixed.
    * Java dependencies now properly ignore array elements in all cases,
      removing false Java dependencies like "[[I" and "[[B".


Changes in 0.80.1:
  o Client Changes:
    * User names and passwords are no longer allowed in repository maps;
      "user" configuration entries must be used instead.
    * The clone command now allows you to clone a binary onto the same
      branch, without having to reclone the source.
    * The TroveInfo table on the client is getting corrupted with
      LoadedTrove and BuildReq entries for components.  These entries
      are only valid on packages.  Code was added to catch when this
      happens to aid debugging.  Additionally, Conary will
      automatically remove the invalid entries the first time 0.80.1
      is run.
    * Environment variables are expanded in paths in conary configuration files.
    * localcs now allows the version and flavor to be specified for a trove
    * conary scs --all now behaves the way it used to again
  o Build Changes:
    * Java dependency generation is now enabled; Java dependency enforcement
      is still disabled.
    * The skipMissingSubDir keyword argument now actually works correctly
      when the subdirectory is missing.
  o Common Changes:
    * Entitlement support has been added as an alternate method of
      authentication.

Changes in 0.80.0:
  o Client Changes:
    * The logic for defining updates across a hierarchy has been completely
      replaced. Instead of rigidly following the trove digraph, we flatten
      the update to choose how troves get updated, and walk the hierarchy
      to determine which updates to actually apply.
    * Dependency resolution could include troves which caused duplicate
      removals for the troves those included troves replace
    * Chroot handling was broken in 0.71.2 and prevented the user name
      lookup code for the chroot from exiting back out of the chroot
    * showchangeset on relative changesets now displays them as jobs.
    * query and queryrep now exclude components if they match their
      package name
    * Conary cleans up rollbacks when a changeset fails to apply.
      Previously, an invalid changeset was saved in the rollback
      stack, which made applying it impossible
    * Removed direct instantiation of NetworkRepositoryClient object; it
      should be created by calling ConaryClient
    * repositoryMap should not contain usernames and passwords now; user
      config file option should hold those instead (user *.rpath.org user pass)
    * If a user name is given without a password the password will be prompted
      for if the repository returns a permissions error
    * added --components parameter to q and rq to not hide components
    * conary update --full-versions --flavors now will work as expected
    * fixed a bug with conary erase foo=/branchname
    * When in multi-threaded mode, the download thread now checks to see
      if the update thread wants to exit.  This fixes many of the
      "timeout waiting for download thread to terminate" messages.
    * Fixed bug where conary erase foo --no-deps wouldn't erase a component
      of foo if it was required by something else
  o Build Changes:
    * Dependencies are now generated for Java .class and .jar files.
      They are not yet enforced, to give time to rebuild Java packages.
    * Java dependency generation has been turned off until 0.80.1 in
      order to wait until there is a deployed version of Conary with
      long dependency handling; some .jar files have so many
      dependencies that they overflowed dependency data structures.
    * CheckDesktopFiles now looks in /usr/share/icons for icons, and
      can find icon names without extensions specified.
    * Build actions which take a subDir keyword argument now also can
      take a skipMissingSubDir keyword argument which, if set to True,
      causes the build action to be skipped if the specified subdirectory
      does not exist.  By default, those build actions will now raise
      an error if the directory does not exist, rather than running in
      the wrong subdirectory as they did previously.
    * You can now cook a recipe that has a superclass that is defined
      locally but a has supersuperclass that is in the repository.  Similarly,
      if you have a superclass that is in the repository but a supersuperclass
      locally, conary will find that as well
    * r.Replace with parameters in the wrong order will now behave correctly
    * The automatic :config component for configuration files has been
      disabled because Conary does not handle files moving between
      troves, and config files were being re-initialized when packages
      were updated.
  o Code structure:
    * queryrep, query, showchangeset, and update --info all use the same
      code to determine how to display their data.  Display.py was changed
      to perform general display operations.
    * query.py added
    * added JobSource concept for searching and manipulating lists of jobs.
    * moved datastore.py into repository module
    * Stubs have been added for adding python and perl dependencies, and
      the stubs have been set to be initially ignored.
    * The internal structure for conary configuration objects has changed
    * A new DYNAMIC size has been added to the StreamSet object.  This will
      cause StreamSet to use either a short or long int to store the size
      of the frozen data that is included in a frozen StreamSet, depending
      on the size of the data being stored.

Changes in 0.71.2
  o Client Changes:
    * The update-conary option has been renamed updateconary per
      bugzilla #428
    * buildPath can be set in contexts
    * cvc co <foo> will work even if there are two foos on the same label with
      different branches.  In that case, it will warn about the older foo
      which it doesn't check out
    * Test mode didn't work for updates and erases which were split into
      multiple jobs
  o Build Changes:
    * Combined the EtcConfig and Config policies, and deprecated
      the EtcConfig policy.
    * All config files default to being put into a :config component.
      This is overridden by any ComponentSpec specifications in the recipe.
    * A use flag has been added for xen defaulting to 'sense prefernot'.  This
      flag should be used to specify flavors for xen domU builds where special
      provisions are made for paravirtualized domU.
    * Added new CheckDesktopFiles policy to catch some more common errors
      in .desktop files.  (For now, it looks for common cases of missing
      icons; more may be added over time.)
    * The Requires policy now interprets synthetic RPATH elements (passed in
      with the rpath= keyword argument) as shell-style globs that are
      interpreted relative first to the destdir and then to the system.

Changes in 0.71.1:
  o Server Changes
    * Added iterTroves() call which iterates over large numbers of troves
      much more efficiently than a single getTrove() call would.
    * Split out FileRetriever object to allow file information to be pulled
      from the repository inside of an iterTroves() loop
    * The web interface shows the troves contained in a group trove instead
      of trying to list all files in a group.
  o Client Changes
    * Config file options that take a path as a value now support ~ for
      home directory substitution
    * Trove.diff() returns a standard job list instead of the previous
      only-used-here format
    * /var/log/conary tracks all update, remove, rollback, and erase events
    * Progress output is simplified when stdout is not a tty (no line
      overwrites)
    * Tracebacks during logged commands get copied to the log
    * Code which checked to see if a shadow has been locally modified didn't
      work for shadows more than a single level deep
    * When you are installing from changesets using --from-files, other troves
      in the changesets can be used for dependency resolution
  o Build Changes (cvc)
    * Additional calls are emulated by the filename_wrapper for the
      r.Run calls.
  o Code Structure
    * Split build/recipe.py into several smaller files
    * Moved OpenPGP keyTable access up call stack so that it can now be
      accessed outside of kid templates.
    * Move epdb code into its own package

Changes in 0.71.0:
  o Code Structure
    * conary now imports all python modules from a toplevel "conary"
      module.  This prevents conary from polluting the module namespace.
  o Client Changes
    * Clone didn't handle shadow version numbers correctly (and could create
      inconsistent version numbers)

Changes in 0.70.5:
  o Client Changes
    * Files changing to config files across distributed repositories now works.
    * The update code uses more consistent use of trove sources, and only
      makes explicit calls to the repository if asked.  This should make it
      possible to create interesting update filters.
    * Clone updated sequences it was iterating over, which is generally
      a bad idea (and caused clone to commit inconsistent troves)
  o Build Changes (cvc)
    * Locally cooked filesets now include file contents, making the
      filesets installable.
    * Fileset cooks now retrieve all of the file objects in a single
      network request per repository.
    * The new NormalizeLibrarySymlinks policy runs the ldconfig program
      in all system library directories.  This ensures that all the
      same symlinks that ldconfig would create when the shlib tag handler
      runs are packaged.  It also warns if ldconfig finds missing files.
    * New argument to r.Run(): "wrapdir" keyword argument behaves much
      like "filewrap" but takes a string argument, which limits the scope of
      %(destdir)s relocation only to the directories under the specified
      wrapdir, which is interpreted relative to %(destdir)s.  Works best
      for applications that install under one single directory, such
      as /opt/<app>
    * Clone, branch, and shadow all take --info now instead of --test
    * ELF files that dlopen() libraries can now be provided with
      synthetic soname dependencies with
      r.Requires('soname: libfoo.so', '/path/to/file')
    * r.Requires now enforces that packages that require a file and
      include that required file must also explicitly provide it. (bz #148)
  o Server Changes
    * Packages added to the repository are checked to ensure the version and
      flavor of all referenced components are the same as for the package

Changes in 0.70.4:
  o Client Changes
    * The trove that satisfies a dependency that is broken by erase is
      now displayed in the "Troves being removed create unresolved
      dependencies" message.
    * Components are now displayed on the same line as their parent
      package in "conary update" output.
    * A new 'interactive' option has been added to conary configuration.
      When set to true, conary will display info about clone, branch,
      update, and erase operations, and then ask before proceding.
  o Build Changes (cvc)
    * The CompilePython action has been fixed to accept macros at the
      beginning of its arguments, fixing a bug new in Conary 0.70.3.
    * The Requires policy can now be given synthetic RPATH elements;
      this is useful when programs are only intended to be run under
      scripts that set LD_LIBRARY_PATH and so do not intrinsically have
      the information they need to find their libraries.
    * Added --test to clone, branch, and shadow commands
    * Clone now supports --skip-build-info for less rigid version checks
      on cloned troves
    * Fixed usage message to better reflect reality
    * Cloning to a branch which already has a version with a compatible
      flavor now works.
    * cpio archive files are now supported for r.addArchive()
  o Repository Changes
    * The repository now serves up stored OpenPGP keys as a "Limited
      Keyserver"; users can retrieve keys, but not search or browse them.
      The keys are available via /getOpenPGPKey?search=KEY_ID. This
      is meant only to allow conary to automatically retrieve OpenPGP
      keys used to sign packages.

Changes in 0.70.3:
  o Client Changes (conary)
    * Conary now works harder to avoid having separate erase/installs,
      instead preferring to link those up into one update when possible.
    * Conary configuration now supports contexts.  Contexts are defined in
      sections starting with a [<name>] line, and provide contextual
      configurations for certain variables, defined in the man page.  All
      configuration options after the [<name>] will be associated with that
      context, and will override the default configuration when that context
      is active.  The current context can be selected by using the --context
      parameter, or by setting the CONARY_CONTEXT environment variable.
    * 'conary config --show-contexts' will display the available contexts
  o Build Changes (cvc)
    * A local cook of a trove foo will ensure that the changeset created is
      installable on your local system, by making sure the version number
      created is unique.
    * The builddir is no longer allowed to appear in ELF RPATHs.
    * The build documentation strings have been significantly updated
      to document the fact that for most strings, a relative path
      is relative to the builddir, but an absolute path is relative
      to the destdir.
    * The ManualConfigure action now sets the standard Configure
      environment.
    * cvc will allow you to cook a trove locally even when you are unable
      to access the trove's source repository
  * Common Changes:
    * Version closeness was improperly measured for troves on different
      branches when then label structure was identical
  o Repository Changes
    * Repository now has a config flag called requireSigs. Setting it to
      True will force all troves to have valid package signatures.  Troves
      lacking this will be rejected.  Enabling this option prevents the
      generation of branches, shadows, or clones since these troves are not
      signed.  It is not recommended that this option be enabled until the
      infrastructure is in place to provide package signatures for all types
      of troves.

Changes in 0.70.2:
  o Client Changes (conary)
    * GnuPG compatible trust metrics for OpenPGP Keys now exists. This
      makes it possible for conary clients to refuse troves that
      aren't properly trusted. The metrics currently in place mimic
      gpg behavior.
    * Running "conary update" in a directory that does not exist no
      longer fails with an error (bugzilla #212).  Note that "cvc
      update" still requires that the current working directory exists
      of course.
    * HTTP error conditions are handled more gracefully when commiting
      a change set. (bugzilla #334)
    * conary more reliably sets a non-zero exit status when an error
      occurs. (bugzilla #312)
    * When performing an update of a group that adds a trove foo,
      search the system for a older version of foo to replace if the
      original update command found a replacement by searching the
      system.
    * New option, "conary update-conary" has been added in an attempt
      to provide a workaround for future drastic protocol revisions
      such as what happened for 0.70
    * Methods for parsing command line update request and changeset requests
      have been added to conaryclient.cmdline
    * A metric for the distance between arbitrary versions on different
      branches has been added, and the code which matches troves changes
      between collections uses this code to give well-defined matches
      for all cases.
    * Rollbacks are now listed with the most recent on top
    * Troves which a group operation tries to remove will be left behind
      if they satisfy dependencies for other troves
    * updateall command respects pins on top-level troves
    * Dependency resolution no longer blows away pinned troves
    * conary update now takes a changeSpec, allowing you to specify both
      the version to remove and the update version, like
      'conary update foo=2.0--3.0'

  o Build Changes (cvc)
    * cvc more reliably sets a non-zero exit status when an error
      occurs. (bugzilla #312)
    * Building groups w/ autoResolve displays the revision of the
      troves which are being included
    * The change to automatically split up hardlink groups into
      per-directory hardlink groups has been reverted.  Instead,
      Conary enforces that link groups do not cross directories, but
      provides an exception mechanism for the rare cases where it is
      appropriate to do so.  The old LinkCount policy was renamed
      LinkType, and the new policy enforcing link group directory
      counting is now called LinkCount.
    * The NormalizeCompression policy no longer causes an error if you
      have two files in the filesystem that differ only by the .gz or
      .bz2 extension.
    * The Provides policy will not longer automatically provide soname
      dependencies for executable files that provide sonames.  A few
      executables do provide sonames, and 0.70.1 provided them as
      harmless extraneous provisions.

   o Repository Changes
     * A new getConaryUrl() method has been implemented to support the
       "conary update-conary" feature
     * Exception handling has been re-worked.  All exception classes
       that are marshaled back to the client are now in the
       repository.errors module.  Some of the most commonly used
       exception classes have been included in their previous modules
       for compatibility until code can be modified to use the new
       repository.errors module.

Changes in 0.70.1:
  * Collection merging didn't handle (admittedly obscure) cases where
    a component on the local system was updated to a new version of a
    trove, and updating that package also tries to update to that version
    but using a different path
  * Redirects are allowed in group cooking as long as the target of the
    redirect is also specified in the group (this allows cleaner handling
    when trying to clean up after label multiplicity)
  * Shorten display for versions and flavors in internal debugging output.
    Make str() output for versions and flavors return formatted strings.
  * ELF files finding non-system libraries via an RPATH did not always
    have the path to the library encoded in their dependency requirement,
    depending on whether the package also included some other (unrelated)
    non-system library.  Futhermore, system paths encoded in an RPATH were
    incorrectly honored.  Both of these bugs have been fixed.
  * Ownership policy now uses macros in the user and group definitions.
  * Symbolic links to shared libraries can now provide path-encoded
    soname dependencies (only manually, never automatically).
  * Removed outdated code with convoluted code for preventing providing
    soname dependencies in some cases; that code has been functionally
    replaced by limiting automatic soname dependencies to system library
    directories.
  * Instead of complaining about hardlinks spanning directories, Conary
    simply creates one link group per directory per hardlinked file.
  * Fixed bug which made source commits fail on cloned source troves

Changes in 0.70.0:
  o The client and server protocol versions have been changed and
    the filecontainer version number updated.
    * Upgrading from previous versions of Conary to 0.70.0 will
      require downloading a old-format changeset file from
      ftp://download.rpath.com/pub/conary/
    * Adding path hash data to TroveInfo overflowed the amount of
      storage space available in a StreamSet when a trove contained
      several thousand files.  In order to accommodate larger data
      stored in StreamSets, we have changed the way data sizes are
      handled.
    * With the changes to StreamSet, LargeStreamSet is obsolete.
      Changeset files used to used LargeStreamSet to represent data.
      Since we now just use a StreamSet, the changeset file format
      changed.
    * Since this version of Conary is incompatible with previous
      versions, we took this opportunity to do database and repository
      migrations that will allow us to make significant code cleanups
      in the near future.

 o Other smaller changes
    * Conary now does the right thing if the same trove is listed
      twice in an update due to recursion (it checks for duplicate
      installs of the same trove).
    * A bug where None would show up in CONARY files when an
      autosource file changed contents but did not change names has
      been fixed.

Changes in 0.62.16:
  * The "conary update" and "conary erase" commands now display the actions
    they take as they run (similar to --info output).
  * The --info output for "conary erase" and "conary update" has been
    reworked to be more user-friendly.
  * Added new conaryrc option signatureKeyMap to choose which signature
    to use when signing based on the label.
  * Fixed a bug where conary would only sign the last trove listed,
    instead of signing all troves listed.
  * The ComponentRequires policy now makes :devellib components require
    :data components if they exist.
  * Don't check for bucket conflicts when resolving during group cooks - if we
    want to check for bucket conflicts in groups, it will be readded in a more
    general way.
  * Removed extra freezes and thaws of files for a 8% improvement in install
    time for absolute change sets (at the cost of some memory, but thanks
    to splitting transactions this should be a good trade off).
  * Added removeIfExist call to miscmodule for some peformance improvement.
  * ELF files that find non-system libraries via an RPATH now have the path
    to the library encoded in their dependency requirement, matching the
    path encoded in the dependency provision.  Before this, the RPATH
    was ignored and the path encoding was only guessed within one source
    package.
  * The LinkCount policy now enforces the requirement that hardlink groups
    contain only files in the same directory as each other; no hardlinks
    between files in different directories are allowed.
  * When updating a group across branches, if a subtrove within the update has
    already been manually moved to the new branch by the user, conary will
    recognize this and sync that trove with the group
  * A new "closed" configuration variable has been added to the
    apache-based networked repository server.  When set, the server
    will always raise a "RepositoryClosed" exception when a client
    attempts to access it.  The configuration variable is a string.
    The string will also be returned to the client.
  * Removed install buckets and replaced with comparisons of hashed path
    values to determine trove compatibility.
  * If a trove is included in an update twice, once directly, and once
    implicitly through recursion, ignore the recursive update.
  * More constraints added to the repository schema
  * Added hasTrove to Items table for faster trove names check

Changes in 0.62.15:
  * The MakeDevices() policy now accepts mode= as a named argument.
  * Added (undocumented) --debug (prints debugging output),
    switched old (undocumented) --debug to now be --debugger (starts debugger
    on initialization)
  * Added debug messages to conaryclient/update.py
  * Cloning to the the same branch works (providing a good way of
    reverting changes)
  * Cloning now updates buildRequirements and loadedTroves in troveInfo
    and enforces their consistency on the target branch
  * Cloning groups is now supported
  * Fix update case where a group update should cause conary to search the
    system for an older version of a trove to replace.
  * If you update a trove foo locally to a new version on the same branch, and
    then update the containing group to a new version on a different branch,
    conary will now update foo to the new branch as well.
  * fix error message when you try to pin as non-root

Changes in 0.62.14:
  * The threading changes in .13 caused some error information to be lost.
    Tracebacks have now been fixed, and the download thread checks much more
    often to see if it needs to exit.
  * Catch InstallBucketConflicts exception

Changes in 0.62.13:
  o Repository Server changes
    * The Schema creation SQL statements have been rewritten in a more
      standardized form. Some indexes have been redefined and a number
      of views have made their way into the default repository schema.
    * The new call troveNamesOnServer can be used now by the netclient
      code for a much faster retrieval of all trove names available on
      all labels on a given server. Server and client protocol numbers
      have changed.
    * The getTroveList() server side function got a rework that should
      result in about a 50% execution time speedup on most queries.
    * The Metadata SQL query has been reworked to join tables in a
      much better order, speeding up the getMetadata call on a
      repository with many versions much faster.

  o Client changes
    * Conary now compresses XML-RPC requests before sending them to
      the repository server.  In order to use compression, the remote
      server must be running Conary 0.62.13 or later.  If the server
      is running an older version, the client will fall back to
      sending uncompressed requests.
    * The database conversion in 0.62.12 did not correct all
      out-of-order file streams.  A new conversion function is in
      0.62.13 that will examine every file stream and ensure that it
      is stored correctly in the database.
    * Versions from the contrib.rpath.com repository are automatically
      rewritten to point to contrib.rpath.org.  NOTE: if you have a
      label from the contrib.rpath.com repository in your
      InstallLabelPath (such as contrib.rpath.com@rpl:devel), you will
      need to modify it to point to contrib.rpath.org.
    * Install bucket handling now works for collections which were not
      fully installed.
    * A bug where database was left locked on exception during install
      when the download thread was still executing has been fixed.
    * The conaryclient code has been split into pieces.
    * Switched rollbacks to local@local:ROLLBACK
    * The main thread no longer blocks forever when the download
      thread fails.
    * Matching referenced troves in collections is no longer dependent
      on sort order of internal dictionaries.

  o Common Repository and Client changes
    * When a changeset is applied to the local system or committed to
      a networked repository, the fileIds are recomputed from the file
      objects and verified.  This prevents corrupted or miscomputed
      changesets from being committed to the repository or applied to
      the local system.

  o Building/Branching changes
    * Many changes have been made to cloning, including sideways
      cloning (creating a clone at the same branch depth as the clone
      source), better cloning with multiple flavors, separate cloning
      of source and binaries, resilience against duplicate troves,
      proper use of existing fileIds during clones, simultaneous
      cloning of multiple troves, and better clonedFrom tracking.
    * The default optflags for x86 changed to remove -mcpu, as it is
      deprecated in gcc.

Changes in 0.62.12:
  * Conary will no longer create a "rootroot" group while installing
    users whose primary group is "root".  It will now call the
    appropriate tag handler for user/group modifications if the tag
    handler is installed.
  * EnforceConfigLogBuildRequirements no longer suggests recursive
    build requirements for packages in which the configure script
    checks to see if the package is already installed.
  * Installing new version of pinned troves leaves the pinned trove in
    place if the two troves have compatible install buckets
  * By default, when you shadow a binary trove, its source is shadowed with it.
  * Instead of a --sources option, cvc shadow and cvc branch now take
    --source-only and --binary-only options that allow you to control whether
    sources or binaries are shadowed.
  * Branch and shadow commands now take an unlimited number of troves
    to branch/shadow.
  * Files sharing versions but with different contents (thanks to flavors)
    got lost when switching from one flavor of a trove to another
  * troves can now be specified for rq, q, and update as <labelpart>/<version>,
    e.g., foo=:rpl1/1.0, or foo=contrib.rpath.com@/2.3-1-2
  * version.hasParent() handles more cases of shadows of shadows correctly.
  * cooking troves into the repository with --flavor <newflavor> now modifies
    the flavor before the recipe is even loaded, not when the recipe's setup
    function is called.
  * add a check to ensure RPATHs in cooked packages do not have %(destdir)s
    or /tmp or /var/tmp in them.
  * EnforceSonameBuildRequirements has been temporarily changed to produce
    warnings instead of errors.
  * Dependncies and flavors didn't order things properly in their frozen forms
  * StreamCollections are now properly ordered

Changes in 0.62.11:
  * InstallBucket policy now allows using macros in component names.
  * The --resume option now works correctly when conary has
    automatically discovered a non-standard path for the main build
    directory.
  * A soname dependency is again generated for libraries outside of
    library directories, but the pathname is now included in the
    dependency.  Within a package, all matching dependencies are
    modified to include the path.  This is useful for cases where
    an application packages private versions of libraries -- the
    dependencies still need to be there so that inter-component
    requirements are honored, but they must not perturb the rest
    of the system.
  * Recursive pinning now behaves itself
  * Switch group recipe syntax to use r.add() instead of r.addTrove,
    r.remove() instead of r.removeTrove(), and add a
    r.setDefaultGroup() command to set the default group.

Changes in 0.62.10:
  * EnforceSonameBuildRequirements enhanced to handle correctly cases
    where more than one trove can resolve a single soname dependency.
  * EnforceConfigLogBuildRequirements now can take exceptions, which
    can be specified either as a filename (such as /usr/bin/bison or
    %(bindir)s/bison) or as a required trove (such as bison:runtime).
  * The trove.Trove initializer no longer allows for a trove to be created
    with a name that has more than one ":" character in it.
  * EnforceSonameBuildRequirements now can take exceptions, which are
    specified as a required trove (such as libfoo:devel) to avoid adding
    to the list of requirements.
  * EnforceSonameBuildRequirements now produces errors for missing build
    requirements, and EnforceConfigLogBuildRequirements now demonstrates
    very few false positives, and so has been updated to warning instead
    of info.
  * Added a check to warn when a trove is installed multiple times from
    the same branch with incompatible install buckets (--no-conflict-check
    overrides this check)
  * Redirects can now redirect to nothing, which allows components to
    disappear gracefully on a redirection
  * A soname dependency is now provided only if the library is in a
    default library directory, or in a directory explicitly added with a
    SharedLibrary(subtrees='/path/to/dir/') call.

Changes in 0.62.9:
  * EnforceConfigLogBuildRequirements policy added.  It looks through
    all config.log files anywhere under the build directory for programs
    that configure has found, and ensures that the transitive closure
    of the build requirements contains each file listed.  (That is, if
    the file /usr/bin/perl has been found, and intltool:runtime is in
    the buildRequires list, and intltool:runtime requires perl, then the
    requirement is satisfied.)  This policy currently produces some false
    positives; the "greylist" that tries to remove false positives needs
    to be expanded.
  * The repository server now uses a repository instance specific key
    cache.  This fixes KeyNotFound errors seen when running multiple
    repositories on one server.

Changes in 0.62.8:
  * The bug, introduced in 0.62.7, that caused Conary to stop short of
    recursing to the innermost troves when handling erasures has been fixed.
  * EnforceSonameBuildRequirements enhanced to use the system database to
    find the right missing build requirements.
  * Make users and groups in a repository such that they may not differ only
    in case, i.e. if user foo exists, user Foo cannot be created.
  * files in /usr/%(lib)s/python/.* are no longer automatically given an
    architecture flavor - if there are architecture-specific files in those
    dirs, they should result in an arch-specific flavor through normal
    means.
  * By default, no OpenPGP signatures will be added to troves when
    doing commits unless a fingerprint is explicitly set in conaryrc.
    Previously, if a keyring existed, the first key found would be used.

Changes in 0.62.7:
  * Some unneeded parts of the sql query in _getTroveList have been removed,
    improving performance.
  * The performance of the default (and most used) case of the
    getAllTroveLeaves has been increased up by using a specialized
    query.
  * Exception handling in the repository when revoked or expired keys
    are used has been corrected.
  * Signature checking now correctly checks the timestamp of the signature
    against the expiration time (if any) of the key that signed it.  If
    the signature timestamp is later than the expiration timestamp,
    the signature is rejected.
  * Pass 'Database is locked' repository errors to the client as a
    RepositoryLocked exception notifying user that the server is busy.
  * The 'yuck' script is no longer installed.
  * ComponentRequires now makes :runtime, :lib, :devellib, and :devel
    components all require their matching :config component if the
    :config component exists.  The :config component is not automatically
    created, but when it exists, it's always going to be because it
    is required by multiple other components.

Changes in 0.62.6:
  * mergeCollections() didn't always handle referenced troves changing
    byDefault status
  * Various cleanups and simplifications have been made to the trove
    removal determination

Changes in 0.62.5:
  * Allow selection of individual troves from change set files via --from-file
  * Recursive queries on local database could get upset by a missing trove
  * Underlying dependency code returns version and flavor for troves with
    broken dependencies
  * Underlying dependency code returns information on what removed trove
    caused a broken dependency
  * Removed --no-deps-recurse option
  * Greatly simplify dependency resolution logic
  * The version portion of a Release (version-sourceCount-buildCount)
    is no longer required to begin with a digit.
  * The Release parsing code has been cleaned up to use consistent
    naming, API documentation, and parse error messages
  * An unhandled exception when signing a trove twice with the same key
    has been fixed.
  * Old (now invalid) changesets are now removed from the changeset
    cache when a digital signature is added to a trove.
  * A package is now counted as empty if it contains only files automatically
    found by the AutoDoc policy.
  * CPackageRecipe now requires elfutils:runtime for eu-strip; this is
    needed for the existing debugedit:runtime requirement to do useful
    work.
  * Removed DistroPackageRecipe and moved its buildRequires list to
    PackageRecipe.  Use clearBuildReqs() to remove any of the base
    requirements for a package.
  * Install buckets are respected during dependency resolution
  * Updated the troveNames() call to a faster query, which should bring
    the run time of the "conary rq" back to a more reasonable limit
  * Race conditions and robustness problems have been fixed in
    the changeset cache.

Changes in 0.62.4:
  * Many places where lots of individual db calls were done to collect
    file objects have been collapsed into batched calls (5-10% speedup
    on some operations)
  * Fixed PGP key submission to not use a hidden form element.
  * Changed PGP key submission to use an xmlrpc call instead of
    modifying the database directly.
  * Added methods to change PGP key/user associations, and thereby
    disable a key.
  * Added an index to dependency resolution for a massive improvement
    on local system dependency performance on large updates.
  * Added the ability to get troves without file lists from the local
    database and use that when getting troves through the changeset
    trove source.
  * Previously, dependency resolution could cause duplicate
    trovesource entries.  This no longer occurs.
  * :lib and :devellib automatically have lib=%(lib)s install buckets.
  * A user management bug in the repository has been fixed.
    Previously, if you deleted a group followed by the user with the
    same name of the group, an unhandled exception occurred.
  * Looking up changeset cache entries in the cache database no longer
    uses exception handling to determine when database entries are
    invalid or stale.
  * The EnforceSonameBuildRequirements policy now recognizes :devellib
    as well as :devel components in buildRequires.

Changes in 0.62.3:
  * Don't link troves to groups when the branch has changed
  * Link new troves to collections (and new collections to old troves) when
    a trove isn't installed but a suitable replacement (meaning on the same
    branch) is available
  * Installing changesets w/ not by default from files broke
  * Fix a bug in the kid template that prevented permissions (ACLs) from being
    deleted from a repository.

Changes in 0.62.2:
  * Further reworkings of update code to be fully based on job sets. The
    absolute flag now defines whether a trove is newly installed or if
    it should be an update from an existing trove (when possible). Network
    changesets and changesets from files are treated almost identically now.
  * Swapped lock terminology for pin
  * Changed table names in database schema to better match the repository
    schema

Changes in 0.62.1:
  * UtilizeGroup fixed
  * conary updateall fixed
  * Disable SHA-1 integrity checks when trove changesets don't include
    files in various places
  * conary now prevents you from cooking empty groups

Changes in 0.62.0:
  * Initial OpenPGP (RFC 2440) based signature support has been
    added. Conary reads public keys from ~/.gnupg/pubring.gpg and
    /etc/conary/pubring.pgp.  Conary reads private keys from
    ~/.gnupg/secring.pgp.  Setting the "signatureKey" configuration
    variable to a key ID will select which key to use from the
    keyring. If signatureKey is not set, and there is a valid private
    keyring, the first key on the keyring will automatically be used
    to sign changesets when committing them to the repository.
    "cvc sign" adds a signature to a trove that already exists in the
    repository.
  * Change set generation on the command line is more flexible. It can generate
    erasure changesets as well as relative to nothing changesets
  * When creating multiple groups from the same recipe using newGroup(),
    Conary now searches all subgroups when resolving dependencies within
    a parent group
  * Conary no longer resolves dependencies for troves with byDefault=False
    (such as :test and :debuginfo).  Conary will now resolve dependencies in
    those troves only if you set checkOnlyByDefaultDeps=False.  When creating
    subgroups using newGroup(), pass the checkOnlyByDefaultDeps flag as an
    argument to the newGroup() function.
  * excludeTroves now applies to troves which have been added to
    already installed collections

Changes in 0.61.12:
  * You can now search for troves by <trove>=<host>@
  * A bug when cooking groups with depCheck = True (introduced in 0.61.10)
    has been fixed.
  * A new r.ByDefault policy controls how components are included in their
    enclosing packages; the default is True except for :test and :debuginfo
    components that default to False.
  * Cloning across repositories works
  * A bug in 'conary update --info' output was fixed

Changes in 0.61.11:
  * A bug that caused a database deadlock when removing entries from the
    changeset cache in the repository server has been fixed.
  * Added RegularExpressionList in conarycfg
  * Added lockTroves configuration option for autolock
  * Recurisvely included troves could be removed incorrectly when those
    troves were already present

Changes in 0.61.10:
  * The conary update command now takes a --sync parameter, documented in
    'man conary'
  * Groups now allow you to create a reference to another cooked trove,
    and use that reference to add troves that are contained in that trove.
    For example, if you want to create a group-python based on the troves in
    an already cooked group-dist, you add a reference to the group-dist in
    group-python, and pass the group-dist reference in when you call
    addTroves.
  * Work has begun towards generalizing the concept of a trove source.
    A class SimpleTroveSource has been added that, when subclassed and given
    access to the troves, will allow you to call findTroves to search that
    source.  The same code is used in update code to unify updating from
    the repository and from changesets, and it is used to provide the search
    capabilities for the local database.
  * Conary now allows all files, not just regular files, to have
    dependencies.  This is necessary for user/group dependencies for
    non-regular files to work.  Packages built with 0.61.10 or later
    that have non-regular files with non-root user or group will not
    be readable by Conary versions 0.61.9 or earlier.
  * Shadowing now preserves the byDefault flag, and handles reshadowing
    collections gracefully now
  * Update preprocessing now works on absolute changesets instead of
    relative ones, providing massive cleanups. Code uses sets of jobs
    instead of changesets for job representation, allowing still more
    cleanups. Many bugs seem to have gone away.

Changes in 0.61.9:
  * Fix a bug added in 0.61.8 that breaks tag handlers

Changes in 0.61.8:
  * Fix a bug introduced in 0.61.7 that occurred when, in the repository,
    either the Users table or Groups table was empty when creating a new group.
  * Add --buildreqs, --flavors options to q and rq.
  * Primary troves should not have their trove change sets overridden by
    items recursively included (and fixed a pile of things this broke).
  * Locally stored change sets can't always get access to pristine files
    from the local filesystem; when it can't, make sure file sha1 checking
    doesn't get upset.
  * Unchanged troves in updated groups could be erased by items in the
    same group on a different branch.
  * The "conary q[uery]" command accepts a --diff option.  When --diff
    is used, the difference between installed and pristine troves is
    displayed.
  * An additional progress callback has been added to show when database
    transactions are committed

Changes in 0.61.7:
  * Several bugs related to updating two troves with the same name have been
    fixed - including branch affinity, flavor affinity, correct handling of
    already updated troves, and correct handling of empty flavors.
  * "conary emerge" as root (or as a user than can apply the changeset
    produced by the build) did not install anything but the toplevel
    package.  This bug has been fixed.
  * No longer hide descriptive TroveNotFound errors behind a generic
    NoNewTroves wrapper.
  * Group recipes can now request that dependencies be resolved and
    added to the group at cook time.  To automatically add required
    troves to a group add "autoResolve = True" to the recipe class.
    Optionally "autoResolveLabelPath" can be set to a list of labels
    to use during dependency resolution.
  * Locally stored rollbacks couldn't handle files changing types. As
    part of the fix, the generic file diff code is now used when creating
    changesets instead of having a special-case wrapper around it
    (fileChangeSet()).
  * The commitaction script and the changemail module did not necessarily
    show the full trailing version for branches and shadows.  (For example,
    /conary.rpath.com@rpl:devel/4.1.25-18/db41/19 showed up as "19"
    instead of "4.1.25-19".)
  * Add a --deps option for conary q.  Make that and conary rq --deps
    recurse over collections.
  * Warn about missing buildRequires entries both for soname dependencies
    and for TagSpecs applied via tag description files.
  * A bug in updating groups that switch the byDefault setting of troves
    has been fixed.
  * Add an updateThreshold config option to control the number of troves to
    include in a download.
  * Ordering didn't work for old packages depending on anything, or for
    dependencies whose provider moved between components.
  * The r.Ownership(), r.UtilizeUser(), and r.UtilizeGroup() now generate
    appropriate dependencies on info-* packages.
  * Updating packages and components installed multiple times could cause
    a component to be removed multiple times (which resulted in a traceback).
  * Fixed a bug that occurred when groups tied to a user were deleted
    without deleting the associated user, then subsequently adding a user
    with the same name.

Changes in 0.61.6:
  * InitialContents turns off EtcConfig, since a file cannot be both
    a config file and an InitialContents file.
  * Reworked repository change sets to directly reference files from the
    contents store.
  * The User() command now takes an optional supplemental= option,
    which provides a list of supplemental groups to which to add
    the user.  (SupplementalGroup() is for groups not associated
    with a user.)
  * The showcs command can now handle components that are referenced
    but not included in a changeset.
  * InfoUserRecipe and InfoGroupRecipe can now be built with buildlogging
    turned on.
  * Conary's internal handling for dyanamically finding new IDs for
    users and groups has been fixed.
  * "conary updateall" now accepts the --test flag.
  * Various fixes were made to the CIL dependency detection code.

Changes in 0.61.5:
  * Added basic clone capability (which only works cloning to parents
    branches and shadows, and on a single host).
  * Now handles degenerate case of packaging unreadable files.
  * A bug that caused conary to ask for the wrong fileId when constructing
    a changeset from multiple repositores has been fixed.
  * Conary now can add users and groups automatically at install time.  If
    there is no taghandler to add a user or a group, conary will add it
    internally as a bootstrapping measure; if there is a taghandler,
    conary will call that instead.  In order to ease transition, Conary
    does not yet create the dependencies on the info- packages; a future
    version of Conary will add those dependencies after the system user
    info- packages have been created.
  * rpm2cpio now handles rpm archives that use bzip2 to compress the
    cpio payload
  * Conary now creates dependencies (provides and requires) for CIL
    files, if mono's monodis is installed on the system or being built
    in the current package.
  * Troves moving between troves could cause conary to attempt double
    erasures
  * The networked repository handles cases where contents are not
    found in the contents store.  The exception is passed back to
    the client.
  * The networked repository handles cases where a file stream is not
    found when the client asks for file contents.  The exception is
    passwd back to the client.
  * An error that caused getPackageBranchPathIds() to return the
    oldest fileIds instead of the youngest fileIds has been corrected.
  * Reworked finding old versions of troves to avoid a single trove
    being removed multiple times

Changes in 0.61.4:
  * %(datadir)s/.../lib/ files will no longer show up in :lib - presumption
    being that anything under %(datadir)s really is arch independenct
  * Creating branches and shadows had a command line parsing bug
  * "cvc newpkg" takes --dir and now complains for unexpected arguments
    (which is used to just ignore)
  * when using flavor affinity for installed troves, merge subarchitecture
    flags
  * group handling didn't always preserve troves which were needed by a
    newly installed trove properly

Changes in 0.61.3:
  * Corrected a bug that snuck in 0.61.2 that caused a temporary SQL table
    to not be temporary, which makes multiple httpd processes fail with
    'database schema changed' errors.

Changes in 0.61.2:
  * Fix a bunch of typos in the authentication checking server side
  * Add permission editing capabilities to the server component and hooks
    in the netclient
  * Overhaul of ACL system so that uniqueness constraints on Troves and
    Labels can be enforced: we now use a special Trove and Label "0 | ALL"
    instead of Null
  * Dependency resolution enforces label ACLs.
  * Module arguments to commitaction are parsed according to shell
    quoting rules.
  * The changemail commitaction module now takes an optional '--from'
    argument.
  * added clearBuildReqs() - will clear all or some of superclass buildreqs
    when cooking.
  * The pickled version of Dependency objects changed, therefore the
    schema version of the changeset cache has been incremented.
  * When Configure() detects a failure and input or output is not a
    tty, all config.log files will be included in the output in order
    to ease debugging from captured log files.
  * Part of the infrastructure for adding users and groups has been added:
    it is possible to create info-<name>:{user,group} packages via
    UserInfoRecipe and GroupInfoRecipe classes.  The User(), Group(),
    and SupplementalGroup() policies are deprecated; those lines should
    move to their own recipes intact (the syntax remains the same).
    The install-time code does not yet install info-* packages first in
    their own transaction; when it does, the Ownership(), UtilizeUser(),
    and UtilizeGroup() policies will create dependencies on the
    appropriate info-* packages.
  * The networked repository server and client code has been changed
    to use the 'deflate' Content-encoding type instead of 'zlib',
    which makes the code RFC 2616 (HTTP 1.1) compliant.
  * A new function called hasUnresolvedSymbols() has been added to the
    elf module.  This could be useful for a contributor to implement a
    policy that checks to make sure that shared libraries do not have
    unresolved symbols.  Additional code could be written to check
    binaries too.
  * cvc checkout, update, and commit now show progress when communicating
    with the repository server
  * Progress is now displayed while downloading file contents from a
    repository (such as when assembling a changeset that is distributed
    across multiple repositories)

Changes in 0.61.1:
  * Cleaned up error message which results from Conary not being able to
    determine which trove to remove when a new one is installed
  * Dependency object use slots
  * Hash values for DependencySet, Version, and Branch objects are cached
  * UIDs and GIDs that cannot be mapped to symbolic names no
    longer cause the buildpackage code to traceback.  The ownerships
    from the filesystem were never used anyway, so it's safe to assume
    that all files are owned by root:root
  * Implemented proper updateall
  * Files in troves are downloadable from the repository browser.
  * Troves in the repository browser are separated by first letter
    instead of showing all troves in one page.

Changes in 0.61.0:
  * New functionality for maintaining user groups: renaming and updating
    members
  * Added repository interfaces for deleting users and groups
  * Added a repository iterator function to list the members of a group
  * The web interface to the Conary repository now has a repository
    contents browser, accessible either from the main page (if you are
    logged into the web interface), or from the /browse url. Example:
        http://conary.example.com/conary/browse
  * A bug preventing all access to the web interface if an anonymous
    user existed has been fixed.
  * "Large" updates are split into multiple pieces which are downloaded
     and installed independently of one another
  * Trove updates are tracked through collections
  * Group handling completely rewritten to function as a three way merge
    instead of a set of heuristics
  * Trove removal handles references troves which are referenced by multiple
    collections
  * Rollback format unified for local and nonlocal rollbacks
  * Dependency ordering forces collections to be installed after all of their
    referenced troves (allowing simple restarts)
  * Database migration removes stale versions
  * --replace-files marks the replaced versions of the files as no longer
    present
  * Troves store information about Install Buckets - not used yet.
    By specifying a component's install bin, which is a set of key-value
    pairs, you can describe whether two versions of a component are
    installable side-by-side.  If two versions of the component share the
    same keys for their install bins, but at least one different value, then
    the components are installable side-by-side.
  * Troves store information about troves loaded when building a recipe
  * Build Requirements are stored with the trove
  * Add isCollection() to TroveInfo
  * Changesets download while instals are going on
  * StreamSet.twm() respects ignoreUnknown now
  * Rollbacks of locally cooked and emerged troves works

Changes in 0.60.12:
  * Previously, if you ran "conary update foo", and foo requires a new
    version of bar, but updating to the new version of bar would break
    existing dependencies of other troves on the system, a very
    unuseful "Troves being removed create unresolved dependencies"
    message would be printed.  Conary now says that "Additional troves
    are needed" instead.  If --resolve is used, it will report the
    troves that have been added before displaying the dependency
    failures caused by erase.
  * Symlinks no longer confuse AutoDoc policy.
  * Autosource files which have changed confused cvc update
  * allow a \ at the end of a line in config files to do line continuations
  * several bugs in the multitag handler have been fixed

Changes in 0.60.11:
  * The '-f' flag was added to the arguments to gzip when
    recompressing compressed files
  * Added progress callbacks for uploading the changeset when cooking
  * Improved automatic mainDir detection for some corner cases.
  * Put development docs back in :devel component (they were
    inadvertantly removed from it by a previous fix).

Changes in 0.60.10:
  * BadFilenames policy absolutely prohibits filenames with newlines
    in them, no exceptions allowed.  Other similarly bad filenames may
    later be forbidden by this policy.
  * UTF8Filenames moved to packagepolicy, where it belongs, and it now
    raises an error instead of printing a warning.
  * Conary now enforces the rule that tag names must have no whitespace
    and must be all alphanumeric characters, -, or _.
  * Conary can now run a single instance of a single tag handler to
    process multiple tags.  The tag description files for each tag
    must point to the same tag handler, and must each specify the
    multitag datasource.  The data is passed to the tag handler on
    standard input using the protocol "tag list for file1\nfile1\n..."
  * Fixed ftp server busy detection when fetching files via URL.

Changes in 0.60.9:
  * The changemail script is replaced by a generic commitaction script
    that loads modules, and a changemail.py module is supplied.  There is
    a backward-compatible changemail script which calls commitaction
    with the changemail.py module.  --email and --*user options now are
    changemail module options, so the commitAction should be specified
    something like this:
    commitAction /.../conary/commitaction --repmap ... --module "/.../conary/changemail --user %(user)s --email foo@example.com --email bar@example.com"
    You can add your own modules and run them all from the same commitaction
    using multiple --module arguments to the commitaction script.
  * Conary can now almost always guess the correct name for the mainDir
    when it is not %(name)s-%(version)s, if the first addArchive()
    instance creates exactly one top-level subdirectory and no other
    top-level files of any sort, in which case it will use that name as
    the mainDir.

Changes in 0.60.8:
  * The changemail script is now actually packaged, in
    /usr/lib{,64}/python2.4/site-packages/conary/changemail
  * Build requirements for superclasses are automatically added to
    subclasses.
  * Build requirements now look at all labels in a version to see if they
    satisfy a build requirement.
  * The NormalizeManPages policy now automatically converts man pages
    encoded in iso-8859-1 to man pages encoded in utf-8.  Additionally,
    it runs faster and no longer calls sed.

Changes in 0.60.7:
  * The changemail script is now distributed with conary, and is called
    with a different calling convention; instead of being called once
    per trove with trove-specific command line options, it is called
    once per commit (of however many troves) and creates more readable
    summary email messages.  Remove --trove, --version, and --flavor
    arguments from your changemail invocations.  Added --user argument
    to changemail; specify in .cnr files as "--user %(user)s".  Or, to
    only print users for source or binary commits, use "--sourceuser
    %(user)s" or "--binaryuser %(user)s", respectively.
  * The cvc rdiff command now recognizes creating a shadow as such.
  * Build requirement tracking is now half-enabled; conary is now able
    to read "buildReqs" tags, but will not yet generate them.
  * Files in /tmp and /var/tmp, and all cvs temporary files, will no
    longer be packaged by default,
  * The addArchive(), addSource(), and addPatch() actions can now fetch
    via HTTPS as well as HTTP and FTP.
  * The repository now handles creating a changeset between two troves
    that both contain a version of a file that is stored on a different
    repository

Changes in 0.60.6:
  * Erasing emerged troves works properly
  * Calling Doc() no longer disables the AutoDoc() policy.
  * A more reliable method is used for finding the port of an
    Apache connection

Changes in 0.60.5:
  * 'conary emerge' works again
  * Distributed group changesets failed when remote troves disappeared
    from the group
  * build logs are now tagged with 'buildlog' tag
  * Conary now handles cases when a directory becomes a symlink when
    applying a changeset.  An error message is displayed which tells the
    user how to apply the update.

Changes in 0.60.4:
  * An error in the automatic database conversion of 0.60.2 systems
    has been corrected.

Changes in 0.60.3:
  * Reimplemented LargeStreamSet in C
  * Added StreamCollection
  * Policies now announce their names in their information, warning,
    debug, and error messages, making it easier to determine how to
    resolve problems.
  * The database conversion for to 0.60.2 didn't work well; a proper
    conversion is now in place

Changes in 0.60.2:
  * Added InitialContent flag
  * Fixed bug which caused servers to leak file descriptors when the sqldb
    was replaced
  * "repquery --deps" output fixed (broken in 0.60.1)
  * Added AutoDoc policy which finds common documentation files and puts
    them in %(thisdocdir)s automatically.
    AutoDoc is disabled by calling
    Doc without calling AutoDoc, which means that existing recipes that
    call Doc will not show changes.
  * getPackageBranchPathIds() now returns version and fileId as well,
    so that the IdGen class can determine if an older version number
    should be assigned to files.  getPackageBranchPathIds() is now the
    primary mechanism for populating the pathId dictionary.
  * The local label methods of the version object have been
    refactored. isLocal() is now onLocalLabel(), isEmerge() is now
    onEmergeLabel(), etc. isOnLocalHost() has been added as a method
    to easily determine if a version only exists in the database
  * Moved logic for explicitly creating a changeset from cscmd.py to the
    ConaryClient object
  * Added the (unused) ability to lock and unlock troves. Ignore this for now.
  * "query --info" behaves much more like "repquery --info" now
  * isSourceVersion() method has been to the Version object
  * most of the remaining erroneous references to "Package" have been
    changed to "Trove" throughout the code.  This includes method
    names such as getPrimaryPackageList() -> getPrimaryTroveList().  Some
    more commonly used methods were left as deprecated thunking methods
  * dependency resolution couldn't resolve a requirement w/o flags against
    a provides w/ flags

Changes in 0.60.1:
  * Support for legacy clients (protocol version 29) has been removed from
    the server
  * The server raises an server-side exception if any client with
    protocol less than 32
  * Updated the URL provided in a server-side client version mismatch
    exception
  * Server-side dependency suggestions return more choices, leaving it
    to the client to sort it all out
  * Client uses timestamps to determine which troves to install when their
    flavors score equally
  * Fixed build-side bug handling meta characters ([,*,etc) in file names
  * "cvc newpkg" now accepts pkgname=label syntax
  * files.contentsChanged() function updated to work with StreamSets
  * Basic local changeset creation, retargeting, and commits work
  * Permissions weren't merged for operations run as non-root users
  * The structure of the repository web interface has been redesigned
    and some authentication UI bugs have been fixed.
  * The repository web interface now requires the conary-web-common package
    to be installed.
  * Committing troves to the repository no longer recompresses non-config
    files
  * Timestamps are set on the server at commit time; the timestamps the
    client assigned is not used (this is to protect against clients with
    a bad idea of time; servers should be consistent, even if they're
    wrong, and as long as time doesn't go backwards on that server all is
    good)
  * Reworked troves to be representable as streams and implement *basic*
    signature capability
  * Local cook versions are now more sensible.

Changes in 0.60.0:
  * Changed changesets to compress individual files instead of the combined
    stream.
  * Cleaned up file content objects to no longer track file sizes.
  * Switched away from TupleStream to StreamSet both for better performance
    and for improved flexibility in the format (at the price of larger
    frozen streams).
  * Troves explicitly provide their own names.
  * Troves can now provide "capability flags", and trove requirements
    can now include references to the capability flags.
    r.ComponentProvides(('ASDF', 'FDSA')) will cause all components built
    from the current recipe to provide the 'ASDF' and 'FDSA' capability
    flags, and r.Requires('/path/to/file', 'foo:runtime(ASDF FDSA)')
    will make /path/to/file require the foo:runtime component built
    with the ASDF and FDSA capability flags.
  * Dependency components can contain : characters now.

Changes in 0.50.14:
  * Dependency checking now returns reordering information (which isn't
    used yet)
  * Allow groups to include other groups defined in the same recipe (but
    explicitly disallow cycles in groups)
  * Fixed bug in building multiple groups with a single recipe when some
    of the groups already exist, but others don't

Changes in 0.50.13:
  * Added automatic :data component for /usr/share, to which you should
    add any platform-independent files that are needed by :lib components
    but not in a libdir-derived path.  These might include configuration
    files and supporting data files needed by both library and runtime
    programs.
  * Added automatic intra-package inter-component dependencies; now within
    a single package, the :devel component will automatically require the
    :lib component if both components exist.  These dependency sets can be
    modified with the ComponentRequires policy.
  * The build/buildpackage.py file has variable and function names changed
    to better match our terminology for packages and components.
  * Change flavor specified in the conaryrc to a flavor path -- accept the
    flavor config parameter multiple times to create a flavor path
  * Added a "filewrap" argument to r.Run() that inserts an LD_PRELOAD
    wrapper that overrides some library funtions to look in %(destdir)s
    first before looking in the filesystem.  This is subject to change
    as we experiment with it!

Changes in 0.50.12:
  * Implemented --quiet for conary update changeset commands, and cvc cook.
    Also implemented the 'quiet' configuration value. This option suppresses
    progress indicators.
  * Split loadRecipe into loadInstalled and loadSuperClass, depending on the
    purpose of the recipe loading.  loadInstalled will examine the local
    system to look for a matching installed trove, and load that version,
    while loadSuperClass will not.
  * Logs of builds are now stored in cooked changesets in the :debuginfo
    component -- generally in
    /usr/src/debug/buildlogs/<name>-<version>-log.bz2, controlled by
    macros.buildlogpath
  * Added lib/logger.py
  * Fixed conarybugz.py to work with Conary's new site-packages location
  * Cleaned up yuck, rpm2cpio, and rpm2ccs scripts to use new "import conary"
    mechanism for finding conary.
  * Check sha1s for all files written into the repository or file system
  * conary scs --deps works again

Changes in 0.50.11:
  * Reworked file addition to local database a bit for better performance
  * Fixed sorting for --info
  * Don't make --info installs require a writeable database
  * Added an exception to group updating, restricting removal of existing
    troves to match the group's contents to troves on the same branch
  * Groups which had the same trove added (via a referenced trove) and
    removed (from the primary trove) got confused
  * conary showcs now takes trove version
  * conary showcs will display erased troves in changesets, and erased troves
    that are referenced but not within the changeset
  * conary changeset now support trove=<version>-- to create a changeset that
    erases the trove
  * Cache user id to name mapping
  * Improved the progress indicators for preparingUpdate and
    creatingDatabaseTransaction
  * Implemented progress indicator on source downloads
  * Fixed bug in update process which caused files to be incorrectly skipped

Changes in 0.50.10:
  * Added callback for creating database transaction, so that it does
    not look like we spend an inordinate amount of time executing tag
    pre scripts.
  * Added findtrove.py to the Makefile so that it is included in
    the distributed version of conary.
  * Added distcheck rule to Makefile to try and avoid missing files in the
    future

Changes in 0.50.9:
  * reimplemented StreamSet in C
  * moved findTroves out to findtrove.py, reworked it to be more modular
  * getSourceVersion now correctly handles branched binaries by looking
    up the branch to find the source component.
  * reimplemented StringStream in C
  * fixed bugs in --info

Changes in 0.50.8:
  * sort update --info alphabetically, display old versions, and display
    a letter summarizing the type of change
  * NormalizeInterpreterPaths() policy now looks in the package currently
    being built, as well as on the installed system, to determine how to
    resolve #!/usr/bin/env scripts.
  * groupName argument to addTrove() can now be a list of group names as
    well as a single group name.
  * --no-recurse works on the erase path
  * fix to walkTroveSet (which was horribly broken)
  * enable (optional) dependency checking when building groups
  * 'cvc cook' error output when there are unresolved build
    requirements is more user friendly
  * filesystem conflicts are handled properly when applying a rollback
  * updating a package to a version that comes from a different
    repository when that package had an uninstalled component works
    now.
  * conary now resides in /usr/$LIB/python$PYVERSION/site-packages/conary/
  * calling r.Replace on a non-regular file results in a warning instead
    of an unhandled exception
  * implemented basic callbacks for update, erase, and changesets

Changes in 0.50.7:
  * Added the XInetdService action to avoid having to include
    /etc/xinetd.d/ files separately, and to make xinetd.d files
    be consistent, making recipe-provided changes less likely to
    conflict with local configuration changes.
  * groups are no longer allowed to contain redirects
  * added setLabelPath to group recipe
  * Allow r.Provides("soname: libfoo.so(FLAGS)", "/some/file") (added
    the "(FLAGS)" part).
  * don't allow spaces and commas in revisions

Changes in 0.50.6:
  * conaryclient.updateChangeSet should have recursed by default
  * Metadata retrieval now works along distributed branches and shadows.
  * reworked troves being added to database to handle missing parts
    of packages and groups properly (and make things faster and more
    elegant)
  * merged update and erase code paths in conaryclient
  * update and erase now take +,- modifiers on trove names
  * added --info to see what an update or erase command will do
  * a single group recipe can now build multiple groups

Changes in 0.50.5:
  * Streams return their value through __call__ instead of value()
  * Reimplemented ShortStream and IntStream in C
  * conary config now takes --show-passwords option, and does not pretty
    print config file values when not printing to screen.  This means that
    conary config > <file> will result in a valid configuration file.
  * Updating groups didn't work when the group referenced troves as new
    which were already installed on the system
  * r.ComponentSpec('somecomponent', '.*') will no longer override the
    file specifications for packaging :debuginfo and :test components.
  * loadRecipe now takes a troveSpec as its first parameter, and uses that
    troveSpec to find the trove on the local system that matches the source
    component that is being loaded.  loadRecipe also automatically searches
    the labels that are parents of the current recipe, so if you shadow a
    recipe, any loadRecipe lines contained in that recipe should still do
    what you want.
  * merge didn't handle files converging
  * merge doesn't need to deal with autosource files
  * diffs between groups failed when members disappeared

Changes in 0.50.4:
  * Most rollback information is stored as a reference to a repository
    instead of storing full rollback data on the local system. The
    localRollbacks flag in conaryrc allows the old behavior to remain.
  * The CONARY state after a merge operation on a shadow now has the
    correct fileId for files that are not different than the parent
    version.
  * Added /usr/lib/conary/conarybugz.py to make it easy to automatically
    populate bugzilla databases from repositories.
  * Sped up Strip, NormalizeInitscriptLocation, NormalizePamConfig,
    TagDescription, and TagHandler policies by limiting them to
    only appropriate directories.
  * Fixed :debuginfo to work with binaries built from more than one
    source file, and made it less aggressive by only stripping debug
    information out to the :debuginfo files, which both makes stack
    traces better without :debuginfo installed and makes libraries
    stripped for :debuginfo more likely to work.
  * When existing fileId's had no streams but the streams are provided
    by a later commit, those streams weren't always merged properly if
    there were multiple files for that fileId
  * conary config output masks user/password info in repository maps
  * the config option useDir has been changed to useDirs, and archDir has been
    changed to archDirs, to allow for tiered use/arch flag definitions, and
    the tweaking of use and arch flag settings.  By default, useDirs and
    archDirs look in /etc/conary/<dir>, followed by /etc/conary/distro/<dir>,
    follwed by ~/.conary/<dir>, where dir is use or arch, depending on the
    context.
  * Arch files can now contain arbitrary macro definitions, and in the future
    will contain values for macros like %(lib)s, which is lib64
    on some platforms.
  * when using --keep-existing, the install label path and install flavor
    are used to determine which version to install instead of using affinity
    to install something close to what you already have.
  * a bug that prevented a changeset from applying to the system when
    the changeset removed a component from a package and the component
    is not installed on the system has been fixed.

Changes in 0.50.3:
  * database findTrove now has an interface that is much closer to the
    repository findTrove function -- this enables conary q to work like
    conary rq.
  * Group handling didn't work for multiple levels of group inclusion.
  * Database.hasTrove() no longer needs to instantiate troves.
  * Fixed overly-aggressive cleaning of the cache.
  * Added repository findTroves call to parallelize findTrove calls.
  * Added the NonMultilibDirectories policy to prevent 32-bit troves from
    utilizing lib64 directories.
  * the NormalizeInterpreterPath policy can now handle unwriteable files
  * fixed the network client code to return file contents properly when
    multiple file contents are requested from the server (bz#50)
  * rewrote Database.getTroveLatestVersion()
  * Added :debuginfo handling in Strip policy, which requires debugging
    to be turned on in optflags and elfutils's eu-strip and debugedit to
    be installed.  Like :test components, :debuginfo components are not
    installed by default.
  * File versions are now properly set to a branched version after a
    merge operation
  * cvc commit aborts again when the current versions of files are not
    the latest versions

Changes in 0.50.2:
  * Any %(lib)s-derived path (/%(lib)s, %(libdir)s, %(krbprefix)s/%(lib)s,
    or %(x11prefix)s/%(lib)s) will now cause the entire package and all
    components to be flavored with the base instruction set flavor, so
    that architecture-sensitive but non-code files in (say) /usr/lib64
    do not show up on 32-bit platforms.
  * Sped up dependency resolution on the client
  * The reworked getFileContents call now asks for contents from the
    correct server when contents from more than one server are requested

Changes in 0.50.1:
  * Add support for trove=<troveVersion> in rq, cvc co, and other places that
    use findTrove
  * Add conary q --info option to display flavors
  * changeset command uses system flavor if no flavor is specified, skips
    troves which are not included in packages and groups by default,
    takes a --no-recurse option, and filters based on the excludeTroves
    configuration setting
  * Added automatic :perl component that works like the :python component,
    and extended the multilib-friendly-or-architecture-neutral policy to
    work with perl as well as python.
  * client/server protocol negotiation is a whole lot smarter now
  * getChangeSet() results in a single URL rather than one per primary trove
  * group, fileset, and redirect recipes have macros that contain the
    buildlabel and buildbranch.
  * fixed a bug with merging absolute change sets which contain config files
  * redirections to troves w/ older versions already installed didn't work
  * the pathId generation code has changed.  For cooked troves, the
    pathId will be the same for any particular version of a path.
    Code must not depend on this behavior, however; it may change in the
    future.

Changes in 0.50.0:
  * Redirections work
  * Sped up group generation
  * Troves which reference other troves (groups and packages) can now specify
    whether a trove is installed by default or not. Packages now reference
    :test, but don't install it by default
  * Added optional 'recurse' parameter to netclient.createChangeSetFile
  * The first argument to the Requires and TagSpec commands can now have
    macros interpolated, as in r.Requires('%(bindir)s/foo', ...)
  * Groups can have requirements now
  * protocol-level getFileContents works on multiple files simultaneously
  * repository log had too many files added to it
  * set instruction set flavor for a cooked trove whenever any Arch flags are
    checked

Changes in 0.14.12:
  * The shadow command looks at buildLabel instead of following
    installLabelPath
  * In some cases, troves with an incompatible flavor were chosen when
    --resolve was used. The proper flavor is now used, or the
    dependency is reported as unsatisfiable.
  * Several more instances of %(lib)s were moved out of the default
    specification for generic components like :runtime and :devel for
    better multilib support.
  * Policy now helps ensure that :python components are either
    architecture-neutral or multilib-friendly.
  * Better error messages for "%(foo)/" (which should be "%(foo)s/")
  * Looking up files in the local database gave erroneous results in
    some cases (this was noticeably primarily when distributed change
    sets were being generated)

Changes in 0.14.11:
  * Local systems store config files in sql tables now.  Use
    /usr/share/conary/convertcontents to convert to the new data store.
    Note that this means that any *config file* managed by conary can be
    read through the main SQL database file in /var/lib/conarydb/conarydb.
  * Actually check build requirements before building, use --no-deps to
    ignore the check.
  * make conary q and conary update convert all flavors to  strong flavors
    for comparison; ~readline becomes readline, and ~!readline becomes
    !readline, so that conary q foo[readline] works as expected.
  * no default flavor is presumed for local operations (erase, q)
  * changed getPackageBranchPathIds to base64 encode the filename in
    order to ensure that the resulting XML-RPC will be UTF-8 clean.
  * localoutofdate renamed to "yuck", a man page added, and the script
    and man page are now installed on the system.
  * rename --use-macro and --use-flavor options for cook to --macro
    and --flavor
  * support new cook syntax: cvc cook <trove>[flavor] to set the troves flavor
    while cooking
  * fixed rq output when iterating over subtroves within a trove or group
  * TroveNotFound exceptions are handled gracefully in cvc.  'conary cook
    foo' will no longer traceback when foo:souce could not be found in
    the repository.
  * Unsynchronized updates work for packages and groups
  * The database is now opened with a 30 second timeout.  This should allow
    better concurrency.
  * added --exclude-troves and excludeTroves conaryrc entry
  * repository .cnr file's commitAction configuration item now has a
    flavor provided to it as %(flavor)s and the default changemail
    script uses it.
  * don't allow the same label to appear twice in sequence in a version

Changes in 0.14.10:
  * FlavorMap sense wasn't set right for base instruction set

Changes in 0.14.9:
  * Shadow Branch objects didn't return parent branches properly. This
    caused incorrect pathId's to show up on cook on shallow shadows.
  * Reworked the code which looks up pathIds to take advantage of a new
    server call (getPackageBranchPathIds) which is faster and looks on
    both the full branch and full parent branches.
  * The Apache repository server now allows mixed ssl and normal requests.
  * Added forceSSL option to apache repository server configuration.
  * The network client code now supports accessing servers over https.
  * Proper salts are used for user passwords.
  * The default value for macros.optflags is "-O2" again, instead of
    an empty string.
  * The http handler in the conary server now sends back proper error
    codes in the case of an authentication error.

Changes in 0.14.8:
  * Fixed bug where streams for commits on distributed branches didn't always
    get set properly
  * reworked findTrove() in repository to return (name, version, flavor)
    tuples instead of full troves
  * Split conary.1 into conary.1 and cvc.1
  * Allow cvc cook trove=<version>
  * remove --target-branch cook option
  * added default :devellib component for architecture-specific devel bits,
    made all files with an architecture-specific multilib path that are
    not in :devellib go into :lib instead of having many of them fall into
    :runtime

Changes in 0.14.7:
  * ELF libraries with sonames that have paths in them are now handled
    sanely, by removing the path (and complaining...)
  * split march into targetArch and unameArch -- requires a new distro-release
  * rework command line arguments to shadow and branch to match how versions
    are normally specified, and allow a flavor specificatoin
  * added --sources to branch and shadow commands

Changes in 0.14.6:
  * fix for generating changesets between repositories
  * policies that look at shared libraries are now multilib-aware,
    fixing shared library permissions and dependency provision
  * autosources didn't work when committing across a shadow

Changes in 0.14.5:
  * allow groups to contain troves with conflicting flavors
  * make repository-side change set caching less buggy
  * fix config files changing to symlinks
  * allow duplicate items to be specified for erase and update
  * changeset command allows flavors to be specified
  * repquery --info shows trove flavor
  * fixed bug with not matching base instruction set flavor

Changes in 0.14.4:
  * several bugs in the 'cvc update' code paths have been fixed
    - it no longer retrieves autosource sources
    - the CONARY file now gets populated entries for autosource files
    - the fileids in CONARY files are now correct after an update
  * several bugs in error handling have been fixed
  * several docstrings have been fixed
  * packagepolicy now automatically adds usermode:runtime requirement to files
    that are dangling symlinks to consolehelper
  * the templating engine for the web interface to the server has been
    changed to kid; kid and elementtree are now required to run a server.
  * the web interface now supports limited editing of ACLs
  * the server now only supports protocol version 26 (it was a mistake
    to leave in support for 24 and 25)
  * old code that supported ancient protocol versions has been
    removed from the server
  * recipes loaded from within recipes follow the label= argument if
    it is given

Changes in 0.14.3:
  * Fixed usage message to no longer print 1 at bottom; improved option
    handling error messages
  * Fixed versions when branching from a shadow
  * The lookaside cache now fetches from the repository into the right
    location and with the right permissions, and fetches manually-added
    as well as automatically-added sources.
  * In recipes, addSource can now take dest='/path/to/file'
  * Change %(servicedir)s location from /var to /srv

Changes in 0.14.2:
  * contents are now stored as diffs when either the new file or the
    old file is empty
  * diffs of numeric streams can now express a change to the value of
    None

Changes in 0.14.1:
  * fixed a typo in lookaside.py that prevented commits from working
  * added a descriptive exception message when fileids in your database
    do not match the fileids in the repository

Changes in 0.14.0
  * added ability for changesets to ignore unknown fields in some places
    (making changesets somewhat less brittle)
  * fixed bug in source handling with non-recipe files in the local directory
  * added framework for generic trove information
  * checkout no longer pulls all sources from the repository
  * used new trove info framework to store the source trove, build time,
    total file size, and version of conary used when building binary
    troves.
  * lib/elf.c no longer uses mmap to read elf files.  Some architectures
    may have elf structures on disk that are not naturally aligned, and
    using mmap to read them won't work.
  * the repository code now uses a 30 second timeout when attempting to
    access the database
  * Have architectures control their march values in the architecture
    config files.
  * add Arch.getCurrentArch() to get the major architecture that is in use
    during a build

Changes in 0.13.3
  * added ability for a contents log file (makes syncing much easier)
  * file tags weren't used on updates
  * "description update" tag action replaced with "handler update"
    (which gets called when either the tag description or the tag handler gets
    updated)
  * "description preremove" tag action replaced with "handler preremove"
  * sources get committed automatically

Changes in 0.13.2
  * reworked use.py code almost entirely.
  * added /etc/conary/arch directory to contain architecture definition files;
    changed /etc/conary/use files to contain more information about how
    flags are used when building.  Flag definitions are no longer in use.py.
  * fixed buildFlavor so that it affects cooking packages as well as
    determining troves to include when cooking a group
  * changed --noclean to --no-clean to be in line with the rest of the
    options; documented it
  * removed Use.foo and Flags.foo options from conary config files.  Macros.foo
    is still there.  Added --use-flavor option to cvc cook which takes a flavor
    and overrides the build flavor while cooking.
  * groups now take flavor strings to determine the flavor of a trove to
    include, not flag sets.
  * dependencies resolution is flavor sensitive now (and uses flavor
    affinity)
  * added trove version/release number to dependency messages
  * renamed classes and methods in versions.py to match current terminology

Changes in 0.13.1
  * repquery wasn't filtering by flavor properly (exposed by a bug fix
    in 0.13.0)

Changes in 0.13.0
  * removed importrpm.py
  * diffs between a file object that has a non-empty provides or requires
    to a file object that has an empty provides or requires are now properly
    generated and applied.
  * added checks to validate merged file objects against the fileIds
    in the changeset
  * implemented shadows
  * framework for redirects in place
  * removed (unused) parentId field from Branches repository table

Changes in 0.12.5
  * reworked dependency resolution a bit for a big speedup in the server
  * moved destdir to %(builddir)s/_ROOT_
  * made macros.destdir available during the unpacking of sources
  * source commands (r.addAction, etc.), if given absolute paths for
    their dir keywords, will perform their actions in the destdir instead
    of the builddir
  * most build commands (r.Make, r.Create, etc.), will work in either builddir
    or destdir, depending on whether they are given relative or absolute
    paths
  * add dir keyword for r.Run
  * include /usr/bin/rpm2cpio

Changes in 0.12.4
  * set more arch flags for x86 and x86_64
  * troves can have multiple instruction set flavors now
  * flipped around use: and is: sections of flavor strings
  * Version and Branch object completely separated

Changes in 0.12.3
  * conary verify updated to new API so that it works again
  * conary q (with no arguments) works again

Changes in 0.12.2
  * added getTroveVersionsByBranch
  * make better use of _mergeQueryResults
  * moved version affinity into findTrove from ConaryClient
  * fixed branch affinity so that it's actually branch affinity instead of
    label affinity
  * rdiff changes for 0.12.0 broke negative numbers for oldVersion
  * rdiff diff'd based on label instead of branch
  * update has flavor affinity now
  * flavors can now be specified on the command line for update, erase
    repquery, and query
  * unspecified flavor flags got scores of zero, which was wrong
  * added python code for flavor scoring (useful for the client)
  * repository queries didn't work properly when looking for multiple flavors
    of a single version
  * fix for updating multiple flavors of a single version of a trove
    simultaneously
  * reworked getTroveVersionList and getAllTroveVersions for per-trove
    flavor filtering

Changes in 0.12.1
  * repquery and query always showed dependency information
  * getTroveLeavesByBranch did extra demarshalling of the flavor
  * repquery didn't deal with nonexistant troves well
  * dependency failures on erase didn't reassemble dependency flags properly
  * fixed bug in dependency sets creation which caused dependency flags
    to get mangled
  * added a check to prevent mangled flags from getting committed

Changes in 0.12.0
  * document config command, and display supplied macro/use/arch information
    in output
  * repository acl's work for almost everything
  * anonymous access must be explicitly enabled by creating an acl for
    user 'anonymous' with password 'anonymous'
  * server side flavor scoring used
  * queries reworked for flavor matching

Changes in 0.11.10.1
  * move to python2.4
  * repository caching (which isn't used yet) didn't track the recurse flag

Changes in 0.11.10
  * changed flavor tracking when loadRecipe() is used to only track
    flavors in loaded recipes that are superclasses of the recipe
    class in the loading recipe.  (e.g. loading python.recipe to get
    the distribution python version will not add all of the python
    recipe's flavor information to the loading recipe class, as long
    as the loading recipe does not subclass the Python class.)
  * add conary verify command for comparing the local system's state to
    the state it was in at install time
  * when a trove is installed for the first time, it comes from a single
    repository
  * didn't handle file types changing on update
  * fixed problem assigning depNums
  * components disappearing from troves caused problems in relative changesets
  * files moving from removed troves in changesets caused update to fail

Changes in 0.11.9
  * change the order of permissions setting (chmod after chown)
    because some versions of the Linux kernel remove setuid/gid bits
    when setting ownership to root

Changes in 0.11.8
  * work around a python bug w/ fdopen() resetting file permissions
  * r.Replace() as an alternative to r.Run("sed -i '...' file")
  * Policy enforcing UTF-8 filenames
  * r.macros.tagdatadir as a standard place to put data just for taghandlers

Changes in 0.11.7
  * changed server.py to take extra config files via --config-file instead
    of as an extra argument
  * extra config files (specified with --config-file) were ignored if they
    didn't exist; issue an error message now
  * Added r.ConsoleHelper() for recipes
  * PAM configuration files shouldn't have paths to modules by default,
    so we remove what used to be the standard path
  * changed repository user authentication to use user groups (currently
    one per user)
  * added password salt
  * restructured repository a bit
  * removed lots of unused code from FilesystemRepository

Changes in 0.11.6
  * branches are created as changesets now instead of as a protocol call
  * merged authdb into primary repository
  * fix for rdiff (broken by flavor rework in 0.11.5)

Changes in 0.11.5
  * Internals reworked to eliminate flavor of None in favor of empty flavor
  * Added (currently unused) code to parse command line flavor specifications
  * static libraries (.a files) get proper flavors now
  * Handle attempts to update already installed troves from absolute
    change sets

Changes in 0.11.4
  * all components built from a single recipe share a common flavor
  * loadRecipe's label= keyword argument can actually take a label
    as well as a hostname

Changes in 0.11.3:
  * optimized a sqlite update statement to use indexed columns
  * added --test to update and erase
  * dependency check didn't handle new components providing the same
    items as old components (broken by 0.11.1 performance enhancements)

Changes in 0.11.2:
  * standalone server was broken by --add-user changes in 0.11.1
  * dependency check no longer allows packages being removed to cause
    dependency failures
  * changed how dependencies are frozen to make the order deterministic
    (so fileId's don't change around)
  * added a database version to the database schema

Changes in 0.11.1:
  * erasing troves enforces dependencies -- this requires a database
    conversion (run the conary-add-filedeps script which fixed the
    conversion to 0.11.0 after updating conary)
  * reworked dependency queries to take advantage of indices for much
    better performance
  * add --add-user to server.py for creating the authdb

Changes in 0.11.0:
  * massive rework of fileId mechanism to allow better flavor support
  * added columns to dependency tables to allow erase dependency checks
    (which are not yet implemented)
  * enabled trove requirements
  * added cvcdesc and the 'describe' command to cvc to generate
    and use metadata XML files.
  * getMetadata follows the branch structure up until it finds metadata
    for the trove.
  * changed getFileContents() to not need trove name or trove version
  * byte-compiled emacs lisp files are transient, like python
    byte-compiled files
  * addSource recipe action now can take a mode= keyword argument
  * cook now enforces having no dash characters in version numbers
  * files are explicitly disallowed from depending on groups, packages,
    or filesets; the only trove dependency that a file or component
    can have is on a component.  Only filesets can depend on filesets.

Changes in 0.10.11:
  * reworked how absolute change sets get converted to relative change
    sets for better efficiency
  * chained dependency resolution caused duplicate troves in the final
    changeset (and a lot of extra work)
  * added --config to stand alone repository
  * source flag wasn't set properly for newly added non-text files
  * flavor information is now printed by "conary query" when multiple
    flavors of the same version of a trove are installed
  * "conary repquery --all" flavor output formatting has been improved

Changes in 0.10.10:
  * changesets get downloaded into a single (meta) file instead of lots
    of separate files
  * fix several bugs in the freshmeat record parsing
  * add a freshmeat project page URL to the metadata by default
  * add a "source" item to metadata
  * the server implementation of troveNames() was horrible
  * enabled file dependencies

Changes in 0.10.9:
  * fixed some authorization issues with the xml-rpc repository interface
  * the web management interface for the repository works now; see
    http://wiki.specifix.com/ConaryConversion for information on how
    to convert existing authdb's to support this
  * fixed a bug with distributed branches
  * users can change their passwords through the repository's web api
  * improved logic apachehooks use to find top level URL
  * fixed bug in server side repository resolution

Changes in 0.10.8:
  * changed iterAllTroves() to troveNames(), which searches a single
    label instead of the whole repository
  * reworked http authentication and CGI request handling and added the
    beginning of a web interface to the repository for user administration
    and metadata management.

Changes in 0.10.7:
  * dependency sql code reworked to use temporary tables
  * new macro called "servicedir" that defines the location for
    service data (%(servicedir)s{ftp,http,etc})
  * added busy wait to sqlite3 python binding when executing SQL
    statements on a busy database

Changes in 0.10.6:
  * Lots of bug fixes for distributed branching
  * Some code rearrangement
  * The start of metadata support code is now included

Changes in 0.10.5:
  * The local database is used for fetching file information (but not
    contents), reducing network traffic when creating change sets
    across repositories.
  * Update works on troves which were locally cooked or emerged
  * Internal changes to move toward getFileContents() working in batches
    rather then on individual files. For now this prevents the repository
    from copying files between the content store and /tmp to serve them.
  * Arch flags are now included in flavors
  * Emerge follows the installLabelPath instead of the buildLabel
  * The extended debugger has been extensively modified
  * Conary can handle filenames with '%' in them
  * The showcs command has been significantly updated, and the updates
    are documented in the conary.1 manpage
  * New syntax for flags distinguishes requirements from "optimized for";
    see http://wiki.specifix.com/FlavorRankSpec

Changes in 0.10.4:
  * Bug fixes for updating from absolute change sets (which basically
    just didn't work for troves which contained config files)
  * Bug fixes for distributed branching
  * The database is used for fetching trove information (but not yet
    file information) when the client constructs change sets across
    distributed branches
  * various other bug fixes

Changes in 0.10.3:
  * this version introduces changes to the network protocol for
    obtaining file contents and changeset generation. The client
    protocol version number has increased, so version 0.10.3 can only
    communicate with servers running the server from 0.10.3. The
    server remains backward compatible with older clients.
  * a warning message is now displayed when the user attempts to
    create a branch that already exists on a trove.
  * the correct trove names are displayed when automatically resolving
    dependencies
  * packages no longer get the union of all the dependency information
    of the components they contain.  This information would have to be
    recalculated if a user installed a package then removed a
    component afterward.
  * a package policy check was added to reject any world-writable
    executable file.
  * r.TagSpec('tagname', exceptions='filter') now overrides a match by
    another r.TagSpec('tagname', 'filter')
  * more changes to metadata interface
  * various other bug fixes and improvements

Changes in 0.10.2:
  * the repository code is now included in the main conary source
    archive
  * "conary showchangeset" produces a more user-friendly output
  * large responses from the repository server are now compressed
  * the protocol for getFileContents() changed to take a fileId
    instead of the file's path.  The repository code can still handle
    old requests, but the client code now requires the latest
    repository code.
  * bug fixes

Changes in 0.10.1:
  * when applying a changeset, dependency failures are resolved by
    querying servers in the installLabelPath
  * troves that satisfy a dependency can automatically be added to a
    transaction.  This behavior is controlled by the "autoResolve"
    variable in conaryrc or the "--resolve" command line option to
    "conary update"
  * dependency resolution is calculated recursively.  To limit the
    recursion depth to check only first order dependencies, a
    "--no-deps-recurse" option has been added to "conary update"
  * "conary repquery" now takes a "--deps" argument, which prints the
    Requires and Provides information for the trove that is being
    queried.
  * changes have been made to the build side of Conary to facilitate
    building recipes that use cross compilers
  * symlinks now get the appropriate ownership set when they are
    restored
  * groups can now specify which flavor of a trove to include
  * repository queries that don't need file information no longer ask
    the repository for files.
  * various bug fixes and cleanups

Changes in 0.10.0:
  * dependency checking is now performed before changesets are
    applied.  This uses new tables in the local system's database.
    If you are using a database created by a version of Conary older
    than 0.10.0, it must be converted before it can be used.  See:
      http://wiki.specifix.com/ConaryConversion
    for details
  * Shared library dependency information in changesets is now stored
    in a different format.  This means that repositories that use old
    versions of Conary will be unable to give valid changesets to
    Conary 0.10.0 or later.  Therefore, the protocol version number has
    been increased.
  * --no-deps argument added
  * "cvc co" is now a synonym for "cvc checkout"

Changes in 0.9.6:
  * dependency enforcement infrastructure has been added (the code is
    currently disabled)
  * bug fixes
    * applying a changeset that un-hardlinks files now works
    * conary rq [trove] --info now works
    * running "conary update [trove]" when more than one flavor of
      [trove] exists no longer tracebacks.  It installs both flavors
      of the trove (which is not always the desired behavior - this
      will be addressed later)
    * only files with execute permissions are checked for
      #!interpreter.
    * "conary rq [trove] --ls" no longer tracebacks when [trove]
      exists in more than one repository
    * various code cleanups

Changes in 0.9.5:
  * new methods for specifying dependency information in recipes have
    been added
  * #! interpreters get added as dependencies
  * local flag overrides now work
  * cvc cook --resume can be used multiple times
  * conary invokes gpg with --no-options to avoid creating or using
    ~/.gnupg

Changes in 0.9.4:
  * fixes to cvc annotate
  * flavors and dependency generation code has been refactored to be
    policy based
  * better error handling when invalid changeset files are given to
    conary
  * minor code cleanups

Changes in 0.9.3:
  * New "cvc annotate" feature
  * Man page updates
  * Changesets which remove a file and replace it now apply correctly.
  * "cvc update" no longer complains and fails to update the CONARY
    state file properly  when ownerships differ
  * FileId generation now looks for previous versions of all the
    packages that have just been created, not just the name of the
    recipe.
  * Cooking as root is no longer allowed
  * Miscellaneous bug fixes.

Changes in 0.9.2:
 * Bug fixes:
   * Applying changesets that have more than one hard link groups
     sharing the same contents sha1 works now.
 * Build changes:
   * Recipes can now create new top level packages.

Changes in 0.9.1:
 * Bug fixes:
   * Applying a changeset that has a flavor which is a superset of the
     previous version's flavor now works.
   * Parsing optional arguments to command line parameters that appear as
     the last thing on the command line works
 * Build changes:
   * Package policy now checks to ensure that files in /etc/cron.*/*
     are executable
 * Update changes:
   * Conary no longer complains if a transient file has been modified
     on disk but no longer exists in a new version of a component.
 * Miscellaneous changes:
   * Version 1 on-disk changeset file support has been removed.

Changes in 0.9.0:
 * protocol versioning is much more granular now allowing for backwards
   compatible versions of functions
 * changeset command now generates changesets for multiple troves spread
   across multiple repositories
 * change sets are transferred as a set of independent change sets now
   (laying the groundwork for repository change set caching, with which
   this version will work just fine)

Changes in 0.8.3:
 * Man page updates.
 * The "conary query" command now accepts multiple arguments for
   troves and paths
 * Fixed "conary erase" command which was broken in 0.8.2

Changes in 0.8.2:
 * You can now install multiple troves at once (even a combination of
   changeset files and troves from repositories), and the entire
   action is recorded in a single rollback (this required a change in
   command-line arguments for updating troves).
 * The beginnings of support for searching multiple repositories
 * Miscellaneous code cleanup and bug fixes.

Changes in 0.8.1:
 * The source code has been re-arranged for easier maintenance, and
   conary has been split into two programs: conary and cvc.
 * Better error messages and debugging tracebacks

Changes in 0.8.0:
 * A new changeset format supports hard links but requires staged update.
 * The new changeset format also collapses duplicate contents even
   when hardlinks are not used.
 * By default, rc?.d/{K,S}* symlinks are no longer packaged. The
   chkconfig program is relied on to create them at package
   install/update time. Init scripts are explicitly required to
   support the chkconfig protocol by default
 * Improved error messages
 * Several bug fixes.

Changes in 0.7.7:
 * Extended debugger saves and emails
 * Tracebacks now include arguments and locals
 * More size optimizations were made when applying changesets
 * Applying absolute changesets when a trove is already installed is
   now much more efficient than it was
 * Self-referential symlinks raise a packaging exception.
 * Several bugs fixes.

Changes in 0.7.6:
 * Installation
   * Hardlink handling
   * enhanced debugging capabilities (including saving a debugging
     state file to enable remote debugging)

   * using binary file ids and iterators for significant memory savings
   * and runtime support for the x86.x86_64 sub-architecture
 * Cooking
   * more robust handling of the --resume option
   * policy normalization of where app-defaults files go.

Changes in 0.7.5:
 * Hard links are implemented (but not yet enabled, in order to
   preserve changeset compatibility for now).
 * Several bugs have been fixed for installing and cooking.

Changes in 0.7.4:
 * Fileids are now stored and transmitted in binary rather than
   encoded.
 * Better handling of multiple versions of packages/troves installed
   at the same time
 * Missing file handling improvements
 * Recipe inheritance is now possible between repositories
 * Enhanced Interrupted builds
 * The dynamic tag protocol was slightly modified
 * Added Arch.x86.amd64 and Arch.x86.em64t
 * several bugs fixes

Changes in 0.7.0:
 * sqlite3 is used for the database
 * better handling of multiple packages with the same name installed at once.

Changes in 0.6.6:
 * repository protocol update
 * changeset format update
 * added the ability to resume halted local builds
 * added the ability to easily package build-time tests to run at
   install time to qualify new/changed environments
 * better handling of packaged .pyc/.pyo files
 * better shared library handling
 * improved inline documentation
 * optimizations for both space and time
 * numerous bugfixes<|MERGE_RESOLUTION|>--- conflicted
+++ resolved
@@ -1,4 +1,3 @@
-<<<<<<< HEAD
 Changes in 2.0.0:
   o Optimizations:
     * Reworked commit path to pull all modified streams from the repository
@@ -90,8 +89,9 @@
     * No longer include useAnonymous flag in return value
     * Many repository permission manipulation methods have been
       renamed for consistency.  For a list, see PROTOCOL.versions. (CNY-2298)
-=======
-Changes in @NEW@:
+
+Changes in 1.2.11:
+Changes in 1.2.12:
   o Bug Fixes:
     * The PackageSpec documentation incorrectly stated that you could
       pass both package and component information to it; this has
@@ -100,7 +100,6 @@
 
   o Build Changes:
     * Spaces in URLs are now automatically escaped. (CNY-2389)
->>>>>>> b2e2560c
 
 Changes in 1.2.11:
   o Client Changes:
