Changes in @NEW@:
<<<<<<< HEAD
  o Server Changes:
    * PostgreSQL support has been finalized and some SQL queries have
      been updated in the repository code for PostgreSQL compatibility
    * Timeouts that occur when attempting to read the XML-RPC request
      from a client are now logged and return an exception (instead of
      causing a unhandled exception in the server).
=======
  o PostgreSQL support has been finalized and some SQL queries have
    been updated in the repository code for PostgreSQL compatibility

  o Client Changes:
    * When choosing how to match up troves with the same name, conary now
      takes paths into account, if there's a choice to make between matching
      up two old troves that are otherwise equivalent with a new trove, conary
      will choose the one that shares paths with the new trove. (CNY-819)
>>>>>>> 6caec385

  o Bug Fixes:
    * A bug has been fixed that caused group cook with a replace or remove 
      with a flavor and no matching trove to emit a traceback instead of a
      warning. (CNY-977)
    * cvc now allows files to be switched from autosource to normal
      and from normal to autosourced (CNY-946)
    * Fixed a bug that tracebacked when two packages with the same name require       a package that was being erased.

Changes in 1.0.35:
  o Bug Fixes:
    * The fix for CNY-926, which allows a ShimNetClient to create
      changes directly from an in-process Conary Repository, did not
      properly merge changesets when multiple servers were involved.
    * The r.setByDefault() method in group recipes was broken in
      1.0.34.  It would cause a traceback.  This has been fixed.

Changes in 1.0.34:
  o Client Changes:
    * You can now delete troves, update from changeset files, and
      update with a full version specified without an installLabelPath
      set. (CNY-281)
    * "conary rm" has been added as an alias for the "conary remove"
      command. (CNY-952)
    * Conary now produces an error message when an invalid context is
      specified. (CNY-890)
    * User settings in a context will override but not remove user
      settings from the main conary configuration file. (CNY-972)

  o Build (cvc) Changes:
    * "cvc cook --prep" now warns about missing dependencies instead
      of raising an error.  "cvc cook --download" does not warn or
      error. (CNY-787)
    * In a group recipe, if you use r.remove() to remove a component
      from a package in a group (which marks the component
      byDefault=False), and the package no longer contains any
      byDefault=True components, the package itself will also be made
      byDefault=False. This avoids installing packages with no
      components on the system. (CNY-774)
    * Previously, Java files that have no discoverable provided or
      required interfaces (for example, due to EAR dependencies)
      caused a traceback.  Conary now handles this case correctly and
      does not traceback.
    * Merging when the current version is already based on the parent
      version now gives an error message instead of writing out an
      incorrect CONARY file (CNY-968)

  o Bug Fixes:
    * Erases of critical troves is no longer considered a reason to
      restart Conary.
    * A bug triggered when a critical update of a trove depended on an
      erase has been fixed.
    * A bug that caused changesets to be invalidated from the
      changeset cache when signatures were not modified by
      setTroveSigs() has been fixed.
    * A bug that caused an Internal Server Error (ISE) when attempting
      to browse the files in a shadowed component via the Conary
      repository browser has been fixed. (CNY-926)
    * A bug introduced 1.0.32 that affected the ability to update two
      troves due to the same broken dependency when using
      "resolveLevel 2" has been fixed.  This bug affected the ability
      to simply run "conary update conary" when conary-build and
      conary-repository will both installed. (CNY-949)
    * Conary will now display config lines that are equivalent to the
      default configuration value but are set explicitly by the
      user. (CNY-959)
    * Specifying "includeConfigFile" within a context will now include
      the file also within that context. (CNY-622)
    * A memory leak in conary.lib.misc.depSplit() has been fixed.
    * The client no longer loops forever trying to create
      cross-repository relative changesets when the trove is missing
      from one of the repositories. (CNY-948)
    * Repositories no longer return empty troves when
      createChangeSet() is called on troves which are referenced
      within the repository but present on a remote repository.
      (CNY-948)
    * Repository queries no longer return matches for troves which are
      referenced by groups but are not present in the
      repository. (CNY-947)
    * Specifying a root (through conaryrc configuration or the
      "--root" command line parameter) that is not a directory no
      longer results in an unhandled exception. (CNY-814)
    * Renaming and changing a source file no longer results in
      tracebacks on "cvc update" and "cvc merge" (CNY-944, CNY-967)

Changes in 1.0.33:
  o Client Changes:
    * The "cvc" and "conary" command line programs have new command
      line argument aliases.  They accept "-r" as an alias for
      "--root" and "-c" as an alias for "--config".  Commands that
      accept "--info" now accept "-i" as an alias.
    * Contexts can now override any configuration option. (CNY-812)
    * The meaning of the "--components" command line option has
      changed to be more intuitive.  For example, "conary q
      --components" will show all the components for all packages,
      indented as expected. (CNY-822)

  o Build (cvc) Changes:
    * "cvc commit -m'commit message'" is now accepted.  Previously, a
      space was required between the -m and the message.
    * Permissions are now preserved by tar when extracting a tar
      archive added with r.addArchive().
    * The Requires policy now parses pkg-config files more reliably.
    * "cvc cook" now has a "--download" option, which fetches the
      applicable sources from upstream or from the repository and then
      stops. (CNY-837)
    * If cooking a group results in conflicts, the error message will now
      show you the reason why the troves in conflict were included in the
      group. (CNY-876)
    * A new r.addCopy() command is now available to group recipes.  It
      performs the actions required to create a new group, add all of
      the troves from a different group, and add the new group to the
      current group. (CNY-360)
    * In a group recipe, if r.replace() or r.remove() does nothing, a
      warning message is given unless the keyword allowNoMatches is
      used. (CNY-931)
    * In a group recipe, if r.replace() would match against a package
      included inside another group that you are not building, conary
      will warn that replace cannot possibly do anything and will
      suggest using r.addCopy() to resolve the problem. (CNY-360)
    * The Autoconf() build action now enforces buildRequirements of
      automake:runtime and autoconf:runtime if used. (CNY-672)
    * All build actions that enforce buildRequires additions now report
      them through the reportMissingBuildRequires summary policy.

  o Optimizations:
    * Retrieving a large number of troves without files from the local
      database has been sped up by 30%. (CNY-907)
    * On one test machine: "conary q --troves" is 2 times
      faster. "conary q", "conary q --deps" and "conary q --info" are
      30% faster.  "conary q --troves --recurse" is 4-6 times faster.

  o Bug Fixes:
    * r.Replace() no longer fails when a glob matches a dangling
      symlink.  It now reports that no action is taking on the
      dangling symlink due to it being a non-regular file.  This is
      the same behavior as running r.Replace() on non-dangling
      symlinks.

Changes in 1.0.32:
  o Optimizations
    * Duplicate trove instantiations have been removed. Build requires are
      no longer thawed out of abstract change sets, and methods were added
      to get dependency and path hash information directly from trove
      change set objects. These changes combined for a 50% speedup on
      update --info of a large group into an empty root and saved a few
      megs of memory as well (CNY-892)
    * The changes in the previous version of Conary in how XML-RPC
      responses are decompressed actually made Conary slower.  These
      changes have been reverted.

  o Build (cvc) Changes:
    * The Requires() policy now reads pkg-config files and converts the
      "Requires:" lines in them into trove dependencies, removing the
      need to specify those dependencies manually. (CNY-896)
    * Files in /etc/conary/macros.d/ are now loaded in sorted order
      after initial macros are read from /etc/conary/macros. (CNY-878)

  o Bug Fixes:
    * Conary now runs tagscripts correctly when passed a relative root 
      parameter (CNY-416).
    * cvc log now works when there are multiple branches matching for the
      same trove on the same label.
    * Fixed resolveLevel 2 so that it does not try to update packages that
      are already a part of the update. (CNY-886, CNY-780)
    * Fixed resolveLevel 2 so that it does not repeatedly try to perform 
      the same update. (CNY-887)
    * cvc cook | less now leaves less in control of the terminal. (CNY-802)
    * The download thread terminating during an update is now a fatal
      error.
    * The web interface to a conary repository will now print an error
      message instead of a traceback when adding an entitlement class
      with access to a group that does not exist.
    * cvc cook group now limits the number of path conflicts displayed for 
      one trove to 10. (CNY-910)
    * Conary update now respects local changes when a group update occurs
      along with the update of the switched trove.  For example, switch
      foo to be installed from another branch instead of the default, 
      and then update foo and its containing group at the same time would
      cause conary to try to reinstall the original foo (resulting in path
      conflicts). (CNY-915)
    * loadRecipe now selects the most recent of two recipes available
      in the case where there are multiple choices due to label
      multiplicity. (CNY-918)

Changes in 1.0.31:
  o Client Changes:
    * Conary now restarts itself after updating critical conary
      components (currently, that consists of conary).  Hooks have
      been added for other components using the conary api to specify
      other troves as critical.  Also, hooks have been added for other
      components to specify a trove to update last. (CNY-805, CNY-808)
    * Conary now warns the user when they will be causing label
      conflicts - that is when an operation would cause two different
      branches of development for a single trove to end up with the
      same trailing label.  Since most conary operations are label
      based, such label conflicts can be confusing to work with and
      are almost never desireable - except in those few cases where
      they are necessary.  (CNY-796)
    * The conary repository client now retries when a DNS lookup of a
      server hostname fails with a "temporary failure in name
      resolution" error.

  o Optimizations
    * The getFileContents() and getFileVersions() server side calls
      have been optimized for faster execution.
    * The SQL query in getTroveList() has been sped up by a 3-5x factor.
    * dbstore now has support for executemany()
    * Inserts into local database now use executemany().

  o Server Changes
    * Several SQL queries have been updated for PostgreSQL compatibility

  o Build (cvc) Changes:
    * The "cvc add" command no longer assumes files it doesn't know to
      be binary are text files; there are lists for both binary and
      text types, and files which are added which aren't in either
      list need to be added with "--text" or "--binary". (CNY-838)
    * A "cvc set" command has been added to change files between
      binary and text mode for files in source components.
    * The "cvc diff" command no longer tries to display the contents
      of autosource files. (CNY-866)
    * The "cvc annotate" command no longer displays pathIds in the
      error message for the specified path not being included in the
      source trove.  It displays the path name instead.
    * The "cvc annotate" command now gives an error when it is run on
      a binary file.
    * A "cvc refresh" command has been added.  It allows you to
      request that cvc fetch new upstream versions of files referenced
      by URL.  Thanks to Pavel Volkovitskiy for the initial
      implementation of this feature. (CNY-743)
    * The "cvc newpkg" command and the PackageSpec policy now disallow
      certain potentially confusing characters in trove
      names. (CNY-842)
    * The PythonSetup() build action has been modified to be more
      consistent with other build actions. The "setupName" paramater
      has been added, which can specify a command to run (defaults to
      "setup.py"). The first argument, similar to Configure(), passes
      arguments to the command being specified by setupName. (CNY-355)
    * The "cvc commit" command now recognizes .html, .css, .kid, and .cfg
      as extensions that identify text files. (CNY-891)
    * The PythonSetup build action has been modified to make it
      clearer what its "dir" and "rootDir" options specify. (CNY-328)

  o Bug Fixes:
    * Conary commands no longer perform an unnecessary database check
      on the local system. (CNY-571)
    * A bug that could allow conary to consider a no-op update as an
      install (and could result in tracebacks in some situations) has
      been fixed. (CNY-845)
    * If you've made a local modification to a package and then try to
      downgrade it later, Conary will now downgrade included
      components as well. (CNY-836)
    * The error message produced by "cvc cook" when a source component
      exists on multiple branches with the same trailing label has
      been improved. (CNY-714)
    * Error handling when manipulating entitlements via XML-RPC has
      been improved. (CNY-692)
    * The usage message displayed when running "conary changeset" has
      been corrected. (CNY-864)
    * Conary no longer tracebacks when a disconnected cook tries to
      load a superclass.  Conary also gives better messages when the
      loaded recipe has a traceback.  Thanks to David Coulthart for
      the core of this patch. (CNY-518, CNY-713)
    * A bug in soname dependency scoring has been fixed.  Dependency
      scoring when multiple sonames were being scored would simply use
      the value of the last soname, instead of the cumulative score.
      Note that the dependencies that did not match at all would still
      return as not matching, so this bug only affected Conary's
      ability to select the best match.
    * A bug in architecture dependency scoring has been fixed.
      Matching architectures are now counted as having a positive
      value, so that when performing dependency resolution on an
      x86_64 machine, troves that have flavor "is: x86_64 x86" will be
      preferred to those with flavor "is: x86".
    * The PythonSetup command ignored any C compiler macros that had
      been set.  The template has been changed to use them in the same
      way that Configure() uses them; as environment variables.
    * The warning message produced when r.Replace() refuses to modify
      a non-regular file now includes the path, as intended.
      (CNY-844)
    * A traceback that occurred when a resolveLevel 2 update resulted
      in a component being erased has been fixed. (CNY-879)
    * Conary now works around a possible threading deadlock when
      exceptions are raised in Threading.join().  The bug is in the
      standard Python threading library, and is fixed in 2.4.3.
      Conary will use a workaround when running under older versions
      of Python. (CNY-795)
    * Checks have been added to the XML-RPC transport system to see if
      an abort has been requested while waiting for a response from
      the server.  This allows the main thread to terminate the
      changeset download thread if it is waiting for an XML-RPC
      response from the server.  (CNY-795)
    * A bug in Conary's handling of an unusual case when multiple
      files being installed share the same content, and one of the
      files has been erased locally has been fixed.
    * A traceback that occurred when a manually removed file switches
      packages during an update has been fixed. (CNY-869)
    * When you remove a file and replace it with a directory, Conary
      now treats it as a removal. (CNY-872)
    * Conary's OpenPGP implementation now dynamically uses RIPEMD if
      it is available from PyCrpyto.  Some PyCrypto builds don't
      include RIPEMD hash support. (CNY-868)
    * A bug that allowed merging changesets with conflicting file
      contents for configuration files with the same pathId has been
      fixed.  Applying the resulting merged changeset caused
      IntegrityErrors.  (CNY-888)

Changes in 1.0.30:
  o System Update Changes:
    These changes make Conary much more robust when applying updates
    that move files from one package to another.

    * Components that modify the same files are now required to be in
      the same update job.  For example, if a file moves from
      component a:runtime to component b:runtime, the erase of
      component a:runtime and the install of component b:runtime will
      occur at the same time. (CNY-758).
    * Files moving between components as part of a single job are now
      treated as file updates instead of separate add/remove events.
      (CNY-750, CNY-786, CNY-359)

  o Client Changes:
    * The source component is now displayed in "conary rq --info"
      output.
    * Entitlements can now be passed into ConaryClient and
      NetworkRepositoryClient objects directly. (CNY-640)
    * Exceptions raised in callback functions are now issued as
      warnings and the current job is finished before
      existing. KeyboardInterrupts and SystemExits are handled
      immediately. (CNY-806)
    * The "--debug" command line flag now provides information that is
      useful to the end-user during the update process.  The
      "--debug=all" flag will provide output that is useful to conary
      developers.
    * The output of "--debug" has been modified when performing
      dependency resolution.  The output should be more helpful to end
      users.  Also rearranged the output given when dependencies
      fail. (CNY-779)
    * Config files and diffs are no longer cached in ram during installs;
      they are now reread from the changeset whenever they are needed
      (CNY-821)
    * Binary conflicts no longer cause a traceback in cvc update
      (CNY-644,CNY-785)

  o Optimizations
    On a test system, "conary updateall --info" is around 24% faster
    than previous versions of Conary.

    * The SQL query used to retrieve troves from the local database
      has been optimized.  The new code is nearly four times faster
      for operations like "conary q group-dist --info".
    * The SQL query in getTroveContainers() used to determine the
      parent package(s) and groups(s) of a set of troves as recorded
      in the local database has been optimized.  The new code is
      almost 95 times faster. (0.2 seconds versus 19 seconds)
    * The code in getCompleteTroveSet() that creates Version and
      Flavor objects from entries in the database now caches the
      created object.  This is approximately a 4.5 times speed
      up. (2.10 seconds versus 9.4 seconds)
    * The code in iterUpdateContainerInfo has had similar version
      and flavor caching optimizations that make the code about 
      2.5 times faster (from 10 seconds to 4 seconds).

  o Build (cvc) Changes:
    * "cvc merge" and "cvc update" are now more verbose when
      patching. (CNY-406)
    * "cvc clone" now requires that you specify a message when cloning
      source components unless you specify --message.  It also gives
      more output about what it is doing (CNY-766, CNY-430).
    * "cvc clone" now has a --test parameter that runs through all
      steps of cloning without performing the clone.  --info is now
      more lightweight - it no longer downloads all of the file
      contents that would be cloned.
    * "cvc clone" now has a --full-recurse parameter that controls how
      recursion is performed.  Cloning a group no longer recurses by
      default.  The only way that a recursive group clone could
      succeed is if all troves in the group came from the same branch.
      This is almost never the case.
    * The "cvc cook" command now prints the flavor being built,
      as well as the version. (CNY-817)
    * The command line argument parsing in "cvc" has been modified.
      To use the "--resume" command line argument to specify that you
      wish to resume at a particular location, you must use
      "--resume=<loc>".  "--resume <loc>" will not work anymore.  This
      removes an ambiguity in how we parse optional parameters in
      Conary.
    * The PythonSetup build action no longer provides the older
      --single-version-externally-managed argument, and instead
      provides the --prefix, --install-purelib, --install-platlib,
      and --install-data arguments, which can be overridden with the
      purelib, platlib, and data keyword arguments, respectively.  This
      allows it to work correctly with a greater number of packages.
      It also provides the option of providing a "purePython=False"
      argument for python packages that mix architecture-specific
      and architecture-neutral files, and tries to automatically
      discover cases when it should be provided. (CNY-809)
    * Python dependencies were previously incorrectly calculated
      for certain module path elements added in some Python C
      code (for example, contents of the lib-dynload directory);
      these errors are now resolved by using external python
      to find system path elements. (CNY-813)
    * /etc/conary/mirrors/gnu has been added to enable mirror://
      references to the GNU mirror system.
    * The GNU mirror list was then significantly expanded and
      re-sorted.  (CNY-824)
    * /etc/conary/mirrors/cpan has been added to enable mirror://
      references to the Comprehensive Perl Archive network mirror
      system.
    * In group recipes, the methods r.add(), r.addAll(), and
      r.addNewGroup() have been modified to accept the use= parameter,
      which defaults to True (CNY-830).

  o Bug Fixes:
    * "conary rq" (with no arguments) no longer hides troves if the
      flavor that matches the system flavor is not built for the
      latest version. (CNY-784)
    * "cvc cook" now displays the correct label of the thing it is
      building, even when it is not the build label.
    * Running "cvc update" in a directory that has been created with
      "cvc newpkg" but has not yet been committed to the repository
      will now fail with an appropriate error message instead of
      displaying a traceback. (CNY-715)
    * Conary can now apply updates that change a file that is not a
      directory to a directory.
    * Currently version objects are cached to optimize Conary.
      Unfortunately, version objects are mutable objects.  That means
      that if two different pieces of code are given the same version
      object, modifications made by one part of the code could affect
      the other inadvertently.  A warning message has been added to
      the version object when setting or resetting timestamps to make
      developers aware of the problem.  Developers should copy the
      version object before calling setTimeStamps(),
      resetTimeStamps(), incrementSourceCount(), or
      incrementBuildCount() on it.  When creating a version object
      from a string and time stamp set, use the timeStamps= keyword
      argument to versions.VersionFromString() to avoid the copy.  In
      a later version of Conary, version objects will be immutable.
      New methods will be introduced that return new modified objects.
    * Conary no longer hangs waiting for the download thread when an error
      occured in the download thread which caused it to terminate.
    * "conary migrate" now returns an error much earlier if you are
      not using interactive mode. (CNY-826)
    * Files removed from troves (most often by --replace-files) are now
      properly skipped on updates to that trove when the file didn't change
      between versions. (CNY-828)
    * includeConfigFile now gives a much better error message when it
      cannot include a config file. (CNY-618)

Changes in 1.0.29:
  o Bug Fixes:
    * Conary now removes sources from the lookaside before unpacking SRPMs to
      ensure that the source referenced from the SRPM is actually contained in
      the SRPM. (CNY-771)
    * Errors found in the recipe while checking in will now display file name
      and line number information along with the error found.
    * The trove browser no longer shows duplicate entries for multihomed
      repositories.
    * A bug that kept sqlite-based 64-bit mirrors from being used as a source 
      for further mirrors has been fixed.

  o Build Changes:
    * Conary no longer prints policy error messages three times; it
      now prints each error immediately when it is found, and then
      summarizes all policy errors once (instead of twice) at the
      end of the build process. (CNY-776)

Changes in 1.0.28:
  o Client Changes:
    * Migrate no longer replaces by default as if --replace-files was
      specified. (CNY-769)

  o Server Changes:
    * The log retrieval function now returns a HTTP_NOT_IMPLEMENTED
      (501) instead of a HTTP_NOT_FOUND (404) if the logFile
      directive is not configured.

  o Build Changes:
    * Conary now recognizes that pkgconfig finds its files in
      /usr/share/pkgconfig as well as /usr/lib*/pkgconfig. (CNY-754)
    * /etc/conary/mirrors/cran has been added to enable mirror://
      references to the Comprehensive R Archive Network. (CNY-761)

  o Bug Fixes:
    * Conary now resets the timeStamps in all cases when
      getSourceVersion is called (CNY-708).
    * SQLite ANALYZE locks the database after it is run, causing
      updates to fail.
    * A bug that caused lists such as installLabelPath in
      configuration files to be parsed incorrectly when more than one
      space was between list elements has been fixed
    * A bug that caused Locally changed files to no be marked properly
      in rollbacks that were stored locally (including rollbacks for
      locally built troves) has been fixed. (CNY-645)
    * A bug that could cause "cvc cook" to create groups that include
      components needed to resolve dependencies that are already
      included not-by-default has been fixed.

Changes in 1.0.27:
  o Client Changes:
    * A "files preupdate" tag script method has been Implemented which
      gets run before tagged files are installed or changed. (CNY-636)
    * A bug that could cause "--replace-files" to remove ownership
      from every file in a trove has been fixed. (CNY-733)

    * Multiple bugs where using "--replace-files" could result in the
      new file having no owner have been fixed. (CNY-733)
    * The logcat script now supports revision 1 log entries.
    * The logcat script is now installed to /usr/share/conary/logcat

  o Build Changes:
    * Improved handling of the "package=" keyword argument for build
      actions.  In particular, made it available to all build actions,
      removed double-applying macros to the package specification,
      and fixed failure in cases like "MakeInstall(dir=doesnotexist,
      skipMissingDir=True, package=...)". (CNY-737, CNY-738)
    * The lookaside cache now looks in the repository for local sources
      when doing a repository cook. (CNY-744)
    * The mirror:// pseudo-URL handling now detects bad mirrors that
      provide an HTML document instead of the real archive when a
      full archive name is provided; previously, it did so only when
      guessing an archive name.  Thanks to Pavel Volkovitskiy for this
      fix. (CNY-745)
    * The Flavor policy has been slightly optimized for speed.

  o Server Changes:
    * ACL patterns now match to the end of the trove name instead of
      partial strings (CNY-719)

  o Bug Fixes:
    * The Conary repository server now invalidates changeset cache
      entries when adding a digital signature to a previously mirrored
      trove.
    * A bug that caused the mirror code to traceback when no callback
      function was provided to it has been fixed. (CNY-728)
    * Rolling back changes when the current trove has gone missing from
      the server now causes the client to generate the changeset to apply
      based on the trove stored in the local database (CNY-693)

Changes in 1.0.26:
  o Build Changes:
    * When cooking a group, adding "--debug" to the "cvc cook" command
      line now displays detailed information about why a component is
      being included to solve a dependency. (CNY-711)
    * The mirror:// functionality introduced in Conary 1.0.25 had two
      small bugs, one of which prevented mirror:// pseudo-URLs from
      working.  These bugs are now fixed, thanks to Pavel
      Volkovitskiy. (CNY-704)
    * The "cvc cook" command now announces which label it is building
      at the beginning of the cook, making it easier to catch mistakes
      early. Thanks to Pavel Volkovitskiy for this fix. (CNY-615)
    * The source actions (addSource, addArchive, etc.) can now take
      a "package=" argument like the build actions do.  Thanks to
      Pavel Volkovitskiy for contributing this capability.  (CNY-665)
    * The "preMake" option had a bad test for the ';' character; this
      test has been fixed and extended to include && and ||.
      thanks to Pavel Volkovitskiy for this fix. (CNY-580)
    * Many actions had a variety of options (dir=, subdir=, and
      subDir=) for specifying which directory to affect.  These have
      been converted to all prefer "dir=", though compatibility
      with older recipes is retained by continuing to allow the
      subDir= and subdir= options in cases where they have been
      allowed in the past. Thanks to Pavel Volkovitskiy for this
      enhancement. (CNY-668)

  o Server Changes:
    * The Conary web interface now provides a method to rely solely on
      a remote repository server to do authentication checks. (CNY-705)
    * The ACL checks on file contents and file object methods have
      been improved. (CNY-700)
    * Assertions have been added to prevent redirect entries from
      being added to normal troves.
    * An assertion has been added to ensure that redirects specify a
      branch, not a version.
    * The server returns a new FileStreamsMissing exception when the
      client requests file streams with getFileVersion or
      getFileVersions and the requested file stream is not present in
      the repository database. (CNY-721)
    * getFileVersions() now raises FileStreamMissing when it is given
      invalid request.
    * getFileContents() now raises a new FileHasNoContents exception
      when contents are requested for a file type which has no
      contents (such as a symlink).

  o Bug Fixes:
    * A bug that could cause "conary updateall" to attempt to erase
      the same trove twice due to a local update has been fixed.
      (CNY-603)
    * Attempts to target a clone to a version are now caught.  Only
      branches are valid clone targets. (CNY-709)
    * A bug that caused Trove() equality checks to fail when comparing
      redirects has been fixed.
    * A bug that caused the flavor of a redirect to be store
      improperly in the repository database has been fixed.
    * The resha1 script now properly skips troves which aren't present
      in the repository.
    * Conary 1.0.24 incorporated a fix for CNY-684 to correct behavior
      when storing src.rpm files rather than their contents.  The fix
      worked for local builds but not for commits to repositories.
      Conary 1.0.26 includes a fix that corrects the behavior when
      committing to a repository as well. (CNY-684)
    * A bug that prevented flavored redirects from being loaded from
      the repository database has been fixed.
    * "Conary migrate" now will follow redirects. (CNY-722)

Changes in 1.0.25:
  o Build Changes:
    * The addArchive() source action will search for reasonably-named
      archive files based on the name and version if given a URL ending
      with a "/" character. Thanks to Pavel Volkovitskiy for the
      initial implementation. (CNY-671)
    * All source actions, when given a URL that starts with "mirror://",
      will search a set of mirrors based on files in the mirrorDirs
      configuration entry, with default files provided in the
      /etc/conary/mirrors/ directory. Thanks to Pavel Volkovitskiy for
      the initial implementation. (CNY-171)
    * Symbolic links are now allowed to provide a soname even if they
      reference an ELF file only indirectly through other symbolic
      links.  Previously, a symbolic link could only provide a soname
      if it directly referenced an ELF file. (CNY-696)

  o Bug Fixes:
    * A bug that caused unhandled exceptions when downloading the file
      contents needed for a distributed changeset in threaded mode has
      been fixed. This bug was introduced in 1.0.24. (CNY-701)

Changes in 1.0.24:
  o Server Changes:
    * The server binary access log can now be downloaded by an
      administrator by visiting the http://servername/conary/log
      URL. Once the log is accessed it is rotated automatically by the
      repository server. Subsequent accesses to the log URL will only
      yield log entries added since the last access. (CNY-638)
    * The Users and Groups tab in the web management UI is no longer
      highlighted when administrators change their passwords.

  o Client Changes:
    * A --what-provides option has been added to "conary query" and
      "conary repquery".
    * A bug that installed extra components of a package that is being
      installed instead of updated due to the existing package being
      pinned has been fixed. (CNY-682)

  o Build Changes:
    * When pulling files out of a src.rpm file, Conary now stores the
      src.rpm file itself in the repository rather than the files
      pulled from it. (CNY-684)
    * Mono dependency version mappings are now discovered in CIL policy
      .config files. (CNY-686)
    * The internal util.literalRegex() function has been replaced by
      use of re.escape(). (CNY-634)

  o Bug Fixes:
    * The Conary Repository web interface no longer returns a
      HTTP_FORBIDDEN (403) when a bad password is given by the user.
      This allows the user to re-try authentication.
    * The --signatures and --buildreqs flags now work with "conary
      showcs".  (CNY-642)
    * A bug in the NetworkRepositoryClient default pwPrompt mechanism
      has been fixed.
    * Error messages when entitlements fail to load have been
      improved. (CNY-662)
    * The repository client no longer caches repository access info
      when the attempt to access was unsuccessful. (CNY-673, affects
      CNY-578)
    * A bug that caused x86 flavored troves from being updated
      properly when using "conary updateall" on an x86_64 system has
      been fixed. (CNY-628)
    * A bug that caused migrate behavior to not respect pins when the
      pinned troves were set to be erased (CNY-680).
    * Calling r.ComponentSpec(':foo') works again; it is exactly
      equivalent to r.ComponentSpec('foo'). (CNY-637)
    * Calling r.Move() with only one argument now fails explicitly
      rather than silently doing nothing. (CNY-614)

Changes in 1.0.23:
  o API Additions:
    * The interface to create, list and delete access groups and
      modify the users therein through is now exposed though
      ConaryClient.
    * The interface to delete entitlement groups is now exposed
      through ConaryClient.

  o Client Changes:
    * "conary updateall" now accepts the --keep-required command line
      argument.
    * the mirror script now provides download/commit feedback using
      display callbacks like other conary commands
    * the excludeTroves config option will now keep fresh installs from
      happening when an update job is split due to a pinned trove.

  o Server Changes:
    * The repository database migration code now reports an error when
      trying to migrate old-style redirects.  The code to perform the
      migration is incomplete and creates invalid new-style
      redirects.  If you have a repository with old-style redirects,
      contact rPath for assistance with your migration. (CNY-590)

  o Bug Fixes:
    * Subdirectories within source components are now better supported.
      Specifically, different subdirectories with the same filename will
      now work. (CNY-617)
    * The util.literalRegex() function now escapes parenthesis characters.
      (CNY-630)
    * Manifest files now handle file names containing "%" characters.
      Fix from Pavel Volkovitskiy. (CNY-627)
    * Fixed a bug in migrate that caused its behavior to shift when migrating 
      to the same version that is currently installed.
    * Fixed a bug in the logcat script that caused the entitlement field to
      display the user information instead. (CNY-629)

  o Build Changes:
    * The r.addArchive() source action can now unpack Rock Ridge and
      Joliet ISO images, with some limitations. (CNY-625)

Changes in 1.0.22:
  o Client Changes:
    * Conary now has hooks for allowing you to be prompted for both name
      and password when necessary.
    * Conary will no longer report a traceback when trying to perform 
      dependency resolution against repositories that are not available.
      Instead, it will print out a warning. (CNY-578)

  o Build Changes:
    * It is now possible to set environment variables to use within
      Conary builds from within conary configuration files, using the
      new "environment" configuration item.  Thanks to Pavel
      Volkovitskiy for implementing this feature. (CNY-592)
    * In previous versions of Conary, calls to r.PackageSpec() would
      improperly override previous calls to r.ComponentSpec(); now
      the ordering is preserved.  Thanks to Pavel Volkovitskiy for 
      this fix. (CNY-613)

  o Bug Fixes:
    * A bug that would allow recursively generated changesets to
      potentially have missing redirect flags has been fixed.
    * A bug in redirect handling when the branch changed but the trove
      name didn't has been fixed - conary will do a better job of
      determining what jobs to perform in this situation. (CNY-599, CNY-602)
    * Errors relating to PGP now just display the error instead of causing 
      conary to traceback. (CNY-591)
    * Conary sync on a locally cooked trove will no longer traceback (CNY-568)
    * --from-file and sync now work together.
    * An AssertionError that was occasionally reached by incorrect repository
      setups is now a ConaryInternalError
    * A bug when updating to a locally cooked trove when the user had 
      manually removed files has been fixed. (CNY-604)
    * CONARY files that are not accessible will no longer cause conary to
      traceback when trying to read context from them. (CNY-456)
    * signatureKeyMap configuration entries are now checked to ensure
      they are valid. (CNY-531)

Changes in 1.0.21:
  o Client Changes:
    * The "conary migrate" command has changed behavior significantly
      in order to make it more useful for updating a system to exactly
      match a different group.  However, this change makes it much
      less useful for updating normal systems.  "conary migrate"
      should not be used without first reading the man page
      description of its behavior.  The old migrate behavior is now
      available by using "conary sync --full".  "conary syncchildren"
      has been renamed to "conary sync", and its behavior has also
      been modified slightly as a result.  The old behavior is
      available by using "conary sync --current". Please read the man
      page for a full description of the "sync" command as well.  (CNY-477)

  o Build Changes:
    * A "package" keyword parameter has been added to build actions,
      which specifies the package and/or component to which to assign
      the files that are added (not modified or deleted) by that build
      action.  For example, r.MakeInstall(package="foo") will place
      all the new files installed by the MakeInstall action into the
      "foo" package.  Thanks to Pavel Volkovitskiy for contributing
      this capability.  (CNY-562)
    * A "httpHeaders" keyword parameter has been added to the
      r.addArchive(), r.addPatch(), and r.addSource() source actions
      so that headers can be added to the HTTP request.

  o Bug Fixes:
    * The r.addPatch() build action no longer depends on nohup to
      create a file in the current directory (a bug introduced in
      conary 1.0.19). (CNY-575)
    * Commits with missing files no longer traceback. (CNY-455)
    * A bug that caused "#!/usr/bin/env /bin/bash" to not be
      normalized to /bin/bash by the NormalizeInterpreterPaths policy
      has been fixed.
    * A bug that prevented Conary from being able to download files
      that contain '&' or ';' characters has been fixed.  This allows
      Conary to download sources from cgi-bin URLs.
    * "cvc merge" no longer fails to merge changes from the parent
      branch when the shadowed version doesn't exist on the parent
      branch.

Changes in 1.0.20:
  o Build Changes:
    * "jvmdir", "javadir", "javadocdir", and "thisjavadocdir" have
       been added to the default set of macros.
    * A r.JavaDoc() build action has been added.  It funtions
      exactly like the "r.Doc()" build action, except it coppies into
      "%(thisjavadocdir)s".
    * When the r.addArchive() source action attempts to guess the main
      directory in which to build, it now recognizes when when sources
      have been added in an order that defeats its algorithm and provides
      a helpful error message. (CNY-557)

  o Client Changes:
    * A --tag-script parameter has been added to the rollback
      command. (CNY-519)

  o Bug Fixes:
    * A bug in clone behavior that caused Conary to try to clone
      excessive troves has been fixed.  If you were cloning uphill
      from branch /a/b to /a, and a buildreq was satisfied by a trove
      on /a//c, Conary would try to clone the buildreq to /a as well.
      (CNY-499)
    * A bug in the "r.Ant()" and "r.JavaCompile()" build actions which
      caused the CLASSPATH variable to get mangled has been fixed.
    * A bug in 'r.ClassPath()' that caused a traceback has been fixed.
    * A bug that caused the "change password" tab to be displayed when
      browsing the repository via the web as an anonymous user has
      been fixed.
    * The web service code no longer permits the anonymous user to
      view the "change password" (/conary/chPassForm) form.
    * The r.addPatch() source action no longer hangs when presented
      with large patches, which fixes a bug introduced in Conary
      1.0.19.

Changes in 1.0.19:
  o API Change:
    * In order to fully represent empty flavors in Conary, a new Flavor
      object class has been added.  Previously, DependencySet objects
      were used to store flavor information.  Unfortunately it was not
      possible to distinguish "empty flavor" from "flavor not specified".
      When dealing with thawing frozen flavors, use ThawFlavor() instead
      of ThawDependencySet().  When testing to see if a flavor is empty,
      use the isEmpty() method of the flavor object.

  o Client Changes:
    * The default resolveLevel setting is now 2, this means that
      conary will try to update troves that would otherwise cause an
      update to fail.  See the conary man page for more details.
    * Multiple bugs have been fixed in interactive prompting for user
      passwords (CNY-466):
      - Password prompts are based on the server name portion of the
        label being accessed, not the actual hostname of the server
        (these are often different when repositoryMaps are used).
      - When no password callback is available, the operation will
        fail with an open error (which is identical to what would
        happen if no user name was present) instead of giving a
        traceback.
      - The download thread uses the passwords which the original
        thread obtained from the user.
      - The download thread is able to prompt for passwords from the
        user if distributed changesets require access to additional
        repositories.

  o Build Changes:
    * "r.Ant()", "r.JavaCompile()", and "r.ClassPath()" build actions
      have been added to support building java with conary.
    * "r.addPatch()" will now determine the patchlevel without users
      needing to add level= in the r.addPatch() call. The level
      parameter is still honored, but should not be needed.
    * "cvc cook --show-buildreqs" now displays build requirements
      inherited from parent recipe classes. (CNY-520)
    * The output of "cvc diff" and "cvc rdiff" can now be used as an
      input to patch when files are added between two versions. (CNY-424)
    * Use flags have been added for dom0 and domU.  They default to
      "sense prefernot".  The domU flag should be used to build
      binaries specific to Xen domU environments where special
      provisions are made for paravirtualization.  The dom0 flag
      should be used to build binaries specific to Xen dom0
      environments where special provisions are made for the
      hypervisor.  The existing "xen" flag should be used to build
      binaries specific to Xen which apply equally to Xen dom0 and
      domU environments.
    * Warning message for modes specified without an initial "0" have
      been improved to include the path that is affected. (CNY-530)

  o Server Changes:
    * Use the term Entitlement Class in all conary repository web interfaces
      replacing Entitlement Group.

  o Bugs Fixed:
    * The Conary Repository now returns an error to a client when
      committing duplicate troves that have an empty flavor. (CNY-476)
    * When checking out a source trove from a repository using
      "cvc checkout", the user is no longer warned about not being able
      to change the ownership of the files checked out.
    * A bug has been fixed in conary's determination of what troves
      had been updated locally.  This bug caused "conary updateall" to
      consider many x86 troves as needing to be updated separately
      instead of as a part of group-dist.  This could cause updateall
      failures. (CNY-497)
    * A bug that caused 'conary q tmpwatch:runtime --recurse' to traceback
      has been fixed (CNY-460)
    * Interactive mode now handles EOF by assuming it means 'no';
      thanks go to David Coulthart for the patch. (CNY-391)
    * Configuration settings in contexts can now be overridden from
      the command line. (CNY-22)
    * Redirect changesets now have primary troves, meaning they will
      display better when using "conary showchangeset". (CNY-450)
    * User's passwords are now masked when using "cvc context" (unless
      --show-passwords is specified). (CNY-471)
    * Removed excess output from commitaction which was caused by a
      change in option parsing code (CNY-405)

Changes in 1.0.18:
  o Client Changes:
    * Trying to shadow a cooked redirect now results in an error. (CNY-447)
    * A --keep-required option has been added to tell Conary to leave
      troves installed when removing them would break
      dependencies. This used to be the default behavior; Conary now
      issues a dependency error instead. (CNY-6)
    * "delete-entitlement" and "list-entitlements" options have been
      added to the "manageents" script.

  o Build Changes:
    * Python dependencies are now generated for .pyc files as well as
      for .py files. (CNY-459)

  o Server Changes:
    * Support for deleting entitlements, listing the entitlement
      groups a user can manage, and removing the ACL which lets a group
      manage an entitlement group has been added.
    * Entitlement management has been added to the Conary repository
      web interface. (CNY-483)

  o Bug Fixes:
    * The "list-groups" option to the "manageents" script has been
      corrected to list the groups the user can manage instead of the
      groups that user belongs to.

Changes in 1.0.17:
  o Client Changes:
    * Individual file removals performed by "conary remove" now create
      rollbacks. (CNY-7)
    * The repository mirroring client supports two new configuration
      options:
      - matchTroves is a regexp list that limits what troves will be
        mirrored based on the trove names;
      - recurseGroups takes a boolean value (True/False) which will
        cause the miror client to recurse through a groups and mirror
        everything that they include into the target repository.

  o Server Changes:
    * A single conary repository can host multiple serverNames. In the
      Conary repository's configuration file, the serverName directive
      can now specify a space separated list of valid server names
      which will be accepted and served from that repository. (CNY-16)

Changes in 1.0.16
  o Build Changes:
    * A check has been added to "cvc commit" that ensures a .recipe
      file exists in the CONARY state file.
    * Recipe classes can now set an "abstractBaseClass" class
      variable.  When set, Conary will not require a setup() method in
      the class.  This is used for creating superclass recipes where
      setup() methods are not needed.

  o Server Changes:
    * A new "entitlementCheckURL" configuration option has been added.
      This is a hook that allows external validation of entitlements.
    * The Conary Repository web interface look and feel has been
      updated.  The interface will look incorrect unless
      conary-web-common 1.0 or later is installed.

  o Bug Fixes:
    * When running "cvc log" on a newly created source component, cvc now
      errors gracefully instead of tracing back. (bz #863)
    * Conary now changes to the / directory before running tag
      scripts. (bz #1134)
    * "cvc co foo=invalidversionstring" now gives a more helpful error
      message. (bz #1037)
    * Cloning binary troves uphill now correctly checks for the source
      trove uphill.
    * A bug that would cause "conary migrate" to raise a KeyError when
      updating a group that referenced the same trove twice (through
      two subgroups) has been fixed.
    * A bug that caused miscalculations when determining whether a
      shadow has been modified has been fixed.
    * A number of bugs affecting resetting distributed changesets have
      been fixed.
    * A bug in the MySQL dbstore driver that caused the wrong
      character encoding to be used when switching databases has been
      fixed.
    * A bug where running updateall when one of the two groups that
      reference a trove has no update caused an erase of that trove to
      be requested has been fixed (CNY-748).

Changes in 1.0.15
  o Client Changes:
    * When writing files as non-root, Conary will no longer create
      files setuid or setgid unless the uid/gid creating the file
      matches the username/groupname in the package.
    * Conary now checks the rollback count argument for non-positive
      numbers and numbers greater then the number of rollbacks
      available. (bz #1072)
    * The entitlement parser has been reimplemented using expat
      instead of a hand-coded parser.  A correctly formatted
      entitlement file should now be enclosed in an
      <entitlement></entitlement> element.  Conary will continue to
      work with files that do not contain the toplevel <entitlement>
      element.

  o Build Changes:
    * Support has been added for recipe templates.  Now when running
      "cvc newpkg", cvc will automatically create a recipe from a
      template specified by the recipeTemplate configuration
      option. (bz #671, #1059)
    * Policy objects can now accept globs and brace expansions when
      specifying subtrees.
    * Cross-compile builds now provide CONFIG_SITE files to enable
      cross-compiling programs that require external site config
      files.  The default site config files are included.
    * The "cvc checkout" command can now check out multiple source
      troves in a single invocation.

  o Server Changes:
    * An "externalPasswordURL" configuration option has been added,
      which tells the server to call an external URL for password
      verification.  When this option is used, user passwords stored
      in the repository are ignored, and those passwords cannot be
      changed.
    * An authentication cache has been added, which is enabled by
      setting The authCacheTimeout configuration to the number of
      seconds the cache entry should be valid for.

  o Bug Fixes:
    * A bug that caused using groupName parameter with r.replace() to
      traceback has been fixed. (bz #1066)
    * Minimally corrupted/incorrect conary state files will no longer cause 
      conary to traceback. (bz #1107)
    * A bug that prevented upload progress from being displayed when
      using "cvc commit" has been fixed. (bz #969)

Changes in 1.0.14:
  o Client Changes:
    * Conary now creates shadows instead of branches when cooking onto
      a target label.  This means, for example, that local cooks will
      result in a shadow instead of a branch.
    * Conary now creates shadows on the local label when creating rollbacks
      instead of branches.
    * The branch command has been removed.  Any potential branch should be 
      done with a shadow instead.
    * The verify command now shows local changes on a local shadow instead
      of a local branch
    * Local changesets create diffs against a local shadow (instead of
      a branch) and --target for the commit command retargets to a shadow
    * User conaryrc entries are now searched from most specific target to
      least specific (bz #997)
    * A fresh install of a group will cause all of its contained components 
      to be installed or upgraded as well, without reference to what is 
      currently installed on your system -- no trove will be skipped because
      it is referenced by other troves on your system but not installed.
    * Changeset generation across distributed shadows now force file 
      information to be absolute instead of relative when the files are on
      different servers, eliminating server crosstalk on source checkin and
      when committing local changesets. (bz #1033)
    * Cvc merge now takes a revision, to allow you merge only up to a certain
      point instead of to head.

  o Server Changes:
    * Removed the ability for the server to log updates to its contents
      store (mirroring has made this capability obsolete)
    * logFile configuration directive now logs all XML calls
    * Split user management out from core authorization object
    * All user management calls are based on user and group names now
    * The user management web interface for the repository now allows
      the administrator to enable and disable mirroring for groups

  o Bug Fixes:
    * Conary will not traceback if you try to update to a trove with a name
      that matches a filesystem path that you don't have access to (bz #1010).
    * Conary will not raise an exception if a standard config file (~/.conaryrc,
      for example) exists but is not accessible.
    * cvc no longer allows . and .. to be added to source troves (bz #1014)
    * cvc remove handles removing directories (bz #1014)
    * conary rollback no longer tracebacks if you do not have write access to
      the conary database.
    * deeply shadowed versions would fail when performing some version 
      operations.  This caused, for example, local cooks of shadowed troves
      to fail.
    * using loadInstalled with a multiarch trove no longer tracebacks (bz #1039)
    * group recipes that include a trove explicitly byDefault False could result
      in a trove when cooked that had the components of that trove byDefault
      True.
    * Stop sending duplicate Host: headers, proxies (at least squid) mangle 
      these into one host header, causing failures when accessing rbuilder
      repositories that depend on that host header (bz #795)
    * The Symlink() build action should not enforce symlinks not
      dangling, and should instead rely solely on the DanglingSymlinks
      policy.
    * A bug that caused conary to treat a reference as an install when it
      should have been an update due to a miscalculation of what local updates
      had been made on the system has been fixed.

Changes in 1.0.13:
  o Client Changes:
    * A new "conary migrate" command for updating troves has been
      added.  "conary migrate" is useful for circumstances when you
      want to update the software state on a system to be synchronized
      with the default state of a group.  To do this, "conary migrate"
      calculates the changeset required to: 1) update the trove (if an
      update is available); 2) install any missing included troves; 3)
      synchronize included troves that have a mismatched version; 4)
      remove any referenced troves that are not installed by default.
    * The includeConfigFiles configuration directive now accepts http
      and https URLs.  This allows organizations to set up centralized
      site-wide conary configuration.
    * Conary now gives a more detailed error message when a changeset
      attempts to replace an empty directory with a file and
      --replace-files is not specified.

  o Build Changes:
    * The addSource source action will now replace existing files,
      rather than replacing their contents.  This implies that the
      mode of the existing file will not be inherited, and an
      existing read-only file will not prevent addSource from
      working.
    * The internal setModes policy now reports "suid/sgid" only for
      files that are setuid or setgid, rather than all files which
      have an explicitly set mode.  (bz #935)
    * TagSpec no longer will print out ignored TagSpec matches twice,
      once for tags specified in the recipe, and once for tags
      discovered in /etc/conary/tags/*.  (bz #902)
    * TagSpec will now summarize all its suggested additions to
      buildRequires in a single line.  (bz #868)
    * A new reportMissingBuildRequires policy has been added to summarize
      all suggested additions to buildRequires in a single line at the
      end of the entire build process, to make it easier to enhance the
      buildRequires list via cut-and-paste.  (bz #869)

  o Bug Fixes:
    * A bug that caused conary to traceback when a file on the file
      system is owned by unknown uid/gid has been fixed.  Conary will
      now print an error message instead.  (bz #977)
    * A bug that caused conary to traceback when an unknown Use flag
      was used when cooking has been fixed.  Previously, "cvc cook
      --flavor 'foobar'" would create a traceback.  Conary now says
      'Error setting build flag values: No Such Use Flag foobar'.
      (bz #982)
    * Pinned troves are now excluded from updateall operations.
      Previously conary would try to find updates for pinned troves.
    * Conary now handles applying rollbacks which include overlapping
      files correctly.  Previously --replace-files was required to
      apply these rollbacks.
    * the config file directive includeConfigFile is no longer case sensitive 
      (bz #995)

Changes in 1.0.12:
  o Client changes:
    * The rollback command now applies rollbacks up to and including
      the rollback number specified on the command line. It also
      allows the user to specify the number of rollbacks to apply
      (from the top of the stack) instead of which rollback to
      apply. (bz #884)
    * Previously, the code path for installing files as part of a new
      trove required an exception to be handled.  The code has been
      refactored to eliminate the exception in order to reduce install
      times.

  o Build Changes:
    * The cvc command now has a --show-buildreqs option that prints all
      build requirements.  The --no-deps argument for cvc has been
      aliased to --ignore-buildreqs for consistency.

  o Bug Fixes:
    * Installing into a relative root <e.g. --root foo> when running
      as root no longer generates a traceback. (bz #873)
    * Replaced files are now stored in rollbacks. (bz #915)
    * File conflicts are now also detected via the database, not just
      via real file conflicts in the filesystem.
    * A bug that resulted in multiple troves owning a file has been fixed.
    * Rollbacks of troves that were cooked locally will no longer
      raise a TroveIntegrityError.
    * The "conary remove" command no longer generates a traceback when
      the filename given cannot be unlinked. (bz #887)
    * The missing usage message displayed when "cvc" and "conary" are
      run with no command line arguments has been restored.
    * Rollbacks for initial contents files didn't work; applying
      rollbacks now ignores that flag to get the correct contents on
      disk. (bz #924)
    * The patch implementation now properly gives up on patch hunks
      which include changed lines-to-erase, which avoids erasing lines
      which did not appear in the origial version of the file. (bz
      #949)
    * Previously, when a normal error occurred while prepping sources
      for cooking (extracting sources from source archives, for
      example), conary would treat it as a major internal error.  Now
      the error message is simply printed to the screen instead.
    * A typo in a macro will now result in a more helpful error
      message.
    * A bug that caused a traceback when performing "conary rq" on an
      x86_64 box with a large installLabelPath where only an x86
      flavor of a trove was available on one label in the
      installLabelPath has been fixed (bz #961).
    * Conary no longer creates a rollback status file when one isn't
      needed.  This allows /var/lib/conarydb to be on read-only media
      and have queries continue to work/.
    * Reworked "conary remove" to improve error messages and fix
      problems with multiple files being specified, broken symlinks,
      and relative paths (bz #853, #854)
    * The mirror script's --test mode now works correctly instead of
      doing a single iteration and stopping.

Changes in 1.0.11:
  o Client Changes:
    * Conary will now allow generic options to be placed before the command
      you are giving to conary.  For example, 'conary --root=/foo query'
      will now work.
    * the remove command no longer removes file tags from files for no good 
      reason
    * rollbacks now restore files from other troves which are replaced as part
      of an update (thanks to, say, --replace-files or identical contents)
    * --replace-files now marks files as owned by the trove which used to
      claim them
    * You can now kill conary with SIGUSR1 to make conary enter a debugger
      when you Ctrl-C (or a SIGINT is raised)
    * --debug-all now enters a debugger in more situations, including option
      parsing fails, and when you hit Ctrl-C.
    * added ccs2tar, which will convert most absolute changesets (like those
      that cook produces) into tarballs
    * Troves now don't require dependencies that are provided by themselves.
      As troves are built with this new behavior, it should significantly speed
      up dependency resolution.
    * added a script to recalculate the sha1s on a server (after a label
      rename, for instance)
    * added a script to calculate an md5 password (for use in an info recipe,
      for example)

  o Build Changes:
    * Conary now supports a saltedPassword option to r.User in user info-
      packages.  Full use of this option will require that a new shadow package
      be installed.

  o Bug Fixes:
    * command-line configurations now override context settings

  o Build Changes:

Changes in 1.0.10:
  o Client Changes
    * Given a system based on rPath linux where you only installed
      !smp kernels, conary would eventually start installing smp
      kernels on your system, due to the way the update algorithm
      would determine whether you should install a newly available
      trove.  Conary now respects flavor affinity in this case and
      does not install the smp kernel.
    * Mirror configuration files can now specify uploadRateLimit and
      downloadRateLimit.
    * Updates utilizing changeset files are now split into multiple
      jobs properly, allowing changeset files which create users to
      work proprely.
    * "conary rollback" now displays progress information that matches
      the "conary update" progress information.
    * added --with-sources option for clone

  o Bug Fixes:
    * A bug that caused an assertion error when switching from an
      incomplete trove to a complete trove has been fixed.
    * A bug in perl dependencies that caused extra directories to be
      considered part of the dependency has been fixed.
    * A bug affecting updates where a pinned, partially installed
      package was supposed to be updated due to dependency resolution
      has been fixed.
    * A bug that prevented updates from working when part of a locally
      cooked package was replaced with a non-locally cooked component
      has been fixed.  The bug was introduced in Conary 1.0.8.
    * A bug that caused a segfault when providing an invalid type to
      StringStream has been fixed.
    * The troveInfo web page in the repository browser now displays
      useful error messages instead of traceback messages.  The
      troveInfo page also handles both frozen and non-frozen version
      strings.
    * A bug that caused conary to download unnecessary files when checking out
      shadow sources has been fixed.
    * A bug that caused "cvc rdiff" between versions of a trove that
      were on different hosts to fail has been fixed.
    * Fixed a bug when determining local file system changes involving a file 
      or directory with mtime 0.
    * The --signature-key option was restored

Changes in 1.0.9:
  o Client Changes:
    * A new dependency resolution method has been added which can be turned
      on by setting resolveLevel to 2 in your conarycfg:  If updating trove 'a'
      removes a dependency needed by trove 'b', attempt to update 'b' to
      solve the dependency issue.  This will allow 'conary update conary'
      to work as expected when you have conary-build installed, for example.
    * Switched to using more of optparse's capabilities, including --help
      messages.
    * One short option has been added, cvc -m for message.

  o Bug Fixes:
    * Recipes that use loadRecipe('foo') and rely on conary to look upstream
      to find their branch now work correctly when committing.
    * A bug affecting systems with multiple groups referencing the same troves,
      where the groups are out of sync, has been fixed.
    * the mirror client now correctly handles duplicate items returned in
      trove lists by older servers
    * A bug that caused the mirror client to loop indefinitely when
      doing a --full-trove-sync has been fixed
    * conary rq --trove-flags will now display redirect info even if you
      do not specify --troves (bug #877)
    * dep resolution now support --flavors --full-versions output (bug #751)
    * cvc merge no longer tracebacks if files were added on both upstream
      and on the shadow
    * admin web access for the server doesn't require write permission for
      operations which also require admin access (bug #833)
    * A bug that caused r.remove() in a group to fail if the trove being
      removed was recursively included from another group has been fixed.
    * Conary update tmpwatch -tmpwatch:debuginfo will now erase 
      tmpwatch:debuginfo.
    * An ordering bug that caused info packages to not be updated with their
      components has been fixed.
    * Updates will now happen in a more consistent order based on an
      alphabetic sort.
    * the repository server now handles database deadlocks when committing
       changesets
  o Server Changes:
    * getNewSigList and getNewTroveList could return troveLists with
      duplicate entries

  o Documentation Changes:
    * The inline documentation for recipes has been significantly
      improved and expanded, including many new usage examples.

Changes in 1.0.8
  o Client changes:
    * Conary will now replace symlinks and regular files as long as their
      contents agree (bug #626)

  o Bug Fixes:
    * An error in the method of determining what local changes have been 
      made has been fixed.

Changes in 1.0.7:
  o Client changes:
    * A better method of determining what local changes have been made to a
      local system has been implemented, improving conary's behavior when
      updating.

  o Bugfixes:
    * A bug that caused the user to be prompted for their OpenPGP
      passphrase when building on a target label that does not match
      any signatureKeyMap entry has been fixed.  Previously, if you
      had a signatureKeyMap entry for conary.example.com, and your
      buildLabel was set to conary.example.com@rpl:devel, you would be
      prompted to enter a passphrase even when cooking locally to the
      local@local:COOK label.
    * Dependency resolution will no longer cause a trove to switch
      branches.
    * If a component is kept when performing dependency resolution
      because it is still needed, it's package will be kept as well if
      possible.
    * "conary q --path" now expands symlinks found in the path to the
      file in question. (bug #855)
    * Committing a changeset that provided duplicate file streams for
      streams the server previously referenced from other servers no
      longer causes a traceback.
    * Conary's patch implementation how handles patches which are
      already applied. (bug #640)
    * A server error triggered when using long flavor strings in
      server queries has been fixed.

  o Build fixes:
    * Group cooking now produces output to make it easier to tell what
      is happening.  The --debug flag can be used to get a more
      detailed log of what troves are being included.

  o Server changes:
    * The server traceLog now logs more information about the
      repository calls


Changes in 1.0.6:
  o Repository changes:
    * The commitaction script now accepts the standard conary arguments
      --config and --config-file.

  o Bugfixes:
    * cvc merge on a non-shadow no longer returns a traceback (bz# 792),
      and cvc context foo does not return a traceback when context foo does
      not exist (bz #757)  Fixed by David Coulthart.
    * A bug that caused new OpenPGP keys to be skipped when troves
      were filtered out during mirroring has been fixed.
    * opening invalid changesets now gives a good error message instead of
      a traceback
    * removed obsolete changemail script
    * Exceptions which display fileId's display them as hex sha1s now
      instead of as python strings
    * A bug where including a redirect in a group that has autoResolve 
      caused conary to traceback has been fixed.
    * A bug that kept conary from prompting for your password when committing
      has been fixed.
    * A bug that randomized the order of the labels in the  installLabelPath 
      in some error messages has been fixed.

  o Build fixes:
    * The default ComponentSpec for :perl components now include files
      in site_perl as well as in vendor_perl.
    * Ruby uses /usr/share/ri for its documentation system, so all files
      in %(datadir)s/ri are now included in the default :doc ComponentSpec.

Changes in 1.0.5:
  o Performance improvements:
    * The use of copy.deepcopy() has been eliminated from the
      dependency code.  The new routines are up to 80% faster for
      operations like DependencySet.copy().
    * Removing files looks directly into the file stream of the file
      being removed when cleaning up config file contents rather than
      thawing the full file stream.
    * Getting a single trove from the database without files returned file
      information anyway
    * Trove.applyChangeSet() optionally skips merging file information
    * Cache troves on the update/erase path to avoid duplicate fetchs from
      the local database

  o Bugfixes
    * Installing from a changeset needlessly relied on troves from the 
      database having file information while processing redirects
    * Extraneous dependency cache checks have been removed from the
      addDep() path.
    * When removing files, conary now looks up the file flags directly
      in the file stream in order to clean up config file contents.
      Previously the entire file stream was thawed, which is much more
      resource intensive.

  o Build fixes:
    * r.addArchive() now supports rpms with bzip2-compressed payloads.

Changes in 1.0.4:
  o Performance improvements:
    * The speed of erasing troves with many dependencies has been
      significantly improved.
    * The join order of tables is forced through the use of
      STRAIGHT_JOIN in TroveStore.iterTroves() to work around some
      MySQL optimizer shortcomings.
    * An --analyze command line option has been added to the
      stand-alone server (server.py) to re-ANALYZE the SQL tables for
      MySQL and SQLite.  This can significantly improve repository
      performance in some cases.
    * The changes made to dependency string parsing were a loss in
      some cases due to inefficiency in PyArg_ParseTuple().
      Performance sensitive paths in misc.c now parse the arguments
      directly.

  o Bugfixes:
    * An Apache-based conary repository server no longer logs
      tracebacks in error_log when a client disconnects before all
      data is sent.
    * A bug that caused cross repository commits of changesets that involved
      a branched trove to fail in some cases has been fixed.
    * If an entitlement is used for repository access, it is now sent
      over HTTPS instead of HTTP by default.
    * The conary emerge command no longer attempts to write to the root
      user's conary log file.
    * conary showcs --all now shows not-by-default troves.
    * Previously, there was no way using showcs to display only the troves
      actually in a changeset - conary would by default access the repository
      to fill in any missing troves.  Now, you must specify the
      --recurse-repository option to cause conary to search the repository
      for missing troves.  The --trove-flags option will now display when a
      trove is missing in a changeset.
    * A bug that caused showcs --all to display file lists even when --ls
      was not specified has been fixed.
    * When mirroring, you are now allowed to commit a trove that does
      not have a SHA1 checksum set.  This is an accurate replication
      of the data coming from the source repository.
    * A bug affecting multiple uses of r.replace() in a group recipe has been
      fixed.
    * A bug that caused components not to be erased when their packages were 
      erased when a group referencing those packages was installed has been 
      fixed.

Changes in 1.0.3
  o Client changes:
    * Conary displays full paths when in the error message generated
      when it can't open a log file rather than leaving out the root 
      directory.

  o Performance improvements:
    * A find() class method has been added to StreamSet which enables
      member lookups without complete thawing.
    * The code path for committing filestreams to repositories now
      uses find() to minimize file stream thaws.
    * DBstore now supports precompiled SQL statements for SQLite.
    * Retrieving troves from the local system database no longer
      returns file information when file information is not requested.
    * Dependencies, dependency sets, StreamCollections, file
      dictionaries, and referenced file lists now use C parsing code
      for stream thawing.
    * Extraneous trove instantiations on the system update path have
      been eliminated.
    * Adding troves to the local database now uses temporary tables to
      batch the insertions.

  o Bugfixes:
    * A bug that caused a mismatch between file objects and fileIds
      when cloning a trove has been fixed.

Changes in 1.0.2:
  o Bugfixes:
    * A bug that caused redirects to fail to build when multiple
      flavors of a trove exist has been fixed.
    * A bug with cooking flavored redirects has been fixed.
    * The cvc command no longer enforces managed policy with --prep.
    * A bug that caused disttools based python packages to be built as
      .egg files has been fixed.  This bug was introduced in conary
      0.94.
    * A bug that prevented checking in a recipe that deleted policy
      has been fixed.
    * A bug that prevented entitlements from being recognized by an
      Apache conary repository server when no username and password
      were set for a server has been fixed.
    * A bug that prevented errors from being returned to the client
      if it attempts to add an invalid entitlement key or has
      insufficient permission to add the entitlement key has been
      fixed.  An InvalidEntitlement exception has been added.
    * A repository bug prevented the mirror client from obtaining a
      full list of new troves available for mirorring has been fixed.
    * A bug in cooking groups caused the groups resulting from an
      r.addAll() to not respect the original group's byDefault
      settings in some cases has been fixed.

Changes in 1.0.1:
  o Database schema migration
    * Over time, the Conary system database schema has undergone
      several revisions.  Conary has done incremental schema
      migrations to bring old databases in line with the new schema as
      much as possible, but some remnants of the old schema remain.
      When Conary 1.0.1 runs for the first time, the database will be
      reloaded with a fresh schema.  This corrects errors that can
      occur due to incorrect SQL data types in table definitions.  An
      old copy of the database will be saved as "conarydb-pre-schema-update".

Changes in 1.0:
  o Bugfixes
    * A bug that allowed a group to be installed before children of
      its children were installed has been fixed.  This ensures this
      if a an update is partially completed, it can be restarted from
      where it left off.
    * A bug in python dependencies that sometimes resulted in a plain 
      python: __init__ dependency has been fixed.
    * A bug that dropped additional r.UtilizeUser matches for a file after
      the first one has been fixed.
    * Accessing a repository with the wrong server name no longer
      results in an Internal Server Error.  The error is marshaled
      back to the client.

Changes in 0.97.1:
  o Bugfixes
    * A bug has been fixed that allowed the "incomplete" flag to be
      unset in the database when applying changesets of troves that
      have no "incomplete" flag.  This resulted in "StopIteration"
      exceptions when updating the trove.
    * A bug has been fixed in the code that selects the OpenPGP key
      to be used for signing changesets at cook time.

Changes in 0.97:
  o Client changes:
    * All troves that are committed to repository through commits,
      cooks, branches, shadows, and clones, now always have SHA1
      checksums calculated for them.
    * Trove objects now have a version number set in them.  The
      version number is increased when the data types in the Trove
      object are modified.  This is required to ensure that a Conary
      database or repository has the capability of storing all the
      information in a Trove.  All trove data must be present in order
      to re-calculate SHA1 checksums.  If a local system understands
      version 1 of the Trove object, and a repository server sends a
      changeset that contains a version 2 Trove, an "incomplete" flag
      will be set for trove's entry in the database.  When accessing
      that trove later for merging in an update, the client will go
      back and retrieve the pristine Trove data from the repository
      server so it will have all the data needed to preform three way
      merges and signature verification.

  o Repository changes:
    * Repositories will now reject commits whose troves do not have
      correct SHA1 checksums.

Changes in 0.96:
  o Client changes:
    * conary rq now does not use affinity by default, use --affinity to turn
      it on.  The rq --compatible-troves flag has disappeared.  Now 
      you can switch between displaying all troves that match your system 
      flavor and that match affinity flavor by switching between
      --available-troves with and without the --affinity flag.
    * conary q now displays installed, not by default troves by default,
      but skips missing troves.
    * Fixed an update bug where updating an x86 library on an x86_64 system
      would cause conary to switch other x86_64 components for that library
      to x86 versions.
    * update job output is compressed again
    * Fixed an update bug where if you had made a local change to foo, and then 
      updated a group that pointed to an earlier version of that trove,
      the trove could get downgraded

  o Other changes:
    * Mirroring now mirrors trove signature

Changes in 0.95:
  o Client changes:
    * The "conary verify" command now handles non-regular files with
      provides and requires (for example, symlinks to shared libraries
      that provide sonames).
    * The "conary showchangeset" command now takes --recurse and
      --no-recurse arguments.
    * All info-* packages are now updated in their own individual jobs;
      this is required for their dependencies to be reliable.
    * The conary syncchildren command now will install new packages
      when appropriate.

  o Repository changes:
    * Additional logging has been added to the repository server.
      Logging is controlled by the "traceLog" config file variable,
      which takes a logging level and log path as arguments.
    * Conary now detects MySQL Database Locked errors and will retry
      the operation a configurable number of times.  The "deadlockRetry"
      configuration variable controls the number of retries and
      defaults to 5.

  o Build changes:
    * Conary now uses site.py to find all possible correct elements of
      sys.path when generating python provides and requires.  Previously,
      new elements added via .pth files in the package being built would
      be ignored for that package.
    * The PythonSetup() build action now works properly with setup.py
      files that use "from setuptools import..." instead of "import
      setuptools".

  o Other changes:
    * The conarybugz.py script has been restored to functionality by
      moving to the conaryclient interface for accessing the
      repository.

Changes in 0.94:

  o Redirects no longer point to a specific trove; they now redirect
    to a branch. The client chooses the latest version on that branch
    which is compatible with the local system.

  o Bug Fixes
    * A bug in getNewTroveList() that could cause duplicate
      troves to be returned has been fixed.
    * A bug that caused a repository server running under Apache to
      fail with an Internal Server Error (500) when a client requested
      a changeset file that does not exist has been fixed.
    * Conary no longer displays an error when attempting to write to a
      broken pipe.  (bug #474)
    * Conary now respects branch affinity when moving from old-style
      groups to new-style groups.

  o Client changes:
    * The query/repquery/showcs command line options have been
      reworked.  See the conary man page for details.
    * When "cvc merge" is used to merge changes made on the parent
      branch with changes made on a shadow, conary now records the
      version from the parent branch that was used for the merge.
      This is required to allow conary to handle changing the upstream
      version on a shadow.  It is also useful for accounting
      purposes.  (bug #220)
    * "conary emerge" can now be performed on a recipe file.
      Previously you were required to emerge from a repository. (bug
      #526)
    * Progress is now displayed as conary applies a rollback. (bug #363)
    * Java, Perl, and Python dependencies are now enforced by default.

  o Build changes
    * PythonSetup() no longer passes the --single-version-externally-managed
      argument to setup.py when it uses distutils instead of setuptools.

Changes in 0.93:
  o Bug Fixes
    * A bug in the "conary verify" code sometimes resulted in an
      unhandled TroveIntegrity exception when local modifications were
      made on the system. (bug #507)
    * Usernames and passwords with RFC 2396 reserved characters (such
      as '/') are now handled properly. (bug #587)

  o Server changes
    * Standalone server reports warnings for unsupported configuration options
      instead of exiting with a traceback.
    * Compatibility for repositoryDir has been removed.
    * A bug caused queries for multiple flavors of the same trove
      to return incorrect results has been fixed.
    * Apache hooks now ignore IOErrors when writing changesets to the
      client.  These normally occur when the client closes the
      connection before all the data is sent.

  o Client changes
    * SHA1 checksums are now computed for source checkins and local
      change set commits.
    * Flavor affinity is now more relaxed when updating troves.  For
      example, if you have a trove with flavor that requires sse2 but
      your system flavor is ~!sse2, conary will only prefer troves
      with sse2 enabled instead of requiring it.

  o Build changes
    * PythonSetup() now correctly requires python-setuptools:python
      instead of python-setuptools:runtime.
    * Automatic python dependency provision now searches more directories
      to better support multilib python.
    * Conary now defaults to building in ~/conary/builds instead of
      /var/tmp/conary/builds, and caching in ~/conary/cache instead
      of /var/cache/conary.

Changes in 0.92:
  o Package Building Changes:
    * Conary policy has been split out into the conary-policy package.
      (Some policy was left in conary proper; it is needed for
      internal packaging work.)
    * Conary prints out the name of each policy as it runs, making it
      possible to see which policies take the most time.
    * BuildLog files no longer contain lines that end with \r.
    * A new 'emergeUser' config item has been added.  Conary will
      change to this user when emerging packages as root.
    * --no-deps is now accepted by 'conary emerge'.

  o Group Building Changes:
    * A bug has been fixed in dependency checking when using
      autoResolve where deleted weak troves would be included in
      autoResolve and depChecks.

  o Client changes:
    * Conary can now rate limit uploads and downloads.  The rate limit
      is controlled by the "uploadRateLimit" and "downloadRateLimit"
      configuration variables, which is expressed in bytes per second.
      Also, Conary displays the transfer rate when uploading and
      downloading.  Thanks to Pavel Volkovitskiy for these features.
    * The client didn't write config files for merged changesets in
      the right order, which could result in changesets which could
      not be committed to a repository.
    * Fixed a bug in the update code caused conary to behave
      incorrectly when updating groups.  Conary would install
      components of troves that were not installed.

  o General Bug Fixes
    * Conary did not include the trove sha1 in the troveinfo diff
      unconditionally.  This prevents clients from being able to
      update when a repository is forced to recalculate sha1
      signatures.

Changes in 0.91:
  o Bugfixes
    * A bug was fixed the code that freezes path hashes.  Previously,
      path hashes were not sorted in the frozen representation.  Code
      to fix the frozen path hashes in databases and repositories has
      beed added.
  o Build
    * added cleanAfterCook config that controls whether conary tries to
      clean up after a successful build

Changes in 0.90.0:
  o Code Structure/Architecture Changes:
    * Conary now has the concept of "weak references", where a weak reference
      allows conary to be able to recognize the relationship between a
      collection and the children of collections it contains.  This allows
      us to add several new features to conary, documented in Client and Build
      changes.
    * SQL operations have been migrated to the dbstore driver to allow
      for an easier switch of the database backends for the server side.
    * Various query and code structure optimizations have been
      implemented to allow running under MySQL and PostgreSQL.

  o Documentation Changes:
    * Added summaries about updateall in the conary man page and added
      information about the command-line options for conary rq.
    * Clarified behavior of "conary shadow --source-only" with respect to
      rPath bug #500.
    * Added synonyms for cvc and conary commands which have shortcuts
      (ex: checkout and co).
    * Added man page entry about cvc clone.

  o Package Building Changes:
    * Build logs now contain unexpanded macros, since not all macros
      may be defined when the build log is initially created.
    * The emerge command can now accept version strings.
    * The RemoveNonPackageFiles policy now removes fonts.cache*,
      fonts.dir, and fonts.scale files, since they are always
      handled by tag handlers.
    * The Make() build action can now take a makeName keyword argument
      for cases when the normal Make() handling is exactly right but
      a different make program is required (nmake, qmake, etc.).
    * The new PythonSetup() build action uses very recent versions
      of the python setuptools package to install python programs
      which have a setup.py that uses either the old disttools or
      new setuptools package.
    * fixed bug #bz470: loadInstalled('foo') will now work when you have
      installed a local cook of foo.

  o Group Building Changes:
    * add() now takes a "components" option.  r.add(<package>,
      components=['devel', 'runtime'])  will install <package>, but only the
      'runtime' and 'devel' components of <package> by default.
    * remove() can now 'remove' troves within child troves.
    * When a component is added, (either via r.add() or dep resolution)
      is automatically added as well (though not all its sibling components)
    * A new r.removeComponents(<complist>) command has been added.  It
      allows you to create a group where all devel components are
      byDefault False, for example: r.removeComponents(['devel',
      'devellib']).
    * The installPath used to build a group in is now stored in troveInfo.
    * r.addAll() now recurses through all the included groups
      and creates local versions of them as well by default.
    * A new r.replace(<name>, <newversion>, <newflavor>) command has
      been added.  It removes all versions of name from all groups in
      the recipe and replaces them with the version found by searching
      for newVersion, newFlavor.

  o Client Changes:
    * When committing source changes in interactive mode, conary will ask you
      you to confirm the commit.
    * A new configuration option, autoResolvePackages, tells conary to install
      the packages that include the components needed for dep resolution.
    * You can now install locally cooked groups.
    * If foo is a redirect to bar, and you run 'conary update foo' when
      foo is not installed on your system, conary will act as if you had
      typed 'conary update bar'.  Previously, it would act as if you had typed
      'conary update bar --no-recurse'.

  o Config Changes:
    * Conary config handling now supports comments at the end of config lines.
      # can be escaped by a \ to use a literal # in a configuration option.
    * Default macros used in cooking are now stored in /etc/conary/macros.
      The 'defaultMacros' parameter determines where cvc searches for macro
      definitions.
    * Conary configuration now searches for configuration files in 
      /etc/conary/conf.d/ after reading in /etc/conaryrc

  o Server Changes:
    * Creating changesets atomically moves complete changesets into place.
    * The contents store no longer reference counts entries.
    * Added support for trove marks to support mirroring.  A client
      can use a trove mark to ask the server for any trove that has
      been added since the last trove mark mirrored.
    * Added the hasTroves() interface to support mirroring.  This allows
      the mirror client to make sure that the target mirror does not
      already have a trove that is a candidate for mirroring from the
      source repository.
    * Added support for traceback emails from the repository server.
    * The repository contents store was reworked to avoid reading
      precompressed gzipped data twice (once to double check the uncompressed
      contents sha1 and once to copy the file in place).
    * We have changed the way schema creation and migration is handled
      in the repository code. For administrative and data safety reasons,
      schema upgrades and installs can be performed from now on only by
      running the standalone server (conary/server/server.py --migrate),
      thus avoiding race conditions previously created by having multiple
      Apache processes trying to deal with the SQL schema updates.

   o Command Changes
    * A new script that mirrors repositories has been added.  It is in
      the scripts/ directory in the source distribution of Conary.

Changes in 0.80.4:
  o Build Changes:
    * PackageRecipe has been changed to follow our change to split
      conary into three packages.
    * x86_64 packaging elimintated the conary:lib component to follow x86
      (those files now belong in conary-build:lib)

Changes in 0.80.3:
  o Client Changes:
    * The internal branch source and branch binary flags were changed
      to a bitmask.
    * The warning message printed when multiple branches match a cvc
      checkout command has been improved.
    * Only interactive mode can create binary shadows and branches, and
      a warning is displayed before they are created (since source branches
      are normally the right thing to use).

  o Build Changes:
    * Files in subdirectories named "tmp" are no longer automatically
      excluded from packaging, except for /tmp and /var/tmp.
    * DanglingSymlinks now traverses intermediate symlinks; a symlink
      to a symlink to a symlink will no longer confuse it.

Changes in 0.80.2:
  o Client Changes:
    * Bugs in "conary update foo=<old>--<new>" behavior have been
      fixed.
    * "cvc co foo=<label>" will now work even if you don't have a
      buildLabel set
    * "conary showcs" will now work more nicely with group changesets.
    * "conary showcs --all" no longer shows ids and sha1s.
    * We now never erase pinned items until they are explicitly unpinned.
    * "conary verify" and "conary q --diff" work again.
    * "conary q tmpwatch --components" will display the components
      installed for a package.
    * The pinTroves config item behavior has been fixed.  It now
      consistently pins all troves that match a pinTrove line.
    * When a trove is left on the system because of dependency resolution
      during an update, a warning message is printed.
    * Command line configuration, such as --config
      'buildLabel conary.rpath.com@rpl:devel', now overrides context
      configuration.

  o Server Changes:
    * The repository server now retries a request as an anonymous user
      if the provided user authentication information does not allow
      a client request to succeed.
    * When using "server.py --add-user" to add a user to a repository
      server, the user will only be given admin privileges if --admin
      is added to the command line.  Previously, all users added with
      server.py had admin privileges.  Additionally, if the username
      being added is "anonymous", write access is not granted.

  o Build Changes:
    * It is now possible for a recipe to request that specific
      individual requirements be removed from files using the
      exceptDeps keyword argument to r.Requires().  Previously
      you had to accept all the dependencies generated by r.Requires()
      or none of them.
    * r.Replace() now takes a lines=<regexp> argument, to match a line based
      on a regexp.
    * The EnforceJavaBuildRequirements policy has been added.  When
      you are packaging precompiled Java software where you have
      .class/.jar files but no .java files, you can use "del
      EnforceJavaBuildRequirements" to prevent this from policy from
      generating false positives.
    * The EnforceCILBuildRequirements policy has been added.
    * Enforce*BuildRequirements now warn when a package has requirements
      which they don't fulfill themselves and which are not fulfilled by
      the system database.  (for example, soname dependencies from linking
      against libraries that are not managed by Conary on the system.)
    * Automated Perl dependencies have been added, for both provides
      and requires.  They are not yet enforced, in order to give time
      to adapt while perl packages are being re-built.
    * The EnforcePerlBuildRequirements policy has been added.
      Failures found by this policy may be caused by packages on the
      system not having been rebuilt yet with Perl dependencies, but
      could also show bugs in the Perl dependency code.
    * Automated Python dependencies have been added, for both provides
      and requires.  Like Perl dependencies, they are not yet
      enforced.
    * The EnforcePythonBuildRequirements policy has been added, with
      the same caveats as EnforcePerlBuildRequirements.
    * Conary now writes more information about the build environment
      to the build log when cooking.
    * A bug that caused r.Requires('file:runtime') to create a file
      dependency on 'runtime' instead of trove dependency on
      'file:runtime' has been fixed.
    * Java dependencies now properly ignore array elements in all cases,
      removing false Java dependencies like "[[I" and "[[B".


Changes in 0.80.1:
  o Client Changes:
    * User names and passwords are no longer allowed in repository maps;
      "user" configuration entries must be used instead.
    * The clone command now allows you to clone a binary onto the same
      branch, without having to reclone the source.
    * The TroveInfo table on the client is getting corrupted with
      LoadedTrove and BuildReq entries for components.  These entries
      are only valid on packages.  Code was added to catch when this
      happens to aid debugging.  Additionally, Conary will
      automatically remove the invalid entries the first time 0.80.1
      is run.
    * Environment variables are expanded in paths in conary configuration files.
    * localcs now allows the version and flavor to be specified for a trove
    * conary scs --all now behaves the way it used to again
  o Build Changes:
    * Java dependency generation is now enabled; Java dependency enforcement
      is still disabled.
    * The skipMissingSubDir keyword argument now actually works correctly
      when the subdirectory is missing.
  o Common Changes:
    * Entitlement support has been added as an alternate method of
      authentication.

Changes in 0.80.0:
  o Client Changes:
    * The logic for defining updates across a hierarchy has been completely
      replaced. Instead of rigidly following the trove digraph, we flatten
      the update to choose how troves get updated, and walk the hierarchy
      to determine which updates to actually apply.
    * Dependency resolution could include troves which caused duplicate
      removals for the troves those included troves replace
    * Chroot handling was broken in 0.71.2 and prevented the user name
      lookup code for the chroot from exiting back out of the chroot
    * showchangeset on relative changesets now displays them as jobs.
    * query and queryrep now exclude components if they match their
      package name
    * Conary cleans up rollbacks when a changeset fails to apply.
      Previously, an invalid changeset was saved in the rollback
      stack, which made applying it impossible
    * Removed direct instantiation of NetworkRepositoryClient object; it
      should be created by calling ConaryClient
    * repositoryMap should not contain usernames and passwords now; user
      config file option should hold those instead (user *.rpath.org user pass)
    * If a user name is given without a password the password will be prompted
      for if the repository returns a permissions error
    * added --components parameter to q and rq to not hide components
    * conary update --full-versions --flavors now will work as expected
    * fixed a bug with conary erase foo=/branchname
    * When in multi-threaded mode, the download thread now checks to see
      if the update thread wants to exit.  This fixes many of the
      "timeout waiting for download thread to terminate" messages.
    * Fixed bug where conary erase foo --no-deps wouldn't erase a component
      of foo if it was required by something else
  o Build Changes:
    * Dependencies are now generated for Java .class and .jar files.
      They are not yet enforced, to give time to rebuild Java packages.
    * Java dependency generation has been turned off until 0.80.1 in
      order to wait until there is a deployed version of Conary with
      long dependency handling; some .jar files have so many
      dependencies that they overflowed dependency data structures.
    * CheckDesktopFiles now looks in /usr/share/icons for icons, and
      can find icon names without extensions specified.
    * Build actions which take a subDir keyword argument now also can
      take a skipMissingSubDir keyword argument which, if set to True,
      causes the build action to be skipped if the specified subdirectory
      does not exist.  By default, those build actions will now raise
      an error if the directory does not exist, rather than running in
      the wrong subdirectory as they did previously.
    * You can now cook a recipe that has a superclass that is defined
      locally but a has supersuperclass that is in the repository.  Similarly,
      if you have a superclass that is in the repository but a supersuperclass
      locally, conary will find that as well
    * r.Replace with parameters in the wrong order will now behave correctly
    * The automatic :config component for configuration files has been
      disabled because Conary does not handle files moving between
      troves, and config files were being re-initialized when packages
      were updated.
  o Code structure:
    * queryrep, query, showchangeset, and update --info all use the same
      code to determine how to display their data.  Display.py was changed
      to perform general display operations.
    * query.py added
    * added JobSource concept for searching and manipulating lists of jobs.
    * moved datastore.py into repository module
    * Stubs have been added for adding python and perl dependencies, and
      the stubs have been set to be initially ignored.
    * The internal structure for conary configuration objects has changed
    * A new DYNAMIC size has been added to the StreamSet object.  This will
      cause StreamSet to use either a short or long int to store the size
      of the frozen data that is included in a frozen StreamSet, depending
      on the size of the data being stored.

Changes in 0.71.2
  o Client Changes:
    * The update-conary option has been renamed updateconary per
      bugzilla #428
    * buildPath can be set in contexts
    * cvc co <foo> will work even if there are two foos on the same label with
      different branches.  In that case, it will warn about the older foo
      which it doesn't check out
    * Test mode didn't work for updates and erases which were split into
      multiple jobs
  o Build Changes:
    * Combined the EtcConfig and Config policies, and deprecated
      the EtcConfig policy.
    * All config files default to being put into a :config component.
      This is overridden by any ComponentSpec specifications in the recipe.
    * A use flag has been added for xen defaulting to 'sense prefernot'.  This
      flag should be used to specify flavors for xen domU builds where special
      provisions are made for paravirtualized domU.
    * Added new CheckDesktopFiles policy to catch some more common errors
      in .desktop files.  (For now, it looks for common cases of missing
      icons; more may be added over time.)
    * The Requires policy now interprets synthetic RPATH elements (passed in
      with the rpath= keyword argument) as shell-style globs that are
      interpreted relative first to the destdir and then to the system.

Changes in 0.71.1:
  o Server Changes
    * Added iterTroves() call which iterates over large numbers of troves
      much more efficiently than a single getTrove() call would.
    * Split out FileRetriever object to allow file information to be pulled
      from the repository inside of an iterTroves() loop
    * The web interface shows the troves contained in a group trove instead
      of trying to list all files in a group.
  o Client Changes
    * Config file options that take a path as a value now support ~ for
      home directory substitution
    * Trove.diff() returns a standard job list instead of the previous
      only-used-here format
    * /var/log/conary tracks all update, remove, rollback, and erase events
    * Progress output is simplified when stdout is not a tty (no line
      overwrites)
    * Tracebacks during logged commands get copied to the log
    * Code which checked to see if a shadow has been locally modified didn't
      work for shadows more than a single level deep
    * When you are installing from changesets using --from-files, other troves
      in the changesets can be used for dependency resolution
  o Build Changes (cvc)
    * Additional calls are emulated by the filename_wrapper for the
      r.Run calls.
  o Code Structure
    * Split build/recipe.py into several smaller files
    * Moved OpenPGP keyTable access up call stack so that it can now be
      accessed outside of kid templates.
    * Move epdb code into its own package

Changes in 0.71.0:
  o Code Structure
    * conary now imports all python modules from a toplevel "conary"
      module.  This prevents conary from polluting the module namespace.
  o Client Changes
    * Clone didn't handle shadow version numbers correctly (and could create
      inconsistent version numbers)

Changes in 0.70.5:
  o Client Changes
    * Files changing to config files across distributed repositories now works.
    * The update code uses more consistent use of trove sources, and only
      makes explicit calls to the repository if asked.  This should make it
      possible to create interesting update filters.
    * Clone updated sequences it was iterating over, which is generally
      a bad idea (and caused clone to commit inconsistent troves)
  o Build Changes (cvc)
    * Locally cooked filesets now include file contents, making the
      filesets installable.
    * Fileset cooks now retrieve all of the file objects in a single
      network request per repository.
    * The new NormalizeLibrarySymlinks policy runs the ldconfig program
      in all system library directories.  This ensures that all the
      same symlinks that ldconfig would create when the shlib tag handler
      runs are packaged.  It also warns if ldconfig finds missing files.
    * New argument to r.Run(): "wrapdir" keyword argument behaves much
      like "filewrap" but takes a string argument, which limits the scope of
      %(destdir)s relocation only to the directories under the specified
      wrapdir, which is interpreted relative to %(destdir)s.  Works best
      for applications that install under one single directory, such
      as /opt/<app>
    * Clone, branch, and shadow all take --info now instead of --test
    * ELF files that dlopen() libraries can now be provided with
      synthetic soname dependencies with
      r.Requires('soname: libfoo.so', '/path/to/file')
    * r.Requires now enforces that packages that require a file and
      include that required file must also explicitly provide it. (bz #148)
  o Server Changes
    * Packages added to the repository are checked to ensure the version and
      flavor of all referenced components are the same as for the package

Changes in 0.70.4:
  o Client Changes
    * The trove that satisfies a dependency that is broken by erase is
      now displayed in the "Troves being removed create unresolved
      dependencies" message.
    * Components are now displayed on the same line as their parent
      package in "conary update" output.
    * A new 'interactive' option has been added to conary configuration.
      When set to true, conary will display info about clone, branch,
      update, and erase operations, and then ask before proceding.
  o Build Changes (cvc)
    * The CompilePython action has been fixed to accept macros at the
      beginning of its arguments, fixing a bug new in Conary 0.70.3.
    * The Requires policy can now be given synthetic RPATH elements;
      this is useful when programs are only intended to be run under
      scripts that set LD_LIBRARY_PATH and so do not intrinsically have
      the information they need to find their libraries.
    * Added --test to clone, branch, and shadow commands
    * Clone now supports --skip-build-info for less rigid version checks
      on cloned troves
    * Fixed usage message to better reflect reality
    * Cloning to a branch which already has a version with a compatible
      flavor now works.
    * cpio archive files are now supported for r.addArchive()
  o Repository Changes
    * The repository now serves up stored OpenPGP keys as a "Limited
      Keyserver"; users can retrieve keys, but not search or browse them.
      The keys are available via /getOpenPGPKey?search=KEY_ID. This
      is meant only to allow conary to automatically retrieve OpenPGP
      keys used to sign packages.

Changes in 0.70.3:
  o Client Changes (conary)
    * Conary now works harder to avoid having separate erase/installs,
      instead preferring to link those up into one update when possible.
    * Conary configuration now supports contexts.  Contexts are defined in
      sections starting with a [<name>] line, and provide contextual
      configurations for certain variables, defined in the man page.  All
      configuration options after the [<name>] will be associated with that
      context, and will override the default configuration when that context
      is active.  The current context can be selected by using the --context
      parameter, or by setting the CONARY_CONTEXT environment variable.
    * 'conary config --show-contexts' will display the available contexts
  o Build Changes (cvc)
    * A local cook of a trove foo will ensure that the changeset created is
      installable on your local system, by making sure the version number
      created is unique.
    * The builddir is no longer allowed to appear in ELF RPATHs.
    * The build documentation strings have been significantly updated
      to document the fact that for most strings, a relative path
      is relative to the builddir, but an absolute path is relative
      to the destdir.
    * The ManualConfigure action now sets the standard Configure
      environment.
    * cvc will allow you to cook a trove locally even when you are unable
      to access the trove's source repository
  * Common Changes:
    * Version closeness was improperly measured for troves on different
      branches when then label structure was identical
  o Repository Changes
    * Repository now has a config flag called requireSigs. Setting it to
      True will force all troves to have valid package signatures.  Troves
      lacking this will be rejected.  Enabling this option prevents the
      generation of branches, shadows, or clones since these troves are not
      signed.  It is not recommended that this option be enabled until the
      infrastructure is in place to provide package signatures for all types
      of troves.

Changes in 0.70.2:
  o Client Changes (conary)
    * GnuPG compatible trust metrics for OpenPGP Keys now exists. This
      makes it possible for conary clients to refuse troves that
      aren't properly trusted. The metrics currently in place mimic
      gpg behavior.
    * Running "conary update" in a directory that does not exist no
      longer fails with an error (bugzilla #212).  Note that "cvc
      update" still requires that the current working directory exists
      of course.
    * HTTP error conditions are handled more gracefully when commiting
      a change set. (bugzilla #334)
    * conary more reliably sets a non-zero exit status when an error
      occurs. (bugzilla #312)
    * When performing an update of a group that adds a trove foo,
      search the system for a older version of foo to replace if the
      original update command found a replacement by searching the
      system.
    * New option, "conary update-conary" has been added in an attempt
      to provide a workaround for future drastic protocol revisions
      such as what happened for 0.70
    * Methods for parsing command line update request and changeset requests
      have been added to conaryclient.cmdline
    * A metric for the distance between arbitrary versions on different
      branches has been added, and the code which matches troves changes
      between collections uses this code to give well-defined matches
      for all cases.
    * Rollbacks are now listed with the most recent on top
    * Troves which a group operation tries to remove will be left behind
      if they satisfy dependencies for other troves
    * updateall command respects pins on top-level troves
    * Dependency resolution no longer blows away pinned troves
    * conary update now takes a changeSpec, allowing you to specify both
      the version to remove and the update version, like
      'conary update foo=2.0--3.0'

  o Build Changes (cvc)
    * cvc more reliably sets a non-zero exit status when an error
      occurs. (bugzilla #312)
    * Building groups w/ autoResolve displays the revision of the
      troves which are being included
    * The change to automatically split up hardlink groups into
      per-directory hardlink groups has been reverted.  Instead,
      Conary enforces that link groups do not cross directories, but
      provides an exception mechanism for the rare cases where it is
      appropriate to do so.  The old LinkCount policy was renamed
      LinkType, and the new policy enforcing link group directory
      counting is now called LinkCount.
    * The NormalizeCompression policy no longer causes an error if you
      have two files in the filesystem that differ only by the .gz or
      .bz2 extension.
    * The Provides policy will not longer automatically provide soname
      dependencies for executable files that provide sonames.  A few
      executables do provide sonames, and 0.70.1 provided them as
      harmless extraneous provisions.

   o Repository Changes
     * A new getConaryUrl() method has been implemented to support the
       "conary update-conary" feature
     * Exception handling has been re-worked.  All exception classes
       that are marshaled back to the client are now in the
       repository.errors module.  Some of the most commonly used
       exception classes have been included in their previous modules
       for compatibility until code can be modified to use the new
       repository.errors module.

Changes in 0.70.1:
  * Collection merging didn't handle (admittedly obscure) cases where
    a component on the local system was updated to a new version of a
    trove, and updating that package also tries to update to that version
    but using a different path
  * Redirects are allowed in group cooking as long as the target of the
    redirect is also specified in the group (this allows cleaner handling
    when trying to clean up after label multiplicity)
  * Shorten display for versions and flavors in internal debugging output.
    Make str() output for versions and flavors return formatted strings.
  * ELF files finding non-system libraries via an RPATH did not always
    have the path to the library encoded in their dependency requirement,
    depending on whether the package also included some other (unrelated)
    non-system library.  Futhermore, system paths encoded in an RPATH were
    incorrectly honored.  Both of these bugs have been fixed.
  * Ownership policy now uses macros in the user and group definitions.
  * Symbolic links to shared libraries can now provide path-encoded
    soname dependencies (only manually, never automatically).
  * Removed outdated code with convoluted code for preventing providing
    soname dependencies in some cases; that code has been functionally
    replaced by limiting automatic soname dependencies to system library
    directories.
  * Instead of complaining about hardlinks spanning directories, Conary
    simply creates one link group per directory per hardlinked file.
  * Fixed bug which made source commits fail on cloned source troves

Changes in 0.70.0:
  o The client and server protocol versions have been changed and
    the filecontainer version number updated.
    * Upgrading from previous versions of Conary to 0.70.0 will
      require downloading a old-format changeset file from
      ftp://download.rpath.com/pub/conary/
    * Adding path hash data to TroveInfo overflowed the amount of
      storage space available in a StreamSet when a trove contained
      several thousand files.  In order to accommodate larger data
      stored in StreamSets, we have changed the way data sizes are
      handled.
    * With the changes to StreamSet, LargeStreamSet is obsolete.
      Changeset files used to used LargeStreamSet to represent data.
      Since we now just use a StreamSet, the changeset file format
      changed.
    * Since this version of Conary is incompatible with previous
      versions, we took this opportunity to do database and repository
      migrations that will allow us to make significant code cleanups
      in the near future.

 o Other smaller changes
    * Conary now does the right thing if the same trove is listed
      twice in an update due to recursion (it checks for duplicate
      installs of the same trove).
    * A bug where None would show up in CONARY files when an
      autosource file changed contents but did not change names has
      been fixed.

Changes in 0.62.16:
  * The "conary update" and "conary erase" commands now display the actions
    they take as they run (similar to --info output).
  * The --info output for "conary erase" and "conary update" has been
    reworked to be more user-friendly.
  * Added new conaryrc option signatureKeyMap to choose which signature
    to use when signing based on the label.
  * Fixed a bug where conary would only sign the last trove listed,
    instead of signing all troves listed.
  * The ComponentRequires policy now makes :devellib components require
    :data components if they exist.
  * Don't check for bucket conflicts when resolving during group cooks - if we
    want to check for bucket conflicts in groups, it will be readded in a more
    general way.
  * Removed extra freezes and thaws of files for a 8% improvement in install
    time for absolute change sets (at the cost of some memory, but thanks
    to splitting transactions this should be a good trade off).
  * Added removeIfExist call to miscmodule for some peformance improvement.
  * ELF files that find non-system libraries via an RPATH now have the path
    to the library encoded in their dependency requirement, matching the
    path encoded in the dependency provision.  Before this, the RPATH
    was ignored and the path encoding was only guessed within one source
    package.
  * The LinkCount policy now enforces the requirement that hardlink groups
    contain only files in the same directory as each other; no hardlinks
    between files in different directories are allowed.
  * When updating a group across branches, if a subtrove within the update has
    already been manually moved to the new branch by the user, conary will
    recognize this and sync that trove with the group
  * A new "closed" configuration variable has been added to the
    apache-based networked repository server.  When set, the server
    will always raise a "RepositoryClosed" exception when a client
    attempts to access it.  The configuration variable is a string.
    The string will also be returned to the client.
  * Removed install buckets and replaced with comparisons of hashed path
    values to determine trove compatibility.
  * If a trove is included in an update twice, once directly, and once
    implicitly through recursion, ignore the recursive update.
  * More constraints added to the repository schema
  * Added hasTrove to Items table for faster trove names check

Changes in 0.62.15:
  * The MakeDevices() policy now accepts mode= as a named argument.
  * Added (undocumented) --debug (prints debugging output),
    switched old (undocumented) --debug to now be --debugger (starts debugger
    on initialization)
  * Added debug messages to conaryclient/update.py
  * Cloning to the the same branch works (providing a good way of
    reverting changes)
  * Cloning now updates buildRequirements and loadedTroves in troveInfo
    and enforces their consistency on the target branch
  * Cloning groups is now supported
  * Fix update case where a group update should cause conary to search the
    system for an older version of a trove to replace.
  * If you update a trove foo locally to a new version on the same branch, and
    then update the containing group to a new version on a different branch,
    conary will now update foo to the new branch as well.
  * fix error message when you try to pin as non-root

Changes in 0.62.14:
  * The threading changes in .13 caused some error information to be lost.
    Tracebacks have now been fixed, and the download thread checks much more
    often to see if it needs to exit.
  * Catch InstallBucketConflicts exception

Changes in 0.62.13:
  o Repository Server changes
    * The Schema creation SQL statements have been rewritten in a more
      standardized form. Some indexes have been redefined and a number
      of views have made their way into the default repository schema.
    * The new call troveNamesOnServer can be used now by the netclient
      code for a much faster retrieval of all trove names available on
      all labels on a given server. Server and client protocol numbers
      have changed.
    * The getTroveList() server side function got a rework that should
      result in about a 50% execution time speedup on most queries.
    * The Metadata SQL query has been reworked to join tables in a
      much better order, speeding up the getMetadata call on a
      repository with many versions much faster.

  o Client changes
    * Conary now compresses XML-RPC requests before sending them to
      the repository server.  In order to use compression, the remote
      server must be running Conary 0.62.13 or later.  If the server
      is running an older version, the client will fall back to
      sending uncompressed requests.
    * The database conversion in 0.62.12 did not correct all
      out-of-order file streams.  A new conversion function is in
      0.62.13 that will examine every file stream and ensure that it
      is stored correctly in the database.
    * Versions from the contrib.rpath.com repository are automatically
      rewritten to point to contrib.rpath.org.  NOTE: if you have a
      label from the contrib.rpath.com repository in your
      InstallLabelPath (such as contrib.rpath.com@rpl:devel), you will
      need to modify it to point to contrib.rpath.org.
    * Install bucket handling now works for collections which were not
      fully installed.
    * A bug where database was left locked on exception during install
      when the download thread was still executing has been fixed.
    * The conaryclient code has been split into pieces.
    * Switched rollbacks to local@local:ROLLBACK
    * The main thread no longer blocks forever when the download
      thread fails.
    * Matching referenced troves in collections is no longer dependent
      on sort order of internal dictionaries.

  o Common Repository and Client changes
    * When a changeset is applied to the local system or committed to
      a networked repository, the fileIds are recomputed from the file
      objects and verified.  This prevents corrupted or miscomputed
      changesets from being committed to the repository or applied to
      the local system.

  o Building/Branching changes
    * Many changes have been made to cloning, including sideways
      cloning (creating a clone at the same branch depth as the clone
      source), better cloning with multiple flavors, separate cloning
      of source and binaries, resilience against duplicate troves,
      proper use of existing fileIds during clones, simultaneous
      cloning of multiple troves, and better clonedFrom tracking.
    * The default optflags for x86 changed to remove -mcpu, as it is
      deprecated in gcc.

Changes in 0.62.12:
  * Conary will no longer create a "rootroot" group while installing
    users whose primary group is "root".  It will now call the
    appropriate tag handler for user/group modifications if the tag
    handler is installed.
  * EnforceConfigLogBuildRequirements no longer suggests recursive
    build requirements for packages in which the configure script
    checks to see if the package is already installed.
  * Installing new version of pinned troves leaves the pinned trove in
    place if the two troves have compatible install buckets
  * By default, when you shadow a binary trove, its source is shadowed with it.
  * Instead of a --sources option, cvc shadow and cvc branch now take
    --source-only and --binary-only options that allow you to control whether
    sources or binaries are shadowed.
  * Branch and shadow commands now take an unlimited number of troves
    to branch/shadow.
  * Files sharing versions but with different contents (thanks to flavors)
    got lost when switching from one flavor of a trove to another
  * troves can now be specified for rq, q, and update as <labelpart>/<version>,
    e.g., foo=:rpl1/1.0, or foo=contrib.rpath.com@/2.3-1-2
  * version.hasParent() handles more cases of shadows of shadows correctly.
  * cooking troves into the repository with --flavor <newflavor> now modifies
    the flavor before the recipe is even loaded, not when the recipe's setup
    function is called.
  * add a check to ensure RPATHs in cooked packages do not have %(destdir)s
    or /tmp or /var/tmp in them.
  * EnforceSonameBuildRequirements has been temporarily changed to produce
    warnings instead of errors.
  * Dependncies and flavors didn't order things properly in their frozen forms
  * StreamCollections are now properly ordered

Changes in 0.62.11:
  * InstallBucket policy now allows using macros in component names.
  * The --resume option now works correctly when conary has
    automatically discovered a non-standard path for the main build
    directory.
  * A soname dependency is again generated for libraries outside of
    library directories, but the pathname is now included in the
    dependency.  Within a package, all matching dependencies are
    modified to include the path.  This is useful for cases where
    an application packages private versions of libraries -- the
    dependencies still need to be there so that inter-component
    requirements are honored, but they must not perturb the rest
    of the system.
  * Recursive pinning now behaves itself
  * Switch group recipe syntax to use r.add() instead of r.addTrove,
    r.remove() instead of r.removeTrove(), and add a
    r.setDefaultGroup() command to set the default group.

Changes in 0.62.10:
  * EnforceSonameBuildRequirements enhanced to handle correctly cases
    where more than one trove can resolve a single soname dependency.
  * EnforceConfigLogBuildRequirements now can take exceptions, which
    can be specified either as a filename (such as /usr/bin/bison or
    %(bindir)s/bison) or as a required trove (such as bison:runtime).
  * The trove.Trove initializer no longer allows for a trove to be created
    with a name that has more than one ":" character in it.
  * EnforceSonameBuildRequirements now can take exceptions, which are
    specified as a required trove (such as libfoo:devel) to avoid adding
    to the list of requirements.
  * EnforceSonameBuildRequirements now produces errors for missing build
    requirements, and EnforceConfigLogBuildRequirements now demonstrates
    very few false positives, and so has been updated to warning instead
    of info.
  * Added a check to warn when a trove is installed multiple times from
    the same branch with incompatible install buckets (--no-conflict-check
    overrides this check)
  * Redirects can now redirect to nothing, which allows components to
    disappear gracefully on a redirection
  * A soname dependency is now provided only if the library is in a
    default library directory, or in a directory explicitly added with a
    SharedLibrary(subtrees='/path/to/dir/') call.

Changes in 0.62.9:
  * EnforceConfigLogBuildRequirements policy added.  It looks through
    all config.log files anywhere under the build directory for programs
    that configure has found, and ensures that the transitive closure
    of the build requirements contains each file listed.  (That is, if
    the file /usr/bin/perl has been found, and intltool:runtime is in
    the buildRequires list, and intltool:runtime requires perl, then the
    requirement is satisfied.)  This policy currently produces some false
    positives; the "greylist" that tries to remove false positives needs
    to be expanded.
  * The repository server now uses a repository instance specific key
    cache.  This fixes KeyNotFound errors seen when running multiple
    repositories on one server.

Changes in 0.62.8:
  * The bug, introduced in 0.62.7, that caused Conary to stop short of
    recursing to the innermost troves when handling erasures has been fixed.
  * EnforceSonameBuildRequirements enhanced to use the system database to
    find the right missing build requirements.
  * Make users and groups in a repository such that they may not differ only
    in case, i.e. if user foo exists, user Foo cannot be created.
  * files in /usr/%(lib)s/python/.* are no longer automatically given an
    architecture flavor - if there are architecture-specific files in those
    dirs, they should result in an arch-specific flavor through normal
    means.
  * By default, no OpenPGP signatures will be added to troves when
    doing commits unless a fingerprint is explicitly set in conaryrc.
    Previously, if a keyring existed, the first key found would be used.

Changes in 0.62.7:
  * Some unneeded parts of the sql query in _getTroveList have been removed,
    improving performance.
  * The performance of the default (and most used) case of the
    getAllTroveLeaves has been increased up by using a specialized
    query.
  * Exception handling in the repository when revoked or expired keys
    are used has been corrected.
  * Signature checking now correctly checks the timestamp of the signature
    against the expiration time (if any) of the key that signed it.  If
    the signature timestamp is later than the expiration timestamp,
    the signature is rejected.
  * Pass 'Database is locked' repository errors to the client as a
    RepositoryLocked exception notifying user that the server is busy.
  * The 'yuck' script is no longer installed.
  * ComponentRequires now makes :runtime, :lib, :devellib, and :devel
    components all require their matching :config component if the
    :config component exists.  The :config component is not automatically
    created, but when it exists, it's always going to be because it
    is required by multiple other components.

Changes in 0.62.6:
  * mergeCollections() didn't always handle referenced troves changing
    byDefault status
  * Various cleanups and simplifications have been made to the trove
    removal determination

Changes in 0.62.5:
  * Allow selection of individual troves from change set files via --from-file
  * Recursive queries on local database could get upset by a missing trove
  * Underlying dependency code returns version and flavor for troves with
    broken dependencies
  * Underlying dependency code returns information on what removed trove
    caused a broken dependency
  * Removed --no-deps-recurse option
  * Greatly simplify dependency resolution logic
  * The version portion of a Release (version-sourceCount-buildCount)
    is no longer required to begin with a digit.
  * The Release parsing code has been cleaned up to use consistent
    naming, API documentation, and parse error messages
  * An unhandled exception when signing a trove twice with the same key
    has been fixed.
  * Old (now invalid) changesets are now removed from the changeset
    cache when a digital signature is added to a trove.
  * A package is now counted as empty if it contains only files automatically
    found by the AutoDoc policy.
  * CPackageRecipe now requires elfutils:runtime for eu-strip; this is
    needed for the existing debugedit:runtime requirement to do useful
    work.
  * Removed DistroPackageRecipe and moved its buildRequires list to
    PackageRecipe.  Use clearBuildReqs() to remove any of the base
    requirements for a package.
  * Install buckets are respected during dependency resolution
  * Updated the troveNames() call to a faster query, which should bring
    the run time of the "conary rq" back to a more reasonable limit
  * Race conditions and robustness problems have been fixed in
    the changeset cache.

Changes in 0.62.4:
  * Many places where lots of individual db calls were done to collect
    file objects have been collapsed into batched calls (5-10% speedup
    on some operations)
  * Fixed PGP key submission to not use a hidden form element.
  * Changed PGP key submission to use an xmlrpc call instead of
    modifying the database directly.
  * Added methods to change PGP key/user associations, and thereby
    disable a key.
  * Added an index to dependency resolution for a massive improvement
    on local system dependency performance on large updates.
  * Added the ability to get troves without file lists from the local
    database and use that when getting troves through the changeset
    trove source.
  * Previously, dependency resolution could cause duplicate
    trovesource entries.  This no longer occurs.
  * :lib and :devellib automatically have lib=%(lib)s install buckets.
  * A user management bug in the repository has been fixed.
    Previously, if you deleted a group followed by the user with the
    same name of the group, an unhandled exception occurred.
  * Looking up changeset cache entries in the cache database no longer
    uses exception handling to determine when database entries are
    invalid or stale.
  * The EnforceSonameBuildRequirements policy now recognizes :devellib
    as well as :devel components in buildRequires.

Changes in 0.62.3:
  * Don't link troves to groups when the branch has changed
  * Link new troves to collections (and new collections to old troves) when
    a trove isn't installed but a suitable replacement (meaning on the same
    branch) is available
  * Installing changesets w/ not by default from files broke
  * Fix a bug in the kid template that prevented permissions (ACLs) from being
    deleted from a repository.

Changes in 0.62.2:
  * Further reworkings of update code to be fully based on job sets. The
    absolute flag now defines whether a trove is newly installed or if
    it should be an update from an existing trove (when possible). Network
    changesets and changesets from files are treated almost identically now.
  * Swapped lock terminology for pin
  * Changed table names in database schema to better match the repository
    schema

Changes in 0.62.1:
  * UtilizeGroup fixed
  * conary updateall fixed
  * Disable SHA-1 integrity checks when trove changesets don't include
    files in various places
  * conary now prevents you from cooking empty groups

Changes in 0.62.0:
  * Initial OpenPGP (RFC 2440) based signature support has been
    added. Conary reads public keys from ~/.gnupg/pubring.gpg and
    /etc/conary/pubring.pgp.  Conary reads private keys from
    ~/.gnupg/secring.pgp.  Setting the "signatureKey" configuration
    variable to a key ID will select which key to use from the
    keyring. If signatureKey is not set, and there is a valid private
    keyring, the first key on the keyring will automatically be used
    to sign changesets when committing them to the repository.
    "cvc sign" adds a signature to a trove that already exists in the
    repository.
  * Change set generation on the command line is more flexible. It can generate
    erasure changesets as well as relative to nothing changesets
  * When creating multiple groups from the same recipe using newGroup(),
    Conary now searches all subgroups when resolving dependencies within
    a parent group
  * Conary no longer resolves dependencies for troves with byDefault=False
    (such as :test and :debuginfo).  Conary will now resolve dependencies in
    those troves only if you set checkOnlyByDefaultDeps=False.  When creating
    subgroups using newGroup(), pass the checkOnlyByDefaultDeps flag as an
    argument to the newGroup() function.
  * excludeTroves now applies to troves which have been added to
    already installed collections

Changes in 0.61.12:
  * You can now search for troves by <trove>=<host>@
  * A bug when cooking groups with depCheck = True (introduced in 0.61.10)
    has been fixed.
  * A new r.ByDefault policy controls how components are included in their
    enclosing packages; the default is True except for :test and :debuginfo
    components that default to False.
  * Cloning across repositories works
  * A bug in 'conary update --info' output was fixed

Changes in 0.61.11:
  * A bug that caused a database deadlock when removing entries from the
    changeset cache in the repository server has been fixed.
  * Added RegularExpressionList in conarycfg
  * Added lockTroves configuration option for autolock
  * Recurisvely included troves could be removed incorrectly when those
    troves were already present

Changes in 0.61.10:
  * The conary update command now takes a --sync parameter, documented in
    'man conary'
  * Groups now allow you to create a reference to another cooked trove,
    and use that reference to add troves that are contained in that trove.
    For example, if you want to create a group-python based on the troves in
    an already cooked group-dist, you add a reference to the group-dist in
    group-python, and pass the group-dist reference in when you call
    addTroves.
  * Work has begun towards generalizing the concept of a trove source.
    A class SimpleTroveSource has been added that, when subclassed and given
    access to the troves, will allow you to call findTroves to search that
    source.  The same code is used in update code to unify updating from
    the repository and from changesets, and it is used to provide the search
    capabilities for the local database.
  * Conary now allows all files, not just regular files, to have
    dependencies.  This is necessary for user/group dependencies for
    non-regular files to work.  Packages built with 0.61.10 or later
    that have non-regular files with non-root user or group will not
    be readable by Conary versions 0.61.9 or earlier.
  * Shadowing now preserves the byDefault flag, and handles reshadowing
    collections gracefully now
  * Update preprocessing now works on absolute changesets instead of
    relative ones, providing massive cleanups. Code uses sets of jobs
    instead of changesets for job representation, allowing still more
    cleanups. Many bugs seem to have gone away.

Changes in 0.61.9:
  * Fix a bug added in 0.61.8 that breaks tag handlers

Changes in 0.61.8:
  * Fix a bug introduced in 0.61.7 that occurred when, in the repository,
    either the Users table or Groups table was empty when creating a new group.
  * Add --buildreqs, --flavors options to q and rq.
  * Primary troves should not have their trove change sets overridden by
    items recursively included (and fixed a pile of things this broke).
  * Locally stored change sets can't always get access to pristine files
    from the local filesystem; when it can't, make sure file sha1 checking
    doesn't get upset.
  * Unchanged troves in updated groups could be erased by items in the
    same group on a different branch.
  * The "conary q[uery]" command accepts a --diff option.  When --diff
    is used, the difference between installed and pristine troves is
    displayed.
  * An additional progress callback has been added to show when database
    transactions are committed

Changes in 0.61.7:
  * Several bugs related to updating two troves with the same name have been
    fixed - including branch affinity, flavor affinity, correct handling of
    already updated troves, and correct handling of empty flavors.
  * "conary emerge" as root (or as a user than can apply the changeset
    produced by the build) did not install anything but the toplevel
    package.  This bug has been fixed.
  * No longer hide descriptive TroveNotFound errors behind a generic
    NoNewTroves wrapper.
  * Group recipes can now request that dependencies be resolved and
    added to the group at cook time.  To automatically add required
    troves to a group add "autoResolve = True" to the recipe class.
    Optionally "autoResolveLabelPath" can be set to a list of labels
    to use during dependency resolution.
  * Locally stored rollbacks couldn't handle files changing types. As
    part of the fix, the generic file diff code is now used when creating
    changesets instead of having a special-case wrapper around it
    (fileChangeSet()).
  * The commitaction script and the changemail module did not necessarily
    show the full trailing version for branches and shadows.  (For example,
    /conary.rpath.com@rpl:devel/4.1.25-18/db41/19 showed up as "19"
    instead of "4.1.25-19".)
  * Add a --deps option for conary q.  Make that and conary rq --deps
    recurse over collections.
  * Warn about missing buildRequires entries both for soname dependencies
    and for TagSpecs applied via tag description files.
  * A bug in updating groups that switch the byDefault setting of troves
    has been fixed.
  * Add an updateThreshold config option to control the number of troves to
    include in a download.
  * Ordering didn't work for old packages depending on anything, or for
    dependencies whose provider moved between components.
  * The r.Ownership(), r.UtilizeUser(), and r.UtilizeGroup() now generate
    appropriate dependencies on info-* packages.
  * Updating packages and components installed multiple times could cause
    a component to be removed multiple times (which resulted in a traceback).
  * Fixed a bug that occurred when groups tied to a user were deleted
    without deleting the associated user, then subsequently adding a user
    with the same name.

Changes in 0.61.6:
  * InitialContents turns off EtcConfig, since a file cannot be both
    a config file and an InitialContents file.
  * Reworked repository change sets to directly reference files from the
    contents store.
  * The User() command now takes an optional supplemental= option,
    which provides a list of supplemental groups to which to add
    the user.  (SupplementalGroup() is for groups not associated
    with a user.)
  * The showcs command can now handle components that are referenced
    but not included in a changeset.
  * InfoUserRecipe and InfoGroupRecipe can now be built with buildlogging
    turned on.
  * Conary's internal handling for dyanamically finding new IDs for
    users and groups has been fixed.
  * "conary updateall" now accepts the --test flag.
  * Various fixes were made to the CIL dependency detection code.

Changes in 0.61.5:
  * Added basic clone capability (which only works cloning to parents
    branches and shadows, and on a single host).
  * Now handles degenerate case of packaging unreadable files.
  * A bug that caused conary to ask for the wrong fileId when constructing
    a changeset from multiple repositores has been fixed.
  * Conary now can add users and groups automatically at install time.  If
    there is no taghandler to add a user or a group, conary will add it
    internally as a bootstrapping measure; if there is a taghandler,
    conary will call that instead.  In order to ease transition, Conary
    does not yet create the dependencies on the info- packages; a future
    version of Conary will add those dependencies after the system user
    info- packages have been created.
  * rpm2cpio now handles rpm archives that use bzip2 to compress the
    cpio payload
  * Conary now creates dependencies (provides and requires) for CIL
    files, if mono's monodis is installed on the system or being built
    in the current package.
  * Troves moving between troves could cause conary to attempt double
    erasures
  * The networked repository handles cases where contents are not
    found in the contents store.  The exception is passed back to
    the client.
  * The networked repository handles cases where a file stream is not
    found when the client asks for file contents.  The exception is
    passwd back to the client.
  * An error that caused getPackageBranchPathIds() to return the
    oldest fileIds instead of the youngest fileIds has been corrected.
  * Reworked finding old versions of troves to avoid a single trove
    being removed multiple times

Changes in 0.61.4:
  * %(datadir)s/.../lib/ files will no longer show up in :lib - presumption
    being that anything under %(datadir)s really is arch independenct
  * Creating branches and shadows had a command line parsing bug
  * "cvc newpkg" takes --dir and now complains for unexpected arguments
    (which is used to just ignore)
  * when using flavor affinity for installed troves, merge subarchitecture
    flags
  * group handling didn't always preserve troves which were needed by a
    newly installed trove properly

Changes in 0.61.3:
  * Corrected a bug that snuck in 0.61.2 that caused a temporary SQL table
    to not be temporary, which makes multiple httpd processes fail with
    'database schema changed' errors.

Changes in 0.61.2:
  * Fix a bunch of typos in the authentication checking server side
  * Add permission editing capabilities to the server component and hooks
    in the netclient
  * Overhaul of ACL system so that uniqueness constraints on Troves and
    Labels can be enforced: we now use a special Trove and Label "0 | ALL"
    instead of Null
  * Dependency resolution enforces label ACLs.
  * Module arguments to commitaction are parsed according to shell
    quoting rules.
  * The changemail commitaction module now takes an optional '--from'
    argument.
  * added clearBuildReqs() - will clear all or some of superclass buildreqs
    when cooking.
  * The pickled version of Dependency objects changed, therefore the
    schema version of the changeset cache has been incremented.
  * When Configure() detects a failure and input or output is not a
    tty, all config.log files will be included in the output in order
    to ease debugging from captured log files.
  * Part of the infrastructure for adding users and groups has been added:
    it is possible to create info-<name>:{user,group} packages via
    UserInfoRecipe and GroupInfoRecipe classes.  The User(), Group(),
    and SupplementalGroup() policies are deprecated; those lines should
    move to their own recipes intact (the syntax remains the same).
    The install-time code does not yet install info-* packages first in
    their own transaction; when it does, the Ownership(), UtilizeUser(),
    and UtilizeGroup() policies will create dependencies on the
    appropriate info-* packages.
  * The networked repository server and client code has been changed
    to use the 'deflate' Content-encoding type instead of 'zlib',
    which makes the code RFC 2616 (HTTP 1.1) compliant.
  * A new function called hasUnresolvedSymbols() has been added to the
    elf module.  This could be useful for a contributor to implement a
    policy that checks to make sure that shared libraries do not have
    unresolved symbols.  Additional code could be written to check
    binaries too.
  * cvc checkout, update, and commit now show progress when communicating
    with the repository server
  * Progress is now displayed while downloading file contents from a
    repository (such as when assembling a changeset that is distributed
    across multiple repositories)

Changes in 0.61.1:
  * Cleaned up error message which results from Conary not being able to
    determine which trove to remove when a new one is installed
  * Dependency object use slots
  * Hash values for DependencySet, Version, and Branch objects are cached
  * UIDs and GIDs that cannot be mapped to symbolic names no
    longer cause the buildpackage code to traceback.  The ownerships
    from the filesystem were never used anyway, so it's safe to assume
    that all files are owned by root:root
  * Implemented proper updateall
  * Files in troves are downloadable from the repository browser.
  * Troves in the repository browser are separated by first letter
    instead of showing all troves in one page.

Changes in 0.61.0:
  * New functionality for maintaining user groups: renaming and updating
    members
  * Added repository interfaces for deleting users and groups
  * Added a repository iterator function to list the members of a group
  * The web interface to the Conary repository now has a repository
    contents browser, accessible either from the main page (if you are
    logged into the web interface), or from the /browse url. Example:
        http://conary.example.com/conary/browse
  * A bug preventing all access to the web interface if an anonymous
    user existed has been fixed.
  * "Large" updates are split into multiple pieces which are downloaded
     and installed independently of one another
  * Trove updates are tracked through collections
  * Group handling completely rewritten to function as a three way merge
    instead of a set of heuristics
  * Trove removal handles references troves which are referenced by multiple
    collections
  * Rollback format unified for local and nonlocal rollbacks
  * Dependency ordering forces collections to be installed after all of their
    referenced troves (allowing simple restarts)
  * Database migration removes stale versions
  * --replace-files marks the replaced versions of the files as no longer
    present
  * Troves store information about Install Buckets - not used yet.
    By specifying a component's install bin, which is a set of key-value
    pairs, you can describe whether two versions of a component are
    installable side-by-side.  If two versions of the component share the
    same keys for their install bins, but at least one different value, then
    the components are installable side-by-side.
  * Troves store information about troves loaded when building a recipe
  * Build Requirements are stored with the trove
  * Add isCollection() to TroveInfo
  * Changesets download while instals are going on
  * StreamSet.twm() respects ignoreUnknown now
  * Rollbacks of locally cooked and emerged troves works

Changes in 0.60.12:
  * Previously, if you ran "conary update foo", and foo requires a new
    version of bar, but updating to the new version of bar would break
    existing dependencies of other troves on the system, a very
    unuseful "Troves being removed create unresolved dependencies"
    message would be printed.  Conary now says that "Additional troves
    are needed" instead.  If --resolve is used, it will report the
    troves that have been added before displaying the dependency
    failures caused by erase.
  * Symlinks no longer confuse AutoDoc policy.
  * Autosource files which have changed confused cvc update
  * allow a \ at the end of a line in config files to do line continuations
  * several bugs in the multitag handler have been fixed

Changes in 0.60.11:
  * The '-f' flag was added to the arguments to gzip when
    recompressing compressed files
  * Added progress callbacks for uploading the changeset when cooking
  * Improved automatic mainDir detection for some corner cases.
  * Put development docs back in :devel component (they were
    inadvertantly removed from it by a previous fix).

Changes in 0.60.10:
  * BadFilenames policy absolutely prohibits filenames with newlines
    in them, no exceptions allowed.  Other similarly bad filenames may
    later be forbidden by this policy.
  * UTF8Filenames moved to packagepolicy, where it belongs, and it now
    raises an error instead of printing a warning.
  * Conary now enforces the rule that tag names must have no whitespace
    and must be all alphanumeric characters, -, or _.
  * Conary can now run a single instance of a single tag handler to
    process multiple tags.  The tag description files for each tag
    must point to the same tag handler, and must each specify the
    multitag datasource.  The data is passed to the tag handler on
    standard input using the protocol "tag list for file1\nfile1\n..."
  * Fixed ftp server busy detection when fetching files via URL.

Changes in 0.60.9:
  * The changemail script is replaced by a generic commitaction script
    that loads modules, and a changemail.py module is supplied.  There is
    a backward-compatible changemail script which calls commitaction
    with the changemail.py module.  --email and --*user options now are
    changemail module options, so the commitAction should be specified
    something like this:
    commitAction /.../conary/commitaction --repmap ... --module "/.../conary/changemail --user %(user)s --email foo@example.com --email bar@example.com"
    You can add your own modules and run them all from the same commitaction
    using multiple --module arguments to the commitaction script.
  * Conary can now almost always guess the correct name for the mainDir
    when it is not %(name)s-%(version)s, if the first addArchive()
    instance creates exactly one top-level subdirectory and no other
    top-level files of any sort, in which case it will use that name as
    the mainDir.

Changes in 0.60.8:
  * The changemail script is now actually packaged, in
    /usr/lib{,64}/python2.4/site-packages/conary/changemail
  * Build requirements for superclasses are automatically added to
    subclasses.
  * Build requirements now look at all labels in a version to see if they
    satisfy a build requirement.
  * The NormalizeManPages policy now automatically converts man pages
    encoded in iso-8859-1 to man pages encoded in utf-8.  Additionally,
    it runs faster and no longer calls sed.

Changes in 0.60.7:
  * The changemail script is now distributed with conary, and is called
    with a different calling convention; instead of being called once
    per trove with trove-specific command line options, it is called
    once per commit (of however many troves) and creates more readable
    summary email messages.  Remove --trove, --version, and --flavor
    arguments from your changemail invocations.  Added --user argument
    to changemail; specify in .cnr files as "--user %(user)s".  Or, to
    only print users for source or binary commits, use "--sourceuser
    %(user)s" or "--binaryuser %(user)s", respectively.
  * The cvc rdiff command now recognizes creating a shadow as such.
  * Build requirement tracking is now half-enabled; conary is now able
    to read "buildReqs" tags, but will not yet generate them.
  * Files in /tmp and /var/tmp, and all cvs temporary files, will no
    longer be packaged by default,
  * The addArchive(), addSource(), and addPatch() actions can now fetch
    via HTTPS as well as HTTP and FTP.
  * The repository now handles creating a changeset between two troves
    that both contain a version of a file that is stored on a different
    repository

Changes in 0.60.6:
  * Erasing emerged troves works properly
  * Calling Doc() no longer disables the AutoDoc() policy.
  * A more reliable method is used for finding the port of an
    Apache connection

Changes in 0.60.5:
  * 'conary emerge' works again
  * Distributed group changesets failed when remote troves disappeared
    from the group
  * build logs are now tagged with 'buildlog' tag
  * Conary now handles cases when a directory becomes a symlink when
    applying a changeset.  An error message is displayed which tells the
    user how to apply the update.

Changes in 0.60.4:
  * An error in the automatic database conversion of 0.60.2 systems
    has been corrected.

Changes in 0.60.3:
  * Reimplemented LargeStreamSet in C
  * Added StreamCollection
  * Policies now announce their names in their information, warning,
    debug, and error messages, making it easier to determine how to
    resolve problems.
  * The database conversion for to 0.60.2 didn't work well; a proper
    conversion is now in place

Changes in 0.60.2:
  * Added InitialContent flag
  * Fixed bug which caused servers to leak file descriptors when the sqldb
    was replaced
  * "repquery --deps" output fixed (broken in 0.60.1)
  * Added AutoDoc policy which finds common documentation files and puts
    them in %(thisdocdir)s automatically.
    AutoDoc is disabled by calling
    Doc without calling AutoDoc, which means that existing recipes that
    call Doc will not show changes.
  * getPackageBranchPathIds() now returns version and fileId as well,
    so that the IdGen class can determine if an older version number
    should be assigned to files.  getPackageBranchPathIds() is now the
    primary mechanism for populating the pathId dictionary.
  * The local label methods of the version object have been
    refactored. isLocal() is now onLocalLabel(), isEmerge() is now
    onEmergeLabel(), etc. isOnLocalHost() has been added as a method
    to easily determine if a version only exists in the database
  * Moved logic for explicitly creating a changeset from cscmd.py to the
    ConaryClient object
  * Added the (unused) ability to lock and unlock troves. Ignore this for now.
  * "query --info" behaves much more like "repquery --info" now
  * isSourceVersion() method has been to the Version object
  * most of the remaining erroneous references to "Package" have been
    changed to "Trove" throughout the code.  This includes method
    names such as getPrimaryPackageList() -> getPrimaryTroveList().  Some
    more commonly used methods were left as deprecated thunking methods
  * dependency resolution couldn't resolve a requirement w/o flags against
    a provides w/ flags

Changes in 0.60.1:
  * Support for legacy clients (protocol version 29) has been removed from
    the server
  * The server raises an server-side exception if any client with
    protocol less than 32
  * Updated the URL provided in a server-side client version mismatch
    exception
  * Server-side dependency suggestions return more choices, leaving it
    to the client to sort it all out
  * Client uses timestamps to determine which troves to install when their
    flavors score equally
  * Fixed build-side bug handling meta characters ([,*,etc) in file names
  * "cvc newpkg" now accepts pkgname=label syntax
  * files.contentsChanged() function updated to work with StreamSets
  * Basic local changeset creation, retargeting, and commits work
  * Permissions weren't merged for operations run as non-root users
  * The structure of the repository web interface has been redesigned
    and some authentication UI bugs have been fixed.
  * The repository web interface now requires the conary-web-common package
    to be installed.
  * Committing troves to the repository no longer recompresses non-config
    files
  * Timestamps are set on the server at commit time; the timestamps the
    client assigned is not used (this is to protect against clients with
    a bad idea of time; servers should be consistent, even if they're
    wrong, and as long as time doesn't go backwards on that server all is
    good)
  * Reworked troves to be representable as streams and implement *basic*
    signature capability
  * Local cook versions are now more sensible.

Changes in 0.60.0:
  * Changed changesets to compress individual files instead of the combined
    stream.
  * Cleaned up file content objects to no longer track file sizes.
  * Switched away from TupleStream to StreamSet both for better performance
    and for improved flexibility in the format (at the price of larger
    frozen streams).
  * Troves explicitly provide their own names.
  * Troves can now provide "capability flags", and trove requirements
    can now include references to the capability flags.
    r.ComponentProvides(('ASDF', 'FDSA')) will cause all components built
    from the current recipe to provide the 'ASDF' and 'FDSA' capability
    flags, and r.Requires('/path/to/file', 'foo:runtime(ASDF FDSA)')
    will make /path/to/file require the foo:runtime component built
    with the ASDF and FDSA capability flags.
  * Dependency components can contain : characters now.

Changes in 0.50.14:
  * Dependency checking now returns reordering information (which isn't
    used yet)
  * Allow groups to include other groups defined in the same recipe (but
    explicitly disallow cycles in groups)
  * Fixed bug in building multiple groups with a single recipe when some
    of the groups already exist, but others don't

Changes in 0.50.13:
  * Added automatic :data component for /usr/share, to which you should
    add any platform-independent files that are needed by :lib components
    but not in a libdir-derived path.  These might include configuration
    files and supporting data files needed by both library and runtime
    programs.
  * Added automatic intra-package inter-component dependencies; now within
    a single package, the :devel component will automatically require the
    :lib component if both components exist.  These dependency sets can be
    modified with the ComponentRequires policy.
  * The build/buildpackage.py file has variable and function names changed
    to better match our terminology for packages and components.
  * Change flavor specified in the conaryrc to a flavor path -- accept the
    flavor config parameter multiple times to create a flavor path
  * Added a "filewrap" argument to r.Run() that inserts an LD_PRELOAD
    wrapper that overrides some library funtions to look in %(destdir)s
    first before looking in the filesystem.  This is subject to change
    as we experiment with it!

Changes in 0.50.12:
  * Implemented --quiet for conary update changeset commands, and cvc cook.
    Also implemented the 'quiet' configuration value. This option suppresses
    progress indicators.
  * Split loadRecipe into loadInstalled and loadSuperClass, depending on the
    purpose of the recipe loading.  loadInstalled will examine the local
    system to look for a matching installed trove, and load that version,
    while loadSuperClass will not.
  * Logs of builds are now stored in cooked changesets in the :debuginfo
    component -- generally in
    /usr/src/debug/buildlogs/<name>-<version>-log.bz2, controlled by
    macros.buildlogpath
  * Added lib/logger.py
  * Fixed conarybugz.py to work with Conary's new site-packages location
  * Cleaned up yuck, rpm2cpio, and rpm2ccs scripts to use new "import conary"
    mechanism for finding conary.
  * Check sha1s for all files written into the repository or file system
  * conary scs --deps works again

Changes in 0.50.11:
  * Reworked file addition to local database a bit for better performance
  * Fixed sorting for --info
  * Don't make --info installs require a writeable database
  * Added an exception to group updating, restricting removal of existing
    troves to match the group's contents to troves on the same branch
  * Groups which had the same trove added (via a referenced trove) and
    removed (from the primary trove) got confused
  * conary showcs now takes trove version
  * conary showcs will display erased troves in changesets, and erased troves
    that are referenced but not within the changeset
  * conary changeset now support trove=<version>-- to create a changeset that
    erases the trove
  * Cache user id to name mapping
  * Improved the progress indicators for preparingUpdate and
    creatingDatabaseTransaction
  * Implemented progress indicator on source downloads
  * Fixed bug in update process which caused files to be incorrectly skipped

Changes in 0.50.10:
  * Added callback for creating database transaction, so that it does
    not look like we spend an inordinate amount of time executing tag
    pre scripts.
  * Added findtrove.py to the Makefile so that it is included in
    the distributed version of conary.
  * Added distcheck rule to Makefile to try and avoid missing files in the
    future

Changes in 0.50.9:
  * reimplemented StreamSet in C
  * moved findTroves out to findtrove.py, reworked it to be more modular
  * getSourceVersion now correctly handles branched binaries by looking
    up the branch to find the source component.
  * reimplemented StringStream in C
  * fixed bugs in --info

Changes in 0.50.8:
  * sort update --info alphabetically, display old versions, and display
    a letter summarizing the type of change
  * NormalizeInterpreterPaths() policy now looks in the package currently
    being built, as well as on the installed system, to determine how to
    resolve #!/usr/bin/env scripts.
  * groupName argument to addTrove() can now be a list of group names as
    well as a single group name.
  * --no-recurse works on the erase path
  * fix to walkTroveSet (which was horribly broken)
  * enable (optional) dependency checking when building groups
  * 'cvc cook' error output when there are unresolved build
    requirements is more user friendly
  * filesystem conflicts are handled properly when applying a rollback
  * updating a package to a version that comes from a different
    repository when that package had an uninstalled component works
    now.
  * conary now resides in /usr/$LIB/python$PYVERSION/site-packages/conary/
  * calling r.Replace on a non-regular file results in a warning instead
    of an unhandled exception
  * implemented basic callbacks for update, erase, and changesets

Changes in 0.50.7:
  * Added the XInetdService action to avoid having to include
    /etc/xinetd.d/ files separately, and to make xinetd.d files
    be consistent, making recipe-provided changes less likely to
    conflict with local configuration changes.
  * groups are no longer allowed to contain redirects
  * added setLabelPath to group recipe
  * Allow r.Provides("soname: libfoo.so(FLAGS)", "/some/file") (added
    the "(FLAGS)" part).
  * don't allow spaces and commas in revisions

Changes in 0.50.6:
  * conaryclient.updateChangeSet should have recursed by default
  * Metadata retrieval now works along distributed branches and shadows.
  * reworked troves being added to database to handle missing parts
    of packages and groups properly (and make things faster and more
    elegant)
  * merged update and erase code paths in conaryclient
  * update and erase now take +,- modifiers on trove names
  * added --info to see what an update or erase command will do
  * a single group recipe can now build multiple groups

Changes in 0.50.5:
  * Streams return their value through __call__ instead of value()
  * Reimplemented ShortStream and IntStream in C
  * conary config now takes --show-passwords option, and does not pretty
    print config file values when not printing to screen.  This means that
    conary config > <file> will result in a valid configuration file.
  * Updating groups didn't work when the group referenced troves as new
    which were already installed on the system
  * r.ComponentSpec('somecomponent', '.*') will no longer override the
    file specifications for packaging :debuginfo and :test components.
  * loadRecipe now takes a troveSpec as its first parameter, and uses that
    troveSpec to find the trove on the local system that matches the source
    component that is being loaded.  loadRecipe also automatically searches
    the labels that are parents of the current recipe, so if you shadow a
    recipe, any loadRecipe lines contained in that recipe should still do
    what you want.
  * merge didn't handle files converging
  * merge doesn't need to deal with autosource files
  * diffs between groups failed when members disappeared

Changes in 0.50.4:
  * Most rollback information is stored as a reference to a repository
    instead of storing full rollback data on the local system. The
    localRollbacks flag in conaryrc allows the old behavior to remain.
  * The CONARY state after a merge operation on a shadow now has the
    correct fileId for files that are not different than the parent
    version.
  * Added /usr/lib/conary/conarybugz.py to make it easy to automatically
    populate bugzilla databases from repositories.
  * Sped up Strip, NormalizeInitscriptLocation, NormalizePamConfig,
    TagDescription, and TagHandler policies by limiting them to
    only appropriate directories.
  * Fixed :debuginfo to work with binaries built from more than one
    source file, and made it less aggressive by only stripping debug
    information out to the :debuginfo files, which both makes stack
    traces better without :debuginfo installed and makes libraries
    stripped for :debuginfo more likely to work.
  * When existing fileId's had no streams but the streams are provided
    by a later commit, those streams weren't always merged properly if
    there were multiple files for that fileId
  * conary config output masks user/password info in repository maps
  * the config option useDir has been changed to useDirs, and archDir has been
    changed to archDirs, to allow for tiered use/arch flag definitions, and
    the tweaking of use and arch flag settings.  By default, useDirs and
    archDirs look in /etc/conary/<dir>, followed by /etc/conary/distro/<dir>,
    follwed by ~/.conary/<dir>, where dir is use or arch, depending on the
    context.
  * Arch files can now contain arbitrary macro definitions, and in the future
    will contain values for macros like %(lib)s, which is lib64
    on some platforms.
  * when using --keep-existing, the install label path and install flavor
    are used to determine which version to install instead of using affinity
    to install something close to what you already have.
  * a bug that prevented a changeset from applying to the system when
    the changeset removed a component from a package and the component
    is not installed on the system has been fixed.

Changes in 0.50.3:
  * database findTrove now has an interface that is much closer to the
    repository findTrove function -- this enables conary q to work like
    conary rq.
  * Group handling didn't work for multiple levels of group inclusion.
  * Database.hasTrove() no longer needs to instantiate troves.
  * Fixed overly-aggressive cleaning of the cache.
  * Added repository findTroves call to parallelize findTrove calls.
  * Added the NonMultilibDirectories policy to prevent 32-bit troves from
    utilizing lib64 directories.
  * the NormalizeInterpreterPath policy can now handle unwriteable files
  * fixed the network client code to return file contents properly when
    multiple file contents are requested from the server (bz#50)
  * rewrote Database.getTroveLatestVersion()
  * Added :debuginfo handling in Strip policy, which requires debugging
    to be turned on in optflags and elfutils's eu-strip and debugedit to
    be installed.  Like :test components, :debuginfo components are not
    installed by default.
  * File versions are now properly set to a branched version after a
    merge operation
  * cvc commit aborts again when the current versions of files are not
    the latest versions

Changes in 0.50.2:
  * Any %(lib)s-derived path (/%(lib)s, %(libdir)s, %(krbprefix)s/%(lib)s,
    or %(x11prefix)s/%(lib)s) will now cause the entire package and all
    components to be flavored with the base instruction set flavor, so
    that architecture-sensitive but non-code files in (say) /usr/lib64
    do not show up on 32-bit platforms.
  * Sped up dependency resolution on the client
  * The reworked getFileContents call now asks for contents from the
    correct server when contents from more than one server are requested

Changes in 0.50.1:
  * Add support for trove=<troveVersion> in rq, cvc co, and other places that
    use findTrove
  * Add conary q --info option to display flavors
  * changeset command uses system flavor if no flavor is specified, skips
    troves which are not included in packages and groups by default,
    takes a --no-recurse option, and filters based on the excludeTroves
    configuration setting
  * Added automatic :perl component that works like the :python component,
    and extended the multilib-friendly-or-architecture-neutral policy to
    work with perl as well as python.
  * client/server protocol negotiation is a whole lot smarter now
  * getChangeSet() results in a single URL rather than one per primary trove
  * group, fileset, and redirect recipes have macros that contain the
    buildlabel and buildbranch.
  * fixed a bug with merging absolute change sets which contain config files
  * redirections to troves w/ older versions already installed didn't work
  * the pathId generation code has changed.  For cooked troves, the
    pathId will be the same for any particular version of a path.
    Code must not depend on this behavior, however; it may change in the
    future.

Changes in 0.50.0:
  * Redirections work
  * Sped up group generation
  * Troves which reference other troves (groups and packages) can now specify
    whether a trove is installed by default or not. Packages now reference
    :test, but don't install it by default
  * Added optional 'recurse' parameter to netclient.createChangeSetFile
  * The first argument to the Requires and TagSpec commands can now have
    macros interpolated, as in r.Requires('%(bindir)s/foo', ...)
  * Groups can have requirements now
  * protocol-level getFileContents works on multiple files simultaneously
  * repository log had too many files added to it
  * set instruction set flavor for a cooked trove whenever any Arch flags are
    checked

Changes in 0.14.12:
  * The shadow command looks at buildLabel instead of following
    installLabelPath
  * In some cases, troves with an incompatible flavor were chosen when
    --resolve was used. The proper flavor is now used, or the
    dependency is reported as unsatisfiable.
  * Several more instances of %(lib)s were moved out of the default
    specification for generic components like :runtime and :devel for
    better multilib support.
  * Policy now helps ensure that :python components are either
    architecture-neutral or multilib-friendly.
  * Better error messages for "%(foo)/" (which should be "%(foo)s/")
  * Looking up files in the local database gave erroneous results in
    some cases (this was noticeably primarily when distributed change
    sets were being generated)

Changes in 0.14.11:
  * Local systems store config files in sql tables now.  Use
    /usr/share/conary/convertcontents to convert to the new data store.
    Note that this means that any *config file* managed by conary can be
    read through the main SQL database file in /var/lib/conarydb/conarydb.
  * Actually check build requirements before building, use --no-deps to
    ignore the check.
  * make conary q and conary update convert all flavors to  strong flavors
    for comparison; ~readline becomes readline, and ~!readline becomes
    !readline, so that conary q foo[readline] works as expected.
  * no default flavor is presumed for local operations (erase, q)
  * changed getPackageBranchPathIds to base64 encode the filename in
    order to ensure that the resulting XML-RPC will be UTF-8 clean.
  * localoutofdate renamed to "yuck", a man page added, and the script
    and man page are now installed on the system.
  * rename --use-macro and --use-flavor options for cook to --macro
    and --flavor
  * support new cook syntax: cvc cook <trove>[flavor] to set the troves flavor
    while cooking
  * fixed rq output when iterating over subtroves within a trove or group
  * TroveNotFound exceptions are handled gracefully in cvc.  'conary cook
    foo' will no longer traceback when foo:souce could not be found in
    the repository.
  * Unsynchronized updates work for packages and groups
  * The database is now opened with a 30 second timeout.  This should allow
    better concurrency.
  * added --exclude-troves and excludeTroves conaryrc entry
  * repository .cnr file's commitAction configuration item now has a
    flavor provided to it as %(flavor)s and the default changemail
    script uses it.
  * don't allow the same label to appear twice in sequence in a version

Changes in 0.14.10:
  * FlavorMap sense wasn't set right for base instruction set

Changes in 0.14.9:
  * Shadow Branch objects didn't return parent branches properly. This
    caused incorrect pathId's to show up on cook on shallow shadows.
  * Reworked the code which looks up pathIds to take advantage of a new
    server call (getPackageBranchPathIds) which is faster and looks on
    both the full branch and full parent branches.
  * The Apache repository server now allows mixed ssl and normal requests.
  * Added forceSSL option to apache repository server configuration.
  * The network client code now supports accessing servers over https.
  * Proper salts are used for user passwords.
  * The default value for macros.optflags is "-O2" again, instead of
    an empty string.
  * The http handler in the conary server now sends back proper error
    codes in the case of an authentication error.

Changes in 0.14.8:
  * Fixed bug where streams for commits on distributed branches didn't always
    get set properly
  * reworked findTrove() in repository to return (name, version, flavor)
    tuples instead of full troves
  * Split conary.1 into conary.1 and cvc.1
  * Allow cvc cook trove=<version>
  * remove --target-branch cook option
  * added default :devellib component for architecture-specific devel bits,
    made all files with an architecture-specific multilib path that are
    not in :devellib go into :lib instead of having many of them fall into
    :runtime

Changes in 0.14.7:
  * ELF libraries with sonames that have paths in them are now handled
    sanely, by removing the path (and complaining...)
  * split march into targetArch and unameArch -- requires a new distro-release
  * rework command line arguments to shadow and branch to match how versions
    are normally specified, and allow a flavor specificatoin
  * added --sources to branch and shadow commands

Changes in 0.14.6:
  * fix for generating changesets between repositories
  * policies that look at shared libraries are now multilib-aware,
    fixing shared library permissions and dependency provision
  * autosources didn't work when committing across a shadow

Changes in 0.14.5:
  * allow groups to contain troves with conflicting flavors
  * make repository-side change set caching less buggy
  * fix config files changing to symlinks
  * allow duplicate items to be specified for erase and update
  * changeset command allows flavors to be specified
  * repquery --info shows trove flavor
  * fixed bug with not matching base instruction set flavor

Changes in 0.14.4:
  * several bugs in the 'cvc update' code paths have been fixed
    - it no longer retrieves autosource sources
    - the CONARY file now gets populated entries for autosource files
    - the fileids in CONARY files are now correct after an update
  * several bugs in error handling have been fixed
  * several docstrings have been fixed
  * packagepolicy now automatically adds usermode:runtime requirement to files
    that are dangling symlinks to consolehelper
  * the templating engine for the web interface to the server has been
    changed to kid; kid and elementtree are now required to run a server.
  * the web interface now supports limited editing of ACLs
  * the server now only supports protocol version 26 (it was a mistake
    to leave in support for 24 and 25)
  * old code that supported ancient protocol versions has been
    removed from the server
  * recipes loaded from within recipes follow the label= argument if
    it is given

Changes in 0.14.3:
  * Fixed usage message to no longer print 1 at bottom; improved option
    handling error messages
  * Fixed versions when branching from a shadow
  * The lookaside cache now fetches from the repository into the right
    location and with the right permissions, and fetches manually-added
    as well as automatically-added sources.
  * In recipes, addSource can now take dest='/path/to/file'
  * Change %(servicedir)s location from /var to /srv

Changes in 0.14.2:
  * contents are now stored as diffs when either the new file or the
    old file is empty
  * diffs of numeric streams can now express a change to the value of
    None

Changes in 0.14.1:
  * fixed a typo in lookaside.py that prevented commits from working
  * added a descriptive exception message when fileids in your database
    do not match the fileids in the repository

Changes in 0.14.0
  * added ability for changesets to ignore unknown fields in some places
    (making changesets somewhat less brittle)
  * fixed bug in source handling with non-recipe files in the local directory
  * added framework for generic trove information
  * checkout no longer pulls all sources from the repository
  * used new trove info framework to store the source trove, build time,
    total file size, and version of conary used when building binary
    troves.
  * lib/elf.c no longer uses mmap to read elf files.  Some architectures
    may have elf structures on disk that are not naturally aligned, and
    using mmap to read them won't work.
  * the repository code now uses a 30 second timeout when attempting to
    access the database
  * Have architectures control their march values in the architecture
    config files.
  * add Arch.getCurrentArch() to get the major architecture that is in use
    during a build

Changes in 0.13.3
  * added ability for a contents log file (makes syncing much easier)
  * file tags weren't used on updates
  * "description update" tag action replaced with "handler update"
    (which gets called when either the tag description or the tag handler gets
    updated)
  * "description preremove" tag action replaced with "handler preremove"
  * sources get committed automatically

Changes in 0.13.2
  * reworked use.py code almost entirely.
  * added /etc/conary/arch directory to contain architecture definition files;
    changed /etc/conary/use files to contain more information about how
    flags are used when building.  Flag definitions are no longer in use.py.
  * fixed buildFlavor so that it affects cooking packages as well as
    determining troves to include when cooking a group
  * changed --noclean to --no-clean to be in line with the rest of the
    options; documented it
  * removed Use.foo and Flags.foo options from conary config files.  Macros.foo
    is still there.  Added --use-flavor option to cvc cook which takes a flavor
    and overrides the build flavor while cooking.
  * groups now take flavor strings to determine the flavor of a trove to
    include, not flag sets.
  * dependencies resolution is flavor sensitive now (and uses flavor
    affinity)
  * added trove version/release number to dependency messages
  * renamed classes and methods in versions.py to match current terminology

Changes in 0.13.1
  * repquery wasn't filtering by flavor properly (exposed by a bug fix
    in 0.13.0)

Changes in 0.13.0
  * removed importrpm.py
  * diffs between a file object that has a non-empty provides or requires
    to a file object that has an empty provides or requires are now properly
    generated and applied.
  * added checks to validate merged file objects against the fileIds
    in the changeset
  * implemented shadows
  * framework for redirects in place
  * removed (unused) parentId field from Branches repository table

Changes in 0.12.5
  * reworked dependency resolution a bit for a big speedup in the server
  * moved destdir to %(builddir)s/_ROOT_
  * made macros.destdir available during the unpacking of sources
  * source commands (r.addAction, etc.), if given absolute paths for
    their dir keywords, will perform their actions in the destdir instead
    of the builddir
  * most build commands (r.Make, r.Create, etc.), will work in either builddir
    or destdir, depending on whether they are given relative or absolute
    paths
  * add dir keyword for r.Run
  * include /usr/bin/rpm2cpio

Changes in 0.12.4
  * set more arch flags for x86 and x86_64
  * troves can have multiple instruction set flavors now
  * flipped around use: and is: sections of flavor strings
  * Version and Branch object completely separated

Changes in 0.12.3
  * conary verify updated to new API so that it works again
  * conary q (with no arguments) works again

Changes in 0.12.2
  * added getTroveVersionsByBranch
  * make better use of _mergeQueryResults
  * moved version affinity into findTrove from ConaryClient
  * fixed branch affinity so that it's actually branch affinity instead of
    label affinity
  * rdiff changes for 0.12.0 broke negative numbers for oldVersion
  * rdiff diff'd based on label instead of branch
  * update has flavor affinity now
  * flavors can now be specified on the command line for update, erase
    repquery, and query
  * unspecified flavor flags got scores of zero, which was wrong
  * added python code for flavor scoring (useful for the client)
  * repository queries didn't work properly when looking for multiple flavors
    of a single version
  * fix for updating multiple flavors of a single version of a trove
    simultaneously
  * reworked getTroveVersionList and getAllTroveVersions for per-trove
    flavor filtering

Changes in 0.12.1
  * repquery and query always showed dependency information
  * getTroveLeavesByBranch did extra demarshalling of the flavor
  * repquery didn't deal with nonexistant troves well
  * dependency failures on erase didn't reassemble dependency flags properly
  * fixed bug in dependency sets creation which caused dependency flags
    to get mangled
  * added a check to prevent mangled flags from getting committed

Changes in 0.12.0
  * document config command, and display supplied macro/use/arch information
    in output
  * repository acl's work for almost everything
  * anonymous access must be explicitly enabled by creating an acl for
    user 'anonymous' with password 'anonymous'
  * server side flavor scoring used
  * queries reworked for flavor matching

Changes in 0.11.10.1
  * move to python2.4
  * repository caching (which isn't used yet) didn't track the recurse flag

Changes in 0.11.10
  * changed flavor tracking when loadRecipe() is used to only track
    flavors in loaded recipes that are superclasses of the recipe
    class in the loading recipe.  (e.g. loading python.recipe to get
    the distribution python version will not add all of the python
    recipe's flavor information to the loading recipe class, as long
    as the loading recipe does not subclass the Python class.)
  * add conary verify command for comparing the local system's state to
    the state it was in at install time
  * when a trove is installed for the first time, it comes from a single
    repository
  * didn't handle file types changing on update
  * fixed problem assigning depNums
  * components disappearing from troves caused problems in relative changesets
  * files moving from removed troves in changesets caused update to fail

Changes in 0.11.9
  * change the order of permissions setting (chmod after chown)
    because some versions of the Linux kernel remove setuid/gid bits
    when setting ownership to root

Changes in 0.11.8
  * work around a python bug w/ fdopen() resetting file permissions
  * r.Replace() as an alternative to r.Run("sed -i '...' file")
  * Policy enforcing UTF-8 filenames
  * r.macros.tagdatadir as a standard place to put data just for taghandlers

Changes in 0.11.7
  * changed server.py to take extra config files via --config-file instead
    of as an extra argument
  * extra config files (specified with --config-file) were ignored if they
    didn't exist; issue an error message now
  * Added r.ConsoleHelper() for recipes
  * PAM configuration files shouldn't have paths to modules by default,
    so we remove what used to be the standard path
  * changed repository user authentication to use user groups (currently
    one per user)
  * added password salt
  * restructured repository a bit
  * removed lots of unused code from FilesystemRepository

Changes in 0.11.6
  * branches are created as changesets now instead of as a protocol call
  * merged authdb into primary repository
  * fix for rdiff (broken by flavor rework in 0.11.5)

Changes in 0.11.5
  * Internals reworked to eliminate flavor of None in favor of empty flavor
  * Added (currently unused) code to parse command line flavor specifications
  * static libraries (.a files) get proper flavors now
  * Handle attempts to update already installed troves from absolute
    change sets

Changes in 0.11.4
  * all components built from a single recipe share a common flavor
  * loadRecipe's label= keyword argument can actually take a label
    as well as a hostname

Changes in 0.11.3:
  * optimized a sqlite update statement to use indexed columns
  * added --test to update and erase
  * dependency check didn't handle new components providing the same
    items as old components (broken by 0.11.1 performance enhancements)

Changes in 0.11.2:
  * standalone server was broken by --add-user changes in 0.11.1
  * dependency check no longer allows packages being removed to cause
    dependency failures
  * changed how dependencies are frozen to make the order deterministic
    (so fileId's don't change around)
  * added a database version to the database schema

Changes in 0.11.1:
  * erasing troves enforces dependencies -- this requires a database
    conversion (run the conary-add-filedeps script which fixed the
    conversion to 0.11.0 after updating conary)
  * reworked dependency queries to take advantage of indices for much
    better performance
  * add --add-user to server.py for creating the authdb

Changes in 0.11.0:
  * massive rework of fileId mechanism to allow better flavor support
  * added columns to dependency tables to allow erase dependency checks
    (which are not yet implemented)
  * enabled trove requirements
  * added cvcdesc and the 'describe' command to cvc to generate
    and use metadata XML files.
  * getMetadata follows the branch structure up until it finds metadata
    for the trove.
  * changed getFileContents() to not need trove name or trove version
  * byte-compiled emacs lisp files are transient, like python
    byte-compiled files
  * addSource recipe action now can take a mode= keyword argument
  * cook now enforces having no dash characters in version numbers
  * files are explicitly disallowed from depending on groups, packages,
    or filesets; the only trove dependency that a file or component
    can have is on a component.  Only filesets can depend on filesets.

Changes in 0.10.11:
  * reworked how absolute change sets get converted to relative change
    sets for better efficiency
  * chained dependency resolution caused duplicate troves in the final
    changeset (and a lot of extra work)
  * added --config to stand alone repository
  * source flag wasn't set properly for newly added non-text files
  * flavor information is now printed by "conary query" when multiple
    flavors of the same version of a trove are installed
  * "conary repquery --all" flavor output formatting has been improved

Changes in 0.10.10:
  * changesets get downloaded into a single (meta) file instead of lots
    of separate files
  * fix several bugs in the freshmeat record parsing
  * add a freshmeat project page URL to the metadata by default
  * add a "source" item to metadata
  * the server implementation of troveNames() was horrible
  * enabled file dependencies

Changes in 0.10.9:
  * fixed some authorization issues with the xml-rpc repository interface
  * the web management interface for the repository works now; see
    http://wiki.specifix.com/ConaryConversion for information on how
    to convert existing authdb's to support this
  * fixed a bug with distributed branches
  * users can change their passwords through the repository's web api
  * improved logic apachehooks use to find top level URL
  * fixed bug in server side repository resolution

Changes in 0.10.8:
  * changed iterAllTroves() to troveNames(), which searches a single
    label instead of the whole repository
  * reworked http authentication and CGI request handling and added the
    beginning of a web interface to the repository for user administration
    and metadata management.

Changes in 0.10.7:
  * dependency sql code reworked to use temporary tables
  * new macro called "servicedir" that defines the location for
    service data (%(servicedir)s{ftp,http,etc})
  * added busy wait to sqlite3 python binding when executing SQL
    statements on a busy database

Changes in 0.10.6:
  * Lots of bug fixes for distributed branching
  * Some code rearrangement
  * The start of metadata support code is now included

Changes in 0.10.5:
  * The local database is used for fetching file information (but not
    contents), reducing network traffic when creating change sets
    across repositories.
  * Update works on troves which were locally cooked or emerged
  * Internal changes to move toward getFileContents() working in batches
    rather then on individual files. For now this prevents the repository
    from copying files between the content store and /tmp to serve them.
  * Arch flags are now included in flavors
  * Emerge follows the installLabelPath instead of the buildLabel
  * The extended debugger has been extensively modified
  * Conary can handle filenames with '%' in them
  * The showcs command has been significantly updated, and the updates
    are documented in the conary.1 manpage
  * New syntax for flags distinguishes requirements from "optimized for";
    see http://wiki.specifix.com/FlavorRankSpec

Changes in 0.10.4:
  * Bug fixes for updating from absolute change sets (which basically
    just didn't work for troves which contained config files)
  * Bug fixes for distributed branching
  * The database is used for fetching trove information (but not yet
    file information) when the client constructs change sets across
    distributed branches
  * various other bug fixes

Changes in 0.10.3:
  * this version introduces changes to the network protocol for
    obtaining file contents and changeset generation. The client
    protocol version number has increased, so version 0.10.3 can only
    communicate with servers running the server from 0.10.3. The
    server remains backward compatible with older clients.
  * a warning message is now displayed when the user attempts to
    create a branch that already exists on a trove.
  * the correct trove names are displayed when automatically resolving
    dependencies
  * packages no longer get the union of all the dependency information
    of the components they contain.  This information would have to be
    recalculated if a user installed a package then removed a
    component afterward.
  * a package policy check was added to reject any world-writable
    executable file.
  * r.TagSpec('tagname', exceptions='filter') now overrides a match by
    another r.TagSpec('tagname', 'filter')
  * more changes to metadata interface
  * various other bug fixes and improvements

Changes in 0.10.2:
  * the repository code is now included in the main conary source
    archive
  * "conary showchangeset" produces a more user-friendly output
  * large responses from the repository server are now compressed
  * the protocol for getFileContents() changed to take a fileId
    instead of the file's path.  The repository code can still handle
    old requests, but the client code now requires the latest
    repository code.
  * bug fixes

Changes in 0.10.1:
  * when applying a changeset, dependency failures are resolved by
    querying servers in the installLabelPath
  * troves that satisfy a dependency can automatically be added to a
    transaction.  This behavior is controlled by the "autoResolve"
    variable in conaryrc or the "--resolve" command line option to
    "conary update"
  * dependency resolution is calculated recursively.  To limit the
    recursion depth to check only first order dependencies, a
    "--no-deps-recurse" option has been added to "conary update"
  * "conary repquery" now takes a "--deps" argument, which prints the
    Requires and Provides information for the trove that is being
    queried.
  * changes have been made to the build side of Conary to facilitate
    building recipes that use cross compilers
  * symlinks now get the appropriate ownership set when they are
    restored
  * groups can now specify which flavor of a trove to include
  * repository queries that don't need file information no longer ask
    the repository for files.
  * various bug fixes and cleanups

Changes in 0.10.0:
  * dependency checking is now performed before changesets are
    applied.  This uses new tables in the local system's database.
    If you are using a database created by a version of Conary older
    than 0.10.0, it must be converted before it can be used.  See:
      http://wiki.specifix.com/ConaryConversion
    for details
  * Shared library dependency information in changesets is now stored
    in a different format.  This means that repositories that use old
    versions of Conary will be unable to give valid changesets to
    Conary 0.10.0 or later.  Therefore, the protocol version number has
    been increased.
  * --no-deps argument added
  * "cvc co" is now a synonym for "cvc checkout"

Changes in 0.9.6:
  * dependency enforcement infrastructure has been added (the code is
    currently disabled)
  * bug fixes
    * applying a changeset that un-hardlinks files now works
    * conary rq [trove] --info now works
    * running "conary update [trove]" when more than one flavor of
      [trove] exists no longer tracebacks.  It installs both flavors
      of the trove (which is not always the desired behavior - this
      will be addressed later)
    * only files with execute permissions are checked for
      #!interpreter.
    * "conary rq [trove] --ls" no longer tracebacks when [trove]
      exists in more than one repository
    * various code cleanups

Changes in 0.9.5:
  * new methods for specifying dependency information in recipes have
    been added
  * #! interpreters get added as dependencies
  * local flag overrides now work
  * cvc cook --resume can be used multiple times
  * conary invokes gpg with --no-options to avoid creating or using
    ~/.gnupg

Changes in 0.9.4:
  * fixes to cvc annotate
  * flavors and dependency generation code has been refactored to be
    policy based
  * better error handling when invalid changeset files are given to
    conary
  * minor code cleanups

Changes in 0.9.3:
  * New "cvc annotate" feature
  * Man page updates
  * Changesets which remove a file and replace it now apply correctly.
  * "cvc update" no longer complains and fails to update the CONARY
    state file properly  when ownerships differ
  * FileId generation now looks for previous versions of all the
    packages that have just been created, not just the name of the
    recipe.
  * Cooking as root is no longer allowed
  * Miscellaneous bug fixes.

Changes in 0.9.2:
 * Bug fixes:
   * Applying changesets that have more than one hard link groups
     sharing the same contents sha1 works now.
 * Build changes:
   * Recipes can now create new top level packages.

Changes in 0.9.1:
 * Bug fixes:
   * Applying a changeset that has a flavor which is a superset of the
     previous version's flavor now works.
   * Parsing optional arguments to command line parameters that appear as
     the last thing on the command line works
 * Build changes:
   * Package policy now checks to ensure that files in /etc/cron.*/*
     are executable
 * Update changes:
   * Conary no longer complains if a transient file has been modified
     on disk but no longer exists in a new version of a component.
 * Miscellaneous changes:
   * Version 1 on-disk changeset file support has been removed.

Changes in 0.9.0:
 * protocol versioning is much more granular now allowing for backwards
   compatible versions of functions
 * changeset command now generates changesets for multiple troves spread
   across multiple repositories
 * change sets are transferred as a set of independent change sets now
   (laying the groundwork for repository change set caching, with which
   this version will work just fine)

Changes in 0.8.3:
 * Man page updates.
 * The "conary query" command now accepts multiple arguments for
   troves and paths
 * Fixed "conary erase" command which was broken in 0.8.2

Changes in 0.8.2:
 * You can now install multiple troves at once (even a combination of
   changeset files and troves from repositories), and the entire
   action is recorded in a single rollback (this required a change in
   command-line arguments for updating troves).
 * The beginnings of support for searching multiple repositories
 * Miscellaneous code cleanup and bug fixes.

Changes in 0.8.1:
 * The source code has been re-arranged for easier maintenance, and
   conary has been split into two programs: conary and cvc.
 * Better error messages and debugging tracebacks

Changes in 0.8.0:
 * A new changeset format supports hard links but requires staged update.
 * The new changeset format also collapses duplicate contents even
   when hardlinks are not used.
 * By default, rc?.d/{K,S}* symlinks are no longer packaged. The
   chkconfig program is relied on to create them at package
   install/update time. Init scripts are explicitly required to
   support the chkconfig protocol by default
 * Improved error messages
 * Several bug fixes.

Changes in 0.7.7:
 * Extended debugger saves and emails
 * Tracebacks now include arguments and locals
 * More size optimizations were made when applying changesets
 * Applying absolute changesets when a trove is already installed is
   now much more efficient than it was
 * Self-referential symlinks raise a packaging exception.
 * Several bugs fixes.

Changes in 0.7.6:
 * Installation
   * Hardlink handling
   * enhanced debugging capabilities (including saving a debugging
     state file to enable remote debugging)

   * using binary file ids and iterators for significant memory savings
   * and runtime support for the x86.x86_64 sub-architecture
 * Cooking
   * more robust handling of the --resume option
   * policy normalization of where app-defaults files go.

Changes in 0.7.5:
 * Hard links are implemented (but not yet enabled, in order to
   preserve changeset compatibility for now).
 * Several bugs have been fixed for installing and cooking.

Changes in 0.7.4:
 * Fileids are now stored and transmitted in binary rather than
   encoded.
 * Better handling of multiple versions of packages/troves installed
   at the same time
 * Missing file handling improvements
 * Recipe inheritance is now possible between repositories
 * Enhanced Interrupted builds
 * The dynamic tag protocol was slightly modified
 * Added Arch.x86.amd64 and Arch.x86.em64t
 * several bugs fixes

Changes in 0.7.0:
 * sqlite3 is used for the database
 * better handling of multiple packages with the same name installed at once.

Changes in 0.6.6:
 * repository protocol update
 * changeset format update
 * added the ability to resume halted local builds
 * added the ability to easily package build-time tests to run at
   install time to qualify new/changed environments
 * better handling of packaged .pyc/.pyo files
 * better shared library handling
 * improved inline documentation
 * optimizations for both space and time
 * numerous bugfixes<|MERGE_RESOLUTION|>--- conflicted
+++ resolved
@@ -1,21 +1,16 @@
 Changes in @NEW@:
-<<<<<<< HEAD
   o Server Changes:
     * PostgreSQL support has been finalized and some SQL queries have
       been updated in the repository code for PostgreSQL compatibility
     * Timeouts that occur when attempting to read the XML-RPC request
       from a client are now logged and return an exception (instead of
       causing a unhandled exception in the server).
-=======
-  o PostgreSQL support has been finalized and some SQL queries have
-    been updated in the repository code for PostgreSQL compatibility
 
   o Client Changes:
     * When choosing how to match up troves with the same name, conary now
       takes paths into account, if there's a choice to make between matching
       up two old troves that are otherwise equivalent with a new trove, conary
       will choose the one that shares paths with the new trove. (CNY-819)
->>>>>>> 6caec385
 
   o Bug Fixes:
     * A bug has been fixed that caused group cook with a replace or remove 
