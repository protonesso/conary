<<<<<<< HEAD
Changes in 1.2.17:
=======
Changes in @NEW@:
    * When using the tagScript argument with the client's applyUpdateJob
      call, the paths to group scripts to be executed are stored relative
      to the root of the installation, instead of absolute. The tag
      script is always supposed to be executed under chroot. (CNY-2523)

Changes in 2.0.6:
>>>>>>> a4e61f1d
  o Build Changes:
    * Java dependencies for classes that are not dependency-complete
      are now automatically disabled. To re-enable them, the missing
      dependencies should be added as buildRequires. (CNY-2175)
    * Build actions that do not match anything (r.Move, r.Copy, etc.)
      will now log exactly what they were trying to do. (CNY-2216)

  o Bug Fixes:
    * A minor bug in the display of the password prompt has been fixed.
      (CNY-2497)
    * When x86_64 is specified and a biarch package is available, Conary
      will mention the biarch as an alternative flavor instead of the x86 one.
    * Derived packages will now work on x86_64 systems even if a biarch 
      flavor is specified. (CNY-2494)
    * Signatures of unexpected types on subkeys are now ignored. (CNY-2490)
    * When updating a group which contained a package that used to be
      byDefault False but is now byDefault True, Conary will now install
      the package. (CNY-2507)

  o Server Changes:
    * The serverName configuration option now allows glob-style
      wildcards.  (CNY-2293)
    * Slow SQL queries used to remove unused entries from the
      TroveFiles table and TroveTroves table have been rewritten to
      make some queries faster with repositories implemented with a
      sqlite database. (CNY-2515)
    * When using the tagScript argument with the client's applyUpdateJob
      call, the paths to group scripts to be executed are stored relative
      to the root of the installation, instead of absolute. The tag
      script is always supposed to be executed under chroot. (CNY-2523)
    * When using the tagScript argument with the client's applyUpdateJob
      call, the paths to group scripts to be executed are stored relative
      to the root of the installation, instead of absolute. The tag
      script is always supposed to be executed under chroot. (CNY-2523)

  o Other changes:
    * The file EULA_Conary.txt has been added to clarify that Conary
      is available under two licenses, and to state the conditions
      under which the two licenses apply.

Changes in 2.0.5:
  o Client Changes:
    * Conary now attempts to provide hints about flavor combinations that would
      work if it cannot find a flavor that matches your exact request 
      (CNY-1920).
    * The rollback API now raises a RollbackError instead of returning
      non-zero on errors. (CNY-1643)

  o Build Changes:
    * When file conflicts occur while cooking groups, the deps that
      caused a package to be pulled in are listed. (CNY-2308)
    * Config policy will automatically append a newline to non-binary files.
      Files that are marked as Config and appear to be binary will
      continue to trigger an error as they have previously. (CNY-2422)
    * Perl requirements that are not present on the system or provided by
      the package being built are dropped. (CNY-2180)
    * Two expansion functions have been introduced to package recipes:
      r.glob and r.regexp. These functions return an object that can be
      substituted for any API parameter that calls for a string based
      regexp or glob. (CNY-2222)
    * Group recipe actions like "r.addAll" and "r.addCopy" now record
      the version of the group that is being copied from into the newly
      created group. (CNY-2359)
    * Add code to display new-style metadata through rq, q, and showchangeset,
      as well as propagate that metadata via cooking, promoting, shadowing,
      and committing source packages.  Entering this metadata must still 
      be done through scripts.  (CNY-1808)
    * Added a hook that allows build requirements to be overridden by
      rMake. (CNY-2427)

  o Bug Fixes:
    * Conary no longer tracebacks when building a package that contains 
      a pkgconfig reference to a file in the current package that is in a
      symlinked directory. (CNY-2455)
    * The order in which configuration files are read when a glob was
      passed to includeConfigFile is now deterministic. (CNY-2483)

  o Server Changes:
    * Roles that have the mirror flag set no longer assume anonymous
      fallback for trove access authentication (CNY-2473)

Changes in 2.0.4:
  o Bug Fixes:
    * Moving an unmodified shadow to tip via cvc promote no longer causes
      an error. (CNY-2441)
    * Recipes using addSvnSnapshot no longer modify the conary
      configuration object's tmpDir setting (CNY-2401)
    * Fixed a rare bug in which dependency resolution would fail when
      a dependency that used to be provided by one installed package
      is now provided by two new packages. (CNY-2459)

  o Client Changes:
    * Conary will now use the proxy settings stored in its local
      configuration when loading remote configuration files. (CNY-2363)
    * PGP keys having some self signatures that fail to pass are
      no longer failing, as long as at least one self signature passes.
      (CNY-2439)
    * The client enforces the trust model using the internal
      implementation of OpenPGP. (CNY-1895)

  o Build Changes:
    * Policies that move files in destdir now track path changes they
      make so that files will end up in the correct package or component
      after being moved, when "package=" or "component=" has been used
      in a build action. (CNY-1679)

Changes in 2.0.3:
  o Build Changes:
    * PGP version 3 keys are now supported for verification of
      package signatures. According to RFC4880, version 3 keys are
      deprecated. (CNY-2420)
    * Superclasses are now loaded from the filesystem. Superclasses
      can now be cooked. Doing so will make a changeset that installs
      the recipe itself on the filesystem. (CNY-983)
    * When building packages, Conary now reads /etc/ld.so.conf.d/*.conf
      files to determine whether to include the path in the dependency.
      (CNY-2433)
    * The /etc/ld.so.conf.d/*.conf handling added to Conary 1.2.13
      introduced a bug that could erase necessary entries from
      ld.so.conf in some circumstances.  This bug has been
      resolved. (CNY-2440)
    * Spaces in URLs are now automatically escaped. (CNY-2389)
    * The Requires() policy now inspects Lib: and Lib.private:
      pkg-config keywords in .pc files to find library files, and
      where it finds them, it adds appropriate Conary trove
      requirements to the .pc files. (CNY-2370)

  o Client Changes:
    * The implementation of the util.mkdirChain function has been
      changed to no longer use exceptions internally to signal that the
      directory already exists. Raising exceptions is a relatively
      expensive operation that slows down the data store. Exceptions are
      still used internally in the very infrequent case of intermediate
      directories not existing. (CNY-2405)
    * Conary will not downgrade packages if no version is specified by
      the user, but, due to an out of date mirror or other reasons, the
      update available for a package is older than the currently
      installed package. (CNY-2402)
    * Conary now recognizes /etc/ld.so.conf.d/*.conf files, adding an
      include line to /etc/ld.so.conf if they exist, and does not add
      new duplicate entries to /etc/ld.so.conf for directories already
      specified in /etc/ld.so.conf.d/*.conf files. (CNY-2432)
    * A getDatabase() method has been added to the ConaryClient class.
      This method returns the local system database object. Code that
      needs to query the local system database should use this method
      to obtain the database object. (CNY-2316)

  o Bug Fixes:
    * A bug that caused an unhandled exception when adding a new role
      in the Conary repository web interface has been fixed.

Changes in 2.0.2:
  o Build Changes:
    * PGP version 2 signatures are now properly parsed. Version 2
      signatures are documented in the outdated RFC1991 and are
      considered deprecated, but some PGP keys contain them.
      (CNY-2417)

Changes in 2.0.1:
  o Build Changes:
    * The Requires() policy now inspects Lib: and Lib.private:
      pkg-config keywords in .pc files to find library files, and
      where it finds them, it adds appropriate Conary trove
      requirements to the .pc files. (CNY-2370)

  o Bug Fixes:
    * An update bug that could result in a trove integrity error has
      been fixed. The issue would occur when updating packages where,
      for some files, the only changes are to file versions. (CNY-2403)

Changes in 2.0.0:
  o Major Changes:
    * The way Conary handles architecture flavors has been changed,
      primarily for better support for multilib systems that support
      having both 32-bit and 64-bit packages installed.
    * The Conary repository Access Control List capabilities have been
      significantly upgraded to support per-trove ACLs. Trove
      permissions are cached and recalculated whenever the ACLs change
      or new troves are added to the repository, for better scaling
      and fast changeset retrieval.
    * All dependencies on the GnuPG "gpg" program have been removed;
      Conary now implements the required OpenPGP functionality
      internally.

  o Optimizations:
    * Conary 2.0 is significantly faster for many repository commit
      operations.  Some "cvc promote" operations, in particular,
      have a 200% performance improvement.  Some group commit
      operations are 75% faster.  Creating a new shadow can be as much
      as 100% faster.  Details of some of the changes that provide
      the improvement are below.
    * Committing to repositories has been reworked to pull all
      modified streams from the repository or database with one
      query. (CNY-2053)
    * Unchanged stream sets now return None on diff.  This prevents
      the Conary repository from having to do unnecessary work to
      retrieve the "old" version of a stream and apply a diff when
      nothing actually changed.
    * Unchanged file streams are now 2-byte, backwards compatible,
      sequences instead of more complex representations of "nothing
      changed".
    * The commit code (both client and server) recognizes unchanged
      files and does not merge stream sets for them.
    * Distributed changeset creation no longer recompresses file
      contents.
    * "cvc promote" no longer recompresses non-config files during
      changeset assembly. (CNY-2202)
    * "cvc promote" now gets file contents and streams from changesets
      when a lot of them are needed from the same trove. (CNY-2202)
    * Changesets that represent a "cvc promote" operation have been
      changed to be relative to either the source of the promote (if
      promoting within a server) or to the current version on the
      target. (CNY-2202)
    * The "cvc shadow" command now commits relative changesets when
      the shadow is made to the same repository as the original trove.
    * The Conary client now tries to perform update jobs as close to
      updateThreshold (without going over) as practical for a
      noticeable performance improvement. (CNY-2283)
    * Committing changesets to the repository has been modified to
      check for files which don't have contents available (during a
      promote or shadow, for example) with one SQL query. Previously,
      a single SQL query was used to check for each file. (CNY-2053)

  o Build Changes:
    * Conary will now ignore flavoring and requirements from ELF
      libraries that are built for architectures other than the
      architecture that is being built for.  This avoids a common
      problem where a single extra (unused) sparc file library
      causes an entire package to be flavored to be installed on
      systems that support both x86 and sparc instruction sets,
      as that configuration is not meaningful. (CNY-1717)
    * The rarely used "cvc describe" command line interface has been
      removed. (CNY-2357)
    * The rarely used "cvcdesc" script has been removed. (CNY-2357)
    * Spaces in URLs provided in source actions such as addArchive
      are now automatically escaped to make them legal URLs. (CNY-2389)
    * The "cvc promote" command now uses the labels and branches
      specified in the "from" section of any promote as the place to
      search for packages (CNY-2235).
    * The PackageSpec documentation incorrectly stated that you could
      pass both package and component information to it; this has
      been corrected to properly redirect to ComponentSpec for this
      usage. (CNY-2387)

  o Client Changes:
    * The "getTroveLatestByLabel" client-side call has been added.
    * Most repository exceptions are demarshalled using logic in the
      exception class itself rather than in a large if/elif block.
      (CNY-747)
    * The "troveNames" and "troveNamesByServer" methods now accept a
      "troveTypes" argument, and by default return only troves that
      are present. (CNY-1838)
    * The mirror client supports a --fast-sync flag which will only
      scan for new troves in the source and skip the time-expensive
      scans for changed trove info records. (CNY-1756)
    * The mirror client supports a --absolute flag which will make it
      use only absolute changesets to mirror content. (CNY-1755)
    * The rollback stack code has been split into a separate class.
      (CNY-2061)
    * A new "conary rmrollback" command that removes old rollbacks has
      been added. (CNY-2061)
    * Rollback objects now have an "isLocal" method to tell whether
      applying that rollback will require repository access. (CNY-2077)
    * Conary now allows a biarch system to have one flavor that
      expresses both the x86 and x86_64 support. The flavorPreferences
      configuration option informs conary to prefer x86_64 packages.
      This change allows group building to automatically resolve x86
      packages. (CNY-525)
    * Conary no longer uses gnupg for OpenPGP key management. (CNY-2349)
    * Conary clients no longer send an absolute URI when talking
      directly to a repository server. (CNY-2324)
    * Many repository permission handling methods have been renamed
      for consistency. For a complete list, see doc/PROTOCOL.versions
      in the Conary source code. (CNY-2298)
    * Setting/resetting the admin field permission is now handled by the
      setUserGroupIsAdmin() call instead of addAcl/editAcl. (CNY-1782)

  o Server Changes:
    * The scoring for target flavor sets has been fixed. (CNY-1539)
    * The (unimplemented) concept of caps for permissions has been
      removed.
    * Server methods have been decorated with the
      @requireClientProtocol decorator.
    * The "usergroups" term has been replaced with "roles" in the
      repository web user interface. (CNY-1973)
    * Server exceptions have been reworked to have marshalling logic in
      the exception class instead of in a large if/elif block. (CNY-747)
    * Server exceptions are marshalled in the proxy layer now instead of
      in both the proxy and server layers.
    * When the repository database is locked, "RepositoryLocked"
      exceptions are now returned for all code paths. (CNY-1596)
    * The repository call log now tracks changeset cache misses. (CNY-1843)
    * Repositories no longer pass anonymous hints to the proxy layer.
      The hint has been False since Conary 1.1.29.
    * The "troveNames" method now filters by using the "troveTypes"
      argument. (CNY-1838)
    * The "getPackageBranchPathIds" method no longer requires access
      to the entire version history of a package; it returns the
      pathIds and fileIds for troves the user is allowed to
      see. Previously, an InsufficientPermission exception was raised
      if part of the version history of a package was not visible to
      the user. (CNY-2038)
    * The repository call log now records the time required to service
      the request. (CNY-2305)
    * A "serializeCommits" boolean server configuration option has been
      added.  This is best turned on for repositories used for development,
      but is unneeded for repositories that are mirrors. (CNY-2285)

  o Protocol Changes:
    * The XML-RPC protocol now allows passing keyword arguments for
      exceptions.  (CNY-747)
    * XML-RPC return values no longer include the "useAnonymous" flag.

Changes in 1.2.12:
  o Client Changes:
    * A getDatabase() method has been added to the ConaryClient class.
      This method returns the local system database object. Code that
      needs to query the local system database should use this method
      to obtain the database object. (CNY-2316)

  o Build Changes:
    * Spaces in URLs are now automatically escaped. (CNY-2389)
    * The Requires() policy now inspects Lib: and Lib.private:
      pkg-config keywords in .pc files to find library files, and
      where it finds them, it adds appropriate Conary trove
      requirements to the .pc files. (CNY-2370)

  o Bug Fixes:
    * The PackageSpec documentation incorrectly stated that you could
      pass both package and component information to it; this has
      been corrected to properly redirect to ComponentSpec for this
      usage. (CNY-2387)
    * An update bug that could result in a trove integrity error has
      been fixed. The issue would occur when updating packages where,
      for some files, the only changes are to file versions. (CNY-2403)

Changes in 1.2.11:
  o Client Changes:
    * The error message printed when Conary encounters an unhandled
      exception has been changed to reflect the fact that the common
      case is merely poor handling of the error condition, rather than
      another bug.  It has also been reformatted to display better in
      rITS. (CNY-2265)
    * The "conary-debug" script that collects information to help
      debug a crash has been enhanced to include the recently-added
      manifest file. (CNY-2338)

  o Build Changes:
    * PythonSetup synopsis now mentions the setupName keyword
      argument. (CNY-2360)
    * The conary.1 manual page now documents the purpose of the
      /etc/conary/components directory. (CNY-2361)
    * The clearBuildReqs() function now has a synonym called
      clearBuildRequires() and the clearCrossReqs() function now has a
      synonym called clearCrossRequires().  The old function names
      will be deprecated in the future. (CNY-834)

  o Bug Fixes:
    * When building groups, r.addCopy() now respects the groupName
      flag. (CNY-2345)
    * The searchPath parameter in group methods now works when it
      contains packages (before it worked only with labels). (CNY-2372)
    * A bug that was preventing users with colons in their passwords
      to use the web interface has been fixed. (CNY-2374)
    * Attempting to add entitlements for unknown entitlement classes
      now raises an UnknownEntitlementGroup exception. (CNY-2377)
    * Committing source packages that use shell-style brace and
      glob expansion in addPatch() can now be committed to a
      repository. (CNY-1152)

Changes in 1.2.10:
  o Client Changes:
    * The "conary verify" command no longer complains about files which
      have been removed with "conary remove". (CNY-950)
    * Local rollbacks for removals now store the original contents for
      modified config files. (CNY-2350)
    * Permission errors now list both the URL and the repository
      hostname. (CNY-2211)

  o Server Changes:
    * A new boolean server configuration option, serializeCommits,
      has been added to explicitly limit contention in certain cases.
      Successfully enabling it requires a minor schema update. (CNY-2285)
    * Servers in maintenance mode no longer return Internal Server
      Errors to GET requests from clients. (CNY-2229)

  o Build Changes:
    * The addPatch() source action honors shell-style brace and glob
      expansion when sourceDir is defined. (CNY-1152)
    * A new "cvc explain" command has been added. "cvc explain"
      displays the documentation for recipe methods.  For example,
      "cvc explain addSource" shows the on-line documentation for the
      addSource() source action. (CNY-2242)
    * The command line interface to cvc derive (added in Conary 1.2.8)
      has been changed.  It now derives onto your buildLabel by default,
      with a --target option to derive onto a different label.
      The cvc derive interface is subject to further change.

  o Bug Fixes:
    * A bug that caused an exception when inspecting ELF files with a
      standalone ABI has been fixed. (CNY-2333)
    * A bug that caused updates with group scripts to fail when run
      with the '--root' option with a trailing slash in the path has
      been fixed. (CNY-2348)
    * An issue related to file placeholders potentially being lost while
      rewriting rollback changesets has been fixed.

Changes in 1.2.9:
  o Documentation Changes:
    * The documentation strings for the update code have been revised
      to include the most common exceptions raised as part of
      prepareChangeSet and updateChangeSet. (CNY-1732)

  o Build Changes:
    * File level requirements provided by the same file are dropped.
      (CNY-2177)
    * Java dependencies that do not start with a valid TLD are now
      excluded. (CNY-2176)
    * The exceptDeps keyword parameter is now allowed for r.Provides(),
      analogously to r.Requires(). (CNY-1485)
    * The new sourceDir keyword parameter is now available for
      r.addSource(), r.addPatch(), and r.addArchive() to specify that
      the source is found within the maindir. (CNY-1439)
    * LD_LIBRARY_PATH is now set when calling bootstrapped python, in
      order to load the correct python libraries. (CNY-2319)
    * The :config component is built by file location, rather than
      from files marked as config files by the Config policy.
      This means that the configComponent configuration item no
      longer operates. (CNY-2256)

  o Client Changes:
    * A keepRequired config option has been added. This has the same
      effect as always setting the --keep-required flag on update.
      (CNY-569)
    * The error message for erased dependencies is now more explicit
      about what happened to the package that is no longer providing
      dependencies, and where the package with the missing dependencies
      came from. (CNY-2248)
    * We now record the current state of the database to a flat file
      after updates as an extreme recovery mechanism.  (CNY-1801)

  o Bug Fixes:
    * The "logcat" script no longer errors out if the log file is empty
      or contains None for entitlements. (CNY-2252)
    * Repositories running under Apache are now correctly displaying
      the real error when trying to generate the verbose traceback
      emails. (CNY-2320)
    * An update job that includes a critical update and an update to a
      group that includes a pre-update script will no longer run the
      script twice. (CNY-2325)
    * A bug that could cause incorrect SQLite database error messages
      has been fixed. (CNY-1840)

Changes in 1.2.8:
  o Client Changes:
    * Added the cvc derive command. (CNY-2237)
    * A new method, conary.conaryclient.getClient(), has been added to
      allow the creation of a conaryclient with configuration to match
      that would be used with a conary command line client. (CNY-1745)
    * Unhandled exceptions that are raised inside a progress callback
      no longer terminate the update process.  A warning is emitted
      and the update continues. (CNY-2304)

  o Internal Changes:
    * The Conary library now has a parallel implementation to gpg
      for the trust algorithm. (CNY-1988)

  o Bug Fixes:
    * A problem occurring when updating troves sharing a large
      number of identical files has been fixed. (CNY-2273)
    * Repository traceback emails are now more verbose. (CNY-2287)
    * Methods starting with two underscore characters are considered
      internal and are no longer passed to the XML-RPC library for
      marshaling. (CNY-2289)
    * It is now possible to clone a group that contains references to
      both a cloned package and the version that the cloned package
      originated from. (CNY-2302)
    * When data from stdin is provided to a taghandler, but the
      taghandler is missing or fails to read some or all of the data,
      it will no longer result in a database locked error. (CNY-2257)
    * Conary no longer exits with an unhandled exception if /tmp does
      not exist when attempting to run a trove script (e.g., group
      pre/post scripts). (CNY-2303)

  o Client Changes:
    * Added cvc derive as a client-side call (CNY-2237)
    * A new method, conary.conaryclient.getClient(), has been added to
      allow the creation of a conaryclient with configuration to match
      that would be used with a conary command line client. (CNY-1745)
    * CONARY_CLIENT_LOG environment variable can now specify a path for
      a log of all of the repository calls made by the client (use logcat
      to view it) (CNY-2313)

Changes in 1.2.7:

  o Build Changes:
    * The cvc command now prints out the most recent log message from
      the underlying source code control system when creating new
      snapshot archives. (CNY-1778)
    * Conary now has support for cmake, using the r.CMake() build
      action in recipes. (CNY-1321)

  o Bug Fixes:
    * Fixed a traceback that would occur when a component doesn't exist
      even though its containing package does. (CNY-2213)
    * Cloning with --default-only no longer removes references to
      components of packages that are not being cloned. (CNY-2226)
    * A bug that prevented "cvc cook" from being able to look up path
      IDs if a component of the package being built was missing from
      the repository has been fixed. (CNY-2250)
    * PGP keys using unknown string-to-key specifiers (as generated by
      "gpg --export-secret-subkeys" for the corresponding secret key)
      are no longer producing an error when iterating through the
      keyring. (CNY-2258)
    * Embedded signatures in secret subkeys now use the public key's
      cryptographic key, which does not require a passphrase to
      be decoded. (CNY-2224)

Changes in 1.2.6:
  o Build Changes:
    * When cooking packages or groups, conary now displays the methods
      that are called. It also displays the methods that are unused,
      making it easier to see if a function from a superclass has been
      left out. (CNY-2193)

  o Bug Fixes:
    * Use of macros in the r.Link() build action worked only in limited
      cases. (CNY-2209)

  o Client Changes:
    * Mirror mode now includes full file streams in changesets, instead
      of differential streams. (CNY-2210)

Changes in 1.2.5:
  o Client Changes:
    * The OpenPGP implementation now merges PGP keys properly.
      (CNY-1987)
    * The OpenPGP implementation is capable of generating trust
      signatures. (CNY-1990)
    * A bug which could cause troves containing *identical* files to
      become corruped in a system database has been fixed. Note that
      repository databases were not affected. (CNY-2191)

  o Build Changes:
    * MakeDirs now handles trailing '/' characters in directory names.
      (CNY-1526)
    * Using the new provideGroup keyword argument to the r.User()
      method in a UserGroupRecipe, you can now specify that the user's
      primary group needs to be already on the system, rather than be
      added while creating the user. (CNY-2096)

  o Bug Fixes:
    * A bug that resulted in a KeyError when removing a trove from a
      group that has 3 levels of subgroups has been fixed. (CNY-1372)
    * A bug that could result in a decremented source count when
      promoting a package to a sibling of a parent branch has been
      fixed. (CNY-2108)
    * A problem resulting in derived packages corrupting files with the
      same content was fixed. (CNY-2157)
    * A bug that caused internal server errors when retrieving
      changesets that contained compressed file data over 4 GiB in size
      has been fixed. (CNY-2170, CNY-2173)
    * HTTP error codes generated by HTTP proxies are now properly
      interpreted by Conary clients. (CNY-2181)
    * When talking to a repository, Conary proxies will now
      automatically switch the protocol to HTTPS whenever authentication
      information is injected on behalf of the client. (CNY-2184)
    * addSvnSnapshot no longer generates conflicts in the paths for
      temporary checkouts. (CNY-2196)

Changes in 1.2.4:
  o Bug Fixes:
    * A file that was mistakenly ommitted from packaging has been
      added to the build. (CNY-2155)

Changes in 1.2.3:
  o Build Changes:
    * The addSvnSnapshot() source action now has the ability to add
      specific SVN revisions via the 'revision' argument. (CNY-2156)
  o Bug Fixes:
    * An update failure that would occur when two versions of a package
      have been installed, one local, one from a repository, has been
      fixed. (CNY-2127)
    * A regression introduced in 1.2.1 affecting patch files that apply
      multiple changes to the same file has been fixed. (CNY-2142)
    * Group scripts now have file descriptor 0 (stdin) connected to
      /dev/null. Previously, stdin was closed, a potential problem
      for scripts that open file descriptors and then disconnect from
      the terminal. (CNY-2143)

  o Client Changes:
    * Added listkeys, addkey, and getkey commands to cvc for basic
      command line PGP key management. (CNY-2150)

Changes in 1.2.2:
  o Build Changes:
    * Python and Ruby dependencies with lib-specific flags now cause
      the package to be architecture-flavored. (CNY-2110)
    * Groups using setSearchPath now prefer packages on the labels and
      troves listed explicitly in the searchPath over other labels,
      even if the label is specified in the add() command. For example,
      if your searchPath includes foo=conary.rpath.com@rpl:1/1-1-1, then
      r.add('foo', 'conary.rpath.com@rpl:1') in a group recipe will now
      find version 1-1-1 over later versions. Before, it would find the
      latest version in the repository if you specified the label in the
      r.add() command. (CNY-1993)

  o Client Changes:
    * The conary command line now accepts 'rb' as an alias for
      'rollback'.
    * The output of 'rblist' now combines packages and their components
      in a single line (similar to the output of 'update'). (CNY-2134)

  o Bug Fixes:
    * When parsing the GPG keyring, PGP version 2 keys are now ignored.
      (CNY-2115)
    * Direct key signatures for PGP keys are now accepted. (CNY-2120)
    * Source control recipe actions such as addMercurialSnapshot()
      no longer produce directory names that can collide with
      a trove with the same name on a different label, producing
      a snapshot of a different source control repository. (CNY-2124)
    * Tag scripts are now closing file descriptors larger than 2
      before calling a function from the exec family. (CNY-2114)
    * A bug in determining the correct version for packages when
      multiple branches of that package exist on the same label has
      been fixed. (CNY-2128)
    * Multiple entitlements to the same host name are now properly
      handled. (CNY-2105)
    * The URL sent back to the client when connecting through an
      HTTP proxy is now correctly computed by repositories. (CNY-2117)
    * setSearchPath now searches the leaves for every source in the
      search path before falling back and searching the rest of the
      repository. Before, it would search the leaves for each label,
      then the rest of the labels, and finally groups. (CNY-2131)

Changes in 1.2.1:
  o Build Changes:
    * The addGitSnapshot() source action is now available. (CNY-1965)
    * Cooking derived packages no longer warns about their
      experimental state. (CNY-2092)
    * loadInstalled does not search the local database for a matching
      package on checkin, but instead searches the repository. This
      makes it easier to develop packages that are correct, with the
      potential of not building on the current machine. (CNY-2027)

  o Client Changes:
    * The Conary client is now less aggressive in sending keepalive
      packets with long-running requests. (CNY-2104)
    * Promote and clone callbacks are more verbose. (CNY-2063)

  o Bug Fixes:
    * Schema migration for the Latest table now correctly handles
      branches that end in redirects. (CNY-2081)
    * Adding a large number of user maps is now more efficient
      if the new addServerGlobs method is used. (CNY-2083)
    * Redirects between branches on the same label, which were
      necessary before Conary 1.2.0, are again handled correctly.
      (CNY-2103)
    * The 'conary updateall' command again properly handles the
      --replace-files command-line argument. (CNY-2112)
    * Patches are no longer partially applied when building. A
      partially applying patch results now in a failure. (CNY-2017)
    * A bug which caused Conary to incorrectly determine the flags
      for python dependencies on 64-bit systems has been fixed.
      (CNY-2091)
    * Ruby dependencies now function properly in a bootstrap build
      of the ruby package. (CNY-2109)

Changes in 1.2.0:
  o Build Changes:
    * A bug which caused Conary to compute python dependencies
      incorrectly when using an external version of python (such
      as when building python itself) has been fixed. (CNY-2087)

Changes in 1.1.96:
  o Server Changes
    * External entitlement servers can now specify per-entitlement
      timeouts and automatic retry values (CNY-2060)

  o Client Changes:
    * Update journal did not have an entry for hard links which were
      made to targets which already existed on the system, causing
      system corruption if the journal had to be rolled back. (CNY-1671)
    * The critical update information now includes enough data to
      re-create the original update job. (CNY-1608)
    * Unknown trove info types in the database are properly stored in
      extracted trove info. (CNY-2059)
    * diff and patch now support files without trailing newlines.
      (CNY-1979)

  o Build Changes:
    * More paths (/usr/lib/.*-sharp.*/) have been added to :cil
      components. (CNY-2080)
    * Path ID lookups now ignore permission errors; in such a case, a
      new path ID is computed. (CNY-1911)
    * Conary now handles python files that specify a python interpreter
      that is not available on the system or in the builddir.  It will
      print a warning and not attempt to compute dependency information
      for those files. (CNY-2050)
    * loadSuperClass and loadInstalled now print out name, version
      flavor of the package that was used when loading. (CNY-1967)

  o Bug Fixes:
    * When running in threaded mode, don't install signal handlers,
      since that is not supported. (CNY-2040)
    * URLs returned by prepareChangeSet, getChangeSet, and
      getFileContents are all based on the URL the client used to call
      the repository instead of built internally by the repository.
      (CNY-2034)
    * An issue that was preventing the repository server, under certain
      circumstances, to determine the proper URL to use has been fixed.
      (CNY-2056, CNY-2058)
    * A regression from Conary 1.1.34 related to self-signature
      verification on private PGP keys has been fixed. (CNY-2047)
    * An issue related to Conary proxies running in non-SSL mode,
      talking to SSL-enabled repository servers has been fixed.
      (CNY-2067)
    * Related to CNY-2034, Conary proxies are now properly computing
      the return URL. (CNY-2069)
    * The client is now properly computing the downloaded file's
      digest if a size limit was specified. (CNY-2072)
    * A regression from Conary 1.1.94 that caused some local cooks to
      fail to be installable due to incorrect primary trove information
      has been fixed (CNY-2078)

  o Other Changes
    * InodeStreams and FileStreams now preserve unknown elements,
      allowing future additions to those without breaking fileId
      computation. (CNY-1971)

Changes in 1.1.95:
  o Server Changes
    * A bug which triggered an exception while migrating postgresql
      repositories has been fixed. (CNY-1912)
    * The getNewTroveInfo call works faster for mirror operations.
      (CNY-2006)
    * An issue that prevented the server from responding with the
      proper error message when in maintenance mode has been fixed.
      (CNY-2005)
    * An issue that was affecting cooking performance when looking
      up path IDs has been fixed. (CNY-1996)

  o Client Changes:
    * A bug which prevented the mirror client from using hidden commits
      when mirroring to a single target has been fixed. (CNY-1981)
    * Clone/promote no longer complains when a buildreq is not also
      being cloned to the new location. (CNY-1844)
    * Turned off flavorPreferences for 1.2 release, as they are not
      quite ready. (CNY-2023)

  o Bug Fixes:
    * Bootstrapping python can now find system conary when using the
      bootstrapped python to determine python dependencies. (CNY-2001)
    * A bug in findTroves when using partial labels, introduced as
      part of 1.1.90, has been fixed. (CNY-2011)
    * cvc operations no longer trace back when the current working
      directory can no longer be accessed. (CNY-2014)
    * Redirects to nothing are now displayed when using --trove-flags.
      (CNY-2025)
    * Stack frames now wrap long lines to make them easier to read.
      (CNY-2016)
    * Comparison of VersionSequence objects is now more robust.
      (CNY-2020)
    * Autosourced files added to both a shadow and its parent now merge
      properly. (CNY-1856)

Changes in 1.1.94:
  o Bug Fixes:
    * Python extension modules installed at the top level of the Python
      search path no longer produce a traceback when computing
      dependencies. (CNY-1995)

Changes in 1.1.93:
  o Build Changes:
    * Filesets now accept macros. (CNY-148)
    * crossRequires are now ignored when not cross compiling. (CNY-1950)
    * Malformed .jar files are now ignored when computing Java
      dependencies. Previously, Conary exited with an error while
      attempting to process them. (CNY-1983)
    * Conary dependencies are no longer attempted when cross-compiling,
      and when bootstrapping python, modules are now sought in system
      python directories as well as in the destdir. (CNY-1986)
    * Python extension modules (.so files) now expose the proper
      dependencies by providing, for example, itertools (the true
      name) as well as itertoolsmodule (as it has previously), but
      requiring the shorter name if it is available on the system.
      (CNY-1077)

  o Client Changes:
    * The cvc promote and clone commands are now more efficient and do
      not download unnecessary packages. This also makes it possible
      to clone packages where access to some of the included troves
      is unavailable at the time of the promote or clone operation.
      (CNY-1913)
    * A bug which prevented the mirror client from using hidden commits
      when mirroring to a single target has been fixed. (CNY-1981)
    * Filesets are now cloneable. (CNY-1297)

  o Server Changes
    * A bug which triggered an exception while migrating postgresql
      repositories has been fixed. (CNY-1912)

  o Bug Fixes:
    * The clone and promote commands now work when cloning over removed
      packages. (CNY-1955)
    * searchPath will now provide only the best flavor match when
      matching against groups with more than one version of a package
      available. Previously, it would return all matches. (CNY-1881)

Changes in 1.1.92:
  o Bug Fixes:
    * ccs2tar correctly handles changesets with duplicate contents and
      hard links. (CNY-1953)
    * An error in the way attributes of ServerProxy classes get
      marshaled has been fixed. (CNY-1956)
    * If local flags (e.g. kernel.smp) are defined in /etc/conary/use,
      cooking no longer produces a traceback. (CNY-1963)
    * The last trove source in a trove source stack is now properly
      passed flavor information. (CNY-1969)
    * Derived packages properly handle files that were not flavored due
      to an exception in the upstream packages. (CNY-1954)
    * The transport layer is automatically encoding non-ASCII strings
      into XMLRPC Binary objects. (CNY-1932)
    * An error that was causing warnings to be printed while cooking
      groups has been fixed. (CNY-1957)

  o Server Changes
    * A bug which triggered an exception while migrating postgresql
      repositories has been fixed. (CNY-1912)

  o Build Changes:
    * Mono (CIL) files are now placed in :cil components by default.
      (CNY-1821)

  o Other Changes
    * The transport layer is using BoundedStringIO objects for
      compression, decompression and XMLRPC encoding/decoding, to
      avoid excessive memory consumption. (CNY-1968)

Changes in 1.1.91:
  o Client Changes:
    * A new configuration option, "flavorPreferences", has been added.
      The client uses this list of flavors in trove selection.
      (CNY-1710)
    * Large files are now compressed on disk instead of in memory when
      creating rollbacks. (CNY-1896)
    * The Conary client API is now more careful with releasing open
      file descriptors. (CNY-1834)
    * The "migrate" mode has changed to overwrite changes made to
      files that are not yet owned by Conary, but already exist on the
      system, as well managed, non-configuration files that have
      changed. (CNY-1868)
    * When signals are received during updates, the journal is now
      rolled back before conary terminates. (CNY-1393)
    * A 'cvc checkout' of multiple projects uses far fewer repository
      calls now, and uses a single changeset.
    * The 'cvc update' and 'cvc diff' commands now accept a source
      version argument without a source count. (CNY-1921)

  o Server Changes:
    * Setting "forceSSL" once again requires a HTTPS connection be
      used when authentication data is passed to an Apache based
      Conary Repository. (CNY-1880)
    * A bug that caused incorrect values for sourceItemId and
      clonedFromId to be used when groups and components were
      committed as part of one changeset has been fixed. (CNY-1903)
    * A bug that caused the Latest table to be rebuilt incorrectly
      when migrating to schema version 15.0 has been fixed.
      (CNY-1909)

  o Build Changes:
    * Redirects will now be followed in group recipes. Previously,
      including redirects would result in an error. (CNY-1693)
    * Derived recipes can now be based on troves which have files
      that have the same content (SHA1) as each other but are
      members of different link groups (are not intended to be
      installed as hard links to each other). (CNY-1733)
    * Derived packages now work properly if the troves they are based
      on contain dangling symlinks. (CNY-1914)
    * Symbolic links that have not changed in a derived package are
      now correctly ignored by policies that are not interested in
      unmodified files. (CNY-1879)
    * The build flavor string used for building a trove is now stored
      as part of that trove's troveInfo field. (CNY-1678)
    * Looking up path IDs now stops when all files have been found,
      instead of always walking the shadow hierarchy. (CNY-1911)
    * multilib cooks set only Arch.x86_64. (CNY-1711)

  o Bug Fixes:
    * The new OpenPGP parsing code now accepts Version 3 keys and
      signatures, without verifying them. (CNY-1931)
    * A file descriptor leak in the getFileContents method has been
      fixed.
    * If ignoreErrors is set for a configuration file, that setting is
      now honored for contexts as well.
    * Troves with large numbers of identical files now erase faster,
      thanks to a SQL fix in sqldb.iterFiles. (CNY-1937)
    * Python dependency determination now properly ignores filenames
      like "python.so" when looking for version flags. (CNY-1940)
    * Conary now correctly avoids assuming that standard I/O files
      are objects with fileno() methods. Previously, calling
      Conary interfaces with non-file objects associated with
      standard input, output, or error could trace back. (CNY-1946)
    * The --buildreqs option for 'conary q' now functions when
      multiple build requirements have the same name.
    * An issue related to the flavor preferences list not being
      properly populated when a group was cooked has been fixed.
      (CNY-1951)

  o Other Changes:
    * Conary tracebacks now report values for each variable in the
      local namespace in each frame. (CNY-1922)
    * select() calls have been replaced with poll() for higher
      efficiency. (CNY-1933)

Changes in 1.1.35:
  o Client Changes:
    * Unknown trove info types in the database are stored in extracted
      trove info properly (CNY-2059)
    * diff and patch now support files without trailing newlines (CNY-1979)

Changes in 1.1.34:
  o Build Changes:
    * The default settings from r.add() will now override the default
      settings from an r.addAll() (CNY-1882)
    * Looking up path IDs is now stop when all files have been found,
      instead of always walking the shadow hierarchy. (CNY-1911)

  o Bug Fixes:
    * A bug that caused an error message in the rPath Appliance
      Platform Agent (rAPA) when using an entitlement generator has
      been fixed. (CNY-1946)

Changes in 1.1.33:
  o Build Changes:
    * The addArchive() source action now handles xpi archives. (CNY-1793)
    * Unknown flags are now ignored when calling loadRecipe with a
      flavor, instead of printing a traceback.

  o Update Changes:
    * Updates to groups are now allowed to be merged with other groups
      in update jobs, reducing the number of jobs that are used for
      updates.

  o Client Changes:
    * Cloning now always increments group version counts, mimicing
      the behavior of group cooking. (CNY-1724)
    * When promoting, --all-flavors is now on by default.  However, if
      a flavor to promote or clone is specified, promotes will be
      limited by that flavor. (CNY-1535)
    * Several commands, such as promote, update and rq, now take an
      --exact-flavors flag.  If specified, the flavors for each trove
      must match exactly - no system flavor or heuristic is used to
      find the trove you want. (CNY-1829)
    * If there is a problem with domain name resolution, conary will
      retry 5 times. However, if the connection fails after those
      attempts, future connection requests will now fail after one try.
      (CNY-1814)

  o Bug Fixes:
    * The SQLite "ANALYZE" command is no longer run on local SQLite
      databases. Any data stored by the "ANALYZE" command will be
      removed from the local database unless it is being accessed
      read-only. Database performance is poor on databases with
      "ANALYZE" data in them. (CNY-778)
    * Some bugs related to installing relative changesets were fixed.
      These bugs would manifest themselves by making relative changesets
      not installable when the network was down. (CNY-1814)

Changes in 1.1.32:
  o Client Changes:
    * A getDownloadSizes() method has been added to the ConaryClient
      object to determine the over-the-wire transfer size of the jobs
      in an UpdateJob object.  Call requires a single repository be
      the source of the entire update. (CNY-1757)
    * cvc reports a more accurate error message when the CONARY file in
      the current directory is not a regular file

  o Server Changes:
    * A "infoOnly" parameter to has been added to the getChangeSet()
      repository method in protocol version 51. (CNY-1757)
    * The list of repository methods is now automatically generated
      instead of statically listed. (CNY-1781)
  
  o Bug Fixes:
    * The addSvnSnapshot() source action now uses the lookaside directory
      for generating the snapshot, instead of using the remote repository.
      (CNY-1777)
    * A bug that prevented unused entries in the Versions table of the
      system Conary database from being cleaned up after erasures has
      been fixed.
    * A bug that caused changes in the byDefault status of a trove to
      be omitted from local rollbacks has been fixed. (CNY-1796)

Changes in 1.1.31.4:
  o Server changes:
    * Setting "forceSSL" once again requires a HTTPS connection be
      used when authentication data is passed to an Apache based
      Conary Repository. (CNY-1880)
    * A bug that caused incorrect values for sourceItemId and
      clonedFromId to be used when groups and components were
      committed as part of one changeset has been fixed. (CNY-1903)
    * A bug that caused the Latest table to be rebuilt incorrectly
      when migrating to schema version 15.0 has been fixed.
      (CNY-1909)

  o Client changes:
    * Large files are now compressed on disk instead of in memory when
      creating rollbacks. (CNY-1896)

Changes in 1.1.90:
  o Major Changes:
    * Label multiplicity, in which a trove on the same label
      appearing on multiple branches was understood as meaning that
      all the trove can be installed at once, is being generally
      deprecated.  Instead, a newer trove on a different branch that
      ends with the same label as an older trove will be considered
      together with and generally preferred to the older trove.
      Branch affinity, in which Conary keeps packages from the same
      branch during an update, is therefore replaced with label
      affinity, in which Conary keeps packages from the same label
      during an update.  Many of the individual changes in this
      version are parts of implementing this general change in
      behavior.

  o Client Changes:
    * Added getTroveLatestByLabel as a client-side call.
    * Label lookups pick the latest version which matches instead of
      the latest version on each branch.
    * Replaced branch affinity with label affinity.
    * getAllTroveLeavesByLabel() filters results by server names to
      eliminate spurious results from repositories which host multiple
      server names. (CNY-1771)
    * The cvc and conary commands now ignore broken pipes on standard
      output instead of producing a traceback. (CNY-1853)
    * Redirects follow the label of the branch they were built with
      instead of the branch itself.
    * Building redirects to a branch is now deprecated; redirects should
      point to labels instead. (CNY-1857)
    * The --replace-files option has been split into
      --replace-managed-files, --replace-unmanaged-files,
      --replace-modified-files, and --replace-config-files. The original
      option is still accepted, and is equivalent to specifying all four
      of the new options simultaneously (CNY-1270)
    * When updating, conary will never automatically drop an architecture
      from an installed trove (unless you specify the flavor to update to 
      explicitly).  (CNY-1714)
    * Dependency resolution now allows updates to go across branches if the
      branches are on the same label.
    * Dependency resolution now follows the same "never drop an architecture"
      rule as other update code. (CNY-1713).
    * Added --show-files parameter to "conary config" to display where
      configuration items came from.
    * Newly installed transient files now silently replace files which are
      otherwise unowned. (CNY-1841)

  o Build Changes:
    * The cvc update command can now update multiple directories
      simultaneously.
    * Java files are now put in a :java component by default. (CNY-527)
    * Python dependencies now include flags designating the major version
      of python involved, as well as a flag distinguishing the target
      architecture library directory (normally "lib" or "lib64") to
      enhance update reliability.  When building a bootstrap python
      or using a different python executable than Conary is running
      with, Conary will use an external python process to determine
      python dependencies. (CNY-1517)
    * Ruby dependencies are now generated, and Ruby modules are placed
      in a :ruby component by default.  Flags are included in the
      dependencies similar to the Python flags, except that they are
      not conditional. (CNY-612)
    * Ensure that two binaries with the same source count but different
      build counts end up with the same build count after cloning. (CNY-1871)

  o Scripts Changes:
    * Repository database migration scripts have been integrated into a 
      common unit.

  o Bug Fixes:
    * Fix a bug in commit code that made r.macros.buildlabel unusable because
      you could not commit recipes that used it.  (CNY-1752)
    * An internal class, _AbstractPackageRecipe, has been renamed to
      AbstractPackageRecipe, in order to allow the inclusion of its
      methods in its subclasses' documentation pages.  The old name is
      still available for compatibility with older modules.  (CNY-1848)
    * Multiple entitlements can be stored for a single hostname or glob
      (previously only the last hostname for a particular hostname/glob
      would be used). (CNY-1825)
    * Cloning the source component for filesets is now allowed.
    * includeConfigFile now sorts files that are matched in globs
    * The default settings from r.add() will now override the default
      settings from an r.addAll() (CNY-1882)
    * Cloning no longer downloads components that won't be cloned (CNY-1891)

  o Other changes:
    * The showchangeset script now displays information on redirect
      troves.

Changes in 1.1.31.3:
  o Server changes:
    * Added EntitlementTimeout exception to notify clients that an
      entitlement has timed out from the authentication cache (CNY-1862)
    * Added remote_ip to user and entitlement based external authentication
      checks (CNY-1864)
    * Fixed bug in proxy which prevented remote_ip from being passed to
      internal repository

  o Client changes:
    * Reread entitlements from disk when EntitlementTimeout is received
      (CNY-1862)

  o Other changes:
    * Logcat now works for calls which passed lists of entitlements

Changes in 1.1.31.2:
  o Proxy changes:
    * Proxy can now inject entitlements and user authentication on behalf
      of clients (CNY-1836)

Changes in 1.1.31.1:
  o Bug Fix:
    * Proxies used wrong getChangeSet call for old protocol versions (CNY-1803)

Changes in 1.1.31:
  o Bug Fix:
    * A bug that caused an Internal Server Error when a Conary proxy
      attempted to convert a changeset for an older client when the
      upstream Conary repository was not running 1.1.29 or later has
      been fixed. (CNY-1792)

Changes in 1.1.30:
  o Bug Fixes:
    * The version cache for upstream servers in the Conary proxy
      incorrectly included user information in the URL, causing
      KeyErrors when users were switched to anonymous. (CNY-1787)
    * An issue related to the formatting of repository map entries
      has been fixed. (CNY-1788)
    * The Conary proxy no longer supports protocol version 41
      (and hasn't for a few releases).
    * An issue that was affecting the performance of the getChangeSet
      API call on Conary proxies running in an apache environment
      has been fixed.

Changes in 1.1.29:
  o Client Changes:
    * In conaryrc files, repositoryMap entries can now use wildcards
      for the server name.
    * Multiple entitlements can now be sent to each server.
    * Server names in entitlements may include wildcards.
    * Entitlements may be placed in conaryrc files now using
      'entitlement server entitlement'. "conary config" displays
      entitlement information.
    * A bug that limited a single MetadataItem to less than 64 KiB has
      been fixed.  Conary 1.1.29 will produce metadata that will not
      be visible to older clients.  Likewise, metadata produced by
      older clients will not be visible to Conary 1.1.29 and later
      clients. (CNY-1746)
    * Metadata items can now store strings with NUL characters in
      them. (CNY-1750)
    * The client API will now raise an InsufficientPermission error
      instead of an OpenError when the client's entitlements are
      not allowing access. (CNY-1738)

  o Build Changes:
    * Refreshed autosource files are now displayed by 'cvc revert' and
      'cvc diff'. (CNY-1647)
    * Support for the Bazaar revision control system has been added via
      r.addBzrSnapshot(). (requires bzr >= 0.16).

  o Server Changes:
    * (Nearly) all repository operations are now performed using the
      permissions of the anonymous user in addition to the permission
      set for any user authentication information which is present.
    * Path names in the entitlementsDirectory no longer have any
      meaning. All entitlements are read, and the serverName in the
      XML for the entitlement is used to determine which server to
      send the entitlement too.
    * Entitlement classes are no longer used as part of authentication;
      they may still be specified, but repositories now look up the
      class(es) for an entitlement based on the key.

  o Internal Changes:
    * The restart information, necessary for Conary to resume execution
      after a critical update is applied, now includes the original
      command line. The way this information is stored is incompatible
      with very old versions of Conary.  Downgrading from Conary
      version 1.1.29 (or newer) to version 1.1.11 (or older) is known
      to fail. (CNY-1758)

  o Bug Fixes:
    * 'conary rblist' no longer produces a stack trace if the
      installLabelPath configuration option is not set. (CNY-1731)
    * A bug that caused an "Error parsing label" error message when
      invoking "cvc commit" on a group recipe that used
      r.setSearchPath(str(r.labelPath[0]), ...) has been
      fixed. (CNY-1740)
    * Proxy errors are now reported in the client, for easier
      debugging. (CNY-1313)
    * A bug that caused an "Unknown error downloading changeset" error
      when applying an update job that contained two different
      versions of the same trove has been fixed. (CNY-1742)
    * Adding redirects which pointed to otherwise-unused branches
      corrupted the database by creating a branch without corresponding
      label information.
    * When critical updates are present in an update job that has
      previously downloaded all the changesets, Conary will no longer
      unnecessarily re-download the troves. (CNY-1763)
    * TroveChangeSet.isRollbackFence() now returns the correct answer
      if the trove changeset does not contain absolute trove
      info. (CNY-1762)
    * A bug related to entitlement directories containing unreadable
      files has been fixed. (CNY-1765)
    * A bug that prevented epydoc from producing documentation on
      the Conary code has been fixed. (CNY-1772)
    * Conary will temporarily fall back to reading unsigned group
      script information from changeset files that are created by
      Conary < 1.1.24.  Once rBuilder creates changesets with a newer
      version of Conary, this change will be reverted. (CNY-1762)
    * Changeset files are now written as absolute paths in the
      changeset index file. (CNY-1776)
    * Entitlement configuratioon lines continue to accept an entitlement
      class for backwards compatibility purposes. (CNY-1786)

Changes in 1.1.28:
  o Documentation Changes:
    * Incorrect references to createGroup have been fixed. (CNY-1700)

  o Build Changes:
    * Files added with in the repository and locally no longer cause
      'cvc update' to fail as long as the files have the same fileId.
      (CNY-1428)
    * r.Link allows full paths to be specified for the target of the
      link as long as the directory matches the source of the link.
      (CNY-751)
    * "cvc mv" has been added as a synonym for "cvc rename".
    * r.addCvsSnapshot() now works correctly with anonymous,
      pserver-based, servers. Previously, cvs checkout would fail due
      to strange characters being in the destination directory.
    * r.add*Snapshot() will now raise errors if the shell commands they
      are executing fail for any reason

  o Bug Fixes:
    * An index has been added to improve the performance of various
      file stream related queries in a Conary repository. (CNY-1704)
    * Directories in binary directories are no longer (incorrectly)
      provided. (CNY-1721)
    * "conary update" now works with read-only changesets. (CNY-1681)
    * the setTroveInfo call refuses to update missing troves (CNY-1741)

  o Server Changes:
    * getChangeSet call now returns supplemental information
      (trovesNeeded, filesNeeded, and removedTroves) for each individual
      job separately, instead of combining them for the entire job list.
    * proxy now combines all upstream changeset requests into a single
      job request for servers running this version or later. (CNY-1716)
    * mirrorMode wasn't passed through to changeset fingerprint calls
      from the caching code.

Changes in 1.1.27:
  o New Features:
    * All group cooks for one source must be done as a large cvc cook
      action instead of one-by-one. (CNY-1303)
    * Group flavors are much shorter if you turn on the config item
      "shortenGroupFlavors".  Some flags, like
      vmware and xen and architecture flags, are always included in a
      group flavor. (CNY-1641)
    * The Conary client is now able to access the network using
      authenticated HTTP proxies. (CNY-1687)

  o Build Changes:
    * A new recipe method, r.MakeFIFO(), is available which will create
      a named pipe at a specified location. (CNY-1597).

  o Internal Changes:
    * Flags for update jobs changed from a bitmask to a class.
    * Removed vestigial support for file label priority paths.

  o Bug fixes:
    * Patch code no longer fails when trailing context is missing at
      the end of the file. (CNY-1638)
    * Files with no permissions set (chmod 0) confused Conary due to
      improper checks for None. (CNY-1678)
    * Errors in the changeset downloading code are no longer ignored
      by the client. (CNY-1682)
    * An error in the resumption of a build has been fixed. (CNY-1684)
    * The introduction of mirrorMode during changeset cration (CNY-1570)
      caused the generation of empty diffs in some cases. mirrorMode now
      includes full contents for all files instead of generating diffs
      (CNY-1699)
    * If you're promoting two flavors of the same version of the same trove,
      they will now always have the same version on the target branch.
      (CNY-1692)

Changes in 1.1.26:
  o New Features:
    * The listcachedir script has been added to help with maintenance
      tasks for the repository changeset cache. (CNY-1469)
    * Conary proxies are now adding an HTTP Via: header. (CNY-1604)

  o Internal Changes:
    * Creating changesets supports a 'mirrorMode', which includes file
      contents of files if their version has changed (even if the sha1
      of those contents are the same). Mirroring uses this to ensure
      complete contents. (CNY-1570)

  o Client Changes:
    * A potential race condition where an update could change the state
      of the Conary database while the rollback code is executing has
      been fixed. Note that as part of the fix for CNY-1591, the update
      and rollback operations cannot commit at the same time; the fix
      further ensures long-running operations detect the state change.
      (CNY-1624)

  o Bug fixes:
    * Manipulating source components now works better when a source
      component has been marked removed.
    * A problem related to the way shim clients use the ServerProxy
      object has been fixed. (CNY-1668)

Changes in 1.1.25:
  o New Feature:
    * Conary now supports a "searchPath" configuration option, which
      operates like the installLabelPath configuration option but can
      contain both packages and labels.  For example:
      "searchPath group-os contrib.rpath.org@rpl:1" can be used to
      configure conary to first install the version of a package
      referenced in group-os, then to fall back to installing from
      contrib.rpath.org@rpl:1. (CNY-1571)

  o Build Changes:
    * GroupRecipe.add*Script now accepts a path to the script as the
      initial parameter.
    * r.addArchive() now supports a preserveOwnership parameter.  When
      set to True, owners and groups from cpio, rpm, and tar archives
      are used as the owners and groups in the final package.
      (CNY-927)
    * A new "cvc revert" command has been added that reverts any local
      changes made in the current directory. (CNY-1222)
    * GroupRecipe.addCopy() copies compatibility classes and group
      scripts onto to groups.  New copyScripts and
      copyCompatibilityScripts options to GroupRecipe.addCopy() and
      GroupRecipe.addAll() can be used to change this
      behavior. (CNY-1642)
    * A new build r.IncludeLicense() action has been added. This build
      action will take either a directory structure of licenses or a
      single license file, normalize its contents, and place it in a
      directory in /usr/share/known-licenses, which will be used at a
      later date by conary-policy.  This method is only useful for
      organizations maintaining a set of packages as part of a Linux
      OS platform.

  o Client Changes:
    * An explicit commit lock is now used to prevent overlapping
      updates and rollbacks.  (CNY-1591)
    * The conaryclient module now exposes ChangeSetFromFile to
      instantiate ReadOnlyChangeSet objects from .ccs
      files. (CNY-1578)
    * "conary q --debug --info" now also displays information about
      where a trove was cloned from if it exists.
    * Redirects with multiple targets can now be built and installed.
      (CNY-1554)
    * Conary repositories now support creating changesets that contain
      files whose compressed contents are greater than or equal to 4
      GiB in size.  Old versions of Conary that attempt to access a
      changeset that contains a compressed file larger than 4 GiB in
      size will report a error of "assert(subMagic == SUBFILE_MAGIC)".
      Previously, an overflow error occurred. (CNY-1572)

  o Internal Changes:
    * Conary clients can now request a specific changeset format
      version from a Conary repository.  This feature requires Conary
      protocol version 48.  This allows one to use new Conary clients
      to generate changesets understood by older clients. (CNY-1544)
    * Internal recipe source management moved into the generic
      Recipe() class from PackageRecipeClass().

  o Server Changes:
    * Standalone Conary repositories or proxies can be run in SSL mode
      if m2crypto is installed and the configuration options "useSSL",
      "sslCert", and "sslKey" are properly set. (CNY-1649)

  o Bug Fixes:
    * A bug that sometimes caused "user/group does not exist - using
      root" messages to be displayed when running "cvc update" created
      new files has been fixed. (CNY-763)
    * The flavor of a derived package (which is an experimental
      feature) built from unflavored package is now properly set to
      unflavored. (CNY-1506)
    * Macros in arguments to the version control system recipe class
      commands are now properly expanded. (CNY-1614)
    * The Conary client will now bypass proxies running on remote
      machines with repositories running on localhost. (CNY-1621)
    * "cvc promote" no longer displays some warnings that were rarely
      helpful unless invoked with the --debug argument. (CNY-1581)
    * A bug that caused the storage of unneeded "unknown" entries in
      the TroveInfo table has been fixed. (CNY-1613)
    * A regression in "cvc annotate" that would produce a traceback
      for not finding a SequenceMatcher class in fixeddifflib was
      fixed.  (CNY-1625)
    * Build commands that invoke shell commands now perform shell
      quoting properly.  Thanks to Pavel Volkovitskiy for finding the
      bugs and submitting the patch. (CNY-1627)
    * Mirroring using group recursion has been fixed. (CNY-1629)
    * Mirroring using group recursion no longer creates
      cross-repository relative changesets. (CNY-1640)
    * r.Install will now replace files which are read-only. (CNY-1634)
    * A bug that caused an unhandled exception when creating a local
      rollback for a trove that had missing troveinfo has been fixed.
    * Attempting to run "cvc merge" in a directory which was not
      already at the tip of a shadow no longer causes a confusing
      error message.  Previously the message was "working directory is
      already based on head of branch"; now the message is "working
      directory is not at the tip of the shadow".
    * cvc commands which need to instantiate the recipe object (merge,
      refresh, and commit) no longer fail if unknown use flags are
      used by the recipe.
    * Running the command to mark a trove as removed from the
      repository on a trove that has already been marked as removed no
      longer results in an error. (CNY-1654)
    * "conary rdiff" now works properly when multiple flavors of the
      same trove are present in the same group. (CNY-1605)
    * "conary rdiff" no longer produces an error if the same file is
      present on different labels. (CNY-1623)
    * A bug that caused inconsistent behavior when troves are pinned
      has been fixed.  Previously, if an update operation would change
      the version of a pinned trove to a version included in a group
      that is installed on the system, the pin would not
      hold. (CNY-1652)
    * A bug that caused an unhandled exception in the Conary update
      code when shared contents to a file in a link group are
      duplicated in the changeset due to distributed contents has been
      fixed.

Changes in 1.1.24.1:
  o Release Correction
    * The source archive for 1.1.24 was not built from the tag for
      1.1.24 in the Mercurial repository.  1.1.24.1 is built from the
      1.1.24 tag.

Changes in 1.1.24:
  o New Feature:
    * Conary 1.1.24 introduces the framework needed to implement a new
      metadata design for Conary.  The new metadata feature allows
      various information such as description to be set for a trove.
      New XML-RPC interfaces, getNewTroveInfo() and setTroveInfo(),
      have been added to facilitate mirroring metadata.
      addMetadataItems() has been added to allow metadata to be added
      to a trove after it has been built. (CNY-1577)

  o Client Changes:
    * The Conary client now distinguishes between an upstream Conary
      proxy and a plain HTTP proxy. This is so we can properly handle
      SSL traffic through an HTTP proxy using the CONNECT HTTP method.
      As such, there is now a "conaryProxy" configuration variable, in
      addition to the "proxy" variable. (CNY-1550)
    * The "proxy" (and newly introduced "conaryProxy") variables can
      be turned off by setting them to "None". (CNY-1378)
    * Clients requesting the inclusion of configuration files residing
      on the network now upload their version. This opens up the
      possibility for the server to serve different configuration
      files to different client generations. (CNY-1588)
    * Configuration variables "localRollbacks" and "pinTroves" get
      used as defaults when applying an update job; they can be
      explicitly overridden. (CNY-1583)

  o Bug Fixes:
    * A bug in the way the proxy configuration variable is set has
      been fixed. (CNY-1586)
    * A bug that caused a traceback when rolling back group updates
      from rollback changesets created when the "localRollback"
      configuration option was set has been fixed. (CNY-1590)
    * A bug that caused a traceback when applying a local rollback
      changeset with a locally modified file has been fixed.  Conary
      needed to create the directory that the locally modified file
      resides in first. (CNY-1444)
    * Applying rollbacks could attempt to invalidate the rollback stack,
      which would cause corruption of the rollback stack (CNY-1587)

Changes in 1.1.23:
  o Client Changes:
    * A new command, "conary rdiff", has been added. This allows one
      to inspect the differences between any two troves with the same
      name. (CNY-855)

  o Build Changes:
    * Conary recipes can now directly reference source code through
      version control systems.  The new r.addMercurialSnapshot(),
      r.addCvsSnapshot(), and r.addSvnSnapshot() source actions check
      out repositories and create snapshots.  They are integrated with
      the "cvc refresh" command for fetching more recent source code
      from version control repositories. (CNY-1)
    * The r.replace() function in group recipes now supports the
      searchPath parameter. (CNY-1574)

  o Bug Fixes:
    * A corner case affecting server-side matching of troves against
      negative flavors has been fixed. (CNY-641)
    * A bug in the StreamSet thaw code that prevented frozen StreamSet
      objects with a tag value greater than 128 from being thawed
      properly has been fixed.
    * A bug has been fixed that prevented creating a diff of a Trove
      object that contained troveInfo with unknown data. (CNY-1569)
    * A bug in the logic used by Conary to determine whether or not
      the rollback stack should be invalidated based on group update
      scripts has been fixed. (CNY-1564)
    * A bug that caused an unhandled exception in a Conary proxy when
      it attempted to create a changeset from a pre-Conary-1.1.x
      server has been fixed.
    * Small race condition in populating the cache for both
      repositories and proxies has been fixed (CNY-1576)

Changes in 1.1.22:
  o Major Changes:
    * Group troves can now declare an (integer) compatibility class
      which is used to automatically invalidate rollbacks (existing
      groups are considered to be in compatibility class zero). When a
      group is upgraded to a new group which has a different
      compatibility class, the rollback stack is invalidated unless
      the group also contains postRollback script which can rollback
      to the version being updated. Postrollback scripts can now be
      defined with a list of compatibility versions they are able to
      roll back to. Old invalidateRollback parameter for some group
      scripts is no longer supported.

  o Client Changes:
    * To take advantage of Conary's ability to apply the critical
      update set and restart before applying the rest of the updates,
      three new API calls have been added: newUpdateJob,
      prepareUpdateJob and applyUpdateJob. (CNY-1454)
    * A new argument, --no-restart, has been added to conary. This has
      to be used in conjunction with --root and allows one to skip the
      restarts after applying critical updates when installing in a
      chroot. (CNY-1458)
    * Proxy configuration parameter is now of the form 'proxy protocol
      url' (i.e. 'proxy http http://proxy.some.com'), and allows
      separate proxies to be configured for http and https. If old
      'proxy url' form is used, separate proxies are configured for
      http and https rather than a single proxy being using for both
      protocols. Users who need the old behavior should set explicit
      configure the same proxy for both protocols.

    * Conary no longer runs group scripts when "--just-db" is
      specified on the command line.
    * The conary.conaryclient.mirror.mirrorRepository() function now
      accepts a list of target repositories.

  o Build Changes:
    * Conary has tools in place through a new cross flag and a new
      "target" flavor to support better defining of cross compiling
      builds.  (CNY-1003)
    * Configuration files are again allowed to have executable bits
      set, but configuration files with executable bits set are not
      included in the :config component even if the :config component
      is being created. (CNY-1260, CNY-1540)

  o Proxy Changes:
    * A proxy can now be configured to use an http proxy for all
      outgoing requests. The 'proxy' configuration item is supported
      in a manner identical to the client.
    * The (unused) ability for a standalone server to act as both a
      proxy and a standalone server has been removed; this removes the
      standalone proxies dependence on the X-Conary-Servername header.

  o Internal Changes:
    * The createTrigger() method of dbstore drivers no longer accepts
      the "pinned" keyword parameter.
    * SeekableNestedFile and FileContainer objects no longer depend on
      the file pointer for reads; pread() is used everywhere.  This
      allows the underlying file descriptors to be shared between
      objects or between threads.
    * Repository schema now understands the concept of minor and major
      schema revisions. (CNY-811)

  o Bug Fixes:
    * A bug in proxy code that caused conary to use https through a
      proxy when http was desired has been fixed. (CNY-1530)
    * A bug in clone/promote relating to cloning when there are
      flavors on the clone label that are superset of the current
      flavor, but the current flavor doesn't exist has been
      fixed. (RMK-415)
    * A race condition related to the multithreaded Conary client,
      where one thread could modify an unprotected variable assumed
      immutable by a different thread has been fixed. (CNY-1450)
    * If the database is locked, Conary will no longer display a stack
      trace, but an error message. (CNY-1292)
    * The Conary library now uses a built-in difflib if the system's
      difflib is not patched for recursion. (CNY-1377)
    * Mirroring troves marked as removed from repositories running on
      MySQL has been fixed. (CNY-1193)
    * Repository cooks now sets the subprocess' stdin to /dev/null to
      avoid hanging while waiting from stdin. (CNY-783)
    * Trove.verifyDigests() no longer fails erroneously if a signature
      version 0 digest has not been calculated and set in
      troveInfo. (CNY-1552)
    * A bug in changeset reset() which affected reusing changesets in
      merges has been fixed. (CNY-1534)
    * A bug in changeset based trove sources where the underlying
      changesets never got reset has been fixed. (CNY-1534)

Changes in 1.1.21:
  o Repository Changes:
    * A "hidden" keyword argument has been added to the
      commitChangeSet() and hasTroves() method.  This allows mirror
      users to commit troves which will never be displayed to users.
      The presentHiddenTroves() call makes all hidden troves
      visible.  The XML-RPC protocol version is now 46.

  o Internal Changes:
    * StreamSet operations in C now use a common StreamSet_GetSSD()
      function which creates the _streamDict object if it does not yet
      exist.  This fixes crashes in rare cases where a
      StreamSet.find() class method is used before any instances of
      that StreamSet have been created. (CNY-1524)
    * Numeric StreamSet types can now have values set to None (which
      indicates that there is no value set at all).  Additionally, if
      passed an empty string to the thaw() method, the value is set to
      None. (CNY-1366)

  o Bug Fixes:
    * A bug in commitChangeSet() which returned a "file not found"
      error when the user had insufficient permission for the commit
      operation has been fixed.
    * A bug that caused Conary to raise an unhandled exception when
      updating a trove that has missing TroveInfo data in the local
      database.  When new types are added to TroveInfo, older versions
      of Conary omit the new data from the database.  Once a version
      of Conary is used that understands the new data types, the
      missing data is restored to the previously incomplete trove.
    * Handling user permissions when committing under certain 
      circumstances against a Conary 1.1.20 was fixed. (CNY-1488)

Changes in 1.1.20:
  o Major Changes:
    * Groups can now include scripts which are automatically run
      before an install, after an install, after an update, and after
      a rollback.  Documentation on how to add these scripts to groups
      will be posted to wiki.rpath.com shortly.  Unlike tag handlers,
      these scripts are not inherently reversible; therefore if a post
      update script is executed, the rollback stack will be reset.  The
      rollback information is still stored in the rollback directory,
      but the "conary rollback" and "conary rblist" commands will no
      longer be able to access the previous rollbacks.

      Only Conary repositories running version 1.1.20 or later can
      store these scripts.  If the repository is not running the
      minimum required version, a "changeset being committed needs a
      newer repository server" error will be produced.

      If an older version of Conary downloads a group that has a
      script associated with it, the scripts will be silently ignored.
      Future versions of Conary may add a "Requires: trove:
      conary(group-scripts)" dependency to groups that have scripts
      associated with them. (CNY-1461)

    * Support for versioned trove signatures has been added. (CNY-1477)
    * Version 1 signatures have been added which use a SHA256 digest
      that includes the frozen form of unknown troveInfo
      segments. (CNY-1186)
    * Unknown troveInfo segments are stored in both the repository and
      local database and restored properly. (CNY-1186)

  o Client Changes:
    * Hashes of the directories in which a trove places files are now
      computed and stored in troveInfo. (CNY-857)
    * A --file-flavors option has been added to "conary query/q",
      "conary repquery/rq", and "conary showcs/scs". (CNY-1507)
    * The ability to promote using branches and to promote to siblings
      of parents has been added.  For example, you can now promote
      from /A//B to /C without first cloning uphill to A. (CNY-1513)

  o Build Changes:
    * When Conary calls an external program (python, perl, monodis) to
      determine file dependencies and that program is not a part of
      the package being built, it will warn if that external program
      is not provided by a component in build requirements. (CNY-1492)

  o Internal Changes:
    * The conary.lib.elf module can now be built against libelf
      version 0.8.0 or later as well as the libelf implementation
      provided by elfutils.  libelf can be downloaded from
      http://www.mr511.de/software/ (CNY-1501)
    * The Conary client API has a new method disconnectRepos() that
      allows one to cut access to the networked repositories.  A
      RepositoryError exception is raised if network access is
      attempted. (CNY-1474)

  o Bug Fixes:
    * StreamSet objects didn't work with inheritance because the C
      implementation treated an internal variable as inheritable when
      it should have been treated as a class variable.
    * Attempting to create a shadowed Version object that reference a
      label that is already uphill are now issues a proper error
      message. (CNY-847)
    * Running the "conary rblist" command as non-root now produces a
      proper error message. (CNY-1453)
    * Badly-formatted parentVersion strings in derived packages
      (experimental) no longer cause a stacktrace.
    * Previous versions of Conary would fail to find the UID or GID of
      a newly created user if "--root" was specified on the command
      line and C library components had not yet been installed.
      Conary would erroneously fall back to using UID 0 or GID 0
      (root) instead.  (CNY-1515)
    * A traceback that occurred when a lookaside repository cache has
      not been defined when initializing a derived package recipe
      object has been fixed. (CNY-1509)
    * The Conary network repository client no longer attempts to use a
      proxy if the repository is residing on the local machine.
    * A bug in the freezing of update jobs has been fixed. (CNY-1521)
    * r.addPatch()'s optional argument "extraArgs" will now do the right
      thing if passed a single string instead of a tuple or list.

Changes in 1.1.19:
  o Client Changes:
    * A new "cvc promote" command has been added. "cvc promote" is a
      special type of cloning based on group structure.  For more
      information on promote, see the JIRA issue until documentation
      on the wiki is updated.  (CNY-1304)
    * An "--all-flavors" option has been added to "cvc promote" which
      promotes all flavors of the latest version of the listed
      troves. (CNY-1440)
    * A programmatic interface for performing partial clones, where
      only some components out of a package are cloned based on
      byDefault settings, has been added. (CNY-1389)
    * Conary changesets can now deal with changesets that contain
      package components that share identical file contents, pathId,
      and fileId combinations. (CNY-1253)
    * The "proxy" configuration parameter will now work for standard
      http proxies such as Squid.  Previously the "proxy"
      configuration parameter could only specify a Conary repository
      proxy.  Environments that require all HTTP and HTTPS traffic
      pass through a proxy must continue to use they "http_proxy"
      environment variable, as the "proxy" configuration variable is
      only used for Conary repository calls.  Source downloads in cvc,
      for example, will only use the http_proxy environment variable.
    * Due to limitations in Apache 2.0, the Conary client will now use
      HTTP/1.1 "chunked" Transfer-encoding when committing changesets
      larger than 2 GiB.
    * An "applyRollback()" method has been added to the ConaryClient
      class. (CNY-1455)

  o Server Changes:
    * The repository cache has been completely reworked. This fixes
      problems with authorization and the cache, and has the side
      benefit of unifying the proxy code for the repository and the
      proxy. The cacheDB repository configuration parameter is
      obsolete and will cause a warning on startup. changesetCacheDir
      should now be used instead, and tmpwatch should be configured to
      clean up both the changesetCacheDir and tmpDir
      directories. (CNY-1387)
    * The repository now properly commits changesets where multiple
      troves reference the same (pathId,fileId) key. (CNY-1414)
    * The standalone server can now decode "Transfer-encoding:
      chunked" PUT requests from clients.
    * Apache based repository servers now send changeset file contents
      using the "req.write()" method instead of the "req.sendfile()"
      method when file contents are larger than 2 GiB.  This works
      around limitations in Apache 2.0.
    * The list of sizes returned by the getChangeSet() and
      getFileContents() repository methods are now returned as a list
      of strings instead of a list of integers.  XML-RPC integers can
      only hold values less than 2147483648 (a signed integer).
    * A Conary repository will now raise an exception if a client
      requests a changeset that is larger than 2 GiB in total size or
      file contents larger than 2 GiB in size and does not support the
      new version 44 protocol required to work around this limitation.

  o Build Changes:
    * A "vmware" flavor has been added to the default set of flavors.
      A trove with a vmware flavor should be intended to run as a
      VMware guest. (CNY-1421)
    * If there's a conflict when loading installed troves, the latest
      trove will be picked.
    * The loadInstalled() recipe function will now search the
      installLabelPath for troves to load when it cannot find them any
      other way.
    * A "overrideLoad" keyword parameter has been added to the
      loadInstalled() and loadSuperClass() recipe functions.  This can
      be used to override the default search mechanism.

  o Bug Fixes:
    * Local flags are now cleared after each group cook, meaning that
      multipass group cooks will have the correct local
      flavor. (CNY-1400)
    * Dependency resolution in group cooks now also take advantage of
      the group cache. (CNY-1386)
    * Changesets for source troves with missing files (because the
      file is missing from the upstream server or the upstream server
      is unavailable) are now properly written to changeset
      files. (CNY-1415)
    * Derived packages, which are still experimental, now correctly
      handle multiple architectures built from the same
      source. (CNY-1423)
    * The loadInstalled() recipe function now always works even if you
      have multiple versions of a package installed from multiple
      branches.
    * Trove names are now checked for legal characters. (CNY-1358)
    * A minor bug related to file uploads on the error codepath was
      fixed.  (CNY-1442)
    * A bug in "cvc promote" that caused it to fail when the source
      components added due to --with-sources were in conflict.  This
      could happen, for example, when different flavors of a binary
      were cooked from different source versions and all flavors to be
      cloned to the new label at the same time (CNY-1443)
    * A bug in the CfgQuotedLineList class' display function has been
      fixed.
    * Flavored items in a job list are now correctly frozen when
      writing out an update job. (CNY-1479)
    * A default UpdateCallback() is set if an update callback hasn't
      been specified when invoking the applyUpdate() method of
      ConaryClient. (CNY-1497)
    * "cvc cook --macros" works as expected now, by defining a macro (as
      passed in on the command line with --macro) per line. (CNY-1062)
    * Committing to a Conary repository when using a standard HTTP
      proxy functions properly.  A change in 1.1.18 introduced this
      incompatibility.
    * The redirect build code has been refactored.  Bugs related to
      building flavored redirects have been fixed. (CNY-727)

Changes in 1.1.18:
  o Major Changes:
    * Changesets are now indexed by a pathId,fileId combination instead of
      just by pathId. This should eliminate the vast majority of conflicts
      when creating groups containing multiple flavors of the same trove.
      Old clients will be served old-format changesets by the repository,
      and new clients continue to support old format changesets. Old and
      new format changes can be merged into a single changeset (CNY-1314).

  o Client Changes:
    * The conary rblist --flavors command now properly displays trove
      flavors. (CNY-1255)
    * When resolving dependencies while updating, conary will now search 
      the latest versions of packages for every label in your installLabelPath
      first before searching the histories of those labels.  This should make
      sure that conary prefers installing maintained troves over unmaintained 
      ones. (CNY-1312)
    * The Conary client API now has a new call, iterRollbacksList(), iterating
      over the rollback name and object. (CNY-1390)
    * Added the --just-db argument to the conary rollback command. (CNY-1398)

  o Build Changes:
    * A list of rPath mirrors for source components has been added.
    * Group recipes now support a setSearchPath method.  This provides a way
      to tell groups how to find and resolve packages by specifying a list
      containing either packages or labels. (CNY-1316)
    * The group addAll command supports "flatten" - a way to cause all troves
      in all subgroups to be included directly in the top level group - 
      flattening any structure created by intermediate groups.
    * Groups now allow you to use the commands "removeTrovesAlsoInGroup"
      and "removeTrovesAlsoInNewGroup".  These commands subtract out the
      troves included within the specified group from the currently
      active group. (CNY-1380)
    * Checking dependencies is now faster when building groups.
    * When resolving dependencies in groups, conary will now search the
      latest trove in every label in your label/search path before
      searching back in the history of that label. (CNY-1312)
    * Added moveComponents and copyComponents to group syntax. (CNY-1231)
    * Derived packages (experimental) can now change files between
      Config, InitialContents, and Transient, and can set new files
      to be any of those types.  They can call UtilizeUser and
      UtilizeGroup.  They can create new tag handlers and tag
      description files (but not make a file from the parent no longer
      be a tag handler or tag description, except by removing the file
      entirely), and add new tags to new and pre-existing files when
      TagSpec is called (but not remove existing tags from files). (CNY-1283)
    * Derived packages (experimental) can now run nearly all build and
      source actions. (CNY-1284)
    * Derived packages (experimental) now inherit byDefault settings from
      the parent (CNY-1401), but can override them in the child (CNY-1283).
    * Derived packages (experimental) now handle multiple binary packages
      built from a single source package, including overriding binary
      package name assignment in the derived package. (CNY-1399)

  o Server Changes:
    * Two new calls have been added to the server API -
      getTroveReferences and getTroveDescendants. (CNY-1349)
    * The proxy server proxies "put" calls now.
    * Cleaned up string compression code in changeset merging.

  o Bug Fixes:
    * Fixed a bug where an invalid flavor at the command line would result
      in a traceback. (CNY-1070)
    * Added an exception to allow redirect recipe names to have any format -
      including those usually reserved for group- and info- packages.
    * Removed a harmful assert that kept trove source stacks from working w/o
      installLabelPaths in some cases. (CNY-1351)
    * The cfg.root item is always stored internally as an absolute path,
      even if it is specified as a relative path. (CNY-1276)
    * cvc now properly cleans up 000-permission files from the old build 
      directory. (CNY-1359)

  o Internal Changes:
    * Changesets in an update job can be downloaded in a step separate from
      the installation. Additionally, update jobs can be frozen and reapplied
      later. (CNY-1300)
    * UpdateJob objects are now versioned for a specific state of the Conary
      database, and can be applied only if the state of the database has not
      changed. (CNY-1300)
    * Public keys can now be retrieved from a directory, with each key stored
      in a separate file. (CNY-1299)
    * Troves now track their direct parent they were cloned from, instead of
      the source-of-all-clones. (CNY-1294)

Changes in 1.1.17:
  o New Feature:
    * A caching proxy has been implemented for Conary.  A proxy server
      caches changesets as clients request them.  This can
      dramatically improve the performance of Conary when a subsequent
      request is made for the same changeset.

      The server is implemented using the existing standalone and
      Apache-based Conary repository server modules. Two new Conary
      repository configuration variables, "proxyDB" and
      "proxyContentsDir" have been created to define the proxy
      database and contents store.

      To configure the Conary client to use a proxy, a new "proxy"
      configuration variable has been added to the conaryrc file.
      Generic HTTP proxies should still be configured using the
      "http_proxy" environment variable.

      In order to facilitate authentication and proxy cache
      invalidation features, new Conary repository methods have been
      introduced.  This means that the Conary proxy requires that
      repositories it connects to run Conary version 1.1.17 or later.
      The Conary proxy is considered experimental.  Therefore future
      versions of Conary may not be able to communicate with the proxy
      as implemented in Conary 1.1.17.

  o Client Changes:
    * Filesystem permissions on rollback data restrict access to the
      owner of the database (normally root). (CNY-1289)
    * The Conary client now sends data across an idle connection to a
      Conary repository.  This will keep the connection alive when the
      repository is behind a firewall or proxy that has short timeouts
      for idle connections. (CNY-1045)
    * The error message produced by Conary when a progress callback
      method raises an unhandled exception has been improved.

  o Build Changes:
    * cvc cook --show-buildreqs works properly now.  Thanks to Pavel
      Volkovitskiy for reporting the issue and providing the
      patch. (CNY-1196)
    * The flags for other packages that are specified in the build
      flavor are now available when cooking as a part of the
      PackageFlags object.  For example, if you wish to check to see
      if kernel.pae is set, you can add "if PackageFlags.kernel.pae:".
      Note that such checks do not affect the final flavor of your
      build, and should be used with care. (CNY-1201)
    * Component and package selection by manifest, as with the
      "package=" option, could fail when large numbers of files were
      found; this bug has been resolved. (CNY-1339)
    * You can now add a labelPath to a group r.add() line by
      specifying a labelPath keyword argument.  For example:
         r.add('conary', labelPath=['conary-unstable.rpath.org@rpl:1',
                                    'conary.rpath.com@rpl:1'])
    * Repeated shadow merges now fail with an error suggesting a
      commit.  Previously, the merge operation would be attempted
      again. (CNY-1278)

  o Server Changes:
    * Conary repositories no longer allow users or groups to be
      created with names that include characters other than those
      defined in the Portable Filename Character Set.
    * Server side functions that work on large datasets (getTroveSigs
      and setTroveSigs) are now using batched SQL operations for faster
      throughput. (CNY-1118, CNY-1243)
    * The code that commits groups to the repository has been reworked
      to significantly reduce the number of SQL queries executed.
      (CNY-1273)
    * Including a symbolic link in the path to the temporary now
      returns an error immediately at startup. (CNY-958)
    * Errors opening a to-be-committed changeset now have the internal
      exception logged and CommitError returned to the client (CNY-1182)
    * Cached Changesets are now versioned depending on the client's
      version.  This allows for the same changeset to be cached for
      different client generations. (CNY-1203)

  o Internal Changes:
    * A StringStream can now be set from a Unicode object.  The
      StringStream stores the UTF-8 encoding of the Unicode
      object. (CNY-366)
    * The ByteStream and LongLongStream classes have been
      reimplemented in C.  Modifications have been made to the
      NumericStream types implemented in C so that they can be used as
      base classes in Python.
    * PathID lookups are now done by file prefix and file ID. This
      allows for identifying files in different package flavors or in
      versions older than the latest one. (CNY-1203)
    * StreamSet objects can now preserve unknown elements of the stream
      instead of silently skipping them. Those elements are retained for
      freeze(), letting the older stream object exactly replicate the
      frozen stream of the newer object. Unknown elements are preserved
      through merges into old object as long as the old object has not
      been locally modified.

  o Bug Fixes:
    * Conary now displays a useful error message when it is unable to
      parse a "user" line in a configuration line.  Previously Conary
      would raise an unhandled exception. (CNY-1267)
    * Mirror configurations no longer use /etc/conary/entitlements/ as
      the default location to read entitlements used to mirror.
      Normally the entitlements used to mirror are different than the
      entitlements required to update the system.  Therefore they
      should not be used when attempting to access source or target
      repositories when mirroring. (CNY-1239)
    * "cvc emerge" now displays error messages when the underlying
      cook process results in an exception.  Previously, an unhandled
      exception message was generated. (CNY-995)
    * Derived packages now support setuid and setgid files. (CNY-1281)
    * You can no longer accidentally include a group in itself by
      using addAll. (CNY-1123, CNY-1124)
    * An error message is produced when troves could not be found
      during "conary migrate" in the same manner they are alerted
      during a "conary update".  Previously these errors were
      masked. (CNY-1171)
    * A bug that caused update failures when a changeset held file
      contents that were both InitialContents and a normal file has
      been fixed. (CNY-1084)
    * Filesets now honor buildFlavor. (CNY-1127)
    * The TroveSource class tried to raise a DuplicateTrove exception,
      which doesn't exist. It now raises InternalConaryError instead.
      (CNY-1197)
    * A proper error is now produced when Conary is unable to create
      the directory for the local database due to a permission
      failure. (CNY-953)
    * Group recipes could sometimes include a trove for dependency
      resolution but not move to include the package directly in the
      group that is doing dependency resolution.  Now the package and
      component both are always included immediately in the group that
      is resolving dependencies. (CNY-1305)
    * A "no new troves available" error message is now given when
      there are no new versions to migrate to (CNY-1246)
    * Attempting to clone without name or contact information set now
      gives a proper error message. (CNY-1315)
    * The client code no longer exits with a sys.exit(0) if one of the
      callbacks fails. (CNY-1271)
    * When multiple labels of a trove exist in a group and that group is 
      being searched for that trove, conary will no longer arbitrarily pick
      one of the labels to return.
    * A bug in the default update callback class that causes a hang
      when unhandled exceptions occur has been fixed.
    * Cloning a trove multiple times that was already cloned no longer
      increments the source count. (CNY-1335)
    * The Conary network client erroneously specified the latest
      protocol version it knew about when calling a server, even if
      the server couldn't understand that version. (CNY-1345)

Changes in 1.1.16:
  o Server Changes:
    * The repository now returns recursive changesets with special
      "removed" trove changesets if a trove is missing or has been
      removed.  This allows the client to determine if it has the
      needed troves to perform an update.  Previously, the repository
      would raise an exception, which prevented updates from mirrors
      with byDefault=False troves (such as :debuginfo) excluded.
    * A getTroveInfo() method has been added to the Conary repository
      server.
    * Repository changeset cache database operations are now retried
      before giving up (CNY-1143)

  o Client Changes:
    * A new "isMissing" trove flag has been added.  This flag is set
      by a Conary repository when a Trove is missing.  This allows the
      client to display an appropriate message when it attempts to
      update from an incomplete mirror.
    * Including a configuration file from an unreachable URL will now
      reasonably time out instead of hanging for 3 minutes (the default TCP
      connection timeout). (CNY-1161)
    * Conary will now correctly erase a trove whose files have changed owners
      or groups to values not mapped to users or groups on the current system.
      (CNY-1071)
    * Conary will now display files that are transient as transient when
      --tags is used.
    * Support for the new getTroveInfo() method has been added to the
      Conary repository client.

  o Build changes:
    * The "cvc cook" command will now log a message when deleting old
      build trees to make way for an upcoming build.
    * The "cvc refresh" command will now print a warning instead of
      failing with an error when an attempt to refresh a
      non-autosourced file is made. (CNY-1160)
    * The BuildPackageRecipe class now requires file:runtime, which is
      needed to run many configure scripts. (CNY-1259)
    * Configuration files are now automatically added to :config
      components only if they do not have any executable bits
      set. (CNY-1260)

  o Bug Fixes:
    * Conary 1.1.14 and 1.1.15 failed to update when encountering the
      multitag protocol; this regression is resolved. (CNY-1257)
    * The logparse module now correctly parses python tracebacks in
      conary log files. (CNY-1258)

Changes in 1.1.15:
  o Client Changes:
    * On the update path, errors and warnings are now handled by callbacks.
      This allows applications using the Conary API to capture and process
      them as appropriate. (CNY-1184)

  o Bug Fixes:
    * "conary erase --help" now displays options as "Erase Options"
      instead of "Update Options". (CNY-1090)

  o Build Changes:
    * Change in assembling recipe namespace changed how unknown recipe
      attributes were handled (they appeared as None instead of raising
      an Attribute Error).
    * Packaged directories are no longer included in :lib components
      because doing so can create multilib failures.  (CNY-1199)

Changes in 1.1.14:
  o Client Changes:
    * Tag handler output is now redirected to a callback. The command line
      callback places "[ tag ]" in front of the output from each tag handler
      to help with debugging. (CNY-906)
    * All filesystem operations are journaled now to allow recovery if an
      unexpected failure occurs. "conary revert" has been added to recover
      from cases where the journal is left behind unexpectedly. (CNY-1010)

  o Build Changes:
    * cvc will no longer fail if the EDITOR environment variable points
      to an invalid editor. (CNY-688)
    * Redirects now build erase redirects for package components which
      existed in the past but have disappeared on head. (CNY-453)
    * The TagSpec policy now checks the transitive closure of build
      requirements when determining whether the build requirements
      are sufficient to ensure that a needed tag description will
      be installed. (CNY-1109)
    * Repositories can now be made read-only to allow for maintenance.
      (CNY-659)
    * PIE executables, which appear to be shared libraries in binary
      directories, will no longer export soname dependencies. (CNY-1128)
    * ELF files in %(testdir)s and %(debuglibdir)s will no longer export
      soname provides.  (CNY-1138, CNY-1139)
    * cvc is now able to check out source troves that have been shadowed from
      a branch that no longer contains the files. (CNY-462)
    * The Install recipe class now has the ability to copy symbolic links.
      (CNY-288)
    * The output produced by cvc when attempting to find the
      appropriate patch level when applying a patch has been
      improved. (CNY-588)
    * When cooking (either from a recipe or from the repository),
      cvc will always use the (auto)source files from the repository,
      instead of re-downloading them. This allows for rebuilds from
      recipes even if the upstream source is no longer available,
      without using the cvc cook --prep command first to cache the
      repository copies. (Auto)sources can still be re-downloaded
      using cvc refresh. (CNY-31)
    * The ordering for the rules used to determine which component a
      file should be in was reversed when a file was under /usr/share
      but had /lib/ somewhere in the path name. (CNY-1155)
    * The cvc add command will now refuse to add symbolic links that
      are absolute, dangling, pointing to files outside of the current
      directory or pointing to files that are not tracked by Conary.
      (CNY-468)
    * Use objects now record which file on system define them. (CNY-1179)
    * ExcludeDirectories built-in policy will now remove the empty
      directories it has excluded from the _ROOT_ in order to prevent
      later policies from thinking they are going to be on the target
      system. (CNY-1195)

  o Internal changes:
    * Conary now supports being built against an internal copy of the
      sqlite3 library for cases when the system sqlite3 is not the
      optimal version for Conary.
    * The repository schema's string types are no longer restricted to
      arbitrary sizes for backends that support indexing larger strings
      than MySQL's InnoDB storage engine. (CNY-1054)

  o Bug Fixes:
    * The SQL query that implements the getTrovesByPath() repository
      method has been reworked to avoid slow queries under
      MySQL. (CNY-1178)
    * Builds that resulted in changesets containing the same file
      in different locations would fail to commit if the files differed
      only by mtime. (CNY-1114)
    * The mirror script now correctly handles the cases where
      the PathIdConflict errors are raised by certain source repositories
      during mirroring. (CNY-426)
    * The mirror script now can correctly mirror removed troves when a
      removed and regular versions appear in the same mirror chunk.
    * Perl dependency strings containing double colons are now properly
      accepted on the command line. (CNY-1132)
    * The cvc stat command now correctly displays the usage information
      when extra arguments are specified. (CNY-1126)
    * The conary update --apply-critical command will now behave correctly
      if the update job contains linked troves (besides the conary package
      which is the source of critical updates). Linked troves are troves
      with overlapping paths.  (CNY-1115)
    * A GET request to the "changeset" URL of a repository server that
      does not supply any arguments no longer results in an Internal
      Server Error.  The repository can be configured to send email to
      an email address with debugging information. (CNY-1142)
    * When checking to make sure that the URL used to upload a
      changeset matches the repository base URL, both URLs are now
      normalized before the comparison is made. (CNY-1140)
    * The conary.lib.logparse module now provides the correct date
      strings for each logged event.
    * The Conary command line argument parser checks for the --help
      option earlier.  This corrects some instances where commands
      like "conary rq --help" would not display help. (CNY-1153)
    * The conary [command] --help --verbose command now correctly
      displays verbose option help.
    * Conary no longer fails with an unhandled exception when the 
      local database is locked.  A useful error message is now
      produced. (CNY-1175)
    * The cvc annotate command now attributes the correct name to the
      person who committed the initial revision of a file. (CNY-1066)
    * Conary will give a better error message if you try to run the
      conary emerge command without conary-build installed. (CNY-995)

Changes in 1.1.13:
  o Build Changes:
    * All files in "binary directories" now provide their path as a
      file: dependency. This allows more flexibility for files that
      have requirements such as "file: /usr/bin/cp". (CNY-930)
    * A addRemoveRedirect() method has been added to the
      RedirectRecipe class to allow redirecting packages to nothing
      (which causes them to be erased on update). The client code has
      been updated to remove package components properly for this
      case.  (CNY-764)

  o Bug Fixes:
    * Config files, though added to the :config component by default
      (CNY-172), can now be appropriately overridden by
      ComponentSpec. (CNY-1107)
    * ELF files that have no DT_NEEDED or DT_SONAME entries no longer
      cause Conary to trace back attempting to discover the ELF
      ABI. (CNY-1072)
    * Conary will no longer attempt to update troves in the namespace
      "local" when using updateall.
    * Redirect recipes which contain conflicting redirects now give an
      error message instead of a traceback. (CNY-449)
    * The previous fix for CNY-699 wrongly encoded the soname rather
      than the filename in provisions for symbolic links to shared
      libraries when the shared library had a soname.  Additionally,
      symlinks from directories not in the system shared library path
      to ELF shared libraries in directories in the shared library
      path wrongly caused internal dependencies to have the full path
      to the symlink encoded in the shared library requirement.  These
      bugs have been resolved. (CNY-1088)

Changes in 1.1.12:
  o Client Changes:
    * A signature callback has been added, which allows one to catch
      the troves with bad signatures and react appropriately (display
      an error message, lower trust level, etc). (CNY-1008)
    * The conary.lib.logparse module has been added to provide
      parsed access to conary log files. (CNY-1075)

  o Build Changes:
    * "cvc cook" is now more efficient in looking up files that are
      part of the built troves (CNY-1008).
    * A "commitRelativeChangeset" configuration variable has been
      added to control whether Conary creates relative or absolute
      changesets when cooking.  It defaults to True, but can be
      changed to False to cause Conary to cook and commit absolute
      changesets. (CNY-912)
    * A list of X.org mirrors has been added to the default mirrors.
    * "cvc diff" now returns an return code of 2 on error, 1 if there
      are differences, and 0 if there are no differences. (CNY-938)
    * An "addResolveSource" method has been added to GroupRecipe.
      This will change how dependency resolution is done when building
      a group.  Instead of searching the label path defined in the
      group for solutions, the resolve source will be searched
      instead. This allows you to resolve dependencies against a
      particular version of a group. (CNY-1061)
    * Cloning multiple flavors of the same package in a single step is
      now possible. (CNY-1080)
    * Perl dependencies now include provides for .ph files, as well as
      .pl and .pm files, found in the perl @INC path. (CNY-1083)

  o Bug Fixes
    * The previous fix for CNY-699 introduced two errors in handling
      shared library dependencies that were not in shared library
      paths and thus need to have their paths encoded.  These bugs
      have been resolved. (CNY-1088)
    * The build time in the troveInfo page of the repository browser
      is now displayed properly as "(unknown)" if a trove has no build
      time set. (CNY-990)
    * dbsh now properly loads the schema when one of the .show
      commands is executed. (CNY-1064)
    * The Conary client version is saved before the re-execution of
      conary that follows the application of a critical
      update. (CNY-1034)
    * A condition that was causing sys.exit() to not terminate the
      server process when running in coverage mode has been
      fixed. (CNY-1038)
    * If a configuration value is a list and has a non-empty default,
      appending values to that default does not reset that list to
      empty (Conary itself never triggers this case, but rMake does
      with defaultBuildReqs). (CNY-1078)
    * FileContainers don't store the path of the filecontainer in the
      gzip header for contents which are being transparently compressed
      by the object
    * Creating referential changesets obtained the path of files in the
      data store multiple times. When one content store in a round-robin
      content store configuration is corrupt, that would lead to inconsistent
      changesets. Instead, we will include those corrupt contents in
      a valid changeset and let the install content validation catch the
      problem.

Changes in 1.1.11:
  o Client Changes:
    * "conary help [command]" now displays the usage message for
      the command.
    * The --help options will now display a smaller number of flags by
      default, and more when the --verbose flag is added.
    * A getUpdateItemList() method has been added to the ConaryClient
      class.  It returns a list of top level troves on the local
      system. (CNY-1025)
    * "conary rq package:source --tags" will now show an "autosource"
      tag on autosourced files.
    * Conary now correctly uses "KB/s" instead of "Kb/s" when
      displaying transfer rates. (CNY-330)
    * conary rblist is now more readable, and supports --labels and
      --full-versions. (CNY-410)

  o Build Changes:
    * When using "cvc refresh" to refresh autosourced files, the
      refresh flag is now reset after the commit.  Previously, the
      file would continue to be refreshed on subsequent commits.
    * When using "cvc commit", cvc no longer downloads autosourced
      files which haven't changed (CNY-611, CNY-463)
    * Files that were previously marked as autosource files can now be
      made a regular file by calling "cvc add".
    * When using "cvc remove" to remove a file from the local checkout
      directory and the file is still specified in the recipe file as
      being automatically downloaded, the file will now be switched to
      an autosource file (preserving the pathId).
    * The autosource state is now stored explicitly in CONARY files.
    * CONARY files now use textual identifiers for flags instead of
      digits.
    * "cvc refresh" no longer downloads all autosource files.  Only
      the file(s) specified are downloaded.
    * Files removed with "cvc remove" are no longer erroneously
      re-added when committing changes to the repository.  This used
      to happen when the file was in the previous version of the
      source component and also present in the lookaside
      cache. (CNY-601)
    * Conary now produces a warning instead of an error when an
      unknown use flag is specified in the buildFlavor configuration
      variable.  It will still produce an error if the unknown use
      flag is accessed in the recipe.
    * Package builds now create relative changesets for components instead
      of absolute changesets, reducing the size of the upload to the
      repository (CNY-912)
    * The download code in cvc now accepts cookies.  This is required
      to download files from Colabnet sites. (CNY-321)
    * The download code in cvc can now handle basic HTTP
      authentication. (CNY-981)
    * Shared libraries and symlinks to shared libraries provide their
      filenames as soname dependency provisions, as well as DT_SONAME
      records listed within the shared library, if any. (CNY-699)
    * Malformed regular expressions passed as exceptDeps arguments to
      the r.Requires policy are now reported gracefully. (CNY-942)
    * A list of GNOME mirrors has been added to the default mirrors.
    * Commit log messages may now be provided with the "cvc --log-file"
      command, with support for standard input using the filename "-".
      (CNY-937)
    * The default ComponentSpec information is now loaded from
      files in the /etc/conary/components/ directory tree, and the
      defaults can now be overridden on a per-distribution basis in
      the /etc/conary/distro/components/ directory tree. (CNY-317)
    * Freeform documentation from /usr/share/doc is now included
      in the new ":supdoc" component instead of the ":doc" component
      by default. (CNY-883)
    * Configuration files are now put into a ":config" component to
      make it easier to override them.  This configuration can be
      disabled by setting the configComponent configuration item
      to False. (CNY-172)
    * Empty directories that have owner or group information explicitly
      set are now included in packages by default. (CNY-724)

  o Bugfixes:
    * Files added in both the repository and locally with cvc now give
      an error message on update rather than corrupting the CONARY
      file (CNY-1024)
    * Adding a file locally and then merging that file from upstream
      now causes an error as expected (it would traceback
      before). (CNY-1021)
    * Cooking a group recipe that defines an empty groups with
      resolveDependencies set no longer results in a traceback.
      Conary will display an error message as expected. (CNY-1030)
    * Specifying a bad protocol in a repositoryMap entry (a protocol
      other than http or https) no longer causes an unhandled
      exception. (CNY-932)
    * When migrating, conary now utilizes update mode with all updates
      explicitly specified when re-executing after critical updates.
      Previously, the migration failed if a critical update was
      applied. (CNY-980)
    * Infinite loops are now detected when including configuration
      files. (CNY-914)
    * Temporary files created when critical updates are applied are
      now cleaned up. (CNY-1012)
    * Conary repositories now detect when changesets that are being
      committed are missing files. (CNY-749)
    * Conary now prints an error message when trying to write a
      changeset file to a location that cannot be written (directory,
      read-only file etc.). (CNY-903)

Changes in 1.1.10:
  o Bugfixes:
    * A warning message produced when attempting to retrieve a OpenPGP
      key has been fixed.  The warning was introduced in CNY-589.

Changes in 1.1.9:
  o Client Changes:
    * The usage message displayed when running "conary" or "cvc" has
      been simplified and improved. (CNY-560)
    * When choosing how to match up troves with the same name, conary now
      takes paths into account, if there's a choice to make between matching
      up two old troves that are otherwise equivalent with a new trove, conary
      will choose the one that shares paths with the new trove. (CNY-819)
    * Conary will now allow "conary migrate --info" and "conary migrate
      --interactive" without displaying usage information. (CNY-985)
    * Conary now only warns about being able to execute gpg if a
      signature trust threshold has been set. (CNY-589)
    * Fixed cvcdesc after the refactoring of configuration options. (CNY-984)

  o Server Changes:
    * PostgreSQL support has been finalized and some SQL queries have
      been updated in the repository code for PostgreSQL
      compatibility.  PostgreSQL will be officially supported in a
      future release of Conary.
    * The repository browser is now viewable by Internet Explorer.

  o Build Changes:
    * cvc now allows files to be switched from autosource to normal
      and from normal to autosourced. (CNY-946)
    * Recipes will now automatically inherit a major_version macro,
      which is defined to be the first two decimal-seperated parts of
      the upstream version, combined with a decimal. For example, a
      version string of 2.16.1.3 would have a major_version of
      2.16. (CNY-629)
    * A list of KDE mirrors has been added to the default mirror
      configuration. (CNY-895)
    * If a group is cooked twice at the same command line, for example
      "cvc cook group-dist[ssl] group-dist[!ssl]", then conary will
      cache the trove found during the first group cook and use it for
      subsequent group cooks. (CNY-818)
    * Unpacking a tarball now preserved permissions only when
      unpacking into the root proxy, not unpacking sources into the
      build directory. (CNY-998)

  o Code Cleanups
    * The command line options common between cvc and conary are now
      defined in one place.
    * The code to add options to the command line parser for an option
      has been refactored to remove duplication.

  o Bug Fixes:
    * A bug that caused an Internal Server Error when marking a group
      :source component as removed in a repository has been fixed.
    * A bug that caused group cook with a replace or remove with a
      flavor and no matching trove to emit a traceback instead of a
      warning has been fixed. (CNY-977)
    * A bug that caused an unhandled exception when two packages with
      the same name require a trove that was being erased has been
      fixed.
    * Timeouts that occur when attempting to read the XML-RPC request
      from a client are now logged and return an exception (instead of
      causing a unhandled exception in the server).

Changes in 1.1.8:
  o Bug Fixes:
    * The fix for CNY-926, which allows a ShimNetClient to create
      changes directly from an in-process Conary Repository, did not
      properly merge changesets when multiple servers were involved.
    * The r.setByDefault() method in group recipes was broken in
      1.0.34.  It would cause a traceback.  This has been fixed.

Changes in 1.1.7:
  o Client Changes:
    * You can now delete troves, update from changeset files, and
      update with a full version specified without an installLabelPath
      set. (CNY-281)
    * "conary rm" has been added as an alias for the "conary remove"
      command. (CNY-952)
    * Conary now produces an error message when an invalid context is
      specified. (CNY-890)
    * User settings in a context will override but not remove user
      settings from the main conary configuration file. (CNY-972)

  o Build (cvc) Changes:
    * "cvc cook --prep" now warns about missing dependencies instead
      of raising an error.  "cvc cook --download" does not warn or
      error. (CNY-787)
    * In a group recipe, if you use r.remove() to remove a component
      from a package in a group (which marks the component
      byDefault=False), and the package no longer contains any
      byDefault=True components, the package itself will also be made
      byDefault=False. This avoids installing packages with no
      components on the system. (CNY-774)
    * Previously, Java files that have no discoverable provided or
      required interfaces (for example, due to EAR dependencies)
      caused a traceback.  Conary now handles this case correctly and
      does not traceback.
    * Merging when the current version is already based on the parent
      version now gives an error message instead of writing out an
      incorrect CONARY file (CNY-968)

  o Bug Fixes:
    * Erases of critical troves is no longer considered a reason to
      restart Conary.
    * A bug triggered when a critical update of a trove depended on an
      erase has been fixed.
    * A bug that caused changesets to be invalidated from the
      changeset cache when signatures were not modified by
      setTroveSigs() has been fixed.
    * A bug that caused an Internal Server Error (ISE) when attempting
      to browse the files in a shadowed component via the Conary
      repository browser has been fixed. (CNY-926)
    * A bug introduced 1.0.32 that affected the ability to update two
      troves due to the same broken dependency when using
      "resolveLevel 2" has been fixed.  This bug affected the ability
      to simply run "conary update conary" when conary-build and
      conary-repository will both installed. (CNY-949)
    * Conary will now display config lines that are equivalent to the
      default configuration value but are set explicitly by the
      user. (CNY-959)
    * Specifying "includeConfigFile" within a context will now include
      the file also within that context. (CNY-622)
    * A memory leak in conary.lib.misc.depSplit() has been fixed.
    * The client no longer loops forever trying to create
      cross-repository relative changesets when the trove is missing
      from one of the repositories. (CNY-948)
    * Repositories no longer return empty troves when
      createChangeSet() is called on troves which are referenced
      within the repository but present on a remote repository.
      (CNY-948)
    * Repository queries no longer return matches for troves which are
      referenced by groups but are not present in the
      repository. (CNY-947)
    * Specifying a root (through conaryrc configuration or the
      "--root" command line parameter) that is not a directory no
      longer results in an unhandled exception. (CNY-814)
    * Renaming and changing a source file no longer results in
      tracebacks on "cvc update" and "cvc merge" (CNY-944, CNY-967)

Changes in 1.1.6:
  o Client Changes:
    * The "cvc" and "conary" command line programs have new command
      line argument aliases.  They accept "-r" as an alias for
      "--root" and "-c" as an alias for "--config".  Commands that
      accept "--info" now accept "-i" as an alias.
    * Contexts can now override any configuration option. (CNY-812)
    * The meaning of the "--components" command line option has
      changed to be more intuitive.  For example, "conary q
      --components" will show all the components for all packages,
      indented as expected. (CNY-822)

  o Build (cvc) Changes:
    * "cvc commit -m'commit message'" is now accepted.  Previously, a
      space was required between the -m and the message.
    * Permissions are now preserved by tar when extracting a tar
      archive added with r.addArchive().
    * The Requires policy now parses pkg-config files more reliably.
    * "cvc cook" now has a "--download" option, which fetches the
      applicable sources from upstream or from the repository and then
      stops. (CNY-837)
    * If cooking a group results in conflicts, the error message will now
      show you the reason why the troves in conflict were included in the
      group. (CNY-876)
    * A new r.addCopy() command is now available to group recipes.  It
      performs the actions required to create a new group, add all of
      the troves from a different group, and add the new group to the
      current group. (CNY-360)
    * In a group recipe, if r.replace() or r.remove() does nothing, a
      warning message is given unless the keyword allowNoMatches is
      used. (CNY-931)
    * In a group recipe, if r.replace() would match against a package
      included inside another group that you are not building, conary
      will warn that replace cannot possibly do anything and will
      suggest using r.addCopy() to resolve the problem. (CNY-360)
    * The Autoconf() build action now enforces buildRequirements of
      automake:runtime and autoconf:runtime if used. (CNY-672)
    * All build actions that enforce buildRequires additions now report
      them through the reportMissingBuildRequires summary policy.

  o Optimizations:
    * Retrieving a large number of troves without files from the local
      database has been sped up by 30%. (CNY-907)
    * On one test machine: "conary q --troves" is 2 times
      faster. "conary q", "conary q --deps" and "conary q --info" are
      30% faster.  "conary q --troves --recurse" is 4-6 times faster.

  o Bug Fixes:
    * r.Replace() no longer fails when a glob matches a dangling
      symlink.  It now reports that no action is taking on the
      dangling symlink due to it being a non-regular file.  This is
      the same behavior as running r.Replace() on non-dangling
      symlinks.

Changes in 1.1.5:
  o Optimizations
    * Duplicate trove instantiations have been removed. Build requires are
      no longer thawed out of abstract change sets, and methods were added
      to get dependency and path hash information directly from trove
      change set objects. These changes combined for a 50% speedup on
      update --info of a large group into an empty root and saved a few
      megs of memory as well (CNY-892)
    * The changes in the previous version of Conary in how XML-RPC
      responses are decompressed actually made Conary slower.  These
      changes have been reverted.

  o Build (cvc) Changes:
    * The Requires() policy now reads pkg-config files and converts the
      "Requires:" lines in them into trove dependencies, removing the
      need to specify those dependencies manually. (CNY-896)
    * Files in /etc/conary/macros.d/ are now loaded in sorted order
      after initial macros are read from /etc/conary/macros. (CNY-878)

  o Bug Fixes:
    * Conary now runs tagscripts correctly when passed a relative root 
      parameter (CNY-416).
    * cvc log now works when there are multiple branches matching for the
      same trove on the same label.
    * Fixed resolveLevel 2 so that it does not try to update packages that
      are already a part of the update. (CNY-886, CNY-780)
    * Fixed resolveLevel 2 so that it does not repeatedly try to perform 
      the same update. (CNY-887)
    * cvc cook | less now leaves less in control of the terminal. (CNY-802)
    * The download thread terminating during an update is now a fatal
      error.
    * The web interface to a conary repository will now print an error
      message instead of a traceback when adding an entitlement class
      with access to a group that does not exist.
    * Parent troves in repository changeset caches are now invalidated
      when a member trove is invalidated (CNY-746)
    * cvc cook group now limits the number of path conflicts displayed for 
      one trove to 10. (CNY-910)
    * Conary update now respects local changes when a group update occurs
      along with the update of the switched trove.  For example, switch
      foo to be installed from another branch instead of the default, 
      and then update foo and its containing group at the same time would
      cause conary to try to reinstall the original foo (resulting in path
      conflicts). (CNY-915)
    * loadRecipe now selects the most recent of two recipes available
      in the case where there are multiple choices due to label
      multiplicity. (CNY-918)

Changes in 1.1.4:
  o Client Changes:
    * Conary now restarts itself after updating critical conary
      components (currently, that consists of conary).  Hooks have
      been added for other components using the conary api to specify
      other troves as critical.  Also, hooks have been added for other
      components to specify a trove to update last. (CNY-805, CNY-808)
    * Conary now warns the user when they will be causing label
      conflicts - that is when an operation would cause two different
      branches of development for a single trove to end up with the
      same trailing label.  Since most conary operations are label
      based, such label conflicts can be confusing to work with and
      are almost never desireable - except in those few cases where
      they are necessary.  (CNY-796)
    * The conary repository client now retries when a DNS lookup of a
      server hostname fails with a "temporary failure in name
      resolution" error.

  o Optimizations
    * The getFileContents() and getFileVersions() server side calls
      have been optimized for faster execution.
    * The SQL query in getTroveList() has been sped up by a 3-5x factor.
    * dbstore now has support for executemany()
    * Inserts into local database now use executemany().

  o Server Changes
    * Several SQL queries have been updated for PostgreSQL compatibility

  o Build (cvc) Changes:
    * The "cvc add" command no longer assumes files it doesn't know to
      be binary are text files; there are lists for both binary and
      text types, and files which are added which aren't in either
      list need to be added with "--text" or "--binary". (CNY-838)
    * A "cvc set" command has been added to change files between
      binary and text mode for files in source components.
    * The "cvc diff" command no longer tries to display the contents
      of autosource files. (CNY-866)
    * The "cvc annotate" command no longer displays pathIds in the
      error message for the specified path not being included in the
      source trove.  It displays the path name instead.
    * The "cvc annotate" command now gives an error when it is run on
      a binary file.
    * A "cvc refresh" command has been added.  It allows you to
      request that cvc fetch new upstream versions of files referenced
      by URL.  Thanks to Pavel Volkovitskiy for the initial
      implementation of this feature. (CNY-743)
    * The "cvc newpkg" command and the PackageSpec policy now disallow
      certain potentially confusing characters in trove
      names. (CNY-842)
    * The PythonSetup() build action has been modified to be more
      consistent with other build actions. The "setupName" paramater
      has been added, which can specify a command to run (defaults to
      "setup.py"). The first argument, similar to Configure(), passes
      arguments to the command being specified by setupName. (CNY-355)
    * The "cvc commit" command now recognizes .html, .css, .kid, and .cfg
      as extensions that identify text files. (CNY-891)
    * The PythonSetup build action has been modified to make it
      clearer what its "dir" and "rootDir" options specify. (CNY-328)

  o Bug Fixes:
    * Conary commands no longer perform an unnecessary database check
      on the local system. (CNY-571)
    * A bug that could allow conary to consider a no-op update as an
      install (and could result in tracebacks in some situations) has
      been fixed. (CNY-845)
    * If you've made a local modification to a package and then try to
      downgrade it later, Conary will now downgrade included
      components as well. (CNY-836)
    * The error message produced by "cvc cook" when a source component
      exists on multiple branches with the same trailing label has
      been improved. (CNY-714)
    * Error handling when manipulating entitlements via XML-RPC has
      been improved. (CNY-692)
    * The usage message displayed when running "conary changeset" has
      been corrected. (CNY-864)
    * Conary no longer tracebacks when a disconnected cook tries to
      load a superclass.  Conary also gives better messages when the
      loaded recipe has a traceback.  Thanks to David Coulthart for
      the core of this patch. (CNY-518, CNY-713)
    * A bug in soname dependency scoring has been fixed.  Dependency
      scoring when multiple sonames were being scored would simply use
      the value of the last soname, instead of the cumulative score.
      Note that the dependencies that did not match at all would still
      return as not matching, so this bug only affected Conary's
      ability to select the best match.
    * A bug in architecture dependency scoring has been fixed.
      Matching architectures are now counted as having a positive
      value, so that when performing dependency resolution on an
      x86_64 machine, troves that have flavor "is: x86_64 x86" will be
      preferred to those with flavor "is: x86".
    * The PythonSetup command ignored any C compiler macros that had
      been set.  The template has been changed to use them in the same
      way that Configure() uses them; as environment variables.
    * The warning message produced when r.Replace() refuses to modify
      a non-regular file now includes the path, as intended.
      (CNY-844)
    * A traceback that occurred when a resolveLevel 2 update resulted
      in a component being erased has been fixed. (CNY-879)
    * Conary now works around a possible threading deadlock when
      exceptions are raised in Threading.join().  The bug is in the
      standard Python threading library, and is fixed in 2.4.3.
      Conary will use a workaround when running under older versions
      of Python. (CNY-795)
    * Checks have been added to the XML-RPC transport system to see if
      an abort has been requested while waiting for a response from
      the server.  This allows the main thread to terminate the
      changeset download thread if it is waiting for an XML-RPC
      response from the server.  (CNY-795)
    * A bug in Conary's handling of an unusual case when multiple
      files being installed share the same content, and one of the
      files has been erased locally has been fixed.
    * A traceback that occurred when a manually removed file switches
      packages during an update has been fixed. (CNY-869)
    * When you remove a file and replace it with a directory, Conary
      now treats it as a removal. (CNY-872)
    * Conary's OpenPGP implementation now dynamically uses RIPEMD if
      it is available from PyCrpyto.  Some PyCrypto builds don't
      include RIPEMD hash support. (CNY-868)
    * A bug that allowed merging changesets with conflicting file
      contents for configuration files with the same pathId has been
      fixed.  Applying the resulting merged changeset caused
      IntegrityErrors.  (CNY-888)

  o Optimizations
    * The getFileContents and getFileVersions server side calls have
      been optimized for faster execution
    * The SQL query in getTroveList has been sped up by a 3-5x factor.
    * dbstore now has support for executemany()
    * Inserts into local database now use executemany().

  o Server Changes
    * Several SQL queries have been updated for PostgreSQL compatibility

Changes in 1.1.3:
  o System Update Changes:
    These changes make Conary much more robust when applying updates
    that move files from one package to another.

    * Components that modify the same files are now required to be in
      the same update job.  For example, if a file moves from
      component a:runtime to component b:runtime, the erase of
      component a:runtime and the install of component b:runtime will
      occur at the same time. (CNY-758).
    * Files moving between components as part of a single job are now
      treated as file updates instead of separate add/remove events.
      (CNY-750, CNY-786, CNY-359)

  o Client Changes:
    * The source component is now displayed in "conary rq --info"
      output.
    * Entitlements can now be passed into ConaryClient and
      NetworkRepositoryClient objects directly. (CNY-640)
    * Exceptions raised in callback functions are now issued as
      warnings and the current job is finished before
      existing. KeyboardInterrupts and SystemExits are handled
      immediately. (CNY-806)
    * The "--debug" command line flag now provides information that is
      useful to the end-user during the update process.  The
      "--debug=all" flag will provide output that is useful to conary
      developers.
    * The output of "--debug" has been modified when performing
      dependency resolution.  The output should be more helpful to end
      users.  Also rearranged the output given when dependencies
      fail. (CNY-779)
    * Config files and diffs are no longer cached in ram during installs;
      they are now reread from the changeset whenever they are needed
      (CNY-821)
    * Binary conflicts no longer cause a traceback in cvc update
      (CNY-644,CNY-785)

  o Optimizations
    On a test system, "conary updateall --info" is around 24% faster
    than previous versions of Conary.

    * The SQL query used to retrieve troves from the local database
      has been optimized.  The new code is nearly four times faster
      for operations like "conary q group-dist --info".
    * The SQL query in getTroveContainers() used to determine the
      parent package(s) and groups(s) of a set of troves as recorded
      in the local database has been optimized.  The new code is
      almost 95 times faster. (0.2 seconds versus 19 seconds)
    * The code in getCompleteTroveSet() that creates Version and
      Flavor objects from entries in the database now caches the
      created object.  This is approximately a 4.5 times speed
      up. (2.10 seconds versus 9.4 seconds)
    * The code in iterUpdateContainerInfo has had similar version
      and flavor caching optimizations that make the code about 
      2.5 times faster (from 10 seconds to 4 seconds).

  o Server Changes:
    The Conary repository server now sends a InvalidClientVersion
    exception when a conary 1.0.x client attempts to manipulate an
    entitlement through addEntitlement() or deleteEntitlement().

  o Build (cvc) Changes:
    * "cvc merge" and "cvc update" are now more verbose when
      patching. (CNY-406)
    * "cvc clone" now requires that you specify a message when cloning
      source components unless you specify --message.  It also gives
      more output about what it is doing (CNY-766, CNY-430).
    * "cvc clone" now has a --test parameter that runs through all
      steps of cloning without performing the clone.  --info is now
      more lightweight - it no longer downloads all of the file
      contents that would be cloned.
    * "cvc clone" now has a --full-recurse parameter that controls how
      recursion is performed.  Cloning a group no longer recurses by
      default.  The only way that a recursive group clone could
      succeed is if all troves in the group came from the same branch.
      This is almost never the case.
    * The "cvc cook" command now prints the flavor being built,
      as well as the version. (CNY-817)
    * The command line argument parsing in "cvc" has been modified.
      To use the "--resume" command line argument to specify that you
      wish to resume at a particular location, you must use
      "--resume=<loc>".  "--resume <loc>" will not work anymore.  This
      removes an ambiguity in how we parse optional parameters in
      Conary.
    * The PythonSetup build action no longer provides the older
      --single-version-externally-managed argument, and instead
      provides the --prefix, --install-purelib, --install-platlib,
      and --install-data arguments, which can be overridden with the
      purelib, platlib, and data keyword arguments, respectively.  This
      allows it to work correctly with a greater number of packages.
      It also provides the option of providing a "purePython=False"
      argument for python packages that mix architecture-specific
      and architecture-neutral files, and tries to automatically
      discover cases when it should be provided. (CNY-809)
    * Python dependencies were previously incorrectly calculated
      for certain module path elements added in some Python C
      code (for example, contents of the lib-dynload directory);
      these errors are now resolved by using external python
      to find system path elements. (CNY-813)
    * /etc/conary/mirrors/gnu has been added to enable mirror://
      references to the GNU mirror system.
    * The GNU mirror list was then significantly expanded and
      re-sorted.  (CNY-824)
    * /etc/conary/mirrors/cpan has been added to enable mirror://
      references to the Comprehensive Perl Archive network mirror
      system.
    * In group recipes, the methods r.add(), r.addAll(), and
      r.addNewGroup() have been modified to accept the use= parameter,
      which defaults to True (CNY-830).

  o Bug Fixes:
    * A bug that caused a traceback in the web interface when a
      non-admin user attempts to manage their entitlement classes has
      been fixed. (CNY-798)
    * "conary rq" (with no arguments) no longer hides troves if the
      flavor that matches the system flavor is not built for the
      latest version. (CNY-784)
    * "cvc cook" now displays the correct label of the thing it is
      building, even when it is not the build label.
    * Running "cvc update" in a directory that has been created with
      "cvc newpkg" but has not yet been committed to the repository
      will now fail with an appropriate error message instead of
      displaying a traceback. (CNY-715)
    * Conary can now apply updates that change a file that is not a
      directory to a directory.
    * Currently version objects are cached to optimize Conary.
      Unfortunately, version objects are mutable objects.  That means
      that if two different pieces of code are given the same version
      object, modifications made by one part of the code could affect
      the other inadvertently.  A warning message has been added to
      the version object when setting or resetting timestamps to make
      developers aware of the problem.  Developers should copy the
      version object before calling setTimeStamps(),
      resetTimeStamps(), incrementSourceCount(), or
      incrementBuildCount() on it.  When creating a version object
      from a string and time stamp set, use the timeStamps= keyword
      argument to versions.VersionFromString() to avoid the copy.  In
      a later version of Conary, version objects will be immutable.
      New methods will be introduced that return new modified objects.
    * Conary no longer hangs waiting for the download thread when an error
      occured in the download thread which caused it to terminate.
    * "conary migrate" now returns an error much earlier if you are
      not using interactive mode. (CNY-826)
    * Files removed from troves (most often by --replace-files) are now
      properly skipped on updates to that trove when the file didn't change
      between versions. (CNY-828)
    * includeConfigFile now gives a much better error message when it
      cannot include a config file. (CNY-618)

Changes in 1.1.2:
  o Bug Fixes:
    * Conary now removes sources from the lookaside before unpacking SRPMs to
      ensure that the source referenced from the SRPM is actually contained in
      the SRPM. (CNY-771)
    * Errors found in the recipe while checking in will now display file name
      and line number information along with the error found.
    * The trove browser no longer shows duplicate entries for multihomed
      repositories.
    * A bug that kept sqlite-based 64-bit mirrors from being used as a source 
      for further mirrors has been fixed.

  o Build Changes:
    * Conary no longer prints policy error messages three times; it
      now prints each error immediately when it is found, and then
      summarizes all policy errors once (instead of twice) at the
      end of the build process. (CNY-776)

Changes in 1.1.1:
  o Client Changes:
    * Migrate no longer replaces by default as if --replace-files was
      specified. (CNY-769)

  o Server Changes:
    * The log retrieval function now returns a HTTP_NOT_IMPLEMENTED
      (501) instead of a HTTP_NOT_FOUND (404) if the logFile
      directive is not configured.

  o Build Changes:
    * Conary now recognizes that pkgconfig finds its files in
      /usr/share/pkgconfig as well as /usr/lib*/pkgconfig. (CNY-754)
    * /etc/conary/mirrors/cran has been added to enable mirror://
      references to the Comprehensive R Archive Network. (CNY-761)

  o Bug Fixes:
    * Conary now resets the timeStamps in all cases when
      getSourceVersion is called (CNY-708).
    * SQLite ANALYZE locks the database after it is run, causing
      updates to fail.
    * A bug that caused lists such as installLabelPath in
      configuration files to be parsed incorrectly when more than one
      space was between list elements has been fixed
    * A bug that caused Locally changed files to no be marked properly
      in rollbacks that were stored locally (including rollbacks for
      locally built troves) has been fixed. (CNY-645)
    * A bug that could cause "cvc cook" to create groups that include
      components needed to resolve dependencies that are already
      included not-by-default has been fixed.
    * A bug that caused a traceback message when adding a user through
      the web interface has been fixed.

Changes in 1.1.0:
  o 1.1 Release Overview

    Conary 1.1.0 is the first version in the 1.1 series.  New
    functionality has been added to Conary that required modifications
    to the repository database schema and XML-RPC protocol.  A Conary
    1.1.x-compatible client is required to access many of the new
    features.  The XML-RPC interface includes version information so
    that old clients continue to work with new servers, and new
    clients continue to work with old servers.

    New Features:
      * Conary can now remove packages and components from a
        repository server.  This is a privileged operation and should
        not normally be used.  Only users with a special "can remove"
        ACL can remove from the repository.  As removing something
        from a Conary repository is an act of last resort and modifies
        repository internals, the command line option will not appear
        in the reference documentation.  rPath will assist users that
        need more information.
      * Conary can now query the repository by path.  Use
        "conary repquery --path /path/to/find" to find components that
        include a particular path.
      * Several enhancements were added to the entitlement management
        facilities in a Conary repository.
      * Conary can now redirect a group.

  Detailed changes follow:

  o Server Changes:
    * Entitlement keys were artificially limited to 63 characters in
      length.  This restriction has been raised to the max length
      permitted in the database column (255).
    * Entitlement classes can now provide access to multiple access
      groups (and updated the web UI to support that) (CNY-600)
    * addEntitlement() and deleteEntitlement() repository calls replaced
      by addEntitlements and deleteEntitlements calls.  These calls
      operate on more than one entitlement simultaneously.
    * Added getTroveLeavesByPath() and getTroveVersionsByPath(). (for
      CNY-74)
    * Conary now checks to ensure you have write access to all the
      things the client is trying to commit before you send them
      across the wire. (CNY-616)
    * deleteAcl() and listAcls() methods have been added to
      ConaryClient.

  o Client Changes:
    * "conary rq" now supports "--path", which allows you to search
      for troves in the repository by path. (CNY-74)
    * "conary rq" now has a "--show-removed" option that allows you to
      see removed trove markers.  A [Removed] flag will be displayed
      when the --trove-flags option is added.

  o Bug Fixes:
    * Conary now resets the timeStamps in all cases when
      getSourceVersion is called (CNY-708).
    * SQLite ANALYZE locks the database after it is run, causing
      updates to fail.
    * A bug that caused lists such as installLabelPath in
      configuration files to be parsed incorrectly when more than one
      space was between list elements has been fixed
    * A bug that caused Locally changed files to no be marked properly
      in rollbacks that were stored locally (including rollbacks for
      locally built troves) has been fixed. (CNY-645)
    * A bug that could cause "cvc cook" to create groups that include
      components needed to resolve dependencies that are already
      included not-by-default has been fixed.

Changes in 1.0.27:
  o Client Changes:
    * A "files preupdate" tag script method has been Implemented which
      gets run before tagged files are installed or changed. (CNY-636)
    * A bug that could cause "--replace-files" to remove ownership
      from every file in a trove has been fixed. (CNY-733)

    * Multiple bugs where using "--replace-files" could result in the
      new file having no owner have been fixed. (CNY-733)
    * The logcat script now supports revision 1 log entries.
    * The logcat script is now installed to /usr/share/conary/logcat

  o Build Changes:
    * Improved handling of the "package=" keyword argument for build
      actions.  In particular, made it available to all build actions,
      removed double-applying macros to the package specification,
      and fixed failure in cases like "MakeInstall(dir=doesnotexist,
      skipMissingDir=True, package=...)". (CNY-737, CNY-738)
    * The lookaside cache now looks in the repository for local sources
      when doing a repository cook. (CNY-744)
    * The mirror:// pseudo-URL handling now detects bad mirrors that
      provide an HTML document instead of the real archive when a
      full archive name is provided; previously, it did so only when
      guessing an archive name.  Thanks to Pavel Volkovitskiy for this
      fix. (CNY-745)
    * The Flavor policy has been slightly optimized for speed.

  o Server Changes:
    * ACL patterns now match to the end of the trove name instead of
      partial strings (CNY-719)

  o Bug Fixes:
    * The Conary repository server now invalidates changeset cache
      entries when adding a digital signature to a previously mirrored
      trove.
    * A bug that caused the mirror code to traceback when no callback
      function was provided to it has been fixed. (CNY-728)
    * Rolling back changes when the current trove has gone missing from
      the server now causes the client to generate the changeset to apply
      based on the trove stored in the local database (CNY-693)

Changes in 1.0.26:
  o Build Changes:
    * When cooking a group, adding "--debug" to the "cvc cook" command
      line now displays detailed information about why a component is
      being included to solve a dependency. (CNY-711)
    * The mirror:// functionality introduced in Conary 1.0.25 had two
      small bugs, one of which prevented mirror:// pseudo-URLs from
      working.  These bugs are now fixed, thanks to Pavel
      Volkovitskiy. (CNY-704)
    * The "cvc cook" command now announces which label it is building
      at the beginning of the cook, making it easier to catch mistakes
      early. Thanks to Pavel Volkovitskiy for this fix. (CNY-615)
    * The source actions (addSource, addArchive, etc.) can now take
      a "package=" argument like the build actions do.  Thanks to
      Pavel Volkovitskiy for contributing this capability.  (CNY-665)
    * The "preMake" option had a bad test for the ';' character; this
      test has been fixed and extended to include && and ||.
      thanks to Pavel Volkovitskiy for this fix. (CNY-580)
    * Many actions had a variety of options (dir=, subdir=, and
      subDir=) for specifying which directory to affect.  These have
      been converted to all prefer "dir=", though compatibility
      with older recipes is retained by continuing to allow the
      subDir= and subdir= options in cases where they have been
      allowed in the past. Thanks to Pavel Volkovitskiy for this
      enhancement. (CNY-668)

Changes in 1.0.26:
  o Server Changes:
    * The Conary web interface now provides a method to rely solely on
      a remote repository server to do authentication checks. (CNY-705)
    * The ACL checks on file contents and file object methods have
      been improved. (CNY-700)
    * Assertions have been added to prevent redirect entries from
      being added to normal troves.
    * An assertion has been added to ensure that redirects specify a
      branch, not a version.
    * The server returns a new FileStreamsMissing exception when the
      client requests file streams with getFileVersion or
      getFileVersions and the requested file stream is not present in
      the repository database. (CNY-721)
    * getFileVersions() now raises FileStreamMissing when it is given
      invalid request.
    * getFileContents() now raises a new FileHasNoContents exception
      when contents are requested for a file type which has no
      contents (such as a symlink).

  o Bug Fixes:
    * A bug that could cause "conary updateall" to attempt to erase
      the same trove twice due to a local update has been fixed.
      (CNY-603)
    * Attempts to target a clone to a version are now caught.  Only
      branches are valid clone targets. (CNY-709)
    * A bug that caused Trove() equality checks to fail when comparing
      redirects has been fixed.
    * A bug that caused the flavor of a redirect to be store
      improperly in the repository database has been fixed.
    * The resha1 script now properly skips troves which aren't present
      in the repository.
    * Conary 1.0.24 incorporated a fix for CNY-684 to correct behavior
      when storing src.rpm files rather than their contents.  The fix
      worked for local builds but not for commits to repositories.
      Conary 1.0.26 includes a fix that corrects the behavior when
      committing to a repository as well. (CNY-684)
    * A bug that prevented flavored redirects from being loaded from
      the repository database has been fixed.
    * "Conary migrate" now will follow redirects. (CNY-722)

Changes in 1.0.25:
  o Build Changes:
    * The addArchive() source action will search for reasonably-named
      archive files based on the name and version if given a URL ending
      with a "/" character. Thanks to Pavel Volkovitskiy for the
      initial implementation. (CNY-671)
    * All source actions, when given a URL that starts with "mirror://",
      will search a set of mirrors based on files in the mirrorDirs
      configuration entry, with default files provided in the
      /etc/conary/mirrors/ directory. Thanks to Pavel Volkovitskiy for
      the initial implementation. (CNY-171)
    * Symbolic links are now allowed to provide a soname even if they
      reference an ELF file only indirectly through other symbolic
      links.  Previously, a symbolic link could only provide a soname
      if it directly referenced an ELF file. (CNY-696)

  o Bug Fixes:
    * A bug that caused unhandled exceptions when downloading the file
      contents needed for a distributed changeset in threaded mode has
      been fixed. This bug was introduced in 1.0.24. (CNY-701)

Changes in 1.0.24:
  o Server Changes:
    * The server binary access log can now be downloaded by an
      administrator by visiting the http://servername/conary/log
      URL. Once the log is accessed it is rotated automatically by the
      repository server. Subsequent accesses to the log URL will only
      yield log entries added since the last access. (CNY-638)
    * The Users and Groups tab in the web management UI is no longer
      highlighted when administrators change their passwords.

  o Client Changes:
    * A --what-provides option has been added to "conary query" and
      "conary repquery".
    * A bug that installed extra components of a package that is being
      installed instead of updated due to the existing package being
      pinned has been fixed. (CNY-682)

  o Build Changes:
    * When pulling files out of a src.rpm file, Conary now stores the
      src.rpm file itself in the repository rather than the files
      pulled from it. (CNY-684)
    * Mono dependency version mappings are now discovered in CIL policy
      .config files. (CNY-686)
    * The internal util.literalRegex() function has been replaced by
      use of re.escape(). (CNY-634)

  o Bug Fixes:
    * The Conary Repository web interface no longer returns a
      HTTP_FORBIDDEN (403) when a bad password is given by the user.
      This allows the user to re-try authentication.
    * The --signatures and --buildreqs flags now work with "conary
      showcs".  (CNY-642)
    * A bug in the NetworkRepositoryClient default pwPrompt mechanism
      has been fixed.
    * Error messages when entitlements fail to load have been
      improved. (CNY-662)
    * The repository client no longer caches repository access info
      when the attempt to access was unsuccessful. (CNY-673, affects
      CNY-578)
    * A bug that caused x86 flavored troves from being updated
      properly when using "conary updateall" on an x86_64 system has
      been fixed. (CNY-628)
    * A bug that caused migrate behavior to not respect pins when the
      pinned troves were set to be erased (CNY-680).
    * Calling r.ComponentSpec(':foo') works again; it is exactly
      equivalent to r.ComponentSpec('foo'). (CNY-637)
    * Calling r.Move() with only one argument now fails explicitly
      rather than silently doing nothing. (CNY-614)

Changes in 1.0.23:
  o API Additions:
    * The interface to create, list and delete access groups and
      modify the users therein through is now exposed though
      ConaryClient.
    * The interface to delete entitlement groups is now exposed
      through ConaryClient.

  o Client Changes:
    * "conary updateall" now accepts the --keep-required command line
      argument.
    * the mirror script now provides download/commit feedback using
      display callbacks like other conary commands
    * the excludeTroves config option will now keep fresh installs from
      happening when an update job is split due to a pinned trove.

  o Server Changes:
    * The repository database migration code now reports an error when
      trying to migrate old-style redirects.  The code to perform the
      migration is incomplete and creates invalid new-style
      redirects.  If you have a repository with old-style redirects,
      contact rPath for assistance with your migration. (CNY-590)

  o Bug Fixes:
    * Subdirectories within source components are now better supported.
      Specifically, different subdirectories with the same filename will
      now work. (CNY-617)
    * The util.literalRegex() function now escapes parenthesis characters.
      (CNY-630)
    * Manifest files now handle file names containing "%" characters.
      Fix from Pavel Volkovitskiy. (CNY-627)
    * Fixed a bug in migrate that caused its behavior to shift when migrating 
      to the same version that is currently installed.
    * Fixed a bug in the logcat script that caused the entitlement field to
      display the user information instead. (CNY-629)

  o Build Changes:
    * The r.addArchive() source action can now unpack Rock Ridge and
      Joliet ISO images, with some limitations. (CNY-625)

Changes in 1.0.22:
  o Client Changes:
    * Conary now has hooks for allowing you to be prompted for both name
      and password when necessary.
    * Conary will no longer report a traceback when trying to perform 
      dependency resolution against repositories that are not available.
      Instead, it will print out a warning. (CNY-578)

  o Build Changes:
    * It is now possible to set environment variables to use within
      Conary builds from within conary configuration files, using the
      new "environment" configuration item.  Thanks to Pavel
      Volkovitskiy for implementing this feature. (CNY-592)
    * In previous versions of Conary, calls to r.PackageSpec() would
      improperly override previous calls to r.ComponentSpec(); now
      the ordering is preserved.  Thanks to Pavel Volkovitskiy for 
      this fix. (CNY-613)

  o Bug Fixes:
    * A bug that would allow recursively generated changesets to
      potentially have missing redirect flags has been fixed.
    * A bug in redirect handling when the branch changed but the trove
      name didn't has been fixed - conary will do a better job of
      determining what jobs to perform in this situation. (CNY-599, CNY-602)
    * Errors relating to PGP now just display the error instead of causing 
      conary to traceback. (CNY-591)
    * Conary sync on a locally cooked trove will no longer traceback (CNY-568)
    * --from-file and sync now work together.
    * An AssertionError that was occasionally reached by incorrect repository
      setups is now a ConaryInternalError
    * A bug when updating to a locally cooked trove when the user had 
      manually removed files has been fixed. (CNY-604)
    * CONARY files that are not accessible will no longer cause conary to
      traceback when trying to read context from them. (CNY-456)
    * signatureKeyMap configuration entries are now checked to ensure
      they are valid. (CNY-531)

Changes in 1.0.21:
  o Client Changes:
    * The "conary migrate" command has changed behavior significantly
      in order to make it more useful for updating a system to exactly
      match a different group.  However, this change makes it much
      less useful for updating normal systems.  "conary migrate"
      should not be used without first reading the man page
      description of its behavior.  The old migrate behavior is now
      available by using "conary sync --full".  "conary syncchildren"
      has been renamed to "conary sync", and its behavior has also
      been modified slightly as a result.  The old behavior is
      available by using "conary sync --current". Please read the man
      page for a full description of the "sync" command as well.  (CNY-477)

  o Build Changes:
    * A "package" keyword parameter has been added to build actions,
      which specifies the package and/or component to which to assign
      the files that are added (not modified or deleted) by that build
      action.  For example, r.MakeInstall(package="foo") will place
      all the new files installed by the MakeInstall action into the
      "foo" package.  Thanks to Pavel Volkovitskiy for contributing
      this capability.  (CNY-562)
    * A "httpHeaders" keyword parameter has been added to the
      r.addArchive(), r.addPatch(), and r.addSource() source actions
      so that headers can be added to the HTTP request.

  o Bug Fixes:
    * The r.addPatch() build action no longer depends on nohup to
      create a file in the current directory (a bug introduced in
      conary 1.0.19). (CNY-575)
    * Commits with missing files no longer traceback. (CNY-455)
    * A bug that caused "#!/usr/bin/env /bin/bash" to not be
      normalized to /bin/bash by the NormalizeInterpreterPaths policy
      has been fixed.
    * A bug that prevented Conary from being able to download files
      that contain '&' or ';' characters has been fixed.  This allows
      Conary to download sources from cgi-bin URLs.
    * "cvc merge" no longer fails to merge changes from the parent
      branch when the shadowed version doesn't exist on the parent
      branch.

Changes in 1.0.20:
  o Build Changes:
    * "jvmdir", "javadir", "javadocdir", and "thisjavadocdir" have
       been added to the default set of macros.
    * A r.JavaDoc() build action has been added.  It funtions
      exactly like the "r.Doc()" build action, except it coppies into
      "%(thisjavadocdir)s".
    * When the r.addArchive() source action attempts to guess the main
      directory in which to build, it now recognizes when when sources
      have been added in an order that defeats its algorithm and provides
      a helpful error message. (CNY-557)

  o Client Changes:
    * A --tag-script parameter has been added to the rollback
      command. (CNY-519)

  o Bug Fixes:
    * A bug in clone behavior that caused Conary to try to clone
      excessive troves has been fixed.  If you were cloning uphill
      from branch /a/b to /a, and a buildreq was satisfied by a trove
      on /a//c, Conary would try to clone the buildreq to /a as well.
      (CNY-499)
    * A bug in the "r.Ant()" and "r.JavaCompile()" build actions which
      caused the CLASSPATH variable to get mangled has been fixed.
    * A bug in 'r.ClassPath()' that caused a traceback has been fixed.
    * A bug that caused the "change password" tab to be displayed when
      browsing the repository via the web as an anonymous user has
      been fixed.
    * The web service code no longer permits the anonymous user to
      view the "change password" (/conary/chPassForm) form.
    * The r.addPatch() source action no longer hangs when presented
      with large patches, which fixes a bug introduced in Conary
      1.0.19.

Changes in 1.0.19:
  o API Change:
    * In order to fully represent empty flavors in Conary, a new Flavor
      object class has been added.  Previously, DependencySet objects
      were used to store flavor information.  Unfortunately it was not
      possible to distinguish "empty flavor" from "flavor not specified".
      When dealing with thawing frozen flavors, use ThawFlavor() instead
      of ThawDependencySet().  When testing to see if a flavor is empty,
      use the isEmpty() method of the flavor object.

  o Client Changes:
    * The default resolveLevel setting is now 2, this means that
      conary will try to update troves that would otherwise cause an
      update to fail.  See the conary man page for more details.
    * Multiple bugs have been fixed in interactive prompting for user
      passwords (CNY-466):
      - Password prompts are based on the server name portion of the
        label being accessed, not the actual hostname of the server
        (these are often different when repositoryMaps are used).
      - When no password callback is available, the operation will
        fail with an open error (which is identical to what would
        happen if no user name was present) instead of giving a
        traceback.
      - The download thread uses the passwords which the original
        thread obtained from the user.
      - The download thread is able to prompt for passwords from the
        user if distributed changesets require access to additional
        repositories.

  o Build Changes:
    * "r.Ant()", "r.JavaCompile()", and "r.ClassPath()" build actions
      have been added to support building java with conary.
    * "r.addPatch()" will now determine the patchlevel without users
      needing to add level= in the r.addPatch() call. The level
      parameter is still honored, but should not be needed.
    * "cvc cook --show-buildreqs" now displays build requirements
      inherited from parent recipe classes. (CNY-520)
    * The output of "cvc diff" and "cvc rdiff" can now be used as an
      input to patch when files are added between two versions. (CNY-424)
    * Use flags have been added for dom0 and domU.  They default to
      "sense prefernot".  The domU flag should be used to build
      binaries specific to Xen domU environments where special
      provisions are made for paravirtualization.  The dom0 flag
      should be used to build binaries specific to Xen dom0
      environments where special provisions are made for the
      hypervisor.  The existing "xen" flag should be used to build
      binaries specific to Xen which apply equally to Xen dom0 and
      domU environments.
    * Warning message for modes specified without an initial "0" have
      been improved to include the path that is affected. (CNY-530)

  o Server Changes:
    * Use the term Entitlement Class in all conary repository web interfaces
      replacing Entitlement Group.

  o Bugs Fixed:
    * The Conary Repository now returns an error to a client when
      committing duplicate troves that have an empty flavor. (CNY-476)
    * When checking out a source trove from a repository using
      "cvc checkout", the user is no longer warned about not being able
      to change the ownership of the files checked out.
    * A bug has been fixed in conary's determination of what troves
      had been updated locally.  This bug caused "conary updateall" to
      consider many x86 troves as needing to be updated separately
      instead of as a part of group-dist.  This could cause updateall
      failures. (CNY-497)
    * A bug that caused 'conary q tmpwatch:runtime --recurse' to traceback
      has been fixed (CNY-460)
    * Interactive mode now handles EOF by assuming it means 'no';
      thanks go to David Coulthart for the patch. (CNY-391)
    * Configuration settings in contexts can now be overridden from
      the command line. (CNY-22)
    * Redirect changesets now have primary troves, meaning they will
      display better when using "conary showchangeset". (CNY-450)
    * User's passwords are now masked when using "cvc context" (unless
      --show-passwords is specified). (CNY-471)
    * Removed excess output from commitaction which was caused by a
      change in option parsing code (CNY-405)

Changes in 1.0.18:
  o Client Changes:
    * Trying to shadow a cooked redirect now results in an error. (CNY-447)
    * A --keep-required option has been added to tell Conary to leave
      troves installed when removing them would break
      dependencies. This used to be the default behavior; Conary now
      issues a dependency error instead. (CNY-6)
    * "delete-entitlement" and "list-entitlements" options have been
      added to the "manageents" script.

  o Build Changes:
    * Python dependencies are now generated for .pyc files as well as
      for .py files. (CNY-459)

  o Server Changes:
    * Support for deleting entitlements, listing the entitlement
      groups a user can manage, and removing the ACL which lets a group
      manage an entitlement group has been added.
    * Entitlement management has been added to the Conary repository
      web interface. (CNY-483)

  o Bug Fixes:
    * The "list-groups" option to the "manageents" script has been
      corrected to list the groups the user can manage instead of the
      groups that user belongs to.

Changes in 1.0.17:
  o Client Changes:
    * Individual file removals performed by "conary remove" now create
      rollbacks. (CNY-7)
    * The repository mirroring client supports two new configuration
      options:
      - matchTroves is a regexp list that limits what troves will be
        mirrored based on the trove names;
      - recurseGroups takes a boolean value (True/False) which will
        cause the miror client to recurse through a groups and mirror
        everything that they include into the target repository.

  o Server Changes:
    * A single conary repository can host multiple serverNames. In the
      Conary repository's configuration file, the serverName directive
      can now specify a space separated list of valid server names
      which will be accepted and served from that repository. (CNY-16)

Changes in 1.0.16
  o Build Changes:
    * A check has been added to "cvc commit" that ensures a .recipe
      file exists in the CONARY state file.
    * Recipe classes can now set an "abstractBaseClass" class
      variable.  When set, Conary will not require a setup() method in
      the class.  This is used for creating superclass recipes where
      setup() methods are not needed.

  o Server Changes:
    * A new "entitlementCheckURL" configuration option has been added.
      This is a hook that allows external validation of entitlements.
    * The Conary Repository web interface look and feel has been
      updated.  The interface will look incorrect unless
      conary-web-common 1.0 or later is installed.

  o Bug Fixes:
    * When running "cvc log" on a newly created source component, cvc now
      errors gracefully instead of tracing back. (bz #863)
    * Conary now changes to the / directory before running tag
      scripts. (bz #1134)
    * "cvc co foo=invalidversionstring" now gives a more helpful error
      message. (bz #1037)
    * Cloning binary troves uphill now correctly checks for the source
      trove uphill.
    * A bug that would cause "conary migrate" to raise a KeyError when
      updating a group that referenced the same trove twice (through
      two subgroups) has been fixed.
    * A bug that caused miscalculations when determining whether a
      shadow has been modified has been fixed.
    * A number of bugs affecting resetting distributed changesets have
      been fixed.
    * A bug in the MySQL dbstore driver that caused the wrong
      character encoding to be used when switching databases has been
      fixed.
    * A bug where running updateall when one of the two groups that
      reference a trove has no update caused an erase of that trove to
      be requested has been fixed (CNY-748).

Changes in 1.0.15
  o Client Changes:
    * When writing files as non-root, Conary will no longer create
      files setuid or setgid unless the uid/gid creating the file
      matches the username/groupname in the package.
    * Conary now checks the rollback count argument for non-positive
      numbers and numbers greater then the number of rollbacks
      available. (bz #1072)
    * The entitlement parser has been reimplemented using expat
      instead of a hand-coded parser.  A correctly formatted
      entitlement file should now be enclosed in an
      <entitlement></entitlement> element.  Conary will continue to
      work with files that do not contain the toplevel <entitlement>
      element.

  o Build Changes:
    * Support has been added for recipe templates.  Now when running
      "cvc newpkg", cvc will automatically create a recipe from a
      template specified by the recipeTemplate configuration
      option. (bz #671, #1059)
    * Policy objects can now accept globs and brace expansions when
      specifying subtrees.
    * Cross-compile builds now provide CONFIG_SITE files to enable
      cross-compiling programs that require external site config
      files.  The default site config files are included.
    * The "cvc checkout" command can now check out multiple source
      troves in a single invocation.

  o Server Changes:
    * An "externalPasswordURL" configuration option has been added,
      which tells the server to call an external URL for password
      verification.  When this option is used, user passwords stored
      in the repository are ignored, and those passwords cannot be
      changed.
    * An authentication cache has been added, which is enabled by
      setting The authCacheTimeout configuration to the number of
      seconds the cache entry should be valid for.

  o Bug Fixes:
    * A bug that caused using groupName parameter with r.replace() to
      traceback has been fixed. (bz #1066)
    * Minimally corrupted/incorrect conary state files will no longer cause 
      conary to traceback. (bz #1107)
    * A bug that prevented upload progress from being displayed when
      using "cvc commit" has been fixed. (bz #969)

Changes in 1.0.14:
  o Client Changes:
    * Conary now creates shadows instead of branches when cooking onto
      a target label.  This means, for example, that local cooks will
      result in a shadow instead of a branch.
    * Conary now creates shadows on the local label when creating rollbacks
      instead of branches.
    * The branch command has been removed.  Any potential branch should be 
      done with a shadow instead.
    * The verify command now shows local changes on a local shadow instead
      of a local branch
    * Local changesets create diffs against a local shadow (instead of
      a branch) and --target for the commit command retargets to a shadow
    * User conaryrc entries are now searched from most specific target to
      least specific (bz #997)
    * A fresh install of a group will cause all of its contained components 
      to be installed or upgraded as well, without reference to what is 
      currently installed on your system -- no trove will be skipped because
      it is referenced by other troves on your system but not installed.
    * Changeset generation across distributed shadows now force file 
      information to be absolute instead of relative when the files are on
      different servers, eliminating server crosstalk on source checkin and
      when committing local changesets. (bz #1033)
    * Cvc merge now takes a revision, to allow you merge only up to a certain
      point instead of to head.

  o Server Changes:
    * Removed the ability for the server to log updates to its contents
      store (mirroring has made this capability obsolete)
    * logFile configuration directive now logs all XML calls
    * Split user management out from core authorization object
    * All user management calls are based on user and group names now
    * The user management web interface for the repository now allows
      the administrator to enable and disable mirroring for groups

  o Bug Fixes:
    * Conary will not traceback if you try to update to a trove with a name
      that matches a filesystem path that you don't have access to (bz #1010).
    * Conary will not raise an exception if a standard config file (~/.conaryrc,
      for example) exists but is not accessible.
    * cvc no longer allows . and .. to be added to source troves (bz #1014)
    * cvc remove handles removing directories (bz #1014)
    * conary rollback no longer tracebacks if you do not have write access to
      the conary database.
    * deeply shadowed versions would fail when performing some version 
      operations.  This caused, for example, local cooks of shadowed troves
      to fail.
    * using loadInstalled with a multiarch trove no longer tracebacks (bz #1039)
    * group recipes that include a trove explicitly byDefault False could result
      in a trove when cooked that had the components of that trove byDefault
      True.
    * Stop sending duplicate Host: headers, proxies (at least squid) mangle 
      these into one host header, causing failures when accessing rbuilder
      repositories that depend on that host header (bz #795)
    * The Symlink() build action should not enforce symlinks not
      dangling, and should instead rely solely on the DanglingSymlinks
      policy.
    * A bug that caused conary to treat a reference as an install when it
      should have been an update due to a miscalculation of what local updates
      had been made on the system has been fixed.

Changes in 1.0.13:
  o Client Changes:
    * A new "conary migrate" command for updating troves has been
      added.  "conary migrate" is useful for circumstances when you
      want to update the software state on a system to be synchronized
      with the default state of a group.  To do this, "conary migrate"
      calculates the changeset required to: 1) update the trove (if an
      update is available); 2) install any missing included troves; 3)
      synchronize included troves that have a mismatched version; 4)
      remove any referenced troves that are not installed by default.
    * The includeConfigFiles configuration directive now accepts http
      and https URLs.  This allows organizations to set up centralized
      site-wide conary configuration.
    * Conary now gives a more detailed error message when a changeset
      attempts to replace an empty directory with a file and
      --replace-files is not specified.

  o Build Changes:
    * The addSource source action will now replace existing files,
      rather than replacing their contents.  This implies that the
      mode of the existing file will not be inherited, and an
      existing read-only file will not prevent addSource from
      working.
    * The internal setModes policy now reports "suid/sgid" only for
      files that are setuid or setgid, rather than all files which
      have an explicitly set mode.  (bz #935)
    * TagSpec no longer will print out ignored TagSpec matches twice,
      once for tags specified in the recipe, and once for tags
      discovered in /etc/conary/tags/*.  (bz #902)
    * TagSpec will now summarize all its suggested additions to
      buildRequires in a single line.  (bz #868)
    * A new reportMissingBuildRequires policy has been added to summarize
      all suggested additions to buildRequires in a single line at the
      end of the entire build process, to make it easier to enhance the
      buildRequires list via cut-and-paste.  (bz #869)

  o Bug Fixes:
    * A bug that caused conary to traceback when a file on the file
      system is owned by unknown uid/gid has been fixed.  Conary will
      now print an error message instead.  (bz #977)
    * A bug that caused conary to traceback when an unknown Use flag
      was used when cooking has been fixed.  Previously, "cvc cook
      --flavor 'foobar'" would create a traceback.  Conary now says
      'Error setting build flag values: No Such Use Flag foobar'.
      (bz #982)
    * Pinned troves are now excluded from updateall operations.
      Previously conary would try to find updates for pinned troves.
    * Conary now handles applying rollbacks which include overlapping
      files correctly.  Previously --replace-files was required to
      apply these rollbacks.
    * the config file directive includeConfigFile is no longer case sensitive 
      (bz #995)

Changes in 1.0.12:
  o Client changes:
    * The rollback command now applies rollbacks up to and including
      the rollback number specified on the command line. It also
      allows the user to specify the number of rollbacks to apply
      (from the top of the stack) instead of which rollback to
      apply. (bz #884)
    * Previously, the code path for installing files as part of a new
      trove required an exception to be handled.  The code has been
      refactored to eliminate the exception in order to reduce install
      times.

  o Build Changes:
    * The cvc command now has a --show-buildreqs option that prints all
      build requirements.  The --no-deps argument for cvc has been
      aliased to --ignore-buildreqs for consistency.

  o Bug Fixes:
    * Installing into a relative root <e.g. --root foo> when running
      as root no longer generates a traceback. (bz #873)
    * Replaced files are now stored in rollbacks. (bz #915)
    * File conflicts are now also detected via the database, not just
      via real file conflicts in the filesystem.
    * A bug that resulted in multiple troves owning a file has been fixed.
    * Rollbacks of troves that were cooked locally will no longer
      raise a TroveIntegrityError.
    * The "conary remove" command no longer generates a traceback when
      the filename given cannot be unlinked. (bz #887)
    * The missing usage message displayed when "cvc" and "conary" are
      run with no command line arguments has been restored.
    * Rollbacks for initial contents files didn't work; applying
      rollbacks now ignores that flag to get the correct contents on
      disk. (bz #924)
    * The patch implementation now properly gives up on patch hunks
      which include changed lines-to-erase, which avoids erasing lines
      which did not appear in the origial version of the file. (bz
      #949)
    * Previously, when a normal error occurred while prepping sources
      for cooking (extracting sources from source archives, for
      example), conary would treat it as a major internal error.  Now
      the error message is simply printed to the screen instead.
    * A typo in a macro will now result in a more helpful error
      message.
    * A bug that caused a traceback when performing "conary rq" on an
      x86_64 box with a large installLabelPath where only an x86
      flavor of a trove was available on one label in the
      installLabelPath has been fixed (bz #961).
    * Conary no longer creates a rollback status file when one isn't
      needed.  This allows /var/lib/conarydb to be on read-only media
      and have queries continue to work/.
    * Reworked "conary remove" to improve error messages and fix
      problems with multiple files being specified, broken symlinks,
      and relative paths (bz #853, #854)
    * The mirror script's --test mode now works correctly instead of
      doing a single iteration and stopping.

Changes in 1.0.11:
  o Client Changes:
    * Conary will now allow generic options to be placed before the command
      you are giving to conary.  For example, 'conary --root=/foo query'
      will now work.
    * the remove command no longer removes file tags from files for no good 
      reason
    * rollbacks now restore files from other troves which are replaced as part
      of an update (thanks to, say, --replace-files or identical contents)
    * --replace-files now marks files as owned by the trove which used to
      claim them
    * You can now kill conary with SIGUSR1 to make conary enter a debugger
      when you Ctrl-C (or a SIGINT is raised)
    * --debug-all now enters a debugger in more situations, including option
      parsing fails, and when you hit Ctrl-C.
    * added ccs2tar, which will convert most absolute changesets (like those
      that cook produces) into tarballs
    * Troves now don't require dependencies that are provided by themselves.
      As troves are built with this new behavior, it should significantly speed
      up dependency resolution.
    * added a script to recalculate the sha1s on a server (after a label
      rename, for instance)
    * added a script to calculate an md5 password (for use in an info recipe,
      for example)

  o Build Changes:
    * Conary now supports a saltedPassword option to r.User in user info-
      packages.  Full use of this option will require that a new shadow package
      be installed.

  o Bug Fixes:
    * command-line configurations now override context settings

  o Build Changes:

Changes in 1.0.10:
  o Client Changes
    * Given a system based on rPath linux where you only installed
      !smp kernels, conary would eventually start installing smp
      kernels on your system, due to the way the update algorithm
      would determine whether you should install a newly available
      trove.  Conary now respects flavor affinity in this case and
      does not install the smp kernel.
    * Mirror configuration files can now specify uploadRateLimit and
      downloadRateLimit.
    * Updates utilizing changeset files are now split into multiple
      jobs properly, allowing changeset files which create users to
      work proprely.
    * "conary rollback" now displays progress information that matches
      the "conary update" progress information.
    * added --with-sources option for clone

  o Bug Fixes:
    * A bug that caused an assertion error when switching from an
      incomplete trove to a complete trove has been fixed.
    * A bug in perl dependencies that caused extra directories to be
      considered part of the dependency has been fixed.
    * A bug affecting updates where a pinned, partially installed
      package was supposed to be updated due to dependency resolution
      has been fixed.
    * A bug that prevented updates from working when part of a locally
      cooked package was replaced with a non-locally cooked component
      has been fixed.  The bug was introduced in Conary 1.0.8.
    * A bug that caused a segfault when providing an invalid type to
      StringStream has been fixed.
    * The troveInfo web page in the repository browser now displays
      useful error messages instead of traceback messages.  The
      troveInfo page also handles both frozen and non-frozen version
      strings.
    * A bug that caused conary to download unnecessary files when checking out
      shadow sources has been fixed.
    * A bug that caused "cvc rdiff" between versions of a trove that
      were on different hosts to fail has been fixed.
    * Fixed a bug when determining local file system changes involving a file 
      or directory with mtime 0.
    * The --signature-key option was restored

Changes in 1.0.9:
  o Client Changes:
    * A new dependency resolution method has been added which can be turned
      on by setting resolveLevel to 2 in your conarycfg:  If updating trove 'a'
      removes a dependency needed by trove 'b', attempt to update 'b' to
      solve the dependency issue.  This will allow 'conary update conary'
      to work as expected when you have conary-build installed, for example.
    * Switched to using more of optparse's capabilities, including --help
      messages.
    * One short option has been added, cvc -m for message.

  o Bug Fixes:
    * Recipes that use loadRecipe('foo') and rely on conary to look upstream
      to find their branch now work correctly when committing.
    * A bug affecting systems with multiple groups referencing the same troves,
      where the groups are out of sync, has been fixed.
    * the mirror client now correctly handles duplicate items returned in
      trove lists by older servers
    * A bug that caused the mirror client to loop indefinitely when
      doing a --full-trove-sync has been fixed
    * conary rq --trove-flags will now display redirect info even if you
      do not specify --troves (bug #877)
    * dep resolution now support --flavors --full-versions output (bug #751)
    * cvc merge no longer tracebacks if files were added on both upstream
      and on the shadow
    * admin web access for the server doesn't require write permission for
      operations which also require admin access (bug #833)
    * A bug that caused r.remove() in a group to fail if the trove being
      removed was recursively included from another group has been fixed.
    * Conary update tmpwatch -tmpwatch:debuginfo will now erase 
      tmpwatch:debuginfo.
    * An ordering bug that caused info packages to not be updated with their
      components has been fixed.
    * Updates will now happen in a more consistent order based on an
      alphabetic sort.
    * the repository server now handles database deadlocks when committing
       changesets
  o Server Changes:
    * getNewSigList and getNewTroveList could return troveLists with
      duplicate entries

  o Documentation Changes:
    * The inline documentation for recipes has been significantly
      improved and expanded, including many new usage examples.

Changes in 1.0.8
  o Client changes:
    * Conary will now replace symlinks and regular files as long as their
      contents agree (bug #626)

  o Bug Fixes:
    * An error in the method of determining what local changes have been 
      made has been fixed.

Changes in 1.0.7:
  o Client changes:
    * A better method of determining what local changes have been made to a
      local system has been implemented, improving conary's behavior when
      updating.

  o Bugfixes:
    * A bug that caused the user to be prompted for their OpenPGP
      passphrase when building on a target label that does not match
      any signatureKeyMap entry has been fixed.  Previously, if you
      had a signatureKeyMap entry for conary.example.com, and your
      buildLabel was set to conary.example.com@rpl:devel, you would be
      prompted to enter a passphrase even when cooking locally to the
      local@local:COOK label.
    * Dependency resolution will no longer cause a trove to switch
      branches.
    * If a component is kept when performing dependency resolution
      because it is still needed, it's package will be kept as well if
      possible.
    * "conary q --path" now expands symlinks found in the path to the
      file in question. (bug #855)
    * Committing a changeset that provided duplicate file streams for
      streams the server previously referenced from other servers no
      longer causes a traceback.
    * Conary's patch implementation how handles patches which are
      already applied. (bug #640)
    * A server error triggered when using long flavor strings in
      server queries has been fixed.

  o Build fixes:
    * Group cooking now produces output to make it easier to tell what
      is happening.  The --debug flag can be used to get a more
      detailed log of what troves are being included.

  o Server changes:
    * The server traceLog now logs more information about the
      repository calls


Changes in 1.0.6:
  o Repository changes:
    * The commitaction script now accepts the standard conary arguments
      --config and --config-file.

  o Bugfixes:
    * cvc merge on a non-shadow no longer returns a traceback (bz# 792),
      and cvc context foo does not return a traceback when context foo does
      not exist (bz #757)  Fixed by David Coulthart.
    * A bug that caused new OpenPGP keys to be skipped when troves
      were filtered out during mirroring has been fixed.
    * opening invalid changesets now gives a good error message instead of
      a traceback
    * removed obsolete changemail script
    * Exceptions which display fileId's display them as hex sha1s now
      instead of as python strings
    * A bug where including a redirect in a group that has autoResolve 
      caused conary to traceback has been fixed.
    * A bug that kept conary from prompting for your password when committing
      has been fixed.
    * A bug that randomized the order of the labels in the  installLabelPath 
      in some error messages has been fixed.

  o Build fixes:
    * The default ComponentSpec for :perl components now include files
      in site_perl as well as in vendor_perl.
    * Ruby uses /usr/share/ri for its documentation system, so all files
      in %(datadir)s/ri are now included in the default :doc ComponentSpec.

Changes in 1.0.5:
  o Performance improvements:
    * The use of copy.deepcopy() has been eliminated from the
      dependency code.  The new routines are up to 80% faster for
      operations like DependencySet.copy().
    * Removing files looks directly into the file stream of the file
      being removed when cleaning up config file contents rather than
      thawing the full file stream.
    * Getting a single trove from the database without files returned file
      information anyway
    * Trove.applyChangeSet() optionally skips merging file information
    * Cache troves on the update/erase path to avoid duplicate fetchs from
      the local database

  o Bugfixes
    * Installing from a changeset needlessly relied on troves from the 
      database having file information while processing redirects
    * Extraneous dependency cache checks have been removed from the
      addDep() path.
    * When removing files, conary now looks up the file flags directly
      in the file stream in order to clean up config file contents.
      Previously the entire file stream was thawed, which is much more
      resource intensive.

  o Build fixes:
    * r.addArchive() now supports rpms with bzip2-compressed payloads.

Changes in 1.0.4:
  o Performance improvements:
    * The speed of erasing troves with many dependencies has been
      significantly improved.
    * The join order of tables is forced through the use of
      STRAIGHT_JOIN in TroveStore.iterTroves() to work around some
      MySQL optimizer shortcomings.
    * An --analyze command line option has been added to the
      stand-alone server (server.py) to re-ANALYZE the SQL tables for
      MySQL and SQLite.  This can significantly improve repository
      performance in some cases.
    * The changes made to dependency string parsing were a loss in
      some cases due to inefficiency in PyArg_ParseTuple().
      Performance sensitive paths in misc.c now parse the arguments
      directly.

  o Bugfixes:
    * An Apache-based conary repository server no longer logs
      tracebacks in error_log when a client disconnects before all
      data is sent.
    * A bug that caused cross repository commits of changesets that involved
      a branched trove to fail in some cases has been fixed.
    * If an entitlement is used for repository access, it is now sent
      over HTTPS instead of HTTP by default.
    * The conary emerge command no longer attempts to write to the root
      user's conary log file.
    * conary showcs --all now shows not-by-default troves.
    * Previously, there was no way using showcs to display only the troves
      actually in a changeset - conary would by default access the repository
      to fill in any missing troves.  Now, you must specify the
      --recurse-repository option to cause conary to search the repository
      for missing troves.  The --trove-flags option will now display when a
      trove is missing in a changeset.
    * A bug that caused showcs --all to display file lists even when --ls
      was not specified has been fixed.
    * When mirroring, you are now allowed to commit a trove that does
      not have a SHA1 checksum set.  This is an accurate replication
      of the data coming from the source repository.
    * A bug affecting multiple uses of r.replace() in a group recipe has been
      fixed.
    * A bug that caused components not to be erased when their packages were 
      erased when a group referencing those packages was installed has been 
      fixed.

Changes in 1.0.3
  o Client changes:
    * Conary displays full paths when in the error message generated
      when it can't open a log file rather than leaving out the root 
      directory.

  o Performance improvements:
    * A find() class method has been added to StreamSet which enables
      member lookups without complete thawing.
    * The code path for committing filestreams to repositories now
      uses find() to minimize file stream thaws.
    * DBstore now supports precompiled SQL statements for SQLite.
    * Retrieving troves from the local system database no longer
      returns file information when file information is not requested.
    * Dependencies, dependency sets, StreamCollections, file
      dictionaries, and referenced file lists now use C parsing code
      for stream thawing.
    * Extraneous trove instantiations on the system update path have
      been eliminated.
    * Adding troves to the local database now uses temporary tables to
      batch the insertions.

  o Bugfixes:
    * A bug that caused a mismatch between file objects and fileIds
      when cloning a trove has been fixed.

Changes in 1.0.2:
  o Bugfixes:
    * A bug that caused redirects to fail to build when multiple
      flavors of a trove exist has been fixed.
    * A bug with cooking flavored redirects has been fixed.
    * The cvc command no longer enforces managed policy with --prep.
    * A bug that caused disttools based python packages to be built as
      .egg files has been fixed.  This bug was introduced in conary
      0.94.
    * A bug that prevented checking in a recipe that deleted policy
      has been fixed.
    * A bug that prevented entitlements from being recognized by an
      Apache conary repository server when no username and password
      were set for a server has been fixed.
    * A bug that prevented errors from being returned to the client
      if it attempts to add an invalid entitlement key or has
      insufficient permission to add the entitlement key has been
      fixed.  An InvalidEntitlement exception has been added.
    * A repository bug prevented the mirror client from obtaining a
      full list of new troves available for mirorring has been fixed.
    * A bug in cooking groups caused the groups resulting from an
      r.addAll() to not respect the original group's byDefault
      settings in some cases has been fixed.

Changes in 1.0.1:
  o Database schema migration
    * Over time, the Conary system database schema has undergone
      several revisions.  Conary has done incremental schema
      migrations to bring old databases in line with the new schema as
      much as possible, but some remnants of the old schema remain.
      When Conary 1.0.1 runs for the first time, the database will be
      reloaded with a fresh schema.  This corrects errors that can
      occur due to incorrect SQL data types in table definitions.  An
      old copy of the database will be saved as "conarydb-pre-schema-update".

Changes in 1.0:
  o Bugfixes
    * A bug that allowed a group to be installed before children of
      its children were installed has been fixed.  This ensures this
      if a an update is partially completed, it can be restarted from
      where it left off.
    * A bug in python dependencies that sometimes resulted in a plain 
      python: __init__ dependency has been fixed.
    * A bug that dropped additional r.UtilizeUser matches for a file after
      the first one has been fixed.
    * Accessing a repository with the wrong server name no longer
      results in an Internal Server Error.  The error is marshaled
      back to the client.

Changes in 0.97.1:
  o Bugfixes
    * A bug has been fixed that allowed the "incomplete" flag to be
      unset in the database when applying changesets of troves that
      have no "incomplete" flag.  This resulted in "StopIteration"
      exceptions when updating the trove.
    * A bug has been fixed in the code that selects the OpenPGP key
      to be used for signing changesets at cook time.

Changes in 0.97:
  o Client changes:
    * All troves that are committed to repository through commits,
      cooks, branches, shadows, and clones, now always have SHA1
      checksums calculated for them.
    * Trove objects now have a version number set in them.  The
      version number is increased when the data types in the Trove
      object are modified.  This is required to ensure that a Conary
      database or repository has the capability of storing all the
      information in a Trove.  All trove data must be present in order
      to re-calculate SHA1 checksums.  If a local system understands
      version 1 of the Trove object, and a repository server sends a
      changeset that contains a version 2 Trove, an "incomplete" flag
      will be set for trove's entry in the database.  When accessing
      that trove later for merging in an update, the client will go
      back and retrieve the pristine Trove data from the repository
      server so it will have all the data needed to preform three way
      merges and signature verification.

  o Repository changes:
    * Repositories will now reject commits whose troves do not have
      correct SHA1 checksums.

Changes in 0.96:
  o Client changes:
    * conary rq now does not use affinity by default, use --affinity to turn
      it on.  The rq --compatible-troves flag has disappeared.  Now 
      you can switch between displaying all troves that match your system 
      flavor and that match affinity flavor by switching between
      --available-troves with and without the --affinity flag.
    * conary q now displays installed, not by default troves by default,
      but skips missing troves.
    * Fixed an update bug where updating an x86 library on an x86_64 system
      would cause conary to switch other x86_64 components for that library
      to x86 versions.
    * update job output is compressed again
    * Fixed an update bug where if you had made a local change to foo, and then 
      updated a group that pointed to an earlier version of that trove,
      the trove could get downgraded

  o Other changes:
    * Mirroring now mirrors trove signature

Changes in 0.95:
  o Client changes:
    * The "conary verify" command now handles non-regular files with
      provides and requires (for example, symlinks to shared libraries
      that provide sonames).
    * The "conary showchangeset" command now takes --recurse and
      --no-recurse arguments.
    * All info-* packages are now updated in their own individual jobs;
      this is required for their dependencies to be reliable.
    * The conary syncchildren command now will install new packages
      when appropriate.

  o Repository changes:
    * Additional logging has been added to the repository server.
      Logging is controlled by the "traceLog" config file variable,
      which takes a logging level and log path as arguments.
    * Conary now detects MySQL Database Locked errors and will retry
      the operation a configurable number of times.  The "deadlockRetry"
      configuration variable controls the number of retries and
      defaults to 5.

  o Build changes:
    * Conary now uses site.py to find all possible correct elements of
      sys.path when generating python provides and requires.  Previously,
      new elements added via .pth files in the package being built would
      be ignored for that package.
    * The PythonSetup() build action now works properly with setup.py
      files that use "from setuptools import..." instead of "import
      setuptools".

  o Other changes:
    * The conarybugz.py script has been restored to functionality by
      moving to the conaryclient interface for accessing the
      repository.

Changes in 0.94:

  o Redirects no longer point to a specific trove; they now redirect
    to a branch. The client chooses the latest version on that branch
    which is compatible with the local system.

  o Bug Fixes
    * A bug in getNewTroveList() that could cause duplicate
      troves to be returned has been fixed.
    * A bug that caused a repository server running under Apache to
      fail with an Internal Server Error (500) when a client requested
      a changeset file that does not exist has been fixed.
    * Conary no longer displays an error when attempting to write to a
      broken pipe.  (bug #474)
    * Conary now respects branch affinity when moving from old-style
      groups to new-style groups.

  o Client changes:
    * The query/repquery/showcs command line options have been
      reworked.  See the conary man page for details.
    * When "cvc merge" is used to merge changes made on the parent
      branch with changes made on a shadow, conary now records the
      version from the parent branch that was used for the merge.
      This is required to allow conary to handle changing the upstream
      version on a shadow.  It is also useful for accounting
      purposes.  (bug #220)
    * "conary emerge" can now be performed on a recipe file.
      Previously you were required to emerge from a repository. (bug
      #526)
    * Progress is now displayed as conary applies a rollback. (bug #363)
    * Java, Perl, and Python dependencies are now enforced by default.

  o Build changes
    * PythonSetup() no longer passes the --single-version-externally-managed
      argument to setup.py when it uses distutils instead of setuptools.

Changes in 0.93:
  o Bug Fixes
    * A bug in the "conary verify" code sometimes resulted in an
      unhandled TroveIntegrity exception when local modifications were
      made on the system. (bug #507)
    * Usernames and passwords with RFC 2396 reserved characters (such
      as '/') are now handled properly. (bug #587)

  o Server changes
    * Standalone server reports warnings for unsupported configuration options
      instead of exiting with a traceback.
    * Compatibility for repositoryDir has been removed.
    * A bug caused queries for multiple flavors of the same trove
      to return incorrect results has been fixed.
    * Apache hooks now ignore IOErrors when writing changesets to the
      client.  These normally occur when the client closes the
      connection before all the data is sent.

  o Client changes
    * SHA1 checksums are now computed for source checkins and local
      change set commits.
    * Flavor affinity is now more relaxed when updating troves.  For
      example, if you have a trove with flavor that requires sse2 but
      your system flavor is ~!sse2, conary will only prefer troves
      with sse2 enabled instead of requiring it.

  o Build changes
    * PythonSetup() now correctly requires python-setuptools:python
      instead of python-setuptools:runtime.
    * Automatic python dependency provision now searches more directories
      to better support multilib python.
    * Conary now defaults to building in ~/conary/builds instead of
      /var/tmp/conary/builds, and caching in ~/conary/cache instead
      of /var/cache/conary.

Changes in 0.92:
  o Package Building Changes:
    * Conary policy has been split out into the conary-policy package.
      (Some policy was left in conary proper; it is needed for
      internal packaging work.)
    * Conary prints out the name of each policy as it runs, making it
      possible to see which policies take the most time.
    * BuildLog files no longer contain lines that end with \r.
    * A new 'emergeUser' config item has been added.  Conary will
      change to this user when emerging packages as root.
    * --no-deps is now accepted by 'conary emerge'.

  o Group Building Changes:
    * A bug has been fixed in dependency checking when using
      autoResolve where deleted weak troves would be included in
      autoResolve and depChecks.

  o Client changes:
    * Conary can now rate limit uploads and downloads.  The rate limit
      is controlled by the "uploadRateLimit" and "downloadRateLimit"
      configuration variables, which is expressed in bytes per second.
      Also, Conary displays the transfer rate when uploading and
      downloading.  Thanks to Pavel Volkovitskiy for these features.
    * The client didn't write config files for merged changesets in
      the right order, which could result in changesets which could
      not be committed to a repository.
    * Fixed a bug in the update code caused conary to behave
      incorrectly when updating groups.  Conary would install
      components of troves that were not installed.

  o General Bug Fixes
    * Conary did not include the trove sha1 in the troveinfo diff
      unconditionally.  This prevents clients from being able to
      update when a repository is forced to recalculate sha1
      signatures.

Changes in 0.91:
  o Bugfixes
    * A bug was fixed the code that freezes path hashes.  Previously,
      path hashes were not sorted in the frozen representation.  Code
      to fix the frozen path hashes in databases and repositories has
      beed added.
  o Build
    * added cleanAfterCook config that controls whether conary tries to
      clean up after a successful build

Changes in 0.90.0:
  o Code Structure/Architecture Changes:
    * Conary now has the concept of "weak references", where a weak reference
      allows conary to be able to recognize the relationship between a
      collection and the children of collections it contains.  This allows
      us to add several new features to conary, documented in Client and Build
      changes.
    * SQL operations have been migrated to the dbstore driver to allow
      for an easier switch of the database backends for the server side.
    * Various query and code structure optimizations have been
      implemented to allow running under MySQL and PostgreSQL.

  o Documentation Changes:
    * Added summaries about updateall in the conary man page and added
      information about the command-line options for conary rq.
    * Clarified behavior of "conary shadow --source-only" with respect to
      rPath bug #500.
    * Added synonyms for cvc and conary commands which have shortcuts
      (ex: checkout and co).
    * Added man page entry about cvc clone.

  o Package Building Changes:
    * Build logs now contain unexpanded macros, since not all macros
      may be defined when the build log is initially created.
    * The emerge command can now accept version strings.
    * The RemoveNonPackageFiles policy now removes fonts.cache*,
      fonts.dir, and fonts.scale files, since they are always
      handled by tag handlers.
    * The Make() build action can now take a makeName keyword argument
      for cases when the normal Make() handling is exactly right but
      a different make program is required (nmake, qmake, etc.).
    * The new PythonSetup() build action uses very recent versions
      of the python setuptools package to install python programs
      which have a setup.py that uses either the old disttools or
      new setuptools package.
    * fixed bug #bz470: loadInstalled('foo') will now work when you have
      installed a local cook of foo.

  o Group Building Changes:
    * add() now takes a "components" option.  r.add(<package>,
      components=['devel', 'runtime'])  will install <package>, but only the
      'runtime' and 'devel' components of <package> by default.
    * remove() can now 'remove' troves within child troves.
    * When a component is added, (either via r.add() or dep resolution)
      is automatically added as well (though not all its sibling components)
    * A new r.removeComponents(<complist>) command has been added.  It
      allows you to create a group where all devel components are
      byDefault False, for example: r.removeComponents(['devel',
      'devellib']).
    * The installPath used to build a group in is now stored in troveInfo.
    * r.addAll() now recurses through all the included groups
      and creates local versions of them as well by default.
    * A new r.replace(<name>, <newversion>, <newflavor>) command has
      been added.  It removes all versions of name from all groups in
      the recipe and replaces them with the version found by searching
      for newVersion, newFlavor.

  o Client Changes:
    * When committing source changes in interactive mode, conary will ask you
      you to confirm the commit.
    * A new configuration option, autoResolvePackages, tells conary to install
      the packages that include the components needed for dep resolution.
    * You can now install locally cooked groups.
    * If foo is a redirect to bar, and you run 'conary update foo' when
      foo is not installed on your system, conary will act as if you had
      typed 'conary update bar'.  Previously, it would act as if you had typed
      'conary update bar --no-recurse'.

  o Config Changes:
    * Conary config handling now supports comments at the end of config lines.
      # can be escaped by a \ to use a literal # in a configuration option.
    * Default macros used in cooking are now stored in /etc/conary/macros.
      The 'defaultMacros' parameter determines where cvc searches for macro
      definitions.
    * Conary configuration now searches for configuration files in 
      /etc/conary/conf.d/ after reading in /etc/conaryrc

  o Server Changes:
    * Creating changesets atomically moves complete changesets into place.
    * The contents store no longer reference counts entries.
    * Added support for trove marks to support mirroring.  A client
      can use a trove mark to ask the server for any trove that has
      been added since the last trove mark mirrored.
    * Added the hasTroves() interface to support mirroring.  This allows
      the mirror client to make sure that the target mirror does not
      already have a trove that is a candidate for mirroring from the
      source repository.
    * Added support for traceback emails from the repository server.
    * The repository contents store was reworked to avoid reading
      precompressed gzipped data twice (once to double check the uncompressed
      contents sha1 and once to copy the file in place).
    * We have changed the way schema creation and migration is handled
      in the repository code. For administrative and data safety reasons,
      schema upgrades and installs can be performed from now on only by
      running the standalone server (conary/server/server.py --migrate),
      thus avoiding race conditions previously created by having multiple
      Apache processes trying to deal with the SQL schema updates.

   o Command Changes
    * A new script that mirrors repositories has been added.  It is in
      the scripts/ directory in the source distribution of Conary.

Changes in 0.80.4:
  o Build Changes:
    * PackageRecipe has been changed to follow our change to split
      conary into three packages.
    * x86_64 packaging elimintated the conary:lib component to follow x86
      (those files now belong in conary-build:lib)

Changes in 0.80.3:
  o Client Changes:
    * The internal branch source and branch binary flags were changed
      to a bitmask.
    * The warning message printed when multiple branches match a cvc
      checkout command has been improved.
    * Only interactive mode can create binary shadows and branches, and
      a warning is displayed before they are created (since source branches
      are normally the right thing to use).

  o Build Changes:
    * Files in subdirectories named "tmp" are no longer automatically
      excluded from packaging, except for /tmp and /var/tmp.
    * DanglingSymlinks now traverses intermediate symlinks; a symlink
      to a symlink to a symlink will no longer confuse it.

Changes in 0.80.2:
  o Client Changes:
    * Bugs in "conary update foo=<old>--<new>" behavior have been
      fixed.
    * "cvc co foo=<label>" will now work even if you don't have a
      buildLabel set
    * "conary showcs" will now work more nicely with group changesets.
    * "conary showcs --all" no longer shows ids and sha1s.
    * We now never erase pinned items until they are explicitly unpinned.
    * "conary verify" and "conary q --diff" work again.
    * "conary q tmpwatch --components" will display the components
      installed for a package.
    * The pinTroves config item behavior has been fixed.  It now
      consistently pins all troves that match a pinTrove line.
    * When a trove is left on the system because of dependency resolution
      during an update, a warning message is printed.
    * Command line configuration, such as --config
      'buildLabel conary.rpath.com@rpl:devel', now overrides context
      configuration.

  o Server Changes:
    * The repository server now retries a request as an anonymous user
      if the provided user authentication information does not allow
      a client request to succeed.
    * When using "server.py --add-user" to add a user to a repository
      server, the user will only be given admin privileges if --admin
      is added to the command line.  Previously, all users added with
      server.py had admin privileges.  Additionally, if the username
      being added is "anonymous", write access is not granted.

  o Build Changes:
    * It is now possible for a recipe to request that specific
      individual requirements be removed from files using the
      exceptDeps keyword argument to r.Requires().  Previously
      you had to accept all the dependencies generated by r.Requires()
      or none of them.
    * r.Replace() now takes a lines=<regexp> argument, to match a line based
      on a regexp.
    * The EnforceJavaBuildRequirements policy has been added.  When
      you are packaging precompiled Java software where you have
      .class/.jar files but no .java files, you can use "del
      EnforceJavaBuildRequirements" to prevent this from policy from
      generating false positives.
    * The EnforceCILBuildRequirements policy has been added.
    * Enforce*BuildRequirements now warn when a package has requirements
      which they don't fulfill themselves and which are not fulfilled by
      the system database.  (for example, soname dependencies from linking
      against libraries that are not managed by Conary on the system.)
    * Automated Perl dependencies have been added, for both provides
      and requires.  They are not yet enforced, in order to give time
      to adapt while perl packages are being re-built.
    * The EnforcePerlBuildRequirements policy has been added.
      Failures found by this policy may be caused by packages on the
      system not having been rebuilt yet with Perl dependencies, but
      could also show bugs in the Perl dependency code.
    * Automated Python dependencies have been added, for both provides
      and requires.  Like Perl dependencies, they are not yet
      enforced.
    * The EnforcePythonBuildRequirements policy has been added, with
      the same caveats as EnforcePerlBuildRequirements.
    * Conary now writes more information about the build environment
      to the build log when cooking.
    * A bug that caused r.Requires('file:runtime') to create a file
      dependency on 'runtime' instead of trove dependency on
      'file:runtime' has been fixed.
    * Java dependencies now properly ignore array elements in all cases,
      removing false Java dependencies like "[[I" and "[[B".


Changes in 0.80.1:
  o Client Changes:
    * User names and passwords are no longer allowed in repository maps;
      "user" configuration entries must be used instead.
    * The clone command now allows you to clone a binary onto the same
      branch, without having to reclone the source.
    * The TroveInfo table on the client is getting corrupted with
      LoadedTrove and BuildReq entries for components.  These entries
      are only valid on packages.  Code was added to catch when this
      happens to aid debugging.  Additionally, Conary will
      automatically remove the invalid entries the first time 0.80.1
      is run.
    * Environment variables are expanded in paths in conary configuration files.
    * localcs now allows the version and flavor to be specified for a trove
    * conary scs --all now behaves the way it used to again
  o Build Changes:
    * Java dependency generation is now enabled; Java dependency enforcement
      is still disabled.
    * The skipMissingSubDir keyword argument now actually works correctly
      when the subdirectory is missing.
  o Common Changes:
    * Entitlement support has been added as an alternate method of
      authentication.

Changes in 0.80.0:
  o Client Changes:
    * The logic for defining updates across a hierarchy has been completely
      replaced. Instead of rigidly following the trove digraph, we flatten
      the update to choose how troves get updated, and walk the hierarchy
      to determine which updates to actually apply.
    * Dependency resolution could include troves which caused duplicate
      removals for the troves those included troves replace
    * Chroot handling was broken in 0.71.2 and prevented the user name
      lookup code for the chroot from exiting back out of the chroot
    * showchangeset on relative changesets now displays them as jobs.
    * query and queryrep now exclude components if they match their
      package name
    * Conary cleans up rollbacks when a changeset fails to apply.
      Previously, an invalid changeset was saved in the rollback
      stack, which made applying it impossible
    * Removed direct instantiation of NetworkRepositoryClient object; it
      should be created by calling ConaryClient
    * repositoryMap should not contain usernames and passwords now; user
      config file option should hold those instead (user *.rpath.org user pass)
    * If a user name is given without a password the password will be prompted
      for if the repository returns a permissions error
    * added --components parameter to q and rq to not hide components
    * conary update --full-versions --flavors now will work as expected
    * fixed a bug with conary erase foo=/branchname
    * When in multi-threaded mode, the download thread now checks to see
      if the update thread wants to exit.  This fixes many of the
      "timeout waiting for download thread to terminate" messages.
    * Fixed bug where conary erase foo --no-deps wouldn't erase a component
      of foo if it was required by something else
  o Build Changes:
    * Dependencies are now generated for Java .class and .jar files.
      They are not yet enforced, to give time to rebuild Java packages.
    * Java dependency generation has been turned off until 0.80.1 in
      order to wait until there is a deployed version of Conary with
      long dependency handling; some .jar files have so many
      dependencies that they overflowed dependency data structures.
    * CheckDesktopFiles now looks in /usr/share/icons for icons, and
      can find icon names without extensions specified.
    * Build actions which take a subDir keyword argument now also can
      take a skipMissingSubDir keyword argument which, if set to True,
      causes the build action to be skipped if the specified subdirectory
      does not exist.  By default, those build actions will now raise
      an error if the directory does not exist, rather than running in
      the wrong subdirectory as they did previously.
    * You can now cook a recipe that has a superclass that is defined
      locally but a has supersuperclass that is in the repository.  Similarly,
      if you have a superclass that is in the repository but a supersuperclass
      locally, conary will find that as well
    * r.Replace with parameters in the wrong order will now behave correctly
    * The automatic :config component for configuration files has been
      disabled because Conary does not handle files moving between
      troves, and config files were being re-initialized when packages
      were updated.
  o Code structure:
    * queryrep, query, showchangeset, and update --info all use the same
      code to determine how to display their data.  Display.py was changed
      to perform general display operations.
    * query.py added
    * added JobSource concept for searching and manipulating lists of jobs.
    * moved datastore.py into repository module
    * Stubs have been added for adding python and perl dependencies, and
      the stubs have been set to be initially ignored.
    * The internal structure for conary configuration objects has changed
    * A new DYNAMIC size has been added to the StreamSet object.  This will
      cause StreamSet to use either a short or long int to store the size
      of the frozen data that is included in a frozen StreamSet, depending
      on the size of the data being stored.

Changes in 0.71.2
  o Client Changes:
    * The update-conary option has been renamed updateconary per
      bugzilla #428
    * buildPath can be set in contexts
    * cvc co <foo> will work even if there are two foos on the same label with
      different branches.  In that case, it will warn about the older foo
      which it doesn't check out
    * Test mode didn't work for updates and erases which were split into
      multiple jobs
  o Build Changes:
    * Combined the EtcConfig and Config policies, and deprecated
      the EtcConfig policy.
    * All config files default to being put into a :config component.
      This is overridden by any ComponentSpec specifications in the recipe.
    * A use flag has been added for xen defaulting to 'sense prefernot'.  This
      flag should be used to specify flavors for xen domU builds where special
      provisions are made for paravirtualized domU.
    * Added new CheckDesktopFiles policy to catch some more common errors
      in .desktop files.  (For now, it looks for common cases of missing
      icons; more may be added over time.)
    * The Requires policy now interprets synthetic RPATH elements (passed in
      with the rpath= keyword argument) as shell-style globs that are
      interpreted relative first to the destdir and then to the system.

Changes in 0.71.1:
  o Server Changes
    * Added iterTroves() call which iterates over large numbers of troves
      much more efficiently than a single getTrove() call would.
    * Split out FileRetriever object to allow file information to be pulled
      from the repository inside of an iterTroves() loop
    * The web interface shows the troves contained in a group trove instead
      of trying to list all files in a group.
  o Client Changes
    * Config file options that take a path as a value now support ~ for
      home directory substitution
    * Trove.diff() returns a standard job list instead of the previous
      only-used-here format
    * /var/log/conary tracks all update, remove, rollback, and erase events
    * Progress output is simplified when stdout is not a tty (no line
      overwrites)
    * Tracebacks during logged commands get copied to the log
    * Code which checked to see if a shadow has been locally modified didn't
      work for shadows more than a single level deep
    * When you are installing from changesets using --from-files, other troves
      in the changesets can be used for dependency resolution
  o Build Changes (cvc)
    * Additional calls are emulated by the filename_wrapper for the
      r.Run calls.
  o Code Structure
    * Split build/recipe.py into several smaller files
    * Moved OpenPGP keyTable access up call stack so that it can now be
      accessed outside of kid templates.
    * Move epdb code into its own package

Changes in 0.71.0:
  o Code Structure
    * conary now imports all python modules from a toplevel "conary"
      module.  This prevents conary from polluting the module namespace.
  o Client Changes
    * Clone didn't handle shadow version numbers correctly (and could create
      inconsistent version numbers)

Changes in 0.70.5:
  o Client Changes
    * Files changing to config files across distributed repositories now works.
    * The update code uses more consistent use of trove sources, and only
      makes explicit calls to the repository if asked.  This should make it
      possible to create interesting update filters.
    * Clone updated sequences it was iterating over, which is generally
      a bad idea (and caused clone to commit inconsistent troves)
  o Build Changes (cvc)
    * Locally cooked filesets now include file contents, making the
      filesets installable.
    * Fileset cooks now retrieve all of the file objects in a single
      network request per repository.
    * The new NormalizeLibrarySymlinks policy runs the ldconfig program
      in all system library directories.  This ensures that all the
      same symlinks that ldconfig would create when the shlib tag handler
      runs are packaged.  It also warns if ldconfig finds missing files.
    * New argument to r.Run(): "wrapdir" keyword argument behaves much
      like "filewrap" but takes a string argument, which limits the scope of
      %(destdir)s relocation only to the directories under the specified
      wrapdir, which is interpreted relative to %(destdir)s.  Works best
      for applications that install under one single directory, such
      as /opt/<app>
    * Clone, branch, and shadow all take --info now instead of --test
    * ELF files that dlopen() libraries can now be provided with
      synthetic soname dependencies with
      r.Requires('soname: libfoo.so', '/path/to/file')
    * r.Requires now enforces that packages that require a file and
      include that required file must also explicitly provide it. (bz #148)
  o Server Changes
    * Packages added to the repository are checked to ensure the version and
      flavor of all referenced components are the same as for the package

Changes in 0.70.4:
  o Client Changes
    * The trove that satisfies a dependency that is broken by erase is
      now displayed in the "Troves being removed create unresolved
      dependencies" message.
    * Components are now displayed on the same line as their parent
      package in "conary update" output.
    * A new 'interactive' option has been added to conary configuration.
      When set to true, conary will display info about clone, branch,
      update, and erase operations, and then ask before proceding.
  o Build Changes (cvc)
    * The CompilePython action has been fixed to accept macros at the
      beginning of its arguments, fixing a bug new in Conary 0.70.3.
    * The Requires policy can now be given synthetic RPATH elements;
      this is useful when programs are only intended to be run under
      scripts that set LD_LIBRARY_PATH and so do not intrinsically have
      the information they need to find their libraries.
    * Added --test to clone, branch, and shadow commands
    * Clone now supports --skip-build-info for less rigid version checks
      on cloned troves
    * Fixed usage message to better reflect reality
    * Cloning to a branch which already has a version with a compatible
      flavor now works.
    * cpio archive files are now supported for r.addArchive()
  o Repository Changes
    * The repository now serves up stored OpenPGP keys as a "Limited
      Keyserver"; users can retrieve keys, but not search or browse them.
      The keys are available via /getOpenPGPKey?search=KEY_ID. This
      is meant only to allow conary to automatically retrieve OpenPGP
      keys used to sign packages.

Changes in 0.70.3:
  o Client Changes (conary)
    * Conary now works harder to avoid having separate erase/installs,
      instead preferring to link those up into one update when possible.
    * Conary configuration now supports contexts.  Contexts are defined in
      sections starting with a [<name>] line, and provide contextual
      configurations for certain variables, defined in the man page.  All
      configuration options after the [<name>] will be associated with that
      context, and will override the default configuration when that context
      is active.  The current context can be selected by using the --context
      parameter, or by setting the CONARY_CONTEXT environment variable.
    * 'conary config --show-contexts' will display the available contexts
  o Build Changes (cvc)
    * A local cook of a trove foo will ensure that the changeset created is
      installable on your local system, by making sure the version number
      created is unique.
    * The builddir is no longer allowed to appear in ELF RPATHs.
    * The build documentation strings have been significantly updated
      to document the fact that for most strings, a relative path
      is relative to the builddir, but an absolute path is relative
      to the destdir.
    * The ManualConfigure action now sets the standard Configure
      environment.
    * cvc will allow you to cook a trove locally even when you are unable
      to access the trove's source repository
  * Common Changes:
    * Version closeness was improperly measured for troves on different
      branches when then label structure was identical
  o Repository Changes
    * Repository now has a config flag called requireSigs. Setting it to
      True will force all troves to have valid package signatures.  Troves
      lacking this will be rejected.  Enabling this option prevents the
      generation of branches, shadows, or clones since these troves are not
      signed.  It is not recommended that this option be enabled until the
      infrastructure is in place to provide package signatures for all types
      of troves.

Changes in 0.70.2:
  o Client Changes (conary)
    * GnuPG compatible trust metrics for OpenPGP Keys now exists. This
      makes it possible for conary clients to refuse troves that
      aren't properly trusted. The metrics currently in place mimic
      gpg behavior.
    * Running "conary update" in a directory that does not exist no
      longer fails with an error (bugzilla #212).  Note that "cvc
      update" still requires that the current working directory exists
      of course.
    * HTTP error conditions are handled more gracefully when commiting
      a change set. (bugzilla #334)
    * conary more reliably sets a non-zero exit status when an error
      occurs. (bugzilla #312)
    * When performing an update of a group that adds a trove foo,
      search the system for a older version of foo to replace if the
      original update command found a replacement by searching the
      system.
    * New option, "conary update-conary" has been added in an attempt
      to provide a workaround for future drastic protocol revisions
      such as what happened for 0.70
    * Methods for parsing command line update request and changeset requests
      have been added to conaryclient.cmdline
    * A metric for the distance between arbitrary versions on different
      branches has been added, and the code which matches troves changes
      between collections uses this code to give well-defined matches
      for all cases.
    * Rollbacks are now listed with the most recent on top
    * Troves which a group operation tries to remove will be left behind
      if they satisfy dependencies for other troves
    * updateall command respects pins on top-level troves
    * Dependency resolution no longer blows away pinned troves
    * conary update now takes a changeSpec, allowing you to specify both
      the version to remove and the update version, like
      'conary update foo=2.0--3.0'

  o Build Changes (cvc)
    * cvc more reliably sets a non-zero exit status when an error
      occurs. (bugzilla #312)
    * Building groups w/ autoResolve displays the revision of the
      troves which are being included
    * The change to automatically split up hardlink groups into
      per-directory hardlink groups has been reverted.  Instead,
      Conary enforces that link groups do not cross directories, but
      provides an exception mechanism for the rare cases where it is
      appropriate to do so.  The old LinkCount policy was renamed
      LinkType, and the new policy enforcing link group directory
      counting is now called LinkCount.
    * The NormalizeCompression policy no longer causes an error if you
      have two files in the filesystem that differ only by the .gz or
      .bz2 extension.
    * The Provides policy will not longer automatically provide soname
      dependencies for executable files that provide sonames.  A few
      executables do provide sonames, and 0.70.1 provided them as
      harmless extraneous provisions.

   o Repository Changes
     * A new getConaryUrl() method has been implemented to support the
       "conary update-conary" feature
     * Exception handling has been re-worked.  All exception classes
       that are marshaled back to the client are now in the
       repository.errors module.  Some of the most commonly used
       exception classes have been included in their previous modules
       for compatibility until code can be modified to use the new
       repository.errors module.

Changes in 0.70.1:
  * Collection merging didn't handle (admittedly obscure) cases where
    a component on the local system was updated to a new version of a
    trove, and updating that package also tries to update to that version
    but using a different path
  * Redirects are allowed in group cooking as long as the target of the
    redirect is also specified in the group (this allows cleaner handling
    when trying to clean up after label multiplicity)
  * Shorten display for versions and flavors in internal debugging output.
    Make str() output for versions and flavors return formatted strings.
  * ELF files finding non-system libraries via an RPATH did not always
    have the path to the library encoded in their dependency requirement,
    depending on whether the package also included some other (unrelated)
    non-system library.  Futhermore, system paths encoded in an RPATH were
    incorrectly honored.  Both of these bugs have been fixed.
  * Ownership policy now uses macros in the user and group definitions.
  * Symbolic links to shared libraries can now provide path-encoded
    soname dependencies (only manually, never automatically).
  * Removed outdated code with convoluted code for preventing providing
    soname dependencies in some cases; that code has been functionally
    replaced by limiting automatic soname dependencies to system library
    directories.
  * Instead of complaining about hardlinks spanning directories, Conary
    simply creates one link group per directory per hardlinked file.
  * Fixed bug which made source commits fail on cloned source troves

Changes in 0.70.0:
  o The client and server protocol versions have been changed and
    the filecontainer version number updated.
    * Upgrading from previous versions of Conary to 0.70.0 will
      require downloading a old-format changeset file from
      ftp://download.rpath.com/pub/conary/
    * Adding path hash data to TroveInfo overflowed the amount of
      storage space available in a StreamSet when a trove contained
      several thousand files.  In order to accommodate larger data
      stored in StreamSets, we have changed the way data sizes are
      handled.
    * With the changes to StreamSet, LargeStreamSet is obsolete.
      Changeset files used to used LargeStreamSet to represent data.
      Since we now just use a StreamSet, the changeset file format
      changed.
    * Since this version of Conary is incompatible with previous
      versions, we took this opportunity to do database and repository
      migrations that will allow us to make significant code cleanups
      in the near future.

 o Other smaller changes
    * Conary now does the right thing if the same trove is listed
      twice in an update due to recursion (it checks for duplicate
      installs of the same trove).
    * A bug where None would show up in CONARY files when an
      autosource file changed contents but did not change names has
      been fixed.

Changes in 0.62.16:
  * The "conary update" and "conary erase" commands now display the actions
    they take as they run (similar to --info output).
  * The --info output for "conary erase" and "conary update" has been
    reworked to be more user-friendly.
  * Added new conaryrc option signatureKeyMap to choose which signature
    to use when signing based on the label.
  * Fixed a bug where conary would only sign the last trove listed,
    instead of signing all troves listed.
  * The ComponentRequires policy now makes :devellib components require
    :data components if they exist.
  * Don't check for bucket conflicts when resolving during group cooks - if we
    want to check for bucket conflicts in groups, it will be readded in a more
    general way.
  * Removed extra freezes and thaws of files for a 8% improvement in install
    time for absolute change sets (at the cost of some memory, but thanks
    to splitting transactions this should be a good trade off).
  * Added removeIfExist call to miscmodule for some peformance improvement.
  * ELF files that find non-system libraries via an RPATH now have the path
    to the library encoded in their dependency requirement, matching the
    path encoded in the dependency provision.  Before this, the RPATH
    was ignored and the path encoding was only guessed within one source
    package.
  * The LinkCount policy now enforces the requirement that hardlink groups
    contain only files in the same directory as each other; no hardlinks
    between files in different directories are allowed.
  * When updating a group across branches, if a subtrove within the update has
    already been manually moved to the new branch by the user, conary will
    recognize this and sync that trove with the group
  * A new "closed" configuration variable has been added to the
    apache-based networked repository server.  When set, the server
    will always raise a "RepositoryClosed" exception when a client
    attempts to access it.  The configuration variable is a string.
    The string will also be returned to the client.
  * Removed install buckets and replaced with comparisons of hashed path
    values to determine trove compatibility.
  * If a trove is included in an update twice, once directly, and once
    implicitly through recursion, ignore the recursive update.
  * More constraints added to the repository schema
  * Added hasTrove to Items table for faster trove names check

Changes in 0.62.15:
  * The MakeDevices() policy now accepts mode= as a named argument.
  * Added (undocumented) --debug (prints debugging output),
    switched old (undocumented) --debug to now be --debugger (starts debugger
    on initialization)
  * Added debug messages to conaryclient/update.py
  * Cloning to the the same branch works (providing a good way of
    reverting changes)
  * Cloning now updates buildRequirements and loadedTroves in troveInfo
    and enforces their consistency on the target branch
  * Cloning groups is now supported
  * Fix update case where a group update should cause conary to search the
    system for an older version of a trove to replace.
  * If you update a trove foo locally to a new version on the same branch, and
    then update the containing group to a new version on a different branch,
    conary will now update foo to the new branch as well.
  * fix error message when you try to pin as non-root

Changes in 0.62.14:
  * The threading changes in .13 caused some error information to be lost.
    Tracebacks have now been fixed, and the download thread checks much more
    often to see if it needs to exit.
  * Catch InstallBucketConflicts exception

Changes in 0.62.13:
  o Repository Server changes
    * The Schema creation SQL statements have been rewritten in a more
      standardized form. Some indexes have been redefined and a number
      of views have made their way into the default repository schema.
    * The new call troveNamesOnServer can be used now by the netclient
      code for a much faster retrieval of all trove names available on
      all labels on a given server. Server and client protocol numbers
      have changed.
    * The getTroveList() server side function got a rework that should
      result in about a 50% execution time speedup on most queries.
    * The Metadata SQL query has been reworked to join tables in a
      much better order, speeding up the getMetadata call on a
      repository with many versions much faster.

  o Client changes
    * Conary now compresses XML-RPC requests before sending them to
      the repository server.  In order to use compression, the remote
      server must be running Conary 0.62.13 or later.  If the server
      is running an older version, the client will fall back to
      sending uncompressed requests.
    * The database conversion in 0.62.12 did not correct all
      out-of-order file streams.  A new conversion function is in
      0.62.13 that will examine every file stream and ensure that it
      is stored correctly in the database.
    * Versions from the contrib.rpath.com repository are automatically
      rewritten to point to contrib.rpath.org.  NOTE: if you have a
      label from the contrib.rpath.com repository in your
      InstallLabelPath (such as contrib.rpath.com@rpl:devel), you will
      need to modify it to point to contrib.rpath.org.
    * Install bucket handling now works for collections which were not
      fully installed.
    * A bug where database was left locked on exception during install
      when the download thread was still executing has been fixed.
    * The conaryclient code has been split into pieces.
    * Switched rollbacks to local@local:ROLLBACK
    * The main thread no longer blocks forever when the download
      thread fails.
    * Matching referenced troves in collections is no longer dependent
      on sort order of internal dictionaries.

  o Common Repository and Client changes
    * When a changeset is applied to the local system or committed to
      a networked repository, the fileIds are recomputed from the file
      objects and verified.  This prevents corrupted or miscomputed
      changesets from being committed to the repository or applied to
      the local system.

  o Building/Branching changes
    * Many changes have been made to cloning, including sideways
      cloning (creating a clone at the same branch depth as the clone
      source), better cloning with multiple flavors, separate cloning
      of source and binaries, resilience against duplicate troves,
      proper use of existing fileIds during clones, simultaneous
      cloning of multiple troves, and better clonedFrom tracking.
    * The default optflags for x86 changed to remove -mcpu, as it is
      deprecated in gcc.

Changes in 0.62.12:
  * Conary will no longer create a "rootroot" group while installing
    users whose primary group is "root".  It will now call the
    appropriate tag handler for user/group modifications if the tag
    handler is installed.
  * EnforceConfigLogBuildRequirements no longer suggests recursive
    build requirements for packages in which the configure script
    checks to see if the package is already installed.
  * Installing new version of pinned troves leaves the pinned trove in
    place if the two troves have compatible install buckets
  * By default, when you shadow a binary trove, its source is shadowed with it.
  * Instead of a --sources option, cvc shadow and cvc branch now take
    --source-only and --binary-only options that allow you to control whether
    sources or binaries are shadowed.
  * Branch and shadow commands now take an unlimited number of troves
    to branch/shadow.
  * Files sharing versions but with different contents (thanks to flavors)
    got lost when switching from one flavor of a trove to another
  * troves can now be specified for rq, q, and update as <labelpart>/<version>,
    e.g., foo=:rpl1/1.0, or foo=contrib.rpath.com@/2.3-1-2
  * version.hasParent() handles more cases of shadows of shadows correctly.
  * cooking troves into the repository with --flavor <newflavor> now modifies
    the flavor before the recipe is even loaded, not when the recipe's setup
    function is called.
  * add a check to ensure RPATHs in cooked packages do not have %(destdir)s
    or /tmp or /var/tmp in them.
  * EnforceSonameBuildRequirements has been temporarily changed to produce
    warnings instead of errors.
  * Dependncies and flavors didn't order things properly in their frozen forms
  * StreamCollections are now properly ordered

Changes in 0.62.11:
  * InstallBucket policy now allows using macros in component names.
  * The --resume option now works correctly when conary has
    automatically discovered a non-standard path for the main build
    directory.
  * A soname dependency is again generated for libraries outside of
    library directories, but the pathname is now included in the
    dependency.  Within a package, all matching dependencies are
    modified to include the path.  This is useful for cases where
    an application packages private versions of libraries -- the
    dependencies still need to be there so that inter-component
    requirements are honored, but they must not perturb the rest
    of the system.
  * Recursive pinning now behaves itself
  * Switch group recipe syntax to use r.add() instead of r.addTrove,
    r.remove() instead of r.removeTrove(), and add a
    r.setDefaultGroup() command to set the default group.

Changes in 0.62.10:
  * EnforceSonameBuildRequirements enhanced to handle correctly cases
    where more than one trove can resolve a single soname dependency.
  * EnforceConfigLogBuildRequirements now can take exceptions, which
    can be specified either as a filename (such as /usr/bin/bison or
    %(bindir)s/bison) or as a required trove (such as bison:runtime).
  * The trove.Trove initializer no longer allows for a trove to be created
    with a name that has more than one ":" character in it.
  * EnforceSonameBuildRequirements now can take exceptions, which are
    specified as a required trove (such as libfoo:devel) to avoid adding
    to the list of requirements.
  * EnforceSonameBuildRequirements now produces errors for missing build
    requirements, and EnforceConfigLogBuildRequirements now demonstrates
    very few false positives, and so has been updated to warning instead
    of info.
  * Added a check to warn when a trove is installed multiple times from
    the same branch with incompatible install buckets (--no-conflict-check
    overrides this check)
  * Redirects can now redirect to nothing, which allows components to
    disappear gracefully on a redirection
  * A soname dependency is now provided only if the library is in a
    default library directory, or in a directory explicitly added with a
    SharedLibrary(subtrees='/path/to/dir/') call.

Changes in 0.62.9:
  * EnforceConfigLogBuildRequirements policy added.  It looks through
    all config.log files anywhere under the build directory for programs
    that configure has found, and ensures that the transitive closure
    of the build requirements contains each file listed.  (That is, if
    the file /usr/bin/perl has been found, and intltool:runtime is in
    the buildRequires list, and intltool:runtime requires perl, then the
    requirement is satisfied.)  This policy currently produces some false
    positives; the "greylist" that tries to remove false positives needs
    to be expanded.
  * The repository server now uses a repository instance specific key
    cache.  This fixes KeyNotFound errors seen when running multiple
    repositories on one server.

Changes in 0.62.8:
  * The bug, introduced in 0.62.7, that caused Conary to stop short of
    recursing to the innermost troves when handling erasures has been fixed.
  * EnforceSonameBuildRequirements enhanced to use the system database to
    find the right missing build requirements.
  * Make users and groups in a repository such that they may not differ only
    in case, i.e. if user foo exists, user Foo cannot be created.
  * files in /usr/%(lib)s/python/.* are no longer automatically given an
    architecture flavor - if there are architecture-specific files in those
    dirs, they should result in an arch-specific flavor through normal
    means.
  * By default, no OpenPGP signatures will be added to troves when
    doing commits unless a fingerprint is explicitly set in conaryrc.
    Previously, if a keyring existed, the first key found would be used.

Changes in 0.62.7:
  * Some unneeded parts of the sql query in _getTroveList have been removed,
    improving performance.
  * The performance of the default (and most used) case of the
    getAllTroveLeaves has been increased up by using a specialized
    query.
  * Exception handling in the repository when revoked or expired keys
    are used has been corrected.
  * Signature checking now correctly checks the timestamp of the signature
    against the expiration time (if any) of the key that signed it.  If
    the signature timestamp is later than the expiration timestamp,
    the signature is rejected.
  * Pass 'Database is locked' repository errors to the client as a
    RepositoryLocked exception notifying user that the server is busy.
  * The 'yuck' script is no longer installed.
  * ComponentRequires now makes :runtime, :lib, :devellib, and :devel
    components all require their matching :config component if the
    :config component exists.  The :config component is not automatically
    created, but when it exists, it's always going to be because it
    is required by multiple other components.

Changes in 0.62.6:
  * mergeCollections() didn't always handle referenced troves changing
    byDefault status
  * Various cleanups and simplifications have been made to the trove
    removal determination

Changes in 0.62.5:
  * Allow selection of individual troves from change set files via --from-file
  * Recursive queries on local database could get upset by a missing trove
  * Underlying dependency code returns version and flavor for troves with
    broken dependencies
  * Underlying dependency code returns information on what removed trove
    caused a broken dependency
  * Removed --no-deps-recurse option
  * Greatly simplify dependency resolution logic
  * The version portion of a Release (version-sourceCount-buildCount)
    is no longer required to begin with a digit.
  * The Release parsing code has been cleaned up to use consistent
    naming, API documentation, and parse error messages
  * An unhandled exception when signing a trove twice with the same key
    has been fixed.
  * Old (now invalid) changesets are now removed from the changeset
    cache when a digital signature is added to a trove.
  * A package is now counted as empty if it contains only files automatically
    found by the AutoDoc policy.
  * CPackageRecipe now requires elfutils:runtime for eu-strip; this is
    needed for the existing debugedit:runtime requirement to do useful
    work.
  * Removed DistroPackageRecipe and moved its buildRequires list to
    PackageRecipe.  Use clearBuildReqs() to remove any of the base
    requirements for a package.
  * Install buckets are respected during dependency resolution
  * Updated the troveNames() call to a faster query, which should bring
    the run time of the "conary rq" back to a more reasonable limit
  * Race conditions and robustness problems have been fixed in
    the changeset cache.

Changes in 0.62.4:
  * Many places where lots of individual db calls were done to collect
    file objects have been collapsed into batched calls (5-10% speedup
    on some operations)
  * Fixed PGP key submission to not use a hidden form element.
  * Changed PGP key submission to use an xmlrpc call instead of
    modifying the database directly.
  * Added methods to change PGP key/user associations, and thereby
    disable a key.
  * Added an index to dependency resolution for a massive improvement
    on local system dependency performance on large updates.
  * Added the ability to get troves without file lists from the local
    database and use that when getting troves through the changeset
    trove source.
  * Previously, dependency resolution could cause duplicate
    trovesource entries.  This no longer occurs.
  * :lib and :devellib automatically have lib=%(lib)s install buckets.
  * A user management bug in the repository has been fixed.
    Previously, if you deleted a group followed by the user with the
    same name of the group, an unhandled exception occurred.
  * Looking up changeset cache entries in the cache database no longer
    uses exception handling to determine when database entries are
    invalid or stale.
  * The EnforceSonameBuildRequirements policy now recognizes :devellib
    as well as :devel components in buildRequires.

Changes in 0.62.3:
  * Don't link troves to groups when the branch has changed
  * Link new troves to collections (and new collections to old troves) when
    a trove isn't installed but a suitable replacement (meaning on the same
    branch) is available
  * Installing changesets w/ not by default from files broke
  * Fix a bug in the kid template that prevented permissions (ACLs) from being
    deleted from a repository.

Changes in 0.62.2:
  * Further reworkings of update code to be fully based on job sets. The
    absolute flag now defines whether a trove is newly installed or if
    it should be an update from an existing trove (when possible). Network
    changesets and changesets from files are treated almost identically now.
  * Swapped lock terminology for pin
  * Changed table names in database schema to better match the repository
    schema

Changes in 0.62.1:
  * UtilizeGroup fixed
  * conary updateall fixed
  * Disable SHA-1 integrity checks when trove changesets don't include
    files in various places
  * conary now prevents you from cooking empty groups

Changes in 0.62.0:
  * Initial OpenPGP (RFC 2440) based signature support has been
    added. Conary reads public keys from ~/.gnupg/pubring.gpg and
    /etc/conary/pubring.pgp.  Conary reads private keys from
    ~/.gnupg/secring.pgp.  Setting the "signatureKey" configuration
    variable to a key ID will select which key to use from the
    keyring. If signatureKey is not set, and there is a valid private
    keyring, the first key on the keyring will automatically be used
    to sign changesets when committing them to the repository.
    "cvc sign" adds a signature to a trove that already exists in the
    repository.
  * Change set generation on the command line is more flexible. It can generate
    erasure changesets as well as relative to nothing changesets
  * When creating multiple groups from the same recipe using newGroup(),
    Conary now searches all subgroups when resolving dependencies within
    a parent group
  * Conary no longer resolves dependencies for troves with byDefault=False
    (such as :test and :debuginfo).  Conary will now resolve dependencies in
    those troves only if you set checkOnlyByDefaultDeps=False.  When creating
    subgroups using newGroup(), pass the checkOnlyByDefaultDeps flag as an
    argument to the newGroup() function.
  * excludeTroves now applies to troves which have been added to
    already installed collections

Changes in 0.61.12:
  * You can now search for troves by <trove>=<host>@
  * A bug when cooking groups with depCheck = True (introduced in 0.61.10)
    has been fixed.
  * A new r.ByDefault policy controls how components are included in their
    enclosing packages; the default is True except for :test and :debuginfo
    components that default to False.
  * Cloning across repositories works
  * A bug in 'conary update --info' output was fixed

Changes in 0.61.11:
  * A bug that caused a database deadlock when removing entries from the
    changeset cache in the repository server has been fixed.
  * Added RegularExpressionList in conarycfg
  * Added lockTroves configuration option for autolock
  * Recurisvely included troves could be removed incorrectly when those
    troves were already present

Changes in 0.61.10:
  * The conary update command now takes a --sync parameter, documented in
    'man conary'
  * Groups now allow you to create a reference to another cooked trove,
    and use that reference to add troves that are contained in that trove.
    For example, if you want to create a group-python based on the troves in
    an already cooked group-dist, you add a reference to the group-dist in
    group-python, and pass the group-dist reference in when you call
    addTroves.
  * Work has begun towards generalizing the concept of a trove source.
    A class SimpleTroveSource has been added that, when subclassed and given
    access to the troves, will allow you to call findTroves to search that
    source.  The same code is used in update code to unify updating from
    the repository and from changesets, and it is used to provide the search
    capabilities for the local database.
  * Conary now allows all files, not just regular files, to have
    dependencies.  This is necessary for user/group dependencies for
    non-regular files to work.  Packages built with 0.61.10 or later
    that have non-regular files with non-root user or group will not
    be readable by Conary versions 0.61.9 or earlier.
  * Shadowing now preserves the byDefault flag, and handles reshadowing
    collections gracefully now
  * Update preprocessing now works on absolute changesets instead of
    relative ones, providing massive cleanups. Code uses sets of jobs
    instead of changesets for job representation, allowing still more
    cleanups. Many bugs seem to have gone away.

Changes in 0.61.9:
  * Fix a bug added in 0.61.8 that breaks tag handlers

Changes in 0.61.8:
  * Fix a bug introduced in 0.61.7 that occurred when, in the repository,
    either the Users table or Groups table was empty when creating a new group.
  * Add --buildreqs, --flavors options to q and rq.
  * Primary troves should not have their trove change sets overridden by
    items recursively included (and fixed a pile of things this broke).
  * Locally stored change sets can't always get access to pristine files
    from the local filesystem; when it can't, make sure file sha1 checking
    doesn't get upset.
  * Unchanged troves in updated groups could be erased by items in the
    same group on a different branch.
  * The "conary q[uery]" command accepts a --diff option.  When --diff
    is used, the difference between installed and pristine troves is
    displayed.
  * An additional progress callback has been added to show when database
    transactions are committed

Changes in 0.61.7:
  * Several bugs related to updating two troves with the same name have been
    fixed - including branch affinity, flavor affinity, correct handling of
    already updated troves, and correct handling of empty flavors.
  * "conary emerge" as root (or as a user than can apply the changeset
    produced by the build) did not install anything but the toplevel
    package.  This bug has been fixed.
  * No longer hide descriptive TroveNotFound errors behind a generic
    NoNewTroves wrapper.
  * Group recipes can now request that dependencies be resolved and
    added to the group at cook time.  To automatically add required
    troves to a group add "autoResolve = True" to the recipe class.
    Optionally "autoResolveLabelPath" can be set to a list of labels
    to use during dependency resolution.
  * Locally stored rollbacks couldn't handle files changing types. As
    part of the fix, the generic file diff code is now used when creating
    changesets instead of having a special-case wrapper around it
    (fileChangeSet()).
  * The commitaction script and the changemail module did not necessarily
    show the full trailing version for branches and shadows.  (For example,
    /conary.rpath.com@rpl:devel/4.1.25-18/db41/19 showed up as "19"
    instead of "4.1.25-19".)
  * Add a --deps option for conary q.  Make that and conary rq --deps
    recurse over collections.
  * Warn about missing buildRequires entries both for soname dependencies
    and for TagSpecs applied via tag description files.
  * A bug in updating groups that switch the byDefault setting of troves
    has been fixed.
  * Add an updateThreshold config option to control the number of troves to
    include in a download.
  * Ordering didn't work for old packages depending on anything, or for
    dependencies whose provider moved between components.
  * The r.Ownership(), r.UtilizeUser(), and r.UtilizeGroup() now generate
    appropriate dependencies on info-* packages.
  * Updating packages and components installed multiple times could cause
    a component to be removed multiple times (which resulted in a traceback).
  * Fixed a bug that occurred when groups tied to a user were deleted
    without deleting the associated user, then subsequently adding a user
    with the same name.

Changes in 0.61.6:
  * InitialContents turns off EtcConfig, since a file cannot be both
    a config file and an InitialContents file.
  * Reworked repository change sets to directly reference files from the
    contents store.
  * The User() command now takes an optional supplemental= option,
    which provides a list of supplemental groups to which to add
    the user.  (SupplementalGroup() is for groups not associated
    with a user.)
  * The showcs command can now handle components that are referenced
    but not included in a changeset.
  * InfoUserRecipe and InfoGroupRecipe can now be built with buildlogging
    turned on.
  * Conary's internal handling for dyanamically finding new IDs for
    users and groups has been fixed.
  * "conary updateall" now accepts the --test flag.
  * Various fixes were made to the CIL dependency detection code.

Changes in 0.61.5:
  * Added basic clone capability (which only works cloning to parents
    branches and shadows, and on a single host).
  * Now handles degenerate case of packaging unreadable files.
  * A bug that caused conary to ask for the wrong fileId when constructing
    a changeset from multiple repositores has been fixed.
  * Conary now can add users and groups automatically at install time.  If
    there is no taghandler to add a user or a group, conary will add it
    internally as a bootstrapping measure; if there is a taghandler,
    conary will call that instead.  In order to ease transition, Conary
    does not yet create the dependencies on the info- packages; a future
    version of Conary will add those dependencies after the system user
    info- packages have been created.
  * rpm2cpio now handles rpm archives that use bzip2 to compress the
    cpio payload
  * Conary now creates dependencies (provides and requires) for CIL
    files, if mono's monodis is installed on the system or being built
    in the current package.
  * Troves moving between troves could cause conary to attempt double
    erasures
  * The networked repository handles cases where contents are not
    found in the contents store.  The exception is passed back to
    the client.
  * The networked repository handles cases where a file stream is not
    found when the client asks for file contents.  The exception is
    passwd back to the client.
  * An error that caused getPackageBranchPathIds() to return the
    oldest fileIds instead of the youngest fileIds has been corrected.
  * Reworked finding old versions of troves to avoid a single trove
    being removed multiple times

Changes in 0.61.4:
  * %(datadir)s/.../lib/ files will no longer show up in :lib - presumption
    being that anything under %(datadir)s really is arch independenct
  * Creating branches and shadows had a command line parsing bug
  * "cvc newpkg" takes --dir and now complains for unexpected arguments
    (which is used to just ignore)
  * when using flavor affinity for installed troves, merge subarchitecture
    flags
  * group handling didn't always preserve troves which were needed by a
    newly installed trove properly

Changes in 0.61.3:
  * Corrected a bug that snuck in 0.61.2 that caused a temporary SQL table
    to not be temporary, which makes multiple httpd processes fail with
    'database schema changed' errors.

Changes in 0.61.2:
  * Fix a bunch of typos in the authentication checking server side
  * Add permission editing capabilities to the server component and hooks
    in the netclient
  * Overhaul of ACL system so that uniqueness constraints on Troves and
    Labels can be enforced: we now use a special Trove and Label "0 | ALL"
    instead of Null
  * Dependency resolution enforces label ACLs.
  * Module arguments to commitaction are parsed according to shell
    quoting rules.
  * The changemail commitaction module now takes an optional '--from'
    argument.
  * added clearBuildReqs() - will clear all or some of superclass buildreqs
    when cooking.
  * The pickled version of Dependency objects changed, therefore the
    schema version of the changeset cache has been incremented.
  * When Configure() detects a failure and input or output is not a
    tty, all config.log files will be included in the output in order
    to ease debugging from captured log files.
  * Part of the infrastructure for adding users and groups has been added:
    it is possible to create info-<name>:{user,group} packages via
    UserInfoRecipe and GroupInfoRecipe classes.  The User(), Group(),
    and SupplementalGroup() policies are deprecated; those lines should
    move to their own recipes intact (the syntax remains the same).
    The install-time code does not yet install info-* packages first in
    their own transaction; when it does, the Ownership(), UtilizeUser(),
    and UtilizeGroup() policies will create dependencies on the
    appropriate info-* packages.
  * The networked repository server and client code has been changed
    to use the 'deflate' Content-encoding type instead of 'zlib',
    which makes the code RFC 2616 (HTTP 1.1) compliant.
  * A new function called hasUnresolvedSymbols() has been added to the
    elf module.  This could be useful for a contributor to implement a
    policy that checks to make sure that shared libraries do not have
    unresolved symbols.  Additional code could be written to check
    binaries too.
  * cvc checkout, update, and commit now show progress when communicating
    with the repository server
  * Progress is now displayed while downloading file contents from a
    repository (such as when assembling a changeset that is distributed
    across multiple repositories)

Changes in 0.61.1:
  * Cleaned up error message which results from Conary not being able to
    determine which trove to remove when a new one is installed
  * Dependency object use slots
  * Hash values for DependencySet, Version, and Branch objects are cached
  * UIDs and GIDs that cannot be mapped to symbolic names no
    longer cause the buildpackage code to traceback.  The ownerships
    from the filesystem were never used anyway, so it's safe to assume
    that all files are owned by root:root
  * Implemented proper updateall
  * Files in troves are downloadable from the repository browser.
  * Troves in the repository browser are separated by first letter
    instead of showing all troves in one page.

Changes in 0.61.0:
  * New functionality for maintaining user groups: renaming and updating
    members
  * Added repository interfaces for deleting users and groups
  * Added a repository iterator function to list the members of a group
  * The web interface to the Conary repository now has a repository
    contents browser, accessible either from the main page (if you are
    logged into the web interface), or from the /browse url. Example:
        http://conary.example.com/conary/browse
  * A bug preventing all access to the web interface if an anonymous
    user existed has been fixed.
  * "Large" updates are split into multiple pieces which are downloaded
     and installed independently of one another
  * Trove updates are tracked through collections
  * Group handling completely rewritten to function as a three way merge
    instead of a set of heuristics
  * Trove removal handles references troves which are referenced by multiple
    collections
  * Rollback format unified for local and nonlocal rollbacks
  * Dependency ordering forces collections to be installed after all of their
    referenced troves (allowing simple restarts)
  * Database migration removes stale versions
  * --replace-files marks the replaced versions of the files as no longer
    present
  * Troves store information about Install Buckets - not used yet.
    By specifying a component's install bin, which is a set of key-value
    pairs, you can describe whether two versions of a component are
    installable side-by-side.  If two versions of the component share the
    same keys for their install bins, but at least one different value, then
    the components are installable side-by-side.
  * Troves store information about troves loaded when building a recipe
  * Build Requirements are stored with the trove
  * Add isCollection() to TroveInfo
  * Changesets download while instals are going on
  * StreamSet.twm() respects ignoreUnknown now
  * Rollbacks of locally cooked and emerged troves works

Changes in 0.60.12:
  * Previously, if you ran "conary update foo", and foo requires a new
    version of bar, but updating to the new version of bar would break
    existing dependencies of other troves on the system, a very
    unuseful "Troves being removed create unresolved dependencies"
    message would be printed.  Conary now says that "Additional troves
    are needed" instead.  If --resolve is used, it will report the
    troves that have been added before displaying the dependency
    failures caused by erase.
  * Symlinks no longer confuse AutoDoc policy.
  * Autosource files which have changed confused cvc update
  * allow a \ at the end of a line in config files to do line continuations
  * several bugs in the multitag handler have been fixed

Changes in 0.60.11:
  * The '-f' flag was added to the arguments to gzip when
    recompressing compressed files
  * Added progress callbacks for uploading the changeset when cooking
  * Improved automatic mainDir detection for some corner cases.
  * Put development docs back in :devel component (they were
    inadvertantly removed from it by a previous fix).

Changes in 0.60.10:
  * BadFilenames policy absolutely prohibits filenames with newlines
    in them, no exceptions allowed.  Other similarly bad filenames may
    later be forbidden by this policy.
  * UTF8Filenames moved to packagepolicy, where it belongs, and it now
    raises an error instead of printing a warning.
  * Conary now enforces the rule that tag names must have no whitespace
    and must be all alphanumeric characters, -, or _.
  * Conary can now run a single instance of a single tag handler to
    process multiple tags.  The tag description files for each tag
    must point to the same tag handler, and must each specify the
    multitag datasource.  The data is passed to the tag handler on
    standard input using the protocol "tag list for file1\nfile1\n..."
  * Fixed ftp server busy detection when fetching files via URL.

Changes in 0.60.9:
  * The changemail script is replaced by a generic commitaction script
    that loads modules, and a changemail.py module is supplied.  There is
    a backward-compatible changemail script which calls commitaction
    with the changemail.py module.  --email and --*user options now are
    changemail module options, so the commitAction should be specified
    something like this:
    commitAction /.../conary/commitaction --repmap ... --module "/.../conary/changemail --user %(user)s --email foo@example.com --email bar@example.com"
    You can add your own modules and run them all from the same commitaction
    using multiple --module arguments to the commitaction script.
  * Conary can now almost always guess the correct name for the mainDir
    when it is not %(name)s-%(version)s, if the first addArchive()
    instance creates exactly one top-level subdirectory and no other
    top-level files of any sort, in which case it will use that name as
    the mainDir.

Changes in 0.60.8:
  * The changemail script is now actually packaged, in
    /usr/lib{,64}/python2.4/site-packages/conary/changemail
  * Build requirements for superclasses are automatically added to
    subclasses.
  * Build requirements now look at all labels in a version to see if they
    satisfy a build requirement.
  * The NormalizeManPages policy now automatically converts man pages
    encoded in iso-8859-1 to man pages encoded in utf-8.  Additionally,
    it runs faster and no longer calls sed.

Changes in 0.60.7:
  * The changemail script is now distributed with conary, and is called
    with a different calling convention; instead of being called once
    per trove with trove-specific command line options, it is called
    once per commit (of however many troves) and creates more readable
    summary email messages.  Remove --trove, --version, and --flavor
    arguments from your changemail invocations.  Added --user argument
    to changemail; specify in .cnr files as "--user %(user)s".  Or, to
    only print users for source or binary commits, use "--sourceuser
    %(user)s" or "--binaryuser %(user)s", respectively.
  * The cvc rdiff command now recognizes creating a shadow as such.
  * Build requirement tracking is now half-enabled; conary is now able
    to read "buildReqs" tags, but will not yet generate them.
  * Files in /tmp and /var/tmp, and all cvs temporary files, will no
    longer be packaged by default,
  * The addArchive(), addSource(), and addPatch() actions can now fetch
    via HTTPS as well as HTTP and FTP.
  * The repository now handles creating a changeset between two troves
    that both contain a version of a file that is stored on a different
    repository

Changes in 0.60.6:
  * Erasing emerged troves works properly
  * Calling Doc() no longer disables the AutoDoc() policy.
  * A more reliable method is used for finding the port of an
    Apache connection

Changes in 0.60.5:
  * 'conary emerge' works again
  * Distributed group changesets failed when remote troves disappeared
    from the group
  * build logs are now tagged with 'buildlog' tag
  * Conary now handles cases when a directory becomes a symlink when
    applying a changeset.  An error message is displayed which tells the
    user how to apply the update.

Changes in 0.60.4:
  * An error in the automatic database conversion of 0.60.2 systems
    has been corrected.

Changes in 0.60.3:
  * Reimplemented LargeStreamSet in C
  * Added StreamCollection
  * Policies now announce their names in their information, warning,
    debug, and error messages, making it easier to determine how to
    resolve problems.
  * The database conversion for to 0.60.2 didn't work well; a proper
    conversion is now in place

Changes in 0.60.2:
  * Added InitialContent flag
  * Fixed bug which caused servers to leak file descriptors when the sqldb
    was replaced
  * "repquery --deps" output fixed (broken in 0.60.1)
  * Added AutoDoc policy which finds common documentation files and puts
    them in %(thisdocdir)s automatically.
    AutoDoc is disabled by calling
    Doc without calling AutoDoc, which means that existing recipes that
    call Doc will not show changes.
  * getPackageBranchPathIds() now returns version and fileId as well,
    so that the IdGen class can determine if an older version number
    should be assigned to files.  getPackageBranchPathIds() is now the
    primary mechanism for populating the pathId dictionary.
  * The local label methods of the version object have been
    refactored. isLocal() is now onLocalLabel(), isEmerge() is now
    onEmergeLabel(), etc. isOnLocalHost() has been added as a method
    to easily determine if a version only exists in the database
  * Moved logic for explicitly creating a changeset from cscmd.py to the
    ConaryClient object
  * Added the (unused) ability to lock and unlock troves. Ignore this for now.
  * "query --info" behaves much more like "repquery --info" now
  * isSourceVersion() method has been to the Version object
  * most of the remaining erroneous references to "Package" have been
    changed to "Trove" throughout the code.  This includes method
    names such as getPrimaryPackageList() -> getPrimaryTroveList().  Some
    more commonly used methods were left as deprecated thunking methods
  * dependency resolution couldn't resolve a requirement w/o flags against
    a provides w/ flags

Changes in 0.60.1:
  * Support for legacy clients (protocol version 29) has been removed from
    the server
  * The server raises an server-side exception if any client with
    protocol less than 32
  * Updated the URL provided in a server-side client version mismatch
    exception
  * Server-side dependency suggestions return more choices, leaving it
    to the client to sort it all out
  * Client uses timestamps to determine which troves to install when their
    flavors score equally
  * Fixed build-side bug handling meta characters ([,*,etc) in file names
  * "cvc newpkg" now accepts pkgname=label syntax
  * files.contentsChanged() function updated to work with StreamSets
  * Basic local changeset creation, retargeting, and commits work
  * Permissions weren't merged for operations run as non-root users
  * The structure of the repository web interface has been redesigned
    and some authentication UI bugs have been fixed.
  * The repository web interface now requires the conary-web-common package
    to be installed.
  * Committing troves to the repository no longer recompresses non-config
    files
  * Timestamps are set on the server at commit time; the timestamps the
    client assigned is not used (this is to protect against clients with
    a bad idea of time; servers should be consistent, even if they're
    wrong, and as long as time doesn't go backwards on that server all is
    good)
  * Reworked troves to be representable as streams and implement *basic*
    signature capability
  * Local cook versions are now more sensible.

Changes in 0.60.0:
  * Changed changesets to compress individual files instead of the combined
    stream.
  * Cleaned up file content objects to no longer track file sizes.
  * Switched away from TupleStream to StreamSet both for better performance
    and for improved flexibility in the format (at the price of larger
    frozen streams).
  * Troves explicitly provide their own names.
  * Troves can now provide "capability flags", and trove requirements
    can now include references to the capability flags.
    r.ComponentProvides(('ASDF', 'FDSA')) will cause all components built
    from the current recipe to provide the 'ASDF' and 'FDSA' capability
    flags, and r.Requires('/path/to/file', 'foo:runtime(ASDF FDSA)')
    will make /path/to/file require the foo:runtime component built
    with the ASDF and FDSA capability flags.
  * Dependency components can contain : characters now.

Changes in 0.50.14:
  * Dependency checking now returns reordering information (which isn't
    used yet)
  * Allow groups to include other groups defined in the same recipe (but
    explicitly disallow cycles in groups)
  * Fixed bug in building multiple groups with a single recipe when some
    of the groups already exist, but others don't

Changes in 0.50.13:
  * Added automatic :data component for /usr/share, to which you should
    add any platform-independent files that are needed by :lib components
    but not in a libdir-derived path.  These might include configuration
    files and supporting data files needed by both library and runtime
    programs.
  * Added automatic intra-package inter-component dependencies; now within
    a single package, the :devel component will automatically require the
    :lib component if both components exist.  These dependency sets can be
    modified with the ComponentRequires policy.
  * The build/buildpackage.py file has variable and function names changed
    to better match our terminology for packages and components.
  * Change flavor specified in the conaryrc to a flavor path -- accept the
    flavor config parameter multiple times to create a flavor path
  * Added a "filewrap" argument to r.Run() that inserts an LD_PRELOAD
    wrapper that overrides some library funtions to look in %(destdir)s
    first before looking in the filesystem.  This is subject to change
    as we experiment with it!

Changes in 0.50.12:
  * Implemented --quiet for conary update changeset commands, and cvc cook.
    Also implemented the 'quiet' configuration value. This option suppresses
    progress indicators.
  * Split loadRecipe into loadInstalled and loadSuperClass, depending on the
    purpose of the recipe loading.  loadInstalled will examine the local
    system to look for a matching installed trove, and load that version,
    while loadSuperClass will not.
  * Logs of builds are now stored in cooked changesets in the :debuginfo
    component -- generally in
    /usr/src/debug/buildlogs/<name>-<version>-log.bz2, controlled by
    macros.buildlogpath
  * Added lib/logger.py
  * Fixed conarybugz.py to work with Conary's new site-packages location
  * Cleaned up yuck, rpm2cpio, and rpm2ccs scripts to use new "import conary"
    mechanism for finding conary.
  * Check sha1s for all files written into the repository or file system
  * conary scs --deps works again

Changes in 0.50.11:
  * Reworked file addition to local database a bit for better performance
  * Fixed sorting for --info
  * Don't make --info installs require a writeable database
  * Added an exception to group updating, restricting removal of existing
    troves to match the group's contents to troves on the same branch
  * Groups which had the same trove added (via a referenced trove) and
    removed (from the primary trove) got confused
  * conary showcs now takes trove version
  * conary showcs will display erased troves in changesets, and erased troves
    that are referenced but not within the changeset
  * conary changeset now support trove=<version>-- to create a changeset that
    erases the trove
  * Cache user id to name mapping
  * Improved the progress indicators for preparingUpdate and
    creatingDatabaseTransaction
  * Implemented progress indicator on source downloads
  * Fixed bug in update process which caused files to be incorrectly skipped

Changes in 0.50.10:
  * Added callback for creating database transaction, so that it does
    not look like we spend an inordinate amount of time executing tag
    pre scripts.
  * Added findtrove.py to the Makefile so that it is included in
    the distributed version of conary.
  * Added distcheck rule to Makefile to try and avoid missing files in the
    future

Changes in 0.50.9:
  * reimplemented StreamSet in C
  * moved findTroves out to findtrove.py, reworked it to be more modular
  * getSourceVersion now correctly handles branched binaries by looking
    up the branch to find the source component.
  * reimplemented StringStream in C
  * fixed bugs in --info

Changes in 0.50.8:
  * sort update --info alphabetically, display old versions, and display
    a letter summarizing the type of change
  * NormalizeInterpreterPaths() policy now looks in the package currently
    being built, as well as on the installed system, to determine how to
    resolve #!/usr/bin/env scripts.
  * groupName argument to addTrove() can now be a list of group names as
    well as a single group name.
  * --no-recurse works on the erase path
  * fix to walkTroveSet (which was horribly broken)
  * enable (optional) dependency checking when building groups
  * 'cvc cook' error output when there are unresolved build
    requirements is more user friendly
  * filesystem conflicts are handled properly when applying a rollback
  * updating a package to a version that comes from a different
    repository when that package had an uninstalled component works
    now.
  * conary now resides in /usr/$LIB/python$PYVERSION/site-packages/conary/
  * calling r.Replace on a non-regular file results in a warning instead
    of an unhandled exception
  * implemented basic callbacks for update, erase, and changesets

Changes in 0.50.7:
  * Added the XInetdService action to avoid having to include
    /etc/xinetd.d/ files separately, and to make xinetd.d files
    be consistent, making recipe-provided changes less likely to
    conflict with local configuration changes.
  * groups are no longer allowed to contain redirects
  * added setLabelPath to group recipe
  * Allow r.Provides("soname: libfoo.so(FLAGS)", "/some/file") (added
    the "(FLAGS)" part).
  * don't allow spaces and commas in revisions

Changes in 0.50.6:
  * conaryclient.updateChangeSet should have recursed by default
  * Metadata retrieval now works along distributed branches and shadows.
  * reworked troves being added to database to handle missing parts
    of packages and groups properly (and make things faster and more
    elegant)
  * merged update and erase code paths in conaryclient
  * update and erase now take +,- modifiers on trove names
  * added --info to see what an update or erase command will do
  * a single group recipe can now build multiple groups

Changes in 0.50.5:
  * Streams return their value through __call__ instead of value()
  * Reimplemented ShortStream and IntStream in C
  * conary config now takes --show-passwords option, and does not pretty
    print config file values when not printing to screen.  This means that
    conary config > <file> will result in a valid configuration file.
  * Updating groups didn't work when the group referenced troves as new
    which were already installed on the system
  * r.ComponentSpec('somecomponent', '.*') will no longer override the
    file specifications for packaging :debuginfo and :test components.
  * loadRecipe now takes a troveSpec as its first parameter, and uses that
    troveSpec to find the trove on the local system that matches the source
    component that is being loaded.  loadRecipe also automatically searches
    the labels that are parents of the current recipe, so if you shadow a
    recipe, any loadRecipe lines contained in that recipe should still do
    what you want.
  * merge didn't handle files converging
  * merge doesn't need to deal with autosource files
  * diffs between groups failed when members disappeared

Changes in 0.50.4:
  * Most rollback information is stored as a reference to a repository
    instead of storing full rollback data on the local system. The
    localRollbacks flag in conaryrc allows the old behavior to remain.
  * The CONARY state after a merge operation on a shadow now has the
    correct fileId for files that are not different than the parent
    version.
  * Added /usr/lib/conary/conarybugz.py to make it easy to automatically
    populate bugzilla databases from repositories.
  * Sped up Strip, NormalizeInitscriptLocation, NormalizePamConfig,
    TagDescription, and TagHandler policies by limiting them to
    only appropriate directories.
  * Fixed :debuginfo to work with binaries built from more than one
    source file, and made it less aggressive by only stripping debug
    information out to the :debuginfo files, which both makes stack
    traces better without :debuginfo installed and makes libraries
    stripped for :debuginfo more likely to work.
  * When existing fileId's had no streams but the streams are provided
    by a later commit, those streams weren't always merged properly if
    there were multiple files for that fileId
  * conary config output masks user/password info in repository maps
  * the config option useDir has been changed to useDirs, and archDir has been
    changed to archDirs, to allow for tiered use/arch flag definitions, and
    the tweaking of use and arch flag settings.  By default, useDirs and
    archDirs look in /etc/conary/<dir>, followed by /etc/conary/distro/<dir>,
    follwed by ~/.conary/<dir>, where dir is use or arch, depending on the
    context.
  * Arch files can now contain arbitrary macro definitions, and in the future
    will contain values for macros like %(lib)s, which is lib64
    on some platforms.
  * when using --keep-existing, the install label path and install flavor
    are used to determine which version to install instead of using affinity
    to install something close to what you already have.
  * a bug that prevented a changeset from applying to the system when
    the changeset removed a component from a package and the component
    is not installed on the system has been fixed.

Changes in 0.50.3:
  * database findTrove now has an interface that is much closer to the
    repository findTrove function -- this enables conary q to work like
    conary rq.
  * Group handling didn't work for multiple levels of group inclusion.
  * Database.hasTrove() no longer needs to instantiate troves.
  * Fixed overly-aggressive cleaning of the cache.
  * Added repository findTroves call to parallelize findTrove calls.
  * Added the NonMultilibDirectories policy to prevent 32-bit troves from
    utilizing lib64 directories.
  * the NormalizeInterpreterPath policy can now handle unwriteable files
  * fixed the network client code to return file contents properly when
    multiple file contents are requested from the server (bz#50)
  * rewrote Database.getTroveLatestVersion()
  * Added :debuginfo handling in Strip policy, which requires debugging
    to be turned on in optflags and elfutils's eu-strip and debugedit to
    be installed.  Like :test components, :debuginfo components are not
    installed by default.
  * File versions are now properly set to a branched version after a
    merge operation
  * cvc commit aborts again when the current versions of files are not
    the latest versions

Changes in 0.50.2:
  * Any %(lib)s-derived path (/%(lib)s, %(libdir)s, %(krbprefix)s/%(lib)s,
    or %(x11prefix)s/%(lib)s) will now cause the entire package and all
    components to be flavored with the base instruction set flavor, so
    that architecture-sensitive but non-code files in (say) /usr/lib64
    do not show up on 32-bit platforms.
  * Sped up dependency resolution on the client
  * The reworked getFileContents call now asks for contents from the
    correct server when contents from more than one server are requested

Changes in 0.50.1:
  * Add support for trove=<troveVersion> in rq, cvc co, and other places that
    use findTrove
  * Add conary q --info option to display flavors
  * changeset command uses system flavor if no flavor is specified, skips
    troves which are not included in packages and groups by default,
    takes a --no-recurse option, and filters based on the excludeTroves
    configuration setting
  * Added automatic :perl component that works like the :python component,
    and extended the multilib-friendly-or-architecture-neutral policy to
    work with perl as well as python.
  * client/server protocol negotiation is a whole lot smarter now
  * getChangeSet() results in a single URL rather than one per primary trove
  * group, fileset, and redirect recipes have macros that contain the
    buildlabel and buildbranch.
  * fixed a bug with merging absolute change sets which contain config files
  * redirections to troves w/ older versions already installed didn't work
  * the pathId generation code has changed.  For cooked troves, the
    pathId will be the same for any particular version of a path.
    Code must not depend on this behavior, however; it may change in the
    future.

Changes in 0.50.0:
  * Redirections work
  * Sped up group generation
  * Troves which reference other troves (groups and packages) can now specify
    whether a trove is installed by default or not. Packages now reference
    :test, but don't install it by default
  * Added optional 'recurse' parameter to netclient.createChangeSetFile
  * The first argument to the Requires and TagSpec commands can now have
    macros interpolated, as in r.Requires('%(bindir)s/foo', ...)
  * Groups can have requirements now
  * protocol-level getFileContents works on multiple files simultaneously
  * repository log had too many files added to it
  * set instruction set flavor for a cooked trove whenever any Arch flags are
    checked

Changes in 0.14.12:
  * The shadow command looks at buildLabel instead of following
    installLabelPath
  * In some cases, troves with an incompatible flavor were chosen when
    --resolve was used. The proper flavor is now used, or the
    dependency is reported as unsatisfiable.
  * Several more instances of %(lib)s were moved out of the default
    specification for generic components like :runtime and :devel for
    better multilib support.
  * Policy now helps ensure that :python components are either
    architecture-neutral or multilib-friendly.
  * Better error messages for "%(foo)/" (which should be "%(foo)s/")
  * Looking up files in the local database gave erroneous results in
    some cases (this was noticeably primarily when distributed change
    sets were being generated)

Changes in 0.14.11:
  * Local systems store config files in sql tables now.  Use
    /usr/share/conary/convertcontents to convert to the new data store.
    Note that this means that any *config file* managed by conary can be
    read through the main SQL database file in /var/lib/conarydb/conarydb.
  * Actually check build requirements before building, use --no-deps to
    ignore the check.
  * make conary q and conary update convert all flavors to  strong flavors
    for comparison; ~readline becomes readline, and ~!readline becomes
    !readline, so that conary q foo[readline] works as expected.
  * no default flavor is presumed for local operations (erase, q)
  * changed getPackageBranchPathIds to base64 encode the filename in
    order to ensure that the resulting XML-RPC will be UTF-8 clean.
  * localoutofdate renamed to "yuck", a man page added, and the script
    and man page are now installed on the system.
  * rename --use-macro and --use-flavor options for cook to --macro
    and --flavor
  * support new cook syntax: cvc cook <trove>[flavor] to set the troves flavor
    while cooking
  * fixed rq output when iterating over subtroves within a trove or group
  * TroveNotFound exceptions are handled gracefully in cvc.  'conary cook
    foo' will no longer traceback when foo:souce could not be found in
    the repository.
  * Unsynchronized updates work for packages and groups
  * The database is now opened with a 30 second timeout.  This should allow
    better concurrency.
  * added --exclude-troves and excludeTroves conaryrc entry
  * repository .cnr file's commitAction configuration item now has a
    flavor provided to it as %(flavor)s and the default changemail
    script uses it.
  * don't allow the same label to appear twice in sequence in a version

Changes in 0.14.10:
  * FlavorMap sense wasn't set right for base instruction set

Changes in 0.14.9:
  * Shadow Branch objects didn't return parent branches properly. This
    caused incorrect pathId's to show up on cook on shallow shadows.
  * Reworked the code which looks up pathIds to take advantage of a new
    server call (getPackageBranchPathIds) which is faster and looks on
    both the full branch and full parent branches.
  * The Apache repository server now allows mixed ssl and normal requests.
  * Added forceSSL option to apache repository server configuration.
  * The network client code now supports accessing servers over https.
  * Proper salts are used for user passwords.
  * The default value for macros.optflags is "-O2" again, instead of
    an empty string.
  * The http handler in the conary server now sends back proper error
    codes in the case of an authentication error.

Changes in 0.14.8:
  * Fixed bug where streams for commits on distributed branches didn't always
    get set properly
  * reworked findTrove() in repository to return (name, version, flavor)
    tuples instead of full troves
  * Split conary.1 into conary.1 and cvc.1
  * Allow cvc cook trove=<version>
  * remove --target-branch cook option
  * added default :devellib component for architecture-specific devel bits,
    made all files with an architecture-specific multilib path that are
    not in :devellib go into :lib instead of having many of them fall into
    :runtime

Changes in 0.14.7:
  * ELF libraries with sonames that have paths in them are now handled
    sanely, by removing the path (and complaining...)
  * split march into targetArch and unameArch -- requires a new distro-release
  * rework command line arguments to shadow and branch to match how versions
    are normally specified, and allow a flavor specificatoin
  * added --sources to branch and shadow commands

Changes in 0.14.6:
  * fix for generating changesets between repositories
  * policies that look at shared libraries are now multilib-aware,
    fixing shared library permissions and dependency provision
  * autosources didn't work when committing across a shadow

Changes in 0.14.5:
  * allow groups to contain troves with conflicting flavors
  * make repository-side change set caching less buggy
  * fix config files changing to symlinks
  * allow duplicate items to be specified for erase and update
  * changeset command allows flavors to be specified
  * repquery --info shows trove flavor
  * fixed bug with not matching base instruction set flavor

Changes in 0.14.4:
  * several bugs in the 'cvc update' code paths have been fixed
    - it no longer retrieves autosource sources
    - the CONARY file now gets populated entries for autosource files
    - the fileids in CONARY files are now correct after an update
  * several bugs in error handling have been fixed
  * several docstrings have been fixed
  * packagepolicy now automatically adds usermode:runtime requirement to files
    that are dangling symlinks to consolehelper
  * the templating engine for the web interface to the server has been
    changed to kid; kid and elementtree are now required to run a server.
  * the web interface now supports limited editing of ACLs
  * the server now only supports protocol version 26 (it was a mistake
    to leave in support for 24 and 25)
  * old code that supported ancient protocol versions has been
    removed from the server
  * recipes loaded from within recipes follow the label= argument if
    it is given

Changes in 0.14.3:
  * Fixed usage message to no longer print 1 at bottom; improved option
    handling error messages
  * Fixed versions when branching from a shadow
  * The lookaside cache now fetches from the repository into the right
    location and with the right permissions, and fetches manually-added
    as well as automatically-added sources.
  * In recipes, addSource can now take dest='/path/to/file'
  * Change %(servicedir)s location from /var to /srv

Changes in 0.14.2:
  * contents are now stored as diffs when either the new file or the
    old file is empty
  * diffs of numeric streams can now express a change to the value of
    None

Changes in 0.14.1:
  * fixed a typo in lookaside.py that prevented commits from working
  * added a descriptive exception message when fileids in your database
    do not match the fileids in the repository

Changes in 0.14.0
  * added ability for changesets to ignore unknown fields in some places
    (making changesets somewhat less brittle)
  * fixed bug in source handling with non-recipe files in the local directory
  * added framework for generic trove information
  * checkout no longer pulls all sources from the repository
  * used new trove info framework to store the source trove, build time,
    total file size, and version of conary used when building binary
    troves.
  * lib/elf.c no longer uses mmap to read elf files.  Some architectures
    may have elf structures on disk that are not naturally aligned, and
    using mmap to read them won't work.
  * the repository code now uses a 30 second timeout when attempting to
    access the database
  * Have architectures control their march values in the architecture
    config files.
  * add Arch.getCurrentArch() to get the major architecture that is in use
    during a build

Changes in 0.13.3
  * added ability for a contents log file (makes syncing much easier)
  * file tags weren't used on updates
  * "description update" tag action replaced with "handler update"
    (which gets called when either the tag description or the tag handler gets
    updated)
  * "description preremove" tag action replaced with "handler preremove"
  * sources get committed automatically

Changes in 0.13.2
  * reworked use.py code almost entirely.
  * added /etc/conary/arch directory to contain architecture definition files;
    changed /etc/conary/use files to contain more information about how
    flags are used when building.  Flag definitions are no longer in use.py.
  * fixed buildFlavor so that it affects cooking packages as well as
    determining troves to include when cooking a group
  * changed --noclean to --no-clean to be in line with the rest of the
    options; documented it
  * removed Use.foo and Flags.foo options from conary config files.  Macros.foo
    is still there.  Added --use-flavor option to cvc cook which takes a flavor
    and overrides the build flavor while cooking.
  * groups now take flavor strings to determine the flavor of a trove to
    include, not flag sets.
  * dependencies resolution is flavor sensitive now (and uses flavor
    affinity)
  * added trove version/release number to dependency messages
  * renamed classes and methods in versions.py to match current terminology

Changes in 0.13.1
  * repquery wasn't filtering by flavor properly (exposed by a bug fix
    in 0.13.0)

Changes in 0.13.0
  * removed importrpm.py
  * diffs between a file object that has a non-empty provides or requires
    to a file object that has an empty provides or requires are now properly
    generated and applied.
  * added checks to validate merged file objects against the fileIds
    in the changeset
  * implemented shadows
  * framework for redirects in place
  * removed (unused) parentId field from Branches repository table

Changes in 0.12.5
  * reworked dependency resolution a bit for a big speedup in the server
  * moved destdir to %(builddir)s/_ROOT_
  * made macros.destdir available during the unpacking of sources
  * source commands (r.addAction, etc.), if given absolute paths for
    their dir keywords, will perform their actions in the destdir instead
    of the builddir
  * most build commands (r.Make, r.Create, etc.), will work in either builddir
    or destdir, depending on whether they are given relative or absolute
    paths
  * add dir keyword for r.Run
  * include /usr/bin/rpm2cpio

Changes in 0.12.4
  * set more arch flags for x86 and x86_64
  * troves can have multiple instruction set flavors now
  * flipped around use: and is: sections of flavor strings
  * Version and Branch object completely separated

Changes in 0.12.3
  * conary verify updated to new API so that it works again
  * conary q (with no arguments) works again

Changes in 0.12.2
  * added getTroveVersionsByBranch
  * make better use of _mergeQueryResults
  * moved version affinity into findTrove from ConaryClient
  * fixed branch affinity so that it's actually branch affinity instead of
    label affinity
  * rdiff changes for 0.12.0 broke negative numbers for oldVersion
  * rdiff diff'd based on label instead of branch
  * update has flavor affinity now
  * flavors can now be specified on the command line for update, erase
    repquery, and query
  * unspecified flavor flags got scores of zero, which was wrong
  * added python code for flavor scoring (useful for the client)
  * repository queries didn't work properly when looking for multiple flavors
    of a single version
  * fix for updating multiple flavors of a single version of a trove
    simultaneously
  * reworked getTroveVersionList and getAllTroveVersions for per-trove
    flavor filtering

Changes in 0.12.1
  * repquery and query always showed dependency information
  * getTroveLeavesByBranch did extra demarshalling of the flavor
  * repquery didn't deal with nonexistant troves well
  * dependency failures on erase didn't reassemble dependency flags properly
  * fixed bug in dependency sets creation which caused dependency flags
    to get mangled
  * added a check to prevent mangled flags from getting committed

Changes in 0.12.0
  * document config command, and display supplied macro/use/arch information
    in output
  * repository acl's work for almost everything
  * anonymous access must be explicitly enabled by creating an acl for
    user 'anonymous' with password 'anonymous'
  * server side flavor scoring used
  * queries reworked for flavor matching

Changes in 0.11.10.1
  * move to python2.4
  * repository caching (which isn't used yet) didn't track the recurse flag

Changes in 0.11.10
  * changed flavor tracking when loadRecipe() is used to only track
    flavors in loaded recipes that are superclasses of the recipe
    class in the loading recipe.  (e.g. loading python.recipe to get
    the distribution python version will not add all of the python
    recipe's flavor information to the loading recipe class, as long
    as the loading recipe does not subclass the Python class.)
  * add conary verify command for comparing the local system's state to
    the state it was in at install time
  * when a trove is installed for the first time, it comes from a single
    repository
  * didn't handle file types changing on update
  * fixed problem assigning depNums
  * components disappearing from troves caused problems in relative changesets
  * files moving from removed troves in changesets caused update to fail

Changes in 0.11.9
  * change the order of permissions setting (chmod after chown)
    because some versions of the Linux kernel remove setuid/gid bits
    when setting ownership to root

Changes in 0.11.8
  * work around a python bug w/ fdopen() resetting file permissions
  * r.Replace() as an alternative to r.Run("sed -i '...' file")
  * Policy enforcing UTF-8 filenames
  * r.macros.tagdatadir as a standard place to put data just for taghandlers

Changes in 0.11.7
  * changed server.py to take extra config files via --config-file instead
    of as an extra argument
  * extra config files (specified with --config-file) were ignored if they
    didn't exist; issue an error message now
  * Added r.ConsoleHelper() for recipes
  * PAM configuration files shouldn't have paths to modules by default,
    so we remove what used to be the standard path
  * changed repository user authentication to use user groups (currently
    one per user)
  * added password salt
  * restructured repository a bit
  * removed lots of unused code from FilesystemRepository

Changes in 0.11.6
  * branches are created as changesets now instead of as a protocol call
  * merged authdb into primary repository
  * fix for rdiff (broken by flavor rework in 0.11.5)

Changes in 0.11.5
  * Internals reworked to eliminate flavor of None in favor of empty flavor
  * Added (currently unused) code to parse command line flavor specifications
  * static libraries (.a files) get proper flavors now
  * Handle attempts to update already installed troves from absolute
    change sets

Changes in 0.11.4
  * all components built from a single recipe share a common flavor
  * loadRecipe's label= keyword argument can actually take a label
    as well as a hostname

Changes in 0.11.3:
  * optimized a sqlite update statement to use indexed columns
  * added --test to update and erase
  * dependency check didn't handle new components providing the same
    items as old components (broken by 0.11.1 performance enhancements)

Changes in 0.11.2:
  * standalone server was broken by --add-user changes in 0.11.1
  * dependency check no longer allows packages being removed to cause
    dependency failures
  * changed how dependencies are frozen to make the order deterministic
    (so fileId's don't change around)
  * added a database version to the database schema

Changes in 0.11.1:
  * erasing troves enforces dependencies -- this requires a database
    conversion (run the conary-add-filedeps script which fixed the
    conversion to 0.11.0 after updating conary)
  * reworked dependency queries to take advantage of indices for much
    better performance
  * add --add-user to server.py for creating the authdb

Changes in 0.11.0:
  * massive rework of fileId mechanism to allow better flavor support
  * added columns to dependency tables to allow erase dependency checks
    (which are not yet implemented)
  * enabled trove requirements
  * added cvcdesc and the 'describe' command to cvc to generate
    and use metadata XML files.
  * getMetadata follows the branch structure up until it finds metadata
    for the trove.
  * changed getFileContents() to not need trove name or trove version
  * byte-compiled emacs lisp files are transient, like python
    byte-compiled files
  * addSource recipe action now can take a mode= keyword argument
  * cook now enforces having no dash characters in version numbers
  * files are explicitly disallowed from depending on groups, packages,
    or filesets; the only trove dependency that a file or component
    can have is on a component.  Only filesets can depend on filesets.

Changes in 0.10.11:
  * reworked how absolute change sets get converted to relative change
    sets for better efficiency
  * chained dependency resolution caused duplicate troves in the final
    changeset (and a lot of extra work)
  * added --config to stand alone repository
  * source flag wasn't set properly for newly added non-text files
  * flavor information is now printed by "conary query" when multiple
    flavors of the same version of a trove are installed
  * "conary repquery --all" flavor output formatting has been improved

Changes in 0.10.10:
  * changesets get downloaded into a single (meta) file instead of lots
    of separate files
  * fix several bugs in the freshmeat record parsing
  * add a freshmeat project page URL to the metadata by default
  * add a "source" item to metadata
  * the server implementation of troveNames() was horrible
  * enabled file dependencies

Changes in 0.10.9:
  * fixed some authorization issues with the xml-rpc repository interface
  * the web management interface for the repository works now; see
    http://wiki.specifix.com/ConaryConversion for information on how
    to convert existing authdb's to support this
  * fixed a bug with distributed branches
  * users can change their passwords through the repository's web api
  * improved logic apachehooks use to find top level URL
  * fixed bug in server side repository resolution

Changes in 0.10.8:
  * changed iterAllTroves() to troveNames(), which searches a single
    label instead of the whole repository
  * reworked http authentication and CGI request handling and added the
    beginning of a web interface to the repository for user administration
    and metadata management.

Changes in 0.10.7:
  * dependency sql code reworked to use temporary tables
  * new macro called "servicedir" that defines the location for
    service data (%(servicedir)s{ftp,http,etc})
  * added busy wait to sqlite3 python binding when executing SQL
    statements on a busy database

Changes in 0.10.6:
  * Lots of bug fixes for distributed branching
  * Some code rearrangement
  * The start of metadata support code is now included

Changes in 0.10.5:
  * The local database is used for fetching file information (but not
    contents), reducing network traffic when creating change sets
    across repositories.
  * Update works on troves which were locally cooked or emerged
  * Internal changes to move toward getFileContents() working in batches
    rather then on individual files. For now this prevents the repository
    from copying files between the content store and /tmp to serve them.
  * Arch flags are now included in flavors
  * Emerge follows the installLabelPath instead of the buildLabel
  * The extended debugger has been extensively modified
  * Conary can handle filenames with '%' in them
  * The showcs command has been significantly updated, and the updates
    are documented in the conary.1 manpage
  * New syntax for flags distinguishes requirements from "optimized for";
    see http://wiki.specifix.com/FlavorRankSpec

Changes in 0.10.4:
  * Bug fixes for updating from absolute change sets (which basically
    just didn't work for troves which contained config files)
  * Bug fixes for distributed branching
  * The database is used for fetching trove information (but not yet
    file information) when the client constructs change sets across
    distributed branches
  * various other bug fixes

Changes in 0.10.3:
  * this version introduces changes to the network protocol for
    obtaining file contents and changeset generation. The client
    protocol version number has increased, so version 0.10.3 can only
    communicate with servers running the server from 0.10.3. The
    server remains backward compatible with older clients.
  * a warning message is now displayed when the user attempts to
    create a branch that already exists on a trove.
  * the correct trove names are displayed when automatically resolving
    dependencies
  * packages no longer get the union of all the dependency information
    of the components they contain.  This information would have to be
    recalculated if a user installed a package then removed a
    component afterward.
  * a package policy check was added to reject any world-writable
    executable file.
  * r.TagSpec('tagname', exceptions='filter') now overrides a match by
    another r.TagSpec('tagname', 'filter')
  * more changes to metadata interface
  * various other bug fixes and improvements

Changes in 0.10.2:
  * the repository code is now included in the main conary source
    archive
  * "conary showchangeset" produces a more user-friendly output
  * large responses from the repository server are now compressed
  * the protocol for getFileContents() changed to take a fileId
    instead of the file's path.  The repository code can still handle
    old requests, but the client code now requires the latest
    repository code.
  * bug fixes

Changes in 0.10.1:
  * when applying a changeset, dependency failures are resolved by
    querying servers in the installLabelPath
  * troves that satisfy a dependency can automatically be added to a
    transaction.  This behavior is controlled by the "autoResolve"
    variable in conaryrc or the "--resolve" command line option to
    "conary update"
  * dependency resolution is calculated recursively.  To limit the
    recursion depth to check only first order dependencies, a
    "--no-deps-recurse" option has been added to "conary update"
  * "conary repquery" now takes a "--deps" argument, which prints the
    Requires and Provides information for the trove that is being
    queried.
  * changes have been made to the build side of Conary to facilitate
    building recipes that use cross compilers
  * symlinks now get the appropriate ownership set when they are
    restored
  * groups can now specify which flavor of a trove to include
  * repository queries that don't need file information no longer ask
    the repository for files.
  * various bug fixes and cleanups

Changes in 0.10.0:
  * dependency checking is now performed before changesets are
    applied.  This uses new tables in the local system's database.
    If you are using a database created by a version of Conary older
    than 0.10.0, it must be converted before it can be used.  See:
      http://wiki.specifix.com/ConaryConversion
    for details
  * Shared library dependency information in changesets is now stored
    in a different format.  This means that repositories that use old
    versions of Conary will be unable to give valid changesets to
    Conary 0.10.0 or later.  Therefore, the protocol version number has
    been increased.
  * --no-deps argument added
  * "cvc co" is now a synonym for "cvc checkout"

Changes in 0.9.6:
  * dependency enforcement infrastructure has been added (the code is
    currently disabled)
  * bug fixes
    * applying a changeset that un-hardlinks files now works
    * conary rq [trove] --info now works
    * running "conary update [trove]" when more than one flavor of
      [trove] exists no longer tracebacks.  It installs both flavors
      of the trove (which is not always the desired behavior - this
      will be addressed later)
    * only files with execute permissions are checked for
      #!interpreter.
    * "conary rq [trove] --ls" no longer tracebacks when [trove]
      exists in more than one repository
    * various code cleanups

Changes in 0.9.5:
  * new methods for specifying dependency information in recipes have
    been added
  * #! interpreters get added as dependencies
  * local flag overrides now work
  * cvc cook --resume can be used multiple times
  * conary invokes gpg with --no-options to avoid creating or using
    ~/.gnupg

Changes in 0.9.4:
  * fixes to cvc annotate
  * flavors and dependency generation code has been refactored to be
    policy based
  * better error handling when invalid changeset files are given to
    conary
  * minor code cleanups

Changes in 0.9.3:
  * New "cvc annotate" feature
  * Man page updates
  * Changesets which remove a file and replace it now apply correctly.
  * "cvc update" no longer complains and fails to update the CONARY
    state file properly  when ownerships differ
  * FileId generation now looks for previous versions of all the
    packages that have just been created, not just the name of the
    recipe.
  * Cooking as root is no longer allowed
  * Miscellaneous bug fixes.

Changes in 0.9.2:
 * Bug fixes:
   * Applying changesets that have more than one hard link groups
     sharing the same contents sha1 works now.
 * Build changes:
   * Recipes can now create new top level packages.

Changes in 0.9.1:
 * Bug fixes:
   * Applying a changeset that has a flavor which is a superset of the
     previous version's flavor now works.
   * Parsing optional arguments to command line parameters that appear as
     the last thing on the command line works
 * Build changes:
   * Package policy now checks to ensure that files in /etc/cron.*/*
     are executable
 * Update changes:
   * Conary no longer complains if a transient file has been modified
     on disk but no longer exists in a new version of a component.
 * Miscellaneous changes:
   * Version 1 on-disk changeset file support has been removed.

Changes in 0.9.0:
 * protocol versioning is much more granular now allowing for backwards
   compatible versions of functions
 * changeset command now generates changesets for multiple troves spread
   across multiple repositories
 * change sets are transferred as a set of independent change sets now
   (laying the groundwork for repository change set caching, with which
   this version will work just fine)

Changes in 0.8.3:
 * Man page updates.
 * The "conary query" command now accepts multiple arguments for
   troves and paths
 * Fixed "conary erase" command which was broken in 0.8.2

Changes in 0.8.2:
 * You can now install multiple troves at once (even a combination of
   changeset files and troves from repositories), and the entire
   action is recorded in a single rollback (this required a change in
   command-line arguments for updating troves).
 * The beginnings of support for searching multiple repositories
 * Miscellaneous code cleanup and bug fixes.

Changes in 0.8.1:
 * The source code has been re-arranged for easier maintenance, and
   conary has been split into two programs: conary and cvc.
 * Better error messages and debugging tracebacks

Changes in 0.8.0:
 * A new changeset format supports hard links but requires staged update.
 * The new changeset format also collapses duplicate contents even
   when hardlinks are not used.
 * By default, rc?.d/{K,S}* symlinks are no longer packaged. The
   chkconfig program is relied on to create them at package
   install/update time. Init scripts are explicitly required to
   support the chkconfig protocol by default
 * Improved error messages
 * Several bug fixes.

Changes in 0.7.7:
 * Extended debugger saves and emails
 * Tracebacks now include arguments and locals
 * More size optimizations were made when applying changesets
 * Applying absolute changesets when a trove is already installed is
   now much more efficient than it was
 * Self-referential symlinks raise a packaging exception.
 * Several bugs fixes.

Changes in 0.7.6:
 * Installation
   * Hardlink handling
   * enhanced debugging capabilities (including saving a debugging
     state file to enable remote debugging)

   * using binary file ids and iterators for significant memory savings
   * and runtime support for the x86.x86_64 sub-architecture
 * Cooking
   * more robust handling of the --resume option
   * policy normalization of where app-defaults files go.

Changes in 0.7.5:
 * Hard links are implemented (but not yet enabled, in order to
   preserve changeset compatibility for now).
 * Several bugs have been fixed for installing and cooking.

Changes in 0.7.4:
 * Fileids are now stored and transmitted in binary rather than
   encoded.
 * Better handling of multiple versions of packages/troves installed
   at the same time
 * Missing file handling improvements
 * Recipe inheritance is now possible between repositories
 * Enhanced Interrupted builds
 * The dynamic tag protocol was slightly modified
 * Added Arch.x86.amd64 and Arch.x86.em64t
 * several bugs fixes

Changes in 0.7.0:
 * sqlite3 is used for the database
 * better handling of multiple packages with the same name installed at once.

Changes in 0.6.6:
 * repository protocol update
 * changeset format update
 * added the ability to resume halted local builds
 * added the ability to easily package build-time tests to run at
   install time to qualify new/changed environments
 * better handling of packaged .pyc/.pyo files
 * better shared library handling
 * improved inline documentation
 * optimizations for both space and time
 * numerous bugfixes<|MERGE_RESOLUTION|>--- conflicted
+++ resolved
@@ -1,14 +1,4 @@
-<<<<<<< HEAD
-Changes in 1.2.17:
-=======
-Changes in @NEW@:
-    * When using the tagScript argument with the client's applyUpdateJob
-      call, the paths to group scripts to be executed are stored relative
-      to the root of the installation, instead of absolute. The tag
-      script is always supposed to be executed under chroot. (CNY-2523)
-
 Changes in 2.0.6:
->>>>>>> a4e61f1d
   o Build Changes:
     * Java dependencies for classes that are not dependency-complete
       are now automatically disabled. To re-enable them, the missing
@@ -27,6 +17,10 @@
     * When updating a group which contained a package that used to be
       byDefault False but is now byDefault True, Conary will now install
       the package. (CNY-2507)
+    * When using the tagScript argument with the client's applyUpdateJob
+      call, the paths to group scripts to be executed are stored relative
+      to the root of the installation, instead of absolute. The tag
+      script is always supposed to be executed under chroot. (CNY-2523)
 
   o Server Changes:
     * The serverName configuration option now allows glob-style
@@ -35,14 +29,6 @@
       TroveFiles table and TroveTroves table have been rewritten to
       make some queries faster with repositories implemented with a
       sqlite database. (CNY-2515)
-    * When using the tagScript argument with the client's applyUpdateJob
-      call, the paths to group scripts to be executed are stored relative
-      to the root of the installation, instead of absolute. The tag
-      script is always supposed to be executed under chroot. (CNY-2523)
-    * When using the tagScript argument with the client's applyUpdateJob
-      call, the paths to group scripts to be executed are stored relative
-      to the root of the installation, instead of absolute. The tag
-      script is always supposed to be executed under chroot. (CNY-2523)
 
   o Other changes:
     * The file EULA_Conary.txt has been added to clarify that Conary
