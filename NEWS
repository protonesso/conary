--- conflicted
+++ resolved
@@ -1,4 +1,8 @@
 Changes in @NEW@:
+  o Server Changes
+    * External entitlement servers can now specify per-entitlement
+      timeouts and automatic retry values (CNY-2060)
+
   o Other Changes
     * InodeStreams and FileStreams now preserve unknown elements, allowing
       future additions to those without breaking fileId computation (CNY-1971)
@@ -44,17 +48,6 @@
       (CNY-2005)
     * An issue that was affecting cooking performance when looking
       up path IDs has been fixed. (CNY-1996)
-<<<<<<< HEAD
-    * URLs returned by prepareChangeSet, getChangeSet, and getFileContents
-      are all based on the URL the client used to call the repository
-      instead of built internally by the repository. (CNY-2034)
-    * An issue that was preventing the repository server, under certain
-      circumstances, to determine the proper URL to use has been fixed.
-      (CNY-2056, CNY-2058)
-    * External entitlement servers can now specify per-entitlement
-      timeouts and automatic retry values (CNY-2060)
-=======
->>>>>>> d5c7eaa3
 
   o Client Changes:
     * A bug which prevented the mirror client from using hidden commits
