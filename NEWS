--- conflicted
+++ resolved
@@ -32,13 +32,10 @@
   o Bug Fixes:
     * Fixed a bug that caused using groupName parameter with r.replace() to
       traceback. (bz #1066)
-<<<<<<< HEAD
+    * Minimally corrupted/incorrect conary state files will no longer cause 
+      conary to traceback (bz #1107)
     * A bug that prevented upload progress from being displayed when
       using "cvc commit" has been fixed.
-=======
-    * Minimally corrupted/incorrect conary state files will no longer cause 
-      conary to traceback (bz #1107)
->>>>>>> b735d3cf
 
 Changes in 1.0.14:
   o Client Changes:
