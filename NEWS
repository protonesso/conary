--- conflicted
+++ resolved
@@ -1,4 +1,3 @@
-<<<<<<< HEAD
 Changes in @NEW@:
   o Bug Fixes:
     * Conary rq <with no arguments> no longer hides troves if the flavor that
@@ -11,10 +10,7 @@
       on update, and --debug --debug will provide output that is useful
       to conary developers.
 
-Changes in 1.0.29:
-=======
 Changes in 1.1.2:
->>>>>>> 04cc3653
   o Bug Fixes:
     * Conary now removes sources from the lookaside before unpacking SRPMs to
       ensure that the source referenced from the SRPM is actually contained in
